import { DB_PASSWORD, DB_URL, DB_USERNAME } from '@imports-from-feathers';
import type { MikroOrmModuleSyncOptions } from '@mikro-orm/nestjs/typings';
<<<<<<< HEAD
import { DB_PASSWORD, DB_URL, DB_USERNAME } from '@src/imports-from-feathers';
=======
import { FileRecord } from '@modules/files-storage/entity';
import { FileEntity } from '@modules/files/entity';
import { ALL_ENTITIES } from '@shared/domain/entity';
>>>>>>> 17bac3c4
import path from 'path';
import { AccountEntity } from '@modules/account/domain/entity/account.entity';
import { BoardNodeEntity } from '@modules/board/repo/entity';
import { ClassEntity } from '@modules/class/entity';
import { DeletionLogEntity } from '@modules/deletion/repo/entity/deletion-log.entity';
import { DeletionRequestEntity } from '@modules/deletion/repo/entity/deletion-request.entity';
import { GroupEntity } from '@modules/group/entity';
import { InstanceEntity } from '@modules/instance';
import { SchoolSystemOptionsEntity } from '@modules/legacy-school/entity';
import { MediaSourceEntity } from '@modules/media-source/entity';
import { OauthSessionTokenEntity } from '@modules/oauth/entity';
import { ExternalToolPseudonymEntity, PseudonymEntity } from '@modules/pseudonym/entity';
import { RegistrationPinEntity } from '@modules/registration-pin/entity';
import { RocketChatUserEntity } from '@modules/rocketchat-user/entity';
import { RoomMembershipEntity } from '@modules/room-membership/repo/entity/room-membership.entity';
import { RoomEntity } from '@modules/room/repo/entity';
import { MediaSchoolLicenseEntity, SchoolLicenseEntity } from '@modules/school-license/entity';
import { ShareToken } from '@modules/sharing/entity/share-token.entity';
import { SystemEntity } from '@modules/system/entity/system.entity';
import { ContextExternalToolEntity, LtiDeepLinkTokenEntity } from '@modules/tool/context-external-tool/entity';
import { ExternalToolEntity } from '@modules/tool/external-tool/entity';
import { SchoolExternalToolEntity } from '@modules/tool/school-external-tool/entity';
import { ImportUser } from '@modules/user-import/entity';
import { MediaUserLicenseEntity, UserLicenseEntity } from '@modules/user-license/entity';
import { ColumnBoardNode } from '@shared/domain/entity/column-board-node.entity';
import { Course } from '@shared/domain/entity/course.entity';
import { CourseGroup } from '@shared/domain/entity/coursegroup.entity';
import { DashboardGridElementModel, DashboardModelEntity } from '@shared/domain/entity/dashboard.model.entity';
import { CountyEmbeddable, FederalStateEntity } from '@shared/domain/entity/federal-state.entity';
import {
	ColumnboardBoardElement,
	LegacyBoard,
	LegacyBoardElement,
	LessonBoardElement,
	TaskBoardElement,
} from '@shared/domain/entity/legacy-board';
import { LessonEntity } from '@shared/domain/entity/lesson.entity';
import { LtiTool } from '@shared/domain/entity/ltitool.entity';
import { Material } from '@shared/domain/entity/materials.entity';
import { CourseNews, News, SchoolNews, TeamNews } from '@shared/domain/entity/news.entity';
import { Role } from '@shared/domain/entity/role.entity';
import { SchoolEntity, SchoolRolePermission, SchoolRoles } from '@shared/domain/entity/school.entity';
import { SchoolYearEntity } from '@shared/domain/entity/schoolyear.entity';
import { StorageProviderEntity } from '@shared/domain/entity/storageprovider.entity';
import { Submission } from '@shared/domain/entity/submission.entity';
import { Task } from '@shared/domain/entity/task.entity';
import { TeamEntity, TeamUserEntity } from '@shared/domain/entity/team.entity';
import { UserLoginMigrationEntity } from '@shared/domain/entity/user-login-migration.entity';
import { User } from '@shared/domain/entity/user.entity';
import { VideoConference } from '@shared/domain/entity/video-conference.entity';

export const ENTITIES = [
	AccountEntity,
	LegacyBoard,
	LegacyBoardElement,
	BoardNodeEntity,
	ColumnboardBoardElement,
	ColumnBoardNode,
	ClassEntity,
	DeletionRequestEntity,
	DeletionLogEntity,
	ContextExternalToolEntity,
	CountyEmbeddable,
	Course,
	CourseGroup,
	CourseNews,
	DashboardGridElementModel,
	DashboardModelEntity,
	ExternalToolEntity,
	FederalStateEntity,
	ImportUser,
	LessonEntity,
	LessonBoardElement,
	LtiTool,
	Material,
	News,
	PseudonymEntity,
	ExternalToolPseudonymEntity,
	RocketChatUserEntity,
	Role,
	RoomEntity,
	RoomMembershipEntity,
	SchoolEntity,
	SchoolExternalToolEntity,
	SchoolNews,
	SchoolRolePermission,
	SchoolRoles,
	SchoolSystemOptionsEntity,
	SchoolYearEntity,
	ShareToken,
	StorageProviderEntity,
	Submission,
	SystemEntity,
	Task,
	TaskBoardElement,
	TeamEntity,
	TeamNews,
	TeamUserEntity,
	User,
	UserLoginMigrationEntity,
	VideoConference,
	GroupEntity,
	RegistrationPinEntity,
	UserLicenseEntity,
	MediaUserLicenseEntity,
	InstanceEntity,
	MediaSourceEntity,
	SchoolLicenseEntity,
	MediaSchoolLicenseEntity,
	OauthSessionTokenEntity,
	LtiDeepLinkTokenEntity,
];

const migrationsPath = path.resolve(__dirname, '..', 'migrations', 'mikro-orm');

export const mikroOrmCliConfig: MikroOrmModuleSyncOptions = {
	// TODO repeats server module definitions
	type: 'mongo',
	clientUrl: DB_URL,
	password: DB_PASSWORD,
	user: DB_USERNAME,
	entities: [...ENTITIES],
	allowGlobalContext: true,
	/*
	findOneOrFailHandler: (entityName: string, where: Dictionary | IPrimaryKey) =>
		new NotFoundException(`The requested ${entityName}: ${JSON.stringify(where)} has not been found.`),
	*/
	migrations: {
		tableName: 'migrations', // name of database table with log of executed transactions
		path: migrationsPath, // path to the folder with migrations
		pathTs: migrationsPath, // path to the folder with TS migrations (if used, we should put path to compiled files in `path`)
		glob: '!(*.d).{js,ts}', // how to match migration files (all .js and .ts files, but not .d.ts)
		transactional: false, // wrap each migration in a transaction
		disableForeignKeys: true, // wrap statements with `set foreign_key_checks = 0` or equivalent
		allOrNothing: false, // wrap all migrations in master transaction
		dropTables: false, // allow to disable table dropping
		safe: false, // allow to disable table and column dropping
		snapshot: true, // save snapshot when creating new migrations
		emit: 'ts', // migration generation mode
		// generator: TSMigrationGenerator, // migration generator, e.g. to allow custom formatting
	},
};

export default mikroOrmCliConfig;<|MERGE_RESOLUTION|>--- conflicted
+++ resolved
@@ -1,12 +1,8 @@
 import { DB_PASSWORD, DB_URL, DB_USERNAME } from '@imports-from-feathers';
 import type { MikroOrmModuleSyncOptions } from '@mikro-orm/nestjs/typings';
-<<<<<<< HEAD
-import { DB_PASSWORD, DB_URL, DB_USERNAME } from '@src/imports-from-feathers';
-=======
 import { FileRecord } from '@modules/files-storage/entity';
 import { FileEntity } from '@modules/files/entity';
 import { ALL_ENTITIES } from '@shared/domain/entity';
->>>>>>> 17bac3c4
 import path from 'path';
 import { AccountEntity } from '@modules/account/domain/entity/account.entity';
 import { BoardNodeEntity } from '@modules/board/repo/entity';
