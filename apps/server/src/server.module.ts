import { DynamicModule, Module, NotFoundException } from '@nestjs/common';
import { MikroOrmModule, MikroOrmModuleSyncOptions } from '@mikro-orm/nestjs';
import { Dictionary, IPrimaryKey } from '@mikro-orm/core';
import { Configuration } from '@hpi-schul-cloud/commons';
import { ALL_ENTITIES } from '@shared/domain';
import { MailModule } from '@shared/infra/mail';
import { RocketChatModule } from '@src/modules/rocketchat';
import { LearnroomModule } from '@src/modules/learnroom';
import { CoreModule } from '@src/core';
import { TaskModule } from '@src/modules/task';
import { UserModule } from '@src/modules/user';
import { NewsModule } from '@src/modules/news';
import { FilesModule } from '@src/modules/files';
import { MongoMemoryDatabaseModule } from '@shared/infra/database';
import { MongoDatabaseModuleOptions } from '@shared/infra/database/mongo-memory-database/types';
import { AuthModule } from './modules/authentication/auth.module';
import { ServerController } from './server.controller';
import { DB_URL, DB_USERNAME, DB_PASSWORD } from './config';
import { ImportUserModule } from './modules/user-import/user-import.module';
import { OauthModule } from './modules/oauth';

const serverModules = [
	CoreModule,
	AuthModule,
	TaskModule,
	NewsModule,
	UserModule,
	ImportUserModule,
	LearnroomModule,
	MailModule.forRoot({
		uri: Configuration.get('RABBITMQ_URI') as string,
		exchange: Configuration.get('MAIL_SEND_EXCHANGE') as string,
		routingKey: Configuration.get('MAIL_SEND_ROUTING_KEY') as string,
	}),
	FilesModule,
	RocketChatModule.forRoot({
		uri: Configuration.get('ROCKET_CHAT_URI') as string,
		adminId: Configuration.get('ROCKET_CHAT_ADMIN_ID') as string,
		adminToken: Configuration.get('ROCKET_CHAT_ADMIN_TOKEN') as string,
		adminUser: Configuration.get('ROCKET_CHAT_ADMIN_USER') as string,
		adminPassword: Configuration.get('ROCKET_CHAT_ADMIN_PASSWORD') as string,
	}),
];

const defaultMikroOrmOptions: MikroOrmModuleSyncOptions = {
	findOneOrFailHandler: (entityName: string, where: Dictionary | IPrimaryKey) => {
		// eslint-disable-next-line @typescript-eslint/restrict-template-expressions
		return new NotFoundException(`The requested ${entityName}: ${where} has not been found.`);
	},
};

/**
 * Server Module used for production
 */
@Module({
	imports: [
<<<<<<< HEAD
		AuthModule,
		TaskModule,
		NewsModule,
		UserModule,
		ImportUserModule,
		LearnroomModule,
		OauthModule,
		MailModule.forRoot({
			uri: Configuration.get('RABBITMQ_URI') as string,
			exchange: Configuration.get('MAIL_SEND_EXCHANGE') as string,
			routingKey: Configuration.get('MAIL_SEND_ROUTING_KEY') as string,
		}),
		FilesModule,
		RocketChatModule.forRoot({
			uri: Configuration.get('ROCKET_CHAT_URI') as string,
			adminId: Configuration.get('ROCKET_CHAT_ADMIN_ID') as string,
			adminToken: Configuration.get('ROCKET_CHAT_ADMIN_TOKEN') as string,
			adminUser: Configuration.get('ROCKET_CHAT_ADMIN_USER') as string,
			adminPassword: Configuration.get('ROCKET_CHAT_ADMIN_PASSWORD') as string,
		}),

=======
		...serverModules,
>>>>>>> 753988e7
		MikroOrmModule.forRoot({
			...defaultMikroOrmOptions,
			type: 'mongo',
			// TODO add mongoose options as mongo options (see database.js)
			clientUrl: DB_URL,
			password: DB_PASSWORD,
			user: DB_USERNAME,
			entities: ALL_ENTITIES,

			// debug: true, // use it for locally debugging of querys
		}),
	],
	controllers: [ServerController],
})
export class ServerModule {}

/**
 * Server module used for testing.
 * Should have same modules than the @ServerModule while infrastucture Modules can be different.
 * Customizations:
 * - In Memory Database instead of external connection
 * // TODO add custom mail, rocketchat, and rabbitmq modules
 * // TODO use instead of ServerModule when NODE_ENV=test
 */
@Module({
	imports: [...serverModules, MongoMemoryDatabaseModule.forRoot({ ...defaultMikroOrmOptions })],
	controllers: [ServerController],
})
export class ServerTestModule {
	static forRoot(options?: MongoDatabaseModuleOptions): DynamicModule {
		return {
			module: ServerTestModule,
			imports: [...serverModules, MongoMemoryDatabaseModule.forRoot({ ...defaultMikroOrmOptions, ...options })],
			controllers: [ServerController],
		};
	}
}<|MERGE_RESOLUTION|>--- conflicted
+++ resolved
@@ -22,6 +22,7 @@
 const serverModules = [
 	CoreModule,
 	AuthModule,
+	OauthModule,
 	TaskModule,
 	NewsModule,
 	UserModule,
@@ -54,31 +55,7 @@
  */
 @Module({
 	imports: [
-<<<<<<< HEAD
-		AuthModule,
-		TaskModule,
-		NewsModule,
-		UserModule,
-		ImportUserModule,
-		LearnroomModule,
-		OauthModule,
-		MailModule.forRoot({
-			uri: Configuration.get('RABBITMQ_URI') as string,
-			exchange: Configuration.get('MAIL_SEND_EXCHANGE') as string,
-			routingKey: Configuration.get('MAIL_SEND_ROUTING_KEY') as string,
-		}),
-		FilesModule,
-		RocketChatModule.forRoot({
-			uri: Configuration.get('ROCKET_CHAT_URI') as string,
-			adminId: Configuration.get('ROCKET_CHAT_ADMIN_ID') as string,
-			adminToken: Configuration.get('ROCKET_CHAT_ADMIN_TOKEN') as string,
-			adminUser: Configuration.get('ROCKET_CHAT_ADMIN_USER') as string,
-			adminPassword: Configuration.get('ROCKET_CHAT_ADMIN_PASSWORD') as string,
-		}),
-
-=======
 		...serverModules,
->>>>>>> 753988e7
 		MikroOrmModule.forRoot({
 			...defaultMikroOrmOptions,
 			type: 'mongo',
