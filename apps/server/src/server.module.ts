import { Configuration } from '@hpi-schul-cloud/commons';
import { Dictionary, IPrimaryKey } from '@mikro-orm/core';
import { MikroOrmModule, MikroOrmModuleSyncOptions } from '@mikro-orm/nestjs';
import { DynamicModule, Module, NotFoundException } from '@nestjs/common';
import { ConfigModule } from '@nestjs/config';
import { ALL_ENTITIES } from '@shared/domain';
import { MongoDatabaseModuleOptions, MongoMemoryDatabaseModule } from '@shared/infra/database';
import { MailModule } from '@shared/infra/mail';
import { RabbitMQWrapperModule, RabbitMQWrapperTestModule } from '@shared/infra/rabbitmq';
import { CoreModule } from '@src/core';
<<<<<<< HEAD
import { UserModule } from '@src/modules/user';
import { SchoolModule } from '@src/modules/school/school.module';
=======
import { ProvisioningModule } from '@src/modules/provisioning';
>>>>>>> 0ccc2917
import { RoleModule } from '@src/modules/role/role.module';
import { SchoolModule } from '@src/modules/school/school.module';
import { UserModule } from '@src/modules/user';
// todo: MUST BE CHECKED BEFORE MERGE
// import { FilesModule } from '@src/modules/files';
import {
	AuthModule,
	CollaborativeStorageModule,
	FilesStorageClientModule,
	ImportUserModule,
	LearnroomModule,
	LessonApiModule,
	NewsModule,
	OauthModule,
	OauthProviderModule,
	RocketChatModule,
	SystemModule,
	TaskModule,
<<<<<<< HEAD
	ProvisioningModule,
=======
	VideoConferenceModule,
>>>>>>> 0ccc2917
} from '@src/modules';
import { DB_PASSWORD, DB_URL, DB_USERNAME } from './config';
import serverConfig from './server.config';
import { ServerController } from './server.controller';

const serverModules = [
	ConfigModule.forRoot({
		isGlobal: true,
		validationOptions: { infer: true },
		load: [serverConfig],
	}),
	CoreModule,
	AuthModule,
	CollaborativeStorageModule,
	OauthModule,
	TaskModule,
	LessonApiModule,
	NewsModule,
	UserModule,
	ImportUserModule,
	LearnroomModule,
	FilesStorageClientModule,
	SystemModule,
	MailModule.forRoot({
		exchange: Configuration.get('MAIL_SEND_EXCHANGE') as string,
		routingKey: Configuration.get('MAIL_SEND_ROUTING_KEY') as string,
	}),
	RocketChatModule.forRoot({
		uri: Configuration.get('ROCKET_CHAT_URI') as string,
		adminId: Configuration.get('ROCKET_CHAT_ADMIN_ID') as string,
		adminToken: Configuration.get('ROCKET_CHAT_ADMIN_TOKEN') as string,
		adminUser: Configuration.get('ROCKET_CHAT_ADMIN_USER') as string,
		adminPassword: Configuration.get('ROCKET_CHAT_ADMIN_PASSWORD') as string,
	}),
	SchoolModule,
	ProvisioningModule,
	RoleModule,
	VideoConferenceModule,
	OauthProviderModule,
];

export const defaultMikroOrmOptions: MikroOrmModuleSyncOptions = {
	findOneOrFailHandler: (entityName: string, where: Dictionary | IPrimaryKey) => {
		// eslint-disable-next-line @typescript-eslint/restrict-template-expressions
		return new NotFoundException(`The requested ${entityName}: ${where} has not been found.`);
	},
};

/**
 * Server Module used for production
 */
@Module({
	imports: [
		RabbitMQWrapperModule,
		...serverModules,
		MikroOrmModule.forRoot({
			...defaultMikroOrmOptions,
			type: 'mongo',
			// TODO add mongoose options as mongo options (see database.js)
			clientUrl: DB_URL,
			password: DB_PASSWORD,
			user: DB_USERNAME,
			entities: ALL_ENTITIES,

			// debug: true, // use it for locally debugging of queries
		}),
	],
	controllers: [ServerController],
})
export class ServerModule {}

/**
 * Server module used for testing.
 * Should have same modules than the @ServerModule while infrastucture Modules can be different.
 * Customizations:
 * - In Memory Database instead of external connection
 * // TODO add custom mail, rocketchat, and rabbitmq modules
 * // TODO use instead of ServerModule when NODE_ENV=test
 */
@Module({
	imports: [
		...serverModules,
		MongoMemoryDatabaseModule.forRoot({ ...defaultMikroOrmOptions }),
		RabbitMQWrapperTestModule,
	],
	controllers: [ServerController],
})
export class ServerTestModule {
	static forRoot(options?: MongoDatabaseModuleOptions): DynamicModule {
		return {
			module: ServerTestModule,
			imports: [
				...serverModules,
				MongoMemoryDatabaseModule.forRoot({ ...defaultMikroOrmOptions, ...options }),
				RabbitMQWrapperTestModule,
			],
			controllers: [ServerController],
		};
	}
}<|MERGE_RESOLUTION|>--- conflicted
+++ resolved
@@ -8,15 +8,10 @@
 import { MailModule } from '@shared/infra/mail';
 import { RabbitMQWrapperModule, RabbitMQWrapperTestModule } from '@shared/infra/rabbitmq';
 import { CoreModule } from '@src/core';
-<<<<<<< HEAD
 import { UserModule } from '@src/modules/user';
 import { SchoolModule } from '@src/modules/school/school.module';
-=======
 import { ProvisioningModule } from '@src/modules/provisioning';
->>>>>>> 0ccc2917
 import { RoleModule } from '@src/modules/role/role.module';
-import { SchoolModule } from '@src/modules/school/school.module';
-import { UserModule } from '@src/modules/user';
 // todo: MUST BE CHECKED BEFORE MERGE
 // import { FilesModule } from '@src/modules/files';
 import {
@@ -32,11 +27,8 @@
 	RocketChatModule,
 	SystemModule,
 	TaskModule,
-<<<<<<< HEAD
+	VideoConferenceModule,
 	ProvisioningModule,
-=======
-	VideoConferenceModule,
->>>>>>> 0ccc2917
 } from '@src/modules';
 import { DB_PASSWORD, DB_URL, DB_USERNAME } from './config';
 import serverConfig from './server.config';
