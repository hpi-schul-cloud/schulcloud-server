import { Module } from '@nestjs/common';
import { MongooseModule } from '@nestjs/mongoose';
import { AuthModule } from './modules/authentication/auth.module';
import { NewsModule } from './modules/news/news.module';
import { ServerController } from './server.controller';
import { ServerService } from './server.service';
import { UsersModule } from './modules/user/users.module';
<<<<<<< HEAD
import { TaskModule } from './modules/task/task.module';

@Module({
	imports: [
		AuthModule,
		UsersModule,
		NewsModule,
		TaskModule,
		MongooseModule.forRoot('mongodb://localhost:27017/schulcloud'),
	], // TODO use db connection as defined for feathers
=======
import { DB_URL } from './config';

@Module({
	imports: [AuthModule, UsersModule, NewsModule, MongooseModule.forRoot(DB_URL)],
>>>>>>> fbff2cd7
	controllers: [ServerController],
	providers: [ServerService],
})
export class ServerModule {}<|MERGE_RESOLUTION|>--- conflicted
+++ resolved
@@ -5,23 +5,11 @@
 import { ServerController } from './server.controller';
 import { ServerService } from './server.service';
 import { UsersModule } from './modules/user/users.module';
-<<<<<<< HEAD
+import { DB_URL } from './config';
 import { TaskModule } from './modules/task/task.module';
 
 @Module({
-	imports: [
-		AuthModule,
-		UsersModule,
-		NewsModule,
-		TaskModule,
-		MongooseModule.forRoot('mongodb://localhost:27017/schulcloud'),
-	], // TODO use db connection as defined for feathers
-=======
-import { DB_URL } from './config';
-
-@Module({
-	imports: [AuthModule, UsersModule, NewsModule, MongooseModule.forRoot(DB_URL)],
->>>>>>> fbff2cd7
+	imports: [AuthModule, UsersModule, NewsModule, TaskModule, MongooseModule.forRoot(DB_URL)],
 	controllers: [ServerController],
 	providers: [ServerService],
 })
