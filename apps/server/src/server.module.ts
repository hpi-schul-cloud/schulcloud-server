--- conflicted
+++ resolved
@@ -62,17 +62,8 @@
 			password: DB_PASSWORD,
 			user: DB_USERNAME,
 			entities: ALL_ENTITIES,
-<<<<<<< HEAD
-			findOneOrFailHandler: (entityName: string, where: Dictionary | IPrimaryKey) => {
-				// eslint-disable-next-line @typescript-eslint/restrict-template-expressions
-				return new NotFoundException(`The requested ${entityName}: ${where} has not been found.`);
-			},
-			// ToDo: comment this line again
-			debug: true, // use it for locally debugging of querys
-=======
 
 			// debug: true, // use it for locally debugging of querys
->>>>>>> a7c24a86
 		}),
 	],
 	controllers: [ServerController],
