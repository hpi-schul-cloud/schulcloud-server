import { Module, NotFoundException } from '@nestjs/common';
<<<<<<< HEAD
import { Dictionary, IPrimaryKey } from '@mikro-orm/core';
import { MikroOrmModule } from '@mikro-orm/nestjs';
import { DB_URL, DB_USERNAME, DB_PASSWORD } from '@src/config';
import { AuthModule } from './modules/authentication/auth.module';
import { NewsModule } from './modules/news/news.module';
import { MailModule } from './modules/mail/mail.module';
import { ServerController } from './server.controller';
import { TaskModule } from './modules/task/task.module';
import { CourseNews, News, SchoolInfo, SchoolNews, TeamNews, UserInfo } from './modules/news/entity';
import { Task, Submission, Lesson, Course } from './modules/task/entity';
import { CoreModule } from './core/core.module';
import { CourseInfo } from './modules/news/entity/course-info.entity';
import { TeamInfo } from './modules/news/entity/team-info.entity';
=======
import { MikroOrmModule } from '@mikro-orm/nestjs';
import { Dictionary, IPrimaryKey } from '@mikro-orm/core';
import { AuthModule } from './modules/authentication/auth.module';
import { ServerController } from './server.controller';
import { DB_URL, DB_USERNAME, DB_PASSWORD } from './config';

import { CoreModule } from './core/core.module';
import { TaskModule } from './modules/task/task.module';
import { UserModule } from './modules/user/user.module';

import {
	CourseNews,
	News,
	SchoolInfo,
	SchoolNews,
	TeamNews,
	UserInfo,
	CourseInfo,
	TeamInfo,
} from './modules/news/entity';
import { Task, LessonTaskInfo, CourseTaskInfo, Submission, FileTaskInfo, UserTaskInfo } from './modules/task/entity';
import { User, Role, Account } from './modules/user/entity';

const courseEntities = [CourseNews, News, SchoolInfo, SchoolNews, TeamNews, UserInfo, CourseInfo, TeamInfo];
const taskEntities = [Task, LessonTaskInfo, CourseTaskInfo, Submission, FileTaskInfo, UserTaskInfo];
const userEntities = [User, Role, Account];
>>>>>>> c716040b

@Module({
	imports: [
		AuthModule,
		TaskModule,
<<<<<<< HEAD
		NewsModule,
		MailModule,
=======
		UserModule,
>>>>>>> c716040b
		MikroOrmModule.forRoot({
			type: 'mongo',
			// TODO add mongoose options as mongo options (see database.js)
			clientUrl: DB_URL,
			password: DB_PASSWORD,
			user: DB_USERNAME,
<<<<<<< HEAD
			entities: [
				News,
				CourseInfo,
				CourseNews,
				SchoolNews,
				TeamNews,
				SchoolInfo,
				TeamInfo,
				UserInfo,
				Task,
				Lesson,
				Course,
				Submission,
			],
=======
			entities: [...courseEntities, ...taskEntities, ...userEntities],
>>>>>>> c716040b
			findOneOrFailHandler: (entityName: string, where: Dictionary | IPrimaryKey) => {
				// eslint-disable-next-line @typescript-eslint/restrict-template-expressions
				return new NotFoundException(`The requested ${entityName}: ${where} has not been found.`);
			},
		}),
		CoreModule,
	],
	controllers: [ServerController],
})
export class ServerModule {}<|MERGE_RESOLUTION|>--- conflicted
+++ resolved
@@ -1,19 +1,4 @@
 import { Module, NotFoundException } from '@nestjs/common';
-<<<<<<< HEAD
-import { Dictionary, IPrimaryKey } from '@mikro-orm/core';
-import { MikroOrmModule } from '@mikro-orm/nestjs';
-import { DB_URL, DB_USERNAME, DB_PASSWORD } from '@src/config';
-import { AuthModule } from './modules/authentication/auth.module';
-import { NewsModule } from './modules/news/news.module';
-import { MailModule } from './modules/mail/mail.module';
-import { ServerController } from './server.controller';
-import { TaskModule } from './modules/task/task.module';
-import { CourseNews, News, SchoolInfo, SchoolNews, TeamNews, UserInfo } from './modules/news/entity';
-import { Task, Submission, Lesson, Course } from './modules/task/entity';
-import { CoreModule } from './core/core.module';
-import { CourseInfo } from './modules/news/entity/course-info.entity';
-import { TeamInfo } from './modules/news/entity/team-info.entity';
-=======
 import { MikroOrmModule } from '@mikro-orm/nestjs';
 import { Dictionary, IPrimaryKey } from '@mikro-orm/core';
 import { AuthModule } from './modules/authentication/auth.module';
@@ -36,46 +21,27 @@
 } from './modules/news/entity';
 import { Task, LessonTaskInfo, CourseTaskInfo, Submission, FileTaskInfo, UserTaskInfo } from './modules/task/entity';
 import { User, Role, Account } from './modules/user/entity';
+import { NewsModule } from './modules/news/news.module';
+import { MailModule } from './modules/mail/mail.module';
 
 const courseEntities = [CourseNews, News, SchoolInfo, SchoolNews, TeamNews, UserInfo, CourseInfo, TeamInfo];
 const taskEntities = [Task, LessonTaskInfo, CourseTaskInfo, Submission, FileTaskInfo, UserTaskInfo];
 const userEntities = [User, Role, Account];
->>>>>>> c716040b
 
 @Module({
 	imports: [
 		AuthModule,
 		TaskModule,
-<<<<<<< HEAD
 		NewsModule,
 		MailModule,
-=======
 		UserModule,
->>>>>>> c716040b
 		MikroOrmModule.forRoot({
 			type: 'mongo',
 			// TODO add mongoose options as mongo options (see database.js)
 			clientUrl: DB_URL,
 			password: DB_PASSWORD,
 			user: DB_USERNAME,
-<<<<<<< HEAD
-			entities: [
-				News,
-				CourseInfo,
-				CourseNews,
-				SchoolNews,
-				TeamNews,
-				SchoolInfo,
-				TeamInfo,
-				UserInfo,
-				Task,
-				Lesson,
-				Course,
-				Submission,
-			],
-=======
 			entities: [...courseEntities, ...taskEntities, ...userEntities],
->>>>>>> c716040b
 			findOneOrFailHandler: (entityName: string, where: Dictionary | IPrimaryKey) => {
 				// eslint-disable-next-line @typescript-eslint/restrict-template-expressions
 				return new NotFoundException(`The requested ${entityName}: ${where} has not been found.`);
