import { Configuration } from '@hpi-schul-cloud/commons';
import { Dictionary, IPrimaryKey } from '@mikro-orm/core';
import { MikroOrmModule, MikroOrmModuleSyncOptions } from '@mikro-orm/nestjs';
import { DynamicModule, Module, NotFoundException } from '@nestjs/common';
import { ConfigModule } from '@nestjs/config';
import { ALL_ENTITIES } from '@shared/domain';
import { MongoDatabaseModuleOptions, MongoMemoryDatabaseModule } from '@shared/infra/database';
import { MailModule } from '@shared/infra/mail';
import { RabbitMQWrapperModule, RabbitMQWrapperTestModule } from '@shared/infra/rabbitmq';
import { CoreModule } from '@src/core';
import { UserModule } from '@src/modules/user';
import { SchoolModule } from '@src/modules/school/school.module';
import { ProvisioningModule } from '@src/modules/provisioning';
import { RoleModule } from '@src/modules/role/role.module';
// todo: MUST BE CHECKED BEFORE MERGE
// import { FilesModule } from '@src/modules/files';
import {
	AuthModule,
	CollaborativeStorageModule,
	FilesStorageClientModule,
	ImportUserModule,
	LearnroomModule,
	NewsModule,
	OauthModule,
	RocketChatModule,
	SystemModule,
	TaskModule,
} from '@src/modules';

import { DB_PASSWORD, DB_URL, DB_USERNAME } from './config';
import serverConfig from './server.config';
import { ServerController } from './server.controller';

const serverModules = [
	ConfigModule.forRoot({
		isGlobal: true,
		validationOptions: { infer: true },
		load: [serverConfig],
	}),
	CoreModule,
	AuthModule,
	CollaborativeStorageModule,
	OauthModule,
	TaskModule,
	NewsModule,
	UserModule,
	ImportUserModule,
	LearnroomModule,
	FilesStorageClientModule,
	SystemModule,
	MailModule.forRoot({
		exchange: Configuration.get('MAIL_SEND_EXCHANGE') as string,
		routingKey: Configuration.get('MAIL_SEND_ROUTING_KEY') as string,
	}),
	RocketChatModule.forRoot({
		uri: Configuration.get('ROCKET_CHAT_URI') as string,
		adminId: Configuration.get('ROCKET_CHAT_ADMIN_ID') as string,
		adminToken: Configuration.get('ROCKET_CHAT_ADMIN_TOKEN') as string,
		adminUser: Configuration.get('ROCKET_CHAT_ADMIN_USER') as string,
		adminPassword: Configuration.get('ROCKET_CHAT_ADMIN_PASSWORD') as string,
	}),
<<<<<<< HEAD
	CollaborativeStorageModule,
	SystemModule,
=======
	SchoolModule,
	ProvisioningModule,
	RoleModule,
>>>>>>> d4f81bd5
];

export const defaultMikroOrmOptions: MikroOrmModuleSyncOptions = {
	findOneOrFailHandler: (entityName: string, where: Dictionary | IPrimaryKey) => {
		// eslint-disable-next-line @typescript-eslint/restrict-template-expressions
		return new NotFoundException(`The requested ${entityName}: ${where} has not been found.`);
	},
};

/**
 * Server Module used for production
 */
@Module({
	imports: [
		RabbitMQWrapperModule,
		...serverModules,
		MikroOrmModule.forRoot({
			...defaultMikroOrmOptions,
			type: 'mongo',
			// TODO add mongoose options as mongo options (see database.js)
			clientUrl: DB_URL,
			password: DB_PASSWORD,
			user: DB_USERNAME,
			entities: ALL_ENTITIES,

			// debug: true, // use it for locally debugging of queries
		}),
	],
	controllers: [ServerController],
})
export class ServerModule {}

/**
 * Server module used for testing.
 * Should have same modules than the @ServerModule while infrastucture Modules can be different.
 * Customizations:
 * - In Memory Database instead of external connection
 * // TODO add custom mail, rocketchat, and rabbitmq modules
 * // TODO use instead of ServerModule when NODE_ENV=test
 */
@Module({
	imports: [
		...serverModules,
		MongoMemoryDatabaseModule.forRoot({ ...defaultMikroOrmOptions }),
		RabbitMQWrapperTestModule,
	],
	controllers: [ServerController],
})
export class ServerTestModule {
	static forRoot(options?: MongoDatabaseModuleOptions): DynamicModule {
		return {
			module: ServerTestModule,
			imports: [
				...serverModules,
				MongoMemoryDatabaseModule.forRoot({ ...defaultMikroOrmOptions, ...options }),
				RabbitMQWrapperTestModule,
			],
			controllers: [ServerController],
		};
	}
}<|MERGE_RESOLUTION|>--- conflicted
+++ resolved
@@ -59,14 +59,9 @@
 		adminUser: Configuration.get('ROCKET_CHAT_ADMIN_USER') as string,
 		adminPassword: Configuration.get('ROCKET_CHAT_ADMIN_PASSWORD') as string,
 	}),
-<<<<<<< HEAD
-	CollaborativeStorageModule,
-	SystemModule,
-=======
 	SchoolModule,
 	ProvisioningModule,
 	RoleModule,
->>>>>>> d4f81bd5
 ];
 
 export const defaultMikroOrmOptions: MikroOrmModuleSyncOptions = {
