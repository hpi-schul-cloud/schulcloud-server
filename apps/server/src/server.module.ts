--- conflicted
+++ resolved
@@ -4,34 +4,13 @@
 import { DynamicModule, Module, NotFoundException } from '@nestjs/common';
 import { ConfigModule } from '@nestjs/config';
 import { ALL_ENTITIES } from '@shared/domain';
-<<<<<<< HEAD
-import { MongoMemoryDatabaseModule, MongoDatabaseModuleOptions } from '@shared/infra/database';
-import { MailModule } from '@shared/infra/mail';
-import { RabbitMQWrapperModule, RabbitMQWrapperTestModule } from '@shared/infra/rabbitmq';
-import { CoreModule } from '@src/core';
-// todo: MUST BE CHECKED BEFORE MERGE
-// import { FilesModule } from '@src/modules/files';
-import {
-	UserModule,
-	FilesStorageClientModule,
-	LearnroomModule,
-	NewsModule,
-	RocketChatModule,
-	TaskModule,
-	AuthModule,
-	OauthModule,
-	ImportUserModule,
-	SystemModule,
-	CollaborativeStorageModule,
-=======
 import { MongoDatabaseModuleOptions, MongoMemoryDatabaseModule } from '@shared/infra/database';
 import { MailModule } from '@shared/infra/mail';
 import { RabbitMQWrapperModule, RabbitMQWrapperTestModule } from '@shared/infra/rabbitmq';
 import { CoreModule } from '@src/core';
-import { UserModule } from '@src/modules/user';
-import { SchoolModule } from '@src/modules/school/school.module';
 import { ProvisioningModule } from '@src/modules/provisioning';
 import { RoleModule } from '@src/modules/role/role.module';
+import { SchoolModule } from '@src/modules/school/school.module';
 // todo: MUST BE CHECKED BEFORE MERGE
 // import { FilesModule } from '@src/modules/files';
 import {
@@ -45,7 +24,7 @@
 	RocketChatModule,
 	SystemModule,
 	TaskModule,
->>>>>>> d54fb2d3
+	UserModule,
 } from '@src/modules';
 
 import { DB_PASSWORD, DB_URL, DB_USERNAME } from './config';
@@ -68,10 +47,7 @@
 	ImportUserModule,
 	LearnroomModule,
 	FilesStorageClientModule,
-<<<<<<< HEAD
-=======
 	SystemModule,
->>>>>>> d54fb2d3
 	MailModule.forRoot({
 		exchange: Configuration.get('MAIL_SEND_EXCHANGE') as string,
 		routingKey: Configuration.get('MAIL_SEND_ROUTING_KEY') as string,
