--- conflicted
+++ resolved
@@ -8,7 +8,8 @@
 import { MailModule } from '@shared/infra/mail';
 import { RabbitMQWrapperModule, RabbitMQWrapperTestModule } from '@shared/infra/rabbitmq';
 import { CoreModule } from '@src/core';
-<<<<<<< HEAD
+// todo: MUST BE CHECKED BEFORE MERGE
+// import { FilesModule } from '@src/modules/files';
 import {
 	UserModule,
 	FilesStorageClientModule,
@@ -19,18 +20,10 @@
 	AuthModule,
 	OauthModule,
 	ImportUserModule,
+	SystemModule,
+	CollaborativeStorageModule,
 } from '@src/modules';
-// todo: MUST BE CHECKED BEFORE MERGE
-// import { FilesModule } from '@src/modules/files';
-=======
-import { LearnroomModule } from '@src/modules/learnroom';
-import { NewsModule } from '@src/modules/news';
-import { RocketChatModule } from '@src/modules/rocketchat';
-import { TaskModule } from '@src/modules/task';
-import { UserModule } from '@src/modules/user';
-import { CollaborativeStorageModule } from '@src/modules/collaborative-storage/collaborative-storage.module';
-import { SystemModule } from '@src/modules/system/system.module';
->>>>>>> a030f498
+
 import { DB_PASSWORD, DB_URL, DB_USERNAME } from './config';
 import serverConfig from './server.config';
 import { ServerController } from './server.controller';
