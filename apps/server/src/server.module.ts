--- conflicted
+++ resolved
@@ -15,10 +15,7 @@
 import { TaskModule } from '@src/modules/task';
 import { UserModule } from '@src/modules/user';
 import { CollaborativeStorageModule } from '@src/modules/collaborative-storage/collaborative-storage.module';
-<<<<<<< HEAD
-=======
 import { SystemModule } from '@src/modules/system/system.module';
->>>>>>> ac07d76d
 import { DB_PASSWORD, DB_URL, DB_USERNAME } from './config';
 import { AuthModule } from './modules/authentication/auth.module';
 import { OauthModule } from './modules/oauth';
@@ -52,11 +49,8 @@
 		adminUser: Configuration.get('ROCKET_CHAT_ADMIN_USER') as string,
 		adminPassword: Configuration.get('ROCKET_CHAT_ADMIN_PASSWORD') as string,
 	}),
-<<<<<<< HEAD
 	CollaborativeStorageModule,
-=======
 	SystemModule,
->>>>>>> ac07d76d
 ];
 
 export const defaultMikroOrmOptions: MikroOrmModuleSyncOptions = {
