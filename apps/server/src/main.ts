import { NestFactory } from '@nestjs/core';
import { ExpressAdapter } from '@nestjs/platform-express';

// register source-map-support for debugging
import { install as sourceMapInstall } from 'source-map-support';

<<<<<<< HEAD
import { NestAppHolder } from './legacyConnection/nestAppHolder';

=======
// application imports
>>>>>>> 228a8629
import { ServerModule } from './server.module';
import legacyAppPromise = require('../../../src/app');
import { API_PATH, PORT, ROUTE_PRAEFIX } from './constants';
import { enableOpenApiDocs } from './shared/controller/swagger';

async function bootstrap() {
	sourceMapInstall();

	// load the legacy feathers/express server
	const legacyApp = await legacyAppPromise;
	const adapter = new ExpressAdapter(legacyApp);
	legacyApp.setup();

	// create the NestJS application adapting the legacy  server
	const app = await NestFactory.create(ServerModule, adapter, {});

	// for all NestJS controller routes, prepend ROUTE_PRAEFIX
	app.setGlobalPrefix(ROUTE_PRAEFIX);

	const apiDocsPath = `${ROUTE_PRAEFIX}/${API_PATH}`;
	enableOpenApiDocs(app, apiDocsPath);

	await app.init();

	NestAppHolder.setInstance(app);

	adapter.listen(PORT);
}
<<<<<<< HEAD

bootstrap();
=======
void bootstrap();
>>>>>>> 228a8629
<|MERGE_RESOLUTION|>--- conflicted
+++ resolved
@@ -4,12 +4,9 @@
 // register source-map-support for debugging
 import { install as sourceMapInstall } from 'source-map-support';
 
-<<<<<<< HEAD
 import { NestAppHolder } from './legacyConnection/nestAppHolder';
 
-=======
 // application imports
->>>>>>> 228a8629
 import { ServerModule } from './server.module';
 import legacyAppPromise = require('../../../src/app');
 import { API_PATH, PORT, ROUTE_PRAEFIX } from './constants';
@@ -38,9 +35,5 @@
 
 	adapter.listen(PORT);
 }
-<<<<<<< HEAD
 
-bootstrap();
-=======
-void bootstrap();
->>>>>>> 228a8629
+void bootstrap();