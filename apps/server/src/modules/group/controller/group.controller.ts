--- conflicted
+++ resolved
@@ -3,12 +3,7 @@
 import { PaginationParams } from '@shared/controller';
 import { Page } from '@shared/domain';
 import { ErrorResponse } from '@src/core/error/dto';
-<<<<<<< HEAD
-import { ICurrentUser } from '@modules/authentication';
-import { Authenticate, CurrentUser } from '@modules/authentication/decorator/auth.decorator';
-=======
-import { ICurrentUser, Authenticate, CurrentUser } from '@src/modules/authentication';
->>>>>>> 0ab2dfbf
+import { ICurrentUser, Authenticate, CurrentUser } from '@modules/authentication';
 import { GroupUc } from '../uc';
 import { ClassInfoDto } from '../uc/dto';
 import { ClassInfoSearchListResponse, ClassSortParams } from './dto';
