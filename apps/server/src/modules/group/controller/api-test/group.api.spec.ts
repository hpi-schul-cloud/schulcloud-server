import { EntityManager } from '@mikro-orm/mongodb';
import { HttpStatus, INestApplication } from '@nestjs/common';
import { Test, TestingModule } from '@nestjs/testing';
import { Role, RoleName, SchoolEntity, SchoolYearEntity, SortOrder, SystemEntity, User } from '@shared/domain';
import {
	groupEntityFactory,
	roleFactory,
	schoolFactory,
	schoolYearFactory,
	systemFactory,
	TestApiClient,
	UserAndAccountTestFactory,
	userFactory,
} from '@shared/testing';
import { ClassEntity } from '@src/modules/class/entity';
import { classEntityFactory } from '@src/modules/class/entity/testing/factory/class.entity.factory';
import { ServerTestModule } from '@src/modules/server';
import { GroupEntity, GroupEntityTypes } from '../../entity';
import { ClassRootType } from '../../uc/dto/class-root-type';
import { ClassInfoSearchListResponse, ClassSortBy } from '../dto';

const baseRouteName = '/groups';

describe('Group (API)', () => {
	let app: INestApplication;
	let em: EntityManager;
	let testApiClient: TestApiClient;

	beforeAll(async () => {
		const module: TestingModule = await Test.createTestingModule({
			imports: [ServerTestModule],
		}).compile();

		app = module.createNestApplication();
		await app.init();
		em = module.get(EntityManager);
		testApiClient = new TestApiClient(app, baseRouteName);
	});

	afterAll(async () => {
		await app.close();
	});

	describe('findClassesForSchool', () => {
		describe('when an admin requests a list of classes', () => {
			const setup = async () => {
				const school: SchoolEntity = schoolFactory.buildWithId();
				const { adminAccount, adminUser } = UserAndAccountTestFactory.buildAdmin({ school });

				const teacherRole: Role = roleFactory.buildWithId({ name: RoleName.TEACHER });
				const teacherUser: User = userFactory.buildWithId({ school, roles: [teacherRole] });
				const system: SystemEntity = systemFactory.buildWithId();
				const schoolYear: SchoolYearEntity = schoolYearFactory.buildWithId();
				const clazz: ClassEntity = classEntityFactory.buildWithId({
					name: 'Group A',
					schoolId: school._id,
					teacherIds: [teacherUser._id],
					source: undefined,
					year: schoolYear.id,
				});
				const group: GroupEntity = groupEntityFactory.buildWithId({
					name: 'Group B',
					type: GroupEntityTypes.CLASS,
					externalSource: {
						externalId: 'externalId',
						system,
					},
					organization: school,
					users: [
						{
							user: adminUser,
							role: teacherRole,
						},
					],
				});

				await em.persistAndFlush([
					school,
					adminAccount,
					adminUser,
					teacherRole,
					teacherUser,
					system,
					clazz,
					group,
					schoolYear,
				]);
				em.clear();

				const adminClient = await testApiClient.login(adminAccount);

				return {
					adminClient,
					group,
					clazz,
					system,
					adminUser,
					teacherUser,
					schoolYear,
				};
			};

			it('should return the classes of his school', async () => {
				const { adminClient, group, clazz, system, adminUser, teacherUser, schoolYear } = await setup();

				const response = await adminClient.get(`/class`).query({
					skip: 0,
					limit: 2,
					sortBy: ClassSortBy.NAME,
					sortOrder: SortOrder.desc,
				});

				expect(response.body).toEqual<ClassInfoSearchListResponse>({
					total: 2,
					data: [
						{
							id: group.id,
							type: ClassRootType.GROUP,
							name: group.name,
							externalSourceName: system.displayName,
							teachers: [adminUser.lastName],
						},
						{
							id: clazz.id,
							type: ClassRootType.CLASS,
							name: clazz.gradeLevel ? `${clazz.gradeLevel}${clazz.name}` : clazz.name,
							teachers: [teacherUser.lastName],
<<<<<<< HEAD
							isUpgradable: false,
=======
							schoolYear: schoolYear.name,
>>>>>>> 2fc165e9
						},
					],
					skip: 0,
					limit: 2,
				});
			});
		});

		describe('when an invalid user requests a list of classes', () => {
			const setup = async () => {
				const { studentAccount, studentUser } = UserAndAccountTestFactory.buildStudent();

				await em.persistAndFlush([studentAccount, studentUser]);
				em.clear();

				const studentClient = await testApiClient.login(studentAccount);

				return {
					studentClient,
				};
			};

			it('should return forbidden', async () => {
				const { studentClient } = await setup();

				const response = await studentClient.get(`/class`);

				expect(response.status).toEqual(HttpStatus.FORBIDDEN);
			});
		});
	});
});<|MERGE_RESOLUTION|>--- conflicted
+++ resolved
@@ -125,11 +125,8 @@
 							type: ClassRootType.CLASS,
 							name: clazz.gradeLevel ? `${clazz.gradeLevel}${clazz.name}` : clazz.name,
 							teachers: [teacherUser.lastName],
-<<<<<<< HEAD
+							schoolYear: schoolYear.name,
 							isUpgradable: false,
-=======
-							schoolYear: schoolYear.name,
->>>>>>> 2fc165e9
 						},
 					],
 					skip: 0,
