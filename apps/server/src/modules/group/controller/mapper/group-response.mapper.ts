import { Page } from '@shared/domain';
import { ClassInfoDto } from '../../uc/dto';
import { ClassInfoResponse, ClassInfoSearchListResponse } from '../dto';

export class GroupResponseMapper {
	static mapToClassInfosToListResponse(
		classInfos: Page<ClassInfoDto>,
		skip?: number,
		limit?: number
	): ClassInfoSearchListResponse {
		const mappedData: ClassInfoResponse[] = classInfos.data.map((classInfo) =>
			this.mapToClassInfoToResponse(classInfo)
		);

		const response: ClassInfoSearchListResponse = new ClassInfoSearchListResponse(
			mappedData,
			classInfos.total,
			skip,
			limit
		);

		return response;
	}

	private static mapToClassInfoToResponse(classInfo: ClassInfoDto): ClassInfoResponse {
		const mapped = new ClassInfoResponse({
			id: classInfo.id,
			type: classInfo.type,
			name: classInfo.name,
			externalSourceName: classInfo.externalSourceName,
			teachers: classInfo.teachers,
<<<<<<< HEAD
			isUpgradable: classInfo.isUpgradable,
=======
			schoolYear: classInfo.schoolYear,
>>>>>>> 2fc165e9
		});

		return mapped;
	}
}<|MERGE_RESOLUTION|>--- conflicted
+++ resolved
@@ -29,11 +29,8 @@
 			name: classInfo.name,
 			externalSourceName: classInfo.externalSourceName,
 			teachers: classInfo.teachers,
-<<<<<<< HEAD
+			schoolYear: classInfo.schoolYear,
 			isUpgradable: classInfo.isUpgradable,
-=======
-			schoolYear: classInfo.schoolYear,
->>>>>>> 2fc165e9
 		});
 
 		return mapped;
