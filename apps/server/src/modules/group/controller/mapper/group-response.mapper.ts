import { Page } from '@shared/domain/domainobject';
import { GroupTypes } from '../../domain';
<<<<<<< HEAD
import { ClassInfoDto, ResolvedGroupDto, ResolvedGroupUser } from '../../uc/dto';
=======
import { ClassInfoDto, CourseInfoDto, ResolvedGroupDto } from '../../uc/dto';
>>>>>>> a07e4083
import {
	ClassInfoResponse,
	ClassInfoSearchListResponse,
	ExternalSourceResponse,
	GroupListResponse,
	GroupPaginationParams,
	GroupResponse,
	GroupTypeResponse,
	GroupUserResponse,
} from '../dto';
import { CourseInfoResponse } from '../dto/response/course-info.response';

const typeMapping: Record<GroupTypes, GroupTypeResponse> = {
	[GroupTypes.CLASS]: GroupTypeResponse.CLASS,
	[GroupTypes.COURSE]: GroupTypeResponse.COURSE,
	[GroupTypes.OTHER]: GroupTypeResponse.OTHER,
};

export class GroupResponseMapper {
	public static mapToClassInfoSearchListResponse(
		classInfos: Page<ClassInfoDto>,
		skip?: number,
		limit?: number
	): ClassInfoSearchListResponse {
		const classInfoResponses: ClassInfoResponse[] = classInfos.data.map((classInfo) =>
			this.mapToClassInfoResponse(classInfo)
		);

		const response: ClassInfoSearchListResponse = new ClassInfoSearchListResponse(
			classInfoResponses,
			classInfos.total,
			skip,
			limit
		);

		return response;
	}

<<<<<<< HEAD
	private static mapToClassInfoResponse(classInfo: ClassInfoDto): ClassInfoResponse {
		const classInfoResponse: ClassInfoResponse = new ClassInfoResponse({
=======
	private static mapToClassInfoToResponse(classInfo: ClassInfoDto): ClassInfoResponse {
		const mapped: ClassInfoResponse = new ClassInfoResponse({
>>>>>>> a07e4083
			id: classInfo.id,
			type: classInfo.type,
			name: classInfo.name,
			externalSourceName: classInfo.externalSourceName,
			teacherNames: classInfo.teacherNames,
			schoolYear: classInfo.schoolYear,
			isUpgradable: classInfo.isUpgradable,
			studentCount: classInfo.studentCount,
			synchronizedCourses: classInfo.synchronizedCourses?.map(
				(synchronizedCourse: CourseInfoDto): CourseInfoResponse => new CourseInfoResponse(synchronizedCourse)
			),
		});

		return classInfoResponse;
	}

	static mapToGroupResponse(resolvedGroup: ResolvedGroupDto): GroupResponse {
		const externalSource: ExternalSourceResponse | undefined = resolvedGroup.externalSource
			? new ExternalSourceResponse({
					externalId: resolvedGroup.externalSource.externalId,
					systemId: resolvedGroup.externalSource.systemId,
			  })
			: undefined;

		const users: GroupUserResponse[] = resolvedGroup.users.map(
			(user: ResolvedGroupUser): GroupUserResponse =>
				new GroupUserResponse({
					id: user.user.id as string,
					role: user.role.name,
					firstName: user.user.firstName,
					lastName: user.user.lastName,
				})
		);

		const groupResponse: GroupResponse = new GroupResponse({
			id: resolvedGroup.id,
			name: resolvedGroup.name,
			type: typeMapping[resolvedGroup.type],
			externalSource,
			users,
			organizationId: resolvedGroup.organizationId,
		});

		return groupResponse;
	}

	static mapToGroupListResponse(groups: Page<ResolvedGroupDto>, pagination: GroupPaginationParams): GroupListResponse {
		const groupResponseData: GroupResponse[] = groups.data.map(
			(group: ResolvedGroupDto): GroupResponse => this.mapToGroupResponse(group)
		);

		const response: GroupListResponse = new GroupListResponse(
			groupResponseData,
			groups.total,
			pagination.skip,
			pagination.limit
		);

		return response;
	}
}<|MERGE_RESOLUTION|>--- conflicted
+++ resolved
@@ -1,10 +1,6 @@
 import { Page } from '@shared/domain/domainobject';
 import { GroupTypes } from '../../domain';
-<<<<<<< HEAD
-import { ClassInfoDto, ResolvedGroupDto, ResolvedGroupUser } from '../../uc/dto';
-=======
-import { ClassInfoDto, CourseInfoDto, ResolvedGroupDto } from '../../uc/dto';
->>>>>>> a07e4083
+import { ClassInfoDto, CourseInfoDto, ResolvedGroupDto, ResolvedGroupUser } from '../../uc/dto';
 import {
 	ClassInfoResponse,
 	ClassInfoSearchListResponse,
@@ -43,13 +39,8 @@
 		return response;
 	}
 
-<<<<<<< HEAD
 	private static mapToClassInfoResponse(classInfo: ClassInfoDto): ClassInfoResponse {
 		const classInfoResponse: ClassInfoResponse = new ClassInfoResponse({
-=======
-	private static mapToClassInfoToResponse(classInfo: ClassInfoDto): ClassInfoResponse {
-		const mapped: ClassInfoResponse = new ClassInfoResponse({
->>>>>>> a07e4083
 			id: classInfo.id,
 			type: classInfo.type,
 			name: classInfo.name,
