--- conflicted
+++ resolved
@@ -1,14 +1,8 @@
 import { createMock, DeepMocked } from '@golevelup/ts-jest';
 import { ObjectId } from '@mikro-orm/mongodb';
-<<<<<<< HEAD
-import { Course } from '@modules/learnroom/domain';
-import { CourseDoService } from '@modules/learnroom/service/course-do.service';
-import { courseFactory } from '@modules/learnroom/testing';
+import { EventBus } from '@nestjs/cqrs';
 import { School } from '@modules/school';
 import { schoolFactory } from '@modules/school/testing';
-=======
-import { EventBus } from '@nestjs/cqrs';
->>>>>>> 411dfbe1
 import { Test, TestingModule } from '@nestjs/testing';
 import { NotFoundLoggableException } from '@shared/common/loggable-exception';
 import { Page, UserDO } from '@shared/domain/domainobject';
