--- conflicted
+++ resolved
@@ -1,20 +1,13 @@
 import { createMock, DeepMocked } from '@golevelup/ts-jest';
 import { ObjectId } from '@mikro-orm/mongodb';
-<<<<<<< HEAD
 import type { ProvisioningConfig } from '@modules/provisioning';
-import { BadRequestException } from '@nestjs/common';
 import { ConfigService } from '@nestjs/config';
-=======
-import { RoleDto, RoleService } from '@modules/role';
-import { UserService } from '@modules/user';
->>>>>>> b290804f
 import { EventBus } from '@nestjs/cqrs';
 import { Test, TestingModule } from '@nestjs/testing';
 import { NotFoundLoggableException } from '@shared/common/loggable-exception';
 import { Page } from '@shared/domain/domainobject';
 import { IFindOptions, RoleName, SortOrder } from '@shared/domain/interface';
 import { EntityId } from '@shared/domain/types';
-<<<<<<< HEAD
 import {
 	groupFactory,
 	roleDtoFactory,
@@ -23,13 +16,9 @@
 	userDoFactory,
 	userFactory,
 } from '@shared/testing';
-import { RoleService } from '@src/modules/role';
+import { RoleDto, RoleService } from '@src/modules/role';
 import { UserService } from '@src/modules/user';
 import { Group, GroupAggregateScope, GroupDeletedEvent, GroupTypes, GroupVisibilityPermission } from '../domain';
-=======
-import { groupFactory, roleDtoFactory, userDoFactory } from '@shared/testing';
-import { Group, GroupDeletedEvent, GroupTypes } from '../domain';
->>>>>>> b290804f
 import { GroupRepo } from '../repo';
 import { GroupService } from './group.service';
 
@@ -572,16 +561,6 @@
 				expect(groupRepo.save).toHaveBeenCalledWith(group);
 			});
 		});
-
-		describe('when the role id is undefined', () => {
-			it('should throw', async () => {
-				roleService.findByName.mockResolvedValue(roleDtoFactory.build({ id: undefined }));
-
-				await expect(service.addUserToGroup('groupId', 'userId', RoleName.STUDENT)).rejects.toThrow(
-					BadRequestException
-				);
-			});
-		});
 	});
 
 	describe('addUsersToGroup', () => {
