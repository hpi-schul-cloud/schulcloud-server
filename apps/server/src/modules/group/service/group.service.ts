import { ObjectId } from '@mikro-orm/mongodb';
import { AuthorizationLoaderServiceGeneric } from '@modules/authorization';
import type { ProvisioningConfig } from '@modules/provisioning';
<<<<<<< HEAD
import { RoleService } from '@modules/role';
import { UserService } from '@modules/user';
=======
import { RoleName, RoleService } from '@modules/role';
>>>>>>> aa812edd
import { User } from '@modules/user/repo';
import { BadRequestException, Injectable } from '@nestjs/common';
import { ConfigService } from '@nestjs/config';
import { EventBus } from '@nestjs/cqrs';
import { NotFoundLoggableException } from '@shared/common/loggable-exception';
import { Page } from '@shared/domain/domainobject';
import { IFindOptions } from '@shared/domain/interface';
import { EntityId } from '@shared/domain/types';
import {
	Group,
	GroupAggregateScope,
	GroupDeletedEvent,
	GroupFilter,
	GroupTypes,
	GroupUser,
	GroupVisibilityPermission,
} from '../domain';
import { GroupRepo } from '../repo';

@Injectable()
export class GroupService implements AuthorizationLoaderServiceGeneric<Group> {
	constructor(
		private readonly groupRepo: GroupRepo,
		private readonly userService: UserService,
		private readonly roleService: RoleService,
		private readonly eventBus: EventBus,
		private readonly configService: ConfigService<ProvisioningConfig, true>
	) {}

	public async findById(id: EntityId): Promise<Group> {
		const group: Group | null = await this.groupRepo.findGroupById(id);

		if (!group) {
			throw new NotFoundLoggableException(Group.name, { id });
		}

		return group;
	}

	public async tryFindById(id: EntityId): Promise<Group | null> {
		const group: Group | null = await this.groupRepo.findGroupById(id);

		return group;
	}

	public async findByExternalSource(externalId: string, systemId: EntityId): Promise<Group | null> {
		const group: Group | null = await this.groupRepo.findByExternalSource(externalId, systemId);

		return group;
	}

	public async findGroups(filter: GroupFilter, options?: IFindOptions<Group>): Promise<Page<Group>> {
		const groups: Page<Group> = await this.groupRepo.findGroups(filter, options);

		return groups;
	}

	public async findGroupsForUser(
		user: User,
		permission: GroupVisibilityPermission,
		availableGroupsForCourseSync: boolean,
		nameQuery?: string,
		options?: IFindOptions<Group>
	): Promise<Page<Group>> {
		const scope = new GroupAggregateScope(options)
			.byName(nameQuery)
			.byAvailableForSync(
				availableGroupsForCourseSync && this.configService.get('FEATURE_SCHULCONNEX_COURSE_SYNC_ENABLED')
			);

		if (permission === GroupVisibilityPermission.ALL_SCHOOL_GROUPS) {
			scope.byOrganization(user.school.id);
		} else {
			scope.byUser(user.id);
		}

		const groups: Page<Group> = await this.groupRepo.findGroupsForScope(scope);

		return groups;
	}

	public async save(group: Group): Promise<Group> {
		const savedGroup: Group = await this.groupRepo.save(group);

		return savedGroup;
	}

	public async delete(group: Group): Promise<void> {
		await this.groupRepo.delete(group);

		await this.eventBus.publish(new GroupDeletedEvent(group));
	}

	public async createGroup(name: string, type: GroupTypes, organizationId?: EntityId): Promise<Group> {
		const group = new Group({
			name,
			users: [],
			id: new ObjectId().toHexString(),
			type,
			organizationId,
		});

		await this.save(group);

		return group;
	}

	public async addUserToGroup(groupId: EntityId, userId: EntityId, roleName: RoleName): Promise<void> {
		const role = await this.roleService.findByName(roleName);
		const group = await this.findById(groupId);
		const user = await this.userService.findById(userId);
		// user must have an id, because we are fetching it by id -> fix in service
		// eslint-disable-next-line @typescript-eslint/no-non-null-assertion
		const groupUser = new GroupUser({ roleId: role.id, userId: user.id! });

		group.addUser(groupUser);
		await this.save(group);
	}

	public async addUsersToGroup(
		groupId: EntityId,
		userIdsAndRoles: Array<{ userId: EntityId; roleName: RoleName }>
	): Promise<Group> {
		const uniqueRoleNames = [...new Set(userIdsAndRoles.map((user) => user.roleName))];
		const roleNamesSet = await this.roleService.findByNames(uniqueRoleNames);
		const userIds = userIdsAndRoles.map((user) => user.userId);
		const users = await this.userService.findByIds(userIds);
		const group = await this.findById(groupId);

		for (const { userId, roleName } of userIdsAndRoles) {
			const role = roleNamesSet.find((r) => r.name === roleName);
			if (!role) throw new BadRequestException(`Role ${roleName} not found.`);
			const user = users.find((u) => u.id === userId);
			// user must have an id, because we are fetching it by id -> fix in service
			if (!user) throw new BadRequestException('Unknown userId.');

			// eslint-disable-next-line @typescript-eslint/no-non-null-assertion
			const groupUser = new GroupUser({ roleId: role.id, userId: user.id! });

			group.addUser(groupUser);
		}
		await this.save(group);

		return group;
	}

	public async removeUsersFromGroup(groupId: EntityId, userIds: EntityId[]): Promise<Group> {
		const group = await this.findById(groupId);
		const users = await this.userService.findByIds(userIds);

		for (const userId of userIds) {
			const user = users.find((u) => u.id === userId);
			if (!user?.id) throw new BadRequestException('Unknown userId.');
			group.removeUser(user.id);
		}

		await this.save(group);

		return group;
	}
}<|MERGE_RESOLUTION|>--- conflicted
+++ resolved
@@ -1,12 +1,8 @@
 import { ObjectId } from '@mikro-orm/mongodb';
 import { AuthorizationLoaderServiceGeneric } from '@modules/authorization';
 import type { ProvisioningConfig } from '@modules/provisioning';
-<<<<<<< HEAD
-import { RoleService } from '@modules/role';
+import { RoleName, RoleService } from '@modules/role';
 import { UserService } from '@modules/user';
-=======
-import { RoleName, RoleService } from '@modules/role';
->>>>>>> aa812edd
 import { User } from '@modules/user/repo';
 import { BadRequestException, Injectable } from '@nestjs/common';
 import { ConfigService } from '@nestjs/config';
