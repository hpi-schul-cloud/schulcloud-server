--- conflicted
+++ resolved
@@ -1,10 +1,5 @@
 import { AuthorizationLoaderServiceGeneric } from '@modules/authorization';
-<<<<<<< HEAD
-import { Course } from '@modules/learnroom/domain';
-import { CourseDoService } from '@modules/learnroom/service/course-do.service';
 import { School } from '@modules/school';
-=======
->>>>>>> 411dfbe1
 import { Injectable } from '@nestjs/common';
 import { EventBus } from '@nestjs/cqrs';
 import { NotFoundLoggableException } from '@shared/common/loggable-exception';
