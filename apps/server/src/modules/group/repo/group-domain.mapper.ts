--- conflicted
+++ resolved
@@ -1,12 +1,8 @@
 import { EntityData } from '@mikro-orm/core';
 import { EntityManager } from '@mikro-orm/mongodb';
 import { SchoolEntity } from '@modules/school/repo';
-<<<<<<< HEAD
 import { ExternalSourceEmbeddable, SystemEntity } from '@modules/system/repo';
-=======
-import { ExternalSourceEmbeddable, SystemEntity } from '@modules/system/entity';
 import { User } from '@modules/user/repo';
->>>>>>> 759ebc81
 import { ExternalSource } from '@shared/domain/domainobject';
 import { Role } from '@shared/domain/entity';
 import { Group, GroupPeriod, GroupProps, GroupTypes, GroupUser } from '../domain';
