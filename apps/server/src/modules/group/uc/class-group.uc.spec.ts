--- conflicted
+++ resolved
@@ -12,11 +12,6 @@
 import { CourseDoService } from '@modules/course';
 import { courseFactory } from '@modules/course/testing';
 import { ClassGroupUc } from '@modules/group/uc/class-group.uc';
-<<<<<<< HEAD
-=======
-import { CourseDoService } from '@modules/learnroom/service/course-do.service';
-import { courseFactory } from '@modules/learnroom/testing';
->>>>>>> fba446b6
 import { ProvisioningConfig } from '@modules/provisioning';
 import { RoleService } from '@modules/role';
 import { RoleDto } from '@modules/role/service/dto/role.dto';
