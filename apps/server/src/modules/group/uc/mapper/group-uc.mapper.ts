import { RoleName, SchoolYearEntity, UserDO } from '@shared/domain';
import { Class } from '@src/modules/class/domain';
import { SystemDto } from '@src/modules/system';
import { Group } from '../../domain';
import { ClassInfoDto, ResolvedGroupUser } from '../dto';
import { ClassRootType } from '../dto/class-root-type';

export class GroupUcMapper {
	public static mapGroupToClassInfoDto(
		group: Group,
		resolvedUsers: ResolvedGroupUser[],
		system?: SystemDto
	): ClassInfoDto {
		const mapped: ClassInfoDto = new ClassInfoDto({
			id: group.id,
			type: ClassRootType.GROUP,
			name: group.name,
			externalSourceName: system?.displayName,
			teachers: resolvedUsers
				.filter((groupUser: ResolvedGroupUser) => groupUser.role.name === RoleName.TEACHER)
				.map((groupUser: ResolvedGroupUser) => groupUser.user.lastName),
		});

		return mapped;
	}

	public static mapClassToClassInfoDto(clazz: Class, teachers: UserDO[], schoolYear?: SchoolYearEntity): ClassInfoDto {
		const name = clazz.gradeLevel ? `${clazz.gradeLevel}${clazz.name}` : clazz.name;
		const isUpgradable = clazz.gradeLevel !== 13 && !clazz.successor;

		const mapped: ClassInfoDto = new ClassInfoDto({
			id: clazz.id,
			type: ClassRootType.CLASS,
			name,
			externalSourceName: clazz.source,
			teachers: teachers.map((user: UserDO) => user.lastName),
<<<<<<< HEAD
			isUpgradable,
=======
			schoolYear: schoolYear?.name,
>>>>>>> 2fc165e9
		});

		return mapped;
	}
}<|MERGE_RESOLUTION|>--- conflicted
+++ resolved
@@ -34,11 +34,8 @@
 			name,
 			externalSourceName: clazz.source,
 			teachers: teachers.map((user: UserDO) => user.lastName),
-<<<<<<< HEAD
+			schoolYear: schoolYear?.name,
 			isUpgradable,
-=======
-			schoolYear: schoolYear?.name,
->>>>>>> 2fc165e9
 		});
 
 		return mapped;
