--- conflicted
+++ resolved
@@ -247,11 +247,8 @@
 								type: ClassRootType.CLASS,
 								externalSourceName: clazz.source,
 								teachers: [teacherUser.lastName],
-<<<<<<< HEAD
+								schoolYear: schoolYear.name,
 								isUpgradable: false,
-=======
-								schoolYear: schoolYear.name,
->>>>>>> 2fc165e9
 							},
 							{
 								id: group.id,
@@ -293,11 +290,8 @@
 								type: ClassRootType.CLASS,
 								externalSourceName: clazz.source,
 								teachers: [teacherUser.lastName],
-<<<<<<< HEAD
+								schoolYear: schoolYear.name,
 								isUpgradable: false,
-=======
-								schoolYear: schoolYear.name,
->>>>>>> 2fc165e9
 							},
 							{
 								id: groupWithSystem.id,
