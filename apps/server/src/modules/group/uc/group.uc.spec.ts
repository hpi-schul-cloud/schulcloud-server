--- conflicted
+++ resolved
@@ -1,3 +1,4 @@
+import { Logger } from '@core/logger';
 import { createMock, DeepMocked } from '@golevelup/ts-jest';
 import { AuthorizationService } from '@modules/authorization';
 import { RoleService } from '@modules/role';
@@ -12,13 +13,6 @@
 import { Page, UserDO } from '@shared/domain/domainobject';
 import { Role, User } from '@shared/domain/entity';
 import { Permission, SortOrder } from '@shared/domain/interface';
-<<<<<<< HEAD
-import { Logger } from '@src/core/logger';
-=======
-import { Logger } from '@core/logger';
-import { groupFactory } from '@testing/factory/domainobject';
-import { roleDtoFactory } from '@testing/factory/role-dto.factory';
->>>>>>> 8dc8d5f9
 import { roleFactory } from '@testing/factory/role.factory';
 import { schoolEntityFactory } from '@testing/factory/school-entity.factory';
 import { UserAndAccountTestFactory } from '@testing/factory/user-and-account.test.factory';
