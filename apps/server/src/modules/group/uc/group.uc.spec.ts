import { createMock, DeepMocked } from '@golevelup/ts-jest';
import { ObjectId } from '@mikro-orm/mongodb';
import { Action, AuthorizationContext, AuthorizationService } from '@modules/authorization';
import { ClassService } from '@modules/class';
import { Class } from '@modules/class/domain';
import { classFactory } from '@modules/class/domain/testing/factory/class.factory';
import { LegacySchoolService, SchoolYearService } from '@modules/legacy-school';
import { RoleService } from '@modules/role';
import { RoleDto } from '@modules/role/service/dto/role.dto';
import { SystemDto, SystemService } from '@modules/system';
import { UserService } from '@modules/user';
import { ForbiddenException } from '@nestjs/common';
import { Test, TestingModule } from '@nestjs/testing';
import { NotFoundLoggableException } from '@shared/common/loggable-exception';
import { LegacySchoolDo, Page, Permission, SchoolYearEntity, SortOrder, User, UserDO } from '@shared/domain';
import {
	groupFactory,
	legacySchoolDoFactory,
	roleDtoFactory,
	schoolYearFactory,
	setupEntities,
	UserAndAccountTestFactory,
	userDoFactory,
	userFactory,
} from '@shared/testing';
import { Group, GroupTypes } from '../domain';
import { GroupService } from '../service';
import { ClassInfoDto, ResolvedGroupDto } from './dto';
import { ClassRootType } from './dto/class-root-type';
import { GroupUc } from './group.uc';
import { SchoolYearQueryType } from '../controller/dto';
import { UnknownQueryTypeLoggableException } from '../loggable';

describe('GroupUc', () => {
	let module: TestingModule;
	let uc: GroupUc;

	let groupService: DeepMocked<GroupService>;
	let classService: DeepMocked<ClassService>;
	let systemService: DeepMocked<SystemService>;
	let userService: DeepMocked<UserService>;
	let roleService: DeepMocked<RoleService>;
	let schoolService: DeepMocked<LegacySchoolService>;
	let authorizationService: DeepMocked<AuthorizationService>;
	let schoolYearService: DeepMocked<SchoolYearService>;

	beforeAll(async () => {
		module = await Test.createTestingModule({
			providers: [
				GroupUc,
				{
					provide: GroupService,
					useValue: createMock<GroupService>(),
				},
				{
					provide: ClassService,
					useValue: createMock<ClassService>(),
				},
				{
					provide: SystemService,
					useValue: createMock<SystemService>(),
				},
				{
					provide: UserService,
					useValue: createMock<UserService>(),
				},
				{
					provide: RoleService,
					useValue: createMock<RoleService>(),
				},
				{
					provide: LegacySchoolService,
					useValue: createMock<LegacySchoolService>(),
				},
				{
					provide: AuthorizationService,
					useValue: createMock<AuthorizationService>(),
				},
				{
					provide: SchoolYearService,
					useValue: createMock<SchoolYearService>(),
				},
			],
		}).compile();

		uc = module.get(GroupUc);
		groupService = module.get(GroupService);
		classService = module.get(ClassService);
		systemService = module.get(SystemService);
		userService = module.get(UserService);
		roleService = module.get(RoleService);
		schoolService = module.get(LegacySchoolService);
		authorizationService = module.get(AuthorizationService);
		schoolYearService = module.get(SchoolYearService);

		await setupEntities();
	});

	afterAll(async () => {
		await module.close();
	});

	afterEach(() => {
		jest.resetAllMocks();
	});

	describe('findAllClasses', () => {
		describe('when the user has no permission', () => {
			const setup = () => {
				const school: LegacySchoolDo = legacySchoolDoFactory.buildWithId();
				const user: User = userFactory.buildWithId();
				const error = new ForbiddenException();

				schoolService.getSchoolById.mockResolvedValue(school);
				authorizationService.getUserWithPermissions.mockResolvedValue(user);
				authorizationService.checkPermission.mockImplementation(() => {
					throw error;
				});
				authorizationService.hasAllPermissions.mockReturnValueOnce(false);

				return {
					user,
					error,
				};
			};

			it('should throw forbidden', async () => {
				const { user, error } = setup();

				const func = () => uc.findAllClasses(user.id, user.school.id);

				await expect(func).rejects.toThrow(error);
			});
		});

		describe('when accessing as a normal user', () => {
			const setup = () => {
				const school: LegacySchoolDo = legacySchoolDoFactory.buildWithId();
				const { studentUser } = UserAndAccountTestFactory.buildStudent();
				const { teacherUser } = UserAndAccountTestFactory.buildTeacher();
				const teacherRole: RoleDto = roleDtoFactory.buildWithId({
					id: teacherUser.roles[0].id,
					name: teacherUser.roles[0].name,
				});
				const studentRole: RoleDto = roleDtoFactory.buildWithId({
					id: studentUser.roles[0].id,
					name: studentUser.roles[0].name,
				});
				const teacherUserDo: UserDO = userDoFactory.buildWithId({
					id: teacherUser.id,
					lastName: teacherUser.lastName,
					roles: [{ id: teacherUser.roles[0].id, name: teacherUser.roles[0].name }],
				});
				const studentUserDo: UserDO = userDoFactory.buildWithId({
					id: studentUser.id,
					lastName: studentUser.lastName,
					roles: [{ id: studentUser.roles[0].id, name: studentUser.roles[0].name }],
				});
				const schoolYear: SchoolYearEntity = schoolYearFactory.buildWithId();
				const nextSchoolYear: SchoolYearEntity = schoolYearFactory.buildWithId({
					startDate: schoolYear.endDate,
				});
				const clazz: Class = classFactory.build({
					name: 'A',
					teacherIds: [teacherUser.id],
					source: 'LDAP',
					year: schoolYear.id,
				});
				const successorClass: Class = classFactory.build({
					name: 'NEW',
					teacherIds: [teacherUser.id],
					year: nextSchoolYear.id,
				});
				const classWithoutSchoolYear = classFactory.build({
					name: 'NoYear',
					teacherIds: [teacherUser.id],
					year: undefined,
				});

				const system: SystemDto = new SystemDto({
					id: new ObjectId().toHexString(),
					displayName: 'External System',
					type: 'oauth2',
				});
				const group: Group = groupFactory.build({
					name: 'B',
					users: [{ userId: teacherUser.id, roleId: teacherUser.roles[0].id }],
					externalSource: undefined,
				});
				const groupWithSystem: Group = groupFactory.build({
					name: 'C',
					externalSource: { externalId: 'externalId', systemId: system.id },
					users: [
						{ userId: teacherUser.id, roleId: teacherUser.roles[0].id },
						{ userId: studentUser.id, roleId: studentUser.roles[0].id },
					],
				});

				schoolService.getSchoolById.mockResolvedValueOnce(school);
				authorizationService.getUserWithPermissions.mockResolvedValueOnce(teacherUser);
<<<<<<< HEAD
				classService.findClassesForSchool.mockResolvedValueOnce([clazz, successorClass, classWithoutSchoolYear]);
				groupService.findClassesForSchool.mockResolvedValueOnce([group, groupWithSystem]);
=======
				authorizationService.hasAllPermissions.mockReturnValueOnce(false);
				classService.findAllByUserId.mockResolvedValueOnce([clazz]);
				groupService.findByUser.mockResolvedValueOnce([group, groupWithSystem]);
>>>>>>> f4587465
				systemService.findById.mockResolvedValue(system);
				userService.findById.mockImplementation((userId: string): Promise<UserDO> => {
					if (userId === teacherUser.id) {
						return Promise.resolve(teacherUserDo);
					}

					if (userId === studentUser.id) {
						return Promise.resolve(studentUserDo);
					}

					throw new Error();
				});
				roleService.findById.mockImplementation((roleId: string): Promise<RoleDto> => {
					if (roleId === teacherUser.roles[0].id) {
						return Promise.resolve(teacherRole);
					}

					if (roleId === studentUser.roles[0].id) {
						return Promise.resolve(studentRole);
					}

					throw new Error();
				});
				schoolYearService.findById.mockResolvedValueOnce(schoolYear);
				schoolYearService.findById.mockResolvedValueOnce(nextSchoolYear);
				schoolYearService.getCurrentSchoolYear.mockResolvedValue(schoolYear);

				return {
					teacherUser,
					school,
					clazz,
					successorClass,
					classWithoutSchoolYear,
					group,
					groupWithSystem,
					system,
					schoolYear,
					nextSchoolYear,
				};
			};

			it('should check the required permissions', async () => {
				const { teacherUser, school } = setup();

<<<<<<< HEAD
				await uc.findAllClassesForSchool(teacherUser.id, teacherUser.school.id, SchoolYearQueryType.CURRENT_YEAR);
=======
				await uc.findAllClasses(teacherUser.id, teacherUser.school.id);
>>>>>>> f4587465

				expect(authorizationService.checkPermission).toHaveBeenCalledWith<[User, LegacySchoolDo, AuthorizationContext]>(
					teacherUser,
					school,
					{
						action: Action.read,
						requiredPermissions: [Permission.CLASS_VIEW, Permission.GROUP_VIEW],
					}
				);
			});

			it('should check the access to the full list', async () => {
				const { teacherUser } = setup();

				await uc.findAllClasses(teacherUser.id, teacherUser.school.id);

				expect(authorizationService.hasAllPermissions).toHaveBeenCalledWith<[User, string[]]>(teacherUser, [
					Permission.CLASS_FULL_ADMIN,
					Permission.GROUP_FULL_ADMIN,
				]);
			});

			describe('when no pagination is given', () => {
				it('should return all classes sorted by name', async () => {
					const {
						teacherUser,
						clazz,
						successorClass,
						classWithoutSchoolYear,
						group,
						groupWithSystem,
						system,
						schoolYear,
						nextSchoolYear,
					} = setup();

<<<<<<< HEAD
					const result: Page<ClassInfoDto> = await uc.findAllClassesForSchool(
						teacherUser.id,
						teacherUser.school.id,
						undefined
					);
=======
					const result: Page<ClassInfoDto> = await uc.findAllClasses(teacherUser.id, teacherUser.school.id);
>>>>>>> f4587465

					expect(result).toEqual<Page<ClassInfoDto>>({
						data: [
							{
								id: clazz.id,
								name: clazz.gradeLevel ? `${clazz.gradeLevel}${clazz.name}` : clazz.name,
								type: ClassRootType.CLASS,
								externalSourceName: clazz.source,
								teacherNames: [teacherUser.lastName],
								schoolYear: schoolYear.name,
								isUpgradable: false,
								studentCount: 2,
							},
							{
								id: successorClass.id,
								name: successorClass.gradeLevel
									? `${successorClass.gradeLevel}${successorClass.name}`
									: successorClass.name,
								type: ClassRootType.CLASS,
								externalSourceName: successorClass.source,
								teachers: [teacherUser.lastName],
								schoolYear: nextSchoolYear.name,
								isUpgradable: false,
								studentCount: 2,
							},
							{
								id: classWithoutSchoolYear.id,
								name: classWithoutSchoolYear.gradeLevel
									? `${classWithoutSchoolYear.gradeLevel}${classWithoutSchoolYear.name}`
									: classWithoutSchoolYear.name,
								type: ClassRootType.CLASS,
								externalSourceName: classWithoutSchoolYear.source,
								teachers: [teacherUser.lastName],
								isUpgradable: false,
								studentCount: 2,
							},
							{
								id: group.id,
								name: group.name,
								type: ClassRootType.GROUP,
<<<<<<< HEAD
								teachers: [teacherUser.lastName],
								studentCount: 0,
=======
								teacherNames: [teacherUser.lastName],
>>>>>>> f4587465
							},
							{
								id: groupWithSystem.id,
								name: groupWithSystem.name,
								type: ClassRootType.GROUP,
								externalSourceName: system.displayName,
<<<<<<< HEAD
								teachers: [teacherUser.lastName],
								studentCount: 1,
=======
								teacherNames: [teacherUser.lastName],
>>>>>>> f4587465
							},
						],
						total: 5,
					});
				});
			});

			describe('when sorting by external source name in descending order', () => {
				it('should return all classes sorted by external source name in descending order', async () => {
					const { teacherUser, clazz, classWithoutSchoolYear, group, groupWithSystem, system, schoolYear } = setup();

					const result: Page<ClassInfoDto> = await uc.findAllClasses(
						teacherUser.id,
						teacherUser.school.id,
						SchoolYearQueryType.CURRENT_YEAR,
						undefined,
						undefined,
						'externalSourceName',
						SortOrder.desc
					);

					expect(result).toEqual<Page<ClassInfoDto>>({
						data: [
							{
								id: classWithoutSchoolYear.id,
								name: classWithoutSchoolYear.gradeLevel
									? `${classWithoutSchoolYear.gradeLevel}${classWithoutSchoolYear.name}`
									: classWithoutSchoolYear.name,
								type: ClassRootType.CLASS,
								externalSourceName: classWithoutSchoolYear.source,
								teachers: [teacherUser.lastName],
								isUpgradable: false,
								studentCount: 2,
							},
							{
								id: clazz.id,
								name: clazz.gradeLevel ? `${clazz.gradeLevel}${clazz.name}` : clazz.name,
								type: ClassRootType.CLASS,
								externalSourceName: clazz.source,
								teacherNames: [teacherUser.lastName],
								schoolYear: schoolYear.name,
								isUpgradable: false,
								studentCount: 2,
							},
							{
								id: groupWithSystem.id,
								name: groupWithSystem.name,
								type: ClassRootType.GROUP,
								externalSourceName: system.displayName,
<<<<<<< HEAD
								teachers: [teacherUser.lastName],
								studentCount: 1,
=======
								teacherNames: [teacherUser.lastName],
>>>>>>> f4587465
							},
							{
								id: group.id,
								name: group.name,
								type: ClassRootType.GROUP,
<<<<<<< HEAD
								teachers: [teacherUser.lastName],
								studentCount: 0,
=======
								teacherNames: [teacherUser.lastName],
>>>>>>> f4587465
							},
						],
						total: 4,
					});
				});
			});

			describe('when using pagination', () => {
				it('should return the selected page', async () => {
					const { teacherUser, group } = setup();

					const result: Page<ClassInfoDto> = await uc.findAllClasses(
						teacherUser.id,
						teacherUser.school.id,
						SchoolYearQueryType.CURRENT_YEAR,
						2,
						1,
						'name',
						SortOrder.asc
					);

					expect(result).toEqual<Page<ClassInfoDto>>({
						data: [
							{
								id: group.id,
								name: group.name,
								type: ClassRootType.GROUP,
<<<<<<< HEAD
								teachers: [teacherUser.lastName],
								studentCount: 0,
							},
						],
						total: 4,
					});
				});
			});

			describe('when querying for classes from next school year', () => {
				it('should only return classes from next school year', async () => {
					const { teacherUser, successorClass, nextSchoolYear } = setup();

					const result: Page<ClassInfoDto> = await uc.findAllClassesForSchool(
						teacherUser.id,
						teacherUser.school.id,
						SchoolYearQueryType.NEXT_YEAR
=======
								teacherNames: [teacherUser.lastName],
							},
						],
						total: 3,
					});
				});
			});
		});

		describe('when accessing as a user with elevated permission', () => {
			const setup = () => {
				const school: LegacySchoolDo = legacySchoolDoFactory.buildWithId();
				const { studentUser } = UserAndAccountTestFactory.buildStudent();
				const { teacherUser } = UserAndAccountTestFactory.buildTeacher();
				const { adminUser } = UserAndAccountTestFactory.buildAdmin();
				const teacherRole: RoleDto = roleDtoFactory.buildWithId({
					id: teacherUser.roles[0].id,
					name: teacherUser.roles[0].name,
				});
				const studentRole: RoleDto = roleDtoFactory.buildWithId({
					id: studentUser.roles[0].id,
					name: studentUser.roles[0].name,
				});
				const adminUserDo: UserDO = userDoFactory.buildWithId({
					id: adminUser.id,
					lastName: adminUser.lastName,
					roles: [{ id: adminUser.roles[0].id, name: adminUser.roles[0].name }],
				});
				const teacherUserDo: UserDO = userDoFactory.buildWithId({
					id: teacherUser.id,
					lastName: teacherUser.lastName,
					roles: [{ id: teacherUser.roles[0].id, name: teacherUser.roles[0].name }],
				});
				const studentUserDo: UserDO = userDoFactory.buildWithId({
					id: studentUser.id,
					lastName: studentUser.lastName,
					roles: [{ id: studentUser.roles[0].id, name: studentUser.roles[0].name }],
				});
				const schoolYear: SchoolYearEntity = schoolYearFactory.buildWithId();
				const clazz: Class = classFactory.build({
					name: 'A',
					teacherIds: [teacherUser.id],
					source: 'LDAP',
					year: schoolYear.id,
				});
				const system: SystemDto = new SystemDto({
					id: new ObjectId().toHexString(),
					displayName: 'External System',
					type: 'oauth2',
				});
				const group: Group = groupFactory.build({
					name: 'B',
					users: [{ userId: teacherUser.id, roleId: teacherUser.roles[0].id }],
					externalSource: undefined,
				});
				const groupWithSystem: Group = groupFactory.build({
					name: 'C',
					externalSource: { externalId: 'externalId', systemId: system.id },
					users: [
						{ userId: teacherUser.id, roleId: teacherUser.roles[0].id },
						{ userId: studentUser.id, roleId: studentUser.roles[0].id },
					],
				});

				schoolService.getSchoolById.mockResolvedValueOnce(school);
				authorizationService.getUserWithPermissions.mockResolvedValueOnce(adminUser);
				authorizationService.hasAllPermissions.mockReturnValueOnce(true);
				classService.findClassesForSchool.mockResolvedValueOnce([clazz]);
				groupService.findClassesForSchool.mockResolvedValueOnce([group, groupWithSystem]);
				systemService.findById.mockResolvedValue(system);

				userService.findById.mockImplementation((userId: string): Promise<UserDO> => {
					if (userId === teacherUser.id) {
						return Promise.resolve(teacherUserDo);
					}

					if (userId === studentUser.id) {
						return Promise.resolve(studentUserDo);
					}

					if (userId === adminUser.id) {
						return Promise.resolve(adminUserDo);
					}

					throw new Error();
				});
				roleService.findById.mockImplementation((roleId: string): Promise<RoleDto> => {
					if (roleId === teacherUser.roles[0].id) {
						return Promise.resolve(teacherRole);
					}

					if (roleId === studentUser.roles[0].id) {
						return Promise.resolve(studentRole);
					}

					throw new Error();
				});
				schoolYearService.findById.mockResolvedValue(schoolYear);

				return {
					adminUser,
					teacherUser,
					school,
					clazz,
					group,
					groupWithSystem,
					system,
					schoolYear,
				};
			};

			it('should check the required permissions', async () => {
				const { adminUser, school } = setup();

				await uc.findAllClasses(adminUser.id, adminUser.school.id);

				expect(authorizationService.checkPermission).toHaveBeenCalledWith<[User, LegacySchoolDo, AuthorizationContext]>(
					adminUser,
					school,
					{
						action: Action.read,
						requiredPermissions: [Permission.CLASS_VIEW, Permission.GROUP_VIEW],
					}
				);
			});

			it('should check the access to the full list', async () => {
				const { adminUser } = setup();

				await uc.findAllClasses(adminUser.id, adminUser.school.id);

				expect(authorizationService.hasAllPermissions).toHaveBeenCalledWith<[User, string[]]>(adminUser, [
					Permission.CLASS_FULL_ADMIN,
					Permission.GROUP_FULL_ADMIN,
				]);
			});

			describe('when no pagination is given', () => {
				it('should return all classes sorted by name', async () => {
					const { adminUser, teacherUser, clazz, group, groupWithSystem, system, schoolYear } = setup();

					const result: Page<ClassInfoDto> = await uc.findAllClasses(adminUser.id, adminUser.school.id);

					expect(result).toEqual<Page<ClassInfoDto>>({
						data: [
							{
								id: clazz.id,
								name: clazz.gradeLevel ? `${clazz.gradeLevel}${clazz.name}` : clazz.name,
								type: ClassRootType.CLASS,
								externalSourceName: clazz.source,
								teacherNames: [teacherUser.lastName],
								schoolYear: schoolYear.name,
								isUpgradable: false,
							},
							{
								id: group.id,
								name: group.name,
								type: ClassRootType.GROUP,
								teacherNames: [teacherUser.lastName],
							},
							{
								id: groupWithSystem.id,
								name: groupWithSystem.name,
								type: ClassRootType.GROUP,
								externalSourceName: system.displayName,
								teacherNames: [teacherUser.lastName],
							},
						],
						total: 3,
					});
				});
			});

			describe('when sorting by external source name in descending order', () => {
				it('should return all classes sorted by external source name in descending order', async () => {
					const { adminUser, teacherUser, clazz, group, groupWithSystem, system, schoolYear } = setup();

					const result: Page<ClassInfoDto> = await uc.findAllClasses(
						adminUser.id,
						adminUser.school.id,
						undefined,
						undefined,
						'externalSourceName',
						SortOrder.desc
>>>>>>> f4587465
					);

					expect(result).toEqual<Page<ClassInfoDto>>({
						data: [
							{
<<<<<<< HEAD
								id: successorClass.id,
								name: successorClass.gradeLevel
									? `${successorClass.gradeLevel}${successorClass.name}`
									: successorClass.name,
								externalSourceName: successorClass.source,
								type: ClassRootType.CLASS,
								teachers: [teacherUser.lastName],
								schoolYear: nextSchoolYear.name,
								isUpgradable: false,
								studentCount: 2,
=======
								id: clazz.id,
								name: clazz.gradeLevel ? `${clazz.gradeLevel}${clazz.name}` : clazz.name,
								type: ClassRootType.CLASS,
								externalSourceName: clazz.source,
								teacherNames: [teacherUser.lastName],
								schoolYear: schoolYear.name,
								isUpgradable: false,
							},
							{
								id: groupWithSystem.id,
								name: groupWithSystem.name,
								type: ClassRootType.GROUP,
								externalSourceName: system.displayName,
								teacherNames: [teacherUser.lastName],
							},
							{
								id: group.id,
								name: group.name,
								type: ClassRootType.GROUP,
								teacherNames: [teacherUser.lastName],
							},
						],
						total: 3,
					});
				});
			});

			describe('when using pagination', () => {
				it('should return the selected page', async () => {
					const { adminUser, teacherUser, group } = setup();

					const result: Page<ClassInfoDto> = await uc.findAllClasses(
						adminUser.id,
						adminUser.school.id,
						1,
						1,
						'name',
						SortOrder.asc
					);

					expect(result).toEqual<Page<ClassInfoDto>>({
						data: [
							{
								id: group.id,
								name: group.name,
								type: ClassRootType.GROUP,
								teacherNames: [teacherUser.lastName],
>>>>>>> f4587465
							},
						],
						total: 1,
					});
				});
			});

			describe('when querying for archived classes', () => {
				it('should only return classes from previous school years', async () => {
					const { teacherUser } = setup();

					const result: Page<ClassInfoDto> = await uc.findAllClassesForSchool(
						teacherUser.id,
						teacherUser.school.id,
						SchoolYearQueryType.PREVIOUS_YEARS
					);

					expect(result).toEqual<Page<ClassInfoDto>>({
						data: [],
						total: 0,
					});
				});
			});

			describe('when querying for not existing type', () => {
				it('should throw', async () => {
					const { teacherUser } = setup();

					const func = async () =>
						uc.findAllClassesForSchool(teacherUser.id, teacherUser.school.id, 'notAType' as SchoolYearQueryType);

					await expect(func).rejects.toThrow(UnknownQueryTypeLoggableException);
				});
			});
		});
	});

	describe('getGroup', () => {
		describe('when the user has no permission', () => {
			const setup = () => {
				const user: User = userFactory.buildWithId();
				const error = new ForbiddenException();

				authorizationService.getUserWithPermissions.mockResolvedValue(user);
				authorizationService.checkPermission.mockImplementation(() => {
					throw error;
				});

				return {
					user,
					error,
				};
			};

			it('should throw forbidden', async () => {
				const { user, error } = setup();

				const func = () => uc.getGroup(user.id, 'groupId');

				await expect(func).rejects.toThrow(error);
			});
		});

		describe('when the group is not found', () => {
			const setup = () => {
				groupService.findById.mockRejectedValue(new NotFoundLoggableException(Group.name, 'id', 'groupId'));
				const { teacherUser } = UserAndAccountTestFactory.buildTeacher();
				authorizationService.getUserWithPermissions.mockResolvedValueOnce(teacherUser);

				return {
					teacherId: teacherUser.id,
				};
			};

			it('should throw not found', async () => {
				const { teacherId } = setup();

				const func = () => uc.getGroup(teacherId, 'groupId');

				await expect(func).rejects.toThrow(NotFoundLoggableException);
			});
		});

		describe('when the group is found', () => {
			const setup = () => {
				const { teacherUser } = UserAndAccountTestFactory.buildTeacher();
				const { studentUser } = UserAndAccountTestFactory.buildStudent();
				const group: Group = groupFactory.build({
					users: [
						{ userId: teacherUser.id, roleId: teacherUser.roles[0].id },
						{ userId: studentUser.id, roleId: studentUser.roles[0].id },
					],
				});
				const teacherRole: RoleDto = roleDtoFactory.build({
					id: teacherUser.roles[0].id,
					name: teacherUser.roles[0].name,
				});
				const studentRole: RoleDto = roleDtoFactory.build({
					id: studentUser.roles[0].id,
					name: studentUser.roles[0].name,
				});
				const teacherUserDo: UserDO = userDoFactory.build({
					id: teacherUser.id,
					firstName: teacherUser.firstName,
					lastName: teacherUser.lastName,
					email: teacherUser.email,
					roles: [{ id: teacherUser.roles[0].id, name: teacherUser.roles[0].name }],
				});
				const studentUserDo: UserDO = userDoFactory.build({
					id: studentUser.id,
					firstName: teacherUser.firstName,
					lastName: studentUser.lastName,
					email: studentUser.email,
					roles: [{ id: studentUser.roles[0].id, name: studentUser.roles[0].name }],
				});

				groupService.findById.mockResolvedValueOnce(group);
				authorizationService.getUserWithPermissions.mockResolvedValueOnce(teacherUser);
				userService.findById.mockResolvedValueOnce(teacherUserDo);
				roleService.findById.mockResolvedValueOnce(teacherRole);
				userService.findById.mockResolvedValueOnce(studentUserDo);
				roleService.findById.mockResolvedValueOnce(studentRole);

				return {
					teacherId: teacherUser.id,
					teacherUser,
					studentUser,
					group,
					expectedExternalId: group.externalSource?.externalId as string,
					expectedSystemId: group.externalSource?.systemId as string,
				};
			};

			it('should return the resolved group', async () => {
				const { teacherId, teacherUser, studentUser, group, expectedExternalId, expectedSystemId } = setup();

				const result: ResolvedGroupDto = await uc.getGroup(teacherId, group.id);

				expect(result).toMatchObject({
					id: group.id,
					name: group.name,
					type: GroupTypes.CLASS,
					externalSource: {
						externalId: expectedExternalId,
						systemId: expectedSystemId,
					},
					users: [
						{
							user: {
								id: teacherUser.id,
								firstName: teacherUser.firstName,
								lastName: teacherUser.lastName,
								email: teacherUser.email,
							},
							role: {
								id: teacherUser.roles[0].id,
								name: teacherUser.roles[0].name,
							},
						},
						{
							user: {
								id: studentUser.id,
								firstName: studentUser.firstName,
								lastName: studentUser.lastName,
								email: studentUser.email,
							},
							role: {
								id: studentUser.roles[0].id,
								name: studentUser.roles[0].name,
							},
						},
					],
				});
			});
		});
	});
});<|MERGE_RESOLUTION|>--- conflicted
+++ resolved
@@ -198,14 +198,11 @@
 
 				schoolService.getSchoolById.mockResolvedValueOnce(school);
 				authorizationService.getUserWithPermissions.mockResolvedValueOnce(teacherUser);
-<<<<<<< HEAD
-				classService.findClassesForSchool.mockResolvedValueOnce([clazz, successorClass, classWithoutSchoolYear]);
-				groupService.findClassesForSchool.mockResolvedValueOnce([group, groupWithSystem]);
-=======
 				authorizationService.hasAllPermissions.mockReturnValueOnce(false);
 				classService.findAllByUserId.mockResolvedValueOnce([clazz]);
 				groupService.findByUser.mockResolvedValueOnce([group, groupWithSystem]);
->>>>>>> f4587465
+				classService.findClassesForSchool.mockResolvedValueOnce([clazz, successorClass, classWithoutSchoolYear]);
+				groupService.findClassesForSchool.mockResolvedValueOnce([group, groupWithSystem]);
 				systemService.findById.mockResolvedValue(system);
 				userService.findById.mockImplementation((userId: string): Promise<UserDO> => {
 					if (userId === teacherUser.id) {
@@ -250,11 +247,7 @@
 			it('should check the required permissions', async () => {
 				const { teacherUser, school } = setup();
 
-<<<<<<< HEAD
-				await uc.findAllClassesForSchool(teacherUser.id, teacherUser.school.id, SchoolYearQueryType.CURRENT_YEAR);
-=======
-				await uc.findAllClasses(teacherUser.id, teacherUser.school.id);
->>>>>>> f4587465
+				await uc.findAllClasses(teacherUser.id, teacherUser.school.id, SchoolYearQueryType.CURRENT_YEAR);
 
 				expect(authorizationService.checkPermission).toHaveBeenCalledWith<[User, LegacySchoolDo, AuthorizationContext]>(
 					teacherUser,
@@ -291,15 +284,11 @@
 						nextSchoolYear,
 					} = setup();
 
-<<<<<<< HEAD
-					const result: Page<ClassInfoDto> = await uc.findAllClassesForSchool(
+					const result: Page<ClassInfoDto> = await uc.findAllClasses(
 						teacherUser.id,
 						teacherUser.school.id,
 						undefined
 					);
-=======
-					const result: Page<ClassInfoDto> = await uc.findAllClasses(teacherUser.id, teacherUser.school.id);
->>>>>>> f4587465
 
 					expect(result).toEqual<Page<ClassInfoDto>>({
 						data: [
@@ -340,24 +329,16 @@
 								id: group.id,
 								name: group.name,
 								type: ClassRootType.GROUP,
-<<<<<<< HEAD
-								teachers: [teacherUser.lastName],
+								teacherNames: [teacherUser.lastName],
 								studentCount: 0,
-=======
-								teacherNames: [teacherUser.lastName],
->>>>>>> f4587465
 							},
 							{
 								id: groupWithSystem.id,
 								name: groupWithSystem.name,
 								type: ClassRootType.GROUP,
 								externalSourceName: system.displayName,
-<<<<<<< HEAD
-								teachers: [teacherUser.lastName],
-								studentCount: 1,
-=======
-								teacherNames: [teacherUser.lastName],
->>>>>>> f4587465
+								teacherNames: [teacherUser.lastName],
+								studentCount: 1
 							},
 						],
 						total: 5,
@@ -407,23 +388,15 @@
 								name: groupWithSystem.name,
 								type: ClassRootType.GROUP,
 								externalSourceName: system.displayName,
-<<<<<<< HEAD
-								teachers: [teacherUser.lastName],
+								teacherNames: [teacherUser.lastName],
 								studentCount: 1,
-=======
-								teacherNames: [teacherUser.lastName],
->>>>>>> f4587465
 							},
 							{
 								id: group.id,
 								name: group.name,
 								type: ClassRootType.GROUP,
-<<<<<<< HEAD
-								teachers: [teacherUser.lastName],
+								teacherNames: [teacherUser.lastName],
 								studentCount: 0,
-=======
-								teacherNames: [teacherUser.lastName],
->>>>>>> f4587465
 							},
 						],
 						total: 4,
@@ -451,8 +424,7 @@
 								id: group.id,
 								name: group.name,
 								type: ClassRootType.GROUP,
-<<<<<<< HEAD
-								teachers: [teacherUser.lastName],
+								teacherNames: [teacherUser.lastName],
 								studentCount: 0,
 							},
 						],
@@ -469,12 +441,53 @@
 						teacherUser.id,
 						teacherUser.school.id,
 						SchoolYearQueryType.NEXT_YEAR
-=======
-								teacherNames: [teacherUser.lastName],
+					);
+
+					expect(result).toEqual<Page<ClassInfoDto>>({
+						data: [
+							{
+								id: successorClass.id,
+								name: successorClass.gradeLevel
+									? `${successorClass.gradeLevel}${successorClass.name}`
+									: successorClass.name,
+								externalSourceName: successorClass.source,
+								type: ClassRootType.CLASS,
+								teachernames: [teacherUser.lastName],
+								schoolYear: nextSchoolYear.name,
+								isUpgradable: false,
+								studentCount: 2,
 							},
 						],
-						total: 3,
+						total: 1,
 					});
+				});
+			});
+
+			describe('when querying for archived classes', () => {
+				it('should only return classes from previous school years', async () => {
+					const { teacherUser } = setup();
+
+					const result: Page<ClassInfoDto> = await uc.findAllClassesForSchool(
+						teacherUser.id,
+						teacherUser.school.id,
+						SchoolYearQueryType.PREVIOUS_YEARS
+					);
+
+					expect(result).toEqual<Page<ClassInfoDto>>({
+						data: [],
+						total: 0,
+					});
+				});
+			});
+
+			describe('when querying for not existing type', () => {
+				it('should throw', async () => {
+					const { teacherUser } = setup();
+
+					const func = async () =>
+						uc.findAllClassesForSchool(teacherUser.id, teacherUser.school.id, 'notAType' as SchoolYearQueryType);
+
+					await expect(func).rejects.toThrow(UnknownQueryTypeLoggableException);
 				});
 			});
 		});
@@ -654,24 +667,11 @@
 						undefined,
 						'externalSourceName',
 						SortOrder.desc
->>>>>>> f4587465
 					);
 
 					expect(result).toEqual<Page<ClassInfoDto>>({
 						data: [
 							{
-<<<<<<< HEAD
-								id: successorClass.id,
-								name: successorClass.gradeLevel
-									? `${successorClass.gradeLevel}${successorClass.name}`
-									: successorClass.name,
-								externalSourceName: successorClass.source,
-								type: ClassRootType.CLASS,
-								teachers: [teacherUser.lastName],
-								schoolYear: nextSchoolYear.name,
-								isUpgradable: false,
-								studentCount: 2,
-=======
 								id: clazz.id,
 								name: clazz.gradeLevel ? `${clazz.gradeLevel}${clazz.name}` : clazz.name,
 								type: ClassRootType.CLASS,
@@ -719,39 +719,10 @@
 								name: group.name,
 								type: ClassRootType.GROUP,
 								teacherNames: [teacherUser.lastName],
->>>>>>> f4587465
 							},
 						],
-						total: 1,
+						total: 3,
 					});
-				});
-			});
-
-			describe('when querying for archived classes', () => {
-				it('should only return classes from previous school years', async () => {
-					const { teacherUser } = setup();
-
-					const result: Page<ClassInfoDto> = await uc.findAllClassesForSchool(
-						teacherUser.id,
-						teacherUser.school.id,
-						SchoolYearQueryType.PREVIOUS_YEARS
-					);
-
-					expect(result).toEqual<Page<ClassInfoDto>>({
-						data: [],
-						total: 0,
-					});
-				});
-			});
-
-			describe('when querying for not existing type', () => {
-				it('should throw', async () => {
-					const { teacherUser } = setup();
-
-					const func = async () =>
-						uc.findAllClassesForSchool(teacherUser.id, teacherUser.school.id, 'notAType' as SchoolYearQueryType);
-
-					await expect(func).rejects.toThrow(UnknownQueryTypeLoggableException);
 				});
 			});
 		});
