--- conflicted
+++ resolved
@@ -47,9 +47,6 @@
 			AuthorizationContextBuilder.read([Permission.CLASS_VIEW, Permission.GROUP_VIEW])
 		);
 
-<<<<<<< HEAD
-		const combinedClassInfo: ClassInfoDto[] = await this.findCombinedClassListForSchool(schoolId, schoolYearQueryType);
-=======
 		const canSeeFullList: boolean = this.authorizationService.hasAllPermissions(user, [
 			Permission.CLASS_FULL_ADMIN,
 			Permission.GROUP_FULL_ADMIN,
@@ -57,11 +54,10 @@
 
 		let combinedClassInfo: ClassInfoDto[];
 		if (canSeeFullList) {
-			combinedClassInfo = await this.findCombinedClassListForSchool(schoolId);
+			combinedClassInfo = await this.findCombinedClassListForSchool(schoolId, schoolYearQueryType);
 		} else {
-			combinedClassInfo = await this.findCombinedClassListForUser(userId);
-		}
->>>>>>> f4587465
+			combinedClassInfo = await this.findCombinedClassListForUser(userId, schoolYearQueryType);
+		}
 
 		combinedClassInfo.sort((a: ClassInfoDto, b: ClassInfoDto): number =>
 			SortHelper.genericSortFunction(a[sortBy], b[sortBy], sortOrder)
@@ -74,9 +70,8 @@
 		return page;
 	}
 
-<<<<<<< HEAD
 	private async findCombinedClassListForSchool(
-		schoolId: string,
+		schoolId: EntityId,
 		schoolYearQueryType?: SchoolYearQueryType
 	): Promise<ClassInfoDto[]> {
 		let classInfosFromGroups: ClassInfoDto[] = [];
@@ -86,42 +81,44 @@
 		if (schoolYearQueryType === SchoolYearQueryType.CURRENT_YEAR || schoolYearQueryType === undefined) {
 			classInfosFromGroups = await this.findGroupsOfTypeClassForSchool(schoolId);
 		}
-=======
-	private async findCombinedClassListForSchool(schoolId: EntityId): Promise<ClassInfoDto[]> {
+
+		const combinedClassInfo: ClassInfoDto[] = [...classInfosFromClasses, ...classInfosFromGroups];
+
+		return combinedClassInfo;
+	}
+
+	private async findCombinedClassListForUser(userId: EntityId, schoolYearQueryType?: SchoolYearQueryType): Promise<ClassInfoDto[]> {
 		const [classInfosFromClasses, classInfosFromGroups] = await Promise.all([
-			await this.findClassesForSchool(schoolId),
-			await this.findGroupsOfTypeClassForSchool(schoolId),
+			await this.findClassesForUser(userId),
+			await this.findGroupsOfTypeClassForUser(userId),
 		]);
->>>>>>> f4587465
 
 		const combinedClassInfo: ClassInfoDto[] = [...classInfosFromClasses, ...classInfosFromGroups];
 
 		return combinedClassInfo;
 	}
 
-<<<<<<< HEAD
 	private async findClassesForSchool(
 		schoolId: EntityId,
 		schoolYearQueryType?: SchoolYearQueryType
 	): Promise<ClassInfoDto[]> {
-=======
-	private async findCombinedClassListForUser(userId: EntityId): Promise<ClassInfoDto[]> {
-		const [classInfosFromClasses, classInfosFromGroups] = await Promise.all([
-			await this.findClassesForUser(userId),
-			await this.findGroupsOfTypeClassForUser(userId),
-		]);
-
-		const combinedClassInfo: ClassInfoDto[] = [...classInfosFromClasses, ...classInfosFromGroups];
-
-		return combinedClassInfo;
-	}
-
-	private async findClassesForSchool(schoolId: EntityId): Promise<ClassInfoDto[]> {
->>>>>>> f4587465
 		const classes: Class[] = await this.classService.findClassesForSchool(schoolId);
+
+		const classInfosFromClasses: ClassInfoDto[] = await this.getClassInfosFromClasses(classes);
+
+		return classInfosFromClasses;
+	}
+
+	private async findClassesForUser(userId: EntityId, schoolYearQueryType?: SchoolYearQueryType): Promise<ClassInfoDto[]> {
+		const classes: Class[] = await this.classService.findAllByUserId(userId);
+
+		const classInfosFromClasses: ClassInfoDto[] = await this.getClassInfosFromClasses(classes);
+
+		return classInfosFromClasses;
+	}
+
+	private async getClassInfosFromClasses(classes: Class[]): Promise<ClassInfoDto[]> {
 		const currentYear: SchoolYearEntity = await this.schoolYearService.getCurrentSchoolYear();
-
-<<<<<<< HEAD
 		const classesWithSchoolYear: { clazz: Class; schoolYear?: SchoolYearEntity }[] = await Promise.all(
 			classes.map(async (clazz) => {
 				let schoolYear: SchoolYearEntity | undefined;
@@ -151,26 +148,14 @@
 					teachers,
 					classWithSchoolYear.schoolYear
 				);
-=======
-		const classInfosFromClasses: ClassInfoDto[] = await Promise.all(
-			classes.map((clazz) => this.getClassInfoFromClass(clazz))
+
+				return mapped;
+			})
 		);
 
 		return classInfosFromClasses;
 	}
 
-	private async findClassesForUser(userId: EntityId): Promise<ClassInfoDto[]> {
-		const classes: Class[] = await this.classService.findAllByUserId(userId);
->>>>>>> f4587465
-
-		const classInfosFromClasses: ClassInfoDto[] = await Promise.all(
-			classes.map((clazz) => this.getClassInfoFromClass(clazz))
-		);
-
-		return classInfosFromClasses;
-	}
-
-<<<<<<< HEAD
 	private isClassOfQueryType(
 		currentYear: SchoolYearEntity,
 		schoolYear?: SchoolYearEntity,
@@ -194,21 +179,6 @@
 			default:
 				throw new UnknownQueryTypeLoggableException(schoolYearQueryType);
 		}
-=======
-	private async getClassInfoFromClass(clazz: Class): Promise<ClassInfoDto> {
-		const teachers: UserDO[] = await Promise.all(
-			clazz.teacherIds.map((teacherId: EntityId) => this.userService.findById(teacherId))
-		);
-
-		let schoolYear: SchoolYearEntity | undefined;
-		if (clazz.year) {
-			schoolYear = await this.schoolYearService.findById(clazz.year);
-		}
-
-		const mapped: ClassInfoDto = GroupUcMapper.mapClassToClassInfoDto(clazz, teachers, schoolYear);
-
-		return mapped;
->>>>>>> f4587465
 	}
 
 	private async findGroupsOfTypeClassForSchool(schoolId: EntityId): Promise<ClassInfoDto[]> {
