--- conflicted
+++ resolved
@@ -7,15 +7,11 @@
 import { LegacySystemService, SystemDto } from '@modules/system';
 import { UserService } from '@modules/user';
 import { Injectable } from '@nestjs/common';
-<<<<<<< HEAD
-import { EntityId, LegacySchoolDo, Page, Permission, SchoolYearEntity, SortOrder, User, UserDO } from '@shared/domain';
-import { Logger } from '@src/core/logger';
-=======
 import { LegacySchoolDo, Page, UserDO } from '@shared/domain/domainobject';
 import { SchoolYearEntity, User } from '@shared/domain/entity';
 import { Permission, SortOrder } from '@shared/domain/interface';
 import { EntityId } from '@shared/domain/types';
->>>>>>> 9a07db22
+import { Logger } from '@src/core/logger';
 import { SchoolYearQueryType } from '../controller/dto/interface';
 import { Group, GroupUser } from '../domain';
 import { UnknownQueryTypeLoggableException } from '../loggable';
