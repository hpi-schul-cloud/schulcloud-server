--- conflicted
+++ resolved
@@ -7,14 +7,10 @@
 import { LegacySystemService, SystemDto } from '@modules/system';
 import { UserService } from '@modules/user';
 import { Injectable } from '@nestjs/common';
-<<<<<<< HEAD
 import { LegacySchoolDo, Page, UserDO } from '@shared/domain/domainobject';
 import { SchoolYearEntity, User } from '@shared/domain/entity';
 import { Permission, SortOrder } from '@shared/domain/interface';
 import { EntityId } from '@shared/domain/types';
-=======
-import { EntityId, LegacySchoolDo, Page, Permission, SchoolYearEntity, SortOrder, User, UserDO } from '@shared/domain';
->>>>>>> b90f4608
 import { SchoolYearQueryType } from '../controller/dto/interface';
 import { Group, GroupUser } from '../domain';
 import { UnknownQueryTypeLoggableException } from '../loggable';
