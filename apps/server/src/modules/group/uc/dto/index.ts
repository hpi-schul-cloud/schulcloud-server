--- conflicted
+++ resolved
@@ -1,8 +1,5 @@
 export * from './class-info.dto';
 export * from './resolved-group-user';
 export * from './resolved-group.dto';
-<<<<<<< HEAD
-export { GroupDto } from './group.dto';
-=======
 export { CourseInfoDto } from './course-info.dto';
->>>>>>> 923b3188
+export { GroupDto } from './group.dto';