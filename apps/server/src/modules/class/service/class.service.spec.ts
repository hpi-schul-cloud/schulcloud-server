import { createMock, DeepMocked } from '@golevelup/ts-jest';
import { ObjectId } from '@mikro-orm/mongodb';
import { InternalServerErrorException } from '@nestjs/common';
import { Test, TestingModule } from '@nestjs/testing';
import { EntityId } from '@shared/domain/types';
import { setupEntities } from '@shared/testing';
import { Logger } from '@src/core/logger';
<<<<<<< HEAD
import { DomainDeletionReportBuilder, DomainOperationReportBuilder } from '@shared/domain/builder';
=======
import { EventBus } from '@nestjs/cqrs';
import {
	DomainDeletionReportBuilder,
	DomainName,
	DomainOperationReportBuilder,
	OperationType,
	DataDeletedEvent,
} from '@modules/deletion';
import { deletionRequestFactory } from '@modules/deletion/domain/testing';
>>>>>>> 7ea68804
import { Class } from '../domain';
import { classFactory } from '../domain/testing';
import { classEntityFactory } from '../entity/testing';
import { ClassesRepo } from '../repo';
import { ClassMapper } from '../repo/mapper';
import { ClassService } from './class.service';

describe(ClassService.name, () => {
	let module: TestingModule;
	let service: ClassService;
	let classesRepo: DeepMocked<ClassesRepo>;
	let eventBus: DeepMocked<EventBus>;

	beforeAll(async () => {
		module = await Test.createTestingModule({
			providers: [
				ClassService,
				{
					provide: ClassesRepo,
					useValue: createMock<ClassesRepo>(),
				},
				{
					provide: Logger,
					useValue: createMock<Logger>(),
				},
				{
					provide: EventBus,
					useValue: {
						publish: jest.fn(),
					},
				},
			],
		}).compile();

		service = module.get(ClassService);
		classesRepo = module.get(ClassesRepo);
		eventBus = module.get(EventBus);

		await setupEntities();
	});

	beforeEach(() => {
		jest.clearAllMocks();
	});

	afterAll(async () => {
		await module.close();
	});

	describe('findClassesForSchool', () => {
		describe('when the school has classes', () => {
			const setup = () => {
				const schoolId: string = new ObjectId().toHexString();

				const classes: Class[] = classFactory.buildList(3);

				classesRepo.findAllBySchoolId.mockResolvedValueOnce(classes);

				return {
					schoolId,
					classes,
				};
			};

			it('should call the repo', async () => {
				const { schoolId } = setup();

				await service.findClassesForSchool(schoolId);

				expect(classesRepo.findAllBySchoolId).toHaveBeenCalledWith(schoolId);
			});

			it('should return the classes', async () => {
				const { schoolId, classes } = setup();

				const result: Class[] = await service.findClassesForSchool(schoolId);

				expect(result).toEqual(classes);
			});
		});
	});

	describe('findAllByUserId', () => {
		describe('when the user has classes', () => {
			const setup = () => {
				const userId: string = new ObjectId().toHexString();

				const classes: Class[] = classFactory.buildList(3);

				classesRepo.findAllByUserId.mockResolvedValueOnce(classes);

				return {
					userId,
					classes,
				};
			};

			it('should return the classes', async () => {
				const { userId, classes } = setup();

				const result: Class[] = await service.findAllByUserId(userId);

				expect(result).toEqual(classes);
			});
		});
	});

	describe('deleteUserDataFromClasses', () => {
		describe('when user is missing', () => {
			const setup = () => {
				const userId = undefined as unknown as EntityId;

				return {
					userId,
				};
			};

			it('should throw and error', async () => {
				const { userId } = setup();

				await expect(service.deleteUserData(userId)).rejects.toThrowError(InternalServerErrorException);
			});
		});

		describe('when deleting by userId', () => {
			const setup = () => {
				const userId1 = new ObjectId();
				const userId2 = new ObjectId();
				const userId3 = new ObjectId();
				const class1 = classEntityFactory.withUserIds([userId1, userId2]).build();
				const class2 = classEntityFactory.withUserIds([userId1, userId3]).build();

				const mappedClasses = ClassMapper.mapToDOs([class1, class2]);

				classesRepo.findAllByUserId.mockResolvedValue(mappedClasses);

				const expectedResult = DomainDeletionReportBuilder.build(DomainName.CLASS, [
					DomainOperationReportBuilder.build(OperationType.UPDATE, 2, [class1.id, class2.id]),
				]);

				return {
					expectedResult,
					userId1,
				};
			};

			it('should call classesRepo.findAllByUserId', async () => {
				const { userId1 } = setup();
				await service.deleteUserData(userId1.toHexString());

				expect(classesRepo.findAllByUserId).toBeCalledWith(userId1.toHexString());
			});

			it('should update classes without updated user', async () => {
				const { expectedResult, userId1 } = setup();

				const result = await service.deleteUserData(userId1.toHexString());

				expect(result).toEqual(expectedResult);
			});
		});
	});

	describe('handle', () => {
		const setup = () => {
			const targetRefId = new ObjectId().toHexString();
			const targetRefDomain = DomainName.CLASS;
			const classId = new ObjectId().toHexString();
			const deletionRequest = deletionRequestFactory.build({ targetRefId, targetRefDomain });
			const deletionRequestId = deletionRequest.id;

			const expectedData = DomainDeletionReportBuilder.build(DomainName.CLASS, [
				DomainOperationReportBuilder.build(OperationType.UPDATE, 1, [classId]),
			]);

			return {
				deletionRequestId,
				expectedData,
				targetRefId,
			};
		};

		describe('when UserDeletedEvent is received', () => {
			it('should call deleteUserData in classService', async () => {
				const { deletionRequestId, expectedData, targetRefId } = setup();

				jest.spyOn(service, 'deleteUserData').mockResolvedValueOnce(expectedData);

				await service.handle({ deletionRequestId, targetRefId });

				expect(service.deleteUserData).toHaveBeenCalledWith(targetRefId);
			});

			it('should call eventBus.publish with DataDeletedEvent', async () => {
				const { deletionRequestId, expectedData, targetRefId } = setup();

				jest.spyOn(service, 'deleteUserData').mockResolvedValueOnce(expectedData);

				await service.handle({ deletionRequestId, targetRefId });

				expect(eventBus.publish).toHaveBeenCalledWith(new DataDeletedEvent(deletionRequestId, expectedData));
			});
		});
	});
});<|MERGE_RESOLUTION|>--- conflicted
+++ resolved
@@ -5,9 +5,7 @@
 import { EntityId } from '@shared/domain/types';
 import { setupEntities } from '@shared/testing';
 import { Logger } from '@src/core/logger';
-<<<<<<< HEAD
 import { DomainDeletionReportBuilder, DomainOperationReportBuilder } from '@shared/domain/builder';
-=======
 import { EventBus } from '@nestjs/cqrs';
 import {
 	DomainDeletionReportBuilder,
@@ -17,7 +15,6 @@
 	DataDeletedEvent,
 } from '@modules/deletion';
 import { deletionRequestFactory } from '@modules/deletion/domain/testing';
->>>>>>> 7ea68804
 import { Class } from '../domain';
 import { classFactory } from '../domain/testing';
 import { classEntityFactory } from '../entity/testing';
