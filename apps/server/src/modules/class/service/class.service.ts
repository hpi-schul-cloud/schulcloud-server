import { Injectable, InternalServerErrorException } from '@nestjs/common';
import { EntityId } from '@shared/domain/types';
import { Logger } from '@src/core/logger';
<<<<<<< HEAD
import { DataDeletionDomainOperationLoggable } from '@shared/common/loggable';
import { DomainDeletionReportBuilder, DomainOperationReportBuilder } from '@shared/domain/builder';
import { DomainDeletionReport, DeletionService } from '@shared/domain/interface';
import { EventBus, IEventHandler } from '@nestjs/cqrs';
import { UserDeletedEvent, DataDeletedEvent } from '@modules/deletion/event';
=======
import { EventBus, EventsHandler, IEventHandler } from '@nestjs/cqrs';
import {
	UserDeletedEvent,
	DataDeletedEvent,
	DeletionService,
	DomainDeletionReport,
	DomainDeletionReportBuilder,
	DomainName,
	DomainOperationReportBuilder,
	OperationType,
	StatusModel,
	DataDeletionDomainOperationLoggable,
} from '@modules/deletion';
>>>>>>> 7ea68804
import { Class } from '../domain';
import { ClassesRepo } from '../repo';

@Injectable()
<<<<<<< HEAD
=======
@EventsHandler(UserDeletedEvent)
>>>>>>> 7ea68804
export class ClassService implements DeletionService, IEventHandler<UserDeletedEvent> {
	constructor(
		private readonly classesRepo: ClassesRepo,
		private readonly logger: Logger,
		private readonly eventBus: EventBus
	) {
		this.logger.setContext(ClassService.name);
	}

<<<<<<< HEAD
	async handle({ deletionRequest }: UserDeletedEvent) {
		const dataDeleted = await this.deleteUserData(deletionRequest.targetRefId);
		await this.eventBus.publish(new DataDeletedEvent(deletionRequest, dataDeleted));
=======
	public async handle({ deletionRequestId, targetRefId }: UserDeletedEvent): Promise<void> {
		const dataDeleted = await this.deleteUserData(targetRefId);
		await this.eventBus.publish(new DataDeletedEvent(deletionRequestId, dataDeleted));
>>>>>>> 7ea68804
	}

	public async findClassesForSchool(schoolId: EntityId): Promise<Class[]> {
		const classes: Class[] = await this.classesRepo.findAllBySchoolId(schoolId);

		return classes;
	}

	public async findAllByUserId(userId: EntityId): Promise<Class[]> {
		const classes: Class[] = await this.classesRepo.findAllByUserId(userId);

		return classes;
	}

	public async deleteUserData(userId: EntityId): Promise<DomainDeletionReport> {
		this.logger.info(
			new DataDeletionDomainOperationLoggable(
				'Deleting data from Classes',
				DomainName.CLASS,
				userId,
				StatusModel.PENDING
			)
		);

		if (!userId) {
			throw new InternalServerErrorException('User id is missing');
		}

		const domainObjects = await this.classesRepo.findAllByUserId(userId);

		const updatedClasses: Class[] = domainObjects.map((domainObject) => {
			if (domainObject.userIds !== undefined) {
				domainObject.removeUser(userId);
			}
			return domainObject;
		});

		const numberOfUpdatedClasses = updatedClasses.length;

		await this.classesRepo.updateMany(updatedClasses);

		const result = DomainDeletionReportBuilder.build(DomainName.CLASS, [
			DomainOperationReportBuilder.build(
				OperationType.UPDATE,
				numberOfUpdatedClasses,
				this.getClassesId(updatedClasses)
			),
		]);

		this.logger.info(
			new DataDeletionDomainOperationLoggable(
				'Successfully removed user data from Classes',
				DomainName.CLASS,
				userId,
				StatusModel.FINISHED,
				numberOfUpdatedClasses,
				0
			)
		);

		return result;
	}

	private getClassesId(classes: Class[]): EntityId[] {
		return classes.map((item) => item.id);
	}
}<|MERGE_RESOLUTION|>--- conflicted
+++ resolved
@@ -1,13 +1,6 @@
 import { Injectable, InternalServerErrorException } from '@nestjs/common';
 import { EntityId } from '@shared/domain/types';
 import { Logger } from '@src/core/logger';
-<<<<<<< HEAD
-import { DataDeletionDomainOperationLoggable } from '@shared/common/loggable';
-import { DomainDeletionReportBuilder, DomainOperationReportBuilder } from '@shared/domain/builder';
-import { DomainDeletionReport, DeletionService } from '@shared/domain/interface';
-import { EventBus, IEventHandler } from '@nestjs/cqrs';
-import { UserDeletedEvent, DataDeletedEvent } from '@modules/deletion/event';
-=======
 import { EventBus, EventsHandler, IEventHandler } from '@nestjs/cqrs';
 import {
 	UserDeletedEvent,
@@ -21,15 +14,11 @@
 	StatusModel,
 	DataDeletionDomainOperationLoggable,
 } from '@modules/deletion';
->>>>>>> 7ea68804
 import { Class } from '../domain';
 import { ClassesRepo } from '../repo';
 
 @Injectable()
-<<<<<<< HEAD
-=======
 @EventsHandler(UserDeletedEvent)
->>>>>>> 7ea68804
 export class ClassService implements DeletionService, IEventHandler<UserDeletedEvent> {
 	constructor(
 		private readonly classesRepo: ClassesRepo,
@@ -39,15 +28,9 @@
 		this.logger.setContext(ClassService.name);
 	}
 
-<<<<<<< HEAD
-	async handle({ deletionRequest }: UserDeletedEvent) {
-		const dataDeleted = await this.deleteUserData(deletionRequest.targetRefId);
-		await this.eventBus.publish(new DataDeletedEvent(deletionRequest, dataDeleted));
-=======
 	public async handle({ deletionRequestId, targetRefId }: UserDeletedEvent): Promise<void> {
 		const dataDeleted = await this.deleteUserData(targetRefId);
 		await this.eventBus.publish(new DataDeletedEvent(deletionRequestId, dataDeleted));
->>>>>>> 7ea68804
 	}
 
 	public async findClassesForSchool(schoolId: EntityId): Promise<Class[]> {
