--- conflicted
+++ resolved
@@ -58,18 +58,11 @@
 		return domainObject;
 	}
 
-<<<<<<< HEAD
-	public async deleteUser(userId: EntityId): Promise<number> {
-		const count = await this.em.nativeDelete(ClassEntity, {
-			$or: [{ userIds: new ObjectId(userId) }, { teacherIds: new ObjectId(userId) }],
-		});
-=======
 	public async removeUserReference(userId: EntityId): Promise<number> {
 		const id = new ObjectId(userId);
 		const count = await this.em.nativeUpdate(ClassEntity, { $or: [{ userIds: id }, { teacherIds: id }] }, {
 			$pull: { userIds: id, teacherIds: id },
 		} as Partial<ClassEntity>);
->>>>>>> fc9dbacf
 
 		return count;
 	}
