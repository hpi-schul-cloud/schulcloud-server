--- conflicted
+++ resolved
@@ -43,21 +43,7 @@
 			? classes.map((aclass: Class): ClassEntity => ClassMapper.mapToEntity(aclass))
 			: [ClassMapper.mapToEntity(classes)];
 
-<<<<<<< HEAD
-		await Promise.allSettled(
-			entities.map(async (entity) => {
-				if (!entity.id) {
-					this.em.persist(entity);
-				} else {
-					const existingEntity = this.em.find(ClassEntity, { id: entity.id });
-					await this.em.assign(existingEntity, entity);
-				}
-			})
-		);
-
-=======
 		await this.em.upsertMany(entities);
->>>>>>> b4dc6717
 		await this.em.flush();
 	}
 
