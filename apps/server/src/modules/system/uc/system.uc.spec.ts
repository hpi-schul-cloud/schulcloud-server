import { createMock, DeepMocked } from '@golevelup/ts-jest';
<<<<<<< HEAD
import { SystemMapper } from '@modules/system/mapper/system.mapper';
=======
import { ObjectId } from '@mikro-orm/mongodb';
>>>>>>> b90f4608
import { SystemDto } from '@modules/system/service/dto/system.dto';
import { SystemUc } from '@modules/system/uc/system.uc';
import { Test, TestingModule } from '@nestjs/testing';
import { EntityNotFoundError } from '@shared/common';
<<<<<<< HEAD
import { SystemEntity } from '@shared/domain/entity';
import { EntityId, SystemTypeEnum } from '@shared/domain/types';
import { systemFactory } from '@shared/testing';
=======
import { NotFoundLoggableException } from '@shared/common/loggable-exception';
import { EntityId, Permission, SystemEntity, SystemTypeEnum } from '@shared/domain';
import { setupEntities, systemEntityFactory, systemFactory, userFactory } from '@shared/testing';
import { AuthorizationContextBuilder, AuthorizationService } from '../../authorization';
import { SystemMapper } from '../mapper';
import { LegacySystemService, SystemService } from '../service';
>>>>>>> b90f4608

describe('SystemUc', () => {
	let module: TestingModule;
	let systemUc: SystemUc;
	let mockSystem1: SystemDto;
	let mockSystem2: SystemDto;
	let mockSystems: SystemDto[];
	let system1: SystemEntity;
	let system2: SystemEntity;

	let legacySystemService: DeepMocked<LegacySystemService>;
	let systemService: DeepMocked<SystemService>;
	let authorizationService: DeepMocked<AuthorizationService>;

	beforeAll(async () => {
		await setupEntities();

		module = await Test.createTestingModule({
			providers: [
				SystemUc,
				{
					provide: LegacySystemService,
					useValue: createMock<LegacySystemService>(),
				},
				{
					provide: SystemService,
					useValue: createMock<SystemService>(),
				},
				{
					provide: AuthorizationService,
					useValue: createMock<AuthorizationService>(),
				},
			],
		}).compile();

		systemUc = module.get(SystemUc);
		legacySystemService = module.get(LegacySystemService);
		systemService = module.get(SystemService);
		authorizationService = module.get(AuthorizationService);
	});

	afterAll(async () => {
		await module.close();
	});

	afterEach(() => {
		jest.clearAllMocks();
	});

	describe('findByFilter', () => {
		beforeEach(() => {
			system1 = systemEntityFactory.buildWithId();
			system2 = systemEntityFactory.buildWithId();

			mockSystem1 = SystemMapper.mapFromEntityToDto(system1);
			mockSystem2 = SystemMapper.mapFromEntityToDto(system2);
			mockSystems = [mockSystem1, mockSystem2];

			legacySystemService.findByType.mockImplementation((type: string | undefined) => {
				if (type === SystemTypeEnum.OAUTH) return Promise.resolve([mockSystem1]);
				return Promise.resolve(mockSystems);
			});
			legacySystemService.findById.mockImplementation(
				(id: EntityId): Promise<SystemDto> => (id === system1.id ? Promise.resolve(mockSystem1) : Promise.reject())
			);
		});

		it('should return systems by default', async () => {
			const systems: SystemDto[] = await systemUc.findByFilter();

			expect(systems.length).toEqual(mockSystems.length);
			expect(systems).toContainEqual(expect.objectContaining({ alias: system1.alias }));
			expect(systems).toContainEqual(expect.objectContaining({ alias: system2.alias }));
		});

		it('should return specified systems by type', async () => {
			const systems: SystemDto[] = await systemUc.findByFilter(SystemTypeEnum.OAUTH);

			expect(systems.length).toEqual(1);
			expect(systems[0].oauthConfig?.clientId).toEqual(system1.oauthConfig?.clientId);
		});

		it('should return oauth systems if requested', async () => {
			const systems: SystemDto[] = await systemUc.findByFilter(undefined, true);

			expect(systems.length).toEqual(1);
			expect(systems[0].oauthConfig?.clientId).toEqual(system2.oauthConfig?.clientId);
		});

		it('should return empty system list, because none exist', async () => {
			legacySystemService.findByType.mockResolvedValue([]);
			const resultResponse = await systemUc.findByFilter();
			expect(resultResponse).toHaveLength(0);
		});
	});

	describe('findById', () => {
		beforeEach(() => {
			system1 = systemEntityFactory.buildWithId();
			system2 = systemEntityFactory.buildWithId();

			mockSystem1 = SystemMapper.mapFromEntityToDto(system1);
			mockSystem2 = SystemMapper.mapFromEntityToDto(system2);
			mockSystems = [mockSystem1, mockSystem2];

			legacySystemService.findByType.mockImplementation((type: string | undefined) => {
				if (type === SystemTypeEnum.OAUTH) return Promise.resolve([mockSystem1]);
				return Promise.resolve(mockSystems);
			});
			legacySystemService.findById.mockImplementation(
				(id: EntityId): Promise<SystemDto> => (id === system1.id ? Promise.resolve(mockSystem1) : Promise.reject())
			);
		});

		it('should return a system by id', async () => {
			const receivedSystem: SystemDto = await systemUc.findById(system1.id);

			expect(receivedSystem.alias).toEqual(system1.alias);
		});

		it('should reject promise, because no entity was found', async () => {
			await expect(systemUc.findById('unknown id')).rejects.toEqual(undefined);
		});

		describe('when the ldap is not active', () => {
			const setup = () => {
				const system: SystemDto = new SystemDto({
					ldapActive: false,
					type: 'ldap',
				});

				legacySystemService.findById.mockResolvedValue(system);
			};

			it('should reject promise, because ldap is not active', async () => {
				setup();

				const func = async () => systemUc.findById('id');

				await expect(func).rejects.toThrow(EntityNotFoundError);
			});
		});
	});

	describe('delete', () => {
		describe('when the system exists and the user can delete it', () => {
			const setup = () => {
				const user = userFactory.buildWithId();
				const system = systemFactory.build();

				systemService.findById.mockResolvedValueOnce(system);
				authorizationService.getUserWithPermissions.mockResolvedValueOnce(user);

				return {
					user,
					system,
				};
			};

			it('should check the permission', async () => {
				const { user, system } = setup();

				await systemUc.delete(user.id, system.id);

				expect(authorizationService.checkPermission).toHaveBeenCalledWith(
					user,
					system,
					AuthorizationContextBuilder.write([Permission.SYSTEM_CREATE])
				);
			});

			it('should delete the system', async () => {
				const { user, system } = setup();

				await systemUc.delete(user.id, system.id);

				expect(systemService.delete).toHaveBeenCalledWith(system);
			});
		});

		describe('when the system does not exist', () => {
			const setup = () => {
				systemService.findById.mockResolvedValueOnce(null);
			};

			it('should throw a not found exception', async () => {
				setup();

				await expect(systemUc.delete(new ObjectId().toHexString(), new ObjectId().toHexString())).rejects.toThrow(
					NotFoundLoggableException
				);
			});

			it('should not delete any system', async () => {
				setup();

				await expect(systemUc.delete(new ObjectId().toHexString(), new ObjectId().toHexString())).rejects.toThrow();

				expect(systemService.delete).not.toHaveBeenCalled();
			});
		});

		describe('when the user is not authorized', () => {
			const setup = () => {
				const user = userFactory.buildWithId();
				const system = systemFactory.build();
				const error = new Error();

				systemService.findById.mockResolvedValueOnce(system);
				authorizationService.getUserWithPermissions.mockResolvedValueOnce(user);
				authorizationService.checkPermission.mockImplementation(() => {
					throw error;
				});

				return {
					user,
					system,
					error,
				};
			};

			it('should throw an error', async () => {
				const { user, system, error } = setup();

				await expect(systemUc.delete(user.id, system.id)).rejects.toThrow(error);
			});

			it('should not delete any system', async () => {
				const { user, system } = setup();

				await expect(systemUc.delete(user.id, system.id)).rejects.toThrow();

				expect(systemService.delete).not.toHaveBeenCalled();
			});
		});
	});
});<|MERGE_RESOLUTION|>--- conflicted
+++ resolved
@@ -1,25 +1,17 @@
 import { createMock, DeepMocked } from '@golevelup/ts-jest';
-<<<<<<< HEAD
-import { SystemMapper } from '@modules/system/mapper/system.mapper';
-=======
 import { ObjectId } from '@mikro-orm/mongodb';
->>>>>>> b90f4608
 import { SystemDto } from '@modules/system/service/dto/system.dto';
 import { SystemUc } from '@modules/system/uc/system.uc';
 import { Test, TestingModule } from '@nestjs/testing';
 import { EntityNotFoundError } from '@shared/common';
-<<<<<<< HEAD
+import { NotFoundLoggableException } from '@shared/common/loggable-exception';
 import { SystemEntity } from '@shared/domain/entity';
+import { Permission } from '@shared/domain/interface';
 import { EntityId, SystemTypeEnum } from '@shared/domain/types';
-import { systemFactory } from '@shared/testing';
-=======
-import { NotFoundLoggableException } from '@shared/common/loggable-exception';
-import { EntityId, Permission, SystemEntity, SystemTypeEnum } from '@shared/domain';
 import { setupEntities, systemEntityFactory, systemFactory, userFactory } from '@shared/testing';
 import { AuthorizationContextBuilder, AuthorizationService } from '../../authorization';
 import { SystemMapper } from '../mapper';
 import { LegacySystemService, SystemService } from '../service';
->>>>>>> b90f4608
 
 describe('SystemUc', () => {
 	let module: TestingModule;
