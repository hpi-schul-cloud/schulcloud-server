--- conflicted
+++ resolved
@@ -1,19 +1,12 @@
-<<<<<<< HEAD
-import { SystemDto } from '@modules/system/service/dto/system.dto';
-import { SystemService } from '@modules/system/service/system.service';
-import { Injectable } from '@nestjs/common';
-import { EntityNotFoundError } from '@shared/common';
-import { SystemEntity } from '@shared/domain/entity';
-import { EntityId, SystemType, SystemTypeEnum } from '@shared/domain/types';
-=======
 import { AuthorizationContextBuilder, AuthorizationService } from '@modules/authorization';
 import { Injectable } from '@nestjs/common';
 import { EntityNotFoundError } from '@shared/common';
 import { NotFoundLoggableException } from '@shared/common/loggable-exception';
-import { EntityId, Permission, SystemEntity, SystemType, SystemTypeEnum, User } from '@shared/domain';
+import { SystemEntity, User } from '@shared/domain/entity';
+import { Permission } from '@shared/domain/interface';
+import { EntityId, SystemType, SystemTypeEnum } from '@shared/domain/types';
 import { System } from '../domain';
 import { LegacySystemService, SystemDto, SystemService } from '../service';
->>>>>>> b90f4608
 
 @Injectable()
 export class SystemUc {
