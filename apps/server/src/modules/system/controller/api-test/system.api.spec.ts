--- conflicted
+++ resolved
@@ -2,21 +2,12 @@
 import { ServerTestModule } from '@modules/server';
 import { HttpStatus, INestApplication } from '@nestjs/common';
 import { Test, TestingModule } from '@nestjs/testing';
-<<<<<<< HEAD
-import { OauthConfig, SystemEntity } from '@shared/domain/entity';
-import { cleanupCollections, systemFactory } from '@shared/testing';
-import { Request } from 'express';
-import request, { Response } from 'supertest';
-import { PublicSystemListResponse } from '../dto/public-system-list.response';
-import { PublicSystemResponse } from '../dto/public-system-response';
-=======
-import { OauthConfigEntity, SchoolEntity, SystemEntity } from '@shared/domain';
-import { schoolFactory, systemEntityFactory, TestApiClient, UserAndAccountTestFactory } from '@shared/testing';
+import { OauthConfigEntity, SystemEntity } from '@shared/domain/entity';
+import { TestApiClient, UserAndAccountTestFactory, schoolFactory, systemEntityFactory } from '@shared/testing';
 import { Response } from 'supertest';
 import { PublicSystemListResponse, PublicSystemResponse } from '../dto';
 
 const baseRouteName = '/systems';
->>>>>>> b90f4608
 
 describe('System (API)', () => {
 	let app: INestApplication;
