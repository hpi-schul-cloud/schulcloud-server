import { OidcConfigDto } from '@modules/system/service/dto/oidc-config.dto';
<<<<<<< HEAD
import { OidcConfig, SystemEntity } from '@shared/domain/entity';
=======
import { OidcConfigEntity, SystemEntity } from '@shared/domain';
>>>>>>> b90f4608

export class SystemOidcMapper {
	static mapFromEntityToDto(entity: SystemEntity): OidcConfigDto | undefined {
		if (entity.oidcConfig) {
			return SystemOidcMapper.mapFromOidcConfigEntityToDto(entity.id, entity.oidcConfig);
		}
		return undefined;
	}

	static mapFromOidcConfigEntityToDto(systemId: string, oidcConfig: OidcConfigEntity): OidcConfigDto {
		return new OidcConfigDto({
			parentSystemId: systemId,
			clientId: oidcConfig.clientId,
			clientSecret: oidcConfig?.clientSecret,
			idpHint: oidcConfig.idpHint,
			authorizationUrl: oidcConfig.authorizationUrl,
			tokenUrl: oidcConfig.tokenUrl,
			userinfoUrl: oidcConfig.userinfoUrl,
			logoutUrl: oidcConfig.logoutUrl,
			defaultScopes: oidcConfig.defaultScopes,
		});
	}

	static mapFromEntitiesToDtos(entities: SystemEntity[]): OidcConfigDto[] {
		return entities
			.map((entity) => this.mapFromEntityToDto(entity))
			.filter((entity): entity is OidcConfigDto => entity !== undefined);
	}
}<|MERGE_RESOLUTION|>--- conflicted
+++ resolved
@@ -1,9 +1,5 @@
 import { OidcConfigDto } from '@modules/system/service/dto/oidc-config.dto';
-<<<<<<< HEAD
-import { OidcConfig, SystemEntity } from '@shared/domain/entity';
-=======
-import { OidcConfigEntity, SystemEntity } from '@shared/domain';
->>>>>>> b90f4608
+import { OidcConfigEntity, SystemEntity } from '@shared/domain/entity';
 
 export class SystemOidcMapper {
 	static mapFromEntityToDto(entity: SystemEntity): OidcConfigDto | undefined {
