--- conflicted
+++ resolved
@@ -1,18 +1,7 @@
-<<<<<<< HEAD
-import { IdentityManagementOauthService } from '@infra/identity-management/identity-management-oauth.service';
-import { SystemMapper } from '@modules/system/mapper/system.mapper';
-import { SystemDto } from '@modules/system/service/dto/system.dto';
-import { Injectable } from '@nestjs/common';
-import { EntityNotFoundError } from '@shared/common';
-import { SystemEntity } from '@shared/domain/entity';
-import { EntityId, SystemTypeEnum } from '@shared/domain/types';
-import { SystemRepo } from '@shared/repo';
-=======
 import { Injectable } from '@nestjs/common';
 import { EntityId } from '@shared/domain/types';
 import { System } from '../domain';
 import { SystemRepo } from '../repo';
->>>>>>> b90f4608
 
 @Injectable()
 export class SystemService {
