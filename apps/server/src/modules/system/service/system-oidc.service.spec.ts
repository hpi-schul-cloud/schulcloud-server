--- conflicted
+++ resolved
@@ -1,15 +1,9 @@
 import { createMock, DeepMocked } from '@golevelup/ts-jest';
 import { Test, TestingModule } from '@nestjs/testing';
 import { EntityNotFoundError } from '@shared/common';
-<<<<<<< HEAD
 import { SystemEntity } from '@shared/domain/entity';
-import { SystemRepo } from '@shared/repo';
-import { systemFactory } from '@shared/testing';
-=======
-import { SystemEntity } from '@shared/domain';
 import { LegacySystemRepo } from '@shared/repo';
 import { systemEntityFactory } from '@shared/testing';
->>>>>>> b90f4608
 import { SystemOidcMapper } from '../mapper/system-oidc.mapper';
 import { SystemOidcService } from './system-oidc.service';
 
