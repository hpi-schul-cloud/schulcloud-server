import { Injectable } from '@nestjs/common';
import { DomainModel, EntityId, StatusModel } from '@shared/domain/types';
import { Logger } from '@src/core/logger';
import { DataDeletionDomainOperationLoggable } from '@shared/common/loggable';
import { FileEntity } from '../entity';
import { FilesRepo } from '../repo';

@Injectable()
export class FilesService {
	constructor(private readonly repo: FilesRepo, private readonly logger: Logger) {
		this.logger.setContext(FilesService.name);
	}

	async findFilesAccessibleOrCreatedByUser(userId: EntityId): Promise<FileEntity[]> {
		return this.repo.findByPermissionRefIdOrCreatorId(userId);
	}

<<<<<<< HEAD
	async removeUserPermissionsToAnyFiles(userId: EntityId): Promise<number> {
		this.logger.info(
			new DataDeletionDomainOperationLoggable(
				'Deleting user data from Files',
				DomainModel.FILE,
				userId,
				StatusModel.PENDING
			)
		);
		const entities = await this.repo.findByPermissionRefId(userId);
=======
	async removeUserPermissionsOrCreatorReferenceToAnyFiles(userId: EntityId): Promise<number> {
		const entities = await this.repo.findByPermissionRefIdOrCreatorId(userId);
>>>>>>> 53445540

		if (entities.length === 0) {
			return 0;
		}

		entities.forEach((entity) => {
			entity.removePermissionsByRefId(userId);
			entity.removeCreatorId(userId);
		});

		await this.repo.save(entities);

		const numberOfUpdatedFiles = entities.length;

		this.logger.info(
			new DataDeletionDomainOperationLoggable(
				'Successfully removed user data from Files',
				DomainModel.FILE,
				userId,
				StatusModel.FINISHED,
				numberOfUpdatedFiles,
				0
			)
		);

		return numberOfUpdatedFiles;
	}

	async findFilesOwnedByUser(userId: EntityId): Promise<FileEntity[]> {
		return this.repo.findByOwnerUserId(userId);
	}

	async markFilesOwnedByUserForDeletion(userId: EntityId): Promise<number> {
		this.logger.info(
			new DataDeletionDomainOperationLoggable(
				'Marking user files to deletion',
				DomainModel.FILE,
				userId,
				StatusModel.PENDING
			)
		);
		const entities = await this.repo.findByOwnerUserId(userId);

		if (entities.length === 0) {
			return 0;
		}

		entities.forEach((entity) => entity.markForDeletion());

		await this.repo.save(entities);

		const numberOfMarkedForDeletionFiles = entities.length;

		this.logger.info(
			new DataDeletionDomainOperationLoggable(
				'Successfully marked user files for deletion',
				DomainModel.FILE,
				userId,
				StatusModel.FINISHED,
				numberOfMarkedForDeletionFiles,
				0
			)
		);

		return numberOfMarkedForDeletionFiles;
	}
}<|MERGE_RESOLUTION|>--- conflicted
+++ resolved
@@ -15,8 +15,7 @@
 		return this.repo.findByPermissionRefIdOrCreatorId(userId);
 	}
 
-<<<<<<< HEAD
-	async removeUserPermissionsToAnyFiles(userId: EntityId): Promise<number> {
+	async removeUserPermissionsOrCreatorReferenceToAnyFiles(userId: EntityId): Promise<number> {
 		this.logger.info(
 			new DataDeletionDomainOperationLoggable(
 				'Deleting user data from Files',
@@ -25,11 +24,7 @@
 				StatusModel.PENDING
 			)
 		);
-		const entities = await this.repo.findByPermissionRefId(userId);
-=======
-	async removeUserPermissionsOrCreatorReferenceToAnyFiles(userId: EntityId): Promise<number> {
 		const entities = await this.repo.findByPermissionRefIdOrCreatorId(userId);
->>>>>>> 53445540
 
 		if (entities.length === 0) {
 			return 0;
