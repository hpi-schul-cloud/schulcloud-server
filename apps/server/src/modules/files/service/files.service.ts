--- conflicted
+++ resolved
@@ -1,11 +1,9 @@
 import { Injectable } from '@nestjs/common';
 import { EntityId } from '@shared/domain/types';
 import { Logger } from '@src/core/logger';
-<<<<<<< HEAD
 import { DataDeletionDomainOperationLoggable } from '@shared/common/loggable';
 import { DomainDeletionReport } from '@shared/domain/interface';
 import { DomainDeletionReportBuilder } from '@shared/domain/builder';
-=======
 import { EventBus, EventsHandler, IEventHandler } from '@nestjs/cqrs';
 import {
 	DataDeletedEvent,
@@ -19,7 +17,6 @@
 	UserDeletedEvent,
 	StatusModel,
 } from '@modules/deletion';
->>>>>>> 7ea68804
 import { FileEntity } from '../entity';
 import { FilesRepo } from '../repo';
 
@@ -40,6 +37,7 @@
 	}
 
 	async removeUserPermissionsOrCreatorReferenceToAnyFiles(userId: EntityId): Promise<DomainDeletionReport> {
+	async removeUserPermissionsOrCreatorReferenceToAnyFiles(userId: EntityId): Promise<DomainDeletionReport> {
 		this.logger.info(
 			new DataDeletionDomainOperationLoggable(
 				'Deleting user data from Files',
@@ -59,18 +57,15 @@
 
 		const numberOfUpdatedFiles = entities.length;
 
-<<<<<<< HEAD
 		const result = DomainDeletionReportBuilder.build(
 			DomainName.FILE,
 			OperationType.UPDATE,
 			numberOfUpdatedFiles,
 			this.getFilesId(entities)
 		);
-=======
 		const result = DomainDeletionReportBuilder.build(DomainName.FILE, [
 			DomainOperationReportBuilder.build(OperationType.UPDATE, numberOfUpdatedFiles, this.getFilesId(entities)),
 		]);
->>>>>>> 7ea68804
 
 		this.logger.info(
 			new DataDeletionDomainOperationLoggable(
@@ -91,6 +86,7 @@
 	}
 
 	async markFilesOwnedByUserForDeletion(userId: EntityId): Promise<DomainDeletionReport> {
+	async markFilesOwnedByUserForDeletion(userId: EntityId): Promise<DomainDeletionReport> {
 		this.logger.info(
 			new DataDeletionDomainOperationLoggable(
 				'Marking user files to deletion',
@@ -107,14 +103,12 @@
 
 		const numberOfMarkedForDeletionFiles = entities.length;
 
-<<<<<<< HEAD
 		const result = DomainDeletionReportBuilder.build(
 			DomainName.FILE,
 			OperationType.UPDATE,
 			numberOfMarkedForDeletionFiles,
 			this.getFilesId(entities)
 		);
-=======
 		const result = DomainDeletionReportBuilder.build(DomainName.FILE, [
 			DomainOperationReportBuilder.build(
 				OperationType.UPDATE,
@@ -122,7 +116,6 @@
 				this.getFilesId(entities)
 			),
 		]);
->>>>>>> 7ea68804
 
 		this.logger.info(
 			new DataDeletionDomainOperationLoggable(
