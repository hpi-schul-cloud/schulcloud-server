--- conflicted
+++ resolved
@@ -1,24 +1,13 @@
-<<<<<<< HEAD
-=======
-/* eslint-disable @typescript-eslint/no-unsafe-argument */
-/* eslint-disable @typescript-eslint/no-unsafe-member-access */
-/* eslint-disable @typescript-eslint/no-unsafe-assignment */
->>>>>>> 06b5179c
 import { S3Client } from '@aws-sdk/client-s3';
-import { ObjectId } from '@mikro-orm/mongodb';
 import { Inject, Injectable, InternalServerErrorException, OnModuleInit } from '@nestjs/common';
-<<<<<<< HEAD
-import { EntityId, FileRecord } from '@shared/domain';
-=======
-import { EntityId, File, FileRecord, FileRecordParentType } from '@shared/domain';
->>>>>>> 06b5179c
+import { EntityId } from '@shared/domain';
 import { FileRecordRepo, StorageProviderRepo } from '@shared/repo';
 import { Logger } from '@src/core/logger/logger.service';
 import { S3Config } from '@src/modules/files-storage/interface';
+import { SyncFilesRepo } from '../repo/sync-files.repo';
+import { SyncFileItem } from '../types';
+import { SyncFilesMetadataService } from './sync-files-metadata.service';
 import { ISyncData, SyncFilesStorageService } from './sync-files-storage.service';
-import { SyncFilesRepo } from '../repo/sync-files.repo';
-import { SyncFileItem, SyncTargetFile } from '../types';
-import { SyncFilesMetadataService } from './sync-files-metadata.service';
 
 @Injectable()
 export class SyncFilesUc implements OnModuleInit {
@@ -84,72 +73,6 @@
 		} else {
 			this.logger.error(`Unable to find storage provider with id ${item.source.storageProviderId}`);
 		}
-<<<<<<< HEAD
-=======
-		const { file } = task;
-		const filerecord = await this.fileRecordRepo.findOneById(task.filerecord?.id);
-		// TODO: Does deletedSince information exist on file? Same for creation below.
-		// filerecord.deletedSince = file.
-		filerecord.name = file.name;
-		filerecord.size = file.size;
-		filerecord.mimeType = file.type;
-		filerecord.securityCheck = file.securityCheck;
-		filerecord._creatorId = file.creator?._id;
-		filerecord._lockedForUserId = file.lockId;
-		filerecord.createdAt = file.createdAt;
-		filerecord.updatedAt = file.updatedAt;
-
-		await this.fileRecordRepo.save(filerecord);
-		task.filerecord = filerecord;
-		return task;
-	}
-
-	private async createFilerecord(item: TaskToSync) {
-		const { file } = item;
-		const filerecord = new FileRecord({
-			size: file.size,
-			name: file.name,
-			mimeType: file.type,
-			parentType: FileRecordParentType.Task, //"item.parentType",
-			parentId: item._id, //'item.parentId',
-			creatorId: file.creator?._id,
-			schoolId: item.schoolId,
-		});
-
-		filerecord.securityCheck = file.securityCheck;
-		filerecord._lockedForUserId = file.lockId;
-		filerecord.createdAt = file.createdAt;
-		filerecord.updatedAt = file.updatedAt;
-		await this.fileRecordRepo.save(filerecord);
-		item.filerecord = filerecord;
-
-		const fileFilerecord = new FileFilerecord({ fileId: file._id, filerecordId: filerecord._id });
-		await this.syncFilesRepo.save(fileFilerecord);
-		return item;
-	}
-
-	public async syncFiles(data: TaskToSync[]) {
-		const res: { source: ISyncData; target: ISyncData }[] = [];
-
-		data.forEach((item) => {
-			const client = this.sourceClients.get(((item.file as any).storageProviderId as ObjectId).toString());
-			if (client) {
-				const source: ISyncData = {
-					client,
-					bucket: (item.file as File).bucket,
-					objectPath: (item.file as File).storageFileName,
-				};
-				const target: ISyncData = {
-					client: this.destinationClient,
-					bucket: this.destinationBucket,
-					objectPath: [item.schoolId, item.filerecord?.id].join('/'),
-				};
-
-				res.push({ source, target });
-			}
-		});
-		await Promise.all(res.map((item) => this.syncFilesService.syncFile(item.source, item.target)));
->>>>>>> 06b5179c
 	}
 
 	private async loadProviders() {
