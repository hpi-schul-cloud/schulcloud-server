import { S3Client } from '@aws-sdk/client-s3';
import { Inject, Injectable, OnModuleInit } from '@nestjs/common';
import { EntityId } from '@shared/domain';
import { StorageProviderRepo } from '@shared/repo';
import { Logger } from '@src/core/logger/logger.service';
import { S3Config } from '@src/modules/files-storage/interface';
import { SyncFilesRepo } from '../repo/sync-files.repo';
import { SyncFileItem } from '../types';
import { SyncFilesMetadataService } from './sync-files-metadata.service';
import { ISyncData, SyncFilesStorageService } from './sync-files-storage.service';

@Injectable()
export class SyncFilesUc implements OnModuleInit {
	private destinationClient: S3Client;

	private destinationBucket: string;

	private sourceClients: Map<EntityId, S3Client> = new Map();

	constructor(
		private readonly metadataService: SyncFilesMetadataService,
		private syncFilesRepo: SyncFilesRepo,
		private storageProviderRepo: StorageProviderRepo,
		private storageService: SyncFilesStorageService,
		private logger: Logger,
		@Inject('DESTINATION_S3_CONFIG') readonly config: S3Config
	) {
		this.destinationClient = this.storageService.createStorageProviderClient({
			endpoint: config.endpoint,
			bucket: config.bucket,
			region: config.region,
			accessKeyId: config.accessKeyId,
			secretAccessKey: config.secretAccessKey,
		});
		this.destinationBucket = config.bucket;
		this.logger.setContext(SyncFilesUc.name);
	}

	async onModuleInit() {
		await this.loadProviders();
	}

	async syncFilesForTasks(aggregationSize = 5000, batchSize = 50): Promise<number> {
		const itemsToSync: SyncFileItem[] = await this.syncFilesRepo.findTaskFilesToSync(Number(aggregationSize));

<<<<<<< HEAD
		for (let i = 0; i < itemsToSync.length; i += batchSize) {
			const batch = itemsToSync.slice(i, i + batchSize);

			// eslint-disable-next-line no-await-in-loop
			await Promise.all(
				batch.map(async (item, counter) => {
					try {
						await this.metadataService.syncMetaData(item);
						await this.syncFile(item);
						const progress = `${Number(counter).toString().padStart(Number(batchSize).toString().length)}/${batchSize}`;
						this.logger.log(
							`${progress} Successfully synced source file id = ${item.source.id}, target file id = ${
								item.target?.id || 'undefined'
							}`
						);
					} catch (error) {
						this.logger.error(`Error syncing source file id = ${item.source.id}, parentId = ${item.parentId}`);
						this.logger.error('stack' in error ? (error as Error).stack : error);
					}
				})
			);
=======
		for (let counter = 1; counter < itemsToSync.length + 1; counter += 1) {
			const item = itemsToSync[counter - 1];
			try {
				const progress = `${Number(counter).toString().padStart(Number(batchSize).toString().length)}/${batchSize}`;
				const fileInfo1 = `source file id = ${item.source.id}, size = ${item.source.size}`;
				this.logger.log(`${progress} Starting file sync ${fileInfo1}`);
				// eslint-disable-next-line no-await-in-loop
				await this.metadataService.syncMetaData(item);
				// eslint-disable-next-line no-await-in-loop
				await this.syncFile(item);
				const fileInfo2 = `source file id = ${item.source.id}, target file id = ${item.target?.id || 'undefined'}`;
				this.logger.log(`${progress} Successfully synced ${fileInfo2}`);
			} catch (error) {
				this.logger.error(`Error syncing source file id = ${item.source.id}, parentId = ${item.parentId}`);
				this.logger.error('stack' in error ? (error as Error).stack : error);
			}
>>>>>>> 21c9455a
		}

		await Promise.all(
			itemsToSync.map(async (item, counter) => {
				try {
					await this.metadataService.syncMetaData(item);
					await this.syncFile(item);
					const progress = `${Number(counter).toString().padStart(Number(batchSize).toString().length)}/${batchSize}`;
					this.logger.log(
						`${progress} Successfully synced source file id = ${item.source.id}, target file id = ${
							item.target?.id || 'undefined'
						}`
					);
				} catch (error) {
					this.logger.error(`Error syncing source file id = ${item.source.id}, parentId = ${item.parentId}`);
					this.logger.error('stack' in error ? (error as Error).stack : error);
				}
			})
		);

		return itemsToSync.length;
	}

	private async syncFile(item: SyncFileItem): Promise<void> {
		const client = this.sourceClients.get(item.source.storageProviderId);
		if (client) {
			const source: ISyncData = {
				client,
				bucket: item.source.bucket,
				objectPath: item.source.storageFileName,
			};
			const target: ISyncData = {
				client: this.destinationClient,
				bucket: this.destinationBucket,
				objectPath: [item.schoolId, item.target?.id].join('/'),
			};

			await this.storageService.syncFile(source, target);
		} else {
			throw new Error(`Unable to find storage provider with id ${item.source.storageProviderId}`);
		}
	}

	private async loadProviders() {
		const providers = await this.storageProviderRepo.findAll();

		providers.forEach((item) => {
			const client = this.storageService.createStorageProviderClient({
				endpoint: item.endpointUrl,
				region: item.region || 'eu-central-1',
				accessKeyId: item.accessKeyId,
				secretAccessKey: item.secretAccessKey,
				bucket: '',
			});
			this.sourceClients.set(item.id, client);
		});
	}
}<|MERGE_RESOLUTION|>--- conflicted
+++ resolved
@@ -43,7 +43,6 @@
 	async syncFilesForTasks(aggregationSize = 5000, batchSize = 50): Promise<number> {
 		const itemsToSync: SyncFileItem[] = await this.syncFilesRepo.findTaskFilesToSync(Number(aggregationSize));
 
-<<<<<<< HEAD
 		for (let i = 0; i < itemsToSync.length; i += batchSize) {
 			const batch = itemsToSync.slice(i, i + batchSize);
 
@@ -51,57 +50,20 @@
 			await Promise.all(
 				batch.map(async (item, counter) => {
 					try {
+						const progress = `${Number(counter).toString().padStart(Number(batchSize).toString().length)}/${batchSize}`;
+						const fileInfo1 = `source file id = ${item.source.id}, size = ${item.source.size}`;
+						this.logger.log(`${progress} Starting file sync ${fileInfo1}`);
 						await this.metadataService.syncMetaData(item);
 						await this.syncFile(item);
-						const progress = `${Number(counter).toString().padStart(Number(batchSize).toString().length)}/${batchSize}`;
-						this.logger.log(
-							`${progress} Successfully synced source file id = ${item.source.id}, target file id = ${
-								item.target?.id || 'undefined'
-							}`
-						);
+						const fileInfo2 = `source file id = ${item.source.id}, target file id = ${item.target?.id || 'undefined'}`;
+						this.logger.log(`${progress} Successfully synced ${fileInfo2}`);
 					} catch (error) {
 						this.logger.error(`Error syncing source file id = ${item.source.id}, parentId = ${item.parentId}`);
 						this.logger.error('stack' in error ? (error as Error).stack : error);
 					}
 				})
 			);
-=======
-		for (let counter = 1; counter < itemsToSync.length + 1; counter += 1) {
-			const item = itemsToSync[counter - 1];
-			try {
-				const progress = `${Number(counter).toString().padStart(Number(batchSize).toString().length)}/${batchSize}`;
-				const fileInfo1 = `source file id = ${item.source.id}, size = ${item.source.size}`;
-				this.logger.log(`${progress} Starting file sync ${fileInfo1}`);
-				// eslint-disable-next-line no-await-in-loop
-				await this.metadataService.syncMetaData(item);
-				// eslint-disable-next-line no-await-in-loop
-				await this.syncFile(item);
-				const fileInfo2 = `source file id = ${item.source.id}, target file id = ${item.target?.id || 'undefined'}`;
-				this.logger.log(`${progress} Successfully synced ${fileInfo2}`);
-			} catch (error) {
-				this.logger.error(`Error syncing source file id = ${item.source.id}, parentId = ${item.parentId}`);
-				this.logger.error('stack' in error ? (error as Error).stack : error);
-			}
->>>>>>> 21c9455a
 		}
-
-		await Promise.all(
-			itemsToSync.map(async (item, counter) => {
-				try {
-					await this.metadataService.syncMetaData(item);
-					await this.syncFile(item);
-					const progress = `${Number(counter).toString().padStart(Number(batchSize).toString().length)}/${batchSize}`;
-					this.logger.log(
-						`${progress} Successfully synced source file id = ${item.source.id}, target file id = ${
-							item.target?.id || 'undefined'
-						}`
-					);
-				} catch (error) {
-					this.logger.error(`Error syncing source file id = ${item.source.id}, parentId = ${item.parentId}`);
-					this.logger.error('stack' in error ? (error as Error).stack : error);
-				}
-			})
-		);
 
 		return itemsToSync.length;
 	}
