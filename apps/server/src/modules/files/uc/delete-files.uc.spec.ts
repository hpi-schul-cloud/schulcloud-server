--- conflicted
+++ resolved
@@ -7,16 +7,10 @@
 import { DeleteFilesUc } from './delete-files.uc';
 
 describe('DeleteFileUC', () => {
-<<<<<<< HEAD
 	let service: DeleteFilesUc;
 	let filesRepo: DeepMocked<FilesRepo>;
 	let fileStorageAdapter: DeepMocked<FileStorageAdapter>;
-	let logger: DeepMocked<Logger>;
-=======
-	let uc: DeleteFilesUc;
-	let filesRepo: FilesRepo;
 	let logger: DeepMocked<LegacyLogger>;
->>>>>>> e56590f8
 
 	const exampleStorageProvider = new StorageProvider({
 		endpointUrl: 'endpointUrl',
@@ -60,15 +54,10 @@
 			],
 		}).compile();
 
-<<<<<<< HEAD
 		service = module.get(DeleteFilesUc);
-=======
-		logger = module.get(LegacyLogger);
-		uc = module.get(DeleteFilesUc);
->>>>>>> e56590f8
 		filesRepo = module.get(FilesRepo);
 		fileStorageAdapter = module.get(FileStorageAdapter);
-		logger = module.get(Logger);
+		logger = module.get(LegacyLogger);
 	});
 
 	afterEach(() => {
