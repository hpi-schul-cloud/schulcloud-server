/* istanbul ignore file */

import { ObjectId } from '@mikro-orm/mongodb';
import { Injectable } from '@nestjs/common';
import { EntityId, IComponentProperties, Lesson, Task } from '@shared/domain';
import { Logger } from '@src/core/logger/logger.service';
import _ from 'lodash';
import { EmbeddedFilesRepo, fileIdRegex, fileUrlRegex } from '../repo/embedded-files.repo';
import { AvailableSyncEntityType, AvailableSyncParentType, SyncFileItem } from '../types';
import { SyncFilesMetadataService } from './sync-files-metadata.service';
import { SyncFilesStorageService } from './sync-files-storage.service';

@Injectable()
export class SyncEmbeddedFilesUc {
	constructor(
		private embeddedFilesRepo: EmbeddedFilesRepo,
		private logger: Logger,
		private syncFilesMetaDataService: SyncFilesMetadataService,
		private syncFilesStorageService: SyncFilesStorageService
	) {}

	async syncFilesForParentType(type: AvailableSyncParentType, limit = 1000) {
		await this.embeddedFilesRepo.createBackUpCollection(type);
		await this.syncEmbeddedFiles(type, limit);
	}

	private async syncEmbeddedFiles(type: AvailableSyncParentType, limit: number) {
		const [entities, count] = await this.embeddedFilesRepo.findElementsToSyncFiles(type, limit, []);

		this.logger.log(`Found ${entities.length} ${type} descriptions with embedded files.`);

		const promises = entities.map(async (entity: AvailableSyncEntityType) => {
			this.logger.log(`migrating entity with id ${entity.id}`);
			const fileIds = this.extractFileIds(entity);
			this.logger.log(`extracted file ids for entity with id ${entity.id} - fileIds: ${JSON.stringify(fileIds)}`);
			if (fileIds.length > 0) {
				const files = await this.embeddedFilesRepo.findFiles(fileIds, entity._id, type);

				const unreachableFileIds: string[] = [];
				fileIds.forEach((id) => {
					const idExists = files.some((file) => file.source.id === id.toHexString());
					if (!idExists) {
						unreachableFileIds.push(id.toHexString());
						this.logger.warn(
							`legacy file with id: ${id.toHexString()} in entity ${entity._id.toHexString()} not found`
						);
					}
				});
				unreachableFileIds.forEach((id) => {
					this.updateEntityLinks(entity, id);
				});

				await this.syncFiles(files, entity);
			}
		});

		await Promise.all(promises);
		if (count > 0) {
			await this.syncEmbeddedFiles(type, limit);
		}
		return true;
	}

	private extractFileIds(entity: AvailableSyncEntityType): ObjectId[] {
		const fileIds: string[] = [];

		if (entity instanceof Lesson) {
			entity.contents.forEach((item: IComponentProperties) => {
<<<<<<< HEAD
				if (item.component === 'text' && 'text' in item.content && item.content?.text) {
=======
				if (item.component === 'text' && item.content && 'text' in item.content && item.content.text) {
>>>>>>> 5cd2bc7a
					const contentFileIds = this.extractFileIdsFromContent(item.content.text);
					if (contentFileIds !== null) {
						fileIds.push(...contentFileIds);
					}
				}
			});
		}
		if (entity instanceof Task) {
			const contentFileIds = this.extractFileIdsFromContent(entity.description);

			if (contentFileIds !== null) {
				fileIds.push(...contentFileIds);
			}
		}

		const objectIds = _.uniq(fileIds)
			// eslint-disable-next-line array-callback-return, consistent-return
			.map((id) => {
				try {
					return new ObjectId(id);
				} catch (error) {
					this.logger.error(`The file id ${id} is not ObjectId in entity ${entity._id.toHexString()}`);
				}
			})
			.filter((item): item is ObjectId => !!item);

		return objectIds;
	}

	private extractFileIdsFromContent(text: string) {
		const regEx = new RegExp(`(?<=src=${fileUrlRegex})${fileIdRegex}`, 'gi');
		const contentFileIds = text.match(regEx);

		return contentFileIds;
	}

	private async syncFiles(files: SyncFileItem[], entity: AvailableSyncEntityType) {
		const promises = files.map((file) => this.sync(file, entity));
		await Promise.all(promises);
		// eslint-disable-next-line no-restricted-syntax
		for (const file of files) {
			this.updateEntityLinks(entity, file.source.id, file.fileRecord.id, file.fileRecord.name);
		}
		await this.embeddedFilesRepo.updateEntity(entity);
	}

	private async sync(file: SyncFileItem, entity: AvailableSyncEntityType) {
		try {
			this.logger.log(`syncing entity with id ${entity.id}`);
			await this.syncFilesMetaDataService.prepareMetaData(file);
			await this.syncFilesStorageService.syncS3File(file);
			await this.syncFilesMetaDataService.persistMetaData(file);
			this.logger.log(`Synced file ${file.source.id}`);
		} catch (error) {
			if (error instanceof Error && error.message.includes('S3 file not found')) {
				file.fileRecord.name = '';
				file.fileRecord.id = '';
			}
			await this.writeError(error, file.source.id, entity);
		}
	}

	// eslint-disable-next-line @typescript-eslint/no-unsafe-assignment, @typescript-eslint/no-explicit-any
	private async writeError(error: any, sourceFileId: EntityId, entity: AvailableSyncEntityType) {
		const entityId = entity._id.toHexString();
		// eslint-disable-next-line @typescript-eslint/no-unsafe-assignment, @typescript-eslint/no-unsafe-member-access
		const stack = 'stack' in error ? error.stack : error;
		this.logger.error(`${entityId}`, stack);
		// eslint-disable-next-line @typescript-eslint/no-unsafe-argument
		return this.syncFilesMetaDataService.persistError(sourceFileId, stack);
	}

	private updateEntityLinks(
		entity: Task | Lesson,
		sourceFileId: string,
		fileRecordId?: string,
		fileRecordName?: string
	) {
		if (entity instanceof Lesson) {
			entity.contents = entity.contents.map((item: IComponentProperties) => {
<<<<<<< HEAD
				if (item.component === 'text' && 'text' in item.content && item.content?.text) {
					item.content.text = this.replaceLink(item.content.text, sourceFileId, fileRecordId, fileRecordName);
=======
				if (item.component === 'text' && item.content && 'text' in item.content && item.content.text) {
					item.content.text = this.replaceLink(item.content.text, file, errorUrl);
>>>>>>> 5cd2bc7a
				}
				return item;
			});
		} else if (entity instanceof Task && entity?.description) {
			entity.description = this.replaceLink(entity.description, sourceFileId, fileRecordId, fileRecordName);
		} else {
			throw new Error(`no matching condition in updateEntityLinks() for entity ${entity._id.toHexString()}`);
		}
	}

	private replaceLink(text: string, sourceFileId: string, fileRecordId?: string, fileRecordName?: string) {
		let newUrl = '';
		const regex = new RegExp(`${fileUrlRegex}${sourceFileId}.*?"`, 'g');

		if (fileRecordId && fileRecordName) {
			newUrl = `"/api/v3/file/download/${fileRecordId}/${fileRecordName}"`;
		} else {
			newUrl = `"/files/file?file=not-found-${sourceFileId}"`;
		}

		return text.replace(regex, newUrl);
	}
}<|MERGE_RESOLUTION|>--- conflicted
+++ resolved
@@ -2,7 +2,7 @@
 
 import { ObjectId } from '@mikro-orm/mongodb';
 import { Injectable } from '@nestjs/common';
-import { EntityId, IComponentProperties, Lesson, Task } from '@shared/domain';
+import { ComponentType, EntityId, IComponentProperties, IComponentTextProperties, Lesson, Task } from '@shared/domain';
 import { Logger } from '@src/core/logger/logger.service';
 import _ from 'lodash';
 import { EmbeddedFilesRepo, fileIdRegex, fileUrlRegex } from '../repo/embedded-files.repo';
@@ -66,12 +66,8 @@
 
 		if (entity instanceof Lesson) {
 			entity.contents.forEach((item: IComponentProperties) => {
-<<<<<<< HEAD
-				if (item.component === 'text' && 'text' in item.content && item.content?.text) {
-=======
-				if (item.component === 'text' && item.content && 'text' in item.content && item.content.text) {
->>>>>>> 5cd2bc7a
-					const contentFileIds = this.extractFileIdsFromContent(item.content.text);
+				if (this.isTextComponent(item)) {
+					const contentFileIds = this.extractFileIdsFromContent((item.content as IComponentTextProperties).text);
 					if (contentFileIds !== null) {
 						fileIds.push(...contentFileIds);
 					}
@@ -151,13 +147,13 @@
 	) {
 		if (entity instanceof Lesson) {
 			entity.contents = entity.contents.map((item: IComponentProperties) => {
-<<<<<<< HEAD
-				if (item.component === 'text' && 'text' in item.content && item.content?.text) {
-					item.content.text = this.replaceLink(item.content.text, sourceFileId, fileRecordId, fileRecordName);
-=======
-				if (item.component === 'text' && item.content && 'text' in item.content && item.content.text) {
-					item.content.text = this.replaceLink(item.content.text, file, errorUrl);
->>>>>>> 5cd2bc7a
+				if (this.isTextComponent(item)) {
+					(item.content as IComponentTextProperties).text = this.replaceLink(
+						(item.content as IComponentTextProperties).text,
+						sourceFileId,
+						fileRecordId,
+						fileRecordName
+					);
 				}
 				return item;
 			});
@@ -180,4 +176,10 @@
 
 		return text.replace(regex, newUrl);
 	}
+
+	private isTextComponent(item: IComponentProperties) {
+		return Boolean(
+			item.component === ComponentType.TEXT && item.content && 'text' in item.content && item.content.text
+		);
+	}
 }