--- conflicted
+++ resolved
@@ -7,15 +7,11 @@
 
 @Injectable()
 export class DeleteFilesUc {
-<<<<<<< HEAD
 	constructor(
 		private readonly filesRepo: FilesRepo,
 		private readonly fileStorageAdapter: FileStorageAdapter,
-		private readonly logger: Logger
+		private readonly logger: LegacyLogger
 	) {
-=======
-	constructor(private filesRepo: FilesRepo, private logger: LegacyLogger) {
->>>>>>> e56590f8
 		this.logger.setContext(DeleteFilesUc.name);
 	}
 
