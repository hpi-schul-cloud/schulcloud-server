import { Readable } from 'stream';

import { HeadObjectCommandOutput, ServiceOutputTypes } from '@aws-sdk/client-s3';
import { Test, TestingModule } from '@nestjs/testing';
import { DeepMocked, createMock } from '@golevelup/ts-jest';
import { ILibraryMetadata, ILibraryName } from '@lumieducation/h5p-server';

import { S3ClientAdapter } from '@src/modules/files-storage/client/s3-client.adapter';
import { IGetFileResponse } from '@src/modules/files-storage/interface';

import { LibraryRepo } from './library.repo';
import { LibraryStorage } from './libraryStorage';
import { FileMetadata, InstalledLibrary } from './library.entity';

async function readStream(stream: Readable): Promise<string> {
	// eslint-disable-next-line @typescript-eslint/no-explicit-any
	const chunks: any[] = [];
	return new Promise((resolve, reject) => {
		stream.on('data', (chunk) => chunks.push(chunk));
		stream.on('error', reject);
		stream.on('end', () => resolve(Buffer.concat(chunks).toString('utf-8')));
	});
}

describe('LibraryStorage', () => {
	let module: TestingModule;
	let storage: LibraryStorage;
	let s3ClientAdapter: DeepMocked<S3ClientAdapter>;
	let repo: DeepMocked<LibraryRepo>;

	beforeAll(async () => {
		module = await Test.createTestingModule({
			providers: [
				LibraryStorage,
				{
					provide: LibraryRepo,
					useValue: createMock<LibraryRepo>(),
				},
				{
<<<<<<< HEAD
					provide: S3ClientAdapter,
=======
					provide: 'S3ClientAdapter_Libraries',
>>>>>>> f527ea94
					useValue: createMock<S3ClientAdapter>(),
				},
			],
		}).compile();

		storage = module.get(LibraryStorage);
<<<<<<< HEAD
		s3ClientAdapter = module.get(S3ClientAdapter);
=======
		s3ClientAdapter = module.get('S3ClientAdapter_Libraries');
>>>>>>> f527ea94
		repo = module.get(LibraryRepo);
	});

	afterAll(async () => {
		await module.close();
	});

	beforeEach(() => {
		jest.resetAllMocks();

		const installedLibs: InstalledLibrary[] = [];

		repo.getAll.mockImplementation(() => {
			const libs: InstalledLibrary[] = [];
			for (const lib of installedLibs) {
				libs.push(lib);
			}
			return Promise.resolve(libs);
		});

		repo.findByName.mockImplementation((machineName) => {
			const libs: InstalledLibrary[] = [];
			for (const lib of installedLibs) {
				if (lib.machineName === machineName) {
					libs.push(lib);
				}
			}
			return Promise.resolve(libs);
		});

		repo.findByNameAndExactVersion.mockImplementation((machName, major, minor, patch) => {
			for (const lib of installedLibs) {
				if (
					lib.machineName === machName &&
					lib.majorVersion === major &&
					lib.minorVersion === minor &&
					lib.patchVersion === patch
				) {
					return Promise.resolve(lib);
				}
			}
			return Promise.resolve(null);
		});

		repo.findNewestByNameAndVersion.mockImplementation((machName, major, minor) => {
			let latest: InstalledLibrary | null = null;
			for (const lib of installedLibs) {
				if (
					lib.machineName === machName &&
					lib.majorVersion === major &&
					lib.minorVersion === minor &&
					(latest === null || lib.patchVersion > latest.patchVersion)
				) {
					latest = lib;
				}
			}
			return Promise.resolve(latest);
		});

		repo.findOneByNameAndVersionOrFail.mockImplementation((machName, major, minor) => {
			const libs: InstalledLibrary[] = [];
			for (const lib of installedLibs) {
				if (lib.machineName === machName && lib.majorVersion === major && lib.minorVersion === minor) {
					libs.push(lib);
				}
			}
			if (libs.length === 1) {
				return Promise.resolve(libs[0]);
			}
			if (libs.length === 0) {
				throw new Error('Library not found');
			}
			throw new Error('Multiple libraries with the same name and version found');
		});

		repo.createLibrary.mockImplementation((lib) => {
			installedLibs.push(lib);
			return Promise.resolve();
		});

		repo.save.mockImplementation((lib) => {
			if ('concat' in lib) {
				throw Error('Expected InstalledLibrary, not InstalledLibrary[]');
			}
			if (installedLibs.indexOf(lib) === -1) {
				installedLibs.push(lib);
			}
			return Promise.resolve();
		});

		repo.delete.mockImplementation((lib) => {
			const index = installedLibs.indexOf(lib as InstalledLibrary);
			if (index > -1) {
				installedLibs.splice(index, 1);
			} else {
				throw new Error('Library not found');
			}
			return Promise.resolve();
		});

		const savedFiles: [string, string][] = [];

		s3ClientAdapter.create.mockImplementation(async (filepath, dto) => {
			const content = await readStream(dto.data);
			savedFiles.push([filepath, content]);
			return Promise.resolve({} as ServiceOutputTypes);
		});

		s3ClientAdapter.head.mockImplementation((filepath) => {
			for (const file of savedFiles) {
				if (file[0] === filepath) {
					return Promise.resolve({ contentLength: file[1].length } as unknown as HeadObjectCommandOutput);
				}
			}
			throw new Error(`S3 object under ${filepath} not found`);
		});

		s3ClientAdapter.get.mockImplementation((filepath) => {
			for (const file of savedFiles) {
				if (file[0] === filepath) {
					return Promise.resolve({
						contentLength: file[1].length,
						data: Readable.from(Buffer.from(file[1])),
					} as IGetFileResponse);
				}
			}
			throw new Error(`S3 object under ${filepath} not found`);
		});
	});

	const createTestData = () => {
		const metadataToName = ({ machineName, majorVersion, minorVersion }: ILibraryMetadata): ILibraryName => {
			return {
				machineName,
				majorVersion,
				minorVersion,
			};
		};

		const testingLib = new InstalledLibrary('testing', 1, 2, 3);
		testingLib.files.push(
			new FileMetadata('file1', new Date(), 2),
			new FileMetadata('file2', new Date(), 4),
			new FileMetadata('file3', new Date(), 6)
		);

		const addonLib = new InstalledLibrary('addon', 1, 2, 3);
		addonLib.addTo = { player: { machineNames: [testingLib.machineName] } };

		const circularA = new InstalledLibrary('circular_a', 1, 2, 3);
		const circularB = new InstalledLibrary('circular_b', 1, 2, 3);
		circularA.preloadedDependencies = [metadataToName(circularB)];
		circularB.editorDependencies = [metadataToName(circularA)];

		const fakeLibraryName: ILibraryName = { machineName: 'fake', majorVersion: 2, minorVersion: 3 };

		const testingLibDependentA = new InstalledLibrary('first_dependent', 2, 5, 6);
		testingLibDependentA.dynamicDependencies = [metadataToName(testingLib)];
		const testingLibDependentB = new InstalledLibrary('second_dependent', 2, 5, 6);
		testingLibDependentB.preloadedDependencies = [metadataToName(testingLib)];

		const libWithNonExistingDependency = new InstalledLibrary('fake_dependency', 2, 5, 6);
		libWithNonExistingDependency.editorDependencies = [fakeLibraryName];

		return {
			libraries: [
				testingLib,
				addonLib,
				circularA,
				circularB,
				testingLibDependentA,
				testingLibDependentB,
				libWithNonExistingDependency,
			],
			names: {
				testingLib,
				addonLib,
				fakeLibraryName,
			},
		};
	};

	it('should be defined', () => {
		expect(storage).toBeDefined();
	});

	describe('when managing library metadata', () => {
		const setup = async (addLibrary = true) => {
			const {
				names: { testingLib },
			} = createTestData();

			if (addLibrary) {
				await storage.addLibrary(testingLib, false);
			}

			return { testingLib };
		};

		describe('when adding library', () => {
			it('should succeed', async () => {
				await setup();

				expect(repo.createLibrary).toHaveBeenCalled();
			});

			it('should fail to override existing library', async () => {
				const { testingLib } = await setup();

				repo.findByNameAndExactVersion.mockResolvedValue(testingLib);

				const addLib = storage.addLibrary(testingLib, false);
				await expect(addLib).rejects.toThrowError("Can't add library because it already exists");
			});
		});

		describe('when getting metadata', () => {
			it('should succeed if library exists', async () => {
				const { testingLib } = await setup();

				repo.findOneByNameAndVersionOrFail.mockResolvedValue(testingLib);

				const returnedLibrary = await storage.getLibrary(testingLib);
				expect(returnedLibrary).toEqual(expect.objectContaining(testingLib));
			});

			it("should fail if library doesn't exist", async () => {
				const { testingLib } = await setup(false);

				repo.findOneByNameAndVersionOrFail.mockImplementation(() => {
					throw new Error('Library does not exist');
				});

				const getLibrary = storage.getLibrary(testingLib);
				await expect(getLibrary).rejects.toThrowError();
			});
		});

		describe('when checking installed status', () => {
			it('should return true if library is installed', async () => {
				const { testingLib } = await setup();

				repo.findNewestByNameAndVersion.mockResolvedValue(testingLib);

				const installed = await storage.isInstalled(testingLib);
				expect(installed).toBe(true);
			});

			it("should return false if library isn't installed", async () => {
				const { testingLib } = await setup(false);

				repo.findNewestByNameAndVersion.mockResolvedValue(null);

				const installed = await storage.isInstalled(testingLib);
				expect(installed).toBe(false);
			});
		});

		describe('when updating metadata', () => {
			it('should update metadata', async () => {
				const { testingLib } = await setup();

				const libFromDatabase = new InstalledLibrary(
					testingLib.machineName,
					testingLib.majorVersion,
					testingLib.minorVersion,
					testingLib.patchVersion
				);

				repo.findOneByNameAndVersionOrFail.mockResolvedValue(libFromDatabase);

				testingLib.author = 'Test Author';
				const updatedLibrary = await storage.updateLibrary(testingLib);
				const retrievedLibrary = await storage.getLibrary(testingLib);
				expect(retrievedLibrary).toEqual(updatedLibrary);
				expect(repo.save).toHaveBeenCalled();
			});

			it("should fail if library doesn't exist", async () => {
				const { testingLib } = await setup(false);

				repo.findOneByNameAndVersionOrFail.mockImplementation(() => {
					throw new Error('Library is not installed');
				});

				const updateLibrary = storage.updateLibrary(testingLib);
				await expect(updateLibrary).rejects.toThrowError('Library is not installed');
			});
		});

		describe('when updating additional metadata', () => {
			it('should return true if data has changed', async () => {
				const { testingLib } = await setup();

				repo.findOneByNameAndVersionOrFail.mockResolvedValue(testingLib);

				const updated = await storage.updateAdditionalMetadata(testingLib, { restricted: true });
				expect(updated).toBe(true);
			});

			it("should return false if data hasn't changed", async () => {
				const { testingLib } = await setup();

				repo.findOneByNameAndVersionOrFail.mockResolvedValue(testingLib);

				const updated = await storage.updateAdditionalMetadata(testingLib, { restricted: false });
				expect(updated).toBe(false);
			});

			it('should fail if data could not be updated', async () => {
				const { testingLib } = await setup();

				repo.findOneByNameAndVersionOrFail.mockResolvedValue(testingLib);
				repo.save.mockImplementation(() => {
					throw new Error('Library could not be saved');
				});

				const updateMetadata = storage.updateAdditionalMetadata(testingLib, { restricted: true });
				await expect(updateMetadata).rejects.toThrowError();
			});
		});

		describe('when deleting library', () => {
			it('should succeed if library exists', async () => {
				const { testingLib } = await setup();

				repo.findOneByNameAndVersionOrFail.mockResolvedValue(testingLib);
				repo.delete.mockImplementation(() => {
					repo.findOneByNameAndVersionOrFail.mockImplementation(() => {
						throw new Error('Library is not installed');
					});
					return Promise.resolve();
				});

				await storage.deleteLibrary(testingLib);
				await expect(storage.getLibrary(testingLib)).rejects.toThrow();
				expect(s3ClientAdapter.delete).toHaveBeenCalled();
			});

			it("should fail if library doesn't exists", async () => {
				const { testingLib } = await setup(false);

				repo.findOneByNameAndVersionOrFail.mockImplementation(() => {
					throw new Error('Library is not installed');
				});

				const deleteLibrary = storage.deleteLibrary(testingLib);
				await expect(deleteLibrary).rejects.toThrowError();
			});
		});
	});

	describe('When getting library dependencies', () => {
		const setup = async () => {
			const { libraries, names } = createTestData();

			for await (const library of libraries) {
				await storage.addLibrary(library, false);
			}

			return names;
		};

		it('should find addon libraries', async () => {
			const { addonLib } = await setup();

			const addons = await storage.listAddons();
			expect(addons).toContainEqual(expect.objectContaining(addonLib));
		});

		it('should count dependencies', async () => {
			await setup();

			const dependencies = await storage.getAllDependentsCount();
			expect(dependencies).toEqual({ 'circular_a-1.2': 1, 'testing-1.2': 2, 'fake-2.3': 1 });
		});

		it('should count dependents for single library', async () => {
			const { testingLib } = await setup();

			const count = await storage.getDependentsCount(testingLib);
			expect(count).toBe(2);
		});

		it('should count dependencies for library without dependents', async () => {
			const { addonLib } = await setup();

			const count = await storage.getDependentsCount(addonLib);
			expect(count).toBe(0);
		});
	});

	describe('when listing libraries', () => {
		const setup = async () => {
			const {
				libraries,
				names: { testingLib },
			} = createTestData();

			for await (const library of libraries) {
				await storage.addLibrary(library, false);
			}

			return { libraries, testingLib };
		};

		it('should return all libraries when no filter is used', async () => {
			const { libraries } = await setup();

			const allLibraries = await storage.getInstalledLibraryNames();
			expect(allLibraries.length).toBe(libraries.length);
		});

		it('should return all libraries with machinename', async () => {
			const { testingLib } = await setup();

			const allLibraries = await storage.getInstalledLibraryNames(testingLib.machineName);
			expect(allLibraries.length).toBe(1);
		});
	});

	describe('when managing files', () => {
		const setup = async (addLib = true, addFiles = true) => {
			const {
				names: { testingLib },
			} = createTestData();

			const testFile = {
				name: 'test/abc.json',
				content: JSON.stringify({ property: 'value' }),
			};

			if (addLib) {
				await storage.addLibrary(testingLib, false);
			}

			if (addFiles) {
				await storage.addFile(testingLib, testFile.name, Readable.from(Buffer.from(testFile.content)));
			}

			return { testingLib, testFile };
		};

		describe('when adding files', () => {
			it('should work', async () => {
				await setup();
			});

			it('should fail if library is not installed', async () => {
				const { testingLib, testFile } = await setup(false, false);

				const addFile = storage.addFile(testingLib, testFile.name, Readable.from(Buffer.from(testFile.content)));
				await expect(addFile).rejects.toThrowError('Library not found');
			});

			it('should fail on illegal filename', async () => {
				const { testingLib } = await setup();

				const filenames = ['../abc.json', '/test/abc.json'];

				await Promise.all(
					filenames.map((filename) => {
						const addFile = storage.addFile(testingLib, filename, Readable.from(Buffer.from('')));
						return expect(addFile).rejects.toThrowError('Illegal filename');
					})
				);
			});
		});

		it('should list all files', async () => {
			const { testingLib, testFile } = await setup();

			const files = await storage.listFiles(testingLib);
			expect(files).toContainEqual(expect.stringContaining(testFile.name));
		});

		describe('when checking if file exists', () => {
			it('should return true if it exists', async () => {
				const { testingLib, testFile } = await setup();

				const exists = await storage.fileExists(testingLib, testFile.name);
				expect(exists).toBe(true);
			});

			it("should return false if it doesn't exist", async () => {
				const { testingLib, testFile } = await setup(true, false);

				const exists = await storage.fileExists(testingLib, testFile.name);
				expect(exists).toBe(false);
			});
		});

		describe('when clearing files', () => {
			it('should remove all files', async () => {
				const { testingLib } = await setup();

				await storage.clearFiles(testingLib);
				const files = await storage.listFiles(testingLib);
				expect(files).toEqual([expect.stringContaining('abc.json')]);
			});

			it("should fail if library doesn't exist", async () => {
				const { testingLib } = await setup(false, false);

				const clearFiles = storage.clearFiles(testingLib);
				await expect(clearFiles).rejects.toThrowError('Library not found');
			});
		});

		describe('when retrieving files', () => {
			it('should return parsed json', async () => {
				const { testingLib, testFile } = await setup();

				const json = (await storage.getFileAsJson(testingLib, testFile.name)) as unknown;
				expect(json).toEqual(JSON.parse(testFile.content));
			});

			it('should return file as string', async () => {
				const { testingLib, testFile } = await setup();

				const fileContent = await storage.getFileAsString(testingLib, testFile.name);
				expect(fileContent).toEqual(testFile.content);
			});

			it('should return file as stream', async () => {
				const { testingLib, testFile } = await setup();

				const fileStream = await storage.getFileStream(testingLib, testFile.name);

				console.log(fileStream);

				const streamContents = await new Promise((resolve, reject) => {
					// eslint-disable-next-line @typescript-eslint/no-explicit-any
					const chunks: any[] = [];
					fileStream.on('data', (chunk) => chunks.push(chunk));
					fileStream.on('error', reject);
					fileStream.on('end', () => resolve(Buffer.concat(chunks).toString('utf-8')));
				});

				console.log(3);

				expect(streamContents).toEqual(testFile.content);
			});
		});
		describe('when getting file stats', () => {
			it('should return parsed json', async () => {
				const { testingLib, testFile } = await setup();

				const stats = await storage.getFileStats(testingLib, testFile.name);

				expect(stats).toMatchObject({
					size: expect.any(Number),
					// eslint-disable-next-line @typescript-eslint/no-unsafe-assignment
					birthtime: expect.any(Object), // expect.any(Date) behaves incorrectly
				});
			});

			it("should fail if file doesn't exist", async () => {
				const { testingLib, testFile } = await setup(true, false);

				const getStats = storage.getFileStats(testingLib, testFile.name);
				await expect(getStats).rejects.toThrowError('File does not exist');
			});
		});
	});

	describe('when getting languages', () => {
		const setup = async () => {
			const {
				names: { testingLib },
			} = createTestData();

			await storage.addLibrary(testingLib, false);

			const languages = ['en', 'de'];

			await Promise.all(
				languages.map((language) =>
					storage.addFile(testingLib, `language/${language}.json`, Readable.from(Buffer.from('')))
				)
			);

			return { testingLib, languages };
		};

		it('should return a list of languages', async () => {
			const { testingLib, languages } = await setup();

			const supportedLanguages = await storage.getLanguages(testingLib);
			expect(supportedLanguages).toEqual(expect.arrayContaining(languages));
		});
	});
});<|MERGE_RESOLUTION|>--- conflicted
+++ resolved
@@ -37,22 +37,14 @@
 					useValue: createMock<LibraryRepo>(),
 				},
 				{
-<<<<<<< HEAD
-					provide: S3ClientAdapter,
-=======
 					provide: 'S3ClientAdapter_Libraries',
->>>>>>> f527ea94
 					useValue: createMock<S3ClientAdapter>(),
 				},
 			],
 		}).compile();
 
 		storage = module.get(LibraryStorage);
-<<<<<<< HEAD
-		s3ClientAdapter = module.get(S3ClientAdapter);
-=======
 		s3ClientAdapter = module.get('S3ClientAdapter_Libraries');
->>>>>>> f527ea94
 		repo = module.get(LibraryRepo);
 	});
 
