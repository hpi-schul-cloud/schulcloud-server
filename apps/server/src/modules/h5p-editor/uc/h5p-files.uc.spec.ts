--- conflicted
+++ resolved
@@ -5,11 +5,6 @@
 import { UserService } from '@modules/user';
 import { ForbiddenException, NotFoundException } from '@nestjs/common';
 import { Test, TestingModule } from '@nestjs/testing';
-<<<<<<< HEAD
-import { UserService } from '@src/modules/user';
-=======
-import { h5pContentFactory } from '@testing/factory/h5p-content.factory';
->>>>>>> 8dc8d5f9
 import { setupEntities } from '@testing/setup-entities';
 import { Request } from 'express';
 import { Readable } from 'stream';
