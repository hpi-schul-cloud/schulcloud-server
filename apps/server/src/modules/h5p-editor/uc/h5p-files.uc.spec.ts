--- conflicted
+++ resolved
@@ -412,18 +412,6 @@
 		});
 	});
 
-<<<<<<< HEAD
-	describe('when getting library file', () => {
-		const setup = (ubername: string, filename: string, mimetype: string, content: string) => {
-			const readableContent = Readable.from(content);
-			const contentLength = content.length;
-
-			libraryStorage.getLibraryFile.mockResolvedValueOnce({
-				size: contentLength,
-				mimetype,
-				stream: readableContent,
-			});
-=======
 	describe('getLibraryFile is called', () => {
 		describe('WHEN service executes successfully', () => {
 			const setup = () => {
@@ -433,32 +421,18 @@
 
 				const ubername = 'H5P.Test-1.0';
 				const filename = 'test/file.txt';
->>>>>>> 63e4403f
 
 				return { ubername, filename, fileResponseMock };
 			};
 
-<<<<<<< HEAD
-		it('should call LibraryStorage and return the result', async () => {
-			const { ubername, filename, contentLength, readableContent } = setup(
-				'H5P.Example-1.0',
-				'dummy-file.jpg',
-				'image/jpeg',
-				'File Content'
-			);
-=======
 			it('should call service with correct params', async () => {
 				const { ubername, filename } = setup();
->>>>>>> 63e4403f
 
 				await uc.getLibraryFile(ubername, filename);
 
 				expect(libraryStorage.getLibraryFile).toHaveBeenCalledWith(ubername, filename);
 			});
 
-<<<<<<< HEAD
-			expect(libraryStorage.getLibraryFile).toHaveBeenCalledWith('H5P.Example-1.0', 'dummy-file.jpg');
-=======
 			it('should return results of service', async () => {
 				const { ubername, filename, fileResponseMock } = setup();
 
@@ -470,7 +444,6 @@
 					contentLength: fileResponseMock.size,
 				});
 			});
->>>>>>> 63e4403f
 		});
 
 		describe('WHEN service throws error', () => {
