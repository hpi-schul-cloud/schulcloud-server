--- conflicted
+++ resolved
@@ -6,12 +6,7 @@
 import { ForbiddenException, NotFoundException } from '@nestjs/common';
 import { Test, TestingModule } from '@nestjs/testing';
 import { LanguageType } from '@shared/domain/interface';
-<<<<<<< HEAD
-import { UserRepo } from '@shared/repo';
-=======
 import { UserRepo } from '@shared/repo/user';
-import { h5pContentFactory } from '@testing/factory/h5p-content.factory';
->>>>>>> 17bac3c4
 import { setupEntities } from '@testing/setup-entities';
 import { H5PAjaxEndpointProvider } from '../provider';
 import { H5PContentRepo } from '../repo';
