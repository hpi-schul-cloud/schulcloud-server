import { createMock, DeepMocked } from '@golevelup/ts-jest';
import { ICurrentUser } from '@infra/auth-guard';
import { AuthorizationClientAdapter, AuthorizationContextBuilder } from '@infra/authorization-client';
import { H5PEditor, H5PPlayer, IEditorModel } from '@lumieducation/h5p-server';
import { UserService } from '@modules/user';
import { ForbiddenException, NotFoundException } from '@nestjs/common';
import { Test, TestingModule } from '@nestjs/testing';
import { LanguageType } from '@shared/domain/interface';
<<<<<<< HEAD
import { UserRepo } from '@shared/repo/user';
import { UserService } from '@src/modules/user';
=======
import { UserRepo } from '@shared/repo';
>>>>>>> 24b9dc18
import { h5pContentFactory } from '@testing/factory/h5p-content.factory';
import { setupEntities } from '@testing/setup-entities';
import { H5PAjaxEndpointProvider } from '../provider';
import { H5PContentRepo } from '../repo';
import { LibraryStorage } from '../service';
import { H5PEditorUc } from './h5p.uc';

const createParams = () => {
	const content = h5pContentFactory.build();

	const mockCurrentUser: ICurrentUser = {
		accountId: 'mockAccountId',
		roles: ['student'],
		schoolId: 'mockSchoolId',
		userId: 'mockUserId',
		isExternalUser: false,
		support: false,
	};

	const editorResponseMock = { scripts: ['test.js'] } as IEditorModel;
	const contentResponseMock: Awaited<ReturnType<H5PEditor['getContent']>> = {
		h5p: content.metadata,
		library: content.metadata.mainLibrary,
		params: {
			metadata: content.metadata,
			params: content.content,
		},
	};

	const language = LanguageType.DE;

	return { content, mockCurrentUser, editorResponseMock, contentResponseMock, language };
};

describe('get H5P editor', () => {
	let module: TestingModule;
	let uc: H5PEditorUc;
	let h5pEditor: DeepMocked<H5PEditor>;
	let h5pContentRepo: DeepMocked<H5PContentRepo>;
	let authorizationClientAdapter: DeepMocked<AuthorizationClientAdapter>;

	beforeAll(async () => {
		module = await Test.createTestingModule({
			providers: [
				H5PEditorUc,
				H5PAjaxEndpointProvider,
				{
					provide: H5PEditor,
					useValue: createMock<H5PEditor>(),
				},
				{
					provide: H5PPlayer,
					useValue: createMock<H5PPlayer>(),
				},
				{
					provide: UserRepo,
					useValue: createMock<UserRepo>(),
				},
				{
					provide: LibraryStorage,
					useValue: createMock<LibraryStorage>(),
				},
				{
					provide: UserService,
					useValue: createMock<UserService>(),
				},
				{
					provide: AuthorizationClientAdapter,
					useValue: createMock<AuthorizationClientAdapter>(),
				},
				{
					provide: H5PContentRepo,
					useValue: createMock<H5PContentRepo>(),
				},
			],
		}).compile();

		uc = module.get(H5PEditorUc);
		h5pEditor = module.get(H5PEditor);
		h5pContentRepo = module.get(H5PContentRepo);
		authorizationClientAdapter = module.get(AuthorizationClientAdapter);
		await setupEntities();
	});

	afterEach(() => {
		jest.resetAllMocks();
	});

	afterAll(async () => {
		await module.close();
	});

	describe('getEmptyH5pEditor is called', () => {
		describe('WHEN service executes successfully', () => {
			const setup = () => {
				const { content, mockCurrentUser, editorResponseMock, language } = createParams();

				h5pEditor.render.mockResolvedValueOnce(editorResponseMock);

				return { content, mockCurrentUser, editorResponseMock, language };
			};

			it('should call service with correct params', async () => {
				const { mockCurrentUser, language } = setup();

				await uc.getEmptyH5pEditor(mockCurrentUser, language);

				expect(h5pEditor.render).toHaveBeenCalledWith(
					undefined,
					language,
					expect.objectContaining({
						id: mockCurrentUser.userId,
					})
				);
			});

			it('should return results of service', async () => {
				const { mockCurrentUser, language, editorResponseMock } = setup();

				const result = await uc.getEmptyH5pEditor(mockCurrentUser, language);

				expect(result).toEqual(editorResponseMock);
			});
		});

		describe('WHEN service throws error', () => {
			const setup = () => {
				const { content, mockCurrentUser, editorResponseMock, language } = createParams();

				const error = new Error('test');

				h5pEditor.render.mockRejectedValueOnce(error);

				return { error, content, mockCurrentUser, editorResponseMock, language };
			};

			it('should return error of service', async () => {
				const { error, mockCurrentUser, language } = setup();

				const getEmptyEditorPromise = uc.getEmptyH5pEditor(mockCurrentUser, language);

				await expect(getEmptyEditorPromise).rejects.toThrow(error);
			});
		});
	});

	describe('getH5pEditor is called', () => {
		describe('WHEN user is authorized and service executes successfully', () => {
			const setup = () => {
				const { content, mockCurrentUser, editorResponseMock, contentResponseMock, language } = createParams();

				h5pContentRepo.findById.mockResolvedValueOnce(content);
				h5pEditor.render.mockResolvedValueOnce(editorResponseMock);
				h5pEditor.getContent.mockResolvedValueOnce(contentResponseMock);
				authorizationClientAdapter.checkPermissionsByReference.mockResolvedValueOnce();

				return { content, mockCurrentUser, editorResponseMock, contentResponseMock, language };
			};

			it('should call authorizationService.checkPermissionByReferences', async () => {
				const { content, language, mockCurrentUser } = setup();

				await uc.getH5pEditor(mockCurrentUser, content.id, language);

				expect(authorizationClientAdapter.checkPermissionsByReference).toBeCalledWith(
					content.parentType,
					content.parentId,
					AuthorizationContextBuilder.write([])
				);
			});

			it('should call service with correct params', async () => {
				const { content, language, mockCurrentUser } = setup();

				await uc.getH5pEditor(mockCurrentUser, content.id, language);

				expect(h5pEditor.render).toHaveBeenCalledWith(
					content.id,
					language,
					expect.objectContaining({
						id: mockCurrentUser.userId,
					})
				);
				expect(h5pEditor.getContent).toHaveBeenCalledWith(
					content.id,
					expect.objectContaining({
						id: mockCurrentUser.userId,
					})
				);
			});

			it('should return results of service', async () => {
				const { content, language, mockCurrentUser, contentResponseMock, editorResponseMock } = setup();

				const result = await uc.getH5pEditor(mockCurrentUser, content.id, language);

				expect(result).toEqual({
					content: contentResponseMock,
					editorModel: editorResponseMock,
				});
			});
		});

		describe('WHEN content does not exist', () => {
			const setup = () => {
				const { content, mockCurrentUser, editorResponseMock, language } = createParams();

				h5pContentRepo.findById.mockRejectedValueOnce(new NotFoundException());

				return { content, mockCurrentUser, editorResponseMock, language };
			};

			it('should throw NotFoundException', async () => {
				const { content, mockCurrentUser, language } = setup();

				const getEditorPromise = uc.getH5pEditor(mockCurrentUser, content.id, language);

				await expect(getEditorPromise).rejects.toThrow(new NotFoundException());

				expect(h5pEditor.render).toHaveBeenCalledTimes(0);
				expect(h5pEditor.getContent).toHaveBeenCalledTimes(0);
			});
		});

		describe('WHEN user is not authorized', () => {
			const setup = () => {
				const { content, mockCurrentUser, editorResponseMock, contentResponseMock, language } = createParams();

				h5pContentRepo.findById.mockResolvedValueOnce(content);
				authorizationClientAdapter.checkPermissionsByReference.mockRejectedValueOnce(new ForbiddenException());

				return { content, mockCurrentUser, editorResponseMock, contentResponseMock, language };
			};

			it('should throw forbidden error', async () => {
				const { content, mockCurrentUser, language } = setup();

				const getEditorPromise = uc.getH5pEditor(mockCurrentUser, content.id, language);

				await expect(getEditorPromise).rejects.toThrow(new ForbiddenException());

				expect(h5pEditor.render).toHaveBeenCalledTimes(0);
				expect(h5pEditor.getContent).toHaveBeenCalledTimes(0);
			});
		});

		describe('WHEN service throws error', () => {
			const setup = () => {
				const { content, mockCurrentUser, editorResponseMock, contentResponseMock, language } = createParams();

				const error = new Error('test');

				h5pContentRepo.findById.mockResolvedValueOnce(content);
				h5pEditor.render.mockRejectedValueOnce(error);
				h5pEditor.getContent.mockRejectedValueOnce(error);
				authorizationClientAdapter.checkPermissionsByReference.mockResolvedValueOnce();

				return { error, content, mockCurrentUser, editorResponseMock, contentResponseMock, language };
			};

			it('should return error of service', async () => {
				const { content, mockCurrentUser, language, error } = setup();

				const getEditorPromise = uc.getH5pEditor(mockCurrentUser, content.id, language);

				await expect(getEditorPromise).rejects.toThrow(error);
			});
		});
	});
});<|MERGE_RESOLUTION|>--- conflicted
+++ resolved
@@ -6,12 +6,7 @@
 import { ForbiddenException, NotFoundException } from '@nestjs/common';
 import { Test, TestingModule } from '@nestjs/testing';
 import { LanguageType } from '@shared/domain/interface';
-<<<<<<< HEAD
 import { UserRepo } from '@shared/repo/user';
-import { UserService } from '@src/modules/user';
-=======
-import { UserRepo } from '@shared/repo';
->>>>>>> 24b9dc18
 import { h5pContentFactory } from '@testing/factory/h5p-content.factory';
 import { setupEntities } from '@testing/setup-entities';
 import { H5PAjaxEndpointProvider } from '../provider';
