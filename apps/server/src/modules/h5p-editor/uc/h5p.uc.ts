--- conflicted
+++ resolved
@@ -21,15 +21,11 @@
 import { Request } from 'express';
 import { Readable } from 'stream';
 import { AjaxGetQueryParams, AjaxPostBodyParams, AjaxPostQueryParams } from '../controller/dto';
-<<<<<<< HEAD
-import { LibraryStorage } from '../service';
-=======
 import { H5PContentParentType } from '../entity';
 import { H5PContentMapper } from '../mapper/h5p-content.mapper';
 import { H5PContentRepo } from '../repo';
 import { LibraryStorage } from '../service';
 import { LumiUserWithContentData } from '../types/lumi-types';
->>>>>>> 63e4403f
 
 @Injectable()
 export class H5PEditorUc {
@@ -38,13 +34,9 @@
 		private h5pPlayer: H5PPlayer,
 		private h5pAjaxEndpoint: H5PAjaxEndpoint,
 		private libraryService: LibraryStorage,
-<<<<<<< HEAD
-		private readonly userService: UserService
-=======
 		private readonly userService: UserService,
 		private readonly authorizationService: AuthorizationService,
 		private readonly h5pContentRepo: H5PContentRepo
->>>>>>> 63e4403f
 	) {}
 
 	private async checkContentPermission(
@@ -85,8 +77,6 @@
 	}
 
 	private mapH5pError(error: unknown) {
-		console.error(error);
-
 		if (error instanceof H5pError) {
 			return new HttpException(error.message, error.httpStatusCode);
 		}
@@ -355,14 +345,8 @@
 		return newContentId;
 	}
 
-<<<<<<< HEAD
-	private changeUserType(currentUser: ICurrentUser): IUser {
-		// TODO: declare IUser (e.g. add roles, schoolId, etc.)
-		const user: IUser = {
-=======
 	private changeUserType(currentUser: ICurrentUser): LumiIUser {
 		const user: LumiIUser = {
->>>>>>> 63e4403f
 			canCreateRestricted: false,
 			canInstallRecommended: true,
 			canUpdateAndInstallLibraries: true,
