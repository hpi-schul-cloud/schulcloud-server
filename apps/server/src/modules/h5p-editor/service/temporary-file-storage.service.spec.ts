import { ServiceOutputTypes } from '@aws-sdk/client-s3';
import { createMock, DeepMocked } from '@golevelup/ts-jest';
import { IUser } from '@lumieducation/h5p-server';
import { Test, TestingModule } from '@nestjs/testing';
import { S3ClientAdapter } from '@src/modules/files-storage/client/s3-client.adapter';
import { FileDto } from '@src/modules/files-storage/dto';
import { IGetFileResponse } from '@src/modules/files-storage/interface';
import { ReadStream } from 'fs';
import { join } from 'node:path';
import { Readable } from 'node:stream';
import { TemporaryFile } from '../entity/temporary-file.entity';
import { TemporaryFileRepo } from '../repo/temporary-file.repo';
import { TemporaryFileStorage } from './temporary-file-storage.service';

const today = new Date();
const tomorrow = new Date(today.getFullYear(), today.getMonth(), today.getDate() + 1);

describe('TemporaryFileStorage', () => {
	let module: TestingModule;
	let storage: TemporaryFileStorage;
	let s3clientAdapter: DeepMocked<S3ClientAdapter>;
	let repo: DeepMocked<TemporaryFileRepo>;

	beforeAll(async () => {
		module = await Test.createTestingModule({
			providers: [
				TemporaryFileStorage,
				{
					provide: TemporaryFileRepo,
					useValue: createMock<TemporaryFileRepo>(),
				},
				{
					provide: 'S3ClientAdapter_Content',
					useValue: createMock<S3ClientAdapter>(),
				},
			],
		}).compile();
		storage = module.get(TemporaryFileStorage);
		s3clientAdapter = module.get('S3ClientAdapter_Content');
		repo = module.get(TemporaryFileRepo);
	});

	afterAll(async () => {
		await module.close();
	});

	beforeEach(() => {
		jest.resetAllMocks();
	});

	const fileContent = (userId: string, filename: string) => `Test content of ${userId}'s ${filename}`;

	const setup = () => {
		const user1: Required<IUser> = {
			email: 'user1@example.org',
			id: '12345-12345',
			name: 'Marla Mathe',
			type: 'local',
			canCreateRestricted: false,
			canInstallRecommended: false,
			canUpdateAndInstallLibraries: false,
		};
		const filename1 = 'abc/def.txt';
		const file1 = new TemporaryFile({
			filename: filename1,
			ownedByUserId: user1.id,
			expiresAt: tomorrow,
			birthtime: new Date(),
			size: fileContent(user1.id, filename1).length,
		});

		const user2: Required<IUser> = {
			email: 'user2@example.org',
			id: '54321-54321',
			name: 'Mirjam Mathe',
			type: 'local',
			canCreateRestricted: false,
			canInstallRecommended: false,
			canUpdateAndInstallLibraries: false,
		};
		const filename2 = 'uvw/xyz.txt';
		const file2 = new TemporaryFile({
			filename: filename2,
			ownedByUserId: user2.id,
			expiresAt: tomorrow,
			birthtime: new Date(),
			size: fileContent(user2.id, filename2).length,
		});

		return {
			user1,
			user2,
			file1,
			file2,
		};
	};

	it('service should be defined', () => {
		expect(storage).toBeDefined();
	});

	describe('deleteFile is called', () => {
		describe('WHEN file exists', () => {
			it('should delete file', async () => {
				const { user1, file1 } = setup();
				repo.findByUserAndFilename.mockResolvedValueOnce(file1);

				await storage.deleteFile(file1.filename, user1.id);

				expect(repo.delete).toHaveBeenCalled();
				expect(s3clientAdapter.delete).toHaveBeenCalledWith([join('h5p-tempfiles', user1.id, file1.filename)]);
			});
		});
		describe('WHEN file does not exist', () => {
			it('should throw error', async () => {
				const { user1, file1 } = setup();
				repo.findByUserAndFilename.mockImplementation(() => {
					throw new Error('Not found');
				});

				await expect(async () => {
					await storage.deleteFile(file1.filename, user1.id);
				}).rejects.toThrow();

				expect(repo.delete).not.toHaveBeenCalled();
				expect(s3clientAdapter.delete).not.toHaveBeenCalled();
			});
		});
	});

	describe('fileExists is called', () => {
		describe('WHEN file exists', () => {
			it('should return true', async () => {
				const { user1, file1 } = setup();
				repo.findByUserAndFilename.mockResolvedValueOnce(file1);

				const result = await storage.fileExists(file1.filename, user1);

				expect(result).toBe(true);
			});
		});
		describe('WHEN file does not exist', () => {
			it('should return false', async () => {
				const { user1 } = setup();
				repo.findByUserAndFilename.mockRejectedValueOnce(new Error('Not found'));

				const exists = await storage.fileExists('abc/nonexistingfile.txt', user1);

				expect(exists).toBe(false);
			});
		});
	});

	describe('getFileStats is called', () => {
		describe('WHEN file exists', () => {
			it('should return file stats', async () => {
				const { user1, file1 } = setup();
				repo.findByUserAndFilename.mockResolvedValueOnce(file1);

				const filestats = await storage.getFileStats(file1.filename, user1);

				expect(filestats.size).toBe(file1.size);
				expect(filestats.birthtime).toBe(file1.birthtime);
			});
		});
		describe('WHEN file does not exist', () => {
			it('should throw error', async () => {
				const { user1 } = setup();
				repo.findByUserAndFilename.mockImplementation(() => {
					throw new Error('Not found');
				});

				const fileStatsPromise = storage.getFileStats('abc/nonexistingfile.txt', user1);

				await expect(fileStatsPromise).rejects.toThrow();
			});
		});
	});

	describe('getFileStream is called', () => {
		describe('WHEN file exists and no range is given', () => {
			it('should return readable file stream', async () => {
				const { user1, file1 } = setup();
				const actualContent = fileContent(user1.id, file1.filename);
				const response: Required<IGetFileResponse> = {
					data: Readable.from(actualContent),
					contentType: undefined,
					contentLength: undefined,
					contentRange: undefined,
					etag: undefined,
<<<<<<< HEAD
					name: 'a',
=======
					name: '',
>>>>>>> d2ea67f7
				};
				repo.findByUserAndFilename.mockResolvedValueOnce(file1);
				s3clientAdapter.get.mockResolvedValueOnce(response);

				const stream = await storage.getFileStream(file1.filename, user1);

				let content = Buffer.alloc(0);
				await new Promise((resolve, reject) => {
					stream.on('data', (chunk) => {
						content += chunk;
					});
					stream.on('error', reject);
					stream.on('end', resolve);
				});

				expect(content).not.toBe(null);
				expect(content.toString()).toEqual(actualContent);
			});
		});
		describe('WHEN file does not exist', () => {
			it('should throw error', async () => {
				const { user1 } = setup();
				repo.findByUserAndFilename.mockImplementation(() => {
					throw new Error('Not found');
				});

				const fileStreamPromise = storage.getFileStream('abc/nonexistingfile.txt', user1);

				await expect(fileStreamPromise).rejects.toThrow();
			});
		});
	});

	describe('listFiles is called', () => {
		describe('WHEN existing user is given', () => {
			it('should return only users file', async () => {
				const { user1, file1 } = setup();
				repo.findByUser.mockResolvedValueOnce([file1]);

				const files = await storage.listFiles(user1);

				expect(files.length).toBe(1);
				expect(files[0].ownedByUserId).toBe(user1.id);
				expect(files[0].filename).toBe(file1.filename);
			});
		});
		describe('WHEN no user is given', () => {
			it('should return all expired files)', async () => {
				const { user1, user2, file1, file2 } = setup();
				repo.findExpired.mockResolvedValueOnce([file1, file2]);

				const files = await storage.listFiles();

				expect(files.length).toBe(2);
				expect(files[0].ownedByUserId).toBe(user1.id);
				expect(files[1].ownedByUserId).toBe(user2.id);
			});
		});
	});

	describe('saveFile is called', () => {
		describe('WHEN file exists', () => {
			it('should overwrite file', async () => {
				const { user1, file1 } = setup();
				const newData = 'This is new fake H5P content.';
				// eslint-disable-next-line @typescript-eslint/no-unsafe-argument
				const readStream = Readable.from(newData) as ReadStream;
				repo.findByUserAndFilename.mockResolvedValueOnce(file1);
				let savedData = Buffer.alloc(0);
				s3clientAdapter.create.mockImplementation(async (path: string, file: FileDto) => {
					savedData += file.data.read();
					return Promise.resolve({} as ServiceOutputTypes);
				});

				await storage.saveFile(file1.filename, readStream, user1, tomorrow);

				expect(s3clientAdapter.delete).toHaveBeenCalled();
				expect(savedData.toString()).toBe(newData);
			});
		});

		describe('WHEN file does not exist', () => {
			it('should create new file', async () => {
				const { user1 } = setup();
				const filename = 'newfile.txt';
				const newData = 'This is new fake H5P content.';
				const readStream = Readable.from(newData) as ReadStream;
				repo.findByUserAndFilename.mockImplementation(() => {
					throw new Error('Not found');
				});
				let savedData = Buffer.alloc(0);
				s3clientAdapter.create.mockImplementation(async (path: string, file: FileDto) => {
					savedData += file.data.read();
					return Promise.resolve({} as ServiceOutputTypes);
				});

				await storage.saveFile(filename, readStream, user1, tomorrow);

				expect(s3clientAdapter.delete).not.toHaveBeenCalled();
				expect(savedData.toString()).toBe(newData);
			});
		});

		describe('WHEN expirationTime is in the past', () => {
			it('should throw error', async () => {
				const { user1, file1 } = setup();
				const newData = 'This is new fake H5P content.';
				const readStream = Readable.from(newData) as ReadStream;

				const saveFile = storage.saveFile(file1.filename, readStream, user1, new Date(2023, 0, 1));

				await expect(saveFile).rejects.toThrow();
			});
		});
	});
});<|MERGE_RESOLUTION|>--- conflicted
+++ resolved
@@ -188,11 +188,7 @@
 					contentLength: undefined,
 					contentRange: undefined,
 					etag: undefined,
-<<<<<<< HEAD
-					name: 'a',
-=======
 					name: '',
->>>>>>> d2ea67f7
 				};
 				repo.findByUserAndFilename.mockResolvedValueOnce(file1);
 				s3clientAdapter.get.mockResolvedValueOnce(response);
