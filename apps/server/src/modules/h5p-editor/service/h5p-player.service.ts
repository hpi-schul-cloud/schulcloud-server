import { H5PPlayer } from '@lumieducation/h5p-server';

import { LibraryStorage } from '../libraryStorage/libraryStorage';
<<<<<<< HEAD
import { Translator } from './h5p-translator.service';
import { ContentStorage } from '../contentStorage/contentStorage';
=======
import { h5pConfig, h5pUrlGenerator } from './config/h5p-service-config';
>>>>>>> f3aba942

export const H5PPlayerService = {
	provide: H5PPlayer,
	inject: [ContentStorage, LibraryStorage],
<<<<<<< HEAD
	useFactory: async (contentStorage: ContentStorage, libraryStorage: LibraryStorage) => {
		const config: H5PConfig = new H5PConfig(undefined, {
			baseUrl: '/api/v3/h5p-editor',
			contentUserStateSaveInterval: false,
		});

		const urlGenerator = new UrlGenerator(config);

=======
	useFactory: (contentStorage: ContentStorage, libraryStorage: LibraryStorage) => {
>>>>>>> f3aba942
		const h5pPlayer = new H5PPlayer(
			libraryStorage,
			contentStorage,
			h5pConfig,
			undefined,
<<<<<<< HEAD
			urlGenerator,
			await Translator.translate(),
=======
			h5pUrlGenerator,
			undefined,
>>>>>>> f3aba942
			undefined,
			undefined
		);

		h5pPlayer.setRenderer((model) => model);

		return h5pPlayer;
	},
};<|MERGE_RESOLUTION|>--- conflicted
+++ resolved
@@ -1,17 +1,14 @@
 import { H5PPlayer } from '@lumieducation/h5p-server';
 
+import { ContentStorage } from '../contentStorage/contentStorage';
 import { LibraryStorage } from '../libraryStorage/libraryStorage';
-<<<<<<< HEAD
+import { h5pConfig, h5pUrlGenerator } from './config/h5p-service-config';
 import { Translator } from './h5p-translator.service';
 import { ContentStorage } from '../contentStorage/contentStorage';
-=======
-import { h5pConfig, h5pUrlGenerator } from './config/h5p-service-config';
->>>>>>> f3aba942
 
 export const H5PPlayerService = {
 	provide: H5PPlayer,
 	inject: [ContentStorage, LibraryStorage],
-<<<<<<< HEAD
 	useFactory: async (contentStorage: ContentStorage, libraryStorage: LibraryStorage) => {
 		const config: H5PConfig = new H5PConfig(undefined, {
 			baseUrl: '/api/v3/h5p-editor',
@@ -20,21 +17,14 @@
 
 		const urlGenerator = new UrlGenerator(config);
 
-=======
 	useFactory: (contentStorage: ContentStorage, libraryStorage: LibraryStorage) => {
->>>>>>> f3aba942
 		const h5pPlayer = new H5PPlayer(
 			libraryStorage,
 			contentStorage,
 			h5pConfig,
 			undefined,
-<<<<<<< HEAD
-			urlGenerator,
+			h5pUrlGenerator,
 			await Translator.translate(),
-=======
-			h5pUrlGenerator,
-			undefined,
->>>>>>> f3aba942
 			undefined,
 			undefined
 		);
