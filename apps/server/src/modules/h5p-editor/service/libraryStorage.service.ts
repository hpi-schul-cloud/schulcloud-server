--- conflicted
+++ resolved
@@ -34,30 +34,19 @@
 	 * @param filename the requested file
 	 */
 	private checkFilename(filename: string): void {
-<<<<<<< HEAD
-		if (/\.\.\//.test(filename)) {
-			throw new H5pError('illegal-filename', { filename }, 400);
-		}
-		if (filename.startsWith('/')) {
-=======
 		const hasPathTraversal = /\.\.\//.test(filename);
 		const isAbsolutePath = filename.startsWith('/');
 
 		if (hasPathTraversal || isAbsolutePath) {
->>>>>>> 63e4403f
 			throw new H5pError('illegal-filename', { filename }, 400);
 		}
 	}
 
 	private getS3Key(library: ILibraryName, filename: string) {
 		const uberName = LibraryName.toUberName(library);
-<<<<<<< HEAD
-		return `h5p-libraries/${uberName}/${filename}`;
-=======
 		const s3Key = `h5p-libraries/${uberName}/${filename}`;
 
 		return s3Key;
->>>>>>> 63e4403f
 	}
 
 	/**
@@ -122,16 +111,6 @@
 	 * @param library
 	 */
 	public async clearFiles(libraryName: ILibraryName): Promise<void> {
-<<<<<<< HEAD
-		if (!(await this.isInstalled(libraryName))) {
-			throw new H5pError('mongo-s3-library-storage:clear-library-not-found', {
-				ubername: LibraryName.toUberName(libraryName),
-			});
-		}
-
-		const filesToDelete = await this.listFiles(libraryName, false);
-
-=======
 		const isInstalled = await this.isInstalled(libraryName);
 
 		if (!isInstalled) {
@@ -142,7 +121,6 @@
 
 		const filesToDelete = await this.listFiles(libraryName, false);
 
->>>>>>> 63e4403f
 		await this.s3Client.delete(filesToDelete.map((file) => this.getS3Key(libraryName, file)));
 	}
 
@@ -151,19 +129,12 @@
 	 * @param library
 	 */
 	public async deleteLibrary(libraryName: ILibraryName): Promise<void> {
-<<<<<<< HEAD
-		if (!(await this.isInstalled(libraryName))) {
-			throw new H5pError('mongo-s3-library-storage:library-not-found');
-		}
-
-=======
 		const isInstalled = await this.isInstalled(libraryName);
 
 		if (!isInstalled) {
 			throw new H5pError('mongo-s3-library-storage:library-not-found');
 		}
 
->>>>>>> 63e4403f
 		await this.clearFiles(libraryName);
 
 		const library = await this.libraryRepo.findOneByNameAndVersionOrFail(
@@ -272,12 +243,8 @@
 	public async getFileStats(libraryName: ILibraryName, file: string): Promise<IFileStats> {
 		this.checkFilename(file);
 
-<<<<<<< HEAD
-		const head = await this.s3Client.head(this.getS3Key(libraryName, file));
-=======
 		const s3Key = this.getS3Key(libraryName, file);
 		const head = await this.s3Client.head(s3Key);
->>>>>>> 63e4403f
 
 		if (head.LastModified === undefined || head.ContentLength === undefined) {
 			throw new NotFoundException();
@@ -320,16 +287,12 @@
 	public async getLanguages(libraryName: ILibraryName): Promise<string[]> {
 		const prefix = this.getS3Key(libraryName, 'language');
 
-<<<<<<< HEAD
-		const files = await this.s3Client.list(prefix);
-=======
 		const { files } = await this.s3Client.list({ path: prefix });
 
 		const jsonFiles = files.filter((file) => path.extname(file) === '.json');
 		const languages = jsonFiles.map((file) => path.basename(file, '.json'));
->>>>>>> 63e4403f
-
-		return files.filter((file) => path.extname(file) === '.json').map((file) => path.basename(file, '.json'));
+
+		return languages;
 	}
 
 	/**
@@ -375,13 +338,9 @@
 	 * @returns an array of filenames
 	 */
 	public async listFiles(libraryName: ILibraryName, withMetadata = true): Promise<string[]> {
-<<<<<<< HEAD
-		const files = await this.s3Client.list(this.getS3Key(libraryName, ''));
-=======
 		const prefix = this.getS3Key(libraryName, 'language');
 
 		const { files } = await this.s3Client.list({ path: prefix });
->>>>>>> 63e4403f
 
 		if (withMetadata) {
 			return files.concat('library.json');
@@ -470,23 +429,14 @@
 		this.checkFilename(file);
 
 		if (file === 'library.json') {
-<<<<<<< HEAD
-			const metadata = JSON.stringify(await this.getMetadata(libraryName));
-			const readable = Readable.from(metadata);
-=======
 			const metadata = await this.getMetadata(libraryName);
 			const stringifiedMetadata = JSON.stringify(metadata);
 			const readable = Readable.from(stringifiedMetadata);
->>>>>>> 63e4403f
 
 			return {
 				stream: readable,
 				mimetype: 'application/json',
-<<<<<<< HEAD
-				size: metadata.length,
-=======
 				size: stringifiedMetadata.length,
->>>>>>> 63e4403f
 			};
 		}
 
