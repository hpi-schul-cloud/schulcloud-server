--- conflicted
+++ resolved
@@ -17,7 +17,6 @@
 	) {
 		const cache = new cacheImplementations.CachedKeyValueStorage('kvcache');
 
-<<<<<<< HEAD
 		const config: H5PConfig = new H5PConfig(undefined, {
 			baseUrl: '/api/v3/h5p-editor',
 			contentUserStateSaveInterval: false,
@@ -30,23 +29,15 @@
 			enableLibraryNameLocalization: true,
 		};
 
-=======
->>>>>>> f3aba942
 		const h5pEditor = new H5PEditor(
 			cache,
 			h5pConfig,
 			libraryStorage,
 			contentStorage,
 			temporaryStorage,
-<<<<<<< HEAD
 			await Translator.translate(),
-			urlGenerator,
+			h5pUrlGenerator,
 			h5pOptions
-=======
-			undefined,
-			h5pUrlGenerator,
-			undefined
->>>>>>> f3aba942
 		);
 
 		h5pEditor.setRenderer((model) => model);
