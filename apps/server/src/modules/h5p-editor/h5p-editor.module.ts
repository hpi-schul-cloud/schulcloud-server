--- conflicted
+++ resolved
@@ -12,16 +12,13 @@
 import { LegacyLogger, Logger } from '@src/core/logger';
 import { AuthenticationModule } from '@src/modules/authentication/authentication.module';
 import { AuthorizationModule } from '@src/modules/authorization';
-<<<<<<< HEAD
 import { S3Client } from '@aws-sdk/client-s3';
 import { UserRepo } from '@shared/repo';
-=======
 import { S3ClientAdapter } from '@src/modules/files-storage/client/s3-client.adapter';
 
 import { ContentStorage } from './contentStorage/contentStorage';
 import { H5PContent } from './contentStorage/h5p-content.entity';
 import { H5PContentRepo } from './contentStorage/h5p-content.repo';
->>>>>>> f527ea94
 import { H5PEditorController } from './controller/h5p-editor.controller';
 import { config, s3ConfigContent, s3ConfigLibraries } from './h5p-editor.config';
 import { S3Config } from './interface/config';
@@ -32,16 +29,13 @@
 import { H5PEditorService } from './service/h5p-editor.service';
 import { H5PPlayerService } from './service/h5p-player.service';
 import { TemporaryFileStorage } from './temporary-file-storage/temporary-file-storage';
-<<<<<<< HEAD
+import { TemporaryFileRepo } from './temporary-file-storage/temporary-file.repo';
+import { H5PEditorUc } from './uc/h5p.uc';
 import { S3ClientAdapter } from '../files-storage/client/s3-client.adapter';
 import { H5PContentRepo } from './contentStorage/h5p-content.repo';
 import { H5PContent } from './contentStorage/h5p-content.entity';
 import { LibraryRepo } from './libraryStorage/library.repo';
 import { s3ConfigLibraries } from './s3-config';
-=======
-import { TemporaryFileRepo } from './temporary-file-storage/temporary-file.repo';
-import { H5PEditorUc } from './uc/h5p.uc';
->>>>>>> f527ea94
 
 const defaultMikroOrmOptions: MikroOrmModuleSyncOptions = {
 	findOneOrFailHandler: (entityName: string, where: Dictionary | IPrimaryKey) =>
@@ -62,25 +56,6 @@
 	});
 	return new S3ClientAdapter(s3Client, s3config, legacyLogger);
 }
-<<<<<<< HEAD
-
-const storages = [
-	ContentStorage,
-	LibraryStorage,
-	{
-		provide: 'S3ClientAdapter_Libraries',
-		useFactory: createS3ClientAdapter,
-		inject: ['S3Config_Libraries', LegacyLogger],
-	},
-	LibraryRepo,
-	{
-		provide: 'S3Config_Libraries',
-		useValue: s3ConfigLibraries,
-	},
-	{ provide: TemporaryFileStorage, useValue: new TemporaryFileStorage(path.join(os.tmpdir(), '/h5p_temporary')) },
-];
-=======
->>>>>>> f527ea94
 
 const imports = [
 	AuthenticationModule,
@@ -112,12 +87,9 @@
 	H5PEditorService,
 	H5PPlayerService,
 	H5PAjaxEndpointService,
-<<<<<<< HEAD
-	UserRepo,
-	...storages,
-=======
 	ContentStorage,
 	LibraryStorage,
+	UserRepo,
 	TemporaryFileStorage,
 	{
 		provide: 'S3Config_Content',
@@ -137,7 +109,6 @@
 		useFactory: createS3ClientAdapter,
 		inject: ['S3Config_Libraries', LegacyLogger],
 	},
->>>>>>> f527ea94
 ];
 
 @Module({
