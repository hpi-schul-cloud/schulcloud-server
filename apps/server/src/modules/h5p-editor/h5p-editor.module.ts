--- conflicted
+++ resolved
@@ -4,22 +4,18 @@
 import { Module, NotFoundException } from '@nestjs/common';
 import { ConfigModule } from '@nestjs/config';
 import { Account, Role, School, SchoolYear, System, User } from '@shared/domain';
-import { S3Client } from '@aws-sdk/client-s3';
 import { RabbitMQWrapperModule } from '@shared/infra/rabbitmq';
 
-import { DB_PASSWORD, DB_URL, DB_USERNAME, createConfigModuleOptions } from '@src/config';
+import { createConfigModuleOptions, DB_PASSWORD, DB_URL, DB_USERNAME } from '@src/config';
 import { CoreModule } from '@src/core';
 import { LegacyLogger, Logger } from '@src/core/logger';
 import { AuthenticationModule } from '@src/modules/authentication/authentication.module';
 import { AuthorizationModule } from '@src/modules/authorization';
-<<<<<<< HEAD
 import { S3ClientAdapter } from '@src/modules/files-storage/client/s3-client.adapter';
 
 import { ContentStorage } from './contentStorage/contentStorage';
 import { H5PContent } from './contentStorage/h5p-content.entity';
 import { H5PContentRepo } from './contentStorage/h5p-content.repo';
-=======
->>>>>>> 5f8d6e89
 import { H5PEditorController } from './controller/h5p-editor.controller';
 import { config, s3ConfigContent, s3ConfigLibraries } from './h5p-editor.config';
 import { S3Config } from './interface/config';
@@ -30,16 +26,8 @@
 import { H5PEditorService } from './service/h5p-editor.service';
 import { H5PPlayerService } from './service/h5p-player.service';
 import { TemporaryFileStorage } from './temporary-file-storage/temporary-file-storage';
-<<<<<<< HEAD
 import { TemporaryFileRepo } from './temporary-file-storage/temporary-file.repo';
 import { H5PEditorUc } from './uc/h5p.uc';
-=======
-import { S3ClientAdapter } from '../files-storage/client/s3-client.adapter';
-import { H5PContentRepo } from './contentStorage/h5p-content.repo';
-import { H5PContent } from './contentStorage/h5p-content.entity';
-import { LibraryRepo } from './libraryStorage/library.repo';
-import { s3ConfigLibraries } from './s3-config';
->>>>>>> 5f8d6e89
 
 const defaultMikroOrmOptions: MikroOrmModuleSyncOptions = {
 	findOneOrFailHandler: (entityName: string, where: Dictionary | IPrimaryKey) =>
@@ -60,25 +48,6 @@
 	});
 	return new S3ClientAdapter(s3Client, s3config, legacyLogger);
 }
-<<<<<<< HEAD
-=======
-
-const storages = [
-	ContentStorage,
-	LibraryStorage,
-	{
-		provide: 'S3ClientAdapter_Libraries',
-		useFactory: createS3ClientAdapter,
-		inject: ['S3Config_Libraries', LegacyLogger],
-	},
-	LibraryRepo,
-	{
-		provide: 'S3Config_Libraries',
-		useValue: s3ConfigLibraries,
-	},
-	{ provide: TemporaryFileStorage, useValue: new TemporaryFileStorage(path.join(os.tmpdir(), '/h5p_temporary')) },
-];
->>>>>>> 5f8d6e89
 
 const imports = [
 	AuthenticationModule,
