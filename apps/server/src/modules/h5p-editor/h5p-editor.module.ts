import { Dictionary, IPrimaryKey } from '@mikro-orm/core';
import { MikroOrmModule, MikroOrmModuleSyncOptions } from '@mikro-orm/nestjs';
import { Module, NotFoundException } from '@nestjs/common';
import { ConfigModule } from '@nestjs/config';
import { ALL_ENTITIES } from '@shared/domain';
import { RabbitMQWrapperModule } from '@shared/infra/rabbitmq';
import { DB_PASSWORD, DB_URL, DB_USERNAME, createConfigModuleOptions } from '@src/config';
import { CoreModule } from '@src/core';
import { Logger } from '@src/core/logger';
<<<<<<< HEAD

import { S3ClientModule } from '@shared/infra/s3-client';
import { AuthorizationModule } from '@modules/authorization';
import { UserModule } from '../user';
import { AuthenticationModule } from '../authentication/authentication.module';
import { H5PEditorController } from './controller/h5p-editor.controller';
import { H5PContent, InstalledLibrary, TemporaryFile } from './entity';
import { config, s3ConfigContent, s3ConfigLibraries } from './h5p-editor.config';
import { H5PContentRepo, LibraryRepo, TemporaryFileRepo } from './repo';
import {
	ContentStorage,
	H5PAjaxEndpointService,
	H5PEditorService,
	H5PPlayerService,
	LibraryStorage,
	TemporaryFileStorage,
} from './service';
=======
import { AuthorizationReferenceModule } from '@modules/authorization/authorization-reference.module';
import { UserModule } from '@modules/user';
import { S3ClientModule } from '@shared/infra/s3-client';
import { AuthenticationModule } from '../authentication/authentication.module';
import { H5PEditorController } from './controller/h5p-editor.controller';
import { H5PContent, InstalledLibrary, H5pEditorTempFile } from './entity';
import { config, s3ConfigContent, s3ConfigLibraries } from './h5p-editor.config';
import { H5PContentRepo, LibraryRepo, TemporaryFileRepo } from './repo';
import { ContentStorage, LibraryStorage, TemporaryFileStorage } from './service';
import { H5PEditorProvider, H5PAjaxEndpointProvider, H5PPlayerProvider } from './provider';
>>>>>>> 93ee3212
import { H5PEditorUc } from './uc/h5p.uc';

const defaultMikroOrmOptions: MikroOrmModuleSyncOptions = {
	findOneOrFailHandler: (entityName: string, where: Dictionary | IPrimaryKey) =>
		// eslint-disable-next-line @typescript-eslint/restrict-template-expressions
		new NotFoundException(`The requested ${entityName}: ${where} has not been found.`),
};

const imports = [
	AuthenticationModule,
	AuthorizationReferenceModule,
	CoreModule,
	UserModule,
	RabbitMQWrapperModule,
	MikroOrmModule.forRoot({
		...defaultMikroOrmOptions,
		type: 'mongo',
		// TODO add mongoose options as mongo options (see database.js)
		clientUrl: DB_URL,
		password: DB_PASSWORD,
		user: DB_USERNAME,
		// Needs ALL_ENTITIES for authorization
<<<<<<< HEAD
		entities: [...ALL_ENTITIES, H5PContent, TemporaryFile, InstalledLibrary],
		// debug: true, // use it for locally debugging of querys
=======
		entities: [...ALL_ENTITIES, H5PContent, H5pEditorTempFile, InstalledLibrary],
>>>>>>> 93ee3212
	}),
	ConfigModule.forRoot(createConfigModuleOptions(config)),
	S3ClientModule.register([s3ConfigContent, s3ConfigLibraries]),
];

const controllers = [H5PEditorController];

const providers = [
	Logger,
	H5PEditorUc,
	H5PContentRepo,
	LibraryRepo,
	TemporaryFileRepo,
<<<<<<< HEAD
	H5PEditorService,
	H5PPlayerService,
	H5PAjaxEndpointService,
=======
	H5PEditorProvider,
	H5PPlayerProvider,
	H5PAjaxEndpointProvider,
>>>>>>> 93ee3212
	ContentStorage,
	LibraryStorage,
	TemporaryFileStorage,
];

@Module({
	imports,
	controllers,
	providers,
})
export class H5PEditorModule {}<|MERGE_RESOLUTION|>--- conflicted
+++ resolved
@@ -7,25 +7,6 @@
 import { DB_PASSWORD, DB_URL, DB_USERNAME, createConfigModuleOptions } from '@src/config';
 import { CoreModule } from '@src/core';
 import { Logger } from '@src/core/logger';
-<<<<<<< HEAD
-
-import { S3ClientModule } from '@shared/infra/s3-client';
-import { AuthorizationModule } from '@modules/authorization';
-import { UserModule } from '../user';
-import { AuthenticationModule } from '../authentication/authentication.module';
-import { H5PEditorController } from './controller/h5p-editor.controller';
-import { H5PContent, InstalledLibrary, TemporaryFile } from './entity';
-import { config, s3ConfigContent, s3ConfigLibraries } from './h5p-editor.config';
-import { H5PContentRepo, LibraryRepo, TemporaryFileRepo } from './repo';
-import {
-	ContentStorage,
-	H5PAjaxEndpointService,
-	H5PEditorService,
-	H5PPlayerService,
-	LibraryStorage,
-	TemporaryFileStorage,
-} from './service';
-=======
 import { AuthorizationReferenceModule } from '@modules/authorization/authorization-reference.module';
 import { UserModule } from '@modules/user';
 import { S3ClientModule } from '@shared/infra/s3-client';
@@ -36,7 +17,6 @@
 import { H5PContentRepo, LibraryRepo, TemporaryFileRepo } from './repo';
 import { ContentStorage, LibraryStorage, TemporaryFileStorage } from './service';
 import { H5PEditorProvider, H5PAjaxEndpointProvider, H5PPlayerProvider } from './provider';
->>>>>>> 93ee3212
 import { H5PEditorUc } from './uc/h5p.uc';
 
 const defaultMikroOrmOptions: MikroOrmModuleSyncOptions = {
@@ -59,12 +39,7 @@
 		password: DB_PASSWORD,
 		user: DB_USERNAME,
 		// Needs ALL_ENTITIES for authorization
-<<<<<<< HEAD
-		entities: [...ALL_ENTITIES, H5PContent, TemporaryFile, InstalledLibrary],
-		// debug: true, // use it for locally debugging of querys
-=======
 		entities: [...ALL_ENTITIES, H5PContent, H5pEditorTempFile, InstalledLibrary],
->>>>>>> 93ee3212
 	}),
 	ConfigModule.forRoot(createConfigModuleOptions(config)),
 	S3ClientModule.register([s3ConfigContent, s3ConfigLibraries]),
@@ -78,15 +53,9 @@
 	H5PContentRepo,
 	LibraryRepo,
 	TemporaryFileRepo,
-<<<<<<< HEAD
-	H5PEditorService,
-	H5PPlayerService,
-	H5PAjaxEndpointService,
-=======
 	H5PEditorProvider,
 	H5PPlayerProvider,
 	H5PAjaxEndpointProvider,
->>>>>>> 93ee3212
 	ContentStorage,
 	LibraryStorage,
 	TemporaryFileStorage,
