--- conflicted
+++ resolved
@@ -1,4 +1,3 @@
-import { S3Client } from '@aws-sdk/client-s3';
 import { Dictionary, IPrimaryKey } from '@mikro-orm/core';
 import { MikroOrmModule, MikroOrmModuleSyncOptions } from '@mikro-orm/nestjs';
 import { Module, NotFoundException } from '@nestjs/common';
@@ -8,25 +7,6 @@
 
 import { createConfigModuleOptions, DB_PASSWORD, DB_URL, DB_USERNAME } from '@src/config';
 import { CoreModule } from '@src/core';
-<<<<<<< HEAD
-import { LegacyLogger, Logger } from '@src/core/logger';
-import { AuthenticationModule } from '@src/modules/authentication/authentication.module';
-import { AuthorizationModule } from '@src/modules/authorization';
-import { S3ClientAdapter } from '@src/modules/files-storage/client/s3-client.adapter';
-
-import { H5PContent, InstalledLibrary, TemporaryFile } from './entity';
-import { H5PContentRepo, LibraryRepo, TemporaryFileRepo } from './repo';
-import { H5PEditorController } from './controller/h5p-editor.controller';
-import { config, s3ConfigContent, s3ConfigLibraries } from './h5p-editor.config';
-import { S3Config } from './interface/config';
-import { UserModule } from '..';
-import {
-	H5PAjaxEndpointService,
-	ContentStorage,
-	LibraryStorage,
-	H5PEditorService,
-	H5PPlayerService,
-=======
 import { Logger } from '@src/core/logger';
 import { AuthenticationModule } from '@src/modules/authentication/authentication.module';
 import { AuthorizationModule } from '@src/modules/authorization';
@@ -43,7 +23,6 @@
 	H5PEditorService,
 	H5PPlayerService,
 	LibraryStorage,
->>>>>>> 75ff0b6e
 	TemporaryFileStorage,
 } from './service';
 import { H5PEditorUc } from './uc/h5p.uc';
@@ -53,20 +32,6 @@
 		// eslint-disable-next-line @typescript-eslint/restrict-template-expressions
 		new NotFoundException(`The requested ${entityName}: ${where} has not been found.`),
 };
-
-export function createS3ClientAdapter(s3config: S3Config, legacyLogger: LegacyLogger) {
-	const s3Client = new S3Client({
-		region: s3config.region,
-		credentials: {
-			accessKeyId: s3config.accessKeyId,
-			secretAccessKey: s3config.secretAccessKey,
-		},
-		endpoint: s3config.endpoint,
-		forcePathStyle: true,
-		tls: true,
-	});
-	return new S3ClientAdapter(s3Client, s3config, legacyLogger);
-}
 
 const imports = [
 	AuthenticationModule,
@@ -104,27 +69,6 @@
 	ContentStorage,
 	LibraryStorage,
 	TemporaryFileStorage,
-<<<<<<< HEAD
-	{
-		provide: 'S3Config_Content',
-		useValue: s3ConfigContent,
-	},
-	{
-		provide: 'S3Config_Libraries',
-		useValue: s3ConfigLibraries,
-	},
-	{
-		provide: 'S3ClientAdapter_Content',
-		useFactory: createS3ClientAdapter,
-		inject: ['S3Config_Content', LegacyLogger],
-	},
-	{
-		provide: 'S3ClientAdapter_Libraries',
-		useFactory: createS3ClientAdapter,
-		inject: ['S3Config_Libraries', LegacyLogger],
-	},
-=======
->>>>>>> 75ff0b6e
 ];
 
 @Module({
