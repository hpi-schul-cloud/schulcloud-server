import { CoreModule } from '@core/core.module';
import { LoggerModule } from '@core/logger';
import { AuthorizationClientModule } from '@infra/authorization-client';
import { MongoDatabaseModuleOptions, MongoMemoryDatabaseModule } from '@infra/database';
import { RabbitMQWrapperTestModule } from '@infra/rabbitmq';
import { S3ClientModule } from '@infra/s3-client';
import { AuthenticationApiTestModule } from '@modules/authentication/authentication-api-test.module';
import { UserModule } from '@modules/user';
import { DynamicModule, Module } from '@nestjs/common';
<<<<<<< HEAD
import { CoreModule } from '@src/core';
import { LoggerModule } from '@src/core/logger';
=======
import { ALL_ENTITIES } from '@shared/domain/entity';
>>>>>>> 17bac3c4
import { H5PEditorController } from './controller';
import { H5PContent } from './entity';
import { H5PEditorModule } from './h5p-editor.app.module';
import { authorizationClientConfig, s3ConfigContent, s3ConfigLibraries } from './h5p-editor.config';
import { H5PAjaxEndpointProvider, H5PEditorProvider, H5PPlayerProvider } from './provider';
import { H5PContentRepo, LibraryRepo } from './repo';
import { ContentStorage, LibraryStorage, TemporaryFileStorage } from './service';
import { H5PEditorUc } from './uc/h5p.uc';

const imports = [
	H5PEditorModule,
	MongoMemoryDatabaseModule.forRoot({ entities: [H5PContent] }),
	AuthenticationApiTestModule,
	AuthorizationClientModule.register(authorizationClientConfig),
	UserModule,
	CoreModule,
	LoggerModule,
	RabbitMQWrapperTestModule,
	S3ClientModule.register([s3ConfigContent, s3ConfigLibraries]),
];
const controllers = [H5PEditorController];
const providers = [
	H5PEditorUc,
	H5PPlayerProvider,
	H5PEditorProvider,
	H5PAjaxEndpointProvider,
	H5PContentRepo,
	LibraryRepo,
	ContentStorage,
	LibraryStorage,
	TemporaryFileStorage,
];

@Module({
	imports,
	controllers,
	providers,
})
export class H5PEditorTestModule {
	static forRoot(options?: MongoDatabaseModuleOptions): DynamicModule {
		return {
			module: H5PEditorTestModule,
			imports: [...imports, MongoMemoryDatabaseModule.forRoot({ ...options })],
			controllers,
			providers,
		};
	}
}<|MERGE_RESOLUTION|>--- conflicted
+++ resolved
@@ -7,12 +7,6 @@
 import { AuthenticationApiTestModule } from '@modules/authentication/authentication-api-test.module';
 import { UserModule } from '@modules/user';
 import { DynamicModule, Module } from '@nestjs/common';
-<<<<<<< HEAD
-import { CoreModule } from '@src/core';
-import { LoggerModule } from '@src/core/logger';
-=======
-import { ALL_ENTITIES } from '@shared/domain/entity';
->>>>>>> 17bac3c4
 import { H5PEditorController } from './controller';
 import { H5PContent } from './entity';
 import { H5PEditorModule } from './h5p-editor.app.module';
