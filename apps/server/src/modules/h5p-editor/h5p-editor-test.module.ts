import { DynamicModule, Module } from '@nestjs/common';
import { ALL_ENTITIES } from '@shared/domain';
import { MongoDatabaseModuleOptions, MongoMemoryDatabaseModule } from '@shared/infra/database';
import { RabbitMQWrapperTestModule } from '@shared/infra/rabbitmq';
import { S3ClientModule } from '@shared/infra/s3-client';
import { CoreModule } from '@src/core';
import { LoggerModule } from '@src/core/logger';
import { AuthenticationModule } from '@modules/authentication/authentication.module';
<<<<<<< HEAD
import { AuthorizationModule } from '@modules/authorization';
import { UserModule } from '../user';
import { H5PEditorController } from './controller';
import { s3ConfigContent, s3ConfigLibraries } from './h5p-editor.config';
import { AuthenticationApiModule } from '../authentication/authentication-api.module';
import { H5PEditorModule } from './h5p-editor.module';
import { H5PContentRepo, LibraryRepo, TemporaryFileRepo } from './repo';
import {
	ContentStorage,
	H5PAjaxEndpointService,
	H5PEditorService,
	H5PPlayerService,
	LibraryStorage,
	TemporaryFileStorage,
} from './service';
import { H5PEditorUc } from './uc/h5p.uc';

const imports = [
	H5PEditorModule,
	MongoMemoryDatabaseModule.forRoot({ entities: [...ALL_ENTITIES] }),
=======
import { AuthorizationReferenceModule } from '@modules/authorization/authorization-reference.module';
import { UserModule } from '@modules/user';
import { AuthenticationApiModule } from '../authentication/authentication-api.module';
import { H5PEditorModule } from './h5p-editor.module';
import { H5PContentRepo, LibraryRepo, TemporaryFileRepo } from './repo';
import { ContentStorage, LibraryStorage, TemporaryFileStorage } from './service';
import { H5PEditorUc } from './uc/h5p.uc';
import { s3ConfigContent, s3ConfigLibraries } from './h5p-editor.config';
import { H5PEditorController } from './controller';
import { H5PEditorProvider, H5PAjaxEndpointProvider, H5PPlayerProvider } from './provider';
import { H5PContent } from './entity';

const imports = [
	H5PEditorModule,
	MongoMemoryDatabaseModule.forRoot({ entities: [...ALL_ENTITIES, H5PContent] }),
>>>>>>> 93ee3212
	AuthenticationApiModule,
	AuthorizationReferenceModule,
	AuthenticationModule,
	UserModule,
	CoreModule,
	LoggerModule,
	RabbitMQWrapperTestModule,
	S3ClientModule.register([s3ConfigContent, s3ConfigLibraries]),
];
const controllers = [H5PEditorController];
const providers = [
	H5PEditorUc,
<<<<<<< HEAD
	H5PPlayerService,
	H5PEditorService,
	H5PAjaxEndpointService,
=======
	H5PPlayerProvider,
	H5PEditorProvider,
	H5PAjaxEndpointProvider,
>>>>>>> 93ee3212
	H5PContentRepo,
	LibraryRepo,
	TemporaryFileRepo,
	ContentStorage,
	LibraryStorage,
	TemporaryFileStorage,
];

@Module({
	imports,
	controllers,
	providers,
})
export class H5PEditorTestModule {
	static forRoot(options?: MongoDatabaseModuleOptions): DynamicModule {
		return {
			module: H5PEditorTestModule,
			imports: [...imports, MongoMemoryDatabaseModule.forRoot({ ...options })],
			controllers,
			providers,
		};
	}
}<|MERGE_RESOLUTION|>--- conflicted
+++ resolved
@@ -6,28 +6,6 @@
 import { CoreModule } from '@src/core';
 import { LoggerModule } from '@src/core/logger';
 import { AuthenticationModule } from '@modules/authentication/authentication.module';
-<<<<<<< HEAD
-import { AuthorizationModule } from '@modules/authorization';
-import { UserModule } from '../user';
-import { H5PEditorController } from './controller';
-import { s3ConfigContent, s3ConfigLibraries } from './h5p-editor.config';
-import { AuthenticationApiModule } from '../authentication/authentication-api.module';
-import { H5PEditorModule } from './h5p-editor.module';
-import { H5PContentRepo, LibraryRepo, TemporaryFileRepo } from './repo';
-import {
-	ContentStorage,
-	H5PAjaxEndpointService,
-	H5PEditorService,
-	H5PPlayerService,
-	LibraryStorage,
-	TemporaryFileStorage,
-} from './service';
-import { H5PEditorUc } from './uc/h5p.uc';
-
-const imports = [
-	H5PEditorModule,
-	MongoMemoryDatabaseModule.forRoot({ entities: [...ALL_ENTITIES] }),
-=======
 import { AuthorizationReferenceModule } from '@modules/authorization/authorization-reference.module';
 import { UserModule } from '@modules/user';
 import { AuthenticationApiModule } from '../authentication/authentication-api.module';
@@ -43,7 +21,6 @@
 const imports = [
 	H5PEditorModule,
 	MongoMemoryDatabaseModule.forRoot({ entities: [...ALL_ENTITIES, H5PContent] }),
->>>>>>> 93ee3212
 	AuthenticationApiModule,
 	AuthorizationReferenceModule,
 	AuthenticationModule,
@@ -56,15 +33,9 @@
 const controllers = [H5PEditorController];
 const providers = [
 	H5PEditorUc,
-<<<<<<< HEAD
-	H5PPlayerService,
-	H5PEditorService,
-	H5PAjaxEndpointService,
-=======
 	H5PPlayerProvider,
 	H5PEditorProvider,
 	H5PAjaxEndpointProvider,
->>>>>>> 93ee3212
 	H5PContentRepo,
 	LibraryRepo,
 	TemporaryFileRepo,
