--- conflicted
+++ resolved
@@ -1,29 +1,17 @@
 import { DynamicModule, Module } from '@nestjs/common';
 import { ALL_ENTITIES } from '@shared/domain';
-<<<<<<< HEAD
-import { MongoMemoryDatabaseModule, MongoDatabaseModuleOptions } from '@shared/infra/database';
-=======
 import { MongoDatabaseModuleOptions, MongoMemoryDatabaseModule } from '@shared/infra/database';
->>>>>>> 75ff0b6e
 import { RabbitMQWrapperTestModule } from '@shared/infra/rabbitmq';
 import { S3ClientModule } from '@shared/infra/s3-client';
 import { CoreModule } from '@src/core';
-<<<<<<< HEAD
-import { LegacyLogger, LoggerModule } from '@src/core/logger';
-=======
 import { LoggerModule } from '@src/core/logger';
->>>>>>> 75ff0b6e
 import { AuthenticationApiModule } from '@src/modules/authentication/authentication-api.module';
 import { AuthenticationModule } from '@src/modules/authentication/authentication.module';
 import { AuthorizationModule } from '@src/modules/authorization';
 import { UserModule } from '..';
 import { H5PEditorController } from './controller';
 import { s3ConfigContent, s3ConfigLibraries } from './h5p-editor.config';
-<<<<<<< HEAD
-import { H5PEditorModule, createS3ClientAdapter } from './h5p-editor.module';
-=======
 import { H5PEditorModule } from './h5p-editor.module';
->>>>>>> 75ff0b6e
 import { H5PContentRepo, LibraryRepo, TemporaryFileRepo } from './repo';
 import {
 	ContentStorage,
@@ -59,27 +47,6 @@
 	ContentStorage,
 	LibraryStorage,
 	TemporaryFileStorage,
-<<<<<<< HEAD
-	{
-		provide: 'S3Config_Content',
-		useValue: s3ConfigContent,
-	},
-	{
-		provide: 'S3Config_Libraries',
-		useValue: s3ConfigLibraries,
-	},
-	{
-		provide: 'S3ClientAdapter_Content',
-		useFactory: createS3ClientAdapter,
-		inject: ['S3Config_Content', LegacyLogger],
-	},
-	{
-		provide: 'S3ClientAdapter_Libraries',
-		useFactory: createS3ClientAdapter,
-		inject: ['S3Config_Libraries', LegacyLogger],
-	},
-=======
->>>>>>> 75ff0b6e
 ];
 
 @Module({
