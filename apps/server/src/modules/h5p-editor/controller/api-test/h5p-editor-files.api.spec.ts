import { createMock, DeepMocked } from '@golevelup/ts-jest';
import { ContentMetadata } from '@lumieducation/h5p-server/build/src/ContentMetadata';
import { EntityManager, ObjectId } from '@mikro-orm/mongodb';
import { HttpStatus, INestApplication } from '@nestjs/common';
import { Test } from '@nestjs/testing';
import { TestApiClient, UserAndAccountTestFactory } from '@shared/testing';
import { S3ClientAdapter } from '@src/modules/files-storage/client/s3-client.adapter';
import { H5PEditorTestModule } from '@src/modules/h5p-editor/h5p-editor-test.module';
import { Readable } from 'stream';
<<<<<<< HEAD
import { ContentStorage } from '../../contentStorage/contentStorage';
import { LibraryStorage } from '../../libraryStorage/libraryStorage';
import { TemporaryFileStorage } from '../../temporary-file-storage/temporary-file-storage';
import { TemporaryFile } from '../../temporary-file-storage/temporary-file.entity';
=======
import { LibraryStorage, TemporaryFileStorage, ContentStorage } from '../../service';
import { TemporaryFile } from '../../entity';
>>>>>>> 752816a1

describe('H5PEditor Controller (api)', () => {
	let app: INestApplication;
	let em: EntityManager;
	let testApiClient: TestApiClient;

	let contentStorage: DeepMocked<ContentStorage>;
	let libraryStorage: DeepMocked<LibraryStorage>;
	let temporaryStorage: DeepMocked<TemporaryFileStorage>;

	beforeAll(async () => {
		const module = await Test.createTestingModule({
			imports: [H5PEditorTestModule],
		})
			.overrideProvider('S3ClientAdapter_Content')
			.useValue(createMock<S3ClientAdapter>())
			.overrideProvider('S3ClientAdapter_Libraries')
			.useValue(createMock<S3ClientAdapter>())
			.overrideProvider(ContentStorage)
			.useValue(createMock<ContentStorage>())
			.overrideProvider(LibraryStorage)
			.useValue(createMock<LibraryStorage>())
			.overrideProvider(TemporaryFileStorage)
			.useValue(createMock<TemporaryFileStorage>())
			.compile();

		app = module.createNestApplication();
		await app.init();
		em = app.get(EntityManager);
		contentStorage = app.get(ContentStorage);
		libraryStorage = app.get(LibraryStorage);
		temporaryStorage = app.get(TemporaryFileStorage);
		testApiClient = new TestApiClient(app, 'h5p-editor');
	});

	afterAll(async () => {
		await app.close();
	});

	describe('when requesting library files', () => {
		describe('when user not exists', () => {
			it('should respond with unauthorized exception', async () => {
				const response = await testApiClient.get('libraries/dummyLib/test.txt');

				expect(response.statusCode).toEqual(HttpStatus.UNAUTHORIZED);
				expect(response.body).toEqual({
					type: 'UNAUTHORIZED',
					title: 'Unauthorized',
					message: 'Unauthorized',
					code: 401,
				});
			});
		});

		describe('when user is logged in', () => {
			const createStudent = () => UserAndAccountTestFactory.buildStudent();

			const setup = async () => {
				const { studentAccount, studentUser } = createStudent();

				await em.persistAndFlush([studentAccount, studentUser]);
				em.clear();

				const loggedInClient = await testApiClient.login(studentAccount);

				return { loggedInClient };
			};

			it('should return the library file', async () => {
				const { loggedInClient } = await setup();

				const mockFile = { content: 'Test File', size: 9, name: 'test.txt', birthtime: new Date() };

				libraryStorage.getFileStream.mockResolvedValueOnce(Readable.from(mockFile.content));
				libraryStorage.getFileStats.mockResolvedValueOnce({ birthtime: mockFile.birthtime, size: mockFile.size });

				const response = await loggedInClient.get(`libraries/dummyLib-1.0/${mockFile.name}`);

				expect(response.statusCode).toEqual(HttpStatus.OK);
				expect(response.text).toBe(mockFile.content);
			});

			it('should return 404 if file does not exist', async () => {
				const { loggedInClient } = await setup();

				libraryStorage.getFileStats.mockRejectedValueOnce(new Error('Does not exist'));

				const response = await loggedInClient.get(`libraries/dummyLib-1.0/nonexistant.txt`);

				expect(response.statusCode).toEqual(HttpStatus.NOT_FOUND);
			});
		});
	});

	describe('when requesting content files', () => {
		describe('when user not exists', () => {
			it('should respond with unauthorized exception', async () => {
				const response = await testApiClient.get('content/dummyId/test.txt');

				expect(response.statusCode).toEqual(HttpStatus.UNAUTHORIZED);
				expect(response.body).toEqual({
					type: 'UNAUTHORIZED',
					title: 'Unauthorized',
					message: 'Unauthorized',
					code: 401,
				});
			});
		});

		describe('when user is logged in', () => {
			const createStudent = () => UserAndAccountTestFactory.buildStudent();

			const setup = async () => {
				const { studentAccount, studentUser } = createStudent();

				await em.persistAndFlush([studentAccount, studentUser]);
				em.clear();

				const loggedInClient = await testApiClient.login(studentAccount);

				const dummyId = new ObjectId(0).toString();

				return { loggedInClient, dummyId };
			};

			it('should return the content file', async () => {
				const { loggedInClient, dummyId } = await setup();

				const mockFile = { content: 'Test File', size: 9, name: 'test.txt', birthtime: new Date() };

				contentStorage.getFileStream.mockResolvedValueOnce(Readable.from(mockFile.content));
				contentStorage.getFileStats.mockResolvedValueOnce({ birthtime: mockFile.birthtime, size: mockFile.size });

				const response = await loggedInClient.get(`content/${dummyId}/${mockFile.name}`);

				expect(response.statusCode).toEqual(HttpStatus.OK);
				expect(response.text).toBe(mockFile.content);
			});

			it('should work with range requests', async () => {
				const { loggedInClient, dummyId } = await setup();

				const mockFile = { content: 'Test File', size: 9, name: 'test.txt', birthtime: new Date() };

				contentStorage.getFileStream.mockResolvedValueOnce(Readable.from(mockFile.content));
				contentStorage.getFileStats.mockResolvedValueOnce({ birthtime: mockFile.birthtime, size: mockFile.size });

				const response = await loggedInClient.get(`content/${dummyId}/${mockFile.name}`).set('Range', 'bytes=2-4');

				expect(response.statusCode).toEqual(HttpStatus.PARTIAL_CONTENT);
				expect(response.text).toBe(mockFile.content);
			});

			it('should return 404 if file does not exist', async () => {
				const { loggedInClient, dummyId } = await setup();

				contentStorage.getFileStats.mockRejectedValueOnce(new Error('Does not exist'));

				const response = await loggedInClient.get(`content/${dummyId}/nonexistant.txt`);

				expect(response.statusCode).toEqual(HttpStatus.NOT_FOUND);
			});
		});
	});

	describe('when requesting temporary files', () => {
		describe('when user not exists', () => {
			it('should respond with unauthorized exception', async () => {
				const response = await testApiClient.get('temp-files/test.txt');

				expect(response.statusCode).toEqual(HttpStatus.UNAUTHORIZED);
				expect(response.body).toEqual({
					type: 'UNAUTHORIZED',
					title: 'Unauthorized',
					message: 'Unauthorized',
					code: 401,
				});
			});
		});

		describe('when user is logged in', () => {
			const createStudent = () => UserAndAccountTestFactory.buildStudent();

			const setup = async () => {
				const { studentAccount, studentUser } = createStudent();

				await em.persistAndFlush([studentAccount, studentUser]);
				em.clear();

				const loggedInClient = await testApiClient.login(studentAccount);

				const mockFile = {
					name: 'example.txt',
					content: 'File Content',
				};

<<<<<<< HEAD
				const mockTempFile = new TemporaryFile(
					mockFile.name,
					studentUser.id,
					new Date(),
					new Date(),
					mockFile.content.length
				);
=======
				const mockTempFile = new TemporaryFile({
					filename: mockFile.name,
					ownedByUserId: studentUser.id,
					expiresAt: new Date(),
					birthtime: new Date(),
					size: mockFile.content.length,
				});
>>>>>>> 752816a1

				return { loggedInClient, mockFile, mockTempFile };
			};

			it('should return the content file', async () => {
				const { loggedInClient, mockFile, mockTempFile } = await setup();

				temporaryStorage.getFileStream.mockResolvedValueOnce(Readable.from(mockFile.content));
				temporaryStorage.getFileStats.mockResolvedValueOnce(mockTempFile);

				const response = await loggedInClient.get(`temp-files/${mockFile.name}`);

				expect(response.statusCode).toEqual(HttpStatus.OK);
				expect(response.text).toBe(mockFile.content);
			});

			it('should work with range requests', async () => {
				const { loggedInClient, mockFile, mockTempFile } = await setup();

				temporaryStorage.getFileStream.mockResolvedValueOnce(Readable.from(mockFile.content));
				temporaryStorage.getFileStats.mockResolvedValueOnce(mockTempFile);

				const response = await loggedInClient.get(`temp-files/${mockFile.name}`).set('Range', 'bytes=2-4');

				expect(response.statusCode).toEqual(HttpStatus.PARTIAL_CONTENT);
				expect(response.text).toBe(mockFile.content);
			});

			it('should return 404 if file does not exist', async () => {
				const { loggedInClient } = await setup();

				temporaryStorage.getFileStats.mockRejectedValueOnce(new Error('Does not exist'));

				const response = await loggedInClient.get(`temp-files/nonexistant.txt`);

				expect(response.statusCode).toEqual(HttpStatus.NOT_FOUND);
			});
		});
	});

	describe('when requesting content parameters', () => {
		describe('when user not exists', () => {
			it('should respond with unauthorized exception', async () => {
				const response = await testApiClient.get('params/dummyId');

				expect(response.statusCode).toEqual(HttpStatus.UNAUTHORIZED);
				expect(response.body).toEqual({
					type: 'UNAUTHORIZED',
					title: 'Unauthorized',
					message: 'Unauthorized',
					code: 401,
				});
			});
		});

		describe('when user is logged in', () => {
			const createStudent = () => UserAndAccountTestFactory.buildStudent();

			const setup = async () => {
				const { studentAccount, studentUser } = createStudent();

				await em.persistAndFlush([studentAccount, studentUser]);
				em.clear();

				const loggedInClient = await testApiClient.login(studentAccount);

				return { loggedInClient };
			};

			it('should return the content parameters', async () => {
				const { loggedInClient } = await setup();

				const dummyMetadata = new ContentMetadata();
				const dummyParams = { name: 'Dummy' };

				contentStorage.getMetadata.mockResolvedValueOnce(dummyMetadata);
				contentStorage.getParameters.mockResolvedValueOnce(dummyParams);

				const response = await loggedInClient.get(`params/dummyId`);

				expect(response.statusCode).toEqual(HttpStatus.OK);
				expect(response.body).toEqual({
					h5p: dummyMetadata,
					params: { metadata: dummyMetadata, params: dummyParams },
				});
			});

			it('should return 404 if content does not exist', async () => {
				const { loggedInClient } = await setup();

				contentStorage.getMetadata.mockRejectedValueOnce(new Error('Does not exist'));

				const response = await loggedInClient.get('params/dummyId');

				expect(response.statusCode).toEqual(HttpStatus.NOT_FOUND);
			});
		});
	});
});<|MERGE_RESOLUTION|>--- conflicted
+++ resolved
@@ -7,15 +7,8 @@
 import { S3ClientAdapter } from '@src/modules/files-storage/client/s3-client.adapter';
 import { H5PEditorTestModule } from '@src/modules/h5p-editor/h5p-editor-test.module';
 import { Readable } from 'stream';
-<<<<<<< HEAD
-import { ContentStorage } from '../../contentStorage/contentStorage';
-import { LibraryStorage } from '../../libraryStorage/libraryStorage';
-import { TemporaryFileStorage } from '../../temporary-file-storage/temporary-file-storage';
-import { TemporaryFile } from '../../temporary-file-storage/temporary-file.entity';
-=======
 import { LibraryStorage, TemporaryFileStorage, ContentStorage } from '../../service';
 import { TemporaryFile } from '../../entity';
->>>>>>> 752816a1
 
 describe('H5PEditor Controller (api)', () => {
 	let app: INestApplication;
@@ -212,15 +205,6 @@
 					content: 'File Content',
 				};
 
-<<<<<<< HEAD
-				const mockTempFile = new TemporaryFile(
-					mockFile.name,
-					studentUser.id,
-					new Date(),
-					new Date(),
-					mockFile.content.length
-				);
-=======
 				const mockTempFile = new TemporaryFile({
 					filename: mockFile.name,
 					ownedByUserId: studentUser.id,
@@ -228,7 +212,6 @@
 					birthtime: new Date(),
 					size: mockFile.content.length,
 				});
->>>>>>> 752816a1
 
 				return { loggedInClient, mockFile, mockTempFile };
 			};
