--- conflicted
+++ resolved
@@ -23,13 +23,8 @@
 }
 
 const setup = () => {
-<<<<<<< HEAD
-	const contentId = '64c3ac73abadca6138edee47';
-	const notExistingContentId = '04c3ac73abadca6138edee47';
-=======
 	const contentId = new ObjectId(0).toString();
 	const notExistingContentId = new ObjectId(1).toString();
->>>>>>> f3aba942
 
 	const playerResult = {
 		contentId,
