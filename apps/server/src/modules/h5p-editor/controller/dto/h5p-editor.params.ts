--- conflicted
+++ resolved
@@ -1,12 +1,7 @@
 import { IContentMetadata } from '@lumieducation/h5p-server';
-<<<<<<< HEAD
 import { ApiProperty, ApiPropertyOptional } from '@nestjs/swagger';
 import { SanitizeHtml } from '@shared/controller';
-import { IsNotEmpty, IsObject, IsOptional, IsString, Matches } from 'class-validator';
-=======
-import { ApiProperty } from '@nestjs/swagger';
 import { IsMongoId, IsNotEmpty, IsObject, IsOptional, IsString, Matches } from 'class-validator';
->>>>>>> c0935dbd
 
 export class GetH5PContentParams {
 	@ApiPropertyOptional()
@@ -17,45 +12,25 @@
 	language?: string;
 
 	@ApiProperty()
-<<<<<<< HEAD
-	@Matches('([A-Z0-9a-z]+)')
-	@IsString()
-	@SanitizeHtml()
-	@IsNotEmpty()
+	@IsMongoId()
 	contentId!: string;
 }
 
 export class GetH5PEditorParams {
 	@ApiPropertyOptional()
-	@Matches('([A-Z0-9a-z]+)')
-	@IsString()
-	@SanitizeHtml()
-	@IsOptional()
+	@IsMongoId()
 	contentId?: string;
 }
 
 export class SaveH5PEditorParams {
 	@ApiProperty()
-	@Matches('([A-Z0-9a-z]+)')
-	@IsString()
-	@SanitizeHtml()
-	@IsNotEmpty()
-=======
 	@IsMongoId()
->>>>>>> c0935dbd
 	contentId!: string;
 }
 
 export class PostH5PContentParams {
 	@ApiProperty()
-<<<<<<< HEAD
-	@Matches('([A-Z0-9a-z]+)')
-	@IsString()
-	@SanitizeHtml()
-	@IsNotEmpty()
-=======
 	@IsMongoId()
->>>>>>> c0935dbd
 	contentId!: string;
 
 	@ApiProperty()
