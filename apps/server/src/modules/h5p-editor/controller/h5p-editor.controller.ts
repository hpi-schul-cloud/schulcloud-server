--- conflicted
+++ resolved
@@ -21,11 +21,6 @@
 import { ApiOperation, ApiResponse, ApiTags } from '@nestjs/swagger';
 import { ApiValidationError } from '@shared/common';
 import { Request, Response } from 'express';
-<<<<<<< HEAD
-import { Authenticate } from '@modules/authentication/decorator/auth.decorator';
-=======
-
->>>>>>> bbd70757
 import { H5PEditorUc } from '../uc/h5p.uc';
 
 import {
