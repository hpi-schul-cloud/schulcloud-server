import {
	BadRequestException,
	Body,
	Controller,
	ForbiddenException,
	Get,
	HttpStatus,
	InternalServerErrorException,
	Param,
	Post,
	Query,
	Req,
	Res,
	StreamableFile,
	UploadedFiles,
	UseInterceptors,
} from '@nestjs/common';
import { FileFieldsInterceptor } from '@nestjs/platform-express';
import { ApiOperation, ApiResponse, ApiTags } from '@nestjs/swagger';
import { ApiValidationError } from '@shared/common';
<<<<<<< HEAD
import { ICurrentUser, Authenticate, CurrentUser } from '@src/modules/authentication';
import { Request, Response } from 'express';

import { H5PEditorUc } from '../uc/h5p.uc';

import { AjaxPostBodyParamsTransformPipe } from './dto/ajax/post.body.params.transform-pipe';
import {
	AjaxGetQueryParams,
	AjaxPostBodyParams,
	AjaxPostQueryParams,
	ContentFileUrlParams,
	GetH5PContentParams,
	GetH5PEditorParams,
	GetH5PEditorParamsCreate,
	LibraryFileUrlParams,
	PostH5PContentCreateParams,
	SaveH5PEditorParams,
} from './dto';
import { H5PEditorModelContentResponse, H5PEditorModelResponse, H5PSaveResponse } from './dto/h5p-editor.response';
=======
import { Authenticate } from '@modules/authentication/decorator/auth.decorator';

// Dummy html response so we can test i-frame integration
const dummyResponse = (title: string) => `
<!DOCTYPE html>
<html lang="en">
<head>
    <meta charset="UTF-8">
    <meta http-equiv="X-UA-Compatible" content="IE=edge">
    <meta name="viewport" content="width=device-width, initial-scale=1.0">
    <title>${title}</title>
</head>
<body>
    <h1>${title}</h1>
    <p>This response can be used for testing</p>
</body>
</html>
`;
>>>>>>> 3e112cc9

@ApiTags('h5p-editor')
@Authenticate('jwt')
@Controller('h5p-editor')
export class H5PEditorController {
	constructor(private h5pEditorUc: H5PEditorUc) {}

	@ApiOperation({ summary: 'Return dummy HTML for testing' })
	@ApiResponse({ status: 400, type: ApiValidationError })
	@ApiResponse({ status: 400, type: BadRequestException })
	@ApiResponse({ status: 403, type: ForbiddenException })
	@ApiResponse({ status: 500, type: InternalServerErrorException })
	@Get('/play/:contentId')
	async getPlayer(@CurrentUser() currentUser: ICurrentUser, @Param() params: GetH5PContentParams) {
		return this.h5pEditorUc.getH5pPlayer(currentUser, params.contentId);
	}

	// Other Endpoints (incomplete list), paths not final
	// - getLibrary     			(e.g. GET `/libraries/:uberName/:file(*)`)
	// - getContentFile 			(e.g. GET `/content/:contentId/:file(*)`)
	// - getTempFile    			(e.g. GET `/temp/:file(*)`)
	// - ajax endpoint for h5p 		(e.g. GET/POST `/ajax/*`)
	// - static files from h5p-core	(e.g. GET `/core/*`)
	// - static files for editor	(e.g. GET `/editor/*`)

	@Get('libraries/:ubername/:file(*)')
	async getLibraryFile(@Param() params: LibraryFileUrlParams, @Req() req: Request) {
		const { data, contentType, contentLength } = await this.h5pEditorUc.getLibraryFile(params.ubername, params.file);

		req.on('close', () => data.destroy());

		return new StreamableFile(data, { type: contentType, length: contentLength });
	}

	@Get('params/:id')
	async getContentParameters(@Param('id') id: string, @CurrentUser() currentUser: ICurrentUser) {
		const content = await this.h5pEditorUc.getContentParameters(id, currentUser);

		return content;
	}

	@Get('content/:id/:filename(*)')
	async getContentFile(
		@Param() params: ContentFileUrlParams,
		@Req() req: Request,
		@Res({ passthrough: true }) res: Response,
		@CurrentUser() currentUser: ICurrentUser
	) {
		const { data, contentType, contentLength, contentRange } = await this.h5pEditorUc.getContentFile(
			params.id,
			params.filename,
			req,
			currentUser
		);

		H5PEditorController.setRangeResponseHeaders(res, contentLength, contentRange);

		req.on('close', () => data.destroy());

		return new StreamableFile(data, { type: contentType, length: contentLength });
	}

	@Get('temp-files/:file(*)')
	async getTemporaryFile(
		@CurrentUser() currentUser: ICurrentUser,
		@Param('file') file: string,
		@Req() req: Request,
		@Res({ passthrough: true }) res: Response
	) {
		const { data, contentType, contentLength, contentRange } = await this.h5pEditorUc.getTemporaryFile(
			file,
			req,
			currentUser
		);

		H5PEditorController.setRangeResponseHeaders(res, contentLength, contentRange);

		req.on('close', () => data.destroy());

		return new StreamableFile(data, { type: contentType, length: contentLength });
	}

	@Get('ajax')
	async getAjax(@Query() query: AjaxGetQueryParams, @CurrentUser() currentUser: ICurrentUser) {
		const response = this.h5pEditorUc.getAjax(query, currentUser);

		return response;
	}

	@Post('ajax')
	@UseInterceptors(
		FileFieldsInterceptor([
			{ name: 'file', maxCount: 1 },
			{ name: 'h5p', maxCount: 1 },
		])
	)
	async postAjax(
		@Body(AjaxPostBodyParamsTransformPipe) body: AjaxPostBodyParams,
		@Query() query: AjaxPostQueryParams,
		@CurrentUser() currentUser: ICurrentUser,
		@UploadedFiles() files?: { file?: Express.Multer.File[]; h5p?: Express.Multer.File[] }
	) {
		const contentFile = files?.file?.[0];
		const h5pFile = files?.h5p?.[0];

		const result = await this.h5pEditorUc.postAjax(currentUser, query, body, contentFile, h5pFile);

		return result;
	}

	@Post('/delete/:contentId')
	async deleteH5pContent(
		@Param() params: GetH5PContentParams,
		@CurrentUser() currentUser: ICurrentUser
	): Promise<boolean> {
		const deleteSuccessfull = this.h5pEditorUc.deleteH5pContent(currentUser, params.contentId);

		return deleteSuccessfull;
	}

	@Get('/edit/:language')
	@ApiResponse({ status: 200, type: H5PEditorModelResponse })
	async getNewH5PEditor(@Param() params: GetH5PEditorParamsCreate, @CurrentUser() currentUser: ICurrentUser) {
		const editorModel = await this.h5pEditorUc.getEmptyH5pEditor(currentUser, params.language);

		return new H5PEditorModelResponse(editorModel);
	}

	@Get('/edit/:contentId/:language')
	@ApiResponse({ status: 200, type: H5PEditorModelContentResponse })
	async getH5PEditor(@Param() params: GetH5PEditorParams, @CurrentUser() currentUser: ICurrentUser) {
		const { editorModel, content } = await this.h5pEditorUc.getH5pEditor(
			currentUser,
			params.contentId,
			params.language
		);

		return new H5PEditorModelContentResponse(editorModel, content);
	}

	@Post('/edit')
	@ApiResponse({ status: 201, type: H5PSaveResponse })
	async createH5pContent(@Body() body: PostH5PContentCreateParams, @CurrentUser() currentUser: ICurrentUser) {
		const response = await this.h5pEditorUc.createH5pContentGetMetadata(
			currentUser,
			body.params.params,
			body.params.metadata,
			body.library,
			body.parentType,
			body.parentId
		);

		const saveResponse = new H5PSaveResponse(response.id, response.metadata);

		return saveResponse;
	}

	@Post('/edit/:contentId')
	@ApiResponse({ status: 201, type: H5PSaveResponse })
	async saveH5pContent(
		@Body() body: PostH5PContentCreateParams,
		@Param() params: SaveH5PEditorParams,
		@CurrentUser() currentUser: ICurrentUser
	) {
		const response = await this.h5pEditorUc.saveH5pContentGetMetadata(
			params.contentId,
			currentUser,
			body.params.params,
			body.params.metadata,
			body.library,
			body.parentType,
			body.parentId
		);

		const saveResponse = new H5PSaveResponse(response.id, response.metadata);

		return saveResponse;
	}

	private static setRangeResponseHeaders(res: Response, contentLength: number, range?: { start: number; end: number }) {
		if (range) {
			const contentRangeHeader = `bytes ${range.start}-${range.end}/${contentLength}`;

			res.set({
				'Accept-Ranges': 'bytes',
				'Content-Range': contentRangeHeader,
			});

			res.status(HttpStatus.PARTIAL_CONTENT);
		} else {
			res.status(HttpStatus.OK);
		}
	}
}<|MERGE_RESOLUTION|>--- conflicted
+++ resolved
@@ -18,9 +18,9 @@
 import { FileFieldsInterceptor } from '@nestjs/platform-express';
 import { ApiOperation, ApiResponse, ApiTags } from '@nestjs/swagger';
 import { ApiValidationError } from '@shared/common';
-<<<<<<< HEAD
-import { ICurrentUser, Authenticate, CurrentUser } from '@src/modules/authentication';
+import { ICurrentUser, CurrentUser } from '@src/modules/authentication';
 import { Request, Response } from 'express';
+import { Authenticate } from '@modules/authentication/decorator/auth.decorator';
 
 import { H5PEditorUc } from '../uc/h5p.uc';
 
@@ -38,26 +38,6 @@
 	SaveH5PEditorParams,
 } from './dto';
 import { H5PEditorModelContentResponse, H5PEditorModelResponse, H5PSaveResponse } from './dto/h5p-editor.response';
-=======
-import { Authenticate } from '@modules/authentication/decorator/auth.decorator';
-
-// Dummy html response so we can test i-frame integration
-const dummyResponse = (title: string) => `
-<!DOCTYPE html>
-<html lang="en">
-<head>
-    <meta charset="UTF-8">
-    <meta http-equiv="X-UA-Compatible" content="IE=edge">
-    <meta name="viewport" content="width=device-width, initial-scale=1.0">
-    <title>${title}</title>
-</head>
-<body>
-    <h1>${title}</h1>
-    <p>This response can be used for testing</p>
-</body>
-</html>
-`;
->>>>>>> 3e112cc9
 
 @ApiTags('h5p-editor')
 @Authenticate('jwt')
