import {
	BadRequestException,
	Body,
	Controller,
	ForbiddenException,
	Get,
	HttpStatus,
	InternalServerErrorException,
	Param,
	Post,
	Query,
	Req,
	Res,
	StreamableFile,
	UploadedFiles,
	UseInterceptors,
} from '@nestjs/common';
import { FileFieldsInterceptor } from '@nestjs/platform-express';
import { ApiOperation, ApiResponse, ApiTags } from '@nestjs/swagger';
import { ApiValidationError } from '@shared/common';
<<<<<<< HEAD
import { ICurrentUser } from '@src/modules/authentication';
import { CurrentUser } from '@src/modules/authentication/decorator/auth.decorator';
import { Request, Response } from 'express';

=======
import { ICurrentUser, CurrentUser } from '@modules/authentication';
import { Request, Response } from 'express';
>>>>>>> 93ee3212
import { Authenticate } from '@modules/authentication/decorator/auth.decorator';
import { H5PEditorUc } from '../uc/h5p.uc';

import {
	AjaxGetQueryParams,
	AjaxPostBodyParams,
	AjaxPostBodyParamsTransformPipe,
	AjaxPostQueryParams,
	ContentFileUrlParams,
	GetH5PContentParams,
	GetH5PEditorParams,
	GetH5PEditorParamsCreate,
	LibraryFileUrlParams,
	PostH5PContentCreateParams,
	SaveH5PEditorParams,
} from './dto';
import { H5PEditorModelContentResponse, H5PEditorModelResponse, H5PSaveResponse } from './dto/h5p-editor.response';

<<<<<<< HEAD
// Dummy html response so we can test i-frame integration
// eslint-disable-next-line @typescript-eslint/no-unused-vars
const dummyResponse = (title: string) => `
<!DOCTYPE html>
<html lang="en">
<head>
    <meta charset="UTF-8">
    <meta http-equiv="X-UA-Compatible" content="IE=edge">
    <meta name="viewport" content="width=device-width, initial-scale=1.0">
    <title>${title}</title>
</head>
<body>
    <h1>${title}</h1>
    <p>This response can be used for testing</p>
</body>
</html>
`;
=======
import { H5PEditorUc } from '../uc/h5p.uc';

import { AjaxPostBodyParamsTransformPipe } from './dto/ajax/post.body.params.transform-pipe';
import {
	AjaxGetQueryParams,
	AjaxPostBodyParams,
	AjaxPostQueryParams,
	ContentFileUrlParams,
	GetH5PContentParams,
	GetH5PEditorParams,
	GetH5PEditorParamsCreate,
	LibraryFileUrlParams,
	PostH5PContentCreateParams,
	SaveH5PEditorParams,
} from './dto';
import { H5PEditorModelContentResponse, H5PEditorModelResponse, H5PSaveResponse } from './dto/h5p-editor.response';
>>>>>>> 93ee3212

@ApiTags('h5p-editor')
@Authenticate('jwt')
@Controller('h5p-editor')
export class H5PEditorController {
	constructor(private h5pEditorUc: H5PEditorUc) {}

	@ApiOperation({ summary: 'Return dummy HTML for testing' })
	@ApiResponse({ status: 400, type: ApiValidationError })
	@ApiResponse({ status: 400, type: BadRequestException })
	@ApiResponse({ status: 403, type: ForbiddenException })
	@ApiResponse({ status: 500, type: InternalServerErrorException })
	@Get('/play/:contentId')
	async getPlayer(@CurrentUser() currentUser: ICurrentUser, @Param() params: GetH5PContentParams) {
		return this.h5pEditorUc.getH5pPlayer(currentUser, params.contentId);
	}

	// Other Endpoints (incomplete list), paths not final
	// - getLibrary     			(e.g. GET `/libraries/:uberName/:file(*)`)
	// - getContentFile 			(e.g. GET `/content/:contentId/:file(*)`)
	// - getTempFile    			(e.g. GET `/temp/:file(*)`)
	// - ajax endpoint for h5p 		(e.g. GET/POST `/ajax/*`)
	// - static files from h5p-core	(e.g. GET `/core/*`)
	// - static files for editor	(e.g. GET `/editor/*`)

	@Get('libraries/:ubername/:file(*)')
	async getLibraryFile(@Param() params: LibraryFileUrlParams, @Req() req: Request) {
		const { data, contentType, contentLength } = await this.h5pEditorUc.getLibraryFile(params.ubername, params.file);

		req.on('close', () => data.destroy());

		return new StreamableFile(data, { type: contentType, length: contentLength });
	}

	@Get('params/:id')
	async getContentParameters(@Param('id') id: string, @CurrentUser() currentUser: ICurrentUser) {
		const content = await this.h5pEditorUc.getContentParameters(id, currentUser);

		return content;
	}

	@Get('content/:id/:filename(*)')
	async getContentFile(
		@Param() params: ContentFileUrlParams,
		@Req() req: Request,
		@Res({ passthrough: true }) res: Response,
		@CurrentUser() currentUser: ICurrentUser
	) {
		const { data, contentType, contentLength, contentRange } = await this.h5pEditorUc.getContentFile(
			params.id,
			params.filename,
			req,
			currentUser
		);

		H5PEditorController.setRangeResponseHeaders(res, contentLength, contentRange);

		req.on('close', () => data.destroy());

		return new StreamableFile(data, { type: contentType, length: contentLength });
	}

	@Get('temp-files/:file(*)')
	async getTemporaryFile(
		@CurrentUser() currentUser: ICurrentUser,
		@Param('file') file: string,
		@Req() req: Request,
		@Res({ passthrough: true }) res: Response
	) {
		const { data, contentType, contentLength, contentRange } = await this.h5pEditorUc.getTemporaryFile(
			file,
			req,
			currentUser
		);

		H5PEditorController.setRangeResponseHeaders(res, contentLength, contentRange);

		req.on('close', () => data.destroy());

		return new StreamableFile(data, { type: contentType, length: contentLength });
	}

	@Get('ajax')
	async getAjax(@Query() query: AjaxGetQueryParams, @CurrentUser() currentUser: ICurrentUser) {
		const response = this.h5pEditorUc.getAjax(query, currentUser);
<<<<<<< HEAD
=======

>>>>>>> 93ee3212
		return response;
	}

	@Post('ajax')
	@UseInterceptors(
		FileFieldsInterceptor([
			{ name: 'file', maxCount: 1 },
			{ name: 'h5p', maxCount: 1 },
		])
	)
	async postAjax(
		@Body(AjaxPostBodyParamsTransformPipe) body: AjaxPostBodyParams,
		@Query() query: AjaxPostQueryParams,
		@CurrentUser() currentUser: ICurrentUser,
		@UploadedFiles() files?: { file?: Express.Multer.File[]; h5p?: Express.Multer.File[] }
	) {
		const contentFile = files?.file?.[0];
		const h5pFile = files?.h5p?.[0];

		const result = await this.h5pEditorUc.postAjax(currentUser, query, body, contentFile, h5pFile);

		return result;
	}

	@Post('/delete/:contentId')
	async deleteH5pContent(
		@Param() params: GetH5PContentParams,
		@CurrentUser() currentUser: ICurrentUser
	): Promise<boolean> {
		const deleteSuccessfull = this.h5pEditorUc.deleteH5pContent(currentUser, params.contentId);

		return deleteSuccessfull;
	}

	@Get('/edit/:language')
	@ApiResponse({ status: 200, type: H5PEditorModelResponse })
	async getNewH5PEditor(@Param() params: GetH5PEditorParamsCreate, @CurrentUser() currentUser: ICurrentUser) {
		const editorModel = await this.h5pEditorUc.getEmptyH5pEditor(currentUser, params.language);
<<<<<<< HEAD
=======

>>>>>>> 93ee3212
		return new H5PEditorModelResponse(editorModel);
	}

	@Get('/edit/:contentId/:language')
	@ApiResponse({ status: 200, type: H5PEditorModelContentResponse })
	async getH5PEditor(@Param() params: GetH5PEditorParams, @CurrentUser() currentUser: ICurrentUser) {
		const { editorModel, content } = await this.h5pEditorUc.getH5pEditor(
			currentUser,
			params.contentId,
			params.language
		);
<<<<<<< HEAD
=======

>>>>>>> 93ee3212
		return new H5PEditorModelContentResponse(editorModel, content);
	}

	@Post('/edit')
	@ApiResponse({ status: 201, type: H5PSaveResponse })
	async createH5pContent(@Body() body: PostH5PContentCreateParams, @CurrentUser() currentUser: ICurrentUser) {
		const response = await this.h5pEditorUc.createH5pContentGetMetadata(
			currentUser,
			body.params.params,
			body.params.metadata,
			body.library,
			body.parentType,
			body.parentId
		);

		const saveResponse = new H5PSaveResponse(response.id, response.metadata);
<<<<<<< HEAD
=======

>>>>>>> 93ee3212
		return saveResponse;
	}

	@Post('/edit/:contentId')
	@ApiResponse({ status: 201, type: H5PSaveResponse })
	async saveH5pContent(
		@Body() body: PostH5PContentCreateParams,
		@Param() params: SaveH5PEditorParams,
		@CurrentUser() currentUser: ICurrentUser
	) {
		const response = await this.h5pEditorUc.saveH5pContentGetMetadata(
			params.contentId,
			currentUser,
			body.params.params,
			body.params.metadata,
			body.library,
			body.parentType,
			body.parentId
		);

		const saveResponse = new H5PSaveResponse(response.id, response.metadata);
<<<<<<< HEAD
=======

>>>>>>> 93ee3212
		return saveResponse;
	}

	private static setRangeResponseHeaders(res: Response, contentLength: number, range?: { start: number; end: number }) {
		if (range) {
			const contentRangeHeader = `bytes ${range.start}-${range.end}/${contentLength}`;

			res.set({
				'Accept-Ranges': 'bytes',
				'Content-Range': contentRangeHeader,
			});

			res.status(HttpStatus.PARTIAL_CONTENT);
		} else {
			res.status(HttpStatus.OK);
		}
	}
}<|MERGE_RESOLUTION|>--- conflicted
+++ resolved
@@ -18,52 +18,9 @@
 import { FileFieldsInterceptor } from '@nestjs/platform-express';
 import { ApiOperation, ApiResponse, ApiTags } from '@nestjs/swagger';
 import { ApiValidationError } from '@shared/common';
-<<<<<<< HEAD
-import { ICurrentUser } from '@src/modules/authentication';
-import { CurrentUser } from '@src/modules/authentication/decorator/auth.decorator';
-import { Request, Response } from 'express';
-
-=======
 import { ICurrentUser, CurrentUser } from '@modules/authentication';
 import { Request, Response } from 'express';
->>>>>>> 93ee3212
 import { Authenticate } from '@modules/authentication/decorator/auth.decorator';
-import { H5PEditorUc } from '../uc/h5p.uc';
-
-import {
-	AjaxGetQueryParams,
-	AjaxPostBodyParams,
-	AjaxPostBodyParamsTransformPipe,
-	AjaxPostQueryParams,
-	ContentFileUrlParams,
-	GetH5PContentParams,
-	GetH5PEditorParams,
-	GetH5PEditorParamsCreate,
-	LibraryFileUrlParams,
-	PostH5PContentCreateParams,
-	SaveH5PEditorParams,
-} from './dto';
-import { H5PEditorModelContentResponse, H5PEditorModelResponse, H5PSaveResponse } from './dto/h5p-editor.response';
-
-<<<<<<< HEAD
-// Dummy html response so we can test i-frame integration
-// eslint-disable-next-line @typescript-eslint/no-unused-vars
-const dummyResponse = (title: string) => `
-<!DOCTYPE html>
-<html lang="en">
-<head>
-    <meta charset="UTF-8">
-    <meta http-equiv="X-UA-Compatible" content="IE=edge">
-    <meta name="viewport" content="width=device-width, initial-scale=1.0">
-    <title>${title}</title>
-</head>
-<body>
-    <h1>${title}</h1>
-    <p>This response can be used for testing</p>
-</body>
-</html>
-`;
-=======
 import { H5PEditorUc } from '../uc/h5p.uc';
 
 import { AjaxPostBodyParamsTransformPipe } from './dto/ajax/post.body.params.transform-pipe';
@@ -80,7 +37,6 @@
 	SaveH5PEditorParams,
 } from './dto';
 import { H5PEditorModelContentResponse, H5PEditorModelResponse, H5PSaveResponse } from './dto/h5p-editor.response';
->>>>>>> 93ee3212
 
 @ApiTags('h5p-editor')
 @Authenticate('jwt')
@@ -166,10 +122,7 @@
 	@Get('ajax')
 	async getAjax(@Query() query: AjaxGetQueryParams, @CurrentUser() currentUser: ICurrentUser) {
 		const response = this.h5pEditorUc.getAjax(query, currentUser);
-<<<<<<< HEAD
-=======
-
->>>>>>> 93ee3212
+
 		return response;
 	}
 
@@ -208,10 +161,7 @@
 	@ApiResponse({ status: 200, type: H5PEditorModelResponse })
 	async getNewH5PEditor(@Param() params: GetH5PEditorParamsCreate, @CurrentUser() currentUser: ICurrentUser) {
 		const editorModel = await this.h5pEditorUc.getEmptyH5pEditor(currentUser, params.language);
-<<<<<<< HEAD
-=======
-
->>>>>>> 93ee3212
+
 		return new H5PEditorModelResponse(editorModel);
 	}
 
@@ -223,10 +173,7 @@
 			params.contentId,
 			params.language
 		);
-<<<<<<< HEAD
-=======
-
->>>>>>> 93ee3212
+
 		return new H5PEditorModelContentResponse(editorModel, content);
 	}
 
@@ -243,10 +190,7 @@
 		);
 
 		const saveResponse = new H5PSaveResponse(response.id, response.metadata);
-<<<<<<< HEAD
-=======
-
->>>>>>> 93ee3212
+
 		return saveResponse;
 	}
 
@@ -268,10 +212,7 @@
 		);
 
 		const saveResponse = new H5PSaveResponse(response.id, response.metadata);
-<<<<<<< HEAD
-=======
-
->>>>>>> 93ee3212
+
 		return saveResponse;
 	}
 
