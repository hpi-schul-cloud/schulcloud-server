--- conflicted
+++ resolved
@@ -33,10 +33,6 @@
 	GetH5PContentParams,
 	LibraryFileUrlParams,
 	PostH5PContentCreateParams,
-<<<<<<< HEAD
-=======
-	PostH5PContentParams,
->>>>>>> e0336dfd
 } from './dto';
 
 // Dummy html response so we can test i-frame integration
@@ -103,41 +99,24 @@
 	}
 
 	@Get('params/:id')
-<<<<<<< HEAD
 	async getContentParameters(@Param('id') id: string, @CurrentUser() currentUser: ICurrentUser) {
 		const content = await this.h5pEditorUc.getContentParameters(id, currentUser);
-=======
-	async getContentParameters(@Param('id') id: string) {
-		const content = await this.h5pEditorUc.getContentParameters(id);
->>>>>>> e0336dfd
 
 		return content;
 	}
 
-<<<<<<< HEAD
 	@Get('content/:id/:file(*)')
 	async getContentFile(
 		@Param() params: ContentFileUrlParams,
 		@Req() req: Request,
 		@Res({ passthrough: true }) res: Response,
 		@CurrentUser() currentUser: ICurrentUser
-=======
-	@Get('params/:id/:file(*)')
-	async getContentFile(
-		@Param() params: ContentFileUrlParams,
-		@Req() req: Request,
-		@Res({ passthrough: true }) res: Response
->>>>>>> e0336dfd
 	) {
 		const { data, contentType, contentLength, contentRange } = await this.h5pEditorUc.getContentFile(
 			params.id,
 			params.file,
-<<<<<<< HEAD
 			req,
 			currentUser
-=======
-			req
->>>>>>> e0336dfd
 		);
 
 		if (contentRange) {
@@ -159,7 +138,6 @@
 	}
 
 	@Get('temp-files/:file(*)')
-<<<<<<< HEAD
 	async getTemporaryFile(
 		@CurrentUser() currentUser: ICurrentUser,
 		@Param('file') file: string,
@@ -171,10 +149,6 @@
 			req,
 			currentUser
 		);
-=======
-	async getTemporaryFile(@Param('file') file: string, @Req() req: Request, @Res({ passthrough: true }) res: Response) {
-		const { data, contentType, contentLength, contentRange } = await this.h5pEditorUc.getTemporaryFile(file, req);
->>>>>>> e0336dfd
 
 		if (contentRange) {
 			const contentRangeHeader = `bytes ${contentRange.start}-${contentRange.end}/${contentLength}`;
@@ -195,13 +169,8 @@
 	}
 
 	@Get('ajax')
-<<<<<<< HEAD
 	async getAjax(@Query() query: AjaxGetQueryParams, @CurrentUser() currentUser: ICurrentUser) {
 		const response = this.h5pEditorUc.getAjax(query, currentUser);
-=======
-	async getAjax(@Query() query: AjaxGetQueryParams) {
-		const response = this.h5pEditorUc.getAjax(query);
->>>>>>> e0336dfd
 		return response;
 	}
 
@@ -210,7 +179,6 @@
 	async postAjax(
 		@Body(AjaxPostBodyParamsTransformPipe) body: AjaxPostBodyParams,
 		@Query() query: AjaxPostQueryParams,
-<<<<<<< HEAD
 		@UploadedFiles() files: Express.Multer.File[],
 		@CurrentUser() currentUser: ICurrentUser
 	) {
@@ -218,17 +186,37 @@
 		return result;
 	}
 
-	@Get('/create')
-	async createNewEditor(@CurrentUser() currentUser: ICurrentUser): Promise<string> {
-		// Todo: Get user language
-		const response = this.h5pEditorUc.createH5PEditor(currentUser, 'de');
+	@Post('/delete/:contentId')
+	async deleteH5pContent(
+		@Param() params: GetH5PContentParams,
+		@CurrentUser() currentUser: ICurrentUser
+	): Promise<boolean> {
+		const deleteSuccessfull = this.h5pEditorUc.deleteH5pContent(currentUser, params.contentId);
+
+		return deleteSuccessfull;
+	}
+
+	@Get('/:contentId')
+	async getH5PEditor(@Param() params: GetH5PContentParams, @CurrentUser() currentUser: ICurrentUser): Promise<string> {
+		// TODO: Get user language
+		if (params.contentId === 'create') {
+			params.contentId = undefined as unknown as string;
+		}
+		const response = this.h5pEditorUc.getH5pEditor(currentUser, params.contentId, 'de');
 		return response;
 	}
 
-	@Post('/create')
-	async createNewContent(@Body() body: PostH5PContentCreateParams, @CurrentUser() currentUser: ICurrentUser) {
-		// Todo: Move to UC
+	@Post('/:contentId')
+	async createOrSaveH5pContent(
+		@Body() body: PostH5PContentCreateParams,
+		@Param() params: GetH5PContentParams,
+		@CurrentUser() currentUser: ICurrentUser
+	) {
+		if (params.contentId === 'create') {
+			params.contentId = undefined as unknown as string;
+		}
 		const response = await this.h5pEditorUc.saveH5pContentGetMetadata(
+			params.contentId,
 			currentUser,
 			body.params.params,
 			body.params.metadata,
@@ -237,84 +225,4 @@
 
 		return response;
 	}
-
-	@Get('/edit-h5p/:contentId')
-	async editH5pContent(
-		@Param() params: GetH5PContentParams,
-		@CurrentUser() currentUser: ICurrentUser
-	): Promise<string> {
-		// Todo: Get user language
-		const response = this.h5pEditorUc.editH5pContent(currentUser, params.contentId, 'de');
-		return response;
-	}
-
-=======
-		@UploadedFiles() files: Express.Multer.File[]
-	) {
-		const result = await this.h5pEditorUc.postAjax(query, body, files);
-		return result;
-	}
-
->>>>>>> e0336dfd
-	@Post('/delete/:contentId')
-	async deleteH5pContent(
-		@Param() params: GetH5PContentParams,
-		@CurrentUser() currentUser: ICurrentUser
-	): Promise<boolean> {
-		const deleteSuccessfull = this.h5pEditorUc.deleteH5pContent(currentUser, params.contentId);
-
-		return deleteSuccessfull;
-	}
-
-<<<<<<< HEAD
-	@Post('/edit-h5p/:contentId')
-	async saveH5pContent(
-		@Body() body: PostH5PContentCreateParams,
-		@Param() params: GetH5PContentParams,
-		@CurrentUser() currentUser: ICurrentUser
-	): Promise<string> {
-		/*
-		const newContentId = this.h5pEditorUc.saveH5pContent(
-			currentUser,
-			params.contentId,
-			params.params,
-			params.metadata,
-			params.mainLibraryUbername
-		);
-		*/
-		// return newContentId;
-		const response = await this.h5pEditorUc.saveH5pContent(
-			currentUser,
-			params.contentId,
-=======
-	@Get('/:contentId')
-	async getH5PEditor(@Param() params: GetH5PContentParams, @CurrentUser() currentUser: ICurrentUser): Promise<string> {
-		// TODO: Get user language
-		if (params.contentId === 'create') {
-			params.contentId = undefined as unknown as string;
-		}
-		const response = this.h5pEditorUc.getH5pEditor(currentUser, params.contentId, 'de');
-		return response;
-	}
-
-	@Post('/:contentId')
-	async createOrSaveH5pContent(
-		@Body() body: PostH5PContentCreateParams,
-		@Param() params: GetH5PContentParams,
-		@CurrentUser() currentUser: ICurrentUser
-	) {
-		if (params.contentId === 'create') {
-			params.contentId = undefined as unknown as string;
-		}
-		const response = await this.h5pEditorUc.saveH5pContentGetMetadata(
-			params.contentId,
-			currentUser,
->>>>>>> e0336dfd
-			body.params.params,
-			body.params.metadata,
-			body.library
-		);
-
-		return response;
-	}
 }