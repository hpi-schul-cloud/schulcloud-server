import {
	BadRequestException,
	Body,
	Controller,
	ForbiddenException,
	Get,
	HttpStatus,
	InternalServerErrorException,
	Param,
	Post,
	Query,
	Req,
	Res,
	StreamableFile,
	UploadedFiles,
	UseInterceptors,
} from '@nestjs/common';
import { ApiOperation, ApiResponse, ApiTags } from '@nestjs/swagger';
import { ApiValidationError } from '@shared/common';
import { ICurrentUser } from '@src/modules/authentication';
import { Authenticate, CurrentUser } from '@src/modules/authentication/decorator/auth.decorator';
import { Request, Response } from 'express';

import { H5PEditorUc } from '../uc/h5p.uc';

import {
	AjaxGetQueryParams,
	AjaxPostBodyParams,
	AjaxPostBodyParamsFilesInterceptor,
	AjaxPostBodyParamsTransformPipe,
	AjaxPostQueryParams,
	ContentFileUrlParams,
	GetH5PContentParams,
	GetH5PEditorParams,
	LibraryFileUrlParams,
	PostH5PContentCreateParams,
	SaveH5PEditorParams,
} from './dto';
import { H5PEditorModelContentResponse, H5PEditorModelResponse, H5PSaveResponse } from './dto/h5p-editor.response';

@ApiTags('h5p-editor')
@Authenticate('jwt')
@Controller('h5p-editor')
export class H5PEditorController {
	constructor(private h5pEditorUc: H5PEditorUc) {}

	@ApiOperation({ summary: 'Return dummy HTML for testing' })
	@ApiResponse({ status: 400, type: ApiValidationError })
	@ApiResponse({ status: 400, type: BadRequestException })
	@ApiResponse({ status: 403, type: ForbiddenException })
	@ApiResponse({ status: 500, type: InternalServerErrorException })
	@Get('/play/:contentId')
	async getPlayer(@CurrentUser() currentUser: ICurrentUser, @Param() params: GetH5PContentParams) {
		return this.h5pEditorUc.getH5pPlayer(currentUser, params.contentId);
	}

	// Other Endpoints (incomplete list), paths not final
	// - getLibrary     			(e.g. GET `/libraries/:uberName/:file(*)`)
	// - getContentFile 			(e.g. GET `/content/:contentId/:file(*)`)
	// - getTempFile    			(e.g. GET `/temp/:file(*)`)
	// - ajax endpoint for h5p 		(e.g. GET/POST `/ajax/*`)
	// - static files from h5p-core	(e.g. GET `/core/*`)
	// - static files for editor	(e.g. GET `/editor/*`)

	@Get('libraries/:ubername/:file(*)')
	async getLibraryFile(@Param() params: LibraryFileUrlParams, @Req() req: Request) {
		const { data, contentType, contentLength } = await this.h5pEditorUc.getLibraryFile(params.ubername, params.file);

		req.on('close', () => data.destroy());

		return new StreamableFile(data, { type: contentType, length: contentLength });
	}

	@Get('params/:id')
	async getContentParameters(@Param('id') id: string, @CurrentUser() currentUser: ICurrentUser) {
		const content = await this.h5pEditorUc.getContentParameters(id, currentUser);

		return content;
	}

	@Get('content/:id/:file(*)')
	async getContentFile(
		@Param() params: ContentFileUrlParams,
		@Req() req: Request,
		@Res({ passthrough: true }) res: Response,
		@CurrentUser() currentUser: ICurrentUser
	) {
		const { data, contentType, contentLength, contentRange } = await this.h5pEditorUc.getContentFile(
			params.id,
			params.file,
			req,
			currentUser
		);

		if (contentRange) {
			const contentRangeHeader = `bytes ${contentRange.start}-${contentRange.end}/${contentLength}`;

			res.set({
				'Accept-Ranges': 'bytes',
				'Content-Range': contentRangeHeader,
			});

			res.status(HttpStatus.PARTIAL_CONTENT);
		} else {
			res.status(HttpStatus.OK);
		}

		req.on('close', () => data.destroy());

		return new StreamableFile(data, { type: contentType, length: contentLength });
	}

	@Get('temp-files/:file(*)')
	async getTemporaryFile(
		@CurrentUser() currentUser: ICurrentUser,
		@Param('file') file: string,
		@Req() req: Request,
		@Res({ passthrough: true }) res: Response
	) {
		const { data, contentType, contentLength, contentRange } = await this.h5pEditorUc.getTemporaryFile(
			file,
			req,
			currentUser
		);

		if (contentRange) {
			const contentRangeHeader = `bytes ${contentRange.start}-${contentRange.end}/${contentLength}`;

			res.set({
				'Accept-Ranges': 'bytes',
				'Content-Range': contentRangeHeader,
			});

			res.status(HttpStatus.PARTIAL_CONTENT);
		} else {
			res.status(HttpStatus.OK);
		}

		req.on('close', () => data.destroy());

		return new StreamableFile(data, { type: contentType, length: contentLength });
	}

	@Get('ajax')
	async getAjax(@Query() query: AjaxGetQueryParams, @CurrentUser() currentUser: ICurrentUser) {
		const response = this.h5pEditorUc.getAjax(query, currentUser);
		return response;
	}

	@Post('ajax')
	@UseInterceptors(AjaxPostBodyParamsFilesInterceptor)
	async postAjax(
		@Body(AjaxPostBodyParamsTransformPipe) body: AjaxPostBodyParams,
		@Query() query: AjaxPostQueryParams,
		@UploadedFiles() files: Express.Multer.File[],
		@CurrentUser() currentUser: ICurrentUser
	) {
		const result = await this.h5pEditorUc.postAjax(currentUser, query, body, files);
		return result;
	}

	@Post('/delete/:contentId')
	async deleteH5pContent(
		@Param() params: GetH5PContentParams,
		@CurrentUser() currentUser: ICurrentUser
	): Promise<boolean> {
		const deleteSuccessfull = this.h5pEditorUc.deleteH5pContent(currentUser, params.contentId);

		return deleteSuccessfull;
	}

<<<<<<< HEAD
	@Get('/edit/:contentId')
	async getH5PEditor(@Param() params: GetH5PContentParams, @CurrentUser() currentUser: ICurrentUser): Promise<string> {
		const response = this.h5pEditorUc.getH5pEditor(currentUser, params.contentId);
		return response;
	}

	@Post('/edit/:contentId')
	async createOrSaveH5pContent(
=======
	@Get('/edit')
	@ApiResponse({ status: 200, type: H5PEditorModelResponse })
	async getNewH5PEditor(@CurrentUser() currentUser: ICurrentUser) {
		// TODO: Get user language
		const editorModel = await this.h5pEditorUc.getEmptyH5pEditor(currentUser, 'de');
		return new H5PEditorModelResponse(editorModel);
	}

	@Get('/edit/:contentId')
	@ApiResponse({ status: 200, type: H5PEditorModelContentResponse })
	async getH5PEditor(@Param() params: GetH5PEditorParams, @CurrentUser() currentUser: ICurrentUser) {
		// TODO: Get user language
		const { editorModel, content } = await this.h5pEditorUc.getH5pEditor(currentUser, params.contentId, 'de');
		return new H5PEditorModelContentResponse(editorModel, content);
	}

	@Post('/edit')
	@ApiResponse({ status: 201, type: H5PSaveResponse })
	async createH5pContent(@Body() body: PostH5PContentCreateParams, @CurrentUser() currentUser: ICurrentUser) {
		const response = await this.h5pEditorUc.createH5pContentGetMetadata(
			currentUser,
			body.params.params,
			body.params.metadata,
			body.library
		);

		const saveResponse = new H5PSaveResponse(response.id, response.metadata);
		return saveResponse;
	}

	@Post('/edit/:contentId')
	@ApiResponse({ status: 201, type: H5PSaveResponse })
	async saveH5pContent(
>>>>>>> f3aba942
		@Body() body: PostH5PContentCreateParams,
		@Param() params: SaveH5PEditorParams,
		@CurrentUser() currentUser: ICurrentUser
	) {
		const response = await this.h5pEditorUc.saveH5pContentGetMetadata(
			params.contentId,
			currentUser,
			body.params.params,
			body.params.metadata,
			body.library
		);
		return response;
	}

	@Get('/create')
	async getH5PEditorCreate(@CurrentUser() currentUser: ICurrentUser): Promise<string> {
		const contentId = undefined as unknown as string;

		const response = this.h5pEditorUc.getH5pEditor(currentUser, contentId);
		return response;
	}

<<<<<<< HEAD
	@Post('/create')
	async createH5pContent(@Body() body: PostH5PContentCreateParams, @CurrentUser() currentUser: ICurrentUser) {
		const contentId = undefined as unknown as string;

		const response = await this.h5pEditorUc.saveH5pContentGetMetadata(
			contentId,
			currentUser,
			body.params.params,
			body.params.metadata,
			body.library
		);
		return response;
=======
		const saveResponse = new H5PSaveResponse(response.id, response.metadata);
		return saveResponse;
>>>>>>> f3aba942
	}
}<|MERGE_RESOLUTION|>--- conflicted
+++ resolved
@@ -169,16 +169,6 @@
 		return deleteSuccessfull;
 	}
 
-<<<<<<< HEAD
-	@Get('/edit/:contentId')
-	async getH5PEditor(@Param() params: GetH5PContentParams, @CurrentUser() currentUser: ICurrentUser): Promise<string> {
-		const response = this.h5pEditorUc.getH5pEditor(currentUser, params.contentId);
-		return response;
-	}
-
-	@Post('/edit/:contentId')
-	async createOrSaveH5pContent(
-=======
 	@Get('/edit')
 	@ApiResponse({ status: 200, type: H5PEditorModelResponse })
 	async getNewH5PEditor(@CurrentUser() currentUser: ICurrentUser) {
@@ -212,7 +202,6 @@
 	@Post('/edit/:contentId')
 	@ApiResponse({ status: 201, type: H5PSaveResponse })
 	async saveH5pContent(
->>>>>>> f3aba942
 		@Body() body: PostH5PContentCreateParams,
 		@Param() params: SaveH5PEditorParams,
 		@CurrentUser() currentUser: ICurrentUser
@@ -224,33 +213,8 @@
 			body.params.metadata,
 			body.library
 		);
-		return response;
-	}
-
-	@Get('/create')
-	async getH5PEditorCreate(@CurrentUser() currentUser: ICurrentUser): Promise<string> {
-		const contentId = undefined as unknown as string;
-
-		const response = this.h5pEditorUc.getH5pEditor(currentUser, contentId);
-		return response;
-	}
-
-<<<<<<< HEAD
-	@Post('/create')
-	async createH5pContent(@Body() body: PostH5PContentCreateParams, @CurrentUser() currentUser: ICurrentUser) {
-		const contentId = undefined as unknown as string;
-
-		const response = await this.h5pEditorUc.saveH5pContentGetMetadata(
-			contentId,
-			currentUser,
-			body.params.params,
-			body.params.metadata,
-			body.library
-		);
-		return response;
-=======
+
 		const saveResponse = new H5PSaveResponse(response.id, response.metadata);
 		return saveResponse;
->>>>>>> f3aba942
 	}
 }