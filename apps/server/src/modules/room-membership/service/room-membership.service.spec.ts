import { createMock, DeepMocked } from '@golevelup/ts-jest';
import { MongoMemoryDatabaseModule } from '@infra/database';
<<<<<<< HEAD
import { Group, GroupService, GroupTypes, GroupUser } from '@modules/group';
=======
import { Group, GroupService, GroupTypes } from '@modules/group';
import { groupFactory } from '@modules/group/testing';
>>>>>>> bc2ce576
import { RoleDto, RoleService } from '@modules/role';
import { roleDtoFactory } from '@modules/role/testing';
import { RoomService } from '@modules/room/domain';
import { roomFactory } from '@modules/room/testing';
import { schoolFactory } from '@modules/school/testing';
import { UserService } from '@modules/user';
import { BadRequestException } from '@nestjs/common/exceptions';
import { Test, TestingModule } from '@nestjs/testing';
import { RoleName } from '@shared/domain/interface';
<<<<<<< HEAD
import { ObjectId } from 'bson';
import { groupFactory } from '@testing/factory/domainobject';
import { roleDtoFactory } from '@testing/factory/role-dto.factory';
=======
>>>>>>> bc2ce576
import { roleFactory } from '@testing/factory/role.factory';
import { userDoFactory } from '@testing/factory/user.do.factory';
import { userFactory } from '@testing/factory/user.factory';
import { RoomMembershipAuthorizable } from '../do/room-membership-authorizable.do';
import { RoomMembershipRepo } from '../repo/room-membership.repo';
import { roomMembershipFactory } from '../testing';
import { RoomMembershipService } from './room-membership.service';

describe('RoomMembershipService', () => {
	let module: TestingModule;
	let service: RoomMembershipService;
	let roomMembershipRepo: DeepMocked<RoomMembershipRepo>;
	let groupService: DeepMocked<GroupService>;
	let roleService: DeepMocked<RoleService>;
	let roomService: DeepMocked<RoomService>;
	let userService: DeepMocked<UserService>;

	beforeAll(async () => {
		module = await Test.createTestingModule({
			imports: [MongoMemoryDatabaseModule.forRoot()],
			providers: [
				RoomMembershipService,
				{
					provide: GroupService,
					useValue: createMock<GroupService>(),
				},
				{
					provide: RoomMembershipRepo,
					useValue: createMock<RoomMembershipRepo>(),
				},
				{
					provide: RoleService,
					useValue: createMock<RoleService>(),
				},
				{
					provide: RoomService,
					useValue: createMock<RoomService>(),
				},
				{
					provide: UserService,
					useValue: createMock<UserService>(),
				},
			],
		}).compile();

		service = module.get<RoomMembershipService>(RoomMembershipService);
		roomMembershipRepo = module.get(RoomMembershipRepo);
		groupService = module.get(GroupService);
		roleService = module.get(RoleService);
		roomService = module.get(RoomService);
		userService = module.get(UserService);
	});

	afterAll(async () => {
		await module.close();
	});

	beforeEach(() => {
		jest.resetAllMocks();
	});

	describe('addMembersToRoom', () => {
		describe('when roomMembership does not exist', () => {
			const setup = () => {
				const user = userFactory.buildWithId();
				const room = roomFactory.build();
				const group = groupFactory.build({ type: GroupTypes.ROOM });

				roomMembershipRepo.findByRoomId.mockResolvedValue(null);
				groupService.createGroup.mockResolvedValue(group);
				groupService.addUserToGroup.mockResolvedValue();
				roomMembershipRepo.save.mockResolvedValue();
				roomService.getSingleRoom.mockResolvedValue(room);

				return {
					user,
					room,
				};
			};

			it('should throw an exception', async () => {
				const { room, user } = setup();

				roomMembershipRepo.findByRoomId.mockResolvedValue(null);

				await expect(service.addMembersToRoom(room.id, [user.id])).rejects.toThrow();
			});
		});

		describe('when roomMembership exists', () => {
			const setup = () => {
				const user = userFactory.buildWithId();
				const school = schoolFactory.build();
				const group = groupFactory.build({ type: GroupTypes.ROOM, organizationId: school.id });
				const room = roomFactory.build({ schoolId: school.id });
				const roomMembership = roomMembershipFactory.build({
					roomId: room.id,
					userGroupId: group.id,
					schoolId: school.id,
				});

				roomMembershipRepo.findByRoomId.mockResolvedValue(roomMembership);

				return {
					user,
					room,
					roomMembership,
					group,
				};
			};

			it('should add user as admin to existing roomMembership', async () => {
				// TODO: in the future, once room roles can be changed, this should become ROOMVIEWER
				const { user, room, group } = setup();

				await service.addMembersToRoom(room.id, [user.id]);

				expect(groupService.addUsersToGroup).toHaveBeenCalledWith(group.id, [
					{ userId: user.id, roleName: RoleName.ROOMADMIN },
				]);
			});

			it('should add user to school', async () => {
				const { user, room } = setup();

				await service.addMembersToRoom(room.id, [user.id]);

				expect(userService.addSecondarySchoolToUsers).toHaveBeenCalledWith([user.id], room.schoolId);
			});
		});
	});

	describe('removeMembersFromRoom', () => {
		describe('when roomMembership does not exist', () => {
			const setup = () => {
				const user = userFactory.buildWithId();
				const room = roomFactory.build();
				const group = groupFactory.build({ type: GroupTypes.ROOM });

				roomMembershipRepo.findByRoomId.mockResolvedValue(null);
				groupService.createGroup.mockResolvedValue(group);
				groupService.addUserToGroup.mockResolvedValue();
				roomMembershipRepo.save.mockResolvedValue();

				return {
					user,
					room,
				};
			};

			describe('when roomMembership does not exist', () => {
				it('should throw an exception', async () => {
					const { room } = setup();
					roomMembershipRepo.findByRoomId.mockResolvedValue(null);

					await expect(service.removeMembersFromRoom(room.id, [])).rejects.toThrowError(BadRequestException);
				});
			});
		});

		describe('when roomMembership exists', () => {
			const setupGroupAndRoom = (schoolId: string) => {
				const group = groupFactory.build({ type: GroupTypes.ROOM });
				const room = roomFactory.build({ schoolId });
				const roomMembership = roomMembershipFactory.build({
					roomId: room.id,
					userGroupId: group.id,
					schoolId,
				});

				groupService.findById.mockResolvedValue(group);
				roomMembershipRepo.findByRoomId.mockResolvedValue(roomMembership);

				return { group, room, roomMembership };
			};

			const mockGroupsAtSchoolAfterRemoval = (groups: Group[]) => {
				groupService.findGroups.mockResolvedValue({ total: groups.length, data: groups });
			};

			const setupRoomRoles = () => {
				const roomOwnerRole = roleFactory.buildWithId({ name: RoleName.ROOMOWNER });
				const roomEditorRole = roleFactory.buildWithId({ name: RoleName.ROOMEDITOR });
				roleService.findByName.mockResolvedValue(roomOwnerRole);

				return { roomOwnerRole, roomEditorRole };
			};

			const setupUserWithSecondarySchool = () => {
				const secondarySchool = schoolFactory.build();
				const otherSchool = schoolFactory.build();
				const role = roleFactory.buildWithId({ name: RoleName.TEACHER });
				const guestTeacher = roleFactory.buildWithId({ name: RoleName.GUESTTEACHER });
				const externalUser = userDoFactory.buildWithId({
					roles: [role],
					secondarySchools: [{ schoolId: secondarySchool.id, role: new RoleDto(guestTeacher) }],
				});
				const externalUserId = externalUser.id as string;

				return { secondarySchool, externalUser, externalUserId, otherSchool };
			};

			describe('when removing user from a different school, with no further groups on host school', () => {
				const setup = () => {
					const { secondarySchool, externalUserId } = setupUserWithSecondarySchool();
					const { roomEditorRole } = setupRoomRoles();

					const { room, group } = setupGroupAndRoom(secondarySchool.id);
					group.addUser({ userId: externalUserId, roleId: roomEditorRole.id });

					mockGroupsAtSchoolAfterRemoval([]);

					return { secondarySchool, externalUserId, room, group };
				};

				it('should pass the schoolId of the room', async () => {
					const { secondarySchool, externalUserId, room } = setup();

					await service.removeMembersFromRoom(room.id, [externalUserId]);

					expect(groupService.findGroups).toHaveBeenCalledWith(
						expect.objectContaining({ schoolId: secondarySchool.id })
					);
				});

				it('should remove user from room', async () => {
					const { group, externalUserId, room } = setup();

					await service.removeMembersFromRoom(room.id, [externalUserId]);

					expect(groupService.removeUsersFromGroup).toHaveBeenCalledWith(group.id, [externalUserId]);
				});

				it('should remove user from secondary school', async () => {
					const { secondarySchool, externalUserId, room } = setup();

					await service.removeMembersFromRoom(room.id, [externalUserId]);

					expect(userService.removeSecondarySchoolFromUsers).toHaveBeenCalledWith([externalUserId], secondarySchool.id);
				});
			});

			describe('when removing user from a different school, with further groups on host school', () => {
				const setup = () => {
					const { secondarySchool, externalUser } = setupUserWithSecondarySchool();
					const { roomEditorRole } = setupRoomRoles();

					const { room, group } = setupGroupAndRoom(secondarySchool.id);
					group.addUser({ userId: externalUser.id as string, roleId: roomEditorRole.id });
					const { group: group2 } = setupGroupAndRoom(secondarySchool.id);
					group2.addUser({ userId: externalUser.id as string, roleId: roomEditorRole.id });

					mockGroupsAtSchoolAfterRemoval([group2]);

					return { externalUser, room };
				};

				it('should not remove user from secondary school', async () => {
					const { externalUser, room } = setup();

					await service.removeMembersFromRoom(room.id, [externalUser.id as string]);

					expect(userService.removeSecondarySchoolFromUsers).not.toHaveBeenCalled();
				});
			});

			describe('when removing user from the same school', () => {
				const setup = () => {
					const user = userFactory.buildWithId();
					const { roomEditorRole } = setupRoomRoles();
					const { room, group } = setupGroupAndRoom(user.school.id);
					group.addUser({ userId: user.id, roleId: roomEditorRole.id });

					mockGroupsAtSchoolAfterRemoval([group]);

					return { user, room, group };
				};

				it('should remove user from room', async () => {
					const { user, group, room } = setup();

					await service.removeMembersFromRoom(room.id, [user.id]);

					expect(groupService.removeUsersFromGroup).toHaveBeenCalledWith(group.id, [user.id]);
				});
			});

			describe('when removing the owner of the room', () => {
				const setup = () => {
					const user = userFactory.buildWithId();
					const { room, group } = setupGroupAndRoom(user.school.id);
					const { roomOwnerRole } = setupRoomRoles();

					group.addUser({ userId: user.id, roleId: roomOwnerRole.id });

					return { user, room };
				};

				it('should throw a badrequest exception', async () => {
					const { user, room } = setup();

					await expect(service.removeMembersFromRoom(room.id, [user.id])).rejects.toThrowError(BadRequestException);
				});
			});
		});
	});

	describe('changeRoleOfRoomMembers', () => {
		describe('when roomMembership does not exist', () => {
			it('should throw an exception', async () => {
				roomMembershipRepo.findByRoomId.mockResolvedValue(null);

				await expect(
					service.changeRoleOfRoomMembers(new ObjectId().toHexString(), [], RoleName.ROOMEDITOR)
				).rejects.toThrowError(BadRequestException);
			});
		});

		describe('when roomMembership exists', () => {
			const setup = () => {
				const user = userFactory.buildWithId();
				const otherUser = userFactory.buildWithId();
				const userNotInRoom = userFactory.buildWithId();
				const school = schoolFactory.build();
				const viewerRole = roleFactory.buildWithId({ name: RoleName.ROOMVIEWER });
				const editorRole = roleFactory.buildWithId({ name: RoleName.ROOMEDITOR });
				const group = groupFactory.build({
					type: GroupTypes.ROOM,
					organizationId: school.id,
					users: [
						{ userId: user.id, roleId: viewerRole.id },
						{ userId: otherUser.id, roleId: viewerRole.id },
					],
				});
				const room = roomFactory.build({ schoolId: school.id });
				const roomMembership = roomMembershipFactory.build({
					roomId: room.id,
					userGroupId: group.id,
					schoolId: school.id,
				});

				roomMembershipRepo.findByRoomId.mockResolvedValue(roomMembership);
				groupService.findById.mockResolvedValue(group);
				roleService.findByName.mockResolvedValue(editorRole);

				return {
					user,
					otherUser,
					userNotInRoom,
					room,
					roomMembership,
					group,
					viewerRole,
					editorRole,
				};
			};

			it('should change role of user to editor', async () => {
				const { user, room, group, editorRole } = setup();

				await service.changeRoleOfRoomMembers(room.id, [user.id], RoleName.ROOMEDITOR);

				expect(groupService.save).toHaveBeenCalledWith(
					expect.objectContaining({
						id: group.id,
						users: expect.arrayContaining([{ userId: user.id, roleId: editorRole.id }]) as GroupUser[],
					})
				);
			});

			it('should not change role of other user', async () => {
				const { user, otherUser, room, group, viewerRole } = setup();

				await service.changeRoleOfRoomMembers(room.id, [user.id], RoleName.ROOMEDITOR);

				expect(groupService.save).toHaveBeenCalledWith(
					expect.objectContaining({
						id: group.id,
						users: expect.arrayContaining([{ userId: otherUser.id, roleId: viewerRole.id }]) as GroupUser[],
					})
				);
			});

			it('should ignore changing a user that is not in the room', async () => {
				const { userNotInRoom, room, group } = setup();

				await service.changeRoleOfRoomMembers(room.id, [userNotInRoom.id], RoleName.ROOMEDITOR);

				expect(groupService.save).toHaveBeenCalledWith(
					expect.objectContaining({
						id: group.id,
						users: expect.not.arrayContaining([expect.objectContaining({ userId: userNotInRoom.id })]) as GroupUser[],
					})
				);
			});
		});
	});

	describe('deleteRoomMembership', () => {
		describe('when roomMembership does not exist', () => {
			const setup = () => {
				roomMembershipRepo.findByRoomId.mockResolvedValue(null);
			};

			it('no nothing', async () => {
				setup();
				await service.deleteRoomMembership('roomId');
				expect(groupService.delete).not.toHaveBeenCalled();
				expect(roomMembershipRepo.delete).not.toHaveBeenCalled();
			});
		});

		describe('when roomMembership exists', () => {
			const setup = () => {
				const group = groupFactory.build();
				const roomMembership = roomMembershipFactory.build({ userGroupId: group.id });
				roomMembershipRepo.findByRoomId.mockResolvedValue(roomMembership);
				groupService.findById.mockResolvedValue(group);

				return { roomMembership, group };
			};

			it('should call delete group and roomMembership', async () => {
				const { roomMembership, group } = setup();
				await service.deleteRoomMembership(roomMembership.roomId);
				expect(groupService.delete).toHaveBeenCalledWith(group);
				expect(roomMembershipRepo.delete).toHaveBeenCalledWith(roomMembership);
			});
		});
	});

	describe('getRoomMembershipAuthorizable', () => {
		const setup = () => {
			const roomId = 'room123';
			const userId = 'user456';
			const groupId = 'group789';
			const roleId = 'role101';

			const roomMembership = roomMembershipFactory.build({ roomId, userGroupId: groupId });
			const group = groupFactory.build({ id: groupId, users: [{ userId, roleId }] });
			const role = roleDtoFactory.build({ id: roleId });

			roomMembershipRepo.findByRoomId.mockResolvedValue(roomMembership);
			groupService.findById.mockResolvedValue(group);
			roleService.findByIds.mockResolvedValue([role]);

			return { roomId, userId, groupId, roleId, roomMembership, group, role };
		};

		it('should return RoomMembershipAuthorizable when roomMembership exists', async () => {
			const { roomId, userId, roleId } = setup();

			const result = await service.getRoomMembershipAuthorizable(roomId);

			expect(result).toBeInstanceOf(RoomMembershipAuthorizable);
			expect(result.roomId).toBe(roomId);
			expect(result.members).toHaveLength(1);
			expect(result.members[0].userId).toBe(userId);
			expect(result.members[0].roles[0].id).toBe(roleId);
		});

		it('should return empty RoomMembershipAuthorizable when roomMembership not exists', async () => {
			const roomId = 'nonexistent';
			roomMembershipRepo.findByRoomId.mockResolvedValue(null);
			roomService.getSingleRoom.mockResolvedValue(roomFactory.build({ id: roomId }));

			const result = await service.getRoomMembershipAuthorizable(roomId);

			expect(result).toBeInstanceOf(RoomMembershipAuthorizable);
			expect(result.roomId).toBe(roomId);
			expect(result.members).toHaveLength(0);
		});
	});

	describe('getRoomMembershipAuthorizablesByUserId', () => {
		const setup = () => {
			const userId = 'user123';
			const groupId1 = 'group456';
			const groupId2 = 'group789';
			const roomId1 = 'room111';
			const roomId2 = 'room222';
			const roleId1 = 'role333';
			const roleId2 = 'role444';

			const groups = [
				groupFactory.build({ id: groupId1, users: [{ userId, roleId: roleId1 }] }),
				groupFactory.build({ id: groupId2, users: [{ userId, roleId: roleId2 }] }),
			];
			const roomMemberships = [
				roomMembershipFactory.build({ roomId: roomId1, userGroupId: groupId1 }),
				roomMembershipFactory.build({ roomId: roomId2, userGroupId: groupId2 }),
			];
			const roles = [roleDtoFactory.build({ id: roleId1 }), roleDtoFactory.build({ id: roleId2 })];

			groupService.findGroups.mockResolvedValue({ data: groups, total: groups.length });
			roomMembershipRepo.findByGroupIds.mockResolvedValue(roomMemberships);
			roleService.findByIds.mockResolvedValue(roles);

			return { userId, roomMemberships, roles };
		};

		it('should return RoomMembershipAuthorizables for user', async () => {
			const { userId, roomMemberships, roles } = setup();

			const result = await service.getRoomMembershipAuthorizablesByUserId(userId);

			expect(result).toHaveLength(2);
			expect(result[0]).toBeInstanceOf(RoomMembershipAuthorizable);
			expect(result[0].roomId).toBe(roomMemberships[0].roomId);
			expect(result[0].members[0].userId).toBe(userId);
			expect(result[0].members[0].roles[0].id).toBe(roles[0].id);
			expect(result[1]).toBeInstanceOf(RoomMembershipAuthorizable);
			expect(result[1].roomId).toBe(roomMemberships[1].roomId);
			expect(result[1].members[0].userId).toBe(userId);
			expect(result[1].members[0].roles[0].id).toBe(roles[1].id);
		});

		it('should return empty array when no groups found', async () => {
			const { userId } = setup();
			groupService.findGroups.mockResolvedValue({ data: [], total: 0 });

			const result = await service.getRoomMembershipAuthorizablesByUserId(userId);

			expect(result).toHaveLength(0);
		});
	});
});<|MERGE_RESOLUTION|>--- conflicted
+++ resolved
@@ -1,11 +1,7 @@
 import { createMock, DeepMocked } from '@golevelup/ts-jest';
 import { MongoMemoryDatabaseModule } from '@infra/database';
-<<<<<<< HEAD
 import { Group, GroupService, GroupTypes, GroupUser } from '@modules/group';
-=======
-import { Group, GroupService, GroupTypes } from '@modules/group';
 import { groupFactory } from '@modules/group/testing';
->>>>>>> bc2ce576
 import { RoleDto, RoleService } from '@modules/role';
 import { roleDtoFactory } from '@modules/role/testing';
 import { RoomService } from '@modules/room/domain';
@@ -15,15 +11,10 @@
 import { BadRequestException } from '@nestjs/common/exceptions';
 import { Test, TestingModule } from '@nestjs/testing';
 import { RoleName } from '@shared/domain/interface';
-<<<<<<< HEAD
-import { ObjectId } from 'bson';
-import { groupFactory } from '@testing/factory/domainobject';
-import { roleDtoFactory } from '@testing/factory/role-dto.factory';
-=======
->>>>>>> bc2ce576
 import { roleFactory } from '@testing/factory/role.factory';
 import { userDoFactory } from '@testing/factory/user.do.factory';
 import { userFactory } from '@testing/factory/user.factory';
+import { ObjectId } from 'bson';
 import { RoomMembershipAuthorizable } from '../do/room-membership-authorizable.do';
 import { RoomMembershipRepo } from '../repo/room-membership.repo';
 import { roomMembershipFactory } from '../testing';
