--- conflicted
+++ resolved
@@ -9,11 +9,7 @@
 import { Test, TestingModule } from '@nestjs/testing';
 import { User } from '@shared/domain/entity';
 import { Permission } from '@shared/domain/interface/permission.enum';
-<<<<<<< HEAD
-=======
 import { setupEntities } from '@testing/database';
-import { schoolEntityFactory } from '@testing/factory/school-entity.factory';
->>>>>>> 389052b3
 import { userFactory } from '@testing/factory/user.factory';
 import { SchoolRule } from './school.rule';
 
