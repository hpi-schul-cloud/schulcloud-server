--- conflicted
+++ resolved
@@ -1,15 +1,8 @@
 import { createMock, DeepMocked } from '@golevelup/ts-jest';
-<<<<<<< HEAD
-import { UserDo, UserService } from '@modules/user';
-import { userDoFactory } from '@modules/user/testing';
-import { Test, TestingModule } from '@nestjs/testing';
-import { RoleName } from '@shared/domain/interface';
-=======
 import { RoleName } from '@modules/role';
 import { UserDo, UserService } from '@modules/user';
 import { userDoFactory } from '@modules/user/testing';
 import { Test, TestingModule } from '@nestjs/testing';
->>>>>>> aa812edd
 import { ObjectId } from 'bson';
 import { CreateDeletionBatchParams, DeletionBatchService } from '../../domain/service';
 import { deletionBatchFactory } from '../../domain/testing';
