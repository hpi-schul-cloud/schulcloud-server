import { EntityManager } from '@mikro-orm/mongodb';
import { INestApplication } from '@nestjs/common';
import { Test, TestingModule } from '@nestjs/testing';
<<<<<<< HEAD
import { TestApiClient } from '@shared/testing';
import { AdminApiServerTestModule } from '@src/modules/server/admin-api.server.app.module';
=======
import { TestApiClient } from '@testing/test-api-client';
>>>>>>> ace7342c
import { DomainName } from '../../../domain/types';
import { DeletionRequestEntity } from '../../../repo/entity';
import { DeletionRequestBodyProps, DeletionRequestResponse } from '../dto';

const baseRouteName = '/deletionRequests';

const getMinDeletionPlannedAt = (creationDate: Date, diffInMinutes: number, toleranceInSeconds: number): Date => {
	const minDeletionPlannedAt = new Date(creationDate.getTime());

	minDeletionPlannedAt.setMinutes(minDeletionPlannedAt.getMinutes() + diffInMinutes);
	minDeletionPlannedAt.setSeconds(minDeletionPlannedAt.getSeconds() - toleranceInSeconds);

	return minDeletionPlannedAt;
};

const getMaxDeletionPlannedAt = (creationDate: Date, diffInMinutes: number, toleranceInSeconds: number): Date => {
	const maxDeletionPlannedAt = new Date(creationDate.getTime());

	maxDeletionPlannedAt.setMinutes(maxDeletionPlannedAt.getMinutes() + diffInMinutes);
	maxDeletionPlannedAt.setSeconds(maxDeletionPlannedAt.getSeconds() + toleranceInSeconds);

	return maxDeletionPlannedAt;
};

const getMinAndMaxDeletionPlannedAt = (creationDate: Date, diffInMinutes: number, toleranceInSeconds: number) => {
	const minDeletionPlannedAt = getMinDeletionPlannedAt(creationDate, diffInMinutes, toleranceInSeconds);
	const maxDeletionPlannedAt = getMaxDeletionPlannedAt(creationDate, diffInMinutes, toleranceInSeconds);

	return { minDeletionPlannedAt, maxDeletionPlannedAt };
};

const isDeletionPlannedWithinAcceptableRange = (
	creationDate: Date,
	deletionPlannedAt: Date,
	diffInMinutes: number,
	toleranceInSeconds: number
) => {
	const { minDeletionPlannedAt, maxDeletionPlannedAt } = getMinAndMaxDeletionPlannedAt(
		creationDate,
		diffInMinutes,
		toleranceInSeconds
	);

	return deletionPlannedAt >= minDeletionPlannedAt && deletionPlannedAt <= maxDeletionPlannedAt;
};

describe(`deletionRequest create (api)`, () => {
	let app: INestApplication;
	let em: EntityManager;
	let testApiClient: TestApiClient;
	const API_KEY = 'someotherkey';

	beforeAll(async () => {
		const module: TestingModule = await Test.createTestingModule({
			imports: [AdminApiServerTestModule],
		}).compile();

		app = module.createNestApplication();
		await app.init();
		em = module.get(EntityManager);
		testApiClient = new TestApiClient(app, baseRouteName, API_KEY, true);
	});

	afterAll(async () => {
		await app.close();
	});

	describe('createDeletionRequests', () => {
		describe('when called', () => {
			const setup = () => {
				const deletionRequestToCreate: DeletionRequestBodyProps = {
					targetRef: {
						domain: DomainName.USER,
						id: '653e4833cc39e5907a1e18d2',
					},
				};

				const deletionRequestToImmediateRemoval: DeletionRequestBodyProps = {
					targetRef: {
						domain: DomainName.USER,
						id: '653e4833cc39e5907a1e18d2',
					},
					deleteInMinutes: 0,
				};

				const defaultDeleteInMinutes = 43200;

				const operationalTimeToleranceInSeconds = 30;

				return {
					deletionRequestToCreate,
					deletionRequestToImmediateRemoval,
					defaultDeleteInMinutes,
					operationalTimeToleranceInSeconds,
				};
			};

			it('should return status 202', async () => {
				const { deletionRequestToCreate } = setup();

				const response = await testApiClient.post('', deletionRequestToCreate);

				expect(response.status).toEqual(202);
			});

			it('should return the created deletionRequest', async () => {
				const { deletionRequestToCreate } = setup();

				const response = await testApiClient.post('', deletionRequestToCreate);

				const result = response.body as DeletionRequestResponse;
				expect(result.requestId).toBeDefined();
			});

			describe('when the "delete in minutes" param has not been provided', () => {
				it(
					'should set the "deletion planned at" date to the date after the default "delete in minutes" value ' +
						'(43200 minutes which is 30 days), with some operational time tolerance',
					async () => {
						const { deletionRequestToCreate, defaultDeleteInMinutes, operationalTimeToleranceInSeconds } = setup();

						const response = await testApiClient.post('', deletionRequestToCreate);

						const result = response.body as DeletionRequestResponse;
						const createdDeletionRequestId = result.requestId;

						const createdItem = await em.findOneOrFail(DeletionRequestEntity, createdDeletionRequestId);

						const isDeletionPlannedAtDateCorrect = isDeletionPlannedWithinAcceptableRange(
							createdItem.createdAt,
							createdItem.deleteAfter,
							defaultDeleteInMinutes,
							operationalTimeToleranceInSeconds
						);

						expect(isDeletionPlannedAtDateCorrect).toEqual(true);
					}
				);
			});

			describe('when the "delete in minutes" param has been set to 0', () => {
				it('should set the "deletion planned at" date to now, with some operational time tolerance', async () => {
					const { deletionRequestToImmediateRemoval, operationalTimeToleranceInSeconds } = setup();

					const response = await testApiClient.post('', deletionRequestToImmediateRemoval);

					const result = response.body as DeletionRequestResponse;
					const createdDeletionRequestId = result.requestId;

					const createdItem = await em.findOneOrFail(DeletionRequestEntity, createdDeletionRequestId);

					const isDeletionPlannedAtDateCorrect = isDeletionPlannedWithinAcceptableRange(
						createdItem.createdAt,
						createdItem.deleteAfter,
						0,
						operationalTimeToleranceInSeconds
					);

					expect(isDeletionPlannedAtDateCorrect).toEqual(true);
				});
			});
		});
	});
});<|MERGE_RESOLUTION|>--- conflicted
+++ resolved
@@ -1,12 +1,8 @@
 import { EntityManager } from '@mikro-orm/mongodb';
 import { INestApplication } from '@nestjs/common';
 import { Test, TestingModule } from '@nestjs/testing';
-<<<<<<< HEAD
-import { TestApiClient } from '@shared/testing';
 import { AdminApiServerTestModule } from '@src/modules/server/admin-api.server.app.module';
-=======
 import { TestApiClient } from '@testing/test-api-client';
->>>>>>> ace7342c
 import { DomainName } from '../../../domain/types';
 import { DeletionRequestEntity } from '../../../repo/entity';
 import { DeletionRequestBodyProps, DeletionRequestResponse } from '../dto';
