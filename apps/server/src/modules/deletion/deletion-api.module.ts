--- conflicted
+++ resolved
@@ -3,7 +3,6 @@
 import { CqrsModule } from '@nestjs/cqrs';
 import { AuthenticationModule } from '@modules/authentication';
 import { RocketChatUserModule } from '@modules/rocketchat-user';
-<<<<<<< HEAD
 import { Configuration } from '@hpi-schul-cloud/commons';
 import { RocketChatModule } from '@modules/rocketchat';
 import { RegistrationPinModule } from '@modules/registration-pin';
@@ -14,7 +13,6 @@
 import { DeletionExecutionsController } from './controller/deletion-executions.controller';
 import { DeletionRequestUc } from './uc';
 import { NewsModule } from '../news';
-=======
 import { ClassModule } from '@modules/class';
 import { NewsModule } from '@modules/news';
 import { TeamsModule } from '@modules/teams';
@@ -24,7 +22,6 @@
 import { DeletionRequestUc } from './api/uc';
 import { DeletionExecutionsController } from './api/controller/deletion-executions.controller';
 import { DeletionRequestsController } from './api/controller/deletion-requests.controller';
->>>>>>> 7ea68804
 
 @Module({
 	imports: [
