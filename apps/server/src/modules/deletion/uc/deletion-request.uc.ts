import { Injectable } from '@nestjs/common';
import { EntityId } from '@shared/domain';
import { PseudonymService } from '@modules/pseudonym';
import { UserService } from '@modules/user';
import { TeamService } from '@modules/teams';
import { ClassService } from '@modules/class';
import { LessonService } from '@modules/lesson/service';
import { CourseGroupService, CourseService } from '@modules/learnroom/service';
import { FilesService } from '@modules/files/service';
import { AccountService } from '@modules/account/services';
import { RocketChatUserService } from '@modules/rocketchat-user';
import { RocketChatService } from '@modules/rocketchat';
<<<<<<< HEAD
import { LegacyLogger } from '@src/core/logger';
=======
import { RegistrationPinService } from '@modules/registration-pin';
>>>>>>> 9ca2b717
import { DeletionRequestService } from '../services/deletion-request.service';
import { DeletionDomainModel, DeletionOperationModel, DeletionStatusModel } from '../domain/types';
import { DeletionLogService } from '../services/deletion-log.service';
import { DeletionRequest } from '../domain/deletion-request.do';
import { DeletionLog } from '../domain/deletion-log.do';
import { DeletionLogStatistic } from '../interface/interfaces';
import { DeletionLogStatisticBuilder, DeletionRequestLogResponseBuilder, DeletionTargetRefBuilder } from '../builder';
import { DeletionRequestBodyProps, DeletionRequestLogResponse, DeletionRequestResponse } from '../controller/dto';

@Injectable()
export class DeletionRequestUc {
	constructor(
		private readonly deletionRequestService: DeletionRequestService,
		private readonly deletionLogService: DeletionLogService,
		private readonly accountService: AccountService,
		private readonly classService: ClassService,
		private readonly courseGroupService: CourseGroupService,
		private readonly courseService: CourseService,
		private readonly filesService: FilesService,
		private readonly lessonService: LessonService,
		private readonly pseudonymService: PseudonymService,
		private readonly teamService: TeamService,
		private readonly userService: UserService,
		private readonly rocketChatUserService: RocketChatUserService,
		private readonly rocketChatService: RocketChatService,
<<<<<<< HEAD
		private readonly logger: LegacyLogger
	) {
		this.logger.setContext(DeletionRequestUc.name);
	}

	async createDeletionRequest(deletionRequest: DeletionRequestBodyProps): Promise<DeletionRequestResponse> {
		this.logger.debug({ action: 'createDeletionRequest', deletionRequest });
=======
		private readonly registrationPinService: RegistrationPinService
	) {}
>>>>>>> 9ca2b717

		const result = await this.deletionRequestService.createDeletionRequest(
			deletionRequest.targetRef.id,
			deletionRequest.targetRef.domain,
			deletionRequest.deleteInMinutes
		);

		return result;
	}

	async executeDeletionRequests(limit?: number): Promise<void> {
		this.logger.debug({ action: 'executeDeletionRequests', limit });

		const deletionRequestToExecution: DeletionRequest[] = await this.deletionRequestService.findAllItemsToExecute(
			limit
		);

		for (const req of deletionRequestToExecution) {
			// eslint-disable-next-line no-await-in-loop
			await this.executeDeletionRequest(req);
		}
	}

	async findById(deletionRequestId: EntityId): Promise<DeletionRequestLogResponse> {
		this.logger.debug({ action: 'deletionRequestId', deletionRequestId });

		const deletionRequest: DeletionRequest = await this.deletionRequestService.findById(deletionRequestId);
		let response: DeletionRequestLogResponse = DeletionRequestLogResponseBuilder.build(
			DeletionTargetRefBuilder.build(deletionRequest.targetRefDomain, deletionRequest.targetRefId),
			deletionRequest.deleteAfter
		);

		if (deletionRequest.status === DeletionStatusModel.SUCCESS) {
			const deletionLog: DeletionLog[] = await this.deletionLogService.findByDeletionRequestId(deletionRequestId);
			const deletionLogStatistic: DeletionLogStatistic[] = deletionLog.map((log) =>
				DeletionLogStatisticBuilder.build(log.domain, log.modifiedCount, log.deletedCount)
			);
			response = { ...response, statistics: deletionLogStatistic };
		}

		return response;
	}

	async deleteDeletionRequestById(deletionRequestId: EntityId): Promise<void> {
		this.logger.debug({ action: 'deleteDeletionRequestById', deletionRequestId });

		await this.deletionRequestService.deleteById(deletionRequestId);
	}

	private async executeDeletionRequest(deletionRequest: DeletionRequest): Promise<void> {
		try {
			await Promise.all([
				this.removeAccount(deletionRequest),
				this.removeUserFromClasses(deletionRequest),
				this.removeUserFromCourseGroup(deletionRequest),
				this.removeUserFromCourse(deletionRequest),
				this.removeUsersFilesAndPermissions(deletionRequest),
				this.removeUserFromLessons(deletionRequest),
				this.removeUsersPseudonyms(deletionRequest),
				this.removeUserFromTeams(deletionRequest),
				this.removeUser(deletionRequest),
				this.removeUserFromRocketChat(deletionRequest),
				this.removeUserRegistrationPin(deletionRequest),
			]);
			await this.deletionRequestService.markDeletionRequestAsExecuted(deletionRequest.id);
		} catch (error) {
			this.logger.error(`execution of deletionRequest ${deletionRequest.id} was failed`, error);
			await this.deletionRequestService.markDeletionRequestAsFailed(deletionRequest.id);
		}
	}

	private async logDeletion(
		deletionRequest: DeletionRequest,
		domainModel: DeletionDomainModel,
		operationModel: DeletionOperationModel,
		updatedCount: number,
		deletedCount: number
	): Promise<void> {
		if (updatedCount > 0 || deletedCount > 0) {
			await this.deletionLogService.createDeletionLog(
				deletionRequest.id,
				domainModel,
				operationModel,
				updatedCount,
				deletedCount
			);
		}
	}

	private async removeAccount(deletionRequest: DeletionRequest) {
		this.logger.debug({ action: 'removeAccount', deletionRequest });

		await this.accountService.deleteByUserId(deletionRequest.targetRefId);
		await this.logDeletion(deletionRequest, DeletionDomainModel.ACCOUNT, DeletionOperationModel.DELETE, 0, 1);
	}

	private async removeUserRegistrationPin(deletionRequest: DeletionRequest) {
		const userToDeletion = await this.userService.findById(deletionRequest.targetRefId);
		const parentEmails = await this.userService.getParentEmailsFromUser(deletionRequest.targetRefId);
		const emailsToDeletion: string[] = [userToDeletion.email, ...parentEmails];

		const result = await Promise.all(
			emailsToDeletion.map((email) => this.registrationPinService.deleteRegistrationPinByEmail(email))
		);
		const deletedRegistrationPin = result.filter((res) => res !== 0).length;

		await this.logDeletion(
			deletionRequest,
			DeletionDomainModel.REGISTRATIONPIN,
			DeletionOperationModel.DELETE,
			0,
			deletedRegistrationPin
		);
	}

	private async removeUserFromClasses(deletionRequest: DeletionRequest) {
		this.logger.debug({ action: 'removeUserFromClasses', deletionRequest });

		const classesUpdated: number = await this.classService.deleteUserDataFromClasses(deletionRequest.targetRefId);
		await this.logDeletion(
			deletionRequest,
			DeletionDomainModel.CLASS,
			DeletionOperationModel.UPDATE,
			classesUpdated,
			0
		);
	}

	private async removeUserFromCourseGroup(deletionRequest: DeletionRequest) {
		this.logger.debug({ action: 'removeUserFromCourseGroup', deletionRequest });

		const courseGroupUpdated: number = await this.courseGroupService.deleteUserDataFromCourseGroup(
			deletionRequest.targetRefId
		);
		await this.logDeletion(
			deletionRequest,
			DeletionDomainModel.COURSEGROUP,
			DeletionOperationModel.UPDATE,
			courseGroupUpdated,
			0
		);
	}

	private async removeUserFromCourse(deletionRequest: DeletionRequest) {
		this.logger.debug({ action: 'removeUserFromCourse', deletionRequest });

		const courseUpdated: number = await this.courseService.deleteUserDataFromCourse(deletionRequest.targetRefId);
		await this.logDeletion(
			deletionRequest,
			DeletionDomainModel.COURSE,
			DeletionOperationModel.UPDATE,
			courseUpdated,
			0
		);
	}

	private async removeUsersFilesAndPermissions(deletionRequest: DeletionRequest) {
		this.logger.debug({ action: 'removeUsersFilesAndPermissions', deletionRequest });

		const filesDeleted: number = await this.filesService.markFilesOwnedByUserForDeletion(deletionRequest.targetRefId);
		const filePermissionsUpdated: number = await this.filesService.removeUserPermissionsToAnyFiles(
			deletionRequest.targetRefId
		);
		await this.logDeletion(
			deletionRequest,
			DeletionDomainModel.FILE,
			DeletionOperationModel.UPDATE,
			filesDeleted + filePermissionsUpdated,
			0
		);
	}

	private async removeUserFromLessons(deletionRequest: DeletionRequest) {
		this.logger.debug({ action: 'removeUserFromLessons', deletionRequest });

		const lessonsUpdated: number = await this.lessonService.deleteUserDataFromLessons(deletionRequest.targetRefId);
		await this.logDeletion(
			deletionRequest,
			DeletionDomainModel.LESSONS,
			DeletionOperationModel.UPDATE,
			lessonsUpdated,
			0
		);
	}

	private async removeUsersPseudonyms(deletionRequest: DeletionRequest) {
		this.logger.debug({ action: 'removeUsersPseudonyms', deletionRequest });

		const pseudonymDeleted: number = await this.pseudonymService.deleteByUserId(deletionRequest.targetRefId);
		await this.logDeletion(
			deletionRequest,
			DeletionDomainModel.PSEUDONYMS,
			DeletionOperationModel.DELETE,
			0,
			pseudonymDeleted
		);
	}

	private async removeUserFromTeams(deletionRequest: DeletionRequest) {
		this.logger.debug({ action: ' removeUserFromTeams', deletionRequest });

		const teamsUpdated: number = await this.teamService.deleteUserDataFromTeams(deletionRequest.targetRefId);
		await this.logDeletion(deletionRequest, DeletionDomainModel.TEAMS, DeletionOperationModel.UPDATE, teamsUpdated, 0);
	}

	private async removeUser(deletionRequest: DeletionRequest) {
		this.logger.debug({ action: 'removeUser', deletionRequest });

		const userDeleted: number = await this.userService.deleteUser(deletionRequest.targetRefId);
		await this.logDeletion(deletionRequest, DeletionDomainModel.USER, DeletionOperationModel.DELETE, 0, userDeleted);
	}

	private async removeUserFromRocketChat(deletionRequest: DeletionRequest) {
		this.logger.debug({ action: 'removeUserFromRocketChat', deletionRequest });

		const rocketChatUser = await this.rocketChatUserService.findByUserId(deletionRequest.targetRefId);

		const [, rocketChatUserDeleted] = await Promise.all([
			this.rocketChatService.deleteUser(rocketChatUser.username),
			this.rocketChatUserService.deleteByUserId(rocketChatUser.userId),
		]);
		await this.logDeletion(
			deletionRequest,
			DeletionDomainModel.ROCKETCHATUSER,
			DeletionOperationModel.DELETE,
			0,
			rocketChatUserDeleted
		);
	}
}<|MERGE_RESOLUTION|>--- conflicted
+++ resolved
@@ -10,11 +10,8 @@
 import { AccountService } from '@modules/account/services';
 import { RocketChatUserService } from '@modules/rocketchat-user';
 import { RocketChatService } from '@modules/rocketchat';
-<<<<<<< HEAD
 import { LegacyLogger } from '@src/core/logger';
-=======
 import { RegistrationPinService } from '@modules/registration-pin';
->>>>>>> 9ca2b717
 import { DeletionRequestService } from '../services/deletion-request.service';
 import { DeletionDomainModel, DeletionOperationModel, DeletionStatusModel } from '../domain/types';
 import { DeletionLogService } from '../services/deletion-log.service';
@@ -40,19 +37,14 @@
 		private readonly userService: UserService,
 		private readonly rocketChatUserService: RocketChatUserService,
 		private readonly rocketChatService: RocketChatService,
-<<<<<<< HEAD
-		private readonly logger: LegacyLogger
+		private readonly logger: LegacyLogger,
+		private readonly registrationPinService: RegistrationPinService
 	) {
 		this.logger.setContext(DeletionRequestUc.name);
 	}
 
 	async createDeletionRequest(deletionRequest: DeletionRequestBodyProps): Promise<DeletionRequestResponse> {
 		this.logger.debug({ action: 'createDeletionRequest', deletionRequest });
-=======
-		private readonly registrationPinService: RegistrationPinService
-	) {}
->>>>>>> 9ca2b717
-
 		const result = await this.deletionRequestService.createDeletionRequest(
 			deletionRequest.targetRef.id,
 			deletionRequest.targetRef.domain,
