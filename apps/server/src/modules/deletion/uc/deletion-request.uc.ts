import { AccountService } from '@modules/account/services';
import { ClassService } from '@modules/class';
import { FilesService } from '@modules/files/service';
import { CourseGroupService, CourseService, DashboardService } from '@modules/learnroom';
import { LessonService } from '@modules/lesson/service';
import { PseudonymService } from '@modules/pseudonym';
import { RegistrationPinService } from '@modules/registration-pin';
import { RocketChatService } from '@modules/rocketchat';
import { RocketChatUserService } from '@modules/rocketchat-user';
import { TeamService } from '@modules/teams';
import { UserService } from '@modules/user';
import { Injectable } from '@nestjs/common';
import { DomainName, EntityId, OperationType } from '@shared/domain/types';
import { LegacyLogger } from '@src/core/logger';
import { FilesStorageClientAdapterService } from '@modules/files-storage-client';
import { SubmissionService, TaskService } from '@modules/task';
import { DomainOperation } from '@shared/domain/interface';
import { DomainOperationBuilder } from '@shared/domain/builder/domain-operation.builder';
import { NewsService } from '@src/modules/news/service/news.service';
import { DeletionRequestLogResponseBuilder, DeletionTargetRefBuilder } from '../builder';
import { DeletionRequestBodyProps, DeletionRequestLogResponse, DeletionRequestResponse } from '../controller/dto';
import { DeletionRequest, DeletionLog } from '../domain';
import { DeletionRequestService, DeletionLogService } from '../services';

@Injectable()
export class DeletionRequestUc {
	constructor(
		private readonly deletionRequestService: DeletionRequestService,
		private readonly deletionLogService: DeletionLogService,
		private readonly accountService: AccountService,
		private readonly classService: ClassService,
		private readonly courseGroupService: CourseGroupService,
		private readonly courseService: CourseService,
		private readonly filesService: FilesService,
		private readonly lessonService: LessonService,
		private readonly pseudonymService: PseudonymService,
		private readonly teamService: TeamService,
		private readonly userService: UserService,
		private readonly rocketChatUserService: RocketChatUserService,
		private readonly rocketChatService: RocketChatService,
		private readonly logger: LegacyLogger,
		private readonly registrationPinService: RegistrationPinService,
		private readonly filesStorageClientAdapterService: FilesStorageClientAdapterService,
		private readonly dashboardService: DashboardService,
		private readonly taskService: TaskService,
<<<<<<< HEAD
		private readonly submissionService: SubmissionService
=======
		private readonly newsService: NewsService
>>>>>>> 21947618
	) {
		this.logger.setContext(DeletionRequestUc.name);
	}

	async createDeletionRequest(deletionRequest: DeletionRequestBodyProps): Promise<DeletionRequestResponse> {
		this.logger.debug({ action: 'createDeletionRequest', deletionRequest });
		const result = await this.deletionRequestService.createDeletionRequest(
			deletionRequest.targetRef.id,
			deletionRequest.targetRef.domain,
			deletionRequest.deleteInMinutes
		);

		return result;
	}

	async executeDeletionRequests(limit?: number): Promise<void> {
		this.logger.debug({ action: 'executeDeletionRequests', limit });

		const deletionRequestToExecution: DeletionRequest[] = await this.deletionRequestService.findAllItemsToExecute(
			limit
		);

		for (const req of deletionRequestToExecution) {
			// eslint-disable-next-line no-await-in-loop
			await this.executeDeletionRequest(req);
		}
	}

	async findById(deletionRequestId: EntityId): Promise<DeletionRequestLogResponse> {
		this.logger.debug({ action: 'deletionRequestId', deletionRequestId });

		const deletionRequest: DeletionRequest = await this.deletionRequestService.findById(deletionRequestId);
		let response: DeletionRequestLogResponse = DeletionRequestLogResponseBuilder.build(
			DeletionTargetRefBuilder.build(deletionRequest.targetRefDomain, deletionRequest.targetRefId),
			deletionRequest.deleteAfter,
			deletionRequest.status
		);

		const deletionLog: DeletionLog[] = await this.deletionLogService.findByDeletionRequestId(deletionRequestId);
		const domainOperation: DomainOperation[] = deletionLog.map((log) =>
			DomainOperationBuilder.build(log.domain, log.operation, log.count, log.refs)
		);
		response = { ...response, statistics: domainOperation };

		return response;
	}

	async deleteDeletionRequestById(deletionRequestId: EntityId): Promise<void> {
		this.logger.debug({ action: 'deleteDeletionRequestById', deletionRequestId });

		await this.deletionRequestService.deleteById(deletionRequestId);
	}

	private async executeDeletionRequest(deletionRequest: DeletionRequest): Promise<void> {
		try {
			await Promise.all([
				this.removeAccount(deletionRequest),
				this.removeUserFromClasses(deletionRequest),
				this.removeUserFromCourseGroup(deletionRequest),
				this.removeUserFromCourse(deletionRequest),
				this.removeUsersFilesAndPermissions(deletionRequest),
				this.removeUsersDataFromFileRecords(deletionRequest),
				this.removeUserFromLessons(deletionRequest),
				this.removeUsersPseudonyms(deletionRequest),
				this.removeUserFromTeams(deletionRequest),
				this.removeUser(deletionRequest),
				this.removeUserFromRocketChat(deletionRequest),
				this.removeUsersDashboard(deletionRequest),
				this.removeUserFromTasks(deletionRequest),
<<<<<<< HEAD
				this.removeUserFromSubmissions(deletionRequest),
=======
				this.removeUsersDataFromNews(deletionRequest),
>>>>>>> 21947618
			]);
			await this.deletionRequestService.markDeletionRequestAsExecuted(deletionRequest.id);
		} catch (error) {
			this.logger.error(`execution of deletionRequest ${deletionRequest.id} was failed`, error);
			await this.deletionRequestService.markDeletionRequestAsFailed(deletionRequest.id);
		}
	}

	private async logDeletion(
		deletionRequest: DeletionRequest,
		domainModel: DomainName,
		operation: OperationType,
		count: number,
		refs: string[]
	): Promise<void> {
		await this.deletionLogService.createDeletionLog(deletionRequest.id, domainModel, operation, count, refs);
	}

	private async removeAccount(deletionRequest: DeletionRequest) {
		this.logger.debug({ action: 'removeAccount', deletionRequest });

		const accountDeleted = await this.accountService.deleteAccountByUserId(deletionRequest.targetRefId);
		await this.logDeletion(
			deletionRequest,
			accountDeleted.domain,
			accountDeleted.operation,
			accountDeleted.count,
			accountDeleted.refs
		);
	}

	private async removeUserRegistrationPin(deletionRequest: DeletionRequest): Promise<number> {
		const userToDeletion = await this.userService.findByIdOrNull(deletionRequest.targetRefId);
		const parentEmails = await this.userService.getParentEmailsFromUser(deletionRequest.targetRefId);
		let emailsToDeletion: string[] = [];
		if (userToDeletion !== null) {
			emailsToDeletion = [userToDeletion.email, ...parentEmails];
		}

		const results = await Promise.all(
			emailsToDeletion.map((email) => this.registrationPinService.deleteRegistrationPinByEmail(email))
		);

		const result = this.getDomainOperation(results);

		await this.logDeletion(deletionRequest, result.domain, result.operation, result.count, result.refs);

		return result.count;
	}

	private getDomainOperation(results: DomainOperation[]) {
		return results.reduce(
			(acc, current) => {
				acc.count += current.count;
				acc.refs = [...acc.refs, ...current.refs];

				return acc;
			},
			{
				domain: results[0].domain,
				operation: results[0].operation,
				count: 0,
				refs: [],
			}
		);
	}

	private async removeUserFromClasses(deletionRequest: DeletionRequest) {
		this.logger.debug({ action: 'removeUserFromClasses', deletionRequest });

		const classesUpdated = await this.classService.deleteUserDataFromClasses(deletionRequest.targetRefId);
		await this.logDeletion(
			deletionRequest,
			classesUpdated.domain,
			classesUpdated.operation,
			classesUpdated.count,
			classesUpdated.refs
		);
	}

	private async removeUserFromCourseGroup(deletionRequest: DeletionRequest) {
		this.logger.debug({ action: 'removeUserFromCourseGroup', deletionRequest });

		const courseGroupUpdated = await this.courseGroupService.deleteUserDataFromCourseGroup(deletionRequest.targetRefId);
		await this.logDeletion(
			deletionRequest,
			courseGroupUpdated.domain,
			courseGroupUpdated.operation,
			courseGroupUpdated.count,
			courseGroupUpdated.refs
		);
	}

	private async removeUserFromCourse(deletionRequest: DeletionRequest) {
		this.logger.debug({ action: 'removeUserFromCourse', deletionRequest });

		const courseUpdated = await this.courseService.deleteUserDataFromCourse(deletionRequest.targetRefId);
		await this.logDeletion(
			deletionRequest,
			courseUpdated.domain,
			courseUpdated.operation,
			courseUpdated.count,
			courseUpdated.refs
		);
	}

	private async removeUsersDashboard(deletionRequest: DeletionRequest) {
		this.logger.debug({ action: 'removeUsersDashboard', deletionRequest });

		const dashboardDeleted = await this.dashboardService.deleteDashboardByUserId(deletionRequest.targetRefId);
		await this.logDeletion(
			deletionRequest,
			dashboardDeleted.domain,
			dashboardDeleted.operation,
			dashboardDeleted.count,
			dashboardDeleted.refs
		);
	}

	private async removeUsersFilesAndPermissions(deletionRequest: DeletionRequest) {
		this.logger.debug({ action: 'removeUsersFilesAndPermissions', deletionRequest });

		const filesDeleted = await this.filesService.markFilesOwnedByUserForDeletion(deletionRequest.targetRefId);
		const filesUpdated = await this.filesService.removeUserPermissionsOrCreatorReferenceToAnyFiles(
			deletionRequest.targetRefId
		);

		const result = this.getDomainOperation([filesDeleted, filesUpdated]);

		await this.logDeletion(deletionRequest, result.domain, result.operation, result.count, result.refs);
	}

	private async removeUsersDataFromFileRecords(deletionRequest: DeletionRequest) {
		this.logger.debug({ action: 'removeUsersDataFromFileRecords', deletionRequest });

		const fileRecordsUpdated = await this.filesStorageClientAdapterService.removeCreatorIdFromFileRecords(
			deletionRequest.targetRefId
		);

		await this.logDeletion(
			deletionRequest,
			fileRecordsUpdated.domain,
			fileRecordsUpdated.operation,
			fileRecordsUpdated.count,
			fileRecordsUpdated.refs
		);
	}

	private async removeUserFromLessons(deletionRequest: DeletionRequest) {
		this.logger.debug({ action: 'removeUserFromLessons', deletionRequest });

		const lessonsUpdated = await this.lessonService.deleteUserDataFromLessons(deletionRequest.targetRefId);
		await this.logDeletion(
			deletionRequest,
			lessonsUpdated.domain,
			lessonsUpdated.operation,
			lessonsUpdated.count,
			lessonsUpdated.refs
		);
	}

	private async removeUsersPseudonyms(deletionRequest: DeletionRequest) {
		this.logger.debug({ action: 'removeUsersPseudonyms', deletionRequest });

		const pseudonymsDeleted = await this.pseudonymService.deleteByUserId(deletionRequest.targetRefId);
		await this.logDeletion(
			deletionRequest,
			pseudonymsDeleted.domain,
			pseudonymsDeleted.operation,
			pseudonymsDeleted.count,
			pseudonymsDeleted.refs
		);
	}

	private async removeUserFromTeams(deletionRequest: DeletionRequest) {
		this.logger.debug({ action: ' removeUserFromTeams', deletionRequest });

		const teamsUpdated = await this.teamService.deleteUserDataFromTeams(deletionRequest.targetRefId);
		await this.logDeletion(
			deletionRequest,
			teamsUpdated.domain,
			teamsUpdated.operation,
			teamsUpdated.count,
			teamsUpdated.refs
		);
	}

	private async removeUser(deletionRequest: DeletionRequest) {
		this.logger.debug({ action: 'removeUser', deletionRequest });

		const registrationPinDeleted = await this.removeUserRegistrationPin(deletionRequest);

		if (registrationPinDeleted >= 0) {
			const userDeleted = await this.userService.deleteUser(deletionRequest.targetRefId);
			await this.logDeletion(
				deletionRequest,
				userDeleted.domain,
				userDeleted.operation,
				userDeleted.count,
				userDeleted.refs
			);
		}
	}

	private async removeUserFromRocketChat(deletionRequest: DeletionRequest) {
		this.logger.debug({ action: 'removeUserFromRocketChat', deletionRequest });

		const rocketChatUser = await this.rocketChatUserService.findByUserId(deletionRequest.targetRefId);

		if (rocketChatUser.length > 0) {
			const [rocketChatDeleted, rocketChatUserDeleted] = await Promise.all([
				this.rocketChatService.deleteUser(rocketChatUser[0].username),
				this.rocketChatUserService.deleteByUserId(rocketChatUser[0].userId),
			]);

			await this.logDeletion(
				deletionRequest,
				rocketChatUserDeleted.domain,
				rocketChatUserDeleted.operation,
				rocketChatUserDeleted.count,
				rocketChatUserDeleted.refs
			);

			if (rocketChatDeleted) {
				await this.logDeletion(deletionRequest, DomainName.ROCKETCHATSERVICE, OperationType.DELETE, 1, [
					rocketChatUser[0].username,
				]);
			}
		}
	}

	private async removeUserFromTasks(deletionRequest: DeletionRequest) {
		this.logger.debug({ action: 'removeUserFromTasks', deletionRequest });

		const [tasksDeleted, tasksModifiedByRemoveCreator, tasksModifiedByRemoveUserFromFinished] = await Promise.all([
			this.taskService.deleteTasksByOnlyCreator(deletionRequest.targetRefId),
			this.taskService.removeCreatorIdFromTasks(deletionRequest.targetRefId),
			this.taskService.removeUserFromFinished(deletionRequest.targetRefId),
		]);

		const modifiedTasksCount = tasksModifiedByRemoveCreator.count + tasksModifiedByRemoveUserFromFinished.count;
		const modifiedTasksRef = [...tasksModifiedByRemoveCreator.refs, ...tasksModifiedByRemoveUserFromFinished.refs];

		await this.logDeletion(
			deletionRequest,
			tasksDeleted.domain,
			tasksDeleted.operation,
			tasksDeleted.count,
			tasksDeleted.refs
		);

		await this.logDeletion(
			deletionRequest,
			tasksModifiedByRemoveCreator.domain,
			tasksModifiedByRemoveCreator.operation,
			modifiedTasksCount,
			modifiedTasksRef
		);
	}

<<<<<<< HEAD
	private async removeUserFromSubmissions(deletionRequest: DeletionRequest) {
		this.logger.debug({ action: 'removeUserFromSubmissions', deletionRequest });

		const [submissionsDeleted, submissionsModified] = await Promise.all([
			this.submissionService.deleteSubmissionsByUserId(deletionRequest.targetRefId),
			this.submissionService.updateSubmissionByUserId(deletionRequest.targetRefId),
		]);

		await this.logDeletion(
			deletionRequest,
			submissionsDeleted.domain,
			submissionsDeleted.operation,
			submissionsDeleted.count,
			submissionsDeleted.refs
		);

		await this.logDeletion(
			deletionRequest,
			submissionsModified.domain,
			submissionsModified.operation,
			submissionsModified.count,
			submissionsModified.refs
=======
	private async removeUsersDataFromNews(deletionRequest: DeletionRequest) {
		this.logger.debug({ action: 'removeUsersDataFromNews', deletionRequest });
		const newsModified = await this.newsService.deleteCreatorOrUpdaterReference(deletionRequest.targetRefId);

		await this.logDeletion(
			deletionRequest,
			newsModified.domain,
			newsModified.operation,
			newsModified.count,
			newsModified.refs
>>>>>>> 21947618
		);
	}
}<|MERGE_RESOLUTION|>--- conflicted
+++ resolved
@@ -43,11 +43,8 @@
 		private readonly filesStorageClientAdapterService: FilesStorageClientAdapterService,
 		private readonly dashboardService: DashboardService,
 		private readonly taskService: TaskService,
-<<<<<<< HEAD
-		private readonly submissionService: SubmissionService
-=======
+		private readonly submissionService: SubmissionService,
 		private readonly newsService: NewsService
->>>>>>> 21947618
 	) {
 		this.logger.setContext(DeletionRequestUc.name);
 	}
@@ -117,11 +114,8 @@
 				this.removeUserFromRocketChat(deletionRequest),
 				this.removeUsersDashboard(deletionRequest),
 				this.removeUserFromTasks(deletionRequest),
-<<<<<<< HEAD
 				this.removeUserFromSubmissions(deletionRequest),
-=======
 				this.removeUsersDataFromNews(deletionRequest),
->>>>>>> 21947618
 			]);
 			await this.deletionRequestService.markDeletionRequestAsExecuted(deletionRequest.id);
 		} catch (error) {
@@ -382,7 +376,6 @@
 		);
 	}
 
-<<<<<<< HEAD
 	private async removeUserFromSubmissions(deletionRequest: DeletionRequest) {
 		this.logger.debug({ action: 'removeUserFromSubmissions', deletionRequest });
 
@@ -405,7 +398,9 @@
 			submissionsModified.operation,
 			submissionsModified.count,
 			submissionsModified.refs
-=======
+		);
+	}
+
 	private async removeUsersDataFromNews(deletionRequest: DeletionRequest) {
 		this.logger.debug({ action: 'removeUsersDataFromNews', deletionRequest });
 		const newsModified = await this.newsService.deleteCreatorOrUpdaterReference(deletionRequest.targetRefId);
@@ -416,7 +411,6 @@
 			newsModified.operation,
 			newsModified.count,
 			newsModified.refs
->>>>>>> 21947618
 		);
 	}
 }