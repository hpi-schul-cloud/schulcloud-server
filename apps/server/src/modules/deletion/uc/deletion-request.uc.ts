--- conflicted
+++ resolved
@@ -19,11 +19,7 @@
 import { DeletionRequestLogResponseBuilder, DeletionTargetRefBuilder } from '../builder';
 import { DeletionRequestBodyProps, DeletionRequestLogResponse, DeletionRequestResponse } from '../controller/dto';
 import { DeletionRequest, DeletionLog } from '../domain';
-<<<<<<< HEAD
-import { DeletionDomainModel, DeletionOperationModel } from '../domain/types';
-=======
 import { DeletionOperationModel, DeletionStatusModel } from '../domain/types';
->>>>>>> 003e7d4d
 import { DeletionRequestService, DeletionLogService } from '../services';
 
 @Injectable()
@@ -85,13 +81,6 @@
 			deletionRequest.status
 		);
 
-<<<<<<< HEAD
-		const deletionLog: DeletionLog[] = await this.deletionLogService.findByDeletionRequestId(deletionRequestId);
-		const deletionLogStatistic: DeletionLogStatistic[] = deletionLog.map((log) =>
-			DeletionLogStatisticBuilder.build(log.domain, log.modifiedCount, log.deletedCount)
-		);
-		response = { ...response, statistics: deletionLogStatistic };
-=======
 		if (deletionRequest.status === DeletionStatusModel.SUCCESS) {
 			const deletionLog: DeletionLog[] = await this.deletionLogService.findByDeletionRequestId(deletionRequestId);
 			const domainOperation: DomainOperation[] = deletionLog.map((log) =>
@@ -99,7 +88,6 @@
 			);
 			response = { ...response, statistics: domainOperation };
 		}
->>>>>>> 003e7d4d
 
 		return response;
 	}
