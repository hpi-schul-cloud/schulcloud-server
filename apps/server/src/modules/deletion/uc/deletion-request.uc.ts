import { AccountService } from '@modules/account/services';
import { ClassService } from '@modules/class';
import { FilesService } from '@modules/files/service';
import { CourseGroupService, CourseService, DashboardService } from '@modules/learnroom';
import { LessonService } from '@modules/lesson/service';
import { PseudonymService } from '@modules/pseudonym';
import { RegistrationPinService } from '@modules/registration-pin';
import { RocketChatService } from '@modules/rocketchat';
import { RocketChatUserService } from '@modules/rocketchat-user';
import { TeamService } from '@modules/teams';
import { UserService } from '@modules/user';
import { Injectable } from '@nestjs/common';
import { DomainModel, EntityId, OperationModel } from '@shared/domain/types';
import { LegacyLogger } from '@src/core/logger';
import { FilesStorageClientAdapterService } from '@modules/files-storage-client';
import { TaskService } from '@modules/task';
import { DomainOperation } from '@shared/domain/interface';
import { DomainOperationBuilder } from '@shared/domain/builder/domain-operation.builder';
import { DeletionRequestLogResponseBuilder, DeletionTargetRefBuilder } from '../builder';
import { DeletionRequestBodyProps, DeletionRequestLogResponse, DeletionRequestResponse } from '../controller/dto';
import { DeletionRequest, DeletionLog } from '../domain';
import { DeletionRequestService, DeletionLogService } from '../services';

@Injectable()
export class DeletionRequestUc {
	constructor(
		private readonly deletionRequestService: DeletionRequestService,
		private readonly deletionLogService: DeletionLogService,
		private readonly accountService: AccountService,
		private readonly classService: ClassService,
		private readonly courseGroupService: CourseGroupService,
		private readonly courseService: CourseService,
		private readonly filesService: FilesService,
		private readonly lessonService: LessonService,
		private readonly pseudonymService: PseudonymService,
		private readonly teamService: TeamService,
		private readonly userService: UserService,
		private readonly rocketChatUserService: RocketChatUserService,
		private readonly rocketChatService: RocketChatService,
		private readonly logger: LegacyLogger,
		private readonly registrationPinService: RegistrationPinService,
		private readonly filesStorageClientAdapterService: FilesStorageClientAdapterService,
		private readonly dashboardService: DashboardService,
		private readonly taskService: TaskService
	) {
		this.logger.setContext(DeletionRequestUc.name);
	}

	async createDeletionRequest(deletionRequest: DeletionRequestBodyProps): Promise<DeletionRequestResponse> {
		this.logger.debug({ action: 'createDeletionRequest', deletionRequest });
		const result = await this.deletionRequestService.createDeletionRequest(
			deletionRequest.targetRef.id,
			deletionRequest.targetRef.domain,
			deletionRequest.deleteInMinutes
		);

		return result;
	}

	async executeDeletionRequests(limit?: number): Promise<void> {
		this.logger.debug({ action: 'executeDeletionRequests', limit });

		const deletionRequestToExecution: DeletionRequest[] = await this.deletionRequestService.findAllItemsToExecute(
			limit
		);

		for (const req of deletionRequestToExecution) {
			// eslint-disable-next-line no-await-in-loop
			await this.executeDeletionRequest(req);
		}
	}

	async findById(deletionRequestId: EntityId): Promise<DeletionRequestLogResponse> {
		this.logger.debug({ action: 'deletionRequestId', deletionRequestId });

		const deletionRequest: DeletionRequest = await this.deletionRequestService.findById(deletionRequestId);
		let response: DeletionRequestLogResponse = DeletionRequestLogResponseBuilder.build(
			DeletionTargetRefBuilder.build(deletionRequest.targetRefDomain, deletionRequest.targetRefId),
			deletionRequest.deleteAfter,
			deletionRequest.status
		);

		const deletionLog: DeletionLog[] = await this.deletionLogService.findByDeletionRequestId(deletionRequestId);
		const domainOperation: DomainOperation[] = deletionLog.map((log) =>
			DomainOperationBuilder.build(log.domain, log.operation, log.count, log.refs)
		);
		response = { ...response, statistics: domainOperation };

		return response;
	}

	async deleteDeletionRequestById(deletionRequestId: EntityId): Promise<void> {
		this.logger.debug({ action: 'deleteDeletionRequestById', deletionRequestId });

		await this.deletionRequestService.deleteById(deletionRequestId);
	}

	private async executeDeletionRequest(deletionRequest: DeletionRequest): Promise<void> {
		try {
			await Promise.all([
				this.removeAccount(deletionRequest),
				this.removeUserFromClasses(deletionRequest),
				this.removeUserFromCourseGroup(deletionRequest),
				this.removeUserFromCourse(deletionRequest),
				this.removeUsersFilesAndPermissions(deletionRequest),
				this.removeUsersDataFromFileRecords(deletionRequest),
				this.removeUserFromLessons(deletionRequest),
				this.removeUsersPseudonyms(deletionRequest),
				this.removeUserFromTeams(deletionRequest),
				this.removeUser(deletionRequest),
				this.removeUserFromRocketChat(deletionRequest),
				this.removeUsersDashboard(deletionRequest),
				this.removeUserFromTasks(deletionRequest),
			]);
			await this.deletionRequestService.markDeletionRequestAsExecuted(deletionRequest.id);
		} catch (error) {
			this.logger.error(`execution of deletionRequest ${deletionRequest.id} was failed`, error);
			await this.deletionRequestService.markDeletionRequestAsFailed(deletionRequest.id);
		}
	}

	private async logDeletion(
		deletionRequest: DeletionRequest,
		domainModel: DomainModel,
		operation: OperationModel,
		count: number,
		refs: string[]
	): Promise<void> {
		await this.deletionLogService.createDeletionLog(deletionRequest.id, domainModel, operation, count, refs);
	}

	private async removeAccount(deletionRequest: DeletionRequest) {
		this.logger.debug({ action: 'removeAccount', deletionRequest });

		await this.accountService.deleteByUserId(deletionRequest.targetRefId);
		await this.logDeletion(deletionRequest, DomainModel.ACCOUNT, OperationModel.DELETE, 1, []);
	}

	private async removeUserRegistrationPin(deletionRequest: DeletionRequest): Promise<number> {
		const userToDeletion = await this.userService.findByIdOrNull(deletionRequest.targetRefId);
		const parentEmails = await this.userService.getParentEmailsFromUser(deletionRequest.targetRefId);
		let emailsToDeletion: string[] = [];
		if (userToDeletion !== null) {
			emailsToDeletion = [userToDeletion.email, ...parentEmails];
		}

		const result = await Promise.all(
			emailsToDeletion.map((email) => this.registrationPinService.deleteRegistrationPinByEmail(email))
		);
		const deletedRegistrationPin = result.filter((res) => res !== 0).length;

		await this.logDeletion(
			deletionRequest,
			DomainModel.REGISTRATIONPIN,
			OperationModel.DELETE,
			deletedRegistrationPin,
			[]
		);

		return deletedRegistrationPin;
	}

	private async removeUserFromClasses(deletionRequest: DeletionRequest) {
		this.logger.debug({ action: 'removeUserFromClasses', deletionRequest });

		const classesUpdated = await this.classService.deleteUserDataFromClasses(deletionRequest.targetRefId);
		await this.logDeletion(
			deletionRequest,
			classesUpdated.domain,
			classesUpdated.operation,
			classesUpdated.count,
			classesUpdated.refs
		);
	}

	private async removeUserFromCourseGroup(deletionRequest: DeletionRequest) {
		this.logger.debug({ action: 'removeUserFromCourseGroup', deletionRequest });

		const courseGroupUpdated = await this.courseGroupService.deleteUserDataFromCourseGroup(deletionRequest.targetRefId);
		await this.logDeletion(
			deletionRequest,
			courseGroupUpdated.domain,
			courseGroupUpdated.operation,
			courseGroupUpdated.count,
			courseGroupUpdated.refs
		);
	}

	private async removeUserFromCourse(deletionRequest: DeletionRequest) {
		this.logger.debug({ action: 'removeUserFromCourse', deletionRequest });

		const courseUpdated = await this.courseService.deleteUserDataFromCourse(deletionRequest.targetRefId);
		await this.logDeletion(
			deletionRequest,
			courseUpdated.domain,
			courseUpdated.operation,
			courseUpdated.count,
			courseUpdated.refs
		);
	}

	private async removeUsersDashboard(deletionRequest: DeletionRequest) {
		this.logger.debug({ action: 'removeUsersDashboard', deletionRequest });

		const dashboardDeleted: number = await this.dashboardService.deleteDashboardByUserId(deletionRequest.targetRefId);
		await this.logDeletion(deletionRequest, DomainModel.DASHBOARD, OperationModel.DELETE, dashboardDeleted, []);
	}

	private async removeUsersFilesAndPermissions(deletionRequest: DeletionRequest) {
		this.logger.debug({ action: 'removeUsersFilesAndPermissions', deletionRequest });

		const filesDeleted: number = await this.filesService.markFilesOwnedByUserForDeletion(deletionRequest.targetRefId);
		const filesUpdated: number = await this.filesService.removeUserPermissionsOrCreatorReferenceToAnyFiles(
			deletionRequest.targetRefId
		);
		await this.logDeletion(deletionRequest, DomainModel.FILE, OperationModel.UPDATE, filesDeleted + filesUpdated, []);
	}

	private async removeUsersDataFromFileRecords(deletionRequest: DeletionRequest) {
		this.logger.debug({ action: 'removeUsersDataFromFileRecords', deletionRequest });

		const fileRecordsUpdated = await this.filesStorageClientAdapterService.removeCreatorIdFromFileRecords(
			deletionRequest.targetRefId
		);

		await this.logDeletion(deletionRequest, DomainModel.FILERECORDS, OperationModel.UPDATE, fileRecordsUpdated, []);
	}

	private async removeUserFromLessons(deletionRequest: DeletionRequest) {
		this.logger.debug({ action: 'removeUserFromLessons', deletionRequest });

		const lessonsUpdated = await this.lessonService.deleteUserDataFromLessons(deletionRequest.targetRefId);
		await this.logDeletion(
			deletionRequest,
			lessonsUpdated.domain,
			lessonsUpdated.operation,
			lessonsUpdated.count,
			lessonsUpdated.refs
		);
	}

	private async removeUsersPseudonyms(deletionRequest: DeletionRequest) {
		this.logger.debug({ action: 'removeUsersPseudonyms', deletionRequest });

		const pseudonymDeleted: number = await this.pseudonymService.deleteByUserId(deletionRequest.targetRefId);
		await this.logDeletion(deletionRequest, DomainModel.PSEUDONYMS, OperationModel.DELETE, pseudonymDeleted, []);
	}

	private async removeUserFromTeams(deletionRequest: DeletionRequest) {
		this.logger.debug({ action: ' removeUserFromTeams', deletionRequest });

		const teamsUpdated = await this.teamService.deleteUserDataFromTeams(deletionRequest.targetRefId);
		await this.logDeletion(
			deletionRequest,
			teamsUpdated.domain,
			teamsUpdated.operation,
			teamsUpdated.count,
			teamsUpdated.refs
		);
	}

	private async removeUser(deletionRequest: DeletionRequest) {
		this.logger.debug({ action: 'removeUser', deletionRequest });

<<<<<<< HEAD
		const userDeleted: number = await this.userService.deleteUser(deletionRequest.targetRefId);
		await this.logDeletion(deletionRequest, DomainModel.USER, OperationModel.DELETE, userDeleted, []);
=======
		const registrationPinDeleted = await this.removeUserRegistrationPin(deletionRequest);

		if (registrationPinDeleted) {
			const userDeleted: number = await this.userService.deleteUser(deletionRequest.targetRefId);
			await this.logDeletion(deletionRequest, DomainModel.USER, DeletionOperationModel.DELETE, 0, userDeleted);
		}
>>>>>>> 4efb100e
	}

	private async removeUserFromRocketChat(deletionRequest: DeletionRequest) {
		this.logger.debug({ action: 'removeUserFromRocketChat', deletionRequest });

		const rocketChatUser = await this.rocketChatUserService.findByUserId(deletionRequest.targetRefId);
		let rocketChatUserDeleted = 0;

<<<<<<< HEAD
		const [rocketChatDeleted, rocketChatUserDeleted] = await Promise.all([
			this.rocketChatService.deleteUser(rocketChatUser.username),
			this.rocketChatUserService.deleteByUserId(rocketChatUser.userId),
		]);

=======
		if (rocketChatUser.length > 0) {
			[, rocketChatUserDeleted] = await Promise.all([
				this.rocketChatService.deleteUser(rocketChatUser[0].username),
				this.rocketChatUserService.deleteByUserId(rocketChatUser[0].userId),
			]);
		}
>>>>>>> 4efb100e
		await this.logDeletion(
			deletionRequest,
			rocketChatUserDeleted.domain,
			rocketChatUserDeleted.operation,
			rocketChatUserDeleted.count,
			rocketChatUserDeleted.refs
		);

		if (rocketChatDeleted) {
			await this.logDeletion(deletionRequest, DomainModel.ROCKETCHATSERVICE, OperationModel.DELETE, 1, [
				rocketChatUser.username,
			]);
		}
	}

	private async removeUserFromTasks(deletionRequest: DeletionRequest) {
		this.logger.debug({ action: 'removeUserFromTasks', deletionRequest });

		const tasksDeleted = await this.taskService.deleteTasksByOnlyCreator(deletionRequest.targetRefId);
		const tasksModifiedByRemoveCreator = await this.taskService.removeCreatorIdFromTasks(deletionRequest.targetRefId);
		const tasksModifiedByRemoveUserFromFinished = await this.taskService.removeUserFromFinished(
			deletionRequest.targetRefId
		);

		await this.logDeletion(
			deletionRequest,
			tasksDeleted.domain,
			tasksDeleted.operation,
			tasksDeleted.count,
			tasksDeleted.refs
		);

		await this.logDeletion(
			deletionRequest,
			tasksModifiedByRemoveCreator.domain,
			tasksModifiedByRemoveCreator.operation,
			tasksModifiedByRemoveCreator.count + tasksModifiedByRemoveUserFromFinished.count,
			[]
		);
	}
}<|MERGE_RESOLUTION|>--- conflicted
+++ resolved
@@ -262,39 +262,24 @@
 	private async removeUser(deletionRequest: DeletionRequest) {
 		this.logger.debug({ action: 'removeUser', deletionRequest });
 
-<<<<<<< HEAD
-		const userDeleted: number = await this.userService.deleteUser(deletionRequest.targetRefId);
-		await this.logDeletion(deletionRequest, DomainModel.USER, OperationModel.DELETE, userDeleted, []);
-=======
 		const registrationPinDeleted = await this.removeUserRegistrationPin(deletionRequest);
 
 		if (registrationPinDeleted) {
 			const userDeleted: number = await this.userService.deleteUser(deletionRequest.targetRefId);
 			await this.logDeletion(deletionRequest, DomainModel.USER, DeletionOperationModel.DELETE, 0, userDeleted);
 		}
->>>>>>> 4efb100e
 	}
 
 	private async removeUserFromRocketChat(deletionRequest: DeletionRequest) {
 		this.logger.debug({ action: 'removeUserFromRocketChat', deletionRequest });
 
 		const rocketChatUser = await this.rocketChatUserService.findByUserId(deletionRequest.targetRefId);
-		let rocketChatUserDeleted = 0;
-
-<<<<<<< HEAD
+
 		const [rocketChatDeleted, rocketChatUserDeleted] = await Promise.all([
-			this.rocketChatService.deleteUser(rocketChatUser.username),
-			this.rocketChatUserService.deleteByUserId(rocketChatUser.userId),
+			this.rocketChatService.deleteUser(rocketChatUser[0].username),
+			this.rocketChatUserService.deleteByUserId(rocketChatUser[0].userId),
 		]);
 
-=======
-		if (rocketChatUser.length > 0) {
-			[, rocketChatUserDeleted] = await Promise.all([
-				this.rocketChatService.deleteUser(rocketChatUser[0].username),
-				this.rocketChatUserService.deleteByUserId(rocketChatUser[0].userId),
-			]);
-		}
->>>>>>> 4efb100e
 		await this.logDeletion(
 			deletionRequest,
 			rocketChatUserDeleted.domain,
@@ -305,7 +290,7 @@
 
 		if (rocketChatDeleted) {
 			await this.logDeletion(deletionRequest, DomainModel.ROCKETCHATSERVICE, OperationModel.DELETE, 1, [
-				rocketChatUser.username,
+				rocketChatUser[0].username,
 			]);
 		}
 	}
