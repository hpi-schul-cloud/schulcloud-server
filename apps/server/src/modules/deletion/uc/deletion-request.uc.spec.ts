import { Test, TestingModule } from '@nestjs/testing';
import { DeepMocked, createMock } from '@golevelup/ts-jest';
import { setupEntities, userDoFactory } from '@shared/testing';
import { AccountService } from '@modules/account';
import { ClassService } from '@modules/class';
import { CourseGroupService, CourseService, DashboardService } from '@modules/learnroom';
import { FilesService } from '@modules/files';
import { LessonService } from '@modules/lesson';
import { PseudonymService } from '@modules/pseudonym';
import { TeamService } from '@modules/teams';
import { UserService } from '@modules/user';
import { RocketChatService } from '@modules/rocketchat';
import { RocketChatUser, RocketChatUserService, rocketChatUserFactory } from '@modules/rocketchat-user';
import { LegacyLogger } from '@src/core/logger';
import { ObjectId } from 'bson';
import { RegistrationPinService } from '@modules/registration-pin';
import { FilesStorageClientAdapterService } from '@src/modules/files-storage-client';
import { DomainModel } from '@shared/domain/types';
import { TaskService } from '@modules/task';
import { DomainOperationBuilder } from '@shared/domain/builder';
import { NewsUc } from '@src/modules/news/uc';
import { DeletionStatusModel } from '../domain/types';
import { DeletionLogService } from '../services/deletion-log.service';
import { DeletionRequestService } from '../services';
import { DeletionRequestUc } from './deletion-request.uc';
import { deletionRequestFactory } from '../domain/testing/factory/deletion-request.factory';
import { deletionLogFactory } from '../domain/testing';
import { DeletionRequestBodyProps } from '../controller/dto';
import { DeletionLogStatisticBuilder, DeletionRequestLogResponseBuilder, DeletionTargetRefBuilder } from '../builder';

describe(DeletionRequestUc.name, () => {
	let module: TestingModule;
	let uc: DeletionRequestUc;
	let deletionRequestService: DeepMocked<DeletionRequestService>;
	let deletionLogService: DeepMocked<DeletionLogService>;
	let accountService: DeepMocked<AccountService>;
	let classService: DeepMocked<ClassService>;
	let courseGroupService: DeepMocked<CourseGroupService>;
	let courseService: DeepMocked<CourseService>;
	let filesService: DeepMocked<FilesService>;
	let lessonService: DeepMocked<LessonService>;
	let pseudonymService: DeepMocked<PseudonymService>;
	let teamService: DeepMocked<TeamService>;
	let userService: DeepMocked<UserService>;
	let rocketChatUserService: DeepMocked<RocketChatUserService>;
	let rocketChatService: DeepMocked<RocketChatService>;
	let registrationPinService: DeepMocked<RegistrationPinService>;
	let filesStorageClientAdapterService: DeepMocked<FilesStorageClientAdapterService>;
	let dashboardService: DeepMocked<DashboardService>;
	let taskService: DeepMocked<TaskService>;

	beforeAll(async () => {
		module = await Test.createTestingModule({
			providers: [
				DeletionRequestUc,
				{
					provide: DeletionRequestService,
					useValue: createMock<DeletionRequestService>(),
				},
				{
					provide: DeletionLogService,
					useValue: createMock<DeletionLogService>(),
				},
				{
					provide: AccountService,
					useValue: createMock<AccountService>(),
				},
				{
					provide: ClassService,
					useValue: createMock<ClassService>(),
				},
				{
					provide: CourseGroupService,
					useValue: createMock<CourseGroupService>(),
				},
				{
					provide: CourseService,
					useValue: createMock<CourseService>(),
				},
				{
					provide: FilesService,
					useValue: createMock<FilesService>(),
				},
				{
					provide: LessonService,
					useValue: createMock<LessonService>(),
				},
				{
					provide: PseudonymService,
					useValue: createMock<PseudonymService>(),
				},
				{
					provide: TeamService,
					useValue: createMock<TeamService>(),
				},
				{
					provide: UserService,
					useValue: createMock<UserService>(),
				},
				{
					provide: RocketChatUserService,
					useValue: createMock<RocketChatUserService>(),
				},
				{
					provide: RocketChatService,
					useValue: createMock<RocketChatService>(),
				},
				{
					provide: LegacyLogger,
					useValue: createMock<LegacyLogger>(),
				},
				{
					provide: RegistrationPinService,
					useValue: createMock<RegistrationPinService>(),
				},
				{
					provide: FilesStorageClientAdapterService,
					useValue: createMock<FilesStorageClientAdapterService>(),
				},
				{
					provide: DashboardService,
					useValue: createMock<DashboardService>(),
				},
				{
					provide: TaskService,
					useValue: createMock<TaskService>(),
				},
				{ provide: NewsUc, useValue: createMock<NewsUc>() },
			],
		}).compile();

		uc = module.get(DeletionRequestUc);
		deletionRequestService = module.get(DeletionRequestService);
		deletionLogService = module.get(DeletionLogService);
		accountService = module.get(AccountService);
		classService = module.get(ClassService);
		courseGroupService = module.get(CourseGroupService);
		courseService = module.get(CourseService);
		filesService = module.get(FilesService);
		lessonService = module.get(LessonService);
		pseudonymService = module.get(PseudonymService);
		teamService = module.get(TeamService);
		userService = module.get(UserService);
		rocketChatUserService = module.get(RocketChatUserService);
		rocketChatService = module.get(RocketChatService);
		registrationPinService = module.get(RegistrationPinService);
		filesStorageClientAdapterService = module.get(FilesStorageClientAdapterService);
		dashboardService = module.get(DashboardService);
		taskService = module.get(TaskService);
		await setupEntities();
	});

	beforeEach(() => {
		jest.clearAllMocks();
	});

	describe('createDeletionRequest', () => {
		describe('when creating a deletionRequest', () => {
			const setup = () => {
				const deletionRequestToCreate: DeletionRequestBodyProps = {
					targetRef: {
						domain: DomainModel.USER,
						id: new ObjectId().toHexString(),
					},
					deleteInMinutes: 1440,
				};
				const deletionRequest = deletionRequestFactory.build();

				return {
					deletionRequestToCreate,
					deletionRequest,
				};
			};

			it('should call the service to create the deletionRequest', async () => {
				const { deletionRequestToCreate } = setup();

				await uc.createDeletionRequest(deletionRequestToCreate);

				expect(deletionRequestService.createDeletionRequest).toHaveBeenCalledWith(
					deletionRequestToCreate.targetRef.id,
					deletionRequestToCreate.targetRef.domain,
					deletionRequestToCreate.deleteInMinutes
				);
			});

			it('should return the deletionRequestID and deletionPlannedAt', async () => {
				const { deletionRequestToCreate, deletionRequest } = setup();

				deletionRequestService.createDeletionRequest.mockResolvedValueOnce({
					requestId: deletionRequest.id,
					deletionPlannedAt: deletionRequest.deleteAfter,
				});

				const result = await uc.createDeletionRequest(deletionRequestToCreate);

				expect(result).toEqual({
					requestId: deletionRequest.id,
					deletionPlannedAt: deletionRequest.deleteAfter,
				});
			});
		});
	});

	describe('executeDeletionRequests', () => {
		describe('when executing deletionRequests', () => {
			const setup = () => {
				const deletionRequestToExecute = deletionRequestFactory.build({ deleteAfter: new Date('2023-01-01') });
				const user = userDoFactory.buildWithId();
				const rocketChatUser: RocketChatUser = rocketChatUserFactory.build({
					userId: deletionRequestToExecute.targetRefId,
				});
				const parentEmail = 'parent@parent.eu';
				const tasksModifiedByRemoveCreatorId = DomainOperationBuilder.build(DomainModel.TASK, 1, 0);
				const tasksModifiedByRemoveUserFromFinished = DomainOperationBuilder.build(DomainModel.TASK, 1, 0);
				const tasksDeleted = DomainOperationBuilder.build(DomainModel.TASK, 0, 1);

				registrationPinService.deleteRegistrationPinByEmail.mockResolvedValueOnce(2);
				classService.deleteUserDataFromClasses.mockResolvedValueOnce(1);
				courseGroupService.deleteUserDataFromCourseGroup.mockResolvedValueOnce(2);
				courseService.deleteUserDataFromCourse.mockResolvedValueOnce(2);
				filesService.markFilesOwnedByUserForDeletion.mockResolvedValueOnce(2);
				filesService.removeUserPermissionsOrCreatorReferenceToAnyFiles.mockResolvedValueOnce(2);
				lessonService.deleteUserDataFromLessons.mockResolvedValueOnce(2);
				pseudonymService.deleteByUserId.mockResolvedValueOnce(2);
				teamService.deleteUserDataFromTeams.mockResolvedValueOnce(2);
				userService.deleteUser.mockResolvedValueOnce(1);
				rocketChatUserService.deleteByUserId.mockResolvedValueOnce(1);
				filesStorageClientAdapterService.removeCreatorIdFromFileRecords.mockResolvedValueOnce(5);
				dashboardService.deleteDashboardByUserId.mockResolvedValueOnce(1);
				taskService.removeCreatorIdFromTasks.mockResolvedValueOnce(tasksModifiedByRemoveCreatorId);
				taskService.removeCreatorIdFromTasks.mockResolvedValueOnce(tasksModifiedByRemoveUserFromFinished);
				taskService.deleteTasksByOnlyCreator.mockResolvedValueOnce(tasksDeleted);

				return {
					deletionRequestToExecute,
					rocketChatUser,
					user,
					parentEmail,
				};
			};

			it('should call deletionRequestService.findAllItemsToExecute', async () => {
				await uc.executeDeletionRequests();

				expect(deletionRequestService.findAllItemsToExecute).toHaveBeenCalled();
			});

			it('should call deletionRequestService.markDeletionRequestAsExecuted to update status of deletionRequests', async () => {
				const { deletionRequestToExecute } = setup();

				deletionRequestService.findAllItemsToExecute.mockResolvedValueOnce([deletionRequestToExecute]);

				await uc.executeDeletionRequests();

				expect(deletionRequestService.markDeletionRequestAsExecuted).toHaveBeenCalledWith(deletionRequestToExecute.id);
			});

			it('should call accountService.deleteByUserId to delete user data in account module', async () => {
				const { deletionRequestToExecute } = setup();

				deletionRequestService.findAllItemsToExecute.mockResolvedValueOnce([deletionRequestToExecute]);

				await uc.executeDeletionRequests();

				expect(accountService.deleteByUserId).toHaveBeenCalled();
			});

			it('should call registrationPinService.deleteRegistrationPinByEmail to delete user data in registrationPin module', async () => {
				const { deletionRequestToExecute } = setup();

				deletionRequestService.findAllItemsToExecute.mockResolvedValueOnce([deletionRequestToExecute]);

				await uc.executeDeletionRequests();

				expect(registrationPinService.deleteRegistrationPinByEmail).toHaveBeenCalled();
			});

			it('should call userService.getParentEmailsFromUser to get parentEmails', async () => {
				const { deletionRequestToExecute, user, parentEmail } = setup();

				deletionRequestService.findAllItemsToExecute.mockResolvedValueOnce([deletionRequestToExecute]);
				userService.findById.mockResolvedValueOnce(user);
				userService.getParentEmailsFromUser.mockRejectedValue([parentEmail]);
				registrationPinService.deleteRegistrationPinByEmail.mockRejectedValueOnce(2);

				await uc.executeDeletionRequests();

				expect(userService.getParentEmailsFromUser).toHaveBeenCalledWith(deletionRequestToExecute.targetRefId);
			});

			it('should call classService.deleteUserDataFromClasses to delete user data in class module', async () => {
				const { deletionRequestToExecute } = setup();

				deletionRequestService.findAllItemsToExecute.mockResolvedValueOnce([deletionRequestToExecute]);

				await uc.executeDeletionRequests();

				expect(classService.deleteUserDataFromClasses).toHaveBeenCalledWith(deletionRequestToExecute.targetRefId);
			});

			it('should call courseGroupService.deleteUserDataFromCourseGroup to delete user data in courseGroup module', async () => {
				const { deletionRequestToExecute } = setup();

				deletionRequestService.findAllItemsToExecute.mockResolvedValueOnce([deletionRequestToExecute]);

				await uc.executeDeletionRequests();

				expect(courseGroupService.deleteUserDataFromCourseGroup).toHaveBeenCalledWith(
					deletionRequestToExecute.targetRefId
				);
			});

			it('should call courseService.deleteUserDataFromCourse to delete user data in course module', async () => {
				const { deletionRequestToExecute } = setup();

				deletionRequestService.findAllItemsToExecute.mockResolvedValueOnce([deletionRequestToExecute]);

				await uc.executeDeletionRequests();

				expect(courseService.deleteUserDataFromCourse).toHaveBeenCalledWith(deletionRequestToExecute.targetRefId);
			});

			it('should call filesService.markFilesOwnedByUserForDeletion to mark users files to delete in file module', async () => {
				const { deletionRequestToExecute } = setup();

				deletionRequestService.findAllItemsToExecute.mockResolvedValueOnce([deletionRequestToExecute]);

				await uc.executeDeletionRequests();

				expect(filesService.markFilesOwnedByUserForDeletion).toHaveBeenCalledWith(deletionRequestToExecute.targetRefId);
			});

			it('should call filesService.removeUserPermissionsToAnyFiles to remove users permissions to any files in file module', async () => {
				const { deletionRequestToExecute } = setup();

				deletionRequestService.findAllItemsToExecute.mockResolvedValueOnce([deletionRequestToExecute]);

				await uc.executeDeletionRequests();

				expect(filesService.removeUserPermissionsOrCreatorReferenceToAnyFiles).toHaveBeenCalledWith(
					deletionRequestToExecute.targetRefId
				);
			});

			it('should call filesStorageClientAdapterService.removeCreatorIdFromFileRecords to remove cratorId to any files in fileRecords module', async () => {
				const { deletionRequestToExecute } = setup();

				deletionRequestService.findAllItemsToExecute.mockResolvedValueOnce([deletionRequestToExecute]);

				await uc.executeDeletionRequests();

				expect(filesStorageClientAdapterService.removeCreatorIdFromFileRecords).toHaveBeenCalledWith(
					deletionRequestToExecute.targetRefId
				);
			});

			it('should call lessonService.deleteUserDataFromLessons to delete users data in lesson module', async () => {
				const { deletionRequestToExecute } = setup();

				deletionRequestService.findAllItemsToExecute.mockResolvedValueOnce([deletionRequestToExecute]);

				await uc.executeDeletionRequests();

				expect(lessonService.deleteUserDataFromLessons).toHaveBeenCalledWith(deletionRequestToExecute.targetRefId);
			});

			it('should call pseudonymService.deleteByUserId to delete users data in pseudonym module', async () => {
				const { deletionRequestToExecute } = setup();

				deletionRequestService.findAllItemsToExecute.mockResolvedValueOnce([deletionRequestToExecute]);

				await uc.executeDeletionRequests();

				expect(pseudonymService.deleteByUserId).toHaveBeenCalledWith(deletionRequestToExecute.targetRefId);
			});

			it('should call teamService.deleteUserDataFromTeams to delete users data in teams module', async () => {
				const { deletionRequestToExecute } = setup();

				deletionRequestService.findAllItemsToExecute.mockResolvedValueOnce([deletionRequestToExecute]);

				await uc.executeDeletionRequests();

				expect(teamService.deleteUserDataFromTeams).toHaveBeenCalledWith(deletionRequestToExecute.targetRefId);
			});

			it('should call rocketChatUserService.findByUserId to find rocketChatUser in rocketChatUser module', async () => {
				const { deletionRequestToExecute } = setup();

				deletionRequestService.findAllItemsToExecute.mockResolvedValueOnce([deletionRequestToExecute]);

				await uc.executeDeletionRequests();

				expect(rocketChatUserService.findByUserId).toHaveBeenCalledWith(deletionRequestToExecute.targetRefId);
			});

			it('should call rocketChatUserService.deleteByUserId to delete rocketChatUser in rocketChatUser module', async () => {
				const { deletionRequestToExecute, rocketChatUser } = setup();

				deletionRequestService.findAllItemsToExecute.mockResolvedValueOnce([deletionRequestToExecute]);
				rocketChatUserService.findByUserId.mockResolvedValueOnce([rocketChatUser]);

				await uc.executeDeletionRequests();

				expect(rocketChatUserService.deleteByUserId).toHaveBeenCalledWith(deletionRequestToExecute.targetRefId);
			});

			it('should call rocketChatService.deleteUser to delete rocketChatUser in rocketChat external module', async () => {
				const { deletionRequestToExecute, rocketChatUser } = setup();

				deletionRequestService.findAllItemsToExecute.mockResolvedValueOnce([deletionRequestToExecute]);
				rocketChatUserService.findByUserId.mockResolvedValueOnce([rocketChatUser]);

				await uc.executeDeletionRequests();

				expect(rocketChatService.deleteUser).toHaveBeenCalledWith(rocketChatUser.username);
			});

			it('should call dashboardService.deleteDashboardByUserId to delete USERS DASHBOARD', async () => {
				const { deletionRequestToExecute } = setup();

				deletionRequestService.findAllItemsToExecute.mockResolvedValueOnce([deletionRequestToExecute]);

				await uc.executeDeletionRequests();

				expect(dashboardService.deleteDashboardByUserId).toHaveBeenCalledWith(deletionRequestToExecute.targetRefId);
			});

			it('should call taskService.deleteTasksByOnlyCreator to delete Tasks only with creator', async () => {
				const { deletionRequestToExecute } = setup();

				deletionRequestService.findAllItemsToExecute.mockResolvedValueOnce([deletionRequestToExecute]);

				await uc.executeDeletionRequests();

				expect(taskService.deleteTasksByOnlyCreator).toHaveBeenCalledWith(deletionRequestToExecute.targetRefId);
			});

			it('should call taskService.removeCreatorIdFromTasks to update Tasks without creatorId', async () => {
				const { deletionRequestToExecute } = setup();

				deletionRequestService.findAllItemsToExecute.mockResolvedValueOnce([deletionRequestToExecute]);

				await uc.executeDeletionRequests();

				expect(taskService.removeCreatorIdFromTasks).toHaveBeenCalledWith(deletionRequestToExecute.targetRefId);
			});

			it('should call taskService.removeUserFromFinished to update Tasks without creatorId in Finished collection', async () => {
				const { deletionRequestToExecute } = setup();

				deletionRequestService.findAllItemsToExecute.mockResolvedValueOnce([deletionRequestToExecute]);

				await uc.executeDeletionRequests();

				expect(taskService.removeUserFromFinished).toHaveBeenCalledWith(deletionRequestToExecute.targetRefId);
			});

			it('should call deletionLogService.createDeletionLog to create logs for deletionRequest', async () => {
				const { deletionRequestToExecute } = setup();

				deletionRequestService.findAllItemsToExecute.mockResolvedValueOnce([deletionRequestToExecute]);

				await uc.executeDeletionRequests();

<<<<<<< HEAD
				expect(deletionLogService.createDeletionLog).toHaveBeenCalledTimes(14);
=======
				expect(deletionLogService.createDeletionLog).toHaveBeenCalledTimes(12);
>>>>>>> 74cc4d18
			});
		});

		describe('when an error occurred', () => {
			const setup = () => {
				const deletionRequestToExecute = deletionRequestFactory.build({ deleteAfter: new Date('2023-01-01') });

				classService.deleteUserDataFromClasses.mockResolvedValueOnce(1);
				courseGroupService.deleteUserDataFromCourseGroup.mockResolvedValueOnce(2);
				courseService.deleteUserDataFromCourse.mockResolvedValueOnce(2);
				filesService.markFilesOwnedByUserForDeletion.mockResolvedValueOnce(2);
				filesService.removeUserPermissionsOrCreatorReferenceToAnyFiles.mockResolvedValueOnce(2);
				lessonService.deleteUserDataFromLessons.mockResolvedValueOnce(2);
				pseudonymService.deleteByUserId.mockResolvedValueOnce(2);
				teamService.deleteUserDataFromTeams.mockResolvedValueOnce(2);
				userService.deleteUser.mockRejectedValueOnce(new Error());

				return {
					deletionRequestToExecute,
				};
			};

			it('should throw an arror', async () => {
				const { deletionRequestToExecute } = setup();

				deletionRequestService.findAllItemsToExecute.mockResolvedValueOnce([deletionRequestToExecute]);

				await uc.executeDeletionRequests();

				expect(deletionRequestService.markDeletionRequestAsFailed).toHaveBeenCalledWith(deletionRequestToExecute.id);
			});
		});
	});

	describe('findById', () => {
		describe('when searching for logs for deletionRequest which was executed with success status', () => {
			const setup = () => {
				const deletionRequestExecuted = deletionRequestFactory.build({ status: DeletionStatusModel.SUCCESS });
				const deletionLogExecuted = deletionLogFactory.build({ deletionRequestId: deletionRequestExecuted.id });

				const targetRef = DeletionTargetRefBuilder.build(
					deletionRequestExecuted.targetRefDomain,
					deletionRequestExecuted.targetRefId
				);
				const statistics = DomainOperationBuilder.build(
					deletionLogExecuted.domain,
					deletionLogExecuted.modifiedCount,
					deletionLogExecuted.deletedCount
				);

				const executedDeletionRequestSummary = DeletionRequestLogResponseBuilder.build(
					targetRef,
					deletionRequestExecuted.deleteAfter,
					DeletionStatusModel.SUCCESS,
					[statistics]
				);

				return {
					deletionRequestExecuted,
					executedDeletionRequestSummary,
					deletionLogExecuted,
				};
			};

			it('should call to deletionRequestService and deletionLogService', async () => {
				const { deletionRequestExecuted } = setup();

				deletionRequestService.findById.mockResolvedValueOnce(deletionRequestExecuted);

				await uc.findById(deletionRequestExecuted.id);

				expect(deletionRequestService.findById).toHaveBeenCalledWith(deletionRequestExecuted.id);
				expect(deletionLogService.findByDeletionRequestId).toHaveBeenCalledWith(deletionRequestExecuted.id);
			});

			it('should return object with summary of deletionRequest', async () => {
				const { deletionRequestExecuted, deletionLogExecuted, executedDeletionRequestSummary } = setup();

				deletionRequestService.findById.mockResolvedValueOnce(deletionRequestExecuted);
				deletionLogService.findByDeletionRequestId.mockResolvedValueOnce([deletionLogExecuted]);

				const result = await uc.findById(deletionRequestExecuted.id);

				expect(result).toEqual(executedDeletionRequestSummary);
				expect(result.status).toEqual(DeletionStatusModel.SUCCESS);
			});
		});

		describe('when searching for logs for deletionRequest which was executed with failed status', () => {
			const setup = () => {
				const deletionRequestExecuted = deletionRequestFactory.build({ status: DeletionStatusModel.FAILED });
				const deletionLogExecuted = deletionLogFactory.build({ deletionRequestId: deletionRequestExecuted.id });

				const targetRef = DeletionTargetRefBuilder.build(
					deletionRequestExecuted.targetRefDomain,
					deletionRequestExecuted.targetRefId
				);
				const statistics = DeletionLogStatisticBuilder.build(
					deletionLogExecuted.domain,
					deletionLogExecuted.modifiedCount,
					deletionLogExecuted.deletedCount
				);

				const executedDeletionRequestSummary = DeletionRequestLogResponseBuilder.build(
					targetRef,
					deletionRequestExecuted.deleteAfter,
					DeletionStatusModel.FAILED,
					[statistics]
				);

				return {
					deletionRequestExecuted,
					executedDeletionRequestSummary,
					deletionLogExecuted,
				};
			};

			it('should call to deletionRequestService and deletionLogService', async () => {
				const { deletionRequestExecuted } = setup();

				deletionRequestService.findById.mockResolvedValueOnce(deletionRequestExecuted);

				await uc.findById(deletionRequestExecuted.id);

				expect(deletionRequestService.findById).toHaveBeenCalledWith(deletionRequestExecuted.id);
				expect(deletionLogService.findByDeletionRequestId).toHaveBeenCalledWith(deletionRequestExecuted.id);
			});

			it('should return object with summary of deletionRequest', async () => {
				const { deletionRequestExecuted, deletionLogExecuted, executedDeletionRequestSummary } = setup();

				deletionRequestService.findById.mockResolvedValueOnce(deletionRequestExecuted);
				deletionLogService.findByDeletionRequestId.mockResolvedValueOnce([deletionLogExecuted]);

				const result = await uc.findById(deletionRequestExecuted.id);

				expect(result).toEqual(executedDeletionRequestSummary);
				expect(result.status).toEqual(DeletionStatusModel.FAILED);
			});
		});

		describe('when searching for logs for deletionRequest which was not executed', () => {
			const setup = () => {
				const deletionRequest = deletionRequestFactory.build();
				const targetRef = DeletionTargetRefBuilder.build(deletionRequest.targetRefDomain, deletionRequest.targetRefId);
				const notExecutedDeletionRequestSummary = DeletionRequestLogResponseBuilder.build(
					targetRef,
					deletionRequest.deleteAfter,
					DeletionStatusModel.REGISTERED,
					[]
				);

				return {
					deletionRequest,
					notExecutedDeletionRequestSummary,
				};
			};

			it('should call to deletionRequestService and deletionLogService', async () => {
				const { deletionRequest } = setup();

				deletionRequestService.findById.mockResolvedValueOnce(deletionRequest);

				await uc.findById(deletionRequest.id);

				expect(deletionRequestService.findById).toHaveBeenCalledWith(deletionRequest.id);
				expect(deletionLogService.findByDeletionRequestId).toHaveBeenCalledWith(deletionRequest.id);
			});

			it('should return object with summary of deletionRequest', async () => {
				const { deletionRequest, notExecutedDeletionRequestSummary } = setup();

				deletionRequestService.findById.mockResolvedValueOnce(deletionRequest);

				const result = await uc.findById(deletionRequest.id);

				expect(result).toEqual(notExecutedDeletionRequestSummary);
				expect(result.status).toEqual(DeletionStatusModel.REGISTERED);
			});
		});
	});

	describe('deleteDeletionRequestById', () => {
		describe('when deleting a deletionRequestId', () => {
			const setup = () => {
				const deletionRequest = deletionRequestFactory.build();

				return {
					deletionRequest,
				};
			};

			it('should call the service deletionRequestService.deleteById', async () => {
				const { deletionRequest } = setup();

				await uc.deleteDeletionRequestById(deletionRequest.id);

				expect(deletionRequestService.deleteById).toHaveBeenCalledWith(deletionRequest.id);
			});
		});
	});
});<|MERGE_RESOLUTION|>--- conflicted
+++ resolved
@@ -464,11 +464,8 @@
 
 				await uc.executeDeletionRequests();
 
-<<<<<<< HEAD
-				expect(deletionLogService.createDeletionLog).toHaveBeenCalledTimes(14);
-=======
+
 				expect(deletionLogService.createDeletionLog).toHaveBeenCalledTimes(12);
->>>>>>> 74cc4d18
 			});
 		});
 
