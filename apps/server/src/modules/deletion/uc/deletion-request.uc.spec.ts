--- conflicted
+++ resolved
@@ -1,12 +1,7 @@
 import { Test, TestingModule } from '@nestjs/testing';
 import { DeepMocked, createMock } from '@golevelup/ts-jest';
-<<<<<<< HEAD
-import { setupEntities } from '@shared/testing';
+import { setupEntities, userDoFactory } from '@shared/testing';
 import { AccountService } from '@modules/account';
-=======
-import { setupEntities, userDoFactory } from '@shared/testing';
-import { AccountService } from '@modules/account/services';
->>>>>>> 9ca2b717
 import { ClassService } from '@modules/class';
 import { CourseGroupService, CourseService } from '@modules/learnroom';
 import { FilesService } from '@modules/files';
@@ -15,17 +10,11 @@
 import { TeamService } from '@modules/teams';
 import { UserService } from '@modules/user';
 import { RocketChatService } from '@modules/rocketchat';
-<<<<<<< HEAD
 import { RocketChatUser, RocketChatUserService, rocketChatUserFactory } from '@modules/rocketchat-user';
 import { LegacyLogger } from '@src/core/logger';
 import { ObjectId } from 'bson';
+import { RegistrationPinService } from '@modules/registration-pin';
 import { DeletionDomainModel, DeletionStatusModel } from '../domain/types';
-=======
-import { rocketChatUserFactory } from '@modules/rocketchat-user/domain/testing';
-import { RocketChatUser, RocketChatUserService } from '@modules/rocketchat-user';
-import { RegistrationPinService } from '@modules/registration-pin';
-import { DeletionDomainModel } from '../domain/types/deletion-domain-model.enum';
->>>>>>> 9ca2b717
 import { DeletionLogService } from '../services/deletion-log.service';
 import { DeletionRequestService } from '../services';
 import { DeletionRequestUc } from './deletion-request.uc';
@@ -109,13 +98,12 @@
 					useValue: createMock<RocketChatService>(),
 				},
 				{
-<<<<<<< HEAD
 					provide: LegacyLogger,
 					useValue: createMock<LegacyLogger>(),
-=======
+				},
+				{
 					provide: RegistrationPinService,
 					useValue: createMock<RegistrationPinService>(),
->>>>>>> 9ca2b717
 				},
 			],
 		}).compile();
