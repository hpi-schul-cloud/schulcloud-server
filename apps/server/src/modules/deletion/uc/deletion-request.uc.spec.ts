import { Test, TestingModule } from '@nestjs/testing';
import { DeepMocked, createMock } from '@golevelup/ts-jest';
import { setupEntities } from '@shared/testing';
import { AccountService } from '@src/modules/account/services/account.service';
import { ClassService } from '@src/modules/class';
import { CourseGroupService } from '@src/modules/learnroom/service/coursegroup.service';
import { CourseService } from '@src/modules/learnroom/service';
import { FilesService } from '@src/modules/files/service';
import { LessonService } from '@src/modules/lesson/service';
import { PseudonymService } from '@src/modules/pseudonym';
import { TeamService } from '@src/modules/teams';
import { UserService } from '@src/modules/user';
import { RocketChatUserService } from '@src/modules/rocketchat-user/service/rocket-chat-user.service';
import { RocketChatService } from '@src/modules/rocketchat';
import { rocketChatUserFactory } from '@src/modules/rocketchat-user/domain/testing/rocket-chat-user.factory';
import { RocketChatUser } from '@src/modules/rocketchat-user/domain';
import { DeletionDomainModel } from '../domain/types/deletion-domain-model.enum';
import { DeletionLogService } from '../services/deletion-log.service';
import { DeletionRequestService } from '../services';
import { DeletionRequestLog, DeletionRequestProps, DeletionRequestUc } from './deletion-request.uc';
import { deletionRequestFactory } from '../domain/testing/factory/deletion-request.factory';
import { DeletionStatusModel } from '../domain/types/deletion-status-model.enum';
import { deletionLogFactory } from '../domain/testing/factory/deletion-log.factory';

describe(DeletionRequestUc.name, () => {
	let module: TestingModule;
	let uc: DeletionRequestUc;
	let deletionRequestService: DeepMocked<DeletionRequestService>;
	let deletionLogService: DeepMocked<DeletionLogService>;
	let accountService: DeepMocked<AccountService>;
	let classService: DeepMocked<ClassService>;
	let courseGroupService: DeepMocked<CourseGroupService>;
	let courseService: DeepMocked<CourseService>;
	let filesService: DeepMocked<FilesService>;
	let lessonService: DeepMocked<LessonService>;
	let pseudonymService: DeepMocked<PseudonymService>;
	let teamService: DeepMocked<TeamService>;
	let userService: DeepMocked<UserService>;
	let rocketChatUserService: DeepMocked<RocketChatUserService>;
	let rocketChatService: DeepMocked<RocketChatService>;

	beforeAll(async () => {
		module = await Test.createTestingModule({
			providers: [
				DeletionRequestUc,
				{
					provide: DeletionRequestService,
					useValue: createMock<DeletionRequestService>(),
				},
				{
					provide: DeletionLogService,
					useValue: createMock<DeletionLogService>(),
				},
				{
					provide: AccountService,
					useValue: createMock<AccountService>(),
				},
				{
					provide: ClassService,
					useValue: createMock<ClassService>(),
				},
				{
					provide: CourseGroupService,
					useValue: createMock<CourseGroupService>(),
				},
				{
					provide: CourseService,
					useValue: createMock<CourseService>(),
				},
				{
					provide: FilesService,
					useValue: createMock<FilesService>(),
				},
				{
					provide: LessonService,
					useValue: createMock<LessonService>(),
				},
				{
					provide: PseudonymService,
					useValue: createMock<PseudonymService>(),
				},
				{
					provide: TeamService,
					useValue: createMock<TeamService>(),
				},
				{
					provide: UserService,
					useValue: createMock<UserService>(),
				},
				{
					provide: RocketChatUserService,
					useValue: createMock<RocketChatUserService>(),
				},
				{
					provide: RocketChatService,
					useValue: createMock<RocketChatService>(),
				},
			],
		}).compile();

		uc = module.get(DeletionRequestUc);
		deletionRequestService = module.get(DeletionRequestService);
		deletionLogService = module.get(DeletionLogService);
		accountService = module.get(AccountService);
		classService = module.get(ClassService);
		courseGroupService = module.get(CourseGroupService);
		courseService = module.get(CourseService);
		filesService = module.get(FilesService);
		lessonService = module.get(LessonService);
		pseudonymService = module.get(PseudonymService);
		teamService = module.get(TeamService);
		userService = module.get(UserService);
		rocketChatUserService = module.get(RocketChatUserService);
		rocketChatService = module.get(RocketChatService);
		await setupEntities();
	});

	describe('createDeletionRequest', () => {
		describe('when creating a deletionRequest', () => {
			const setup = () => {
				jest.clearAllMocks();
				const deletionRequestToCreate: DeletionRequestProps = {
					targetRef: {
						targetRefDoamin: DeletionDomainModel.USER,
						targetRefId: '653e4833cc39e5907a1e18d2',
					},
					deleteInMinutes: 1440,
				};
				const deletionRequest = deletionRequestFactory.build();

				return {
					deletionRequestToCreate,
					deletionRequest,
				};
			};

			it('should call the service to create the deletionRequest', async () => {
				const { deletionRequestToCreate } = setup();

				await uc.createDeletionRequest(deletionRequestToCreate);

				expect(deletionRequestService.createDeletionRequest).toHaveBeenCalledWith(
					deletionRequestToCreate.targetRef.targetRefId,
					deletionRequestToCreate.targetRef.targetRefDoamin,
					deletionRequestToCreate.deleteInMinutes
				);
			});

			it('should return the deletionRequestID and deletionPlannedAt', async () => {
				const { deletionRequestToCreate, deletionRequest } = setup();

				deletionRequestService.createDeletionRequest.mockResolvedValueOnce({
					requestId: deletionRequest.id,
					deletionPlannedAt: deletionRequest.deleteAfter,
				});

				const result = await uc.createDeletionRequest(deletionRequestToCreate);

				expect(result).toEqual({
					requestId: deletionRequest.id,
					deletionPlannedAt: deletionRequest.deleteAfter,
				});
			});
		});
	});

	describe('executeDeletionRequests', () => {
		describe('when executing deletionRequests', () => {
			const setup = () => {
				jest.clearAllMocks();
				const deletionRequestToExecute = deletionRequestFactory.build({ deleteAfter: new Date('2023-01-01') });
				const rocketChatUser: RocketChatUser = rocketChatUserFactory.build({
					userId: deletionRequestToExecute.targetRefId,
				});

				classService.deleteUserDataFromClasses.mockResolvedValueOnce(1);
				courseGroupService.deleteUserDataFromCourseGroup.mockResolvedValueOnce(2);
				courseService.deleteUserDataFromCourse.mockResolvedValueOnce(2);
				filesService.markFilesOwnedByUserForDeletion.mockResolvedValueOnce(2);
				filesService.removeUserPermissionsToAnyFiles.mockResolvedValueOnce(2);
				lessonService.deleteUserDataFromLessons.mockResolvedValueOnce(2);
				pseudonymService.deleteByUserId.mockResolvedValueOnce(2);
				teamService.deleteUserDataFromTeams.mockResolvedValueOnce(2);
				userService.deleteUser.mockResolvedValueOnce(1);
				rocketChatUserService.deleteByUserId.mockResolvedValueOnce(1);

				return {
					deletionRequestToExecute,
					rocketChatUser,
				};
			};

			it('should call deletionRequestService.findAllItemsToExecute', async () => {
				await uc.executeDeletionRequests();

				expect(deletionRequestService.findAllItemsToExecute).toHaveBeenCalled();
			});

			it('should call deletionRequestService.markDeletionRequestAsExecuted to update status of deletionRequests', async () => {
				const { deletionRequestToExecute } = setup();

				deletionRequestService.findAllItemsToExecute.mockResolvedValueOnce([deletionRequestToExecute]);

				await uc.executeDeletionRequests();

				expect(deletionRequestService.markDeletionRequestAsExecuted).toHaveBeenCalledWith(deletionRequestToExecute.id);
			});

			it('should call accountService.deleteByUserId to delete user data in account module', async () => {
				const { deletionRequestToExecute } = setup();

				deletionRequestService.findAllItemsToExecute.mockResolvedValueOnce([deletionRequestToExecute]);

				await uc.executeDeletionRequests();

				expect(accountService.deleteByUserId).toHaveBeenCalled();
			});

			it('should call classService.deleteUserDataFromClasses to delete user data in class module', async () => {
				const { deletionRequestToExecute } = setup();

				deletionRequestService.findAllItemsToExecute.mockResolvedValueOnce([deletionRequestToExecute]);

				await uc.executeDeletionRequests();

				expect(classService.deleteUserDataFromClasses).toHaveBeenCalledWith(deletionRequestToExecute.targetRefId);
			});

			it('should call courseGroupService.deleteUserDataFromCourseGroup to delete user data in courseGroup module', async () => {
				const { deletionRequestToExecute } = setup();

				deletionRequestService.findAllItemsToExecute.mockResolvedValueOnce([deletionRequestToExecute]);

				await uc.executeDeletionRequests();

				expect(courseGroupService.deleteUserDataFromCourseGroup).toHaveBeenCalledWith(
					deletionRequestToExecute.targetRefId
				);
			});

			it('should call courseService.deleteUserDataFromCourse to delete user data in course module', async () => {
				const { deletionRequestToExecute } = setup();

				deletionRequestService.findAllItemsToExecute.mockResolvedValueOnce([deletionRequestToExecute]);

				await uc.executeDeletionRequests();

				expect(courseService.deleteUserDataFromCourse).toHaveBeenCalledWith(deletionRequestToExecute.targetRefId);
			});

			it('should call filesService.markFilesOwnedByUserForDeletion to mark users files to delete in file module', async () => {
				const { deletionRequestToExecute } = setup();

				deletionRequestService.findAllItemsToExecute.mockResolvedValueOnce([deletionRequestToExecute]);

				await uc.executeDeletionRequests();

				expect(filesService.markFilesOwnedByUserForDeletion).toHaveBeenCalledWith(deletionRequestToExecute.targetRefId);
			});

			it('should call filesService.removeUserPermissionsToAnyFiles to remove users permissions to any files in file module', async () => {
				const { deletionRequestToExecute } = setup();

				deletionRequestService.findAllItemsToExecute.mockResolvedValueOnce([deletionRequestToExecute]);

				await uc.executeDeletionRequests();

				expect(filesService.removeUserPermissionsToAnyFiles).toHaveBeenCalledWith(deletionRequestToExecute.targetRefId);
			});

			it('should call lessonService.deleteUserDataFromLessons to delete users data in lesson module', async () => {
				const { deletionRequestToExecute } = setup();

				deletionRequestService.findAllItemsToExecute.mockResolvedValueOnce([deletionRequestToExecute]);

				await uc.executeDeletionRequests();

				expect(lessonService.deleteUserDataFromLessons).toHaveBeenCalledWith(deletionRequestToExecute.targetRefId);
			});

			it('should call pseudonymService.deleteByUserId to delete users data in pseudonym module', async () => {
				const { deletionRequestToExecute } = setup();

				deletionRequestService.findAllItemsToExecute.mockResolvedValueOnce([deletionRequestToExecute]);

				await uc.executeDeletionRequests();

				expect(pseudonymService.deleteByUserId).toHaveBeenCalledWith(deletionRequestToExecute.targetRefId);
			});

			it('should call teamService.deleteUserDataFromTeams to delete users data in teams module', async () => {
				const { deletionRequestToExecute } = setup();

				deletionRequestService.findAllItemsToExecute.mockResolvedValueOnce([deletionRequestToExecute]);

				await uc.executeDeletionRequests();

				expect(teamService.deleteUserDataFromTeams).toHaveBeenCalledWith(deletionRequestToExecute.targetRefId);
			});

			it('should call userService.deleteUsers to delete user in user module', async () => {
				const { deletionRequestToExecute } = setup();

				deletionRequestService.findAllItemsToExecute.mockResolvedValueOnce([deletionRequestToExecute]);

				await uc.executeDeletionRequests();

				expect(userService.deleteUser).toHaveBeenCalledWith(deletionRequestToExecute.targetRefId);
			});

			it('should call rocketChatUserService.findByUserId to find rocketChatUser in rocketChatUser module', async () => {
				const { deletionRequestToExecute } = setup();

				deletionRequestService.findAllItemsToExecute.mockResolvedValueOnce([deletionRequestToExecute]);

				await uc.executeDeletionRequests();

				expect(rocketChatUserService.findByUserId).toHaveBeenCalledWith(deletionRequestToExecute.targetRefId);
			});

			it('should call rocketChatUserService.deleteByUserId to delete rocketChatUser in rocketChatUser module', async () => {
				const { deletionRequestToExecute, rocketChatUser } = setup();

				deletionRequestService.findAllItemsToExecute.mockResolvedValueOnce([deletionRequestToExecute]);
				rocketChatUserService.findByUserId.mockResolvedValueOnce(rocketChatUser);

				await uc.executeDeletionRequests();

				expect(rocketChatUserService.deleteByUserId).toHaveBeenCalledWith(deletionRequestToExecute.targetRefId);
			});

			it('should call rocketChatService.deleteUser to delete rocketChatUser in rocketChat external module', async () => {
				const { deletionRequestToExecute, rocketChatUser } = setup();

				deletionRequestService.findAllItemsToExecute.mockResolvedValueOnce([deletionRequestToExecute]);
				rocketChatUserService.findByUserId.mockResolvedValueOnce(rocketChatUser);

				await uc.executeDeletionRequests();

				expect(rocketChatService.deleteUser).toHaveBeenCalledWith(rocketChatUser.username);
			});

			it('should call deletionLogService.createDeletionLog to create logs for deletionRequest', async () => {
				const { deletionRequestToExecute } = setup();

				deletionRequestService.findAllItemsToExecute.mockResolvedValueOnce([deletionRequestToExecute]);

				await uc.executeDeletionRequests();

<<<<<<< HEAD
				expect(deletionLogService.createDeletionLog).toHaveBeenCalledTimes(11);
=======
				expect(deletionLogService.createDeletionLog).toHaveBeenCalledTimes(9);
>>>>>>> a1ca1556
			});
		});

		describe('when an error occurred', () => {
			const setup = () => {
				jest.clearAllMocks();
				const deletionRequestToExecute = deletionRequestFactory.build({ deleteAfter: new Date('2023-01-01') });

				classService.deleteUserDataFromClasses.mockResolvedValueOnce(1);
				courseGroupService.deleteUserDataFromCourseGroup.mockResolvedValueOnce(2);
				courseService.deleteUserDataFromCourse.mockResolvedValueOnce(2);
				filesService.markFilesOwnedByUserForDeletion.mockResolvedValueOnce(2);
				filesService.removeUserPermissionsToAnyFiles.mockResolvedValueOnce(2);
				lessonService.deleteUserDataFromLessons.mockResolvedValueOnce(2);
				pseudonymService.deleteByUserId.mockResolvedValueOnce(2);
				teamService.deleteUserDataFromTeams.mockResolvedValueOnce(2);
				userService.deleteUser.mockRejectedValueOnce(new Error());

				return {
					deletionRequestToExecute,
				};
			};

			it('should throw an arror', async () => {
				const { deletionRequestToExecute } = setup();

				deletionRequestService.findAllItemsToExecute.mockResolvedValueOnce([deletionRequestToExecute]);

				await uc.executeDeletionRequests();

				expect(deletionRequestService.markDeletionRequestAsFailed).toHaveBeenCalledWith(deletionRequestToExecute.id);
			});
		});
	});

	describe('findById', () => {
		describe('when searching for logs for deletionRequest which was executed', () => {
			const setup = () => {
				jest.clearAllMocks();
				const deletionRequestExecuted = deletionRequestFactory.build({ status: DeletionStatusModel.SUCCESS });
				const deletionLogExecuted1 = deletionLogFactory.build({ deletionRequestId: deletionRequestExecuted.id });
				const deletionLogExecuted2 = deletionLogFactory.build({
					deletionRequestId: deletionRequestExecuted.id,
					domain: DeletionDomainModel.ACCOUNT,
					modifiedCount: 0,
					deletedCount: 1,
				});

				const executedDeletionRequestSummary: DeletionRequestLog = {
					targetRef: {
						targetRefDoamin: deletionRequestExecuted.targetRefDomain,
						targetRefId: deletionRequestExecuted.targetRefId,
					},
					deletionPlannedAt: deletionRequestExecuted.deleteAfter,
					statistics: [
						{
							domain: deletionLogExecuted1.domain,
							modifiedCount: deletionLogExecuted1.modifiedCount,
							deletedCount: deletionLogExecuted1.deletedCount,
						},
						{
							domain: deletionLogExecuted2.domain,
							modifiedCount: deletionLogExecuted2.modifiedCount,
							deletedCount: deletionLogExecuted2.deletedCount,
						},
					],
				};

				return {
					deletionRequestExecuted,
					executedDeletionRequestSummary,
					deletionLogExecuted1,
					deletionLogExecuted2,
				};
			};

			it('should call to deletionRequestService and deletionLogService', async () => {
				const { deletionRequestExecuted } = setup();

				deletionRequestService.findById.mockResolvedValueOnce(deletionRequestExecuted);

				await uc.findById(deletionRequestExecuted.id);

				expect(deletionRequestService.findById).toHaveBeenCalledWith(deletionRequestExecuted.id);
				expect(deletionLogService.findByDeletionRequestId).toHaveBeenCalledWith(deletionRequestExecuted.id);
			});

			it('should return object with summary of deletionRequest', async () => {
				const { deletionRequestExecuted, deletionLogExecuted1, deletionLogExecuted2, executedDeletionRequestSummary } =
					setup();

				deletionRequestService.findById.mockResolvedValueOnce(deletionRequestExecuted);
				deletionLogService.findByDeletionRequestId.mockResolvedValueOnce([deletionLogExecuted1, deletionLogExecuted2]);

				const result = await uc.findById(deletionRequestExecuted.id);

				expect(result).toEqual(executedDeletionRequestSummary);
			});
		});

		describe('when searching for logs for deletionRequest which was not executed', () => {
			const setup = () => {
				jest.clearAllMocks();
				const deletionRequest = deletionRequestFactory.build();
				const notExecutedDeletionRequestSummary: DeletionRequestLog = {
					targetRef: {
						targetRefDoamin: deletionRequest.targetRefDomain,
						targetRefId: deletionRequest.targetRefId,
					},
					deletionPlannedAt: deletionRequest.deleteAfter,
				};

				return {
					deletionRequest,
					notExecutedDeletionRequestSummary,
				};
			};

			it('should call to deletionRequestService', async () => {
				const { deletionRequest } = setup();

				deletionRequestService.findById.mockResolvedValueOnce(deletionRequest);

				await uc.findById(deletionRequest.id);

				expect(deletionRequestService.findById).toHaveBeenCalledWith(deletionRequest.id);
				expect(deletionLogService.findByDeletionRequestId).not.toHaveBeenCalled();
			});

			it('should return object with summary of deletionRequest', async () => {
				const { deletionRequest, notExecutedDeletionRequestSummary } = setup();

				deletionRequestService.findById.mockResolvedValueOnce(deletionRequest);

				const result = await uc.findById(deletionRequest.id);

				expect(result).toEqual(notExecutedDeletionRequestSummary);
			});
		});
	});

	describe('deleteDeletionRequestById', () => {
		describe('when deleting a deletionRequestId', () => {
			const setup = () => {
				jest.clearAllMocks();
				const deletionRequest = deletionRequestFactory.build();

				return {
					deletionRequest,
				};
			};

			it('should call the service deletionRequestService.deleteById', async () => {
				const { deletionRequest } = setup();

				await uc.deleteDeletionRequestById(deletionRequest.id);

				expect(deletionRequestService.deleteById).toHaveBeenCalledWith(deletionRequest.id);
			});
		});
	});
});<|MERGE_RESOLUTION|>--- conflicted
+++ resolved
@@ -347,11 +347,7 @@
 
 				await uc.executeDeletionRequests();
 
-<<<<<<< HEAD
-				expect(deletionLogService.createDeletionLog).toHaveBeenCalledTimes(11);
-=======
-				expect(deletionLogService.createDeletionLog).toHaveBeenCalledTimes(9);
->>>>>>> a1ca1556
+				expect(deletionLogService.createDeletionLog).toHaveBeenCalledTimes(10);
 			});
 		});
 
