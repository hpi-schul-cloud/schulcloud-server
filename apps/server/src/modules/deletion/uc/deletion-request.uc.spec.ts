import { Test, TestingModule } from '@nestjs/testing';
import { DeepMocked, createMock } from '@golevelup/ts-jest';
import { setupEntities, userDoFactory } from '@shared/testing';
import { AccountService } from '@modules/account';
import { ClassService } from '@modules/class';
import { CourseGroupService, CourseService, DashboardService } from '@modules/learnroom';
import { FilesService } from '@modules/files';
import { LessonService } from '@modules/lesson';
import { PseudonymService } from '@modules/pseudonym';
import { TeamService } from '@modules/teams';
import { UserService } from '@modules/user';
import { RocketChatService } from '@modules/rocketchat';
import { RocketChatUser, RocketChatUserService, rocketChatUserFactory } from '@modules/rocketchat-user';
import { LegacyLogger } from '@src/core/logger';
import { ObjectId } from 'bson';
import { RegistrationPinService } from '@modules/registration-pin';
import { FilesStorageClientAdapterService } from '@src/modules/files-storage-client';
import { DomainModel, OperationModel } from '@shared/domain/types';
import { TaskService } from '@modules/task';
import { DomainOperationBuilder } from '@shared/domain/builder';
import { DeletionStatusModel } from '../domain/types';
import { DeletionLogService } from '../services/deletion-log.service';
import { DeletionRequestService } from '../services';
import { DeletionRequestUc } from './deletion-request.uc';
import { deletionRequestFactory } from '../domain/testing/factory/deletion-request.factory';
import { deletionLogFactory } from '../domain/testing';
import { DeletionRequestBodyProps } from '../controller/dto';
import { DeletionLogStatisticBuilder, DeletionRequestLogResponseBuilder, DeletionTargetRefBuilder } from '../builder';

describe(DeletionRequestUc.name, () => {
	let module: TestingModule;
	let uc: DeletionRequestUc;
	let deletionRequestService: DeepMocked<DeletionRequestService>;
	let deletionLogService: DeepMocked<DeletionLogService>;
	let accountService: DeepMocked<AccountService>;
	let classService: DeepMocked<ClassService>;
	let courseGroupService: DeepMocked<CourseGroupService>;
	let courseService: DeepMocked<CourseService>;
	let filesService: DeepMocked<FilesService>;
	let lessonService: DeepMocked<LessonService>;
	let pseudonymService: DeepMocked<PseudonymService>;
	let teamService: DeepMocked<TeamService>;
	let userService: DeepMocked<UserService>;
	let rocketChatUserService: DeepMocked<RocketChatUserService>;
	let rocketChatService: DeepMocked<RocketChatService>;
	let registrationPinService: DeepMocked<RegistrationPinService>;
	let filesStorageClientAdapterService: DeepMocked<FilesStorageClientAdapterService>;
	let dashboardService: DeepMocked<DashboardService>;
	let taskService: DeepMocked<TaskService>;

	beforeAll(async () => {
		module = await Test.createTestingModule({
			providers: [
				DeletionRequestUc,
				{
					provide: DeletionRequestService,
					useValue: createMock<DeletionRequestService>(),
				},
				{
					provide: DeletionLogService,
					useValue: createMock<DeletionLogService>(),
				},
				{
					provide: AccountService,
					useValue: createMock<AccountService>(),
				},
				{
					provide: ClassService,
					useValue: createMock<ClassService>(),
				},
				{
					provide: CourseGroupService,
					useValue: createMock<CourseGroupService>(),
				},
				{
					provide: CourseService,
					useValue: createMock<CourseService>(),
				},
				{
					provide: FilesService,
					useValue: createMock<FilesService>(),
				},
				{
					provide: LessonService,
					useValue: createMock<LessonService>(),
				},
				{
					provide: PseudonymService,
					useValue: createMock<PseudonymService>(),
				},
				{
					provide: TeamService,
					useValue: createMock<TeamService>(),
				},
				{
					provide: UserService,
					useValue: createMock<UserService>(),
				},
				{
					provide: RocketChatUserService,
					useValue: createMock<RocketChatUserService>(),
				},
				{
					provide: RocketChatService,
					useValue: createMock<RocketChatService>(),
				},
				{
					provide: LegacyLogger,
					useValue: createMock<LegacyLogger>(),
				},
				{
					provide: RegistrationPinService,
					useValue: createMock<RegistrationPinService>(),
				},
				{
					provide: FilesStorageClientAdapterService,
					useValue: createMock<FilesStorageClientAdapterService>(),
				},
				{
					provide: DashboardService,
					useValue: createMock<DashboardService>(),
				},
				{
					provide: TaskService,
					useValue: createMock<TaskService>(),
				},
			],
		}).compile();

		uc = module.get(DeletionRequestUc);
		deletionRequestService = module.get(DeletionRequestService);
		deletionLogService = module.get(DeletionLogService);
		accountService = module.get(AccountService);
		classService = module.get(ClassService);
		courseGroupService = module.get(CourseGroupService);
		courseService = module.get(CourseService);
		filesService = module.get(FilesService);
		lessonService = module.get(LessonService);
		pseudonymService = module.get(PseudonymService);
		teamService = module.get(TeamService);
		userService = module.get(UserService);
		rocketChatUserService = module.get(RocketChatUserService);
		rocketChatService = module.get(RocketChatService);
		registrationPinService = module.get(RegistrationPinService);
		filesStorageClientAdapterService = module.get(FilesStorageClientAdapterService);
		dashboardService = module.get(DashboardService);
		taskService = module.get(TaskService);
		await setupEntities();
	});

	beforeEach(() => {
		jest.clearAllMocks();
	});

	describe('createDeletionRequest', () => {
		describe('when creating a deletionRequest', () => {
			const setup = () => {
				const deletionRequestToCreate: DeletionRequestBodyProps = {
					targetRef: {
						domain: DomainModel.USER,
						id: new ObjectId().toHexString(),
					},
					deleteInMinutes: 1440,
				};
				const deletionRequest = deletionRequestFactory.build();

				return {
					deletionRequestToCreate,
					deletionRequest,
				};
			};

			it('should call the service to create the deletionRequest', async () => {
				const { deletionRequestToCreate } = setup();

				await uc.createDeletionRequest(deletionRequestToCreate);

				expect(deletionRequestService.createDeletionRequest).toHaveBeenCalledWith(
					deletionRequestToCreate.targetRef.id,
					deletionRequestToCreate.targetRef.domain,
					deletionRequestToCreate.deleteInMinutes
				);
			});

			it('should return the deletionRequestID and deletionPlannedAt', async () => {
				const { deletionRequestToCreate, deletionRequest } = setup();

				deletionRequestService.createDeletionRequest.mockResolvedValueOnce({
					requestId: deletionRequest.id,
					deletionPlannedAt: deletionRequest.deleteAfter,
				});

				const result = await uc.createDeletionRequest(deletionRequestToCreate);

				expect(result).toEqual({
					requestId: deletionRequest.id,
					deletionPlannedAt: deletionRequest.deleteAfter,
				});
			});
		});
	});

	describe('executeDeletionRequests', () => {
		describe('when executing deletionRequests', () => {
			const setup = () => {
				const classesUpdated = DomainOperationBuilder.build(DomainModel.CLASS, OperationModel.UPDATE, 1, [
					new ObjectId().toHexString(),
				]);

				const courseGroupUpdated = DomainOperationBuilder.build(DomainModel.COURSEGROUP, OperationModel.UPDATE, 1, [
					new ObjectId().toHexString(),
				]);

				const courseUpdated = DomainOperationBuilder.build(DomainModel.COURSE, OperationModel.UPDATE, 1, [
					new ObjectId().toHexString(),
				]);

				const lessonsUpdated = DomainOperationBuilder.build(DomainModel.LESSONS, OperationModel.UPDATE, 1, [
					new ObjectId().toHexString(),
				]);

				const deletionRequestToExecute = deletionRequestFactory.build({ deleteAfter: new Date('2023-01-01') });

				const parentEmail = 'parent@parent.eu';

				const rocketChatUser: RocketChatUser = rocketChatUserFactory.build({
					userId: deletionRequestToExecute.targetRefId,
				});

				const rocketChatUserDeleted = DomainOperationBuilder.build(
					DomainModel.ROCKETCHATUSER,
					OperationModel.DELETE,
					1,
					[new ObjectId().toHexString()]
				);

				const tasksModifiedByRemoveCreatorId = DomainOperationBuilder.build(
					DomainModel.TASK,
					OperationModel.UPDATE,
					1,
					[new ObjectId().toHexString()]
				);

				const tasksModifiedByRemoveUserFromFinished = DomainOperationBuilder.build(
					DomainModel.TASK,
					OperationModel.UPDATE,
					1,
					[new ObjectId().toHexString()]
				);

				const tasksDeleted = DomainOperationBuilder.build(DomainModel.TASK, OperationModel.DELETE, 1, [
					new ObjectId().toHexString(),
				]);

				const teamsUpdated = DomainOperationBuilder.build(DomainModel.TEAMS, OperationModel.UPDATE, 1, [
					new ObjectId().toHexString(),
				]);

				const user = userDoFactory.buildWithId();

				registrationPinService.deleteRegistrationPinByEmail.mockResolvedValueOnce(2);
				classService.deleteUserDataFromClasses.mockResolvedValueOnce(classesUpdated);
				courseGroupService.deleteUserDataFromCourseGroup.mockResolvedValueOnce(courseGroupUpdated);
				courseService.deleteUserDataFromCourse.mockResolvedValueOnce(courseUpdated);
				filesService.markFilesOwnedByUserForDeletion.mockResolvedValueOnce(2);
				filesService.removeUserPermissionsOrCreatorReferenceToAnyFiles.mockResolvedValueOnce(2);
				lessonService.deleteUserDataFromLessons.mockResolvedValueOnce(lessonsUpdated);
				pseudonymService.deleteByUserId.mockResolvedValueOnce(2);
				teamService.deleteUserDataFromTeams.mockResolvedValueOnce(teamsUpdated);
				userService.deleteUser.mockResolvedValueOnce(1);
				rocketChatUserService.deleteByUserId.mockResolvedValueOnce(rocketChatUserDeleted);
				filesStorageClientAdapterService.removeCreatorIdFromFileRecords.mockResolvedValueOnce(5);
				dashboardService.deleteDashboardByUserId.mockResolvedValueOnce(1);
				taskService.removeCreatorIdFromTasks.mockResolvedValueOnce(tasksModifiedByRemoveCreatorId);
				taskService.removeCreatorIdFromTasks.mockResolvedValueOnce(tasksModifiedByRemoveUserFromFinished);
				taskService.deleteTasksByOnlyCreator.mockResolvedValueOnce(tasksDeleted);

				return {
					deletionRequestToExecute,
					rocketChatUser,
					user,
					parentEmail,
				};
			};

			it('should call deletionRequestService.findAllItemsToExecute', async () => {
				await uc.executeDeletionRequests();

				expect(deletionRequestService.findAllItemsToExecute).toHaveBeenCalled();
			});

			it('should call deletionRequestService.markDeletionRequestAsExecuted to update status of deletionRequests', async () => {
				const { deletionRequestToExecute } = setup();

				deletionRequestService.findAllItemsToExecute.mockResolvedValueOnce([deletionRequestToExecute]);

				await uc.executeDeletionRequests();

				expect(deletionRequestService.markDeletionRequestAsExecuted).toHaveBeenCalledWith(deletionRequestToExecute.id);
			});

			it('should call accountService.deleteByUserId to delete user data in account module', async () => {
				const { deletionRequestToExecute } = setup();

				deletionRequestService.findAllItemsToExecute.mockResolvedValueOnce([deletionRequestToExecute]);

				await uc.executeDeletionRequests();

				expect(accountService.deleteByUserId).toHaveBeenCalled();
			});

			it('should call registrationPinService.deleteRegistrationPinByEmail to delete user data in registrationPin module', async () => {
				const { deletionRequestToExecute } = setup();

				deletionRequestService.findAllItemsToExecute.mockResolvedValueOnce([deletionRequestToExecute]);

				await uc.executeDeletionRequests();

				expect(registrationPinService.deleteRegistrationPinByEmail).toHaveBeenCalled();
			});

			it('should call userService.getParentEmailsFromUser to get parentEmails', async () => {
				const { deletionRequestToExecute, user, parentEmail } = setup();

				deletionRequestService.findAllItemsToExecute.mockResolvedValueOnce([deletionRequestToExecute]);
				userService.findById.mockResolvedValueOnce(user);
				userService.getParentEmailsFromUser.mockRejectedValue([parentEmail]);
				registrationPinService.deleteRegistrationPinByEmail.mockRejectedValueOnce(2);

				await uc.executeDeletionRequests();

				expect(userService.getParentEmailsFromUser).toHaveBeenCalledWith(deletionRequestToExecute.targetRefId);
			});

			it('should call classService.deleteUserDataFromClasses to delete user data in class module', async () => {
				const { deletionRequestToExecute } = setup();

				deletionRequestService.findAllItemsToExecute.mockResolvedValueOnce([deletionRequestToExecute]);

				await uc.executeDeletionRequests();

				expect(classService.deleteUserDataFromClasses).toHaveBeenCalledWith(deletionRequestToExecute.targetRefId);
			});

			it('should call courseGroupService.deleteUserDataFromCourseGroup to delete user data in courseGroup module', async () => {
				const { deletionRequestToExecute } = setup();

				deletionRequestService.findAllItemsToExecute.mockResolvedValueOnce([deletionRequestToExecute]);

				await uc.executeDeletionRequests();

				expect(courseGroupService.deleteUserDataFromCourseGroup).toHaveBeenCalledWith(
					deletionRequestToExecute.targetRefId
				);
			});

			it('should call courseService.deleteUserDataFromCourse to delete user data in course module', async () => {
				const { deletionRequestToExecute } = setup();

				deletionRequestService.findAllItemsToExecute.mockResolvedValueOnce([deletionRequestToExecute]);

				await uc.executeDeletionRequests();

				expect(courseService.deleteUserDataFromCourse).toHaveBeenCalledWith(deletionRequestToExecute.targetRefId);
			});

			it('should call filesService.markFilesOwnedByUserForDeletion to mark users files to delete in file module', async () => {
				const { deletionRequestToExecute } = setup();

				deletionRequestService.findAllItemsToExecute.mockResolvedValueOnce([deletionRequestToExecute]);

				await uc.executeDeletionRequests();

				expect(filesService.markFilesOwnedByUserForDeletion).toHaveBeenCalledWith(deletionRequestToExecute.targetRefId);
			});

			it('should call filesService.removeUserPermissionsToAnyFiles to remove users permissions to any files in file module', async () => {
				const { deletionRequestToExecute } = setup();

				deletionRequestService.findAllItemsToExecute.mockResolvedValueOnce([deletionRequestToExecute]);

				await uc.executeDeletionRequests();

				expect(filesService.removeUserPermissionsOrCreatorReferenceToAnyFiles).toHaveBeenCalledWith(
					deletionRequestToExecute.targetRefId
				);
			});

			it('should call filesStorageClientAdapterService.removeCreatorIdFromFileRecords to remove cratorId to any files in fileRecords module', async () => {
				const { deletionRequestToExecute } = setup();

				deletionRequestService.findAllItemsToExecute.mockResolvedValueOnce([deletionRequestToExecute]);

				await uc.executeDeletionRequests();

				expect(filesStorageClientAdapterService.removeCreatorIdFromFileRecords).toHaveBeenCalledWith(
					deletionRequestToExecute.targetRefId
				);
			});

			it('should call lessonService.deleteUserDataFromLessons to delete users data in lesson module', async () => {
				const { deletionRequestToExecute } = setup();

				deletionRequestService.findAllItemsToExecute.mockResolvedValueOnce([deletionRequestToExecute]);

				await uc.executeDeletionRequests();

				expect(lessonService.deleteUserDataFromLessons).toHaveBeenCalledWith(deletionRequestToExecute.targetRefId);
			});

			it('should call pseudonymService.deleteByUserId to delete users data in pseudonym module', async () => {
				const { deletionRequestToExecute } = setup();

				deletionRequestService.findAllItemsToExecute.mockResolvedValueOnce([deletionRequestToExecute]);

				await uc.executeDeletionRequests();

				expect(pseudonymService.deleteByUserId).toHaveBeenCalledWith(deletionRequestToExecute.targetRefId);
			});

			it('should call teamService.deleteUserDataFromTeams to delete users data in teams module', async () => {
				const { deletionRequestToExecute } = setup();

				deletionRequestService.findAllItemsToExecute.mockResolvedValueOnce([deletionRequestToExecute]);

				await uc.executeDeletionRequests();

				expect(teamService.deleteUserDataFromTeams).toHaveBeenCalledWith(deletionRequestToExecute.targetRefId);
			});

			it('should call rocketChatUserService.findByUserId to find rocketChatUser in rocketChatUser module', async () => {
				const { deletionRequestToExecute } = setup();

				deletionRequestService.findAllItemsToExecute.mockResolvedValueOnce([deletionRequestToExecute]);

				await uc.executeDeletionRequests();

				expect(rocketChatUserService.findByUserId).toHaveBeenCalledWith(deletionRequestToExecute.targetRefId);
			});

			it('should call rocketChatUserService.deleteByUserId to delete rocketChatUser in rocketChatUser module', async () => {
				const { deletionRequestToExecute, rocketChatUser } = setup();

				deletionRequestService.findAllItemsToExecute.mockResolvedValueOnce([deletionRequestToExecute]);
				rocketChatUserService.findByUserId.mockResolvedValueOnce([rocketChatUser]);

				await uc.executeDeletionRequests();

				expect(rocketChatUserService.deleteByUserId).toHaveBeenCalledWith(deletionRequestToExecute.targetRefId);
			});

			it('should call rocketChatService.deleteUser to delete rocketChatUser in rocketChat external module', async () => {
				const { deletionRequestToExecute, rocketChatUser } = setup();

				deletionRequestService.findAllItemsToExecute.mockResolvedValueOnce([deletionRequestToExecute]);
				rocketChatUserService.findByUserId.mockResolvedValueOnce([rocketChatUser]);

				await uc.executeDeletionRequests();

				expect(rocketChatService.deleteUser).toHaveBeenCalledWith(rocketChatUser.username);
			});

			it('should call dashboardService.deleteDashboardByUserId to delete USERS DASHBOARD', async () => {
				const { deletionRequestToExecute } = setup();

				deletionRequestService.findAllItemsToExecute.mockResolvedValueOnce([deletionRequestToExecute]);

				await uc.executeDeletionRequests();

				expect(dashboardService.deleteDashboardByUserId).toHaveBeenCalledWith(deletionRequestToExecute.targetRefId);
			});

			it('should call taskService.deleteTasksByOnlyCreator to delete Tasks only with creator', async () => {
				const { deletionRequestToExecute } = setup();

				deletionRequestService.findAllItemsToExecute.mockResolvedValueOnce([deletionRequestToExecute]);

				await uc.executeDeletionRequests();

				expect(taskService.deleteTasksByOnlyCreator).toHaveBeenCalledWith(deletionRequestToExecute.targetRefId);
			});

			it('should call taskService.removeCreatorIdFromTasks to update Tasks without creatorId', async () => {
				const { deletionRequestToExecute } = setup();

				deletionRequestService.findAllItemsToExecute.mockResolvedValueOnce([deletionRequestToExecute]);

				await uc.executeDeletionRequests();

				expect(taskService.removeCreatorIdFromTasks).toHaveBeenCalledWith(deletionRequestToExecute.targetRefId);
			});

			it('should call taskService.removeUserFromFinished to update Tasks without creatorId in Finished collection', async () => {
				const { deletionRequestToExecute } = setup();

				deletionRequestService.findAllItemsToExecute.mockResolvedValueOnce([deletionRequestToExecute]);

				await uc.executeDeletionRequests();

				expect(taskService.removeUserFromFinished).toHaveBeenCalledWith(deletionRequestToExecute.targetRefId);
			});

			it('should call deletionLogService.createDeletionLog to create logs for deletionRequest', async () => {
				const { deletionRequestToExecute } = setup();

				deletionRequestService.findAllItemsToExecute.mockResolvedValueOnce([deletionRequestToExecute]);

				await uc.executeDeletionRequests();

<<<<<<< HEAD
				expect(deletionLogService.createDeletionLog).toHaveBeenCalledTimes(15);
=======
				expect(deletionLogService.createDeletionLog).toHaveBeenCalledTimes(12);
>>>>>>> 4efb100e
			});
		});

		describe('when an error occurred', () => {
			const setup = () => {
				const deletionRequestToExecute = deletionRequestFactory.build({ deleteAfter: new Date('2023-01-01') });

				const classesUpdated = DomainOperationBuilder.build(DomainModel.CLASS, OperationModel.UPDATE, 1, [
					new ObjectId().toHexString(),
				]);

				const courseGroupUpdated = DomainOperationBuilder.build(DomainModel.COURSEGROUP, OperationModel.UPDATE, 1, [
					new ObjectId().toHexString(),
				]);

				const courseUpdated = DomainOperationBuilder.build(DomainModel.COURSE, OperationModel.UPDATE, 1, [
					new ObjectId().toHexString(),
				]);

				const lessonsUpdated = DomainOperationBuilder.build(DomainModel.LESSONS, OperationModel.UPDATE, 1, [
					new ObjectId().toHexString(),
				]);

				const teamsUpdated = DomainOperationBuilder.build(DomainModel.TEAMS, OperationModel.UPDATE, 1, [
					new ObjectId().toHexString(),
				]);

				classService.deleteUserDataFromClasses.mockResolvedValueOnce(classesUpdated);
				courseGroupService.deleteUserDataFromCourseGroup.mockResolvedValueOnce(courseGroupUpdated);
				courseService.deleteUserDataFromCourse.mockResolvedValueOnce(courseUpdated);
				filesService.markFilesOwnedByUserForDeletion.mockResolvedValueOnce(2);
				filesService.removeUserPermissionsOrCreatorReferenceToAnyFiles.mockResolvedValueOnce(2);
				lessonService.deleteUserDataFromLessons.mockResolvedValueOnce(lessonsUpdated);
				pseudonymService.deleteByUserId.mockResolvedValueOnce(2);
				teamService.deleteUserDataFromTeams.mockResolvedValueOnce(teamsUpdated);
				userService.deleteUser.mockRejectedValueOnce(new Error());

				return {
					deletionRequestToExecute,
				};
			};

			it('should throw an arror', async () => {
				const { deletionRequestToExecute } = setup();

				deletionRequestService.findAllItemsToExecute.mockResolvedValueOnce([deletionRequestToExecute]);

				await uc.executeDeletionRequests();

				expect(deletionRequestService.markDeletionRequestAsFailed).toHaveBeenCalledWith(deletionRequestToExecute.id);
			});
		});
	});

	describe('findById', () => {
		describe('when searching for logs for deletionRequest which was executed with success status', () => {
			const setup = () => {
				const deletionRequestExecuted = deletionRequestFactory.build({ status: DeletionStatusModel.SUCCESS });
				const deletionLogExecuted = deletionLogFactory.build({ deletionRequestId: deletionRequestExecuted.id });

				const targetRef = DeletionTargetRefBuilder.build(
					deletionRequestExecuted.targetRefDomain,
					deletionRequestExecuted.targetRefId
				);
				const statistics = DomainOperationBuilder.build(
					deletionLogExecuted.domain,
					deletionLogExecuted.operation,
					deletionLogExecuted.count,
					deletionLogExecuted.refs
				);

				const executedDeletionRequestSummary = DeletionRequestLogResponseBuilder.build(
					targetRef,
					deletionRequestExecuted.deleteAfter,
					DeletionStatusModel.SUCCESS,
					[statistics]
				);

				return {
					deletionRequestExecuted,
					executedDeletionRequestSummary,
					deletionLogExecuted,
				};
			};

			it('should call to deletionRequestService and deletionLogService', async () => {
				const { deletionRequestExecuted } = setup();

				deletionRequestService.findById.mockResolvedValueOnce(deletionRequestExecuted);

				await uc.findById(deletionRequestExecuted.id);

				expect(deletionRequestService.findById).toHaveBeenCalledWith(deletionRequestExecuted.id);
				expect(deletionLogService.findByDeletionRequestId).toHaveBeenCalledWith(deletionRequestExecuted.id);
			});

			it('should return object with summary of deletionRequest', async () => {
				const { deletionRequestExecuted, deletionLogExecuted, executedDeletionRequestSummary } = setup();

				deletionRequestService.findById.mockResolvedValueOnce(deletionRequestExecuted);
				deletionLogService.findByDeletionRequestId.mockResolvedValueOnce([deletionLogExecuted]);

				const result = await uc.findById(deletionRequestExecuted.id);

				expect(result).toEqual(executedDeletionRequestSummary);
				expect(result.status).toEqual(DeletionStatusModel.SUCCESS);
			});
		});

		describe('when searching for logs for deletionRequest which was executed with failed status', () => {
			const setup = () => {
				const deletionRequestExecuted = deletionRequestFactory.build({ status: DeletionStatusModel.FAILED });
				const deletionLogExecuted = deletionLogFactory.build({ deletionRequestId: deletionRequestExecuted.id });

				const targetRef = DeletionTargetRefBuilder.build(
					deletionRequestExecuted.targetRefDomain,
					deletionRequestExecuted.targetRefId
				);
				const statistics = DeletionLogStatisticBuilder.build(
					deletionLogExecuted.domain,
					deletionLogExecuted.operation,
					deletionLogExecuted.count,
					deletionLogExecuted.refs
				);

				const executedDeletionRequestSummary = DeletionRequestLogResponseBuilder.build(
					targetRef,
					deletionRequestExecuted.deleteAfter,
					DeletionStatusModel.FAILED,
					[statistics]
				);

				return {
					deletionRequestExecuted,
					executedDeletionRequestSummary,
					deletionLogExecuted,
				};
			};

			it('should call to deletionRequestService and deletionLogService', async () => {
				const { deletionRequestExecuted } = setup();

				deletionRequestService.findById.mockResolvedValueOnce(deletionRequestExecuted);

				await uc.findById(deletionRequestExecuted.id);

				expect(deletionRequestService.findById).toHaveBeenCalledWith(deletionRequestExecuted.id);
				expect(deletionLogService.findByDeletionRequestId).toHaveBeenCalledWith(deletionRequestExecuted.id);
			});

			it('should return object with summary of deletionRequest', async () => {
				const { deletionRequestExecuted, deletionLogExecuted, executedDeletionRequestSummary } = setup();

				deletionRequestService.findById.mockResolvedValueOnce(deletionRequestExecuted);
				deletionLogService.findByDeletionRequestId.mockResolvedValueOnce([deletionLogExecuted]);

				const result = await uc.findById(deletionRequestExecuted.id);

				expect(result).toEqual(executedDeletionRequestSummary);
				expect(result.status).toEqual(DeletionStatusModel.FAILED);
			});
		});

		describe('when searching for logs for deletionRequest which was not executed', () => {
			const setup = () => {
				const deletionRequest = deletionRequestFactory.build();
				const targetRef = DeletionTargetRefBuilder.build(deletionRequest.targetRefDomain, deletionRequest.targetRefId);
				const notExecutedDeletionRequestSummary = DeletionRequestLogResponseBuilder.build(
					targetRef,
					deletionRequest.deleteAfter,
					DeletionStatusModel.REGISTERED,
					[]
				);

				return {
					deletionRequest,
					notExecutedDeletionRequestSummary,
				};
			};

			it('should call to deletionRequestService and deletionLogService', async () => {
				const { deletionRequest } = setup();

				deletionRequestService.findById.mockResolvedValueOnce(deletionRequest);

				await uc.findById(deletionRequest.id);

				expect(deletionRequestService.findById).toHaveBeenCalledWith(deletionRequest.id);
				expect(deletionLogService.findByDeletionRequestId).toHaveBeenCalledWith(deletionRequest.id);
			});

			it('should return object with summary of deletionRequest', async () => {
				const { deletionRequest, notExecutedDeletionRequestSummary } = setup();

				deletionRequestService.findById.mockResolvedValueOnce(deletionRequest);

				const result = await uc.findById(deletionRequest.id);

				expect(result).toEqual(notExecutedDeletionRequestSummary);
				expect(result.status).toEqual(DeletionStatusModel.REGISTERED);
			});
		});
	});

	describe('deleteDeletionRequestById', () => {
		describe('when deleting a deletionRequestId', () => {
			const setup = () => {
				const deletionRequest = deletionRequestFactory.build();

				return {
					deletionRequest,
				};
			};

			it('should call the service deletionRequestService.deleteById', async () => {
				const { deletionRequest } = setup();

				await uc.deleteDeletionRequestById(deletionRequest.id);

				expect(deletionRequestService.deleteById).toHaveBeenCalledWith(deletionRequest.id);
			});
		});
	});
});<|MERGE_RESOLUTION|>--- conflicted
+++ resolved
@@ -507,11 +507,7 @@
 
 				await uc.executeDeletionRequests();
 
-<<<<<<< HEAD
-				expect(deletionLogService.createDeletionLog).toHaveBeenCalledTimes(15);
-=======
 				expect(deletionLogService.createDeletionLog).toHaveBeenCalledTimes(12);
->>>>>>> 4efb100e
 			});
 		});
 
