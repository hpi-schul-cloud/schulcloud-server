--- conflicted
+++ resolved
@@ -1,16 +1,10 @@
-<<<<<<< HEAD
-import { EntityId } from '@shared/domain';
+import { EntityId } from '@shared/domain/types';
 import { DeletionDomainModel } from '../../domain/types';
-import { DeletionTargetRef } from '..';
-=======
-import { EntityId } from '@shared/domain/types';
-import { DeletionDomainModel } from '../../domain/types/deletion-domain-model.enum';
-import { DeletionTargetRef } from '../interface/interfaces';
->>>>>>> 675bf280
+import { DeletionTargetRef } from '../../interface';
 
 export class DeletionTargetRefBuilder {
 	static build(targetRefDomain: DeletionDomainModel, targetRefId: EntityId): DeletionTargetRef {
-		const deletionTargetRef = { targetRefDomain, targetRefId };
+		const deletionTargetRef = { domain: targetRefDomain, id: targetRefId };
 
 		return deletionTargetRef;
 	}
