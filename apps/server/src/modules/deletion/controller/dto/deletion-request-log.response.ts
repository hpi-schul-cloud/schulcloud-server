import { ApiProperty } from '@nestjs/swagger';
import { IsOptional } from 'class-validator';
<<<<<<< HEAD
import { DeletionLogStatistic, DeletionTargetRef } from '../../interface';
import { DeletionStatusModel } from '../../domain/types';
=======
import { DomainOperation } from '@shared/domain/interface';
import { DeletionTargetRef } from '../../interface';
>>>>>>> 003e7d4d

export class DeletionRequestLogResponse {
	@ApiProperty()
	targetRef: DeletionTargetRef;

	@ApiProperty()
	deletionPlannedAt: Date;

	@ApiProperty()
	status: DeletionStatusModel;

	@ApiProperty()
	@IsOptional()
	statistics?: DomainOperation[];

	constructor(response: DeletionRequestLogResponse) {
		this.targetRef = response.targetRef;
		this.deletionPlannedAt = response.deletionPlannedAt;
		this.status = response.status;
		this.statistics = response.statistics;
	}
}<|MERGE_RESOLUTION|>--- conflicted
+++ resolved
@@ -1,12 +1,8 @@
 import { ApiProperty } from '@nestjs/swagger';
 import { IsOptional } from 'class-validator';
-<<<<<<< HEAD
-import { DeletionLogStatistic, DeletionTargetRef } from '../../interface';
-import { DeletionStatusModel } from '../../domain/types';
-=======
 import { DomainOperation } from '@shared/domain/interface';
 import { DeletionTargetRef } from '../../interface';
->>>>>>> 003e7d4d
+import { DeletionStatusModel } from '../../domain/types';
 
 export class DeletionRequestLogResponse {
 	@ApiProperty()
