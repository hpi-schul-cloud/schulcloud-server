import { EntityManager } from '@mikro-orm/mongodb';
import { Injectable } from '@nestjs/common';
import { SortOrder } from '@shared/domain/interface';
import { EntityId } from '@shared/domain/types';
import { DeletionRequest } from '../domain/do';
import { DeletionRequestEntity } from './entity';
import { DeletionRequestMapper } from './mapper';
import { DeletionRequestScope } from './scope';

@Injectable()
export class DeletionRequestRepo {
	constructor(private readonly em: EntityManager) {}

	get entityName() {
		return DeletionRequestEntity;
	}

	async findById(deletionRequestId: EntityId): Promise<DeletionRequest> {
		const deletionRequest: DeletionRequestEntity = await this.em.findOneOrFail(DeletionRequestEntity, {
			id: deletionRequestId,
		});

		const mapped: DeletionRequest = DeletionRequestMapper.mapToDO(deletionRequest);

		return mapped;
	}

	async create(deletionRequest: DeletionRequest): Promise<void> {
		const deletionRequestEntity = DeletionRequestMapper.mapToEntity(deletionRequest);
		this.em.persist(deletionRequestEntity);
		await this.em.flush();
	}

	async findAllItemsToExecution(limit?: number): Promise<DeletionRequest[]> {
		const currentDate = new Date();
<<<<<<< HEAD
		const fifteenMinutesAgo = new Date(Date.now() - 15 * 60 * 1000);
		const scope = new DeletionRequestScope()
			.byDeleteAfter(currentDate)
			.byStatusRegisteredOrFailed()
			.byStatusPending(fifteenMinutesAgo);
=======
		const fifteenMinutesAgo = new Date(Date.now() - 1 * 60 * 1000);
		const scope = new DeletionRequestScope().byDeleteAfter(currentDate).byStatus(fifteenMinutesAgo);
>>>>>>> 7ea68804
		const order = { createdAt: SortOrder.desc };

		const [deletionRequestEntities] = await this.em.findAndCount(DeletionRequestEntity, scope.query, {
			limit,
			orderBy: order,
		});

		const mapped: DeletionRequest[] = deletionRequestEntities.map((entity) => DeletionRequestMapper.mapToDO(entity));

		return mapped;
	}

	async update(deletionRequest: DeletionRequest): Promise<void> {
		const deletionRequestEntity = DeletionRequestMapper.mapToEntity(deletionRequest);
		const referencedEntity = this.em.getReference(DeletionRequestEntity, deletionRequestEntity.id);

		await this.em.persistAndFlush(referencedEntity);
	}

	async markDeletionRequestAsExecuted(deletionRequestId: EntityId): Promise<boolean> {
		const deletionRequest: DeletionRequestEntity = await this.em.findOneOrFail(DeletionRequestEntity, {
			id: deletionRequestId,
		});

		deletionRequest.executed();
		await this.em.persistAndFlush(deletionRequest);

		return true;
	}

	async markDeletionRequestAsFailed(deletionRequestId: EntityId): Promise<boolean> {
		const deletionRequest: DeletionRequestEntity = await this.em.findOneOrFail(DeletionRequestEntity, {
			id: deletionRequestId,
		});

		deletionRequest.failed();
		await this.em.persistAndFlush(deletionRequest);

		return true;
	}

	async markDeletionRequestAsPending(deletionRequestId: EntityId): Promise<boolean> {
		const deletionRequest: DeletionRequestEntity = await this.em.findOneOrFail(DeletionRequestEntity, {
			id: deletionRequestId,
		});

		deletionRequest.pending();
		await this.em.persistAndFlush(deletionRequest);

		return true;
	}

	async deleteById(deletionRequestId: EntityId): Promise<boolean> {
		const entity: DeletionRequestEntity | null = await this.em.findOneOrFail(DeletionRequestEntity, {
			id: deletionRequestId,
		});

		await this.em.removeAndFlush(entity);

		return true;
	}
}<|MERGE_RESOLUTION|>--- conflicted
+++ resolved
@@ -33,16 +33,13 @@
 
 	async findAllItemsToExecution(limit?: number): Promise<DeletionRequest[]> {
 		const currentDate = new Date();
-<<<<<<< HEAD
 		const fifteenMinutesAgo = new Date(Date.now() - 15 * 60 * 1000);
 		const scope = new DeletionRequestScope()
 			.byDeleteAfter(currentDate)
 			.byStatusRegisteredOrFailed()
 			.byStatusPending(fifteenMinutesAgo);
-=======
 		const fifteenMinutesAgo = new Date(Date.now() - 1 * 60 * 1000);
 		const scope = new DeletionRequestScope().byDeleteAfter(currentDate).byStatus(fifteenMinutesAgo);
->>>>>>> 7ea68804
 		const order = { createdAt: SortOrder.desc };
 
 		const [deletionRequestEntities] = await this.em.findAndCount(DeletionRequestEntity, scope.query, {
