--- conflicted
+++ resolved
@@ -1,22 +1,14 @@
 import { DomainOperation } from '@shared/domain/interface';
 import { DeletionRequestLogResponse } from '../controller/dto';
-<<<<<<< HEAD
 import { DeletionStatusModel } from '../domain/types';
-import { DeletionLogStatistic, DeletionTargetRef } from '../interface';
-=======
 import { DeletionTargetRef } from '../interface';
->>>>>>> 003e7d4d
 
 export class DeletionRequestLogResponseBuilder {
 	static build(
 		targetRef: DeletionTargetRef,
 		deletionPlannedAt: Date,
-<<<<<<< HEAD
 		status: DeletionStatusModel,
-		statistics?: DeletionLogStatistic[]
-=======
 		statistics?: DomainOperation[]
->>>>>>> 003e7d4d
 	): DeletionRequestLogResponse {
 		const deletionRequestLog = { targetRef, deletionPlannedAt, status, statistics };
 
