import { Entity, Index, Property, Unique } from '@mikro-orm/core';
import { BaseEntityWithTimestamps } from '@shared/domain/entity/base.entity';
<<<<<<< HEAD
import { EntityId } from '@shared/domain/types';
import { DeletionDomainModel } from '../domain/types/deletion-domain-model.enum';
import { DeletionStatusModel } from '../domain/types/deletion-status-model.enum';
=======
import { EntityId } from '@shared/domain';
import { DeletionDomainModel, DeletionStatusModel } from '../domain/types';
>>>>>>> a1faa4d4

const SECONDS_OF_90_DAYS = 90 * 24 * 60 * 60;
export interface DeletionRequestEntityProps {
	id?: EntityId;
	targetRefDomain: DeletionDomainModel;
	deleteAfter: Date;
	targetRefId: EntityId;
	status: DeletionStatusModel;
	createdAt?: Date;
	updatedAt?: Date;
}

@Entity({ tableName: 'deletionrequests' })
@Unique({ properties: ['targetRefId', 'targetRefDomain'] })
export class DeletionRequestEntity extends BaseEntityWithTimestamps {
	@Property()
	@Index({ options: { expireAfterSeconds: SECONDS_OF_90_DAYS } })
	deleteAfter: Date;

	@Property()
	targetRefId!: EntityId;

	@Property()
	targetRefDomain: DeletionDomainModel;

	@Property()
	status: DeletionStatusModel;

	constructor(props: DeletionRequestEntityProps) {
		super();
		if (props.id !== undefined) {
			this.id = props.id;
		}

		this.targetRefDomain = props.targetRefDomain;
		this.deleteAfter = props.deleteAfter;
		this.targetRefId = props.targetRefId;
		this.status = props.status;

		if (props.createdAt !== undefined) {
			this.createdAt = props.createdAt;
		}

		if (props.updatedAt !== undefined) {
			this.updatedAt = props.updatedAt;
		}
	}

	public executed(): void {
		this.status = DeletionStatusModel.SUCCESS;
	}

	public failed(): void {
		this.status = DeletionStatusModel.FAILED;
	}
}<|MERGE_RESOLUTION|>--- conflicted
+++ resolved
@@ -1,13 +1,7 @@
 import { Entity, Index, Property, Unique } from '@mikro-orm/core';
 import { BaseEntityWithTimestamps } from '@shared/domain/entity/base.entity';
-<<<<<<< HEAD
 import { EntityId } from '@shared/domain/types';
-import { DeletionDomainModel } from '../domain/types/deletion-domain-model.enum';
-import { DeletionStatusModel } from '../domain/types/deletion-status-model.enum';
-=======
-import { EntityId } from '@shared/domain';
 import { DeletionDomainModel, DeletionStatusModel } from '../domain/types';
->>>>>>> a1faa4d4
 
 const SECONDS_OF_90_DAYS = 90 * 24 * 60 * 60;
 export interface DeletionRequestEntityProps {
