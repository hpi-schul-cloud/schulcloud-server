<<<<<<< HEAD
import { Entity, Property } from '@mikro-orm/core';
import { ObjectId } from '@mikro-orm/mongodb';
import { BaseEntityWithTimestamps } from '@shared/domain/entity';
import { EntityId } from '@shared/domain/types';
import { DeletionDomainModel } from '../domain/types/deletion-domain-model.enum';
import { DeletionOperationModel } from '../domain/types/deletion-operation-model.enum';
=======
import { Entity, Index, Property } from '@mikro-orm/core';
import { BaseEntityWithTimestamps } from '@shared/domain/entity/base.entity';
import { EntityId } from '@shared/domain';
import { ObjectId } from 'bson';
import { DeletionDomainModel, DeletionOperationModel } from '../domain/types';
>>>>>>> a1faa4d4

export interface DeletionLogEntityProps {
	id?: EntityId;
	domain: DeletionDomainModel;
	operation?: DeletionOperationModel;
	modifiedCount?: number;
	deletedCount?: number;
	deletionRequestId?: ObjectId;
	performedAt?: Date;
	createdAt?: Date;
	updatedAt?: Date;
}

@Entity({ tableName: 'deletionlogs' })
export class DeletionLogEntity extends BaseEntityWithTimestamps {
	@Property()
	domain: DeletionDomainModel;

	@Property({ nullable: true })
	operation?: DeletionOperationModel;

	@Property({ nullable: true })
	modifiedCount?: number;

	@Property({ nullable: true })
	deletedCount?: number;

	@Property({ nullable: true })
	deletionRequestId?: ObjectId;

	@Property({ nullable: true })
	@Index({ options: { expireAfterSeconds: 7776000 } })
	performedAt?: Date;

	constructor(props: DeletionLogEntityProps) {
		super();
		if (props.id !== undefined) {
			this.id = props.id;
		}

		this.domain = props.domain;

		if (props.operation !== undefined) {
			this.operation = props.operation;
		}

		if (props.modifiedCount !== undefined) {
			this.modifiedCount = props.modifiedCount;
		}

		if (props.deletedCount !== undefined) {
			this.deletedCount = props.deletedCount;
		}

		if (props.deletionRequestId !== undefined) {
			this.deletionRequestId = props.deletionRequestId;
		}

		if (props.createdAt !== undefined) {
			this.createdAt = props.createdAt;
		}

		if (props.updatedAt !== undefined) {
			this.updatedAt = props.updatedAt;
		}

		if (props.performedAt !== undefined) {
			this.performedAt = props.performedAt;
		}
	}
}<|MERGE_RESOLUTION|>--- conflicted
+++ resolved
@@ -1,17 +1,8 @@
-<<<<<<< HEAD
-import { Entity, Property } from '@mikro-orm/core';
-import { ObjectId } from '@mikro-orm/mongodb';
-import { BaseEntityWithTimestamps } from '@shared/domain/entity';
-import { EntityId } from '@shared/domain/types';
-import { DeletionDomainModel } from '../domain/types/deletion-domain-model.enum';
-import { DeletionOperationModel } from '../domain/types/deletion-operation-model.enum';
-=======
 import { Entity, Index, Property } from '@mikro-orm/core';
 import { BaseEntityWithTimestamps } from '@shared/domain/entity/base.entity';
-import { EntityId } from '@shared/domain';
+import { EntityId } from '@shared/domain/types';
 import { ObjectId } from 'bson';
 import { DeletionDomainModel, DeletionOperationModel } from '../domain/types';
->>>>>>> a1faa4d4
 
 export interface DeletionLogEntityProps {
 	id?: EntityId;
