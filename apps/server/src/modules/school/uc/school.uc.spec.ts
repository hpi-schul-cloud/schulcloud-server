--- conflicted
+++ resolved
@@ -2,16 +2,11 @@
 import { SchoolService } from '@src/modules/school/service/school.service';
 import { SchoolUc } from '@src/modules/school/uc/school.uc';
 import { createMock, DeepMocked } from '@golevelup/ts-jest';
-<<<<<<< HEAD
-import { AuthorizationService } from '../../authorization';
-import { MigrationDto } from '../dto/migration.dto';
-=======
 import { SchoolDO } from '@shared/domain/domainobject/school.do';
 import { NotFoundException } from '@nestjs/common';
-import { MigrationResponse } from '../controller/dto';
 import { AuthorizationService } from '../../authorization';
 import { PublicSchoolResponse } from '../controller/dto/public.school.response';
->>>>>>> b805d249
+import { MigrationDto } from '../dto/migration.dto';
 
 describe('SchoolUc', () => {
 	let module: TestingModule;
