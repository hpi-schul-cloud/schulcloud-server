import { Module } from '@nestjs/common';
import { AuthorizationModule } from '@src/modules/authorization';
import { LoggerModule } from '@src/core/logger';
import { SchoolUc } from './uc/school.uc';
import { SchoolModule } from './school.module';
import { SchoolController } from './controller/school.controller';
<<<<<<< HEAD
import { LoggerModule } from '../../core/logger';
import { MigrationMapper } from './mapper/migration.mapper';
=======
>>>>>>> c5e7e859

@Module({
	imports: [SchoolModule, AuthorizationModule, LoggerModule],
	controllers: [SchoolController],
	providers: [SchoolUc, MigrationMapper],
})
export class SchoolApiModule {}<|MERGE_RESOLUTION|>--- conflicted
+++ resolved
@@ -4,11 +4,7 @@
 import { SchoolUc } from './uc/school.uc';
 import { SchoolModule } from './school.module';
 import { SchoolController } from './controller/school.controller';
-<<<<<<< HEAD
-import { LoggerModule } from '../../core/logger';
 import { MigrationMapper } from './mapper/migration.mapper';
-=======
->>>>>>> c5e7e859
 
 @Module({
 	imports: [SchoolModule, AuthorizationModule, LoggerModule],
