<<<<<<< HEAD
import { SchoolFeature, SchoolPurpose } from '@shared/domain/types';
import { ObjectId } from '@mikro-orm/mongodb';
import { schoolFactory } from '../../testing';
=======
import { LanguageType } from '@shared/domain/interface';
import { SchoolPurpose } from '@shared/domain/types';
import { ObjectId } from 'bson';
import { federalStateFactory, schoolFactory } from '../../testing';
import { InstanceFeature } from '../type';
>>>>>>> 127460ac

describe('School', () => {
	beforeAll(() => {
		jest.useFakeTimers();
		jest.setSystemTime(new Date('2022-02-22'));
	});

	describe('addInstanceFeature', () => {
		describe('when instanceFeatures is already initialized', () => {
			const setup = () => {
				const feature = InstanceFeature.IS_TEAM_CREATION_BY_STUDENTS_ENABLED;
				const school = schoolFactory.build({ instanceFeatures: new Set() });

				return { school, feature };
			};

			it('should add the given feature to the set', () => {
				const { school, feature } = setup();

				school.addInstanceFeature(feature);

				expect(school.getProps().instanceFeatures).toContain(feature);
			});
		});

		describe('when instanceFeatures is not initialized', () => {
			const setup = () => {
				const feature = InstanceFeature.IS_TEAM_CREATION_BY_STUDENTS_ENABLED;
				const school = schoolFactory.build({ instanceFeatures: undefined });

				return { school, feature };
			};

			it('should initialize it and add the given feature to the set', () => {
				const { school, feature } = setup();

				school.addInstanceFeature(feature);

				expect(school.getProps().instanceFeatures).toContain(feature);
			});
		});
	});

	describe('removeInstanceFeature', () => {
		const setup = () => {
			const feature = InstanceFeature.IS_TEAM_CREATION_BY_STUDENTS_ENABLED;
			const school = schoolFactory.build({ instanceFeatures: new Set([feature]) });

			return { school, feature };
		};

		it('should remove the given feature from the features set', () => {
			const { school, feature } = setup();

			school.removeInstanceFeature(feature);

			expect(school.getProps().instanceFeatures).not.toContain(feature);
		});
	});

	describe('update county', () => {
		describe('when county is not set in federal state', () => {
			const setup = () => {
				const school = schoolFactory.build();
				const countyId = new ObjectId().toHexString();

				return { school, countyId };
			};

			it('should throw `county not found` error', () => {
				const { school, countyId } = setup();

				expect(() => school.updateCounty(countyId)).toThrowError('County not found.');
			});
		});

		describe('when county is already set', () => {
			const setup = () => {
				const federalState = federalStateFactory.build();
				// @ts-expect-error test case
				const county = federalState.getProps().counties[0];
				const school = schoolFactory.build({ federalState, county });
				const countyId = new ObjectId().toHexString();

				return { school, countyId };
			};

			it('should throw `county cannot be updated, once it is set` error', () => {
				const { school, countyId } = setup();

				expect(() => school.updateCounty(countyId)).toThrowError('County cannot be updated, once it is set.');
			});
		});

		describe('when county is not set', () => {
			const setup = () => {
				const federalState = federalStateFactory.build();
				// @ts-expect-error test case
				const county = federalState.getProps().counties[0];
				const school = schoolFactory.build({ federalState });
				const countyId = county.id;

				return { school, countyId, county };
			};

			it('should return school with county', () => {
				const { school, countyId, county } = setup();

				school.updateCounty(countyId);

				expect(school.getProps().county).toEqual(county);
			});
		});
	});

	describe('updateOfficialSchoolNumber', () => {
		describe('when officialSchoolNumber is already set', () => {
			const setup = () => {
				const school = schoolFactory.build({ officialSchoolNumber: '123' });
				const officialSchoolNumber = '456';

				return { school, officialSchoolNumber };
			};

			it('should throw `official school number cannot be updated, once it is set` error', () => {
				const { school, officialSchoolNumber } = setup();

				expect(() => school.updateOfficialSchoolNumber(officialSchoolNumber)).toThrowError(
					'Official school number cannot be updated, once it is set.'
				);
			});
		});

		describe('when officialSchoolNumber is not set', () => {
			const setup = () => {
				const school = schoolFactory.build({ officialSchoolNumber: undefined });
				const officialSchoolNumber = '456';

				return { school, officialSchoolNumber };
			};

			it('should return school with updated officialSchoolNumber', () => {
				const { school, officialSchoolNumber } = setup();

				school.updateOfficialSchoolNumber(officialSchoolNumber);

				expect(school.getProps().officialSchoolNumber).toEqual(officialSchoolNumber);
			});
		});
	});

	// TODO N21-1623 add test for getPermissions
	describe('getPermissions', () => {
		describe('when permissions exist', () => {
			const setup = () => {
				const permissions = { teacher: { STUDENT_LIST: true } };
				const school = schoolFactory.build({
					permissions,
				});

				return { school, permissions };
			};

			it('should return permissions', () => {
				const { school, permissions } = setup();

				const result = school.getPermissions();

				expect(result).toEqual(permissions);
			});
		});

		describe('when permissions are undefined', () => {
			const setup = () => {
				const school = schoolFactory.build({
					permissions: undefined,
				});

				return { school };
			};

			it('should return undefined', () => {
				const { school } = setup();

				const result = school.getPermissions();

				expect(result).toBeUndefined();
			});
		});
	});

	describe('isInMaintenance', () => {
		describe('when inMaintenanceSince is in the past', () => {
			const setup = () => {
				const school = schoolFactory.build({
					inMaintenanceSince: new Date('2020-01-01'),
				});

				return { school };
			};

			it('should return true', () => {
				const { school } = setup();

				const result = school.isInMaintenance();

				expect(result).toBe(true);
			});
		});

		describe('when inMaintenanceSince is in the future', () => {
			const setup = () => {
				const school = schoolFactory.build({
					inMaintenanceSince: new Date('2100-01-01'),
				});

				return { school };
			};

			it('should return false', () => {
				const { school } = setup();

				const result = school.isInMaintenance();

				expect(result).toBe(false);
			});
		});

		describe('when inMaintenanceSince is undefined', () => {
			const setup = () => {
				const school = schoolFactory.build({
					inMaintenanceSince: undefined,
				});

				return { school };
			};

			it('should return false', () => {
				const { school } = setup();

				const result = school.isInMaintenance();

				expect(result).toBe(false);
			});
		});
	});

	describe('isExternal', () => {
		describe('when externalId is set', () => {
			const setup = () => {
				const school = schoolFactory.build({
					externalId: 'test',
				});

				return { school };
			};

			it('should return true', () => {
				const { school } = setup();

				const result = school.isExternal();

				expect(result).toBe(true);
			});
		});

		describe('when externalId is undefined', () => {
			const setup = () => {
				const school = schoolFactory.build({
					externalId: undefined,
				});

				return { school };
			};

			it('should return false', () => {
				const { school } = setup();

				const result = school.isExternal();

				expect(result).toBe(false);
			});
		});
	});

	describe('isEligibleForExternalInvite', () => {
		describe('when school has an eligible purpose and is not the own school', () => {
			const setup = () => {
				const school = schoolFactory.build();
				const otherSchool = schoolFactory.build();

				return { school, otherSchoolId: otherSchool.id };
			};

			it('should return true', () => {
				const { school, otherSchoolId } = setup();

				const result = school.isEligibleForExternalInvite(otherSchoolId);

				expect(result).toBe(true);
			});
		});

		describe('when school has purpose "expert"', () => {
			const setup = () => {
				const school = schoolFactory.build({
					purpose: SchoolPurpose.EXPERT,
				});
				const otherSchool = schoolFactory.build();

				return { school, otherSchoolId: otherSchool.id };
			};

			it('should return false', () => {
				const { school, otherSchoolId } = setup();

				const result = school.isEligibleForExternalInvite(otherSchoolId);

				expect(result).toBe(false);
			});
		});

		describe('when school has purpose "tombstone"', () => {
			const setup = () => {
				const school = schoolFactory.build({
					purpose: SchoolPurpose.TOMBSTONE,
				});
				const otherSchool = schoolFactory.build();

				return { school, otherSchoolId: otherSchool.id };
			};

			it('should return false', () => {
				const { school, otherSchoolId } = setup();

				const result = school.isEligibleForExternalInvite(otherSchoolId);

				expect(result).toBe(false);
			});
		});

		describe('when school is the own school', () => {
			const setup = () => {
				const school = schoolFactory.build();

				return { school };
			};

			it('should return false', () => {
				const { school } = setup();

				const result = school.isEligibleForExternalInvite(school.id);

				expect(result).toBe(false);
			});
		});
	});

	describe('getInfo', () => {
		describe('when in school logo informations and language are NOT set', () => {
			const setup = () => {
				const expectedResult = {
					id: new ObjectId().toHexString(),
					name: 'abc',
				};

				const school = schoolFactory.build(expectedResult);

				return { school, expectedResult };
			};

			it('should return an object with id and name', () => {
				const { school, expectedResult } = setup();

				const result = school.getInfo();

				expect(result).toEqual(expectedResult);
			});
		});

		describe('when in school logo informations and language are set', () => {
			const setup = () => {
				const expectedResult = {
					id: new ObjectId().toHexString(),
					name: 'abc',
					language: LanguageType.DE,
					logo: { dataUrl: 'adsbasdh', name: 'logoA' },
				};

				const school = schoolFactory.build(expectedResult);

				return { school, expectedResult };
			};

			it('should return an object with all expected keys', () => {
				const { school, expectedResult } = setup();

				const result = school.getInfo();

				expect(result).toEqual(expectedResult);
			});
		});
	});
});<|MERGE_RESOLUTION|>--- conflicted
+++ resolved
@@ -1,14 +1,8 @@
-<<<<<<< HEAD
-import { SchoolFeature, SchoolPurpose } from '@shared/domain/types';
 import { ObjectId } from '@mikro-orm/mongodb';
-import { schoolFactory } from '../../testing';
-=======
 import { LanguageType } from '@shared/domain/interface';
 import { SchoolPurpose } from '@shared/domain/types';
-import { ObjectId } from 'bson';
 import { federalStateFactory, schoolFactory } from '../../testing';
 import { InstanceFeature } from '../type';
->>>>>>> 127460ac
 
 describe('School', () => {
 	beforeAll(() => {
