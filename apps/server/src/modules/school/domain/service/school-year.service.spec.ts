import { createMock, DeepMocked } from '@golevelup/ts-jest';
import { Test, TestingModule } from '@nestjs/testing';
<<<<<<< HEAD
import { schoolYearFactory } from '../../testing';
=======
import { InternalServerErrorException } from '@nestjs/common';
import { schoolYearFactory } from '../testing';
>>>>>>> 5db62c89
import { SchoolYearRepo, SCHOOL_YEAR_REPO } from '../interface';
import { SchoolYearService } from './school-year.service';

describe('SchoolYearService', () => {
	let service: SchoolYearService;
	let schoolYearRepo: DeepMocked<SchoolYearRepo>;

	beforeAll(async () => {
		const module: TestingModule = await Test.createTestingModule({
			providers: [
				SchoolYearService,
				{
					provide: SCHOOL_YEAR_REPO,
					useValue: createMock<SchoolYearRepo>(),
				},
			],
		}).compile();

		service = module.get(SchoolYearService);
		schoolYearRepo = module.get(SCHOOL_YEAR_REPO);
	});

	describe('getAllSchoolYears', () => {
		describe('when multiple school years exists', () => {
			const setup = () => {
				const schoolYears = schoolYearFactory.buildList(3);
				schoolYearRepo.getAllSchoolYears.mockResolvedValueOnce(schoolYears);

				return { schoolYears };
			};

			it('should return all school years', async () => {
				const { schoolYears } = setup();

				const result = await service.getAllSchoolYears();

				expect(result).toEqual(schoolYears);
			});
		});

		describe('when no school years exists', () => {
			const setup = () => {
				const schoolYears = [];
				schoolYearRepo.getAllSchoolYears.mockResolvedValueOnce(schoolYears);

				return { schoolYears };
			};

			it('should return all school years', async () => {
				const { schoolYears } = setup();

				const result = await service.getAllSchoolYears();

				expect(result).toEqual(schoolYears);
			});
		});

		describe('when repo throw an error', () => {
			const setup = () => {
				const error = new InternalServerErrorException('test');
				schoolYearRepo.getAllSchoolYears.mockRejectedValueOnce(error);

				return { error };
			};

			it('should return all school years', async () => {
				const { error } = setup();

				await expect(() => service.getAllSchoolYears()).rejects.toThrowError(error);
			});
		});
	});
});<|MERGE_RESOLUTION|>--- conflicted
+++ resolved
@@ -1,11 +1,7 @@
 import { createMock, DeepMocked } from '@golevelup/ts-jest';
+import { InternalServerErrorException } from '@nestjs/common';
 import { Test, TestingModule } from '@nestjs/testing';
-<<<<<<< HEAD
 import { schoolYearFactory } from '../../testing';
-=======
-import { InternalServerErrorException } from '@nestjs/common';
-import { schoolYearFactory } from '../testing';
->>>>>>> 5db62c89
 import { SchoolYearRepo, SCHOOL_YEAR_REPO } from '../interface';
 import { SchoolYearService } from './school-year.service';
 
