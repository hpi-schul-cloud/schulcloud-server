import { EntityManager, ObjectId } from '@mikro-orm/mongodb';
<<<<<<< HEAD
import { systemEntityFactory } from '@modules/system/testing';
=======
import { ServerTestModule } from '@modules/server';
>>>>>>> 8dc8d5f9
import { HttpStatus, INestApplication } from '@nestjs/common';
import { Test } from '@nestjs/testing';
import { cleanupCollections } from '@testing/cleanup-collections';
import { countyEmbeddableFactory } from '@testing/factory/county.embeddable.factory';
import { federalStateFactory } from '@testing/factory/federal-state.factory';
import { schoolEntityFactory } from '@testing/factory/school-entity.factory';
import { schoolYearFactory } from '@testing/factory/schoolyear.factory';
import { UserAndAccountTestFactory } from '@testing/factory/user-and-account.test.factory';
import { TestApiClient } from '@testing/test-api-client';

describe('School Controller (API)', () => {
	let app: INestApplication;
	let em: EntityManager;
	let testApiClient: TestApiClient;

	beforeAll(async () => {
		const moduleFixture = await Test.createTestingModule({
			imports: [ServerTestModule],
		}).compile();

		app = moduleFixture.createNestApplication();
		await app.init();
		em = app.get(EntityManager);
		testApiClient = new TestApiClient(app, 'school');
	});

	beforeEach(async () => {
		await cleanupCollections(em);
	});

	afterAll(async () => {
		await app.close();
	});

	describe('getSchool', () => {
		describe('when no user is logged in', () => {
			it('should return 401', async () => {
				const someId = new ObjectId().toHexString();

				const response = await testApiClient.get(`id/${someId}}`);

				expect(response.status).toEqual(HttpStatus.UNAUTHORIZED);
			});
		});

		describe('when id in params is not a mongo id', () => {
			const setup = async () => {
				const { studentAccount, studentUser } = UserAndAccountTestFactory.buildStudent();

				await em.persistAndFlush([studentAccount, studentUser]);
				em.clear();

				const loggedInClient = await testApiClient.login(studentAccount);

				return { loggedInClient };
			};

			it('should return 400', async () => {
				const { loggedInClient } = await setup();

				const response = await loggedInClient.get(`id/123`);

				expect(response.status).toEqual(HttpStatus.BAD_REQUEST);
				expect(response.body).toEqual(
					expect.objectContaining({
						validationErrors: [{ errors: ['schoolId must be a mongodb id'], field: ['schoolId'] }],
					})
				);
			});
		});

		describe('when requested school is not found', () => {
			const setup = async () => {
				const { studentAccount, studentUser } = UserAndAccountTestFactory.buildStudent();

				await em.persistAndFlush([studentAccount, studentUser]);
				em.clear();

				const loggedInClient = await testApiClient.login(studentAccount);

				return { loggedInClient };
			};

			it('should return 404', async () => {
				const { loggedInClient } = await setup();
				const someId = new ObjectId().toHexString();

				const response = await loggedInClient.get(`id/${someId}`);

				expect(response.status).toEqual(HttpStatus.NOT_FOUND);
			});
		});

		describe('when user is not in requested school', () => {
			const setup = async () => {
				const school = schoolEntityFactory.build();
				const { studentAccount, studentUser } = UserAndAccountTestFactory.buildStudent();

				await em.persistAndFlush([school, studentAccount, studentUser]);
				em.clear();

				const loggedInClient = await testApiClient.login(studentAccount);

				return { schoolId: school.id, loggedInClient };
			};

			it('should return 403', async () => {
				const { schoolId, loggedInClient } = await setup();

				const response = await loggedInClient.get(`id/${schoolId}`);

				expect(response.status).toEqual(HttpStatus.FORBIDDEN);
			});
		});

		describe('when user is in requested school', () => {
			const setup = async () => {
				const schoolYears = schoolYearFactory.withStartYear(2002).buildList(3);
				const currentYear = schoolYears[1];
				const federalState = federalStateFactory.build();
				const county = countyEmbeddableFactory.build();
				const systems = systemEntityFactory.buildList(3);
				const school = schoolEntityFactory.build({ currentYear, federalState, systems, county });
				const { studentAccount, studentUser } = UserAndAccountTestFactory.buildStudent({ school });

				await em.persistAndFlush([...schoolYears, federalState, school, studentAccount, studentUser]);
				em.clear();

				const schoolYearResponses = schoolYears.map((schoolYear) => {
					return {
						id: schoolYear.id,
						name: schoolYear.name,
						startDate: schoolYear.startDate.toISOString(),
						endDate: schoolYear.endDate.toISOString(),
					};
				});

				const expectedResponse = {
					id: school.id,
					createdAt: school.createdAt.toISOString(),
					updatedAt: school.updatedAt.toISOString(),
					name: school.name,
					federalState: {
						id: federalState.id,
						name: federalState.name,
						abbreviation: federalState.abbreviation,
						logoUrl: federalState.logoUrl,
						counties: federalState.counties?.map((item) => {
							return {
								id: item._id.toHexString(),
								name: item.name,
								countyId: item.countyId,
								antaresKey: item.antaresKey,
							};
						}),
					},
					county: {
						id: county._id.toHexString(),
						name: county.name,
						countyId: county.countyId,
						antaresKey: county.antaresKey,
					},
					inUserMigration: undefined,
					inMaintenance: false,
					isExternal: false,
					currentYear: schoolYearResponses[1],
					years: {
						schoolYears: schoolYearResponses,
						activeYear: schoolYearResponses[1],
						lastYear: schoolYearResponses[0],
						nextYear: schoolYearResponses[2],
					},
					features: [],
					systemIds: systems.map((system) => system.id),
					// TODO: The feature isTeamCreationByStudentsEnabled is set based on the config value STUDENT_TEAM_CREATION.
					// We need to discuss how to go about the config in API tests!
					instanceFeatures: ['isTeamCreationByStudentsEnabled'],
				};

				const loggedInClient = await testApiClient.login(studentAccount);

				return { schoolId: school.id, loggedInClient, expectedResponse };
			};

			it('should return school', async () => {
				const { schoolId, loggedInClient, expectedResponse } = await setup();

				const response = await loggedInClient.get(`id/${schoolId}`);

				expect(response.status).toEqual(HttpStatus.OK);
				expect(response.body).toEqual(expectedResponse);
			});
		});
	});

	describe('getSchoolListForExternalInvite', () => {
		describe('when no user is logged in', () => {
			it('should return 401', async () => {
				const response = await testApiClient.get('list-for-external-invite');

				expect(response.status).toEqual(HttpStatus.UNAUTHORIZED);
			});
		});

		describe('when a user is logged in', () => {
			const setup = async () => {
				const schools = schoolEntityFactory.buildList(3);
				const { studentAccount, studentUser } = UserAndAccountTestFactory.buildStudent();
				await em.persistAndFlush([...schools, studentAccount, studentUser]);

				const loggedInClient = await testApiClient.login(studentAccount);

				const expectedResponse = schools.map((school) => {
					return {
						id: school.id,
						name: school.name,
						purpose: school.purpose,
					};
				});

				return { loggedInClient, expectedResponse };
			};

			it('should return school list for external invite', async () => {
				const { loggedInClient, expectedResponse } = await setup();

				const response = await loggedInClient.get('list-for-external-invite');

				expect(response.status).toEqual(HttpStatus.OK);
				expect(response.body).toEqual(expectedResponse);
			});
		});
	});

	describe('doesSchoolExist', () => {
		describe('when id in params is not a mongo id', () => {
			it('should return 400', async () => {
				const response = await testApiClient.get(`exists/id/123`);

				expect(response.status).toEqual(HttpStatus.BAD_REQUEST);
				expect(response.body).toEqual(
					expect.objectContaining({
						validationErrors: [{ errors: ['schoolId must be a mongodb id'], field: ['schoolId'] }],
					})
				);
			});
		});

		describe('when id in params is a mongo id', () => {
			it('should work unauthenticated', async () => {
				const someId = new ObjectId().toHexString();

				const response = await testApiClient.get(`exists/id/${someId}`);

				expect(response.status).toEqual(HttpStatus.OK);
			});
		});

		describe('when requested school is not found', () => {
			it('should return false', async () => {
				const someId = new ObjectId().toHexString();

				const response = await testApiClient.get(`exists/id/${someId}`);

				expect(response.status).toEqual(HttpStatus.OK);
				expect(response.body).toEqual({ exists: false });
			});
		});

		describe('when requested school is found', () => {
			const setup = async () => {
				const school = schoolEntityFactory.build();
				await em.persistAndFlush(school);

				return { schoolId: school.id };
			};

			it('should return true', async () => {
				const { schoolId } = await setup();

				const response = await testApiClient.get(`exists/id/${schoolId}`);

				expect(response.status).toEqual(HttpStatus.OK);
				expect(response.body).toEqual({ exists: true });
			});
		});
	});

	describe('getSchoolListForLadpLogin', () => {
		it('should work unauthenticated', async () => {
			const response = await testApiClient.get('list-for-ldap-login');

			expect(response.status).toEqual(HttpStatus.OK);
		});

		describe('when no school has an LDAP login system', () => {
			const setup = async () => {
				const schools = schoolEntityFactory.buildList(3);
				await em.persistAndFlush(schools);
			};

			it('should return empty list', async () => {
				await setup();

				const response = await testApiClient.get('list-for-ldap-login');

				expect(response.status).toEqual(HttpStatus.OK);
				expect(response.body).toEqual([]);
			});
		});

		describe('when some schools have LDAP login systems', () => {
			const setup = async () => {
				const ldapLoginSystem = systemEntityFactory.withLdapConfig().build();
				const schoolWithLdapLoginSystem = schoolEntityFactory.build({ systems: [ldapLoginSystem] });
				const schoolWithoutLdapLoginSystem = schoolEntityFactory.build();
				await em.persistAndFlush([schoolWithLdapLoginSystem, schoolWithoutLdapLoginSystem]);

				const expectedResponse = [
					{
						id: schoolWithLdapLoginSystem.id,
						name: schoolWithLdapLoginSystem.name,
						systems: [{ id: ldapLoginSystem.id, type: ldapLoginSystem.type, alias: ldapLoginSystem.alias }],
					},
				];

				return { expectedResponse };
			};

			it('should return list with these schools', async () => {
				const { expectedResponse } = await setup();

				const response = await testApiClient.get('list-for-ldap-login');

				expect(response.status).toEqual(HttpStatus.OK);
				expect(response.body).toEqual(expectedResponse);
			});
		});
	});

	describe('getSchoolSystems', () => {
		describe('when no user is logged in', () => {
			it('should return 401', async () => {
				const someId = new ObjectId().toHexString();

				const response = await testApiClient.get(`${someId}/systems`);

				expect(response.status).toEqual(HttpStatus.UNAUTHORIZED);
			});
		});

		describe('when id in params is not a mongo id', () => {
			const setup = async () => {
				const { studentAccount, studentUser } = UserAndAccountTestFactory.buildStudent();

				await em.persistAndFlush([studentAccount, studentUser]);
				em.clear();

				const loggedInClient = await testApiClient.login(studentAccount);

				return { loggedInClient };
			};

			it('should return 400', async () => {
				const { loggedInClient } = await setup();

				const response = await loggedInClient.get(`123/systems`);

				expect(response.status).toEqual(HttpStatus.BAD_REQUEST);
				expect(response.body).toEqual(
					expect.objectContaining({
						validationErrors: [{ errors: ['schoolId must be a mongodb id'], field: ['schoolId'] }],
					})
				);
			});
		});

		describe('when requested school is not found', () => {
			const setup = async () => {
				const { studentAccount, studentUser } = UserAndAccountTestFactory.buildStudent();

				await em.persistAndFlush([studentAccount, studentUser]);
				em.clear();

				const loggedInClient = await testApiClient.login(studentAccount);

				return { loggedInClient };
			};

			it('should return 404', async () => {
				const { loggedInClient } = await setup();
				const someId = new ObjectId().toHexString();

				const response = await loggedInClient.get(`${someId}/systems`);

				expect(response.status).toEqual(HttpStatus.NOT_FOUND);
			});
		});

		describe('when user is not in requested school', () => {
			const setup = async () => {
				const school = schoolEntityFactory.build();
				const { studentAccount, studentUser } = UserAndAccountTestFactory.buildStudent();

				await em.persistAndFlush([school, studentAccount, studentUser]);
				em.clear();

				const loggedInClient = await testApiClient.login(studentAccount);

				return { schoolId: school.id, loggedInClient };
			};

			it('should return 403', async () => {
				const { schoolId, loggedInClient } = await setup();

				const response = await loggedInClient.get(`${schoolId}/systems`);

				expect(response.status).toEqual(HttpStatus.FORBIDDEN);
			});
		});

		describe('when user is in requested school', () => {
			const setup = async () => {
				const systemWithLdapConfig = systemEntityFactory.withLdapConfig().build();
				const systemWithOauthConfig = systemEntityFactory.withOauthConfig().build();
				const systemWithoutProvider = systemEntityFactory.build();

				const systems = [systemWithLdapConfig, systemWithOauthConfig, systemWithoutProvider];

				const school = schoolEntityFactory.build({ systems });
				const { adminAccount, adminUser } = UserAndAccountTestFactory.buildAdmin({ school });

				await em.persistAndFlush([school, adminAccount, adminUser]);
				em.clear();

				const expectedResponse = systems.map((system) => {
					return {
						id: system.id,
						type: system.type,
						alias: system.alias,
						ldapConfig: system.ldapConfig ? { provider: system.ldapConfig.provider } : undefined,
						oauthConfig: system.oauthConfig ? { provider: system.oauthConfig.provider } : undefined,
					};
				});

				const loggedInClient = await testApiClient.login(adminAccount);

				return { schoolId: school.id, loggedInClient, expectedResponse };
			};

			it('should return school systems', async () => {
				const { schoolId, loggedInClient, expectedResponse } = await setup();

				const response = await loggedInClient.get(`${schoolId}/systems`);

				expect(response.status).toEqual(HttpStatus.OK);
				expect(response.body).toEqual(expectedResponse);
			});
		});
	});
});<|MERGE_RESOLUTION|>--- conflicted
+++ resolved
@@ -1,9 +1,6 @@
 import { EntityManager, ObjectId } from '@mikro-orm/mongodb';
-<<<<<<< HEAD
+import { ServerTestModule } from '@modules/server';
 import { systemEntityFactory } from '@modules/system/testing';
-=======
-import { ServerTestModule } from '@modules/server';
->>>>>>> 8dc8d5f9
 import { HttpStatus, INestApplication } from '@nestjs/common';
 import { Test } from '@nestjs/testing';
 import { cleanupCollections } from '@testing/cleanup-collections';
