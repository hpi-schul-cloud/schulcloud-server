import { AuthorizationContextBuilder, AuthorizationService } from '@modules/authorization';
import { ClassService } from '@modules/class';
import { RoleName } from '@modules/role';
import { UserDo, UserService } from '@modules/user';
import { User } from '@modules/user/repo';
import { Injectable } from '@nestjs/common';
import { Page } from '@shared/domain/domainobject';
import { Permission, SortOrder } from '@shared/domain/interface';
import { EntityId } from '@shared/domain/types';
import { School, SchoolQuery, SchoolService, SchoolYear, SchoolYearHelper, SchoolYearService } from '../domain';
import {
	SchoolAlreadyInMaintenanceLoggableException,
	SchoolAlreadyInNextYearLoggableException,
	SchoolInUserMigrationLoggableException,
	SchoolNotInMaintenanceLoggableException,
} from '../domain/loggable';
import {
	MaintenanceResponse,
	SchoolExistsResponse,
	SchoolForExternalInviteResponse,
	SchoolForLdapLoginResponse,
	SchoolResponse,
	SchoolSystemResponse,
	SchoolUpdateBodyParams,
	SchoolUserListResponse,
} from './dto';
import {
	MaintenanceResponseMapper,
	SchoolResponseMapper,
	SchoolUserResponseMapper,
	SystemResponseMapper,
	YearsResponseMapper,
} from './mapper';

@Injectable()
export class SchoolUc {
	constructor(
		private readonly authorizationService: AuthorizationService,
		private readonly classService: ClassService,
		private readonly schoolService: SchoolService,
		private readonly schoolYearService: SchoolYearService,
		private readonly userService: UserService
	) {}

	public async getSchoolById(schoolId: EntityId, userId: EntityId): Promise<SchoolResponse> {
		const [school, user, schoolYears] = await Promise.all([
			this.schoolService.getSchoolById(schoolId),
			this.authorizationService.getUserWithPermissions(userId),
			this.schoolYearService.getAllSchoolYears(),
		]);

		const authContext = AuthorizationContextBuilder.read([]);
		this.authorizationService.checkPermission(user, school, authContext);

		const responseDto = this.mapToSchoolResponseDto(school, schoolYears);

		return responseDto;
	}

	public async getSchoolSystems(schoolId: EntityId, userId: EntityId): Promise<SchoolSystemResponse[]> {
		const [school, user] = await Promise.all([
			this.schoolService.getSchoolById(schoolId),
			this.authorizationService.getUserWithPermissions(userId),
		]);

		const authContext = AuthorizationContextBuilder.read([Permission.SCHOOL_SYSTEM_VIEW]);
		this.authorizationService.checkPermission(user, school, authContext);

		const systems = await this.schoolService.getSchoolSystems(school);

		const responseDto = SystemResponseMapper.mapToSchoolSystemResponse(systems);

		return responseDto;
	}

	public async getSchoolListForExternalInvite(
		query: SchoolQuery,
		ownSchoolId: EntityId
	): Promise<SchoolForExternalInviteResponse[]> {
		const findOptions = {
			order: {
				name: SortOrder.asc,
			},
		};

		const schools = await this.schoolService.getSchoolsForExternalInvite(query, ownSchoolId, findOptions);

		const dtos = SchoolResponseMapper.mapToListForExternalInviteResponses(schools);

		return dtos;
	}

	public async doesSchoolExist(schoolId: EntityId): Promise<SchoolExistsResponse> {
		const result = await this.schoolService.doesSchoolExist(schoolId);

		const res = new SchoolExistsResponse({ exists: result });

		return res;
	}

	public async getSchoolListForLdapLogin(): Promise<SchoolForLdapLoginResponse[]> {
		const schools = await this.schoolService.getSchoolsForLdapLogin();

		const dtos = SchoolResponseMapper.mapToListForLdapLoginResponses(schools);

		return dtos;
	}

	public async updateSchool(userId: string, schoolId: string, body: SchoolUpdateBodyParams): Promise<SchoolResponse> {
		const [school, user, schoolYears] = await Promise.all([
			this.schoolService.getSchoolById(schoolId),
			this.authorizationService.getUserWithPermissions(userId),
			this.schoolYearService.getAllSchoolYears(),
		]);

		const authContext = AuthorizationContextBuilder.write([Permission.SCHOOL_EDIT]);
		this.authorizationService.checkPermission(user, school, authContext);

		const updatedSchool = await this.schoolService.updateSchool(school, body);

		const responseDto = this.mapToSchoolResponseDto(updatedSchool, schoolYears);

		return responseDto;
	}

	public async removeSystemFromSchool(schoolId: EntityId, systemId: EntityId, userId: EntityId): Promise<void> {
		const [user, school] = await Promise.all([
			this.authorizationService.getUserWithPermissions(userId),
			this.schoolService.getSchoolById(schoolId),
		]);

		this.authorizationService.checkPermission(
			user,
			school,
			AuthorizationContextBuilder.write([Permission.SCHOOL_EDIT, Permission.SCHOOL_SYSTEM_EDIT])
		);

		await this.schoolService.removeSystemFromSchool(school, systemId);
	}

	private mapToSchoolResponseDto(school: School, schoolYears: SchoolYear[]): SchoolResponse {
		const { activeYear, lastYear, nextYear } = SchoolYearHelper.computeActiveAndLastAndNextYear(school, schoolYears);
		const yearsResponse = YearsResponseMapper.mapToResponse(schoolYears, activeYear, lastYear, nextYear);

		const dto = SchoolResponseMapper.mapToResponse(school, yearsResponse);

		return dto;
	}

	public async getSchoolTeachers(schoolId: EntityId, userId: EntityId): Promise<SchoolUserListResponse> {
		const [school, user] = await Promise.all([
			this.schoolService.getSchoolById(schoolId),
			this.authorizationService.getUserWithPermissions(userId),
		]);

		this.checkHasPermissionToAccessTeachers(user);

		const isUserOfSchool = this.isSchoolInternalUserWithPermission(user, school, [Permission.TEACHER_LIST]);

		let result: Page<UserDo>;
		if (isUserOfSchool) {
			result = await this.userService.findBySchoolRole(schoolId, RoleName.TEACHER);
		} else {
			result = await this.userService.findPublicTeachersBySchool(schoolId);
		}

		const responseDto = SchoolUserResponseMapper.mapToListResponse(result);
		return responseDto;
	}

	public async getSchoolStudents(schoolId: EntityId, userId: EntityId): Promise<SchoolUserListResponse> {
		const user = await this.authorizationService.getUserWithPermissions(userId);
		const isUserOfSchool = this.isUserOfSchool(user, schoolId);
		const isAllowedToListStudents = this.hasPermissionToListStudents(user);

		let result: Page<UserDo>;
		if (isUserOfSchool && isAllowedToListStudents) {
			result = await this.getAllStudentsOfSchool(schoolId);
		} else if (isUserOfSchool) {
			result = await this.getAllStudentsFromUsersClasses(userId, schoolId);
		} else {
			result = { data: [], total: 0 };
		}

		const responseDto = SchoolUserResponseMapper.mapToListResponse(result);
		return responseDto;
	}

<<<<<<< HEAD
	private async getAllStudentsOfSchool(schoolId: EntityId): Promise<Page<UserDo>> {
		const result = await this.userService.findBySchoolRole(schoolId, RoleName.STUDENT);
		return result;
	}

	private async getAllStudentsFromUsersClasses(userId: EntityId, schoolId: EntityId): Promise<Page<UserDo>> {
		const attendeeIds = await this.getStudentIdsOfUsersClasses(schoolId, userId);
		const users = await this.userService.findByIds(attendeeIds);
		const result = { data: users, total: users.length };
		return result;
	}

=======
>>>>>>> 43c42212
	private checkHasPermissionToAccessTeachers(user: User): void {
		this.authorizationService.checkAllPermissions(user, [Permission.TEACHER_LIST]);
	}

<<<<<<< HEAD
	private isUserOfSchool(user: User, schoolId: EntityId): boolean {
		const isUserOfSchool = user.school.id === schoolId;
		return isUserOfSchool;
	}

	private hasPermissionToListStudents(user: User): boolean {
		const hasPermission = this.authorizationService.hasAllPermissions(user, [Permission.STUDENT_LIST]);
		return hasPermission;
=======
	private checkHasPermissionToAccessStudents(user: User): void {
		this.authorizationService.checkAllPermissions(user, [Permission.STUDENT_LIST]);
>>>>>>> 43c42212
	}

	private isSchoolInternalUserWithPermission(user: User, school: School, permissions: Permission[]): boolean {
		const authContext = AuthorizationContextBuilder.read(permissions);
		const isUserOfSchool = this.authorizationService.hasPermission(user, school, authContext);
		return isUserOfSchool;
	}

<<<<<<< HEAD
	private async getStudentIdsOfUsersClasses(schoolId: EntityId, userId: EntityId): Promise<EntityId[]> {
		const classes = await this.classService.findAllByUserId(userId);

		const classesOfSchool = classes.filter((clazz) => clazz.schoolId === schoolId);
		const attendeeIds = classesOfSchool.flatMap((clazz) => clazz.userIds);

		return attendeeIds;
=======
	public async getMaintenanceStatus(schoolId: EntityId, userId: EntityId): Promise<MaintenanceResponse> {
		const [school, user, schoolYears, schoolUsesLdap] = await Promise.all([
			this.schoolService.getSchoolById(schoolId),
			this.authorizationService.getUserWithPermissions(userId),
			this.schoolYearService.getAllSchoolYears(),
			this.schoolService.hasLdapSystem(schoolId),
		]);

		const authContext = AuthorizationContextBuilder.read([]);
		this.authorizationService.checkPermission(user, school, authContext);

		const maintenanceStatus: MaintenanceResponse = this.mapToMaintenanceResponseDto(
			school,
			schoolYears,
			schoolUsesLdap
		);

		return maintenanceStatus;
	}

	public async setMaintenanceStatus(
		schoolId: EntityId,
		userId: EntityId,
		maintenance: boolean
	): Promise<MaintenanceResponse> {
		const [school, user, schoolYears, schoolUsesLdap] = await Promise.all([
			this.schoolService.getSchoolById(schoolId),
			this.authorizationService.getUserWithPermissions(userId),
			this.schoolYearService.getAllSchoolYears(),
			this.schoolService.hasLdapSystem(schoolId),
		]);

		const authContext = AuthorizationContextBuilder.write([Permission.SCHOOL_EDIT]);
		this.authorizationService.checkPermission(user, school, authContext);

		if (school.inUserMigration) {
			throw new SchoolInUserMigrationLoggableException(school);
		}

		if (this.isSchoolAlreadyInNextYear(school)) {
			throw new SchoolAlreadyInNextYearLoggableException(school);
		}

		if (maintenance) {
			if (school.isInMaintenance()) {
				throw new SchoolAlreadyInMaintenanceLoggableException(school);
			}

			if (schoolUsesLdap) {
				school.inMaintenanceSince = new Date();
			} else {
				this.bumpYear(school, schoolYears);
			}
		} else {
			if (!school.isInMaintenance()) {
				throw new SchoolNotInMaintenanceLoggableException(school);
			}

			this.bumpYear(school, schoolYears);
		}

		const savedSchool: School = await this.schoolService.save(school);

		const maintenanceStatus: MaintenanceResponse = this.mapToMaintenanceResponseDto(
			savedSchool,
			schoolYears,
			schoolUsesLdap
		);

		return maintenanceStatus;
	}

	private isSchoolAlreadyInNextYear(school: School): boolean {
		return !!school.currentYear && new Date().getFullYear() <= school.currentYear.startDate.getFullYear();
	}

	private bumpYear(school: School, schoolYears: SchoolYear[]): void {
		const { nextYear } = SchoolYearHelper.computeActiveAndLastAndNextYear(school, schoolYears);

		school.currentYear = nextYear;
		school.inMaintenanceSince = undefined;
	}

	private mapToMaintenanceResponseDto(
		school: School,
		schoolYears: SchoolYear[],
		schoolUsesLdap: boolean
	): MaintenanceResponse {
		const { activeYear, nextYear } = SchoolYearHelper.computeActiveAndLastAndNextYear(school, schoolYears);

		const response: MaintenanceResponse = MaintenanceResponseMapper.mapToResponse(
			school,
			schoolUsesLdap,
			activeYear,
			nextYear
		);

		if (school.inUserMigration) {
			response.schoolUsesLdap = false;
			response.maintenance.active = false;
			response.maintenance.startDate = undefined;
		}

		return response;
>>>>>>> 43c42212
	}
}<|MERGE_RESOLUTION|>--- conflicted
+++ resolved
@@ -186,7 +186,6 @@
 		return responseDto;
 	}
 
-<<<<<<< HEAD
 	private async getAllStudentsOfSchool(schoolId: EntityId): Promise<Page<UserDo>> {
 		const result = await this.userService.findBySchoolRole(schoolId, RoleName.STUDENT);
 		return result;
@@ -199,13 +198,10 @@
 		return result;
 	}
 
-=======
->>>>>>> 43c42212
 	private checkHasPermissionToAccessTeachers(user: User): void {
 		this.authorizationService.checkAllPermissions(user, [Permission.TEACHER_LIST]);
 	}
 
-<<<<<<< HEAD
 	private isUserOfSchool(user: User, schoolId: EntityId): boolean {
 		const isUserOfSchool = user.school.id === schoolId;
 		return isUserOfSchool;
@@ -214,10 +210,6 @@
 	private hasPermissionToListStudents(user: User): boolean {
 		const hasPermission = this.authorizationService.hasAllPermissions(user, [Permission.STUDENT_LIST]);
 		return hasPermission;
-=======
-	private checkHasPermissionToAccessStudents(user: User): void {
-		this.authorizationService.checkAllPermissions(user, [Permission.STUDENT_LIST]);
->>>>>>> 43c42212
 	}
 
 	private isSchoolInternalUserWithPermission(user: User, school: School, permissions: Permission[]): boolean {
@@ -226,7 +218,6 @@
 		return isUserOfSchool;
 	}
 
-<<<<<<< HEAD
 	private async getStudentIdsOfUsersClasses(schoolId: EntityId, userId: EntityId): Promise<EntityId[]> {
 		const classes = await this.classService.findAllByUserId(userId);
 
@@ -234,7 +225,8 @@
 		const attendeeIds = classesOfSchool.flatMap((clazz) => clazz.userIds);
 
 		return attendeeIds;
-=======
+	}
+
 	public async getMaintenanceStatus(schoolId: EntityId, userId: EntityId): Promise<MaintenanceResponse> {
 		const [school, user, schoolYears, schoolUsesLdap] = await Promise.all([
 			this.schoolService.getSchoolById(schoolId),
@@ -339,6 +331,5 @@
 		}
 
 		return response;
->>>>>>> 43c42212
 	}
 }