--- conflicted
+++ resolved
@@ -1,8 +1,4 @@
 import { ApiProperty } from '@nestjs/swagger';
-<<<<<<< HEAD
-import { PaginationResponse } from '@shared/controller/dto';
-=======
->>>>>>> 79deeab0
 
 export class SchoolUserResponse {
 	@ApiProperty()
