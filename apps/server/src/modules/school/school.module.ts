import { Module } from '@nestjs/common';
import { FederalStateRepo, SchoolRepo } from '@shared/repo';
import { LoggerModule } from '@src/core/logger';
import { SchoolYearRepo } from './repo';
<<<<<<< HEAD
import { LegacySchoolService, SchoolValidationService, SchoolYearService } from './service';
=======
import { FederalStateService, SchoolService, SchoolValidationService, SchoolYearService } from './service';
>>>>>>> b6179863

@Module({
	imports: [LoggerModule],
	providers: [
		SchoolRepo,
		SchoolService,
		SchoolYearService,
		SchoolYearRepo,
		FederalStateRepo,
		SchoolValidationService,
	],
<<<<<<< HEAD
	exports: [LegacySchoolService, SchoolYearService],
=======
	exports: [SchoolService, SchoolYearService, FederalStateService],
>>>>>>> b6179863
})
export class SchoolModule {}<|MERGE_RESOLUTION|>--- conflicted
+++ resolved
@@ -2,11 +2,7 @@
 import { FederalStateRepo, SchoolRepo } from '@shared/repo';
 import { LoggerModule } from '@src/core/logger';
 import { SchoolYearRepo } from './repo';
-<<<<<<< HEAD
-import { LegacySchoolService, SchoolValidationService, SchoolYearService } from './service';
-=======
-import { FederalStateService, SchoolService, SchoolValidationService, SchoolYearService } from './service';
->>>>>>> b6179863
+import { SchoolService, SchoolValidationService, SchoolYearService } from './service';
 
 @Module({
 	imports: [LoggerModule],
@@ -18,10 +14,6 @@
 		FederalStateRepo,
 		SchoolValidationService,
 	],
-<<<<<<< HEAD
-	exports: [LegacySchoolService, SchoolYearService],
-=======
-	exports: [SchoolService, SchoolYearService, FederalStateService],
->>>>>>> b6179863
+	exports: [SchoolService, SchoolYearService],
 })
 export class SchoolModule {}