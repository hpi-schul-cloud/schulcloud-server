import { Test, TestingModule } from '@nestjs/testing';
import { createMock, DeepMocked } from '@golevelup/ts-jest';
import { ObjectId } from '@mikro-orm/mongodb';
import { ICurrentUser } from '@shared/domain';
import { SchoolController } from './school.controller';
import { SchoolUc } from '../uc/school.uc';
import { MigrationBody, MigrationResponse, SchoolParams } from './dto';
<<<<<<< HEAD
import { MigrationMapper } from '../mapper/migration.mapper';
import { MigrationDto } from '../dto/migration.dto';
=======
import { PublicSchoolResponse } from './dto/public.school.response';
import { SchoolQueryParams } from './dto/school.query.params';
>>>>>>> b805d249

describe('School Controller', () => {
	let module: TestingModule;
	let controller: SchoolController;
	let schoolUc: DeepMocked<SchoolUc>;
<<<<<<< HEAD
	let mapper: DeepMocked<MigrationMapper>;
=======
>>>>>>> b805d249

	beforeAll(async () => {
		module = await Test.createTestingModule({
			controllers: [SchoolController],
			providers: [
				{
					provide: SchoolUc,
					useValue: createMock<SchoolUc>(),
				},
				{
					provide: MigrationMapper,
					useValue: createMock<MigrationMapper>(),
				},
			],
		}).compile();
		controller = module.get(SchoolController);
		schoolUc = module.get(SchoolUc);
		mapper = module.get(MigrationMapper);
	});

	afterAll(async () => {
		await module.close();
		jest.clearAllMocks();
	});

	it('should be defined', () => {
		expect(controller).toBeDefined();
	});

	const setupBasicData = () => {
<<<<<<< HEAD
		const schoolParams: SchoolParams = { schoolId: new ObjectId().toHexString() };
		const testUser: ICurrentUser = { userId: 'testUser' } as ICurrentUser;
		const migrationResp: MigrationResponse = {
			oauthMigrationMandatory: new Date(),
			oauthMigrationPossible: new Date(),
			oauthMigrationFinished: new Date(),
			enableMigrationStart: true,
		};
		const migrationDto: MigrationDto = new MigrationDto({
			oauthMigrationMandatory: new Date(),
			oauthMigrationPossible: new Date(),
			oauthMigrationFinished: new Date(),
			enableMigrationStart: true,
		});
		return { schoolParams, testUser, migrationDto, migrationResp };
	};

	describe('setMigration', () => {
		describe('when migrationflags, schoolId and userId is given', () => {
			it('should call UC', async () => {
				const { schoolParams, testUser, migrationDto, migrationResp } = setupBasicData();
				schoolUc.setMigration.mockResolvedValue(migrationDto);
				mapper.mapDtoToResponse.mockReturnValue(migrationResp);
				const body: MigrationBody = { oauthMigrationPossible: true, oauthMigrationMandatory: true };
				const res: MigrationResponse = await controller.setMigration(schoolParams, body, testUser);
				expect(schoolUc.setMigration).toHaveBeenCalled();
				expect(res).toBe(migrationResp);
			});
		});
	});

	describe('getMigration', () => {
		describe('when schoolId and UserId are given', () => {
			it('should call UC', async () => {
				const { schoolParams, testUser, migrationDto, migrationResp } = setupBasicData();
				schoolUc.getMigration.mockResolvedValue(migrationDto);
				mapper.mapDtoToResponse.mockReturnValue(migrationResp);
				const res: MigrationResponse = await controller.getMigration(schoolParams, testUser);
				expect(schoolUc.getMigration).toHaveBeenCalled();
				expect(res).toBe(migrationResp);
			});
=======
		const schoolParams: SchoolParams = { schoolId: new ObjectId().toHexString() } as SchoolParams;
		const schoolQueryParams: SchoolQueryParams = { schoolnumber: '1234' } as SchoolQueryParams;
		const testUser = { userId: 'testUser' } as ICurrentUser;

		return { schoolParams, schoolQueryParams, testUser };
	};

	describe('when it sets the migrationflags', () => {
		it('should call UC', async () => {
			const { schoolParams, testUser } = setupBasicData();
			const migrationResp: MigrationResponse = { oauthMigrationMandatory: true, oauthMigrationPossible: true };
			schoolUc.setMigration.mockResolvedValue(migrationResp);
			const body: MigrationBody = { oauthMigrationPossible: true, oauthMigrationMandatory: true };
			const res: MigrationResponse = await controller.setMigration(schoolParams, body, testUser);
			expect(schoolUc.setMigration).toHaveBeenCalled();
			expect(res).toBe(migrationResp);
		});
	});

	describe('when it gets the migrationflags', () => {
		it('should call UC', async () => {
			const { schoolParams, testUser } = setupBasicData();
			const migrationResp: MigrationResponse = { oauthMigrationMandatory: true, oauthMigrationPossible: true };
			schoolUc.getMigration.mockResolvedValue(migrationResp);
			const res: MigrationResponse = await controller.getMigration(schoolParams, testUser);
			expect(schoolUc.getMigration).toHaveBeenCalled();
			expect(res).toBe(migrationResp);
		});
	});

	describe('when it gets the public schooldata', () => {
		it('should call UC', async () => {
			const { schoolQueryParams } = setupBasicData();
			const publicSchoolResponse: PublicSchoolResponse = {
				schoolName: 'testSchool',
				schoolNumber: '1234',
				oauthMigrationMandatory: true,
				oauthMigrationPossible: true,
			};
			schoolUc.getPublicSchoolData.mockResolvedValue(publicSchoolResponse);
			const res: MigrationResponse = await controller.getPublicSchool(schoolQueryParams);
			expect(schoolUc.getPublicSchoolData).toHaveBeenCalled();
			expect(res).toBe(publicSchoolResponse);
>>>>>>> b805d249
		});
	});
});<|MERGE_RESOLUTION|>--- conflicted
+++ resolved
@@ -5,22 +5,16 @@
 import { SchoolController } from './school.controller';
 import { SchoolUc } from '../uc/school.uc';
 import { MigrationBody, MigrationResponse, SchoolParams } from './dto';
-<<<<<<< HEAD
 import { MigrationMapper } from '../mapper/migration.mapper';
 import { MigrationDto } from '../dto/migration.dto';
-=======
 import { PublicSchoolResponse } from './dto/public.school.response';
 import { SchoolQueryParams } from './dto/school.query.params';
->>>>>>> b805d249
 
 describe('School Controller', () => {
 	let module: TestingModule;
 	let controller: SchoolController;
 	let schoolUc: DeepMocked<SchoolUc>;
-<<<<<<< HEAD
 	let mapper: DeepMocked<MigrationMapper>;
-=======
->>>>>>> b805d249
 
 	beforeAll(async () => {
 		module = await Test.createTestingModule({
@@ -51,9 +45,10 @@
 	});
 
 	const setupBasicData = () => {
-<<<<<<< HEAD
 		const schoolParams: SchoolParams = { schoolId: new ObjectId().toHexString() };
 		const testUser: ICurrentUser = { userId: 'testUser' } as ICurrentUser;
+		const schoolQueryParams: SchoolQueryParams = { schoolnumber: '1234' } as SchoolQueryParams;
+
 		const migrationResp: MigrationResponse = {
 			oauthMigrationMandatory: new Date(),
 			oauthMigrationPossible: new Date(),
@@ -66,7 +61,7 @@
 			oauthMigrationFinished: new Date(),
 			enableMigrationStart: true,
 		});
-		return { schoolParams, testUser, migrationDto, migrationResp };
+		return { schoolParams, schoolQueryParams, testUser, migrationDto, migrationResp };
 	};
 
 	describe('setMigration', () => {
@@ -93,51 +88,21 @@
 				expect(schoolUc.getMigration).toHaveBeenCalled();
 				expect(res).toBe(migrationResp);
 			});
-=======
-		const schoolParams: SchoolParams = { schoolId: new ObjectId().toHexString() } as SchoolParams;
-		const schoolQueryParams: SchoolQueryParams = { schoolnumber: '1234' } as SchoolQueryParams;
-		const testUser = { userId: 'testUser' } as ICurrentUser;
-
-		return { schoolParams, schoolQueryParams, testUser };
-	};
-
-	describe('when it sets the migrationflags', () => {
-		it('should call UC', async () => {
-			const { schoolParams, testUser } = setupBasicData();
-			const migrationResp: MigrationResponse = { oauthMigrationMandatory: true, oauthMigrationPossible: true };
-			schoolUc.setMigration.mockResolvedValue(migrationResp);
-			const body: MigrationBody = { oauthMigrationPossible: true, oauthMigrationMandatory: true };
-			const res: MigrationResponse = await controller.setMigration(schoolParams, body, testUser);
-			expect(schoolUc.setMigration).toHaveBeenCalled();
-			expect(res).toBe(migrationResp);
 		});
-	});
-
-	describe('when it gets the migrationflags', () => {
-		it('should call UC', async () => {
-			const { schoolParams, testUser } = setupBasicData();
-			const migrationResp: MigrationResponse = { oauthMigrationMandatory: true, oauthMigrationPossible: true };
-			schoolUc.getMigration.mockResolvedValue(migrationResp);
-			const res: MigrationResponse = await controller.getMigration(schoolParams, testUser);
-			expect(schoolUc.getMigration).toHaveBeenCalled();
-			expect(res).toBe(migrationResp);
-		});
-	});
-
-	describe('when it gets the public schooldata', () => {
-		it('should call UC', async () => {
-			const { schoolQueryParams } = setupBasicData();
-			const publicSchoolResponse: PublicSchoolResponse = {
-				schoolName: 'testSchool',
-				schoolNumber: '1234',
-				oauthMigrationMandatory: true,
-				oauthMigrationPossible: true,
-			};
-			schoolUc.getPublicSchoolData.mockResolvedValue(publicSchoolResponse);
-			const res: MigrationResponse = await controller.getPublicSchool(schoolQueryParams);
-			expect(schoolUc.getPublicSchoolData).toHaveBeenCalled();
-			expect(res).toBe(publicSchoolResponse);
->>>>>>> b805d249
+		describe('when it gets the public schooldata', () => {
+			it('should call UC', async () => {
+				const { schoolQueryParams } = setupBasicData();
+				const publicSchoolResponse: PublicSchoolResponse = {
+					schoolName: 'testSchool',
+					schoolNumber: '1234',
+					oauthMigrationMandatory: true,
+					oauthMigrationPossible: true,
+				};
+				schoolUc.getPublicSchoolData.mockResolvedValue(publicSchoolResponse);
+				const res: PublicSchoolResponse = await controller.getPublicSchool(schoolQueryParams);
+				expect(schoolUc.getPublicSchoolData).toHaveBeenCalled();
+				expect(res).toBe(publicSchoolResponse);
+			});
 		});
 	});
 });