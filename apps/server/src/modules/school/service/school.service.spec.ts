import { createMock, DeepMocked } from '@golevelup/ts-jest';
import { Test, TestingModule } from '@nestjs/testing';
import { SchoolFeatures } from '@shared/domain';
import { SchoolDO } from '@shared/domain/domainobject/school.do';
import { SchoolRepo } from '@shared/repo';
import { schoolDOFactory, setupEntities } from '@shared/testing';
import { SchoolService } from './school.service';

describe('SchoolService', () => {
	let module: TestingModule;
	let schoolService: SchoolService;

	let schoolRepo: DeepMocked<SchoolRepo>;

	beforeAll(async () => {
		module = await Test.createTestingModule({
			providers: [
				SchoolService,
				{
					provide: SchoolRepo,
					useValue: createMock<SchoolRepo>(),
				},
			],
		}).compile();
		schoolRepo = module.get(SchoolRepo);
		schoolService = module.get(SchoolService);
		await setupEntities();
	});

	afterAll(async () => {
		await module.close();
	});

	const setupOld = () => {
		const systems: string[] = ['systemId'];
		const schoolSaved: SchoolDO = schoolDOFactory.build({
			id: 'testId',
			name: 'schoolName',
			externalId: 'externalId',
			officialSchoolNumber: '9999',
			systems,
			features: [SchoolFeatures.VIDEOCONFERENCE],
		});
		const schoolUnsaved: SchoolDO = schoolDOFactory.build({ name: 'school #2}', systems: [] });
		schoolRepo.findById.mockResolvedValue(schoolSaved);
		schoolRepo.findByExternalId.mockResolvedValue(schoolSaved);
		schoolRepo.findBySchoolNumber.mockResolvedValue(schoolSaved);
		const schoolSavedId = schoolSaved.id as string;
		const schoolSavedExternalId = schoolSaved.externalId as string;
		const schoolSavedNumber = schoolSaved.officialSchoolNumber as string;
		return {
			schoolSaved,
			schoolSavedId,
			schoolSavedExternalId,
			schoolSavedNumber,
			systems,
			schoolUnsaved,
		};
	};

	afterEach(() => {
		jest.resetAllMocks();
	});

	describe('createOrUpdate is called', () => {
		describe('when a school doesnt exist yet', () => {
			it('should create new school', async () => {
				const { schoolUnsaved } = setupOld();

				await schoolService.createOrUpdateSchool(schoolUnsaved);

				expect(schoolRepo.save).toHaveBeenCalledWith(schoolUnsaved);
			});
		});

		describe('when update existing school', () => {
			it('should call the repo', async () => {
				const { schoolSaved } = setupOld();

				await schoolService.createOrUpdateSchool(schoolSaved);

				expect(schoolRepo.findById).toHaveBeenCalledWith(schoolSaved.id);
			});

			it('should update existing school', async () => {
				const { schoolSaved, schoolSavedId } = setupOld();
				schoolSaved.name = 'loadedSchool';
				schoolRepo.findById.mockResolvedValue(schoolSaved);

				await schoolService.createOrUpdateSchool(schoolSaved);

				expect(schoolRepo.save).toHaveBeenCalledWith(
					expect.objectContaining({
						name: 'loadedSchool',
						id: schoolSavedId,
					})
				);
			});
		});
	});

	describe('hasFeature is called', () => {
		describe('when given schoolFeature exists on school', () => {
			it('should return true', async () => {
				const { schoolSavedId } = setupOld();

				const result = await schoolService.hasFeature(schoolSavedId, SchoolFeatures.VIDEOCONFERENCE);

				expect(result).toBe(true);
			});
		});

		describe('when given schoolFeature does not exist on school', () => {
			it('should return false', async () => {
				const { schoolSaved, schoolSavedId } = setupOld();
				schoolSaved.features = [];
				schoolRepo.findById.mockResolvedValue(schoolSaved);

				const result = await schoolService.hasFeature(schoolSavedId, SchoolFeatures.VIDEOCONFERENCE);

				expect(result).toBe(false);
			});
		});

		describe('when features of school is undefined', () => {
			it('should return false', async () => {
				const { schoolSaved, schoolSavedId } = setupOld();
				schoolSaved.features = undefined;
				schoolRepo.findById.mockResolvedValue(schoolSaved);

				const result = await schoolService.hasFeature(schoolSavedId, SchoolFeatures.VIDEOCONFERENCE);

				expect(result).toBe(false);
			});
		});
	});

	describe('removeFeature', () => {
		describe('when given schoolFeature exists on school', () => {
			const setup = () => {
				const school: SchoolDO = schoolDOFactory.buildWithId({
					features: [SchoolFeatures.VIDEOCONFERENCE, SchoolFeatures.OAUTH_PROVISIONING_ENABLED],
				});

				schoolRepo.findById.mockResolvedValue(school);

				return {
					schoolId: school.id as string,
				};
			};

			it('should call schoolRepo.findById', async () => {
				const { schoolId } = setup();

				await schoolService.removeFeature(schoolId, SchoolFeatures.OAUTH_PROVISIONING_ENABLED);

				expect(schoolRepo.findById).toHaveBeenCalledWith(schoolId);
			});
		});

		describe('when school has a feature which should be removed', () => {
			const setup = () => {
				const school: SchoolDO = schoolDOFactory.buildWithId({
					features: [SchoolFeatures.VIDEOCONFERENCE, SchoolFeatures.OAUTH_PROVISIONING_ENABLED],
				});

				schoolRepo.findById.mockResolvedValue(school);

				return {
					schoolId: school.id as string,
				};
			};

			it('should save school without given feature', async () => {
				const { schoolId } = setup();

				await schoolService.removeFeature(schoolId, SchoolFeatures.OAUTH_PROVISIONING_ENABLED);

				expect(schoolRepo.save).toHaveBeenCalledWith(
					expect.objectContaining({
						features: [SchoolFeatures.VIDEOCONFERENCE],
					})
				);
			});
		});

		describe('getSchoolById is called', () => {
			describe('when id is given', () => {
				it('should call the repo', async () => {
					const { schoolSavedId } = setupOld();

					await schoolService.getSchoolById(schoolSavedId);

					expect(schoolRepo.findById).toHaveBeenCalledWith(schoolSavedId);
				});

				it('should return a do', async () => {
					const { schoolSavedId } = setupOld();

					const schoolDO: SchoolDO = await schoolService.getSchoolById(schoolSavedId);

					expect(schoolDO).toBeInstanceOf(SchoolDO);
				});
			});
		});

		describe('getSchoolByExternalId', () => {
			it('should call the repo', async () => {
				const { schoolSavedExternalId, systems } = setupOld();

				await schoolService.getSchoolByExternalId(schoolSavedExternalId, systems[0]);

				expect(schoolRepo.findByExternalId).toHaveBeenCalledWith(schoolSavedExternalId, systems[0]);
			});

			it('should return a do', async () => {
				const { schoolSavedExternalId, systems } = setupOld();

				const schoolDO: SchoolDO | null = await schoolService.getSchoolByExternalId(schoolSavedExternalId, systems[0]);

				expect(schoolDO).toBeInstanceOf(SchoolDO);
			});
			it('should return null', async () => {
				const { systems } = setupOld();

				schoolRepo.findByExternalId.mockResolvedValue(null);

				const schoolDO: SchoolDO | null = await schoolService.getSchoolByExternalId('null', systems[0]);

				expect(schoolDO).toBeNull();
			});
		});

<<<<<<< HEAD
		describe('when a school is searched by schoolnumber', () => {
			it('should call the repo', async () => {
				const { schoolSavedNumber } = setupOld();
=======
	describe('save is called', () => {
		const setupSave = () => {
			const school: SchoolDO = schoolDOFactory.build();
			schoolRepo.save.mockResolvedValue(school);

			return {
				school,
			};
		};

		describe('when school is given', () => {
			it('should call the repo', async () => {
				const { school } = setupSave();
>>>>>>> df9de34d

				await schoolService.getSchoolBySchoolNumber(schoolSavedNumber);

				expect(schoolRepo.findBySchoolNumber).toHaveBeenCalledWith(schoolSavedNumber);
			});

			it('should return a do', async () => {
<<<<<<< HEAD
				const { schoolSavedNumber } = setupOld();
=======
				const { school } = setupSave();
>>>>>>> df9de34d

				const schoolDO: SchoolDO | null = await schoolService.getSchoolBySchoolNumber(schoolSavedNumber);

				expect(schoolDO).toBeDefined();
			});
			it('should return null', async () => {
				schoolRepo.findBySchoolNumber.mockResolvedValue(null);

				const schoolDO: SchoolDO | null = await schoolService.getSchoolBySchoolNumber('null');

				expect(schoolDO).toBeNull();
			});
		});

		describe('save is called', () => {
			describe('when school is given', () => {
				it('should call the repo', async () => {
					const school: SchoolDO = new SchoolDO({ id: 'id', name: 'name' });

					await schoolService.save(school);

					expect(schoolRepo.save).toHaveBeenCalledWith(school);
				});

				it('should return a do', async () => {
					const school: SchoolDO = new SchoolDO({ id: 'id', name: 'name' });
					schoolRepo.save.mockResolvedValue(school);

					const schoolDO: SchoolDO = await schoolService.save(school);

					expect(schoolDO).toBeInstanceOf(SchoolDO);
				});
			});
		});
	});
});<|MERGE_RESOLUTION|>--- conflicted
+++ resolved
@@ -231,25 +231,9 @@
 			});
 		});
 
-<<<<<<< HEAD
 		describe('when a school is searched by schoolnumber', () => {
 			it('should call the repo', async () => {
 				const { schoolSavedNumber } = setupOld();
-=======
-	describe('save is called', () => {
-		const setupSave = () => {
-			const school: SchoolDO = schoolDOFactory.build();
-			schoolRepo.save.mockResolvedValue(school);
-
-			return {
-				school,
-			};
-		};
-
-		describe('when school is given', () => {
-			it('should call the repo', async () => {
-				const { school } = setupSave();
->>>>>>> df9de34d
 
 				await schoolService.getSchoolBySchoolNumber(schoolSavedNumber);
 
@@ -257,15 +241,11 @@
 			});
 
 			it('should return a do', async () => {
-<<<<<<< HEAD
 				const { schoolSavedNumber } = setupOld();
-=======
-				const { school } = setupSave();
->>>>>>> df9de34d
 
 				const schoolDO: SchoolDO | null = await schoolService.getSchoolBySchoolNumber(schoolSavedNumber);
 
-				expect(schoolDO).toBeDefined();
+				expect(schoolDO).toBeInstanceOf(SchoolDO);
 			});
 			it('should return null', async () => {
 				schoolRepo.findBySchoolNumber.mockResolvedValue(null);
@@ -277,9 +257,18 @@
 		});
 
 		describe('save is called', () => {
+			const setupSave = () => {
+				const school: SchoolDO = schoolDOFactory.build();
+				schoolRepo.save.mockResolvedValue(school);
+
+				return {
+					school,
+				};
+			};
+
 			describe('when school is given', () => {
 				it('should call the repo', async () => {
-					const school: SchoolDO = new SchoolDO({ id: 'id', name: 'name' });
+					const { school } = setupSave();
 
 					await schoolService.save(school);
 
@@ -287,12 +276,11 @@
 				});
 
 				it('should return a do', async () => {
-					const school: SchoolDO = new SchoolDO({ id: 'id', name: 'name' });
-					schoolRepo.save.mockResolvedValue(school);
+					const { school } = setupSave();
 
 					const schoolDO: SchoolDO = await schoolService.save(school);
 
-					expect(schoolDO).toBeInstanceOf(SchoolDO);
+					expect(schoolDO).toBeDefined();
 				});
 			});
 		});
