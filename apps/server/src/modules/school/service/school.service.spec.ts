--- conflicted
+++ resolved
@@ -242,15 +242,13 @@
 			oauthMigrationFinished: finished ? new Date() : undefined,
 			officialSchoolNumber: '1337',
 		});
-<<<<<<< HEAD
-
-=======
+
 		if (testDO.oauthMigrationFinished) {
 			testDO.oauthMigrationFinalFinish = new Date(
 				testDO.oauthMigrationFinished.getTime() + (Configuration.get('MIGRATION_END_GRACE_PERIOD_MS') as number)
 			);
 		}
->>>>>>> 5f986590
+
 		schoolRepo.findById.mockResolvedValue(testDO);
 		schoolRepo.save.mockResolvedValue(testDO);
 
@@ -264,20 +262,13 @@
 
 				const resp: MigrationResponse = await schoolService.setMigration(testId, true, true, true);
 
-<<<<<<< HEAD
 				expect(resp).toEqual<MigrationResponse>({
 					oauthMigrationPossible: testDO.oauthMigrationPossible,
 					oauthMigrationMandatory: testDO.oauthMigrationMandatory,
 					oauthMigrationFinished: testDO.oauthMigrationFinished,
+					oauthMigrationFinalFinish: testDO.oauthMigrationFinalFinish,
 					enableMigrationStart: true,
 				});
-=======
-				expect(resp.oauthMigrationPossible).toEqual(testDO.oauthMigrationPossible);
-				expect(resp.oauthMigrationMandatory).toEqual(testDO.oauthMigrationMandatory);
-				expect(resp.oauthMigrationFinished).toEqual(testDO.oauthMigrationFinished);
-				expect(resp.oauthMigrationFinalFinish).toEqual(testDO.oauthMigrationFinalFinish);
-				expect(resp.enableMigrationStart).toBeTruthy();
->>>>>>> 5f986590
 			});
 
 			it('should call findById with the given id', async () => {
@@ -333,20 +324,13 @@
 
 				const resp: MigrationResponse = await schoolService.setMigration(testId, undefined, true, true);
 
-<<<<<<< HEAD
 				expect(resp).toEqual<MigrationResponse>({
 					oauthMigrationPossible: testDO.oauthMigrationPossible,
 					oauthMigrationMandatory: testDO.oauthMigrationMandatory,
 					oauthMigrationFinished: testDO.oauthMigrationFinished,
+					oauthMigrationFinalFinish: testDO.oauthMigrationFinalFinish,
 					enableMigrationStart: true,
 				});
-=======
-				expect(resp.oauthMigrationPossible).toEqual(testDO.oauthMigrationPossible);
-				expect(resp.oauthMigrationMandatory).toEqual(testDO.oauthMigrationMandatory);
-				expect(resp.oauthMigrationFinished).toEqual(testDO.oauthMigrationFinished);
-				expect(resp.oauthMigrationFinalFinish).toEqual(testDO.oauthMigrationFinalFinish);
-				expect(resp.enableMigrationStart).toBeTruthy();
->>>>>>> 5f986590
 			});
 		});
 
@@ -356,20 +340,13 @@
 
 				const resp: MigrationResponse = await schoolService.setMigration(testId, true, undefined, true);
 
-<<<<<<< HEAD
 				expect(resp).toEqual<MigrationResponse>({
 					oauthMigrationPossible: testDO.oauthMigrationPossible,
 					oauthMigrationMandatory: testDO.oauthMigrationMandatory,
 					oauthMigrationFinished: testDO.oauthMigrationFinished,
+					oauthMigrationFinalFinish: testDO.oauthMigrationFinalFinish,
 					enableMigrationStart: true,
 				});
-=======
-				expect(resp.oauthMigrationPossible).toEqual(testDO.oauthMigrationPossible);
-				expect(resp.oauthMigrationMandatory).toEqual(testDO.oauthMigrationMandatory);
-				expect(resp.oauthMigrationFinished).toEqual(testDO.oauthMigrationFinished);
-				expect(resp.oauthMigrationFinalFinish).toEqual(testDO.oauthMigrationFinalFinish);
-				expect(resp.enableMigrationStart).toBeTruthy();
->>>>>>> 5f986590
 			});
 		});
 
@@ -377,28 +354,18 @@
 			it('should set oauthMigrationFinished to undefined', async () => {
 				const { testId, testDO } = setupMigration(true, true, undefined);
 
-<<<<<<< HEAD
 				const resp: MigrationResponse = await schoolService.setMigration(testId, true, true, undefined);
 
 				expect(resp).toEqual<MigrationResponse>({
 					oauthMigrationPossible: testDO.oauthMigrationPossible,
 					oauthMigrationMandatory: testDO.oauthMigrationMandatory,
 					oauthMigrationFinished: testDO.oauthMigrationFinished,
+					oauthMigrationFinalFinish: testDO.oauthMigrationFinalFinish,
 					enableMigrationStart: true,
 				});
 			});
 		});
 
-=======
-				const resp: MigrationResponse = await schoolService.setMigration(testId, true, true, undefined);
-
-				expect(resp.oauthMigrationPossible).toEqual(testDO.oauthMigrationPossible);
-				expect(resp.oauthMigrationMandatory).toEqual(testDO.oauthMigrationMandatory);
-				expect(resp.oauthMigrationFinished).toEqual(testDO.oauthMigrationFinished);
-				expect(resp.oauthMigrationFinalFinish).toEqual(testDO.oauthMigrationFinalFinish);
-				expect(resp.enableMigrationStart).toBeTruthy();
-			});
-		});
 
 		describe('when DO does not have oauthMigrationPossible and oauthMigrationFinished', () => {
 			it('should set oauthMigrationStart', async () => {
@@ -428,26 +395,19 @@
 			});
 		});
 
->>>>>>> 5f986590
 		describe('when migrationflags are falsly', () => {
 			it('should not set the migrationflags', async () => {
 				const { testId, testDO } = setupMigration(false, false, false);
 
 				const resp: MigrationResponse = await schoolService.setMigration(testId, false, false, false);
 
-<<<<<<< HEAD
 				expect(resp).toEqual<MigrationResponse>({
 					oauthMigrationPossible: testDO.oauthMigrationPossible,
 					oauthMigrationMandatory: testDO.oauthMigrationMandatory,
 					oauthMigrationFinished: testDO.oauthMigrationFinished,
+					oauthMigrationFinalFinish: testDO.oauthMigrationFinalFinish,
 					enableMigrationStart: true,
 				});
-=======
-				expect(resp.oauthMigrationPossible).toEqual(testDO.oauthMigrationPossible);
-				expect(resp.oauthMigrationMandatory).toEqual(testDO.oauthMigrationMandatory);
-				expect(resp.oauthMigrationFinished).toEqual(testDO.oauthMigrationFinished);
-				expect(resp.oauthMigrationFinalFinish).toEqual(testDO.oauthMigrationFinalFinish);
->>>>>>> 5f986590
 			});
 
 			it('should call findById with the given id', async () => {
