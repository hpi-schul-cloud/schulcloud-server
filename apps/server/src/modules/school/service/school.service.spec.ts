import { createMock, DeepMocked } from '@golevelup/ts-jest';
import { MikroORM } from '@mikro-orm/core';
import { Test, TestingModule } from '@nestjs/testing';
import { SchoolFeatures } from '@shared/domain';
import { SchoolDO } from '@shared/domain/domainobject/school.do';
import { SchoolRepo } from '@shared/repo';
import { setupEntities } from '@shared/testing';
import { SchoolMapper } from '@src/modules/school/mapper/school.mapper';
<<<<<<< HEAD
import { MigrationResponse } from '../controller/dto';
import { SchoolService } from './school.service';
=======
import { SchoolDO } from '@shared/domain/domainobject/school.do';
import { EntityNotFoundError } from '@shared/common';
import { SchoolService } from './school.service';
import { MigrationResponse } from '../controller/dto';
import { ProvisioningSchoolOutputDto } from '../../provisioning/dto/provisioning-school-output.dto';
import { OauthMigrationDto } from '../dto/oauth-migration.dto';
>>>>>>> 5e4becdd

describe('SchoolService', () => {
	let module: TestingModule;
	let schoolService: SchoolService;
	let orm: MikroORM;

	let schoolRepo: DeepMocked<SchoolRepo>;

	beforeAll(async () => {
		module = await Test.createTestingModule({
			providers: [
				SchoolService,
				{
					provide: SchoolRepo,
					useValue: createMock<SchoolRepo>(),
				},
				{
					provide: SchoolMapper,
					useValue: createMock<SchoolMapper>(),
				},
			],
		}).compile();
		schoolRepo = module.get(SchoolRepo);
		schoolService = module.get(SchoolService);
		orm = await setupEntities();
	});

	afterAll(async () => {
		await module.close();
		await orm.close();
	});

	const setup = () => {
		const systems: string[] = ['systemId'];
		const schoolSaved: SchoolDO = new SchoolDO({
			id: 'testId',
			name: 'schoolName',
			externalId: 'externalId',
			officialSchoolNumber: '9999',
			systems,
			features: [SchoolFeatures.VIDEOCONFERENCE],
		});
		const schoolUnsaved: SchoolDO = new SchoolDO({ name: 'school #2}', systems: [] });
		schoolRepo.findById.mockResolvedValue(schoolSaved);
		schoolRepo.findByExternalId.mockResolvedValue(schoolSaved);
		schoolRepo.findBySchoolNumber.mockResolvedValue(schoolSaved);
		const schoolSavedId = schoolSaved.id as string;
		const schoolSavedExternalId = schoolSaved.externalId as string;
		const schoolSavedNumber = schoolSaved.officialSchoolNumber as string;
		return {
			schoolSaved,
			schoolSavedId,
			schoolSavedExternalId,
			schoolSavedNumber,
			systems,
			schoolUnsaved,
		};
	};

	afterEach(() => {
		jest.resetAllMocks();
	});

<<<<<<< HEAD
	describe('createOrUpdate', () => {
		it('should create new school', async () => {
			const { schoolUnsaved } = setup();
=======
	describe('saveProvisioningSchoolOutputDto is called', () => {
		let schoolServiceSpy: jest.SpyInstance;
		let provisioningDto: ProvisioningSchoolOutputDto;
		let returnDO: SchoolDO;
		beforeAll(() => {
			provisioningDto = new ProvisioningSchoolOutputDto({
				name: 'test',
				externalId: 'externalTest',
				systemIds: [],
			});
			returnDO = new SchoolDO({
				name: 'test',
			});
			schoolServiceSpy = jest.spyOn(schoolService, 'createOrUpdateSchool').mockResolvedValue(returnDO);
		});
		afterAll(() => {
			schoolServiceSpy.mockRestore();
		});

		it('should call the createOrUpdateService', async () => {
			const ret = await schoolService.saveProvisioningSchoolOutputDto(provisioningDto);
			expect(ret).toBe(returnDO);
			expect(schoolServiceSpy).toHaveBeenCalled();
		});
	});

	describe('createOrUpdate is called', () => {
		describe('when a school doesnt exist yet', () => {
			it('should create new school', async () => {
				const { schoolUnsaved } = setup();
>>>>>>> 5e4becdd

				await schoolService.createOrUpdateSchool(schoolUnsaved);

				expect(schoolRepo.save).toHaveBeenCalledWith(schoolUnsaved);
			});
		});

		describe('when update existing school', () => {
			it('should call the repo', async () => {
				const { schoolSaved } = setup();

				await schoolService.createOrUpdateSchool(schoolSaved);

				expect(schoolRepo.findById).toHaveBeenCalledWith(schoolSaved.id);
			});

			it('should update existing school', async () => {
				const { schoolSaved, schoolSavedId } = setup();
				schoolSaved.name = 'loadedSchool';
				schoolRepo.findById.mockResolvedValue(schoolSaved);

				await schoolService.createOrUpdateSchool(schoolSaved);

				expect(schoolRepo.save).toHaveBeenCalledWith(
					expect.objectContaining({
						name: 'loadedSchool',
						id: schoolSavedId,
					})
				);
			});
		});
	});

	describe('hasFeature is called', () => {
		describe('when given schoolFeature exists on school', () => {
			it('should return true', async () => {
				const { schoolSavedId } = setup();

				const result = await schoolService.hasFeature(schoolSavedId, SchoolFeatures.VIDEOCONFERENCE);

				expect(result).toBe(true);
			});
		});

		describe('when given schoolFeature does not exist on school', () => {
			it('should return false', async () => {
				const { schoolSaved, schoolSavedId } = setup();
				schoolSaved.features = [];
				schoolRepo.findById.mockResolvedValue(schoolSaved);

				const result = await schoolService.hasFeature(schoolSavedId, SchoolFeatures.VIDEOCONFERENCE);

				expect(result).toBe(false);
			});
		});
	});

	describe('getSchoolById is called', () => {
		describe('when id is given', () => {
			it('should call the repo', async () => {
				const { schoolSavedId } = setup();

				await schoolService.getSchoolById(schoolSavedId);

				expect(schoolRepo.findById).toHaveBeenCalledWith(schoolSavedId);
			});

			it('should return a do', async () => {
				const { schoolSavedId } = setup();

				const schoolDO: SchoolDO = await schoolService.getSchoolById(schoolSavedId);

				expect(schoolDO).toBeInstanceOf(SchoolDO);
			});
		});
	});

	describe('getSchoolByExternalId', () => {
		it('should call the repo', async () => {
			const { schoolSavedExternalId, systems } = setup();

			await schoolService.getSchoolByExternalId(schoolSavedExternalId, systems[0]);

			expect(schoolRepo.findByExternalId).toHaveBeenCalledWith(schoolSavedExternalId, systems[0]);
		});

		it('should return a do', async () => {
			const { schoolSavedExternalId, systems } = setup();

			const schoolDO: SchoolDO | null = await schoolService.getSchoolByExternalId(schoolSavedExternalId, systems[0]);

			expect(schoolDO).toBeInstanceOf(SchoolDO);
		});
		it('should return null', async () => {
			const { systems } = setup();

			schoolRepo.findByExternalId.mockResolvedValue(null);

			const schoolDO: SchoolDO | null = await schoolService.getSchoolByExternalId('null', systems[0]);

			expect(schoolDO).toBeNull();
		});
	});

	describe('when a school is searched by schoolnumber', () => {
		it('should call the repo', async () => {
			const { schoolSavedNumber } = setup();

			await schoolService.getSchoolBySchoolNumber(schoolSavedNumber);

			expect(schoolRepo.findBySchoolNumber).toHaveBeenCalledWith(schoolSavedNumber);
		});

		it('should return a do', async () => {
			const { schoolSavedNumber } = setup();

			const schoolDO: SchoolDO | null = await schoolService.getSchoolBySchoolNumber(schoolSavedNumber);

			expect(schoolDO).toBeInstanceOf(SchoolDO);
		});
		it('should return null', async () => {
			schoolRepo.findBySchoolNumber.mockResolvedValue(null);

			const schoolDO: SchoolDO | null = await schoolService.getSchoolBySchoolNumber('null');

			expect(schoolDO).toBeNull();
		});
	});

	describe('save is called', () => {
		describe('when school is given', () => {
			it('should call the repo', async () => {
				const school: SchoolDO = new SchoolDO({ id: 'id', name: 'name' });

				await schoolService.save(school);

				expect(schoolRepo.save).toHaveBeenCalledWith(school);
			});

			it('should return a do', async () => {
				const school: SchoolDO = new SchoolDO({ id: 'id', name: 'name' });
				schoolRepo.save.mockResolvedValue(school);

				const schoolDO: SchoolDO = await schoolService.save(school);

				expect(schoolDO).toBeInstanceOf(SchoolDO);
			});
		});
	});

	describe('setMigration is called', () => {
		let testId: string;
		let testDO: SchoolDO;
		beforeEach(() => {
			testId = 'migration';
			testDO = new SchoolDO({
				id: testId,
				name: 'testDO',
				oauthMigrationPossible: new Date(),
				oauthMigrationMandatory: new Date(),
				oauthMigrationFinished: new Date(),
				officialSchoolNumber: '1337',
			});
			schoolRepo.findById.mockResolvedValue(testDO);
			schoolRepo.save.mockResolvedValue(testDO);
		});
		describe('when migrationflags are truthy', () => {
			it('should set the migrationflags', async () => {
				const resp: MigrationResponse = await schoolService.setMigration(testId, true, true, true);
				expect(resp.oauthMigrationPossible).toEqual(testDO.oauthMigrationPossible);
				expect(resp.oauthMigrationMandatory).toEqual(testDO.oauthMigrationMandatory);
				expect(resp.oauthMigrationFinished).toEqual(testDO.oauthMigrationFinished);
				expect(resp.enableMigrationStart).toBeTruthy();
			});

			it('should call findById with the given id', async () => {
				await schoolService.setMigration(testId, true, true, true);
				expect(schoolRepo.findById).toHaveBeenCalledWith(testId);
			});
			it('should save the DO', async () => {
				await schoolService.setMigration(testId, true, true, true);
				expect(schoolRepo.save).toHaveBeenCalledWith(testDO);
			});
		});
		describe('when migrationflags are falsly', () => {
			it('should not set the migrationflags', async () => {
				const resp: MigrationResponse = await schoolService.setMigration(testId, false, false, false);
				expect(resp.oauthMigrationPossible).toEqual(testDO.oauthMigrationPossible);
				expect(resp.oauthMigrationMandatory).toEqual(testDO.oauthMigrationMandatory);
				expect(resp.oauthMigrationFinished).toEqual(testDO.oauthMigrationFinished);
			});
			it('should call findById with the given id', async () => {
				await schoolService.setMigration(testId, false, false, false);
				expect(schoolRepo.findById).toHaveBeenCalledWith(testId);
			});
			it('should save the DO', async () => {
				await schoolService.setMigration(testId, false, false, false);
				expect(schoolRepo.save).toHaveBeenCalledWith(testDO);
			});
		});
	});

	describe('getMigration is called', () => {
		let testId: string;
		let testDO: SchoolDO;
		beforeEach(() => {
			testId = 'migration';
			testDO = new SchoolDO({
				id: testId,
				name: 'testDO',
				oauthMigrationPossible: new Date(),
				oauthMigrationMandatory: new Date(),
				oauthMigrationFinished: new Date(),
				officialSchoolNumber: '1337',
			});
			schoolRepo.findById.mockResolvedValue(testDO);
		});

		describe('when migrationflags and officialSchoolNumber are set and schoolId is given', () => {
			it('should get the migrationflags', async () => {
				const resp: OauthMigrationDto = await schoolService.getMigration(testId);

				expect(resp.oauthMigrationPossible).toEqual(testDO.oauthMigrationPossible);
				expect(resp.oauthMigrationMandatory).toEqual(testDO.oauthMigrationMandatory);
				expect(resp.oauthMigrationFinished).toEqual(testDO.oauthMigrationFinished);
				expect(resp.enableMigrationStart).toBeTruthy();
			});
		});

		describe('when migrationflags and officialSchoolNumber are not set and schoolId is given', () => {
			it('should get the migrationflags when not set', async () => {
				testDO.oauthMigrationPossible = undefined;
				testDO.oauthMigrationMandatory = undefined;
				testDO.oauthMigrationFinished = undefined;
				testDO.officialSchoolNumber = undefined;

				const resp: OauthMigrationDto = await schoolService.getMigration(testId);

				expect(resp.oauthMigrationPossible).toBeUndefined();
				expect(resp.oauthMigrationMandatory).toBeUndefined();
				expect(resp.oauthMigrationFinished).toBeUndefined();
				expect(resp.enableMigrationStart).toBeFalsy();
			});
		});

		describe('when no schoolDO is found', () => {
			it('should throw an Exception', async () => {
				schoolRepo.findById.mockRejectedValue(new EntityNotFoundError('School'));

				const resp: Promise<OauthMigrationDto> = schoolService.getMigration('undefined');

				await expect(resp).rejects.toThrow(EntityNotFoundError);
			});
		});
	});
});<|MERGE_RESOLUTION|>--- conflicted
+++ resolved
@@ -1,22 +1,20 @@
+import { SchoolFeatures } from '@shared/domain';
+import { setupEntities } from '@shared/testing';
+import { Test, TestingModule } from '@nestjs/testing';
+import { SchoolRepo } from '@shared/repo';
+import { MikroORM } from '@mikro-orm/core';
 import { createMock, DeepMocked } from '@golevelup/ts-jest';
-import { MikroORM } from '@mikro-orm/core';
-import { Test, TestingModule } from '@nestjs/testing';
+import { SchoolMapper } from '@src/modules/school/mapper/school.mapper';
+import { SchoolDO } from '@shared/domain/domainobject/school.do';
+import { ProvisioningSchoolOutputDto } from '@src/modules/provisioning/dto/provisioning-school-output.dto';
+import { SchoolService } from './school.service';
+import { MigrationResponse } from '../controller/dto';
+import { OauthMigrationDto } from '../dto/oauth-migration.dto';
+import { EntityNotFoundError } from '@shared/common';
 import { SchoolFeatures } from '@shared/domain';
 import { SchoolDO } from '@shared/domain/domainobject/school.do';
-import { SchoolRepo } from '@shared/repo';
-import { setupEntities } from '@shared/testing';
-import { SchoolMapper } from '@src/modules/school/mapper/school.mapper';
-<<<<<<< HEAD
-import { MigrationResponse } from '../controller/dto';
-import { SchoolService } from './school.service';
-=======
-import { SchoolDO } from '@shared/domain/domainobject/school.do';
-import { EntityNotFoundError } from '@shared/common';
-import { SchoolService } from './school.service';
-import { MigrationResponse } from '../controller/dto';
-import { ProvisioningSchoolOutputDto } from '../../provisioning/dto/provisioning-school-output.dto';
-import { OauthMigrationDto } from '../dto/oauth-migration.dto';
->>>>>>> 5e4becdd
+
+
 
 describe('SchoolService', () => {
 	let module: TestingModule;
@@ -80,11 +78,6 @@
 		jest.resetAllMocks();
 	});
 
-<<<<<<< HEAD
-	describe('createOrUpdate', () => {
-		it('should create new school', async () => {
-			const { schoolUnsaved } = setup();
-=======
 	describe('saveProvisioningSchoolOutputDto is called', () => {
 		let schoolServiceSpy: jest.SpyInstance;
 		let provisioningDto: ProvisioningSchoolOutputDto;
@@ -115,7 +108,6 @@
 		describe('when a school doesnt exist yet', () => {
 			it('should create new school', async () => {
 				const { schoolUnsaved } = setup();
->>>>>>> 5e4becdd
 
 				await schoolService.createOrUpdateSchool(schoolUnsaved);
 
@@ -371,4 +363,6 @@
 			});
 		});
 	});
+
+
 });