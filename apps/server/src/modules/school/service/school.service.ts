import { SchoolRepo } from '@shared/repo';
import { SchoolDO } from '@shared/domain/domainobject/school.do';
import { EntityId, SchoolFeatures } from '@shared/domain';
import { Injectable } from '@nestjs/common';
import { Configuration } from '@hpi-schul-cloud/commons/lib';
import { OauthMigrationDto } from '../dto/oauth-migration.dto';

@Injectable()
export class SchoolService {
	constructor(private readonly schoolRepo: SchoolRepo) {}

	async createOrUpdateSchool(school: SchoolDO): Promise<SchoolDO> {
		let createdSchool: SchoolDO;
		if (school.id) {
			createdSchool = await this.patchSchool(school);
		} else {
			createdSchool = await this.schoolRepo.save(school);
		}
		return createdSchool;
	}

	async hasFeature(schoolId: EntityId, feature: SchoolFeatures): Promise<boolean> {
		const entity: SchoolDO = await this.schoolRepo.findById(schoolId);
		return entity.features ? entity.features.includes(feature) : false;
	}

	async setMigration(
		schoolId: EntityId,
		oauthMigrationPossible?: boolean,
		oauthMigrationMandatory?: boolean,
		oauthMigrationFinished?: boolean
	): Promise<OauthMigrationDto> {
		const schoolDo: SchoolDO = await this.schoolRepo.findById(schoolId);
<<<<<<< HEAD
		if (oauthMigrationPossible != null) {
			schoolDo.oauthMigrationPossible = oauthMigrationPossible ? new Date() : undefined;
			schoolDo.oauthMigrationFinalFinish = undefined;
=======
		if (oauthMigrationPossible !== undefined) {
			if (this.isNewMigration(schoolDo)) {
				this.setMigrationStart(schoolDo, oauthMigrationPossible);
			} else {
				schoolDo.oauthMigrationPossible = this.setOrClearDate(oauthMigrationPossible);
			}
>>>>>>> 2765197b
		}
		if (oauthMigrationMandatory !== undefined) {
			schoolDo.oauthMigrationMandatory = this.setOrClearDate(oauthMigrationMandatory);
		}
<<<<<<< HEAD
		if (oauthMigrationFinished != null) {
			schoolDo.oauthMigrationFinished = oauthMigrationFinished ? new Date() : undefined;
			if (schoolDo.oauthMigrationFinished) {
				schoolDo.oauthMigrationFinalFinish = new Date(
					schoolDo.oauthMigrationFinished.getTime() + (Configuration.get('MIGRATION_END_GRACE_PERIOD') as number)
				);
			}
=======
		if (oauthMigrationFinished !== undefined) {
			schoolDo.oauthMigrationFinished = this.setOrClearDate(oauthMigrationFinished);
>>>>>>> 2765197b
		}

		await this.schoolRepo.save(schoolDo);

		const response: OauthMigrationDto = new OauthMigrationDto({
			oauthMigrationPossible: schoolDo.oauthMigrationPossible,
			oauthMigrationMandatory: schoolDo.oauthMigrationMandatory,
			oauthMigrationFinished: schoolDo.oauthMigrationFinished,
			oauthMigrationFinalFinish: schoolDo.oauthMigrationFinalFinish,
			enableMigrationStart: !!schoolDo.officialSchoolNumber,
		});

		return response;
	}

	private isNewMigration(schoolDo: SchoolDO): boolean {
		const isNewMigration: boolean = !schoolDo.oauthMigrationFinished && !schoolDo.oauthMigrationPossible;
		return isNewMigration;
	}

	private setOrClearDate(migrationFlag: boolean): Date | undefined {
		const result: Date | undefined = migrationFlag ? new Date() : undefined;
		return result;
	}

	private setMigrationStart(schoolDo: SchoolDO, oauthMigrationPossible: boolean): void {
		schoolDo.oauthMigrationPossible = this.setOrClearDate(oauthMigrationPossible);
		schoolDo.oauthMigrationStart = schoolDo.oauthMigrationPossible;
	}

	async getMigration(schoolId: string): Promise<OauthMigrationDto> {
		const schoolDo: SchoolDO = await this.schoolRepo.findById(schoolId);

		const response: OauthMigrationDto = new OauthMigrationDto({
			oauthMigrationPossible: schoolDo.oauthMigrationPossible,
			oauthMigrationMandatory: schoolDo.oauthMigrationMandatory,
			oauthMigrationFinished: schoolDo.oauthMigrationFinished,
			oauthMigrationFinalFinish: schoolDo.oauthMigrationFinalFinish,
			enableMigrationStart: !!schoolDo.officialSchoolNumber,
		});

		return response;
	}

	async getSchoolById(id: string): Promise<SchoolDO> {
		const schoolDO: SchoolDO = await this.schoolRepo.findById(id);
		return schoolDO;
	}

	async getSchoolByExternalId(externalId: string, systemId: string): Promise<SchoolDO | null> {
		const schoolDO: SchoolDO | null = await this.schoolRepo.findByExternalId(externalId, systemId);
		return schoolDO;
	}

	async getSchoolBySchoolNumber(schoolNumber: string): Promise<SchoolDO | null> {
		const schoolDO: SchoolDO | null = await this.schoolRepo.findBySchoolNumber(schoolNumber);
		return schoolDO;
	}

	async save(school: SchoolDO): Promise<SchoolDO> {
		const ret: SchoolDO = await this.schoolRepo.save(school);
		return ret;
	}

	private async patchSchool(school: SchoolDO) {
		const entity: SchoolDO = await this.schoolRepo.findById(school.id as string);
		const patchedEntity: SchoolDO = { ...entity, ...school };

		await this.schoolRepo.save(patchedEntity);

		return patchedEntity;
	}
}<|MERGE_RESOLUTION|>--- conflicted
+++ resolved
@@ -31,34 +31,24 @@
 		oauthMigrationFinished?: boolean
 	): Promise<OauthMigrationDto> {
 		const schoolDo: SchoolDO = await this.schoolRepo.findById(schoolId);
-<<<<<<< HEAD
-		if (oauthMigrationPossible != null) {
-			schoolDo.oauthMigrationPossible = oauthMigrationPossible ? new Date() : undefined;
-			schoolDo.oauthMigrationFinalFinish = undefined;
-=======
 		if (oauthMigrationPossible !== undefined) {
 			if (this.isNewMigration(schoolDo)) {
 				this.setMigrationStart(schoolDo, oauthMigrationPossible);
 			} else {
 				schoolDo.oauthMigrationPossible = this.setOrClearDate(oauthMigrationPossible);
+				schoolDo.oauthMigrationFinalFinish = undefined;
 			}
->>>>>>> 2765197b
 		}
 		if (oauthMigrationMandatory !== undefined) {
 			schoolDo.oauthMigrationMandatory = this.setOrClearDate(oauthMigrationMandatory);
 		}
-<<<<<<< HEAD
-		if (oauthMigrationFinished != null) {
-			schoolDo.oauthMigrationFinished = oauthMigrationFinished ? new Date() : undefined;
+		if (oauthMigrationFinished !== undefined) {
+			schoolDo.oauthMigrationFinished = this.setOrClearDate(oauthMigrationFinished);
 			if (schoolDo.oauthMigrationFinished) {
 				schoolDo.oauthMigrationFinalFinish = new Date(
 					schoolDo.oauthMigrationFinished.getTime() + (Configuration.get('MIGRATION_END_GRACE_PERIOD') as number)
 				);
 			}
-=======
-		if (oauthMigrationFinished !== undefined) {
-			schoolDo.oauthMigrationFinished = this.setOrClearDate(oauthMigrationFinished);
->>>>>>> 2765197b
 		}
 
 		await this.schoolRepo.save(schoolDo);
