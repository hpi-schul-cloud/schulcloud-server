--- conflicted
+++ resolved
@@ -2,10 +2,7 @@
 import { SchoolDO } from '@shared/domain/domainobject/school.do';
 import { EntityId, SchoolFeatures } from '@shared/domain';
 import { Injectable } from '@nestjs/common';
-<<<<<<< HEAD
-=======
 import { isDefined } from 'class-validator';
->>>>>>> 435a606f
 import { OauthMigrationDto } from '../dto/oauth-migration.dto';
 
 @Injectable()
