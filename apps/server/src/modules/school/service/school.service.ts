import { Injectable } from '@nestjs/common';
<<<<<<< HEAD
import { EntityId, SchoolFeatures } from '@shared/domain';
import { SchoolDO } from '@shared/domain/domainobject/school.do';
import { SchoolRepo } from '@shared/repo';
=======
import { Configuration } from '@hpi-schul-cloud/commons/lib';
>>>>>>> 5f986590
import { OauthMigrationDto } from '../dto/oauth-migration.dto';

@Injectable()
export class SchoolService {
	constructor(private readonly schoolRepo: SchoolRepo) {}

	async createOrUpdateSchool(school: SchoolDO): Promise<SchoolDO> {
		let createdSchool: SchoolDO;
		if (school.id) {
			createdSchool = await this.patchSchool(school);
		} else {
			createdSchool = await this.schoolRepo.save(school);
		}
		return createdSchool;
	}

	async hasFeature(schoolId: EntityId, feature: SchoolFeatures): Promise<boolean> {
		const entity: SchoolDO = await this.schoolRepo.findById(schoolId);
		return entity.features ? entity.features.includes(feature) : false;
	}

	async setMigration(
		schoolId: EntityId,
		oauthMigrationPossible?: boolean,
		oauthMigrationMandatory?: boolean,
		oauthMigrationFinished?: boolean
	): Promise<OauthMigrationDto> {
		const schoolDo: SchoolDO = await this.schoolRepo.findById(schoolId);
<<<<<<< HEAD
		if (oauthMigrationPossible != null) {
			schoolDo.oauthMigrationPossible = oauthMigrationPossible ? new Date() : undefined;

			this.enableOauthMigration(schoolDo);
=======
		if (oauthMigrationPossible !== undefined) {
			if (this.isNewMigration(schoolDo)) {
				this.setMigrationStart(schoolDo, oauthMigrationPossible);
			} else {
				schoolDo.oauthMigrationPossible = this.setOrClearDate(oauthMigrationPossible);
				schoolDo.oauthMigrationFinalFinish = undefined;
			}
>>>>>>> 5f986590
		}
		if (oauthMigrationMandatory !== undefined) {
			schoolDo.oauthMigrationMandatory = this.setOrClearDate(oauthMigrationMandatory);
		}
		if (oauthMigrationFinished !== undefined) {
			schoolDo.oauthMigrationFinished = this.setOrClearDate(oauthMigrationFinished);
			this.calculateMigrationFinalFinish(schoolDo);
		}

		await this.schoolRepo.save(schoolDo);

		const response: OauthMigrationDto = new OauthMigrationDto({
			oauthMigrationPossible: schoolDo.oauthMigrationPossible,
			oauthMigrationMandatory: schoolDo.oauthMigrationMandatory,
			oauthMigrationFinished: schoolDo.oauthMigrationFinished,
			oauthMigrationFinalFinish: schoolDo.oauthMigrationFinalFinish,
			enableMigrationStart: !!schoolDo.officialSchoolNumber,
		});

		return response;
	}

<<<<<<< HEAD
	private enableOauthMigration(schoolDo: SchoolDO) {
		if (schoolDo.features && !schoolDo.features.includes(SchoolFeatures.OAUTH_PROVISIONING_ENABLED)) {
			schoolDo.features.push(SchoolFeatures.OAUTH_PROVISIONING_ENABLED);
		} else {
			schoolDo.features = [SchoolFeatures.OAUTH_PROVISIONING_ENABLED];
=======
	private isNewMigration(schoolDo: SchoolDO): boolean {
		const isNewMigration: boolean = !schoolDo.oauthMigrationFinished && !schoolDo.oauthMigrationPossible;
		return isNewMigration;
	}

	private setOrClearDate(migrationFlag: boolean): Date | undefined {
		const result: Date | undefined = migrationFlag ? new Date() : undefined;
		return result;
	}

	private setMigrationStart(schoolDo: SchoolDO, oauthMigrationPossible: boolean): void {
		schoolDo.oauthMigrationPossible = this.setOrClearDate(oauthMigrationPossible);
		schoolDo.oauthMigrationStart = schoolDo.oauthMigrationPossible;
	}

	private calculateMigrationFinalFinish(schoolDo: SchoolDO) {
		if (schoolDo.oauthMigrationFinished) {
			schoolDo.oauthMigrationFinalFinish = new Date(
				schoolDo.oauthMigrationFinished.getTime() + (Configuration.get('MIGRATION_END_GRACE_PERIOD_MS') as number)
			);
>>>>>>> 5f986590
		}
	}

	async getMigration(schoolId: string): Promise<OauthMigrationDto> {
		const schoolDo: SchoolDO = await this.schoolRepo.findById(schoolId);

		const response: OauthMigrationDto = new OauthMigrationDto({
			oauthMigrationPossible: schoolDo.oauthMigrationPossible,
			oauthMigrationMandatory: schoolDo.oauthMigrationMandatory,
			oauthMigrationFinished: schoolDo.oauthMigrationFinished,
			oauthMigrationFinalFinish: schoolDo.oauthMigrationFinalFinish,
			enableMigrationStart: !!schoolDo.officialSchoolNumber,
		});

		return response;
	}

	async getSchoolById(id: string): Promise<SchoolDO> {
		const schoolDO: SchoolDO = await this.schoolRepo.findById(id);
		return schoolDO;
	}

	async getSchoolByExternalId(externalId: string, systemId: string): Promise<SchoolDO | null> {
		const schoolDO: SchoolDO | null = await this.schoolRepo.findByExternalId(externalId, systemId);
		return schoolDO;
	}

	async getSchoolBySchoolNumber(schoolNumber: string): Promise<SchoolDO | null> {
		const schoolDO: SchoolDO | null = await this.schoolRepo.findBySchoolNumber(schoolNumber);
		return schoolDO;
	}

	async save(school: SchoolDO): Promise<SchoolDO> {
		const ret: SchoolDO = await this.schoolRepo.save(school);
		return ret;
	}

	private async patchSchool(school: SchoolDO) {
		const entity: SchoolDO = await this.schoolRepo.findById(school.id as string);
		const patchedEntity: SchoolDO = { ...entity, ...school };

		await this.schoolRepo.save(patchedEntity);

		return patchedEntity;
	}
}<|MERGE_RESOLUTION|>--- conflicted
+++ resolved
@@ -1,11 +1,8 @@
 import { Injectable } from '@nestjs/common';
-<<<<<<< HEAD
 import { EntityId, SchoolFeatures } from '@shared/domain';
 import { SchoolDO } from '@shared/domain/domainobject/school.do';
 import { SchoolRepo } from '@shared/repo';
-=======
 import { Configuration } from '@hpi-schul-cloud/commons/lib';
->>>>>>> 5f986590
 import { OauthMigrationDto } from '../dto/oauth-migration.dto';
 
 @Injectable()
@@ -34,12 +31,6 @@
 		oauthMigrationFinished?: boolean
 	): Promise<OauthMigrationDto> {
 		const schoolDo: SchoolDO = await this.schoolRepo.findById(schoolId);
-<<<<<<< HEAD
-		if (oauthMigrationPossible != null) {
-			schoolDo.oauthMigrationPossible = oauthMigrationPossible ? new Date() : undefined;
-
-			this.enableOauthMigration(schoolDo);
-=======
 		if (oauthMigrationPossible !== undefined) {
 			if (this.isNewMigration(schoolDo)) {
 				this.setMigrationStart(schoolDo, oauthMigrationPossible);
@@ -47,7 +38,8 @@
 				schoolDo.oauthMigrationPossible = this.setOrClearDate(oauthMigrationPossible);
 				schoolDo.oauthMigrationFinalFinish = undefined;
 			}
->>>>>>> 5f986590
+
+			this.enableOauthMigration(schoolDo);
 		}
 		if (oauthMigrationMandatory !== undefined) {
 			schoolDo.oauthMigrationMandatory = this.setOrClearDate(oauthMigrationMandatory);
@@ -70,13 +62,6 @@
 		return response;
 	}
 
-<<<<<<< HEAD
-	private enableOauthMigration(schoolDo: SchoolDO) {
-		if (schoolDo.features && !schoolDo.features.includes(SchoolFeatures.OAUTH_PROVISIONING_ENABLED)) {
-			schoolDo.features.push(SchoolFeatures.OAUTH_PROVISIONING_ENABLED);
-		} else {
-			schoolDo.features = [SchoolFeatures.OAUTH_PROVISIONING_ENABLED];
-=======
 	private isNewMigration(schoolDo: SchoolDO): boolean {
 		const isNewMigration: boolean = !schoolDo.oauthMigrationFinished && !schoolDo.oauthMigrationPossible;
 		return isNewMigration;
@@ -97,7 +82,14 @@
 			schoolDo.oauthMigrationFinalFinish = new Date(
 				schoolDo.oauthMigrationFinished.getTime() + (Configuration.get('MIGRATION_END_GRACE_PERIOD_MS') as number)
 			);
->>>>>>> 5f986590
+		}
+	}
+
+	private enableOauthMigration(schoolDo: SchoolDO) {
+		if (schoolDo.features && !schoolDo.features.includes(SchoolFeatures.OAUTH_PROVISIONING_ENABLED)) {
+			schoolDo.features.push(SchoolFeatures.OAUTH_PROVISIONING_ENABLED);
+		} else {
+			schoolDo.features = [SchoolFeatures.OAUTH_PROVISIONING_ENABLED];
 		}
 	}
 
