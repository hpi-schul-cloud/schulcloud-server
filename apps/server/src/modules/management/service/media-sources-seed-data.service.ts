import { DefaultEncryptionService, EncryptionService } from '@infra/encryption';
import { MediaSource, MediaSourceService } from '@modules/media-source';
import { MediaSourceAuthMethod, MediaSourceDataFormat } from '@modules/media-source/enum';
import { Inject, Injectable } from '@nestjs/common';
import { ConfigService } from '@nestjs/config';

@Injectable()
export class MediaSourcesSeedDataService {
	constructor(
		private readonly configService: ConfigService,
		private readonly mediaSourceService: MediaSourceService,
		@Inject(DefaultEncryptionService) private readonly defaultEncryptionService: EncryptionService
	) {}

	public async import(): Promise<number> {
		const mediaSources: MediaSource[] = [];

		const vidisUserName: string | undefined = this.configService.get<string>('MEDIA_SOURCE_VIDIS_USERNAME');
		const vidisPassword: string | undefined = this.configService.get<string>('MEDIA_SOURCE_VIDIS_PASSWORD');
		if (vidisUserName && vidisPassword) {
			const encryptedVidisUserName: string = this.defaultEncryptionService.encrypt(vidisUserName);
			const encryptedVidisPassword: string = this.defaultEncryptionService.encrypt(vidisPassword);

<<<<<<< HEAD
			await this.mediaSourceService.saveAll([
=======
			mediaSources.push(
>>>>>>> 450d1a69
				new MediaSource({
					id: '675b0b71553441da9a893bf9',
					name: 'VIDIS',
					sourceId: 'vidis.fwu.de',
					format: MediaSourceDataFormat.VIDIS,
					vidisConfig: {
						username: encryptedVidisUserName,
						password: encryptedVidisPassword,
						baseUrl: 'https://service-stage.vidis.schule/o/vidis-rest',
						region: 'test-region',
					},
<<<<<<< HEAD
				}),
			]);
=======
				})
			);
		}

		const biloClientId: string | undefined = this.configService.get<string>('MEDIA_SOURCE_BILO_CLIENT_ID');
		const biloClientSecret: string | undefined = this.configService.get<string>('MEDIA_SOURCE_BILO_CLIENT_SECRET');
		if (biloClientId && biloClientSecret) {
			const encryptedBiloClientSecret: string = this.defaultEncryptionService.encrypt(biloClientSecret);

			mediaSources.push(
				new MediaSource({
					id: '679b870e987d8f9a40c1bcbb',
					name: 'Bildungslogin',
					sourceId: 'https://www.bildungslogin-test.de/api/external/univention/media',
					format: MediaSourceDataFormat.BILDUNGSLOGIN,
					oauthConfig: {
						clientId: biloClientId,
						clientSecret: encryptedBiloClientSecret,
						authEndpoint: 'https://login.test.sso.bildungslogin.de/realms/BiLo-Broker/protocol/openid-connect/token',
						method: MediaSourceAuthMethod.CLIENT_CREDENTIALS,
						baseUrl: 'https://www.bildungslogin-test.de/api/external/univention/media',
					},
				})
			);
		}
>>>>>>> 450d1a69

		if (mediaSources.length > 0) {
			await this.mediaSourceService.saveAll(mediaSources);
		}

		return mediaSources.length;
	}
}<|MERGE_RESOLUTION|>--- conflicted
+++ resolved
@@ -21,11 +21,7 @@
 			const encryptedVidisUserName: string = this.defaultEncryptionService.encrypt(vidisUserName);
 			const encryptedVidisPassword: string = this.defaultEncryptionService.encrypt(vidisPassword);
 
-<<<<<<< HEAD
-			await this.mediaSourceService.saveAll([
-=======
 			mediaSources.push(
->>>>>>> 450d1a69
 				new MediaSource({
 					id: '675b0b71553441da9a893bf9',
 					name: 'VIDIS',
@@ -37,10 +33,6 @@
 						baseUrl: 'https://service-stage.vidis.schule/o/vidis-rest',
 						region: 'test-region',
 					},
-<<<<<<< HEAD
-				}),
-			]);
-=======
 				})
 			);
 		}
@@ -66,7 +58,6 @@
 				})
 			);
 		}
->>>>>>> 450d1a69
 
 		if (mediaSources.length > 0) {
 			await this.mediaSourceService.saveAll(mediaSources);
