/* eslint-disable @typescript-eslint/dot-notation */
<<<<<<< HEAD
import { FederalStateEntity, ISchoolProperties, SchoolRoles, SchoolYearEntity, SystemEntity } from '@shared/domain';
=======
import {
	FederalStateEntity,
	SchoolFeatures,
	SchoolProperties,
	SchoolRoles,
	SchoolYearEntity,
	SystemEntity,
} from '@shared/domain';
>>>>>>> 537571d8
import { federalStateFactory, schoolFactory } from '@shared/testing';
import { SchoolFeature, SchoolPurpose } from '@src/modules/school/domain';
import { FileStorageType } from '@src/modules/school/domain/type/file-storage-type.enum';
import { ObjectId } from 'bson';
import { DeepPartial } from 'fishery';
import { EFederalState } from './federalstates';
import { SeedSchoolYearEnum } from './schoolyears';

<<<<<<< HEAD
type SeedSchoolProperties = Omit<ISchoolProperties, 'systems' | 'federalState' | 'currentYear'> & {
=======
type SeedSchoolProperties = Omit<SchoolProperties, 'systems' | 'federalState'> & {
>>>>>>> 537571d8
	id: string;
	updatedAt?: string;
	createdAt?: string;
	county?: {
		_id: ObjectId;
		countyId: number;
		name: string;
		antaresKey: string;
	};
	systems?: string[];
	currentYear?: SeedSchoolYearEnum;
	permissions?: SchoolRoles;
	federalState?: EFederalState;
	fileStorageType?: string;
	purpose?: string;
	documentBaseDirType?: string;
	experimental?: boolean;
	pilot?: boolean;
	timezone?: string;
	language?: string;
	logo_dataUrl?: string;
	logo_name?: string;
	enableStudentTeamCreation?: boolean;
};

const seedSchools: SeedSchoolProperties[] = [
	{
		id: '5f2987e020834114b8efd6f6',
		updatedAt: '2020-07-27T08:21:14.719Z',
		name: 'Demo Schule',
		federalState: EFederalState.BRANDENBURG,
		county: {
			_id: new ObjectId('5fa55eb53f472a2d986c8813'),
			countyId: 12052,
			name: 'Cottbus',
			antaresKey: 'CB',
		},
		createdAt: '2017-08-24T12:04:11.721Z',
		systems: [],
		fileStorageType: FileStorageType.AWS_S3,
		currentYear: SeedSchoolYearEnum['2022/23'],
		purpose: SchoolPurpose.DEMO,
		permissions: {
			teacher: {
				STUDENT_LIST: true,
			},
		},
		features: [SchoolFeature.OAUTH_PROVISIONING_ENABLED],
	},
	{
		id: '5f2987e020834114b8efd6f7',
		updatedAt: '2020-08-04T07:21:33.616Z',
		name: 'Schiller-Oberschule',
		createdAt: '2017-01-01T00:06:37.148Z',
		systems: [],
		fileStorageType: FileStorageType.AWS_S3,
		currentYear: SeedSchoolYearEnum['2022/23'],
		purpose: SchoolPurpose.DEMO,
		permissions: {
			teacher: {
				STUDENT_LIST: true,
			},
		},
		features: [SchoolFeature.OAUTH_PROVISIONING_ENABLED],
	},
	{
		id: '5f2987e020834114b8efd6f8',
		updatedAt: '2020-07-27T08:21:14.719Z',
		name: 'Paul-Gerhardt-Gymnasium',
		federalState: EFederalState.BRANDENBURG,
		county: {
			_id: new ObjectId('5fa55eb53f472a2d986c8812'),
			countyId: 12051,
			name: 'Brandenburg an der Havel',
			antaresKey: 'BRB',
		},
		createdAt: '2017-01-01T00:06:37.148Z',
		systems: [],
		fileStorageType: FileStorageType.AWS_S3,
		currentYear: SeedSchoolYearEnum['2022/23'],
		purpose: SchoolPurpose.DEMO,
		permissions: {
			teacher: {
				STUDENT_LIST: true,
			},
		},
		features: [
			SchoolFeature.ROCKET_CHAT,
			SchoolFeature.LDAP_UNIVENTION_MIGRATION,
			SchoolFeature.VIDEOCONFERENCE,
			SchoolFeature.OAUTH_PROVISIONING_ENABLED,
		],
		enableStudentTeamCreation: false,
	},
	{
		id: '5f2987e020834114b8efd6f9',
		updatedAt: '2020-07-27T08:21:14.719Z',
		name: 'Expertenschule',
		federalState: EFederalState.BRANDENBURG,
		county: {
			_id: new ObjectId('5fa55eb53f472a2d986c8813'),
			countyId: 12052,
			name: 'Cottbus',
			antaresKey: 'CB',
		},
		createdAt: '2018-11-09T10:04:11.721Z',
		systems: [],
		fileStorageType: FileStorageType.AWS_S3,
		currentYear: SeedSchoolYearEnum['2022/23'],
		purpose: SchoolPurpose.EXPERT,
		features: [SchoolFeature.ROCKET_CHAT, SchoolFeature.VIDEOCONFERENCE, SchoolFeature.OAUTH_PROVISIONING_ENABLED],
	},
	{
		id: '5fa2c5ccb229544f2c69666c',
		updatedAt: '2020-11-04T21:58:25.254Z',
		name: 'Felix Mendelssohn-Gymnasium',
		federalState: EFederalState.BRANDENBURG,
		county: {
			_id: new ObjectId('5fa55eb53f472a2d986c8813'),
			countyId: 12052,
			name: 'Cottbus',
			antaresKey: 'CB',
		},
		createdAt: '2020-11-04T15:16:28.827Z',
		systems: [],
		fileStorageType: FileStorageType.AWS_S3,
		currentYear: SeedSchoolYearEnum['2022/23'],
		purpose: SchoolPurpose.DEMO,
		permissions: {
			student: {
				LERNSTORE_VIEW: true,
			},
		},
		features: [SchoolFeature.ROCKET_CHAT, SchoolFeature.STUDENTVISIBILITY, SchoolFeature.OAUTH_PROVISIONING_ENABLED],
		documentBaseDirType: '',
		experimental: false,
		pilot: false,
		language: 'de',
		logo_dataUrl: '',
		officialSchoolNumber: '',
	},
	{
		id: '5fa318f2b229544f2c697a56',
		updatedAt: '2020-11-04T21:59:44.255Z',
		name: 'Ludwig van Beethoven-Liceum',
		federalState: EFederalState.BRANDENBURG,
		county: {
			_id: new ObjectId('5fa55eb53f472a2d986c8813'),
			countyId: 12052,
			name: 'Cottbus',
			antaresKey: 'CB',
		},
		createdAt: '2020-11-04T21:11:14.312Z',
		systems: [],
		fileStorageType: FileStorageType.AWS_S3,
		currentYear: SeedSchoolYearEnum['2022/23'],
		purpose: SchoolPurpose.DEMO,
		permissions: {
			student: {
				LERNSTORE_VIEW: true,
			},
		},
		features: [SchoolFeature.ROCKET_CHAT, SchoolFeature.OAUTH_PROVISIONING_ENABLED],
		documentBaseDirType: '',
		experimental: false,
		pilot: false,
		language: 'de',
		logo_dataUrl: '',
		logo_name: '',
		officialSchoolNumber: '',
	},
	{
		id: '5fa31f3db229544f2c697e3e',
		updatedAt: '2020-11-04T21:54:10.847Z',
		name: 'Brasilien Schule',
		federalState: EFederalState.INTERNATIONAL_SCHOOL,
		createdAt: '2020-11-04T21:38:05.110Z',
		systems: [],
		fileStorageType: FileStorageType.AWS_S3,
		currentYear: SeedSchoolYearEnum['2022/23'],
		purpose: SchoolPurpose.DEMO,
		permissions: {
			student: {
				LERNSTORE_VIEW: true,
			},
		},
		features: [SchoolFeature.ROCKET_CHAT, SchoolFeature.STUDENTVISIBILITY, SchoolFeature.OAUTH_PROVISIONING_ENABLED],
		documentBaseDirType: '',
		experimental: false,
		pilot: false,
		timezone: 'America/Belem',
		language: 'en',
		logo_dataUrl: '',
		logo_name: '',
		officialSchoolNumber: '',
	},
	{
		id: '5fcfb0bc685b9af4d4abf899',
		updatedAt: '2020-12-08T16:58:36.527Z',
		name: 'school in Ni',
		federalState: EFederalState.NIEDERSACHSEN,
		county: {
			_id: new ObjectId('5fa55eb53f472a2d986c8812'),
			countyId: 3256,
			name: 'Nienburg/Weser',
			antaresKey: 'NI',
		},
		createdAt: '2020-12-08T16:58:36.527Z',
		systems: [],
		fileStorageType: FileStorageType.AWS_S3,
		currentYear: SeedSchoolYearEnum['2022/23'],
		features: [SchoolFeature.OAUTH_PROVISIONING_ENABLED],
		documentBaseDirType: '',
		experimental: false,
		pilot: false,
	},
	{
		id: '5fda01df490123cba891a193',
		updatedAt: '2020-12-16T12:47:27.338Z',
		name: 'graveyard school (tombstone users only)',
		createdAt: '2020-12-16T12:47:27.338Z',
		systems: [],
		purpose: SchoolPurpose.TOMBSTONE,
		features: [SchoolFeature.OAUTH_PROVISIONING_ENABLED],
		documentBaseDirType: '',
		experimental: false,
		pilot: false,
	},
	{
		id: '5f2987e020834114b8efd600',
		updatedAt: '2020-07-27T08:21:14.719Z',
		name: 'OIDC-Mock-School',
		federalState: EFederalState.BRANDENBURG,
		county: {
			_id: new ObjectId('5fa55eb53f472a2d986c8812'),
			countyId: 12051,
			name: 'Brandenburg an der Havel',
			antaresKey: 'BRB',
		},
		createdAt: '2017-01-01T00:06:37.148Z',
		systems: ['62c7f233f35a554ba3ed42f1'],
		fileStorageType: FileStorageType.AWS_S3,
		currentYear: SeedSchoolYearEnum['2022/23'],
		purpose: SchoolPurpose.DEMO,
		permissions: {
			teacher: {
				STUDENT_LIST: true,
			},
		},
		features: [
			SchoolFeature.OAUTH_PROVISIONING_ENABLED,
			SchoolFeature.LDAP_UNIVENTION_MIGRATION,
			SchoolFeature.VIDEOCONFERENCE,
			SchoolFeature.OAUTH_PROVISIONING_ENABLED,
		],
		externalId: '0000d186816abba584714c92',
		enableStudentTeamCreation: false,
	},
];

export function generateSchools(entities: {
	systems: SystemEntity[];
	schoolYears: SchoolYearEntity[];
	federalStates: FederalStateEntity[];
}) {
	return seedSchools.map((partial) => {
		const currentYear = entities.schoolYears.find((sy) => partial.currentYear && sy.name === partial.currentYear);
		const systems = partial.systems
			?.map((systemId) => entities.systems.find((s) => s.id === systemId))
			.filter((s) => s) as SystemEntity[] | undefined;

		const federalState =
			entities.federalStates.find((fs) => partial.federalState && fs.name === partial.federalState) ??
			federalStateFactory.build();

		const params: DeepPartial<SchoolProperties> = {
			externalId: partial.externalId,
			features: partial.features,
			inMaintenanceSince: partial.inMaintenanceSince,
			name: partial.name,
			inUserMigration: partial.inUserMigration,
			officialSchoolNumber: partial.officialSchoolNumber,
			previousExternalId: partial.previousExternalId,
			userLoginMigration: partial.userLoginMigration,
			currentYear,
			systems,
			federalState,
		};
		const schoolEntity = schoolFactory.buildWithId(params, partial.id);

		schoolEntity.permissions = partial.permissions;

		// entries not part of the school entity, they are not saved in the database
		schoolEntity['fileStorageType'] = partial.fileStorageType;
		schoolEntity['purpose'] = partial.purpose;
		schoolEntity['documentBaseDirType'] = partial.documentBaseDirType;
		schoolEntity['experimental'] = partial.experimental;
		schoolEntity['pilot'] = partial.pilot;
		schoolEntity['timezone'] = partial.timezone;
		schoolEntity['language'] = partial.language;
		schoolEntity['logo_dataUrl'] = partial.logo_dataUrl;
		schoolEntity['logo_name'] = partial.logo_name;
		schoolEntity['enableStudentTeamCreation'] = partial.enableStudentTeamCreation;

		return schoolEntity;
	});
}<|MERGE_RESOLUTION|>--- conflicted
+++ resolved
@@ -1,16 +1,5 @@
 /* eslint-disable @typescript-eslint/dot-notation */
-<<<<<<< HEAD
-import { FederalStateEntity, ISchoolProperties, SchoolRoles, SchoolYearEntity, SystemEntity } from '@shared/domain';
-=======
-import {
-	FederalStateEntity,
-	SchoolFeatures,
-	SchoolProperties,
-	SchoolRoles,
-	SchoolYearEntity,
-	SystemEntity,
-} from '@shared/domain';
->>>>>>> 537571d8
+import { FederalStateEntity, SchoolProperties, SchoolRoles, SchoolYearEntity, SystemEntity } from '@shared/domain';
 import { federalStateFactory, schoolFactory } from '@shared/testing';
 import { SchoolFeature, SchoolPurpose } from '@src/modules/school/domain';
 import { FileStorageType } from '@src/modules/school/domain/type/file-storage-type.enum';
@@ -19,11 +8,7 @@
 import { EFederalState } from './federalstates';
 import { SeedSchoolYearEnum } from './schoolyears';
 
-<<<<<<< HEAD
-type SeedSchoolProperties = Omit<ISchoolProperties, 'systems' | 'federalState' | 'currentYear'> & {
-=======
-type SeedSchoolProperties = Omit<SchoolProperties, 'systems' | 'federalState'> & {
->>>>>>> 537571d8
+type SeedSchoolProperties = Omit<SchoolProperties, 'systems' | 'federalState' | 'currentYear'> & {
 	id: string;
 	updatedAt?: string;
 	createdAt?: string;
