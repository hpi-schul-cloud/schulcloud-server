--- conflicted
+++ resolved
@@ -1,18 +1,13 @@
 import { EntityManager } from '@mikro-orm/mongodb';
 import { Injectable } from '@nestjs/common';
-<<<<<<< HEAD
-import { BoardExternalReferenceType, BoardNode, Course, EntityId } from '@shared/domain';
+import { BoardExternalReferenceType, BoardNode, Course, EntityId, InputFormat } from '@shared/domain';
 import { ConsoleWriterService } from '@shared/infra/console';
-import { cardNodeFactory, columnBoardNodeFactory, columnNodeFactory, textElementNodeFactory } from '@shared/testing';
-=======
-import { BoardNode, EntityId, InputFormat } from '@shared/domain';
 import {
 	cardNodeFactory,
 	columnBoardNodeFactory,
 	columnNodeFactory,
 	richTextElementNodeFactory,
 } from '@shared/testing';
->>>>>>> eea08760
 
 @Injectable()
 export class BoardManagementUc {
