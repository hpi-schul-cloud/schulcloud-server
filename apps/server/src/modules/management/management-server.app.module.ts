import { DB_PASSWORD, DB_URL, DB_USERNAME } from '@imports-from-feathers';
<<<<<<< HEAD
import { MongoMemoryDatabaseModule } from '@infra/database';
=======
>>>>>>> 396fa329
import { MikroOrmModule } from '@mikro-orm/nestjs';
import { Module } from '@nestjs/common';
import { defaultMikroOrmOptions } from '@shared/common/defaultMikroOrmOptions';
<<<<<<< HEAD
import { ENTITIES, TEST_ENTITIES } from './management.entity.imports';
=======
import { ALL_ENTITIES } from '@shared/domain/entity';
import { MongoDatabaseModuleOptions, MongoMemoryDatabaseModule } from '@testing/database';
>>>>>>> 396fa329
import { ManagementModule } from './management.module';

@Module({
	imports: [
		ManagementModule,
		MikroOrmModule.forRoot({
			...defaultMikroOrmOptions,
			// TODO repeats server module definitions
			type: 'mongo',
			clientUrl: DB_URL,
			password: DB_PASSWORD,
			user: DB_USERNAME,
			entities: ENTITIES,
		}),
	],
})
export class ManagementServerModule {}

@Module({
	imports: [
		ManagementModule,
		MongoMemoryDatabaseModule.forRoot({ ...defaultMikroOrmOptions, entities: TEST_ENTITIES }),
	],
})
export class ManagementServerTestModule {}<|MERGE_RESOLUTION|>--- conflicted
+++ resolved
@@ -1,17 +1,9 @@
 import { DB_PASSWORD, DB_URL, DB_USERNAME } from '@imports-from-feathers';
-<<<<<<< HEAD
-import { MongoMemoryDatabaseModule } from '@infra/database';
-=======
->>>>>>> 396fa329
 import { MikroOrmModule } from '@mikro-orm/nestjs';
 import { Module } from '@nestjs/common';
 import { defaultMikroOrmOptions } from '@shared/common/defaultMikroOrmOptions';
-<<<<<<< HEAD
+import { MongoMemoryDatabaseModule } from '@testing/database';
 import { ENTITIES, TEST_ENTITIES } from './management.entity.imports';
-=======
-import { ALL_ENTITIES } from '@shared/domain/entity';
-import { MongoDatabaseModuleOptions, MongoMemoryDatabaseModule } from '@testing/database';
->>>>>>> 396fa329
 import { ManagementModule } from './management.module';
 
 @Module({
