import { Injectable } from '@nestjs/common';
import { Role } from '@shared/domain/entity';
import { RoleName } from '@shared/domain/interface';
import { EntityId } from '@shared/domain/types';
import { RoleRepo } from '@shared/repo';
import { RoleMapper } from '../mapper/role.mapper';
import { RoleDto } from './dto';

@Injectable()
export class RoleService {
	constructor(private readonly roleRepo: RoleRepo) {}

	async getProtectedRoles(): Promise<RoleDto[]> {
		const roleDtos: RoleDto[] = await this.findByNames([RoleName.ADMINISTRATOR, RoleName.TEACHER]);

		return roleDtos;
	}

	async findById(id: EntityId): Promise<RoleDto> {
		const entity: Role = await this.roleRepo.findById(id);

		const roleDto: RoleDto = RoleMapper.mapFromEntityToDto(entity);

		return roleDto;
	}

	async findByIds(ids: EntityId[]): Promise<RoleDto[]> {
		const roles: Role[] = await this.roleRepo.findByIds(ids);

		const roleDtos: RoleDto[] = RoleMapper.mapFromEntitiesToDtos(roles);

		return roleDtos;
	}

	async findByNames(names: RoleName[]): Promise<RoleDto[]> {
		const entities: Role[] = await this.roleRepo.findByNames(names);

		const roleDtos: RoleDto[] = RoleMapper.mapFromEntitiesToDtos(entities);

		return roleDtos;
	}

<<<<<<< HEAD
	async findByName(name: RoleName): Promise<RoleDto> {
		const entity: Role = await this.roleRepo.findByName(name);
		const role: RoleDto = RoleMapper.mapFromEntityToDto(entity);
		return role;
=======
	async findByName(names: RoleName): Promise<RoleDto> {
		const entity: Role = await this.roleRepo.findByName(names);

		const roleDto: RoleDto = RoleMapper.mapFromEntityToDto(entity);

		return roleDto;
>>>>>>> 60368791
	}
}
<|MERGE_RESOLUTION|>--- conflicted
+++ resolved
@@ -1,57 +1,50 @@
-import { Injectable } from '@nestjs/common';
-import { Role } from '@shared/domain/entity';
-import { RoleName } from '@shared/domain/interface';
-import { EntityId } from '@shared/domain/types';
-import { RoleRepo } from '@shared/repo';
-import { RoleMapper } from '../mapper/role.mapper';
-import { RoleDto } from './dto';
-
-@Injectable()
-export class RoleService {
-	constructor(private readonly roleRepo: RoleRepo) {}
-
-	async getProtectedRoles(): Promise<RoleDto[]> {
-		const roleDtos: RoleDto[] = await this.findByNames([RoleName.ADMINISTRATOR, RoleName.TEACHER]);
-
-		return roleDtos;
-	}
-
-	async findById(id: EntityId): Promise<RoleDto> {
-		const entity: Role = await this.roleRepo.findById(id);
-
-		const roleDto: RoleDto = RoleMapper.mapFromEntityToDto(entity);
-
-		return roleDto;
-	}
-
-	async findByIds(ids: EntityId[]): Promise<RoleDto[]> {
-		const roles: Role[] = await this.roleRepo.findByIds(ids);
-
-		const roleDtos: RoleDto[] = RoleMapper.mapFromEntitiesToDtos(roles);
-
-		return roleDtos;
-	}
-
-	async findByNames(names: RoleName[]): Promise<RoleDto[]> {
-		const entities: Role[] = await this.roleRepo.findByNames(names);
-
-		const roleDtos: RoleDto[] = RoleMapper.mapFromEntitiesToDtos(entities);
-
-		return roleDtos;
-	}
-
-<<<<<<< HEAD
-	async findByName(name: RoleName): Promise<RoleDto> {
-		const entity: Role = await this.roleRepo.findByName(name);
-		const role: RoleDto = RoleMapper.mapFromEntityToDto(entity);
-		return role;
-=======
-	async findByName(names: RoleName): Promise<RoleDto> {
-		const entity: Role = await this.roleRepo.findByName(names);
-
-		const roleDto: RoleDto = RoleMapper.mapFromEntityToDto(entity);
-
-		return roleDto;
->>>>>>> 60368791
-	}
-}
+import { Injectable } from '@nestjs/common';
+import { Role } from '@shared/domain/entity';
+import { RoleName } from '@shared/domain/interface';
+import { EntityId } from '@shared/domain/types';
+import { RoleRepo } from '@shared/repo';
+import { RoleMapper } from '../mapper/role.mapper';
+import { RoleDto } from './dto';
+
+@Injectable()
+export class RoleService {
+	constructor(private readonly roleRepo: RoleRepo) {}
+
+	async getProtectedRoles(): Promise<RoleDto[]> {
+		const roleDtos: RoleDto[] = await this.findByNames([RoleName.ADMINISTRATOR, RoleName.TEACHER]);
+
+		return roleDtos;
+	}
+
+	async findById(id: EntityId): Promise<RoleDto> {
+		const entity: Role = await this.roleRepo.findById(id);
+
+		const roleDto: RoleDto = RoleMapper.mapFromEntityToDto(entity);
+
+		return roleDto;
+	}
+
+	async findByIds(ids: EntityId[]): Promise<RoleDto[]> {
+		const roles: Role[] = await this.roleRepo.findByIds(ids);
+
+		const roleDtos: RoleDto[] = RoleMapper.mapFromEntitiesToDtos(roles);
+
+		return roleDtos;
+	}
+
+	async findByNames(names: RoleName[]): Promise<RoleDto[]> {
+		const entities: Role[] = await this.roleRepo.findByNames(names);
+
+		const roleDtos: RoleDto[] = RoleMapper.mapFromEntitiesToDtos(entities);
+
+		return roleDtos;
+	}
+
+	async findByName(names: RoleName): Promise<RoleDto> {
+		const entity: Role = await this.roleRepo.findByName(names);
+
+		const roleDto: RoleDto = RoleMapper.mapFromEntityToDto(entity);
+
+		return roleDto;
+	}
+}