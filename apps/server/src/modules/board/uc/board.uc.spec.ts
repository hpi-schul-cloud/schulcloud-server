--- conflicted
+++ resolved
@@ -240,17 +240,18 @@
 		});
 	});
 
-<<<<<<< HEAD
 	describe('copyBoard', () => {
 		it('should call the service to copy the board', async () => {
-			const { user, board } = setup();
-
-			await uc.copyBoard(user.id, board.id);
+			const { user, boardId } = globalSetup();
+
+			await uc.copyBoard(user.id, boardId);
 
 			expect(columnBoardCopyService.copyColumnBoard).toHaveBeenCalledWith(
-				expect.objectContaining({ userId: user.id, originalColumnBoardId: board.id })
+				expect.objectContaining({ userId: user.id, originalColumnBoardId: boardId })
 			);
-=======
+		});
+	});
+
 	describe('updateVisibility', () => {
 		const setup = () => {
 			const user = userFactory.buildWithId();
@@ -292,7 +293,6 @@
 			await uc.updateVisibility(user.id, board.id, true);
 
 			expect(columnBoardService.updateBoardVisibility).toHaveBeenCalledWith(board.id, true);
->>>>>>> fbfa6755
 		});
 	});
 });