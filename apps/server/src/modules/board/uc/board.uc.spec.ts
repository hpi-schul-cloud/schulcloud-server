import { createMock, DeepMocked } from '@golevelup/ts-jest';
import { Test, TestingModule } from '@nestjs/testing';
import { setupEntities, userFactory } from '@shared/testing';
<<<<<<< HEAD
import { columnBoardFactory } from '@shared/testing/factory/domainobject';
import { LegacyLogger } from '@src/core/logger';
import { ColumnBoardRepo } from '../repo';
import { ColumnBoardService } from '../service/board.service';
=======
import { columnBoardFactory, columnFactory } from '@shared/testing/factory/domainobject';
import { Logger } from '@src/core/logger';
import { BoardDoService } from '../service';
import { ColumnBoardService } from '../service/column-board.service';
>>>>>>> 2aa45177
import { BoardUc } from './board.uc';

describe(BoardUc.name, () => {
	let module: TestingModule;
	let uc: BoardUc;
	let columnBoardService: DeepMocked<ColumnBoardService>;

	beforeAll(async () => {
		module = await Test.createTestingModule({
			providers: [
				BoardUc,
				{
					provide: BoardDoService,
					useValue: createMock<BoardDoService>(),
				},
				{
					provide: ColumnBoardService,
					useValue: createMock<ColumnBoardService>(),
				},
				{
					provide: LegacyLogger,
					useValue: createMock<LegacyLogger>(),
				},
			],
		}).compile();

		uc = module.get(BoardUc);
		columnBoardService = module.get(ColumnBoardService);
		await setupEntities();
	});

	afterAll(async () => {
		await module.close();
	});

	const setup = () => {
		const user = userFactory.buildWithId();
		const board = columnBoardFactory.build();
		const boardId = board.id;
		const column = columnFactory.build();

		return { user, board, boardId, column };
	};

	describe('finding a board', () => {
		it('should call the service', async () => {
			const { user, boardId } = setup();

			await uc.findBoard(user.id, boardId);

			expect(columnBoardService.findById).toHaveBeenCalledWith(boardId);
		});

		it('should return the column board object', async () => {
			const { user, board } = setup();
			columnBoardService.findById.mockResolvedValueOnce(board);

			const result = await uc.findBoard(user.id, board.id);
			expect(result).toEqual(board);
		});
	});

	describe('creating a board', () => {
		it('should call the service', async () => {
			const { user } = setup();

			await uc.createBoard(user.id);

			expect(columnBoardService.createBoard).toHaveBeenCalled();
		});

		it('should return the column board object', async () => {
			const { user, board } = setup();
			columnBoardService.createBoard.mockResolvedValueOnce(board);

			const result = await uc.createBoard(user.id);
			expect(result).toEqual(board);
		});
	});

	describe('creating a column', () => {
		it('should call the service to find the board', async () => {
			const { user, board } = setup();

			await uc.createColumn(user.id, board.id);

			expect(columnBoardService.findById).toHaveBeenCalledWith(board.id);
		});

		it('should call the service to create the column', async () => {
			const { user, board } = setup();
			columnBoardService.findById.mockResolvedValueOnce(board);

			await uc.createColumn(user.id, board.id);

			expect(columnBoardService.createColumn).toHaveBeenCalledWith(board.id);
		});

		it('should return the column board object', async () => {
			const { user, board, column } = setup();
			columnBoardService.createColumn.mockResolvedValueOnce(column);

			const result = await uc.createColumn(user.id, board.id);
			expect(result).toEqual(column);
		});
	});
});<|MERGE_RESOLUTION|>--- conflicted
+++ resolved
@@ -1,17 +1,10 @@
 import { createMock, DeepMocked } from '@golevelup/ts-jest';
 import { Test, TestingModule } from '@nestjs/testing';
 import { setupEntities, userFactory } from '@shared/testing';
-<<<<<<< HEAD
-import { columnBoardFactory } from '@shared/testing/factory/domainobject';
+import { columnBoardFactory, columnFactory } from '@shared/testing/factory/domainobject';
 import { LegacyLogger } from '@src/core/logger';
-import { ColumnBoardRepo } from '../repo';
-import { ColumnBoardService } from '../service/board.service';
-=======
-import { columnBoardFactory, columnFactory } from '@shared/testing/factory/domainobject';
-import { Logger } from '@src/core/logger';
 import { BoardDoService } from '../service';
 import { ColumnBoardService } from '../service/column-board.service';
->>>>>>> 2aa45177
 import { BoardUc } from './board.uc';
 
 describe(BoardUc.name, () => {
