import { createMock, DeepMocked } from '@golevelup/ts-jest';
import { Test, TestingModule } from '@nestjs/testing';
import { setupEntities, userFactory } from '@shared/testing';
import { cardFactory, columnBoardFactory, columnFactory } from '@shared/testing/factory/domainobject';
import { Logger } from '@src/core/logger';
import { BoardDoService, CardService, ColumnService } from '../service';
import { ColumnBoardService } from '../service/column-board.service';
import { BoardUc } from './board.uc';

describe(BoardUc.name, () => {
	let module: TestingModule;
	let uc: BoardUc;
	let columnBoardService: DeepMocked<ColumnBoardService>;
	let columnService: DeepMocked<ColumnService>;
	let cardService: DeepMocked<CardService>;

	beforeAll(async () => {
		module = await Test.createTestingModule({
			providers: [
				BoardUc,
				{
					provide: BoardDoService,
					useValue: createMock<BoardDoService>(),
				},
				{
					provide: ColumnBoardService,
					useValue: createMock<ColumnBoardService>(),
				},
				{
					provide: ColumnService,
					useValue: createMock<ColumnService>(),
				},
				{
					provide: CardService,
					useValue: createMock<CardService>(),
				},
				{
					provide: Logger,
					useValue: createMock<Logger>(),
				},
			],
		}).compile();

		uc = module.get(BoardUc);
		columnBoardService = module.get(ColumnBoardService);
		columnService = module.get(ColumnService);
		cardService = module.get(CardService);
		await setupEntities();
	});

	afterAll(async () => {
		await module.close();
	});

	const setup = () => {
		const user = userFactory.buildWithId();
		const board = columnBoardFactory.build();
		const boardId = board.id;
		const column = columnFactory.build();
		const card = cardFactory.build();

		return { user, board, boardId, column, card };
	};

	describe('findBoard', () => {
		describe('when finding a board', () => {
			it('should call the service', async () => {
				const { user, boardId } = setup();

				await uc.findBoard(user.id, boardId);

				expect(columnBoardService.findById).toHaveBeenCalledWith(boardId);
			});

			it('should return the column board object', async () => {
				const { user, board } = setup();
				columnBoardService.findById.mockResolvedValueOnce(board);

				const result = await uc.findBoard(user.id, board.id);
				expect(result).toEqual(board);
			});
		});
	});

	describe('createBoard', () => {
		describe('when creating a board', () => {
			it('should call the service', async () => {
				const { user } = setup();

				await uc.createBoard(user.id);

				expect(columnBoardService.create).toHaveBeenCalled();
			});

			it('should return the column board object', async () => {
				const { user, board } = setup();
				columnBoardService.create.mockResolvedValueOnce(board);

				const result = await uc.createBoard(user.id);
				expect(result).toEqual(board);
			});
		});
	});

	describe('deleteBoard', () => {
		describe('when deleting a board', () => {
			it('should call the service to delete the board', async () => {
				const { user, board } = setup();

				await uc.deleteBoard(user.id, board.id);

				expect(columnBoardService.delete).toHaveBeenCalledWith(board.id);
			});
		});
	});

	describe('createColumn', () => {
		describe('when creating a column', () => {
			it('should call the service to find the board', async () => {
				const { user, board } = setup();

				await uc.createColumn(user.id, board.id);

				expect(columnBoardService.findById).toHaveBeenCalledWith(board.id);
			});

			it('should call the service to create the column', async () => {
				const { user, board } = setup();
				columnBoardService.findById.mockResolvedValueOnce(board);

				await uc.createColumn(user.id, board.id);

				expect(columnService.create).toHaveBeenCalledWith(board.id);
			});

			it('should return the column board object', async () => {
				const { user, board, column } = setup();
				columnService.create.mockResolvedValueOnce(column);

				const result = await uc.createColumn(user.id, board.id);
				expect(result).toEqual(column);
			});
		});
	});

	describe('deleteColumn', () => {
		describe('when deleting a column', () => {
			it('should call the service to delete the column', async () => {
				const { user, board, column } = setup();

				await uc.deleteColumn(user.id, board.id, column.id);

				expect(columnService.delete).toHaveBeenCalledWith(board, column.id);
			});
		});
	});

	describe('moveColumn', () => {
		describe('when moving a column', () => {
			it('should call the service to move the column', async () => {
				const { user, board, column } = setup();

				await uc.moveColumn(user.id, board.id, column.id, 7);

				expect(columnService.move).toHaveBeenCalledWith(column.id, board.id, 7);
			});
		});
	});

<<<<<<< HEAD
	describe('moving a column', () => {
		it('should call the service to move the column', async () => {
			const { user, board, column } = setup();

			await uc.moveColumn(user.id, board.id, column.id, 7);

			expect(columnService.move).toHaveBeenCalledWith(column.id, board.id, 7);
		});
	});

	describe('creating a card', () => {
		it('should call the service to create the card', async () => {
			const { user, board, column } = setup();
=======
	describe('createCard', () => {
		describe('when creating a card', () => {
			it('should call the service to create the card', async () => {
				const { user, board, column } = setup();

				await uc.createCard(user.id, board.id, column.id);

				expect(cardService.create).toHaveBeenCalledWith(column.id);
			});
>>>>>>> c2c5eec4

			it('should return the card object', async () => {
				const { user, board, column, card } = setup();
				cardService.create.mockResolvedValueOnce(card);

				const result = await uc.createCard(user.id, board.id, column.id);

				expect(result).toEqual(card);
			});
		});
	});

	describe('deleteCard', () => {
		describe('when deleting a card', () => {
			it('should call the service to delete the card', async () => {
				const { user, board, column, card } = setup();

				await uc.deleteCard(user.id, board.id, column.id, card.id);

				expect(cardService.delete).toHaveBeenCalledWith(column, card.id);
			});
		});
	});

	describe('moveCard', () => {
		describe('when moving a card', () => {
			it('should call the service to move the card', async () => {
				const { user, column, card } = setup();

				await uc.moveCard(user.id, card.id, column.id, 7);

				expect(cardService.move).toHaveBeenCalledWith(card.id, column.id, 7);
			});
		});
	});

	describe('moving a card', () => {
		it('should call the service to move the card', async () => {
			const { user, column, card } = setup();

			await uc.moveCard(user.id, card.id, column.id, 7);

			expect(cardService.move).toHaveBeenCalledWith(card.id, column.id, 7);
		});
	});
});<|MERGE_RESOLUTION|>--- conflicted
+++ resolved
@@ -167,21 +167,6 @@
 		});
 	});
 
-<<<<<<< HEAD
-	describe('moving a column', () => {
-		it('should call the service to move the column', async () => {
-			const { user, board, column } = setup();
-
-			await uc.moveColumn(user.id, board.id, column.id, 7);
-
-			expect(columnService.move).toHaveBeenCalledWith(column.id, board.id, 7);
-		});
-	});
-
-	describe('creating a card', () => {
-		it('should call the service to create the card', async () => {
-			const { user, board, column } = setup();
-=======
 	describe('createCard', () => {
 		describe('when creating a card', () => {
 			it('should call the service to create the card', async () => {
@@ -191,7 +176,6 @@
 
 				expect(cardService.create).toHaveBeenCalledWith(column.id);
 			});
->>>>>>> c2c5eec4
 
 			it('should return the card object', async () => {
 				const { user, board, column, card } = setup();
