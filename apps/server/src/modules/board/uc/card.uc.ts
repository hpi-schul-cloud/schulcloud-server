<<<<<<< HEAD
import { Injectable, NotFoundException } from '@nestjs/common';
import { Card, EntityId, TextElement } from '@shared/domain';
import { LegacyLogger } from '@src/core/logger';
import { BoardDoService, ColumnBoardService, ContentElementService } from '../service';
import { CardService } from '../service/card.service';
=======
import { Injectable } from '@nestjs/common';
import { Card, ContentElementType, EntityId, FileElement, TextElement } from '@shared/domain';
import { Logger } from '@src/core/logger';
import { CardService, ContentElementService } from '../service';
>>>>>>> efef6400

@Injectable()
export class CardUc {
	constructor(
		private readonly cardService: CardService,
		private readonly elementService: ContentElementService,
		private readonly logger: LegacyLogger
	) {
		this.logger.setContext(CardUc.name);
	}

	async findCards(userId: EntityId, cardIds: EntityId[]): Promise<Card[]> {
		this.logger.debug({ action: 'findCards', userId, cardIds });

		// TODO: check permissions
		const cards = await this.cardService.findByIds(cardIds);
		return cards;
	}

	// --- elements ---

	async createElement(
		userId: EntityId,
		cardId: EntityId,
		type: ContentElementType
	): Promise<TextElement | FileElement> {
		this.logger.debug({ action: 'createElement', userId, cardId, type });

		const card = await this.cardService.findById(cardId);

		// TODO check permissions
		const element = await this.elementService.create(card, type);

		return element;
	}

	async deleteElement(userId: EntityId, elementId: EntityId): Promise<void> {
		this.logger.debug({ action: 'deleteElement', userId, elementId });

		const element = await this.elementService.findById(elementId);

		// TODO check permissions

		await this.elementService.delete(element);
	}

	async moveElement(
		userId: EntityId,
		elementId: EntityId,
		targetCardId: EntityId,
		targetPosition: number
	): Promise<void> {
		this.logger.debug({ action: 'moveCard', userId, elementId, targetCardId, targetPosition });

		const element = await this.elementService.findById(elementId);
		const targetCard = await this.cardService.findById(targetCardId);

		// TODO check permissions

		await this.elementService.move(element, targetCard, targetPosition);
	}
}<|MERGE_RESOLUTION|>--- conflicted
+++ resolved
@@ -1,15 +1,7 @@
-<<<<<<< HEAD
-import { Injectable, NotFoundException } from '@nestjs/common';
-import { Card, EntityId, TextElement } from '@shared/domain';
-import { LegacyLogger } from '@src/core/logger';
-import { BoardDoService, ColumnBoardService, ContentElementService } from '../service';
-import { CardService } from '../service/card.service';
-=======
 import { Injectable } from '@nestjs/common';
 import { Card, ContentElementType, EntityId, FileElement, TextElement } from '@shared/domain';
-import { Logger } from '@src/core/logger';
+import { LegacyLogger } from '@src/core/logger';
 import { CardService, ContentElementService } from '../service';
->>>>>>> efef6400
 
 @Injectable()
 export class CardUc {
