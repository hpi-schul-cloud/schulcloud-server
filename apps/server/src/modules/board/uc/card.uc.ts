--- conflicted
+++ resolved
@@ -1,10 +1,8 @@
-<<<<<<< HEAD
-import { Injectable, NotFoundException } from '@nestjs/common';
+import { Injectable } from '@nestjs/common';
 import { Card, EntityId, TextElement } from '@shared/domain';
 import { Logger } from '@src/core/logger';
-import { ObjectId } from 'bson';
-import { ColumnBoardRepo, ContentElementRepo } from '../repo';
-import { CardRepo } from '../repo/card.repo';
+import { CardRepo, ColumnBoardRepo, ContentElementRepo } from '../repo';
+import { CardService, ContentElementService } from '../service';
 
 @Injectable()
 export class CardUc {
@@ -14,16 +12,10 @@
 		private readonly columnBoardRepo: ColumnBoardRepo,
 		private readonly logger: Logger
 	) {
-=======
-import { Injectable } from '@nestjs/common';
-import { Card, EntityId } from '@shared/domain';
-import { Logger } from '@src/core/logger';
-import { CardService } from '../service/card.service';
 
 @Injectable()
 export class CardUc {
-	constructor(private readonly cardService: CardService, private readonly logger: Logger) {
->>>>>>> 45b0abe9
+	constructor(private readonly cardService: CardService, private readonly elementService: ContentElementService, private readonly logger: Logger) {
 		this.logger.setContext(CardUc.name);
 	}
 
@@ -47,20 +39,11 @@
 	async createElement(userId: EntityId, cardId: EntityId): Promise<TextElement> {
 		this.logger.debug({ action: 'createElement', userId, cardId });
 
-		const card = await this.cardRepo.findById(cardId);
+		const card = await this.cardService.findById(cardId);
 
 		// TODO check permissions
 
-		const element = new TextElement({
-			id: new ObjectId().toHexString(),
-			text: ``,
-			createdAt: new Date(),
-			updatedAt: new Date(),
-		});
-
-		card.addElement(element);
-
-		await this.elementRepo.save(card.elements, card.id);
+		const element = await this.elementService.createElement(card.id);
 
 		return element;
 	}
