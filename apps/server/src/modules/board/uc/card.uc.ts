--- conflicted
+++ resolved
@@ -39,14 +39,9 @@
 	async createElement(
 		userId: EntityId,
 		cardId: EntityId,
-<<<<<<< HEAD
 		type: ContentElementType,
 		toPosition?: number
-	): Promise<FileElement | RichTextElement | TaskElement> {
-=======
-		type: ContentElementType
 	): Promise<FileElement | RichTextElement | SubmissionContainerElement> {
->>>>>>> 127a655c
 		this.logger.debug({ action: 'createElement', userId, cardId, type });
 
 		const card = await this.cardService.findById(cardId);
