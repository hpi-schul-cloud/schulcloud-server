--- conflicted
+++ resolved
@@ -1,60 +1,27 @@
-import { Injectable, NotFoundException } from '@nestjs/common';
+import { Injectable } from '@nestjs/common';
 import { Card, EntityId } from '@shared/domain';
 import { Logger } from '@src/core/logger';
-<<<<<<< HEAD
-import { ObjectId } from 'bson';
-import { ColumnBoardRepo } from '../repo';
-import { CardRepo } from '../repo/card.repo';
-
-@Injectable()
-export class CardUc {
-	constructor(
-		private readonly cardRepo: CardRepo,
-		private readonly columnBoardRepo: ColumnBoardRepo,
-		private readonly logger: Logger
-	) {
-=======
 import { CardService } from '../service/card.service';
 
 @Injectable()
 export class CardUc {
 	constructor(private readonly cardService: CardService, private readonly logger: Logger) {
->>>>>>> 348af19e
 		this.logger.setContext(CardUc.name);
 	}
 
 	async findCards(userId: EntityId, cardIds: EntityId[]): Promise<Card[]> {
 		this.logger.debug({ action: 'findCards', userId, cardIds });
 
-		// TODO check permissions
+		// TODO: check permissions
 		const cards = await this.cardService.findByIds(cardIds);
 		return cards;
 	}
 
 	async createCard(userId: EntityId, boardId: EntityId, columnId: EntityId): Promise<Card> {
-		this.logger.debug({ action: 'createCard', userId, boardId, columnId, position });
+		this.logger.debug({ action: 'createCard', userId, boardId, columnId });
 
-		const board = await this.columnBoardRepo.findById(boardId);
-		const column = board.columns.find((c) => c.id === columnId);
-
-		if (column == null) {
-			throw new NotFoundException(`The requested Column: id='${columnId}' has not been found.`);
-		}
-
-		// TODO check permissions
-
-		const card = new Card({
-			id: new ObjectId().toHexString(),
-			title: ``,
-			height: 150,
-			elements: [],
-			createdAt: new Date(),
-			updatedAt: new Date(),
-		});
-
-		column.addCard(card);
-
-		await this.cardRepo.save(column.cards, column.id);
+		// TODO: check Permissions
+		const card = this.cardService.createCard(boardId, columnId);
 
 		return card;
 	}
