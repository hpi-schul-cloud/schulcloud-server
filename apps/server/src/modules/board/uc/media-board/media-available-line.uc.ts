import { Action, AuthorizationService } from '@modules/authorization';
import { ExternalTool } from '@modules/tool/external-tool/domain';
import { SchoolExternalTool } from '@modules/tool/school-external-tool/domain';
import { MediaUserLicense, MediaUserLicenseService } from '@modules/user-license';
import { Injectable } from '@nestjs/common';
import { ConfigService } from '@nestjs/config';
import { FeatureDisabledLoggableException } from '@shared/common/loggable-exception';
import { EntityId } from '@shared/domain/types';
import { MediaAvailableLine, MediaBoard } from '../../domain';
import type { MediaBoardConfig } from '../../media-board.config';
import {
	BoardNodePermissionService,
	BoardNodeService,
	MediaAvailableLineService,
	MediaBoardService,
} from '../../service';
import { MediaBoardColors } from '../../domain/media-board/types';

@Injectable()
export class MediaAvailableLineUc {
	constructor(
		private readonly authorizationService: AuthorizationService,
		private readonly boardNodePermissionService: BoardNodePermissionService,
		private readonly boardNodeService: BoardNodeService,
		private readonly mediaAvailableLineService: MediaAvailableLineService,
		private readonly mediaBoardService: MediaBoardService,
<<<<<<< HEAD
=======
		private readonly configService: ConfigService<MediaBoardConfig, true>,
		private readonly userLicenseService: UserLicenseService,
>>>>>>> e50d2b47
		private readonly mediaUserLicenseService: MediaUserLicenseService
	) {}

	public async getMediaAvailableLine(userId: EntityId, boardId: EntityId): Promise<MediaAvailableLine> {
		this.checkFeatureEnabled();

		const mediaBoard: MediaBoard = await this.boardNodeService.findByClassAndId(MediaBoard, boardId);

		await this.boardNodePermissionService.checkPermission(userId, mediaBoard, Action.read);

		const user = await this.authorizationService.getUserWithPermissions(userId);
		const schoolExternalToolsForAvailableMediaLine: SchoolExternalTool[] =
			await this.mediaAvailableLineService.getUnusedAvailableSchoolExternalTools(user, mediaBoard);

		const availableExternalTools: ExternalTool[] =
			await this.mediaAvailableLineService.getAvailableExternalToolsForSchool(schoolExternalToolsForAvailableMediaLine);

		let matchedTools: [ExternalTool, SchoolExternalTool][] = this.mediaAvailableLineService.matchTools(
			availableExternalTools,
			schoolExternalToolsForAvailableMediaLine
		);

		if (this.configService.get('FEATURE_SCHULCONNEX_MEDIA_LICENSE_ENABLED')) {
			matchedTools = await this.filterUnlicensedTools(userId, matchedTools);
		}

		const mediaAvailableLine: MediaAvailableLine = this.mediaAvailableLineService.createMediaAvailableLine(
			mediaBoard,
			matchedTools
		);

		return mediaAvailableLine;
	}

	public async updateAvailableLineColor(userId: EntityId, boardId: EntityId, color: MediaBoardColors): Promise<void> {
		this.checkFeatureEnabled();

		const board: MediaBoard = await this.boardNodeService.findByClassAndId(MediaBoard, boardId);

		await this.boardNodePermissionService.checkPermission(userId, board, Action.write);

		await this.mediaBoardService.updateBackgroundColor(board, color);
	}

	public async collapseAvailableLine(
		userId: EntityId,
		boardId: EntityId,
		mediaAvailableLineCollapsed: boolean
	): Promise<void> {
		this.checkFeatureEnabled();

		const board: MediaBoard = await this.boardNodeService.findByClassAndId(MediaBoard, boardId);

		await this.boardNodePermissionService.checkPermission(userId, board, Action.write);

		await this.mediaBoardService.updateCollapsed(board, mediaAvailableLineCollapsed);
	}

	private checkFeatureEnabled(): void {
		if (!this.configService.get('FEATURE_MEDIA_SHELF_ENABLED')) {
			throw new FeatureDisabledLoggableException('FEATURE_MEDIA_SHELF_ENABLED');
		}
	}

	private async filterUnlicensedTools(
		userId: EntityId,
		matchedTools: [ExternalTool, SchoolExternalTool][]
	): Promise<[ExternalTool, SchoolExternalTool][]> {
		const mediaUserLicenses: MediaUserLicense[] = await this.mediaUserLicenseService.getMediaUserLicensesForUser(
			userId
		);

		matchedTools = matchedTools.filter((tool: [ExternalTool, SchoolExternalTool]): boolean => {
			const externalToolMedium = tool[0]?.medium;
			if (externalToolMedium) {
				return this.mediaUserLicenseService.hasLicenseForExternalTool(externalToolMedium, mediaUserLicenses);
			}
			return true;
		});

		return matchedTools;
	}
}<|MERGE_RESOLUTION|>--- conflicted
+++ resolved
@@ -7,6 +7,7 @@
 import { FeatureDisabledLoggableException } from '@shared/common/loggable-exception';
 import { EntityId } from '@shared/domain/types';
 import { MediaAvailableLine, MediaBoard } from '../../domain';
+import { MediaBoardColors } from '../../domain/media-board/types';
 import type { MediaBoardConfig } from '../../media-board.config';
 import {
 	BoardNodePermissionService,
@@ -14,7 +15,6 @@
 	MediaAvailableLineService,
 	MediaBoardService,
 } from '../../service';
-import { MediaBoardColors } from '../../domain/media-board/types';
 
 @Injectable()
 export class MediaAvailableLineUc {
@@ -24,11 +24,7 @@
 		private readonly boardNodeService: BoardNodeService,
 		private readonly mediaAvailableLineService: MediaAvailableLineService,
 		private readonly mediaBoardService: MediaBoardService,
-<<<<<<< HEAD
-=======
 		private readonly configService: ConfigService<MediaBoardConfig, true>,
-		private readonly userLicenseService: UserLicenseService,
->>>>>>> e50d2b47
 		private readonly mediaUserLicenseService: MediaUserLicenseService
 	) {}
 
