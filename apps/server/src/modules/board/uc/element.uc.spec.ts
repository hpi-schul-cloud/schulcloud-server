import { createMock, DeepMocked } from '@golevelup/ts-jest';
import { Action, AuthorizationService } from '@modules/authorization';
import { ForbiddenException } from '@nestjs/common';
import { Test, TestingModule } from '@nestjs/testing';
import { BoardDoAuthorizable } from '@shared/domain/domainobject';
import { InputFormat } from '@shared/domain/types';
import {
	fileElementFactory,
	drawingElementFactory,
	richTextElementFactory,
	setupEntities,
	submissionContainerElementFactory,
	submissionItemFactory,
	userFactory,
} from '@shared/testing';
import { Logger } from '@src/core/logger';
import { ObjectId } from 'bson';
<<<<<<< HEAD
=======
import { ForbiddenException } from '@nestjs/common';
import { HttpService } from '@nestjs/axios';
>>>>>>> 9f69eedc
import { BoardDoAuthorizableService, ContentElementService, SubmissionItemService } from '../service';
import { ElementUc } from './element.uc';

describe(ElementUc.name, () => {
	let module: TestingModule;
	let uc: ElementUc;
	let authorizationService: DeepMocked<AuthorizationService>;
	let boardDoAuthorizableService: DeepMocked<BoardDoAuthorizableService>;
	let elementService: DeepMocked<ContentElementService>;

	beforeAll(async () => {
		module = await Test.createTestingModule({
			providers: [
				ElementUc,
				{
					provide: AuthorizationService,
					useValue: createMock<AuthorizationService>(),
				},
				{
					provide: BoardDoAuthorizableService,
					useValue: createMock<BoardDoAuthorizableService>(),
				},
				{
					provide: ContentElementService,
					useValue: createMock<ContentElementService>(),
				},
				{
					provide: SubmissionItemService,
					useValue: createMock<SubmissionItemService>(),
				},
				{
					provide: Logger,
					useValue: createMock<Logger>(),
				},
				{
					provide: HttpService,
					useValue: createMock<HttpService>(),
				},
			],
		}).compile();

		uc = module.get(ElementUc);
		authorizationService = module.get(AuthorizationService);
		authorizationService.checkPermission.mockImplementation(() => {});
		boardDoAuthorizableService = module.get(BoardDoAuthorizableService);
		boardDoAuthorizableService.getBoardAuthorizable.mockResolvedValue(
			new BoardDoAuthorizable({ users: [], id: new ObjectId().toHexString() })
		);
		elementService = module.get(ContentElementService);
		await setupEntities();
	});

	afterAll(async () => {
		await module.close();
	});

	describe('updateElementContent', () => {
		describe('update rich text element', () => {
			const setup = () => {
				const user = userFactory.build();
				const richTextElement = richTextElementFactory.build();
				const content = { text: 'this has been updated', inputFormat: InputFormat.RICH_TEXT_CK5 };

				const elementSpy = elementService.findById.mockResolvedValue(richTextElement);

				return { richTextElement, user, content, elementSpy };
			};

			it('should get element', async () => {
				const { richTextElement, user, content, elementSpy } = setup();

				await uc.updateElementContent(user.id, richTextElement.id, content);

				expect(elementSpy).toHaveBeenCalledWith(richTextElement.id);
			});

			it('should call the service', async () => {
				const { richTextElement, user, content } = setup();

				await uc.updateElementContent(user.id, richTextElement.id, content);

				expect(elementService.update).toHaveBeenCalledWith(richTextElement, content);
			});
		});

		describe('update file element', () => {
			const setup = () => {
				const user = userFactory.build();
				const fileElement = fileElementFactory.build();
				const content = { caption: 'this has been updated', alternativeText: 'this altText has been updated' };

				const elementSpy = elementService.findById.mockResolvedValue(fileElement);

				return { fileElement, user, content, elementSpy };
			};

			it('should get element', async () => {
				const { fileElement, user, content, elementSpy } = setup();

				await uc.updateElementContent(user.id, fileElement.id, content);

				expect(elementSpy).toHaveBeenCalledWith(fileElement.id);
			});

			it('should call the service', async () => {
				const { fileElement, user, content } = setup();

				await uc.updateElementContent(user.id, fileElement.id, content);

				expect(elementService.update).toHaveBeenCalledWith(fileElement, content);
			});
		});
	});

	describe('deleteElement', () => {
		describe('when deleting an element which has a submission item parent', () => {
			const setup = () => {
				const user = userFactory.build();
				const element = richTextElementFactory.build();
				const submissionItem = submissionItemFactory.build({ userId: user.id });

				boardDoAuthorizableService.getBoardAuthorizable.mockResolvedValue(
					new BoardDoAuthorizable({ users: [], id: new ObjectId().toHexString() })
				);

				elementService.findById.mockResolvedValueOnce(element);
				return { element, user, submissionItem };
			};

			it('should call the service to find the element', async () => {
				const { element, user } = setup();
				await uc.deleteElement(user.id, element.id);

				expect(elementService.findById).toHaveBeenCalledWith(element.id);
			});

			it('should call the service to find the parent of the element', async () => {
				const { element, user } = setup();
				await uc.deleteElement(user.id, element.id);

				expect(elementService.findParentOfId).toHaveBeenCalledWith(element.id);
			});

			it('should throw if the user is not the owner of the submission item', async () => {
				const { element, user } = setup();
				const otherSubmissionItem = submissionItemFactory.build({ userId: new ObjectId().toHexString() });
				elementService.findParentOfId.mockResolvedValueOnce(otherSubmissionItem);

				await expect(uc.deleteElement(user.id, element.id)).rejects.toThrow(new ForbiddenException());
			});

			it('should authorize the user to delete the element', async () => {
				const { element, user, submissionItem } = setup();
				elementService.findParentOfId.mockResolvedValueOnce(submissionItem);
				const boardDoAuthorizable = await boardDoAuthorizableService.getBoardAuthorizable(submissionItem);
				const context = { action: Action.read, requiredPermissions: [] };
				await uc.deleteElement(user.id, element.id);

				expect(authorizationService.checkPermission).toHaveBeenCalledWith(user, boardDoAuthorizable, context);
			});

			it('should call the service to delete the element', async () => {
				const { user, element, submissionItem } = setup();
				elementService.findParentOfId.mockResolvedValueOnce(submissionItem);

				await uc.deleteElement(user.id, element.id);

				expect(elementService.delete).toHaveBeenCalledWith(element);
			});
		});

		describe('when deleting a content element', () => {
			const setup = () => {
				const user = userFactory.build();
				const element = richTextElementFactory.build();
				const drawingElement = drawingElementFactory.build();

				boardDoAuthorizableService.getBoardAuthorizable.mockResolvedValue(
					new BoardDoAuthorizable({ users: [], id: new ObjectId().toHexString() })
				);

				return { user, element, drawingElement };
			};

			it('should call the service to find the element', async () => {
				const { user, element } = setup();

				await uc.deleteElement(user.id, element.id);

				expect(elementService.findById).toHaveBeenCalledWith(element.id);
			});

			it('should call the service to delete the element', async () => {
				const { user, element } = setup();
				elementService.findById.mockResolvedValueOnce(element);

				await uc.deleteElement(user.id, element.id);

				expect(elementService.delete).toHaveBeenCalledWith(element);
			});
		});
	});

	describe('createSubmissionItem', () => {
		describe('with non SubmissionContainerElement parent', () => {
			const setup = () => {
				const user = userFactory.build();
				const fileElement = fileElementFactory.build();

				elementService.findById.mockResolvedValue(fileElement);

				return { fileElement, user };
			};

			it('should throw', async () => {
				const { fileElement, user } = setup();

				await expect(uc.createSubmissionItem(user.id, fileElement.id, true)).rejects.toThrowError(
					'Cannot create submission-item for non submission-container-element'
				);
			});
		});

		describe('with non SubmissionContainerElement containing non SubmissionItem children', () => {
			const setup = () => {
				const user = userFactory.build();
				const fileElement = fileElementFactory.build();

				const submissionContainer = submissionContainerElementFactory.build({ children: [fileElement] });

				elementService.findById.mockResolvedValue(submissionContainer);

				return { submissionContainer, fileElement, user };
			};

			it('should throw', async () => {
				const { submissionContainer, user } = setup();

				await expect(uc.createSubmissionItem(user.id, submissionContainer.id, true)).rejects.toThrowError(
					'Children of submission-container-element must be of type submission-item'
				);
			});
		});

		describe('with user already has a submission-item in the submission-container-element set', () => {
			const setup = () => {
				const user = userFactory.build();

				const submissionItem = submissionItemFactory.build({ userId: user.id });
				const submissionContainer = submissionContainerElementFactory.build({ children: [submissionItem] });

				elementService.findById.mockResolvedValue(submissionContainer);

				return { submissionContainer, submissionItem, user };
			};

			it('should throw', async () => {
				const { submissionContainer, user } = setup();

				await expect(uc.createSubmissionItem(user.id, submissionContainer.id, true)).rejects.toThrowError(
					'User is not allowed to have multiple submission-items per submission-container-element'
				);
			});
		});
	});
});<|MERGE_RESOLUTION|>--- conflicted
+++ resolved
@@ -1,12 +1,13 @@
 import { createMock, DeepMocked } from '@golevelup/ts-jest';
 import { Action, AuthorizationService } from '@modules/authorization';
+import { HttpService } from '@nestjs/axios';
 import { ForbiddenException } from '@nestjs/common';
 import { Test, TestingModule } from '@nestjs/testing';
 import { BoardDoAuthorizable } from '@shared/domain/domainobject';
 import { InputFormat } from '@shared/domain/types';
 import {
+	drawingElementFactory,
 	fileElementFactory,
-	drawingElementFactory,
 	richTextElementFactory,
 	setupEntities,
 	submissionContainerElementFactory,
@@ -15,11 +16,6 @@
 } from '@shared/testing';
 import { Logger } from '@src/core/logger';
 import { ObjectId } from 'bson';
-<<<<<<< HEAD
-=======
-import { ForbiddenException } from '@nestjs/common';
-import { HttpService } from '@nestjs/axios';
->>>>>>> 9f69eedc
 import { BoardDoAuthorizableService, ContentElementService, SubmissionItemService } from '../service';
 import { ElementUc } from './element.uc';
 
