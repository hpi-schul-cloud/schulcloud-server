import { Injectable } from '@nestjs/common';
<<<<<<< HEAD
import { Column, ColumnBoard, EntityId } from '@shared/domain';
import { LegacyLogger } from '@src/core/logger';
import { BoardDoService, ColumnBoardService } from '../service';
=======
import { Card, Column, ColumnBoard, EntityId } from '@shared/domain';
import { Logger } from '@src/core/logger';
import { CardService, ColumnBoardService, ColumnService } from '../service';
>>>>>>> efef6400

@Injectable()
export class BoardUc {
	constructor(
		private readonly columnBoardService: ColumnBoardService,
<<<<<<< HEAD
		private readonly logger: LegacyLogger
=======
		private readonly columnService: ColumnService,
		private readonly cardService: CardService,
		private readonly logger: Logger
>>>>>>> efef6400
	) {
		this.logger.setContext(BoardUc.name);
	}

	async findBoard(userId: EntityId, boardId: EntityId): Promise<ColumnBoard> {
		this.logger.debug({ action: 'findBoard', userId, boardId });

		// TODO check permissions

		const board = await this.columnBoardService.findById(boardId);
		return board;
	}

	async createBoard(userId: EntityId): Promise<ColumnBoard> {
		this.logger.debug({ action: 'createBoard', userId });

		// TODO check permissions

		const board = await this.columnBoardService.create();
		return board;
	}

	async deleteBoard(userId: EntityId, boardId: EntityId): Promise<void> {
		this.logger.debug({ action: 'deleteBoard', userId, boardId });

		const board = await this.columnBoardService.findById(boardId);

		// TODO check permissions

		await this.columnBoardService.delete(board);
	}

	async updateBoardTitle(userId: EntityId, boardId: EntityId, title: string): Promise<void> {
		this.logger.debug({ action: 'updateBoardTitle', userId, boardId, title });

		const board = await this.columnBoardService.findById(boardId);

		// TODO check permissions

		await this.columnBoardService.updateTitle(board, title);
	}

	async createColumn(userId: EntityId, boardId: EntityId): Promise<Column> {
		this.logger.debug({ action: 'createColumn', userId, boardId });

		const board = await this.columnBoardService.findById(boardId);

		// TODO check permissions

		const column = await this.columnService.create(board);
		return column;
	}

	async deleteColumn(userId: EntityId, columnId: EntityId): Promise<void> {
		this.logger.debug({ action: 'deleteColumn', userId, columnId });

		const column = await this.columnService.findById(columnId);

		// TODO check permissions

		await this.columnService.delete(column);
	}

	async moveColumn(
		userId: EntityId,
		columnId: EntityId,
		targetBoardId: EntityId,
		targetPosition: number
	): Promise<void> {
		this.logger.debug({ action: 'moveColumn', userId, columnId, targetBoardId, targetPosition });

		const column = await this.columnService.findById(columnId);
		const targetBoard = await this.columnBoardService.findById(targetBoardId);

		// TODO check permissions

		await this.columnService.move(column, targetBoard, targetPosition);
	}

	async updateColumnTitle(userId: EntityId, columnId: EntityId, title: string): Promise<void> {
		this.logger.debug({ action: 'updateColumnTitle', userId, columnId, title });

		const column = await this.columnService.findById(columnId);

		// TODO check permissions

		await this.columnService.updateTitle(column, title);
	}

	async createCard(userId: EntityId, columnId: EntityId): Promise<Card> {
		this.logger.debug({ action: 'createCard', userId, columnId });

		const column = await this.columnService.findById(columnId);

		// TODO: check Permissions
		const card = await this.cardService.create(column);

		return card;
	}

	async moveCard(userId: EntityId, cardId: EntityId, targetColumnId: EntityId, targetPosition: number): Promise<void> {
		this.logger.debug({ action: 'moveCard', userId, cardId, targetColumnId, toPosition: targetPosition });

		const card = await this.cardService.findById(cardId);
		const targetColumn = await this.columnService.findById(targetColumnId);

		// TODO check permissions

		await this.cardService.move(card, targetColumn, targetPosition);
	}

	async updateCardTitle(userId: EntityId, cardId: EntityId, title: string): Promise<void> {
		this.logger.debug({ action: 'updateCardTitle', userId, cardId, title });

		const card = await this.cardService.findById(cardId);

		// TODO check permissions

		await this.cardService.updateTitle(card, title);
	}

	async deleteCard(userId: EntityId, cardId: EntityId): Promise<void> {
		this.logger.debug({ action: 'deleteCard', userId, cardId });

		const card = await this.cardService.findById(cardId);

		// TODO check permissions

		await this.cardService.delete(card);
	}
}<|MERGE_RESOLUTION|>--- conflicted
+++ resolved
@@ -1,25 +1,15 @@
 import { Injectable } from '@nestjs/common';
-<<<<<<< HEAD
-import { Column, ColumnBoard, EntityId } from '@shared/domain';
+import { Card, Column, ColumnBoard, EntityId } from '@shared/domain';
 import { LegacyLogger } from '@src/core/logger';
-import { BoardDoService, ColumnBoardService } from '../service';
-=======
-import { Card, Column, ColumnBoard, EntityId } from '@shared/domain';
-import { Logger } from '@src/core/logger';
 import { CardService, ColumnBoardService, ColumnService } from '../service';
->>>>>>> efef6400
 
 @Injectable()
 export class BoardUc {
 	constructor(
 		private readonly columnBoardService: ColumnBoardService,
-<<<<<<< HEAD
-		private readonly logger: LegacyLogger
-=======
 		private readonly columnService: ColumnService,
 		private readonly cardService: CardService,
-		private readonly logger: Logger
->>>>>>> efef6400
+		private readonly logger: LegacyLogger
 	) {
 		this.logger.setContext(BoardUc.name);
 	}
