import { LegacyLogger } from '@core/logger';
import { Action, AuthorizationService } from '@modules/authorization';
import { CopyStatus } from '@modules/copy-helper';
import { StorageLocation } from '@modules/files-storage/interface';
import { RoomService } from '@modules/room';
import { RoomMembershipService } from '@modules/room-membership';
import { forwardRef, Inject, Injectable } from '@nestjs/common';
import { Permission } from '@shared/domain/interface';
import { EntityId } from '@shared/domain/types';
import { CourseRepo } from '@shared/repo/course';
<<<<<<< HEAD
=======
import { LegacyLogger } from '@src/core/logger';
import { BoardContextApiHelperService } from '@src/modules/board-context';
import { StorageLocation } from '@src/modules/files-storage/interface';
import { RoomService } from '@src/modules/room';
import { RoomMembershipService } from '@src/modules/room-membership';
>>>>>>> 32d4f1f1
import { CreateBoardBodyParams } from '../controller/dto';
import {
	BoardExternalReference,
	BoardExternalReferenceType,
	BoardFeature,
	BoardNodeFactory,
	Column,
	ColumnBoard,
} from '../domain';
import { BoardNodePermissionService, BoardNodeService, ColumnBoardService } from '../service';
import { StorageLocationReference } from '../service/internal';

@Injectable()
export class BoardUc {
	constructor(
		@Inject(forwardRef(() => AuthorizationService)) // TODO is this needed?
		private readonly authorizationService: AuthorizationService,
		private readonly boardPermissionService: BoardNodePermissionService,
		private readonly roomMembershipService: RoomMembershipService,
		private readonly boardNodeService: BoardNodeService,
		private readonly columnBoardService: ColumnBoardService,
		private readonly logger: LegacyLogger,
		private readonly courseRepo: CourseRepo,
		private readonly roomService: RoomService,
		private readonly boardNodeFactory: BoardNodeFactory,
		private readonly boardContextApiHelperService: BoardContextApiHelperService
	) {
		this.logger.setContext(BoardUc.name);
	}

	public async createBoard(userId: EntityId, params: CreateBoardBodyParams): Promise<ColumnBoard> {
		this.logger.debug({ action: 'createBoard', userId, title: params.title });

		await this.checkReferenceWritePermission(userId, { type: params.parentType, id: params.parentId });

		const board = this.boardNodeFactory.buildColumnBoard({
			context: { type: params.parentType, id: params.parentId },
			title: params.title,
			layout: params.layout,
		});

		await this.boardNodeService.addRoot(board);

		return board;
	}

	public async findBoard(
		userId: EntityId,
		boardId: EntityId
	): Promise<{ board: ColumnBoard; features: BoardFeature[] }> {
		this.logger.debug({ action: 'findBoard', userId, boardId });

		// TODO set depth=2 to reduce data?
		const board = await this.boardNodeService.findByClassAndId(ColumnBoard, boardId);
		await this.boardPermissionService.checkPermission(userId, board, Action.read);
		const features = await this.boardContextApiHelperService.getFeaturesForBoardNode(boardId);

		return { board, features };
	}

	public async findBoardContext(userId: EntityId, boardId: EntityId): Promise<BoardExternalReference> {
		this.logger.debug({ action: 'findBoardContext', userId, boardId });

		const board = await this.boardNodeService.findByClassAndId(ColumnBoard, boardId);
		await this.boardPermissionService.checkPermission(userId, board, Action.read);

		return board.context;
	}

	public async deleteBoard(userId: EntityId, boardId: EntityId): Promise<ColumnBoard> {
		this.logger.debug({ action: 'deleteBoard', userId, boardId });

		const board = await this.boardNodeService.findByClassAndId(ColumnBoard, boardId);
		await this.boardPermissionService.checkPermission(userId, board, Action.write);

		await this.boardNodeService.delete(board);
		return board;
	}

	public async updateBoardTitle(userId: EntityId, boardId: EntityId, title: string): Promise<ColumnBoard> {
		this.logger.debug({ action: 'updateBoardTitle', userId, boardId, title });

		const board = await this.boardNodeService.findByClassAndId(ColumnBoard, boardId);
		await this.boardPermissionService.checkPermission(userId, board, Action.write);

		await this.boardNodeService.updateTitle(board, title);
		return board;
	}

	public async createColumn(userId: EntityId, boardId: EntityId): Promise<Column> {
		this.logger.debug({ action: 'createColumn', userId, boardId });

		const board = await this.boardNodeService.findByClassAndId(ColumnBoard, boardId, 1);
		await this.boardPermissionService.checkPermission(userId, board, Action.write);

		const column = this.boardNodeFactory.buildColumn();

		await this.boardNodeService.addToParent(board, column);

		return column;
	}

	public async moveColumn(
		userId: EntityId,
		columnId: EntityId,
		targetBoardId: EntityId,
		targetPosition: number
	): Promise<Column> {
		this.logger.debug({ action: 'moveColumn', userId, columnId, targetBoardId, targetPosition });

		const column = await this.boardNodeService.findByClassAndId(Column, columnId);
		const targetBoard = await this.boardNodeService.findByClassAndId(ColumnBoard, targetBoardId);

		await this.boardPermissionService.checkPermission(userId, column, Action.write);
		await this.boardPermissionService.checkPermission(userId, targetBoard, Action.write);

		await this.boardNodeService.move(column, targetBoard, targetPosition);
		return column;
	}

	public async copyBoard(userId: EntityId, boardId: EntityId, schoolId: EntityId): Promise<CopyStatus> {
		this.logger.debug({ action: 'copyBoard', userId, boardId });

		const board = await this.boardNodeService.findByClassAndId(ColumnBoard, boardId);

		await this.boardPermissionService.checkPermission(userId, board, Action.read);
		await this.checkReferenceWritePermission(userId, board.context);

		const storageLocationReference = await this.getStorageLocationReference(board.context);

		const copyStatus = await this.columnBoardService.copyColumnBoard({
			originalColumnBoardId: boardId,
			targetExternalReference: board.context,
			sourceStorageLocationReference: storageLocationReference,
			targetStorageLocationReference: storageLocationReference,
			userId,
			targetSchoolId: schoolId,
		});

		return copyStatus;
	}

	public async updateVisibility(userId: EntityId, boardId: EntityId, isVisible: boolean): Promise<ColumnBoard> {
		const board = await this.boardNodeService.findByClassAndId(ColumnBoard, boardId);
		await this.boardPermissionService.checkPermission(userId, board, Action.write);

		await this.boardNodeService.updateVisibility(board, isVisible);
		return board;
	}

	// ---- Move to shared service? (see apps/server/src/modules/sharing/uc/share-token.uc.ts)

	private async checkReferenceWritePermission(userId: EntityId, context: BoardExternalReference): Promise<void> {
		const user = await this.authorizationService.getUserWithPermissions(userId);

		if (context.type === BoardExternalReferenceType.Course) {
			const course = await this.courseRepo.findById(context.id);

			this.authorizationService.checkPermission(user, course, {
				action: Action.write,
				requiredPermissions: [Permission.COURSE_EDIT],
			});
		} else if (context.type === BoardExternalReferenceType.Room) {
			const roomMembershipAuthorizable = await this.roomMembershipService.getRoomMembershipAuthorizable(context.id);

			this.authorizationService.checkPermission(user, roomMembershipAuthorizable, {
				action: Action.write,
				requiredPermissions: [],
			});
		} else {
			throw new Error(`Unsupported context type ${context.type as string}`);
		}
	}

	private async getStorageLocationReference(context: BoardExternalReference): Promise<StorageLocationReference> {
		if (context.type === BoardExternalReferenceType.Course) {
			const course = await this.courseRepo.findById(context.id);

			return { id: course.school.id, type: StorageLocation.SCHOOL };
		}

		if (context.type === BoardExternalReferenceType.Room) {
			const room = await this.roomService.getSingleRoom(context.id);

			return { id: room.schoolId, type: StorageLocation.SCHOOL };
		}
		/* istanbul ignore next */
		throw new Error(`Unsupported board reference type ${context.type as string}`);
	}
}<|MERGE_RESOLUTION|>--- conflicted
+++ resolved
@@ -1,5 +1,6 @@
 import { LegacyLogger } from '@core/logger';
 import { Action, AuthorizationService } from '@modules/authorization';
+import { BoardContextApiHelperService } from '@modules/board-context';
 import { CopyStatus } from '@modules/copy-helper';
 import { StorageLocation } from '@modules/files-storage/interface';
 import { RoomService } from '@modules/room';
@@ -8,14 +9,6 @@
 import { Permission } from '@shared/domain/interface';
 import { EntityId } from '@shared/domain/types';
 import { CourseRepo } from '@shared/repo/course';
-<<<<<<< HEAD
-=======
-import { LegacyLogger } from '@src/core/logger';
-import { BoardContextApiHelperService } from '@src/modules/board-context';
-import { StorageLocation } from '@src/modules/files-storage/interface';
-import { RoomService } from '@src/modules/room';
-import { RoomMembershipService } from '@src/modules/room-membership';
->>>>>>> 32d4f1f1
 import { CreateBoardBodyParams } from '../controller/dto';
 import {
 	BoardExternalReference,
@@ -41,7 +34,7 @@
 		private readonly courseRepo: CourseRepo,
 		private readonly roomService: RoomService,
 		private readonly boardNodeFactory: BoardNodeFactory,
-		private readonly boardContextApiHelperService: BoardContextApiHelperService
+		private readonly boardContextApiHelperService: BoardContextApiHelperService,
 	) {
 		this.logger.setContext(BoardUc.name);
 	}
@@ -64,7 +57,7 @@
 
 	public async findBoard(
 		userId: EntityId,
-		boardId: EntityId
+		boardId: EntityId,
 	): Promise<{ board: ColumnBoard; features: BoardFeature[] }> {
 		this.logger.debug({ action: 'findBoard', userId, boardId });
 
@@ -122,7 +115,7 @@
 		userId: EntityId,
 		columnId: EntityId,
 		targetBoardId: EntityId,
-		targetPosition: number
+		targetPosition: number,
 	): Promise<Column> {
 		this.logger.debug({ action: 'moveColumn', userId, columnId, targetBoardId, targetPosition });
 
