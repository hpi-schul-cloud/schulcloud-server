import { createMock, DeepMocked } from '@golevelup/ts-jest';
import { Test, TestingModule } from '@nestjs/testing';
import { BoardDoAuthorizable, BoardRoles, UserRoleEnum } from '@shared/domain';
import {
	fileElementFactory,
	setupEntities,
	submissionContainerElementFactory,
	submissionItemFactory,
	userFactory,
} from '@shared/testing';
import { Logger } from '@src/core/logger';
<<<<<<< HEAD
import { AuthorizationService } from '@src/modules/authorization';
import { Action } from '@src/modules/authorization/types/action.enum';
import { NotFoundException } from '@nestjs/common';
=======
import { AuthorizationService, Action } from '@modules/authorization';
>>>>>>> fc68ac09
import { BoardDoAuthorizableService, ContentElementService, SubmissionItemService } from '../service';
import { SubmissionItemUc } from './submission-item.uc';

describe(SubmissionItemUc.name, () => {
	let module: TestingModule;
	let uc: SubmissionItemUc;
	let authorizationService: DeepMocked<AuthorizationService>;
	let boardDoAuthorizableService: DeepMocked<BoardDoAuthorizableService>;
	let elementService: DeepMocked<ContentElementService>;
	let submissionItemService: DeepMocked<SubmissionItemService>;

	beforeAll(async () => {
		module = await Test.createTestingModule({
			providers: [
				SubmissionItemUc,
				{
					provide: AuthorizationService,
					useValue: createMock<AuthorizationService>(),
				},
				{
					provide: BoardDoAuthorizableService,
					useValue: createMock<BoardDoAuthorizableService>(),
				},
				{
					provide: ContentElementService,
					useValue: createMock<ContentElementService>(),
				},
				{
					provide: Logger,
					useValue: createMock<Logger>(),
				},
				{
					provide: SubmissionItemService,
					useValue: createMock<SubmissionItemService>(),
				},
			],
		}).compile();

		uc = module.get(SubmissionItemUc);
		authorizationService = module.get(AuthorizationService);
		authorizationService.checkPermission.mockImplementation(() => {});
		boardDoAuthorizableService = module.get(BoardDoAuthorizableService);
		elementService = module.get(ContentElementService);
		submissionItemService = module.get(SubmissionItemService);
		await setupEntities();
	});

	afterAll(async () => {
		await module.close();
	});

	afterEach(() => {
		jest.clearAllMocks();
	});

	describe('findSubmissionItems', () => {
		describe('user is student', () => {
			const setup = () => {
				const user1 = userFactory.buildWithId();
				const user2 = userFactory.buildWithId();
				const submissionItem1 = submissionItemFactory.build({
					userId: user1.id,
				});
				const submissionItem2 = submissionItemFactory.build({
					userId: user2.id,
				});
				const submissionContainerEl = submissionContainerElementFactory.build({
					children: [submissionItem1, submissionItem2],
				});

				boardDoAuthorizableService.getBoardAuthorizable.mockResolvedValue(
					new BoardDoAuthorizable({
						users: [
							{ userId: user1.id, roles: [BoardRoles.READER], userRoleEnum: UserRoleEnum.STUDENT },
							{ userId: user2.id, roles: [BoardRoles.READER], userRoleEnum: UserRoleEnum.STUDENT },
						],
						id: submissionContainerEl.id,
					})
				);

				const elementSpy = elementService.findById.mockResolvedValueOnce(submissionContainerEl);

				return { submissionContainerEl, submissionItem1, user1, elementSpy };
			};

			it('student1 should only get their own submission item', async () => {
				const { user1, submissionContainerEl, submissionItem1 } = setup();
				const { submissionItems } = await uc.findSubmissionItems(user1.id, submissionContainerEl.id);
				expect(submissionItems.length).toBe(1);
				expect(submissionItems[0]).toStrictEqual(submissionItem1);
			});
			it('student should not get a list of users', async () => {
				const { user1, submissionContainerEl } = setup();
				const { users } = await uc.findSubmissionItems(user1.id, submissionContainerEl.id);
				expect(users.length).toBe(0);
			});
		});
		describe('when user is a teacher', () => {
			const setup = () => {
				const teacher = userFactory.buildWithId();
				const student1 = userFactory.buildWithId();
				const student2 = userFactory.buildWithId();
				const submissionItem1 = submissionItemFactory.build({
					userId: student1.id,
				});
				const submissionItem2 = submissionItemFactory.build({
					userId: student2.id,
				});
				const submissionContainerEl = submissionContainerElementFactory.build({
					children: [submissionItem1, submissionItem2],
				});

				boardDoAuthorizableService.getBoardAuthorizable.mockResolvedValue(
					new BoardDoAuthorizable({
						users: [
							{ userId: teacher.id, roles: [BoardRoles.EDITOR], userRoleEnum: UserRoleEnum.TEACHER },
							{ userId: student1.id, roles: [BoardRoles.READER], userRoleEnum: UserRoleEnum.STUDENT },
							{ userId: student2.id, roles: [BoardRoles.READER], userRoleEnum: UserRoleEnum.STUDENT },
						],
						id: submissionContainerEl.id,
					})
				);

				const elementSpy = elementService.findById.mockResolvedValue(submissionContainerEl);

				return { submissionContainerEl, submissionItem1, submissionItem2, teacher, elementSpy };
			};

			it('teacher should get all submission items', async () => {
				const { teacher, submissionContainerEl, submissionItem1, submissionItem2 } = setup();
				const { submissionItems } = await uc.findSubmissionItems(teacher.id, submissionContainerEl.id);
				expect(submissionItems.length).toBe(2);
				expect(submissionItems.map((item) => item.id)).toContain(submissionItem1.id);
				expect(submissionItems.map((item) => item.id)).toContain(submissionItem2.id);
			});
			it('teacher should get list of students', async () => {
				const { teacher, submissionContainerEl } = setup();
				const { users } = await uc.findSubmissionItems(teacher.id, submissionContainerEl.id);
				expect(users.length).toBe(2);
			});
		});
		describe('when user has not an authorized role', () => {
			const setup = () => {
				const user = userFactory.buildWithId();
				const submissionItem = submissionItemFactory.build({
					userId: user.id,
				});
				const submissionContainerEl = submissionContainerElementFactory.build({
					children: [submissionItem],
				});

				boardDoAuthorizableService.getBoardAuthorizable.mockResolvedValue(
					new BoardDoAuthorizable({
						// eslint-disable-next-line @typescript-eslint/ban-ts-comment
						// @ts-ignore
						users: [{ userId: user.id, roles: [BoardRoles.READER] }],
						id: submissionContainerEl.id,
					})
				);
				elementService.findById.mockResolvedValueOnce(submissionContainerEl);

				return { user, submissionContainerElement: submissionContainerEl };
			};
			it('should throw forbidden exception', async () => {
				const { user, submissionContainerElement } = setup();

				await expect(uc.findSubmissionItems(user.id, submissionContainerElement.id)).rejects.toThrow(
					'User not part of this board'
				);
			});
		});
		describe('when called with wrong board node', () => {
			const setup = () => {
				const teacher = userFactory.buildWithId();
				const fileEl = fileElementFactory.build();
				elementService.findById.mockResolvedValue(fileEl);

				return { teacher, fileEl };
			};

			it('should throw HttpException', async () => {
				const { teacher, fileEl } = setup();

				await expect(uc.findSubmissionItems(teacher.id, fileEl.id)).rejects.toThrow(
					new NotFoundException('Could not find a submission container with this id')
				);
			});
		});
	});

	describe('updateSubmissionItem', () => {
		const setup = () => {
			const user = userFactory.buildWithId();

			const submissionItem = submissionItemFactory.build({
				userId: user.id,
			});

			submissionItemService.findById.mockResolvedValueOnce(submissionItem);

			return { submissionItem, user, boardDoAuthorizableService };
		};

		it('should call service to find the submission item ', async () => {
			const { submissionItem, user } = setup();
			await uc.updateSubmissionItem(user.id, submissionItem.id, false);
			expect(submissionItemService.findById).toHaveBeenCalledWith(submissionItem.id);
		});

		it('should authorize', async () => {
			const { submissionItem, user } = setup();

			boardDoAuthorizableService.getBoardAuthorizable.mockResolvedValue(
				new BoardDoAuthorizable({
					users: [{ userId: user.id, roles: [BoardRoles.READER], userRoleEnum: UserRoleEnum.STUDENT }],
					id: submissionItem.id,
				})
			);
			const boardDoAuthorizable = await boardDoAuthorizableService.getBoardAuthorizable(submissionItem);

			await uc.updateSubmissionItem(user.id, submissionItem.id, false);
			const context = { action: Action.read, requiredPermissions: [] };
			expect(authorizationService.checkPermission).toBeCalledWith(user, boardDoAuthorizable, context);
		});
		it('should throw if user is not creator of submission', async () => {
			const user2 = userFactory.buildWithId();
			const { submissionItem } = setup();

			await expect(uc.updateSubmissionItem(user2.id, submissionItem.id, false)).rejects.toThrow();
		});
		it('should call service to update element', async () => {
			const { submissionItem, user } = setup();
			await uc.updateSubmissionItem(user.id, submissionItem.id, false);
			expect(submissionItemService.update).toHaveBeenCalledWith(submissionItem, false);
		});
	});
});<|MERGE_RESOLUTION|>--- conflicted
+++ resolved
@@ -9,13 +9,8 @@
 	userFactory,
 } from '@shared/testing';
 import { Logger } from '@src/core/logger';
-<<<<<<< HEAD
-import { AuthorizationService } from '@src/modules/authorization';
-import { Action } from '@src/modules/authorization/types/action.enum';
+import { AuthorizationService, Action } from '@modules/authorization';
 import { NotFoundException } from '@nestjs/common';
-=======
-import { AuthorizationService, Action } from '@modules/authorization';
->>>>>>> fc68ac09
 import { BoardDoAuthorizableService, ContentElementService, SubmissionItemService } from '../service';
 import { SubmissionItemUc } from './submission-item.uc';
 
