import { createMock, DeepMocked } from '@golevelup/ts-jest';
import { Test, TestingModule } from '@nestjs/testing';
import { BoardDoAuthorizable, BoardRoles, UserRoleEnum } from '@shared/domain';
import {
	fileElementFactory,
	setupEntities,
	submissionContainerElementFactory,
	submissionItemFactory,
	userFactory,
} from '@shared/testing';
import { Logger } from '@src/core/logger';
<<<<<<< HEAD
import { AuthorizationService } from '@modules/authorization';
import { Action } from '@modules/authorization/types/action.enum';
=======
import { AuthorizationService, Action } from '@src/modules/authorization';
>>>>>>> 0ab2dfbf
import { BoardDoAuthorizableService, ContentElementService, SubmissionItemService } from '../service';
import { SubmissionItemUc } from './submission-item.uc';

describe(SubmissionItemUc.name, () => {
	let module: TestingModule;
	let uc: SubmissionItemUc;
	let authorizationService: DeepMocked<AuthorizationService>;
	let boardDoAuthorizableService: DeepMocked<BoardDoAuthorizableService>;
	let elementService: DeepMocked<ContentElementService>;
	let submissionItemService: DeepMocked<SubmissionItemService>;

	beforeAll(async () => {
		module = await Test.createTestingModule({
			providers: [
				SubmissionItemUc,
				{
					provide: AuthorizationService,
					useValue: createMock<AuthorizationService>(),
				},
				{
					provide: BoardDoAuthorizableService,
					useValue: createMock<BoardDoAuthorizableService>(),
				},
				{
					provide: ContentElementService,
					useValue: createMock<ContentElementService>(),
				},
				{
					provide: Logger,
					useValue: createMock<Logger>(),
				},
				{
					provide: SubmissionItemService,
					useValue: createMock<SubmissionItemService>(),
				},
			],
		}).compile();

		uc = module.get(SubmissionItemUc);
		authorizationService = module.get(AuthorizationService);
		authorizationService.checkPermission.mockImplementation(() => {});
		boardDoAuthorizableService = module.get(BoardDoAuthorizableService);
		elementService = module.get(ContentElementService);
		submissionItemService = module.get(SubmissionItemService);
		await setupEntities();
	});

	afterAll(async () => {
		await module.close();
	});

	afterEach(() => {
		jest.clearAllMocks();
	});

	describe('findSubmissionItems', () => {
		describe('user is student', () => {
			const setup = () => {
				const user1 = userFactory.buildWithId();
				const user2 = userFactory.buildWithId();
				const submissionItem1 = submissionItemFactory.build({
					userId: user1.id,
				});
				const submissionItem2 = submissionItemFactory.build({
					userId: user2.id,
				});
				const submissionContainerEl = submissionContainerElementFactory.build({
					children: [submissionItem1, submissionItem2],
				});

				boardDoAuthorizableService.getBoardAuthorizable.mockResolvedValue(
					new BoardDoAuthorizable({
						users: [
							{ userId: user1.id, roles: [BoardRoles.READER], userRoleEnum: UserRoleEnum.STUDENT },
							{ userId: user2.id, roles: [BoardRoles.READER], userRoleEnum: UserRoleEnum.STUDENT },
						],
						id: submissionContainerEl.id,
					})
				);

				const elementSpy = elementService.findById.mockResolvedValueOnce(submissionContainerEl);

				return { submissionContainerEl, submissionItem1, user1, elementSpy };
			};

			it('student1 should only get their own submission item', async () => {
				const { user1, submissionContainerEl, submissionItem1 } = setup();
				const { submissionItems } = await uc.findSubmissionItems(user1.id, submissionContainerEl.id);
				expect(submissionItems.length).toBe(1);
				expect(submissionItems[0]).toStrictEqual(submissionItem1);
			});
			it('student should not get a list of users', async () => {
				const { user1, submissionContainerEl } = setup();
				const { users } = await uc.findSubmissionItems(user1.id, submissionContainerEl.id);
				expect(users.length).toBe(0);
			});
		});
		describe('when user is a teacher', () => {
			const setup = () => {
				const teacher = userFactory.buildWithId();
				const student1 = userFactory.buildWithId();
				const student2 = userFactory.buildWithId();
				const submissionItem1 = submissionItemFactory.build({
					userId: student1.id,
				});
				const submissionItem2 = submissionItemFactory.build({
					userId: student2.id,
				});
				const submissionContainerEl = submissionContainerElementFactory.build({
					children: [submissionItem1, submissionItem2],
				});

				boardDoAuthorizableService.getBoardAuthorizable.mockResolvedValue(
					new BoardDoAuthorizable({
						users: [
							{ userId: teacher.id, roles: [BoardRoles.EDITOR], userRoleEnum: UserRoleEnum.TEACHER },
							{ userId: student1.id, roles: [BoardRoles.READER], userRoleEnum: UserRoleEnum.STUDENT },
							{ userId: student2.id, roles: [BoardRoles.READER], userRoleEnum: UserRoleEnum.STUDENT },
						],
						id: submissionContainerEl.id,
					})
				);

				const elementSpy = elementService.findById.mockResolvedValue(submissionContainerEl);

				return { submissionContainerEl, submissionItem1, submissionItem2, teacher, elementSpy };
			};

			it('teacher should get all submission items', async () => {
				const { teacher, submissionContainerEl, submissionItem1, submissionItem2 } = setup();
				const { submissionItems } = await uc.findSubmissionItems(teacher.id, submissionContainerEl.id);
				expect(submissionItems.length).toBe(2);
				expect(submissionItems.map((item) => item.id)).toContain(submissionItem1.id);
				expect(submissionItems.map((item) => item.id)).toContain(submissionItem2.id);
			});
			it('teacher should get list of students', async () => {
				const { teacher, submissionContainerEl } = setup();
				const { users } = await uc.findSubmissionItems(teacher.id, submissionContainerEl.id);
				expect(users.length).toBe(2);
			});
		});
		describe('when user has not an authorized role', () => {
			const setup = () => {
				const user = userFactory.buildWithId();
				const submissionItem = submissionItemFactory.build({
					userId: user.id,
				});
				const submissionContainerEl = submissionContainerElementFactory.build({
					children: [submissionItem],
				});

				boardDoAuthorizableService.getBoardAuthorizable.mockResolvedValue(
					new BoardDoAuthorizable({
						// eslint-disable-next-line @typescript-eslint/ban-ts-comment
						// @ts-ignore
						users: [{ userId: user.id, roles: [BoardRoles.READER] }],
						id: submissionContainerEl.id,
					})
				);
				elementService.findById.mockResolvedValueOnce(submissionContainerEl);

				return { user, submissionContainerElement: submissionContainerEl };
			};
			it('should throw forbidden exception', async () => {
				const { user, submissionContainerElement } = setup();

				await expect(uc.findSubmissionItems(user.id, submissionContainerElement.id)).rejects.toThrow(
					'User not part of this board'
				);
			});
		});
		describe('when called with wrong board node', () => {
			const setup = () => {
				const teacher = userFactory.buildWithId();
				const fileEl = fileElementFactory.build();
				elementService.findById.mockResolvedValue(fileEl);

				return { teacher, fileEl };
			};

			it('should throw HttpException', async () => {
				const { teacher, fileEl } = setup();

				await expect(uc.findSubmissionItems(teacher.id, fileEl.id)).rejects.toThrow('Id is not submission container');
			});
		});
	});

	describe('updateSubmissionItem', () => {
		const setup = () => {
			const user = userFactory.buildWithId();

			const submissionItem = submissionItemFactory.build({
				userId: user.id,
			});

			submissionItemService.findById.mockResolvedValueOnce(submissionItem);

			return { submissionItem, user, boardDoAuthorizableService };
		};

		it('should call service to find the submission item ', async () => {
			const { submissionItem, user } = setup();
			await uc.updateSubmissionItem(user.id, submissionItem.id, false);
			expect(submissionItemService.findById).toHaveBeenCalledWith(submissionItem.id);
		});

		it('should authorize', async () => {
			const { submissionItem, user } = setup();

			boardDoAuthorizableService.getBoardAuthorizable.mockResolvedValue(
				new BoardDoAuthorizable({
					users: [{ userId: user.id, roles: [BoardRoles.READER], userRoleEnum: UserRoleEnum.STUDENT }],
					id: submissionItem.id,
				})
			);
			const boardDoAuthorizable = await boardDoAuthorizableService.getBoardAuthorizable(submissionItem);

			await uc.updateSubmissionItem(user.id, submissionItem.id, false);
			const context = { action: Action.read, requiredPermissions: [] };
			expect(authorizationService.checkPermission).toBeCalledWith(user, boardDoAuthorizable, context);
		});
		it('should throw if user is not creator of submission', async () => {
			const user2 = userFactory.buildWithId();
			const { submissionItem } = setup();

			await expect(uc.updateSubmissionItem(user2.id, submissionItem.id, false)).rejects.toThrow();
		});
		it('should call service to update element', async () => {
			const { submissionItem, user } = setup();
			await uc.updateSubmissionItem(user.id, submissionItem.id, false);
			expect(submissionItemService.update).toHaveBeenCalledWith(submissionItem, false);
		});
	});
});<|MERGE_RESOLUTION|>--- conflicted
+++ resolved
@@ -9,12 +9,7 @@
 	userFactory,
 } from '@shared/testing';
 import { Logger } from '@src/core/logger';
-<<<<<<< HEAD
-import { AuthorizationService } from '@modules/authorization';
-import { Action } from '@modules/authorization/types/action.enum';
-=======
-import { AuthorizationService, Action } from '@src/modules/authorization';
->>>>>>> 0ab2dfbf
+import { AuthorizationService, Action } from '@modules/authorization';
 import { BoardDoAuthorizableService, ContentElementService, SubmissionItemService } from '../service';
 import { SubmissionItemUc } from './submission-item.uc';
 
