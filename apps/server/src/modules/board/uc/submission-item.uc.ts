import { ForbiddenException, forwardRef, HttpException, HttpStatus, Inject, Injectable } from '@nestjs/common';
import {
	AnyBoardDo,
	EntityId,
	SubmissionContainerElement,
	SubmissionItem,
	UserBoardRoles,
	UserRoleEnum,
} from '@shared/domain';
import { Logger } from '@src/core/logger';
import { AuthorizationService } from '@src/modules/authorization';
import { Action } from '@src/modules/authorization/types/action.enum';
import { BoardDoAuthorizableService, ContentElementService, SubmissionItemService } from '../service';

@Injectable()
export class SubmissionItemUc {
	constructor(
		@Inject(forwardRef(() => AuthorizationService))
		private readonly authorizationService: AuthorizationService,
		private readonly boardDoAuthorizableService: BoardDoAuthorizableService,
		private readonly elementService: ContentElementService,
		private readonly submissionItemService: SubmissionItemService,
		private readonly logger: Logger
	) {
		this.logger.setContext(SubmissionItemUc.name);
	}

<<<<<<< HEAD
	async findSubmissionItems(userId: EntityId, submissionContainerId: EntityId): Promise<SubmissionItem[]> {
=======
	async findSubmissionItems(
		userId: EntityId,
		submissionContainerId: EntityId
	): Promise<{ submissionItems: SubmissionItem[]; users: UserBoardRoles[] }> {
>>>>>>> d240a150
		const submissionContainer = await this.getSubmissionContainer(submissionContainerId);
		await this.checkPermission(userId, submissionContainer, Action.read);

		let submissionItems = submissionContainer.children as SubmissionItem[];

		if (!submissionItems.every((child) => child instanceof SubmissionItem)) {
			throw new HttpException(
				'Children of submission-container-element must be of type submission-item',
				HttpStatus.UNPROCESSABLE_ENTITY
			);
		}

<<<<<<< HEAD
		const isAuthorizedStudent = await this.isAuthorizedStudent(userId, submissionContainer);
		if (isAuthorizedStudent) {
			submissionItems = submissionItems.filter((item) => item.userId === userId);
=======
		const boardAuthorizable = await this.boardDoAuthorizableService.getBoardAuthorizable(submissionContainer);
		let users = boardAuthorizable.users.filter((user) => user.userRoleEnum === UserRoleEnum.STUDENT);

		const isAuthorizedStudent = await this.isAuthorizedStudent(userId, submissionContainer);
		if (isAuthorizedStudent) {
			submissionItems = submissionItems.filter((item) => item.userId === userId);
			users = [];
		}

		return { submissionItems, users };
	}

	async updateSubmissionItem(
		userId: EntityId,
		submissionItemId: EntityId,
		completed: boolean
	): Promise<SubmissionItem> {
		const submissionItem = await this.submissionItemService.findById(submissionItemId);

		await this.checkPermission(userId, submissionItem, Action.read, UserRoleEnum.STUDENT);
		if (submissionItem.userId !== userId) {
			throw new ForbiddenException();
>>>>>>> d240a150
		}

		await this.submissionItemService.update(submissionItem, completed);

		return submissionItem;
	}

<<<<<<< HEAD
	async updateSubmissionItem(
		userId: EntityId,
		submissionItemId: EntityId,
		completed: boolean
	): Promise<SubmissionItem> {
		const submissionItem = await this.submissionItemService.findById(submissionItemId);

		await this.checkPermission(userId, submissionItem, Action.read, UserRoleEnum.STUDENT);
		if (submissionItem.userId !== userId) {
			throw new ForbiddenException();
		}

		await this.submissionItemService.update(submissionItem, completed);

		return submissionItem;
	}

=======
>>>>>>> d240a150
	private async isAuthorizedStudent(userId: EntityId, boardDo: AnyBoardDo): Promise<boolean> {
		const boardDoAuthorizable = await this.boardDoAuthorizableService.getBoardAuthorizable(boardDo);
		const userRoleEnum = boardDoAuthorizable.users.find((u) => u.userId === userId)?.userRoleEnum;

		if (!userRoleEnum) {
			throw new ForbiddenException('User not part of this board');
		}

		// TODO do this with permission instead of role and using authorizable rules
		if (userRoleEnum === UserRoleEnum.STUDENT) {
			return true;
		}

		return false;
	}

	private async getSubmissionContainer(submissionContainerId: EntityId): Promise<SubmissionContainerElement> {
		const submissionContainer = (await this.elementService.findById(
			submissionContainerId
		)) as SubmissionContainerElement;

		if (!(submissionContainer instanceof SubmissionContainerElement)) {
			throw new HttpException('Id does not belong to a submission container', HttpStatus.UNPROCESSABLE_ENTITY);
		}

		return submissionContainer;
	}

	private async checkPermission(
		userId: EntityId,
		boardDo: AnyBoardDo,
		action: Action,
		requiredUserRole?: UserRoleEnum
	): Promise<void> {
		const user = await this.authorizationService.getUserWithPermissions(userId);
		const boardDoAuthorizable = await this.boardDoAuthorizableService.getBoardAuthorizable(boardDo);
		if (requiredUserRole) {
			boardDoAuthorizable.requiredUserRole = requiredUserRole;
		}
		const context = { action, requiredPermissions: [] };

		return this.authorizationService.checkPermission(user, boardDoAuthorizable, context);
	}
}<|MERGE_RESOLUTION|>--- conflicted
+++ resolved
@@ -25,14 +25,10 @@
 		this.logger.setContext(SubmissionItemUc.name);
 	}
 
-<<<<<<< HEAD
-	async findSubmissionItems(userId: EntityId, submissionContainerId: EntityId): Promise<SubmissionItem[]> {
-=======
 	async findSubmissionItems(
 		userId: EntityId,
 		submissionContainerId: EntityId
 	): Promise<{ submissionItems: SubmissionItem[]; users: UserBoardRoles[] }> {
->>>>>>> d240a150
 		const submissionContainer = await this.getSubmissionContainer(submissionContainerId);
 		await this.checkPermission(userId, submissionContainer, Action.read);
 
@@ -45,11 +41,6 @@
 			);
 		}
 
-<<<<<<< HEAD
-		const isAuthorizedStudent = await this.isAuthorizedStudent(userId, submissionContainer);
-		if (isAuthorizedStudent) {
-			submissionItems = submissionItems.filter((item) => item.userId === userId);
-=======
 		const boardAuthorizable = await this.boardDoAuthorizableService.getBoardAuthorizable(submissionContainer);
 		let users = boardAuthorizable.users.filter((user) => user.userRoleEnum === UserRoleEnum.STUDENT);
 
@@ -72,7 +63,6 @@
 		await this.checkPermission(userId, submissionItem, Action.read, UserRoleEnum.STUDENT);
 		if (submissionItem.userId !== userId) {
 			throw new ForbiddenException();
->>>>>>> d240a150
 		}
 
 		await this.submissionItemService.update(submissionItem, completed);
@@ -80,26 +70,6 @@
 		return submissionItem;
 	}
 
-<<<<<<< HEAD
-	async updateSubmissionItem(
-		userId: EntityId,
-		submissionItemId: EntityId,
-		completed: boolean
-	): Promise<SubmissionItem> {
-		const submissionItem = await this.submissionItemService.findById(submissionItemId);
-
-		await this.checkPermission(userId, submissionItem, Action.read, UserRoleEnum.STUDENT);
-		if (submissionItem.userId !== userId) {
-			throw new ForbiddenException();
-		}
-
-		await this.submissionItemService.update(submissionItem, completed);
-
-		return submissionItem;
-	}
-
-=======
->>>>>>> d240a150
 	private async isAuthorizedStudent(userId: EntityId, boardDo: AnyBoardDo): Promise<boolean> {
 		const boardDoAuthorizable = await this.boardDoAuthorizableService.getBoardAuthorizable(boardDo);
 		const userRoleEnum = boardDoAuthorizable.users.find((u) => u.userId === userId)?.userRoleEnum;
