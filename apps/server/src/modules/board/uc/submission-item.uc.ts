--- conflicted
+++ resolved
@@ -26,24 +26,6 @@
 		this.logger.setContext(SubmissionItemUc.name);
 	}
 
-<<<<<<< HEAD
-	async findSubmissionItems(userId: EntityId, submissionContainerId: EntityId): Promise<SubmissionItem[]> {
-		const submissionContainer = await this.getSubmissionContainer(submissionContainerId);
-		await this.checkPermission(userId, submissionContainer, Action.read);
-
-		let submissionItems = submissionContainer.children as SubmissionItem[];
-
-		if (!submissionItems.every((child) => child instanceof SubmissionItem)) {
-			throw new HttpException(
-				'Children of submission-container-element must be of type submission-item',
-				HttpStatus.UNPROCESSABLE_ENTITY
-			);
-		}
-
-		const isAuthorizedStudent = await this.isAuthorizedStudent(userId, submissionContainer);
-		if (isAuthorizedStudent) {
-			submissionItems = submissionItems.filter((item) => item.userId === userId);
-=======
 	async findSubmissionItems(
 		userId: EntityId,
 		submissionContainerId: EntityId
@@ -65,7 +47,6 @@
 		if (isAuthorizedStudent) {
 			submissionItems = submissionItems.filter((item) => item.userId === userId);
 			users = [];
->>>>>>> 7475bf5c
 		}
 
 		return { submissionItems, users };
@@ -102,21 +83,6 @@
 		}
 
 		return false;
-<<<<<<< HEAD
-	}
-
-	private async getSubmissionContainer(submissionContainerId: EntityId): Promise<SubmissionContainerElement> {
-		const submissionContainer = (await this.elementService.findById(
-			submissionContainerId
-		)) as SubmissionContainerElement;
-
-		if (!(submissionContainer instanceof SubmissionContainerElement)) {
-			throw new HttpException('Id does not belong to a submission container', HttpStatus.UNPROCESSABLE_ENTITY);
-		}
-
-		return submissionContainer;
-=======
->>>>>>> 7475bf5c
 	}
 
 	private async checkPermission(
