import { Action } from '@modules/authorization';
import { ForbiddenException, Injectable, UnprocessableEntityException } from '@nestjs/common';
<<<<<<< HEAD
=======
import { ContentElementType } from '@shared/domain/domainobject';
>>>>>>> d1561e95
import { EntityId } from '@shared/domain/types';
import { Logger } from '@src/core/logger';
import { ObjectId } from '@mikro-orm/mongodb';
import { AnyElementContentBody } from '../controller/dto';
<<<<<<< HEAD
import {
	AnyContentElement,
	BoardNodeFactory,
	ContentElementType,
	isSubmissionItem,
	SubmissionContainerElement,
	SubmissionItem,
} from '../poc/domain';
import {
	BoardNodeAuthorizableService,
	BoardNodePermissionService,
	BoardNodeService,
	ContentElementUpdateService,
} from '../poc/service';
=======
import { BoardNodeAuthorizableService, BoardNodeService, ContentElementUpdateService } from '../poc/service';
import { BoardNodePermissionService } from '../poc/service/board-node-permission.service';
import { SubmissionItem, isSubmissionItem, SubmissionContainerElement, AnyContentElement } from '../poc/domain';
import { BoardNodeRepo } from '../poc/repo';
>>>>>>> d1561e95

@Injectable()
export class ElementUc {
	constructor(
<<<<<<< HEAD
		private readonly boardNodeAuthorizableService: BoardNodeAuthorizableService,
		private readonly boardNodeService: BoardNodeService,
		private readonly boardPermissionService: BoardNodePermissionService,
		private readonly boardNodeFactory: BoardNodeFactory,
		private readonly contentElementUpdateService: ContentElementUpdateService,
=======
		private readonly boardNodeAuthorizable: BoardNodeAuthorizableService,
		private readonly boardNodeService: BoardNodeService,
		private readonly boardPermissionService: BoardNodePermissionService,
		private readonly boardNodeRepo: BoardNodeRepo,
		private readonly contentElementUpdate: ContentElementUpdateService,
>>>>>>> d1561e95
		private readonly logger: Logger
	) {
		this.logger.setContext(ElementUc.name);
	}

	async updateElement(
		userId: EntityId,
		elementId: EntityId,
		type: ContentElementType,
		content: AnyElementContentBody
	): Promise<AnyContentElement> {
<<<<<<< HEAD
		const element = await this.boardNodeService.findContentElementById(elementId);
		await this.boardPermissionService.checkPermission(userId, element, Action.write);

		await this.contentElementUpdateService.updateContent(element, content);
=======
		const element = await this.boardNodeService.findContentElement(elementId);

		await this.boardPermissionService.checkPermission(userId, element, Action.write);

		this.contentElementUpdate.update(element, content);
		await this.boardNodeRepo.persistAndFlush(element);
>>>>>>> d1561e95

		return element;
	}

	async deleteElement(userId: EntityId, elementId: EntityId): Promise<void> {
<<<<<<< HEAD
		const element = await this.boardNodeService.findContentElementById(elementId);
		await this.boardPermissionService.checkPermission(userId, element, Action.write);

		await this.boardNodeService.delete(element);
	}

	async checkElementReadPermission(userId: EntityId, elementId: EntityId): Promise<void> {
		const element = await this.boardNodeService.findContentElementById(elementId);
=======
		const element = await this.boardNodeService.findContentElement(elementId);
		await this.boardPermissionService.checkPermission(userId, element, Action.write);

		await this.boardNodeRepo.removeAndFlush(element);
	}

	async checkElementReadPermission(userId: EntityId, elementId: EntityId): Promise<void> {
		const element = await this.boardNodeService.findContentElement(elementId);
>>>>>>> d1561e95
		await this.boardPermissionService.checkPermission(userId, element, Action.read);
	}

	async createSubmissionItem(
		userId: EntityId,
		contentElementId: EntityId,
		completed: boolean
	): Promise<SubmissionItem> {
		const submissionContainerElement = await this.boardNodeService.findByClassAndId(
			SubmissionContainerElement,
			contentElementId
		);

		if (!submissionContainerElement.children.every((child) => isSubmissionItem(child))) {
			throw new UnprocessableEntityException(
				'Children of submission-container-element must be of type submission-item'
			);
		}

		const userSubmissionExists = submissionContainerElement.children
			.filter(isSubmissionItem)
			.find((item) => item.userId === userId);
		if (userSubmissionExists) {
			throw new ForbiddenException(
				'User is not allowed to have multiple submission-items per submission-container-element'
			);
		}

		await this.boardPermissionService.checkPermission(userId, submissionContainerElement, Action.read);

		// TODO move this in service
<<<<<<< HEAD
		const boardDoAuthorizable = await this.boardNodeAuthorizableService.getBoardAuthorizable(
			submissionContainerElement
		);
		if (this.boardPermissionService.isUserBoardEditor(userId, boardDoAuthorizable.users)) {
			throw new ForbiddenException();
		}

		const submissionItem = this.boardNodeFactory.buildSubmissionItem({ completed, userId });

		await this.boardNodeService.addToParent(submissionContainerElement, submissionItem);
=======
		const boardNodeAuthorizable = await this.boardNodeAuthorizable.getBoardAuthorizable(submissionContainerElement);
		if (this.boardPermissionService.isUserBoardEditor(userId, boardNodeAuthorizable.users)) {
			throw new ForbiddenException();
		}

		const submissionItem = new SubmissionItem({
			id: new ObjectId().toHexString(),
			path: '',
			level: 4,
			position: 0,
			children: [],
			updatedAt: new Date(),
			createdAt: new Date(),
			userId,
			completed,
		});
		this.boardNodeRepo.persist(submissionItem);

		submissionContainerElement.addChild(submissionItem);
		await this.boardNodeRepo.persistAndFlush(submissionContainerElement);
>>>>>>> d1561e95

		return submissionItem;
	}
}<|MERGE_RESOLUTION|>--- conflicted
+++ resolved
@@ -1,14 +1,8 @@
 import { Action } from '@modules/authorization';
 import { ForbiddenException, Injectable, UnprocessableEntityException } from '@nestjs/common';
-<<<<<<< HEAD
-=======
-import { ContentElementType } from '@shared/domain/domainobject';
->>>>>>> d1561e95
 import { EntityId } from '@shared/domain/types';
 import { Logger } from '@src/core/logger';
-import { ObjectId } from '@mikro-orm/mongodb';
 import { AnyElementContentBody } from '../controller/dto';
-<<<<<<< HEAD
 import {
 	AnyContentElement,
 	BoardNodeFactory,
@@ -23,29 +17,15 @@
 	BoardNodeService,
 	ContentElementUpdateService,
 } from '../poc/service';
-=======
-import { BoardNodeAuthorizableService, BoardNodeService, ContentElementUpdateService } from '../poc/service';
-import { BoardNodePermissionService } from '../poc/service/board-node-permission.service';
-import { SubmissionItem, isSubmissionItem, SubmissionContainerElement, AnyContentElement } from '../poc/domain';
-import { BoardNodeRepo } from '../poc/repo';
->>>>>>> d1561e95
 
 @Injectable()
 export class ElementUc {
 	constructor(
-<<<<<<< HEAD
 		private readonly boardNodeAuthorizableService: BoardNodeAuthorizableService,
 		private readonly boardNodeService: BoardNodeService,
 		private readonly boardPermissionService: BoardNodePermissionService,
 		private readonly boardNodeFactory: BoardNodeFactory,
 		private readonly contentElementUpdateService: ContentElementUpdateService,
-=======
-		private readonly boardNodeAuthorizable: BoardNodeAuthorizableService,
-		private readonly boardNodeService: BoardNodeService,
-		private readonly boardPermissionService: BoardNodePermissionService,
-		private readonly boardNodeRepo: BoardNodeRepo,
-		private readonly contentElementUpdate: ContentElementUpdateService,
->>>>>>> d1561e95
 		private readonly logger: Logger
 	) {
 		this.logger.setContext(ElementUc.name);
@@ -57,25 +37,15 @@
 		type: ContentElementType,
 		content: AnyElementContentBody
 	): Promise<AnyContentElement> {
-<<<<<<< HEAD
 		const element = await this.boardNodeService.findContentElementById(elementId);
 		await this.boardPermissionService.checkPermission(userId, element, Action.write);
 
 		await this.contentElementUpdateService.updateContent(element, content);
-=======
-		const element = await this.boardNodeService.findContentElement(elementId);
-
-		await this.boardPermissionService.checkPermission(userId, element, Action.write);
-
-		this.contentElementUpdate.update(element, content);
-		await this.boardNodeRepo.persistAndFlush(element);
->>>>>>> d1561e95
 
 		return element;
 	}
 
 	async deleteElement(userId: EntityId, elementId: EntityId): Promise<void> {
-<<<<<<< HEAD
 		const element = await this.boardNodeService.findContentElementById(elementId);
 		await this.boardPermissionService.checkPermission(userId, element, Action.write);
 
@@ -84,16 +54,6 @@
 
 	async checkElementReadPermission(userId: EntityId, elementId: EntityId): Promise<void> {
 		const element = await this.boardNodeService.findContentElementById(elementId);
-=======
-		const element = await this.boardNodeService.findContentElement(elementId);
-		await this.boardPermissionService.checkPermission(userId, element, Action.write);
-
-		await this.boardNodeRepo.removeAndFlush(element);
-	}
-
-	async checkElementReadPermission(userId: EntityId, elementId: EntityId): Promise<void> {
-		const element = await this.boardNodeService.findContentElement(elementId);
->>>>>>> d1561e95
 		await this.boardPermissionService.checkPermission(userId, element, Action.read);
 	}
 
@@ -125,39 +85,16 @@
 		await this.boardPermissionService.checkPermission(userId, submissionContainerElement, Action.read);
 
 		// TODO move this in service
-<<<<<<< HEAD
-		const boardDoAuthorizable = await this.boardNodeAuthorizableService.getBoardAuthorizable(
+		const boardNodeAuthorizable = await this.boardNodeAuthorizableService.getBoardAuthorizable(
 			submissionContainerElement
 		);
-		if (this.boardPermissionService.isUserBoardEditor(userId, boardDoAuthorizable.users)) {
+		if (this.boardPermissionService.isUserBoardEditor(userId, boardNodeAuthorizable.users)) {
 			throw new ForbiddenException();
 		}
 
 		const submissionItem = this.boardNodeFactory.buildSubmissionItem({ completed, userId });
 
 		await this.boardNodeService.addToParent(submissionContainerElement, submissionItem);
-=======
-		const boardNodeAuthorizable = await this.boardNodeAuthorizable.getBoardAuthorizable(submissionContainerElement);
-		if (this.boardPermissionService.isUserBoardEditor(userId, boardNodeAuthorizable.users)) {
-			throw new ForbiddenException();
-		}
-
-		const submissionItem = new SubmissionItem({
-			id: new ObjectId().toHexString(),
-			path: '',
-			level: 4,
-			position: 0,
-			children: [],
-			updatedAt: new Date(),
-			createdAt: new Date(),
-			userId,
-			completed,
-		});
-		this.boardNodeRepo.persist(submissionItem);
-
-		submissionContainerElement.addChild(submissionItem);
-		await this.boardNodeRepo.persistAndFlush(submissionContainerElement);
->>>>>>> d1561e95
 
 		return submissionItem;
 	}
