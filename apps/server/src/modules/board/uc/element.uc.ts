--- conflicted
+++ resolved
@@ -1,14 +1,7 @@
-import {
-	ForbiddenException,
-	forwardRef,
-	HttpException,
-	HttpStatus,
-	Inject,
-	Injectable,
-	UnprocessableEntityException,
-} from '@nestjs/common';
+import { ForbiddenException, forwardRef, Inject, Injectable, UnprocessableEntityException } from '@nestjs/common';
 import {
 	AnyBoardDo,
+	AnyContentElementDo,
 	EntityId,
 	isSubmissionContainerElement,
 	isSubmissionItem,
@@ -34,22 +27,23 @@
 		this.logger.setContext(ElementUc.name);
 	}
 
-	async updateElementContent(userId: EntityId, elementId: EntityId, content: AnyElementContentBody) {
+	async updateElementContent(
+		userId: EntityId,
+		elementId: EntityId,
+		content: AnyElementContentBody
+	): Promise<AnyContentElementDo> {
 		let element = await this.elementService.findById(elementId);
 
 		const parent = await this.elementService.findParentOfId(elementId);
 
-<<<<<<< HEAD
 		if (isSubmissionItem(parent)) {
 			await this.checkSubmissionPermission(userId, element, parent);
 		} else {
 			await this.checkPermission(userId, element, Action.write);
 		}
-		await this.elementService.update(element, content);
-=======
+
 		element = await this.elementService.update(element, content);
 		return element;
->>>>>>> 43d02f81
 	}
 
 	async createSubmissionItem(
