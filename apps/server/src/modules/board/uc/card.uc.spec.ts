import { createMock, DeepMocked } from '@golevelup/ts-jest';
import { Test, TestingModule } from '@nestjs/testing';
import { BoardDoAuthorizable, BoardRoles, ContentElementType, UserRoleEnum } from '@shared/domain';
<<<<<<< HEAD
import { drawingElementFactory, setupEntities, userFactory } from '@shared/testing';
=======
import { columnBoardFactory, columnFactory, setupEntities, userFactory } from '@shared/testing';
>>>>>>> 84ececba
import { cardFactory, richTextElementFactory } from '@shared/testing/factory/domainobject';
import { LegacyLogger } from '@src/core/logger';
import { AuthorizationService } from '@modules/authorization';
import { ObjectId } from 'bson';
<<<<<<< HEAD
import { HttpService } from '@nestjs/axios';
import { AxiosResponse } from 'axios';
import { of } from 'rxjs';
import { BoardDoAuthorizableService, ContentElementService } from '../service';
import { CardService } from '../service/card.service';
=======
import { BoardDoAuthorizableService, ContentElementService, CardService } from '../service';
>>>>>>> 84ececba
import { CardUc } from './card.uc';

describe(CardUc.name, () => {
	let module: TestingModule;
	let uc: CardUc;
	let authorizationService: DeepMocked<AuthorizationService>;
	let boardDoAuthorizableService: DeepMocked<BoardDoAuthorizableService>;
	let cardService: DeepMocked<CardService>;
	let elementService: DeepMocked<ContentElementService>;
	let httpService: DeepMocked<HttpService>;

	beforeAll(async () => {
		module = await Test.createTestingModule({
			providers: [
				CardUc,
				{
					provide: AuthorizationService,
					useValue: createMock<AuthorizationService>(),
				},
				{
					provide: BoardDoAuthorizableService,
					useValue: createMock<BoardDoAuthorizableService>(),
				},
				{
					provide: CardService,
					useValue: createMock<CardService>(),
				},
				{
					provide: ContentElementService,
					useValue: createMock<ContentElementService>(),
				},
				{
					provide: LegacyLogger,
					useValue: createMock<LegacyLogger>(),
				},
				{
					provide: HttpService,
					useValue: createMock<HttpService>(),
				},
			],
		}).compile();

		uc = module.get(CardUc);
		authorizationService = module.get(AuthorizationService);
		boardDoAuthorizableService = module.get(BoardDoAuthorizableService);

		cardService = module.get(CardService);
		elementService = module.get(ContentElementService);
		httpService = module.get(HttpService);
		await setupEntities();
	});

	afterAll(async () => {
		await module.close();
	});

	afterEach(() => {
		jest.resetAllMocks();
	});

	describe('findCards', () => {
		describe('when finding many cards', () => {
			const setup = () => {
				const user = userFactory.build();
				const cards = cardFactory.buildList(3);
				const cardIds = cards.map((c) => c.id);

				boardDoAuthorizableService.getBoardAuthorizable.mockResolvedValue(
					new BoardDoAuthorizable({ users: [], id: new ObjectId().toHexString() })
				);

				return { user, cards, cardIds };
			};

			it('should call the service', async () => {
				const { user, cardIds } = setup();

				await uc.findCards(user.id, cardIds);

				expect(cardService.findByIds).toHaveBeenCalledWith(cardIds);
			});

			it('should return the card objects', async () => {
				const { user, cards, cardIds } = setup();
				cardService.findByIds.mockResolvedValueOnce(cards);

				const result = await uc.findCards(user.id, cardIds);

				expect(result).toEqual(cards);
			});
		});
	});

	describe('deleteCard', () => {
		const setup = () => {
			const user = userFactory.buildWithId();
			const board = columnBoardFactory.build();
			const boardId = board.id;
			const column = columnFactory.build();
			const card = cardFactory.build();
			authorizationService.getUserWithPermissions.mockResolvedValueOnce(user);

			const authorizableMock: BoardDoAuthorizable = new BoardDoAuthorizable({
				users: [{ userId: user.id, roles: [BoardRoles.EDITOR], userRoleEnum: UserRoleEnum.TEACHER }],
				id: board.id,
			});
			const createCardBodyParams = {
				requiredEmptyElements: [ContentElementType.FILE, ContentElementType.RICH_TEXT],
			};

			boardDoAuthorizableService.findById.mockResolvedValueOnce(authorizableMock);

			return { user, board, boardId, column, card, createCardBodyParams };
		};

		describe('when deleting a card', () => {
			it('should call the service to find the card', async () => {
				const { user, card } = setup();

				await uc.deleteCard(user.id, card.id);

				expect(cardService.findById).toHaveBeenCalledWith(card.id);
			});

			it('should call the service to delete the card', async () => {
				const { user, card } = setup();
				cardService.findById.mockResolvedValueOnce(card);

				await uc.deleteCard(user.id, card.id);

				expect(cardService.delete).toHaveBeenCalledWith(card);
			});
		});
	});

	describe('updateCardHeight', () => {
		const setup = () => {
			const user = userFactory.buildWithId();
			const board = columnBoardFactory.build();
			const boardId = board.id;
			const column = columnFactory.build();
			const card = cardFactory.build();
			authorizationService.getUserWithPermissions.mockResolvedValueOnce(user);

			const authorizableMock: BoardDoAuthorizable = new BoardDoAuthorizable({
				users: [{ userId: user.id, roles: [BoardRoles.EDITOR], userRoleEnum: UserRoleEnum.TEACHER }],
				id: board.id,
			});
			const createCardBodyParams = {
				requiredEmptyElements: [ContentElementType.FILE, ContentElementType.RICH_TEXT],
			};

			boardDoAuthorizableService.findById.mockResolvedValueOnce(authorizableMock);

			return { user, board, boardId, column, card, createCardBodyParams };
		};

		describe('when updating a card height', () => {
			it('should call the service to find the card', async () => {
				const { user, card } = setup();
				const cardHeight = 200;

				await uc.updateCardHeight(user.id, card.id, cardHeight);

				expect(cardService.findById).toHaveBeenCalledWith(card.id);
			});

			it('should check the permission', async () => {
				const { user, card } = setup();
				const cardHeight = 200;

				await uc.updateCardHeight(user.id, card.id, cardHeight);

				expect(authorizationService.checkPermission).toHaveBeenCalled();
			});

			it('should call the service to update the card height', async () => {
				const { user, card } = setup();
				cardService.findById.mockResolvedValueOnce(card);
				const newHeight = 250;

				await uc.updateCardHeight(user.id, card.id, newHeight);

				expect(cardService.updateHeight).toHaveBeenCalledWith(card, newHeight);
			});
		});
	});

	describe('updateCardTitle', () => {
		const setup = () => {
			const user = userFactory.buildWithId();
			const board = columnBoardFactory.build();
			const boardId = board.id;
			const column = columnFactory.build();
			const card = cardFactory.build();
			authorizationService.getUserWithPermissions.mockResolvedValueOnce(user);

			const authorizableMock: BoardDoAuthorizable = new BoardDoAuthorizable({
				users: [{ userId: user.id, roles: [BoardRoles.EDITOR], userRoleEnum: UserRoleEnum.TEACHER }],
				id: board.id,
			});
			const createCardBodyParams = {
				requiredEmptyElements: [ContentElementType.FILE, ContentElementType.RICH_TEXT],
			};

			boardDoAuthorizableService.findById.mockResolvedValueOnce(authorizableMock);

			return { user, board, boardId, column, card, createCardBodyParams };
		};

		describe('when updating a card title', () => {
			it('should call the service to find the card', async () => {
				const { user, card } = setup();

				await uc.updateCardTitle(user.id, card.id, 'new title');

				expect(cardService.findById).toHaveBeenCalledWith(card.id);
			});

			it('should call the service to update the card title', async () => {
				const { user, card } = setup();
				cardService.findById.mockResolvedValueOnce(card);
				const newTitle = 'new title';

				await uc.updateCardTitle(user.id, card.id, newTitle);

				expect(cardService.updateTitle).toHaveBeenCalledWith(card, newTitle);
			});
		});
	});

	describe('createElement', () => {
		describe('when creating a content element', () => {
			const setup = () => {
				const user = userFactory.build();
				const card = cardFactory.build();
				const element = richTextElementFactory.build();

				cardService.findById.mockResolvedValueOnce(card);
				elementService.create.mockResolvedValueOnce(element);

				boardDoAuthorizableService.getBoardAuthorizable.mockResolvedValue(
					new BoardDoAuthorizable({ users: [], id: new ObjectId().toHexString() })
				);

				return { user, card, element };
			};

			it('should call the service to find the card', async () => {
				const { user, card } = setup();

				await uc.createElement(user.id, card.id, ContentElementType.RICH_TEXT);

				expect(cardService.findById).toHaveBeenCalledWith(card.id);
			});

			it('should call the service to create the content element', async () => {
				const { user, card } = setup();

				await uc.createElement(user.id, card.id, ContentElementType.RICH_TEXT);

				expect(elementService.create).toHaveBeenCalledWith(card, ContentElementType.RICH_TEXT);
			});
			it('should call the service to move the element', async () => {
				const { user, card, element } = setup();

				await uc.createElement(user.id, card.id, ContentElementType.RICH_TEXT, 3);

				expect(elementService.move).toHaveBeenCalledWith(element, card, 3);
			});
			it('should not call the service to move the element if position is not a number', async () => {
				const { user, card } = setup();

				await uc.createElement(user.id, card.id, ContentElementType.RICH_TEXT, 'not a number' as unknown as number);

				expect(elementService.move).not.toHaveBeenCalled();
			});

			it('should return new content element', async () => {
				const { user, card, element } = setup();

				const result = await uc.createElement(user.id, card.id, ContentElementType.RICH_TEXT);

				expect(result).toEqual(element);
			});
		});
	});

<<<<<<< HEAD
	describe('deleteElement', () => {
		describe('when deleting a content element', () => {
			const setup = () => {
				const user = userFactory.build();
				const element = richTextElementFactory.build();
				const drawing = drawingElementFactory.build();
				const card = cardFactory.build();

				boardDoAuthorizableService.getBoardAuthorizable.mockResolvedValue(
					new BoardDoAuthorizable({ users: [], id: new ObjectId().toHexString() })
				);

				return { user, card, element, drawing };
			};

			it('should call the service to find the element', async () => {
				const { user, element } = setup();

				await uc.deleteElement(user.id, element.id, 'auth');

				expect(elementService.findById).toHaveBeenCalledWith(element.id);
			});

			it('should call the service to delete the element', async () => {
				const { user, element } = setup();
				elementService.findById.mockResolvedValueOnce(element);

				await uc.deleteElement(user.id, element.id, 'auth');

				expect(elementService.delete).toHaveBeenCalledWith(element);
			});

			it('should call external controller via delete method to clear drawing bin data', async () => {
				const { user, drawing } = setup();
				elementService.findById.mockResolvedValueOnce(drawing);
				const axiosResponse: AxiosResponse<string> = {
					data: '',
					status: 0,
					statusText: 'statusText',
					headers: {},
					config: {},
				};
				httpService.delete.mockReturnValue(of(axiosResponse));

				await uc.deleteElement(user.id, drawing.id, 'auth');

				expect(httpService.delete).toHaveBeenCalled();
			});
		});
	});

=======
>>>>>>> 84ececba
	describe('moveElement', () => {
		describe('when moving an element', () => {
			const setup = () => {
				const user = userFactory.build();
				const element = richTextElementFactory.build();
				const card = cardFactory.build();

				authorizationService.getUserWithPermissions.mockResolvedValueOnce(user);

				const authorizableMock: BoardDoAuthorizable = new BoardDoAuthorizable({
					users: [{ userId: user.id, roles: [BoardRoles.EDITOR], userRoleEnum: UserRoleEnum.TEACHER }],
					id: element.id,
				});

				boardDoAuthorizableService.findById.mockResolvedValueOnce(authorizableMock);

				return { user, card, element };
			};

			it('should call the service to find the element', async () => {
				const { user, element, card } = setup();

				await uc.moveElement(user.id, element.id, card.id, 3);

				expect(elementService.findById).toHaveBeenCalledWith(element.id);
			});

			it('should call the service to find the target card', async () => {
				const { user, element, card } = setup();

				await uc.moveElement(user.id, element.id, card.id, 3);

				expect(cardService.findById).toHaveBeenCalledWith(card.id);
			});

			it('should call the service to move the element', async () => {
				const { user, element, card } = setup();
				elementService.findById.mockResolvedValueOnce(element);
				cardService.findById.mockResolvedValueOnce(card);

				await uc.moveElement(user.id, element.id, card.id, 3);

				expect(elementService.move).toHaveBeenCalledWith(element, card, 3);
			});
		});
	});
});<|MERGE_RESOLUTION|>--- conflicted
+++ resolved
@@ -1,24 +1,12 @@
 import { createMock, DeepMocked } from '@golevelup/ts-jest';
 import { Test, TestingModule } from '@nestjs/testing';
 import { BoardDoAuthorizable, BoardRoles, ContentElementType, UserRoleEnum } from '@shared/domain';
-<<<<<<< HEAD
-import { drawingElementFactory, setupEntities, userFactory } from '@shared/testing';
-=======
 import { columnBoardFactory, columnFactory, setupEntities, userFactory } from '@shared/testing';
->>>>>>> 84ececba
 import { cardFactory, richTextElementFactory } from '@shared/testing/factory/domainobject';
 import { LegacyLogger } from '@src/core/logger';
 import { AuthorizationService } from '@modules/authorization';
 import { ObjectId } from 'bson';
-<<<<<<< HEAD
-import { HttpService } from '@nestjs/axios';
-import { AxiosResponse } from 'axios';
-import { of } from 'rxjs';
-import { BoardDoAuthorizableService, ContentElementService } from '../service';
-import { CardService } from '../service/card.service';
-=======
 import { BoardDoAuthorizableService, ContentElementService, CardService } from '../service';
->>>>>>> 84ececba
 import { CardUc } from './card.uc';
 
 describe(CardUc.name, () => {
@@ -307,60 +295,6 @@
 		});
 	});
 
-<<<<<<< HEAD
-	describe('deleteElement', () => {
-		describe('when deleting a content element', () => {
-			const setup = () => {
-				const user = userFactory.build();
-				const element = richTextElementFactory.build();
-				const drawing = drawingElementFactory.build();
-				const card = cardFactory.build();
-
-				boardDoAuthorizableService.getBoardAuthorizable.mockResolvedValue(
-					new BoardDoAuthorizable({ users: [], id: new ObjectId().toHexString() })
-				);
-
-				return { user, card, element, drawing };
-			};
-
-			it('should call the service to find the element', async () => {
-				const { user, element } = setup();
-
-				await uc.deleteElement(user.id, element.id, 'auth');
-
-				expect(elementService.findById).toHaveBeenCalledWith(element.id);
-			});
-
-			it('should call the service to delete the element', async () => {
-				const { user, element } = setup();
-				elementService.findById.mockResolvedValueOnce(element);
-
-				await uc.deleteElement(user.id, element.id, 'auth');
-
-				expect(elementService.delete).toHaveBeenCalledWith(element);
-			});
-
-			it('should call external controller via delete method to clear drawing bin data', async () => {
-				const { user, drawing } = setup();
-				elementService.findById.mockResolvedValueOnce(drawing);
-				const axiosResponse: AxiosResponse<string> = {
-					data: '',
-					status: 0,
-					statusText: 'statusText',
-					headers: {},
-					config: {},
-				};
-				httpService.delete.mockReturnValue(of(axiosResponse));
-
-				await uc.deleteElement(user.id, drawing.id, 'auth');
-
-				expect(httpService.delete).toHaveBeenCalled();
-			});
-		});
-	});
-
-=======
->>>>>>> 84ececba
 	describe('moveElement', () => {
 		describe('when moving an element', () => {
 			const setup = () => {
