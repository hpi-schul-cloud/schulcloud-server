import { createMock, DeepMocked } from '@golevelup/ts-jest';
import { Test, TestingModule } from '@nestjs/testing';
import { setupEntities, userFactory } from '@shared/testing';
import { cardFactory, textElementFactory } from '@shared/testing/factory/domainobject';
import { Logger } from '@src/core/logger';
import { ContentElementService } from '../service';
import { CardService } from '../service/card.service';
import { CardUc } from './card.uc';

describe(CardUc.name, () => {
	let module: TestingModule;
	let uc: CardUc;
	let cardService: DeepMocked<CardService>;
	let elementService: DeepMocked<ContentElementService>;

	beforeAll(async () => {
		module = await Test.createTestingModule({
			providers: [
				CardUc,
				{
					provide: CardService,
					useValue: createMock<CardService>(),
				},
				{
					provide: ContentElementService,
					useValue: createMock<ContentElementService>(),
				},
				{
					provide: Logger,
					useValue: createMock<Logger>(),
				},
			],
		}).compile();

		uc = module.get(CardUc);
		cardService = module.get(CardService);
		elementService = module.get(ContentElementService);
		await setupEntities();
	});

	afterAll(async () => {
		await module.close();
	});

	describe('findCards', () => {
		describe('when finding many cards', () => {
			const setup = () => {
				const user = userFactory.buildWithId();
				const cards = cardFactory.buildList(3);
				const cardIds = cards.map((c) => c.id);

				return { user, cards, cardIds };
			};

			it('should call the service', async () => {
				const { user, cardIds } = setup();

				await uc.findCards(user.id, cardIds);

				expect(cardService.findByIds).toHaveBeenCalledWith(cardIds);
			});

			it('should return the card objects', async () => {
				const { user, cards, cardIds } = setup();
				cardService.findByIds.mockResolvedValueOnce(cards);

				const result = await uc.findCards(user.id, cardIds);

				expect(result).toEqual(cards);
			});
		});
	});

	describe('createElement', () => {
		describe('when creating a content element', () => {
			const setup = () => {
				const user = userFactory.buildWithId();
				const card = cardFactory.build();
				return { user, card };
			};

			it('should call the service to find the card', async () => {
				const { user, card } = setup();

				await uc.createElement(user.id, card.id);

				expect(cardService.findById).toHaveBeenCalledWith(card.id);
			});

			it('should call the service to create the content element', async () => {
				const { user, card } = setup();
				cardService.findById.mockResolvedValueOnce(card);

				await uc.createElement(user.id, card.id);

				expect(elementService.create).toHaveBeenCalledWith(card);
			});
		});
	});

	describe('deleteElement', () => {
		describe('when deleting a content element', () => {
			const setup = () => {
				const user = userFactory.buildWithId();
				const contentElement = textElementFactory.buildWithId();
				const card = cardFactory.build();

				return { user, card, contentElement };
			};

			it('should call deleteById of the element service', async () => {
				const { user, card, contentElement } = setup();

				await uc.deleteElement(user.id, card.id, contentElement.id);

				expect(elementService.delete).toHaveBeenCalledWith(card, contentElement.id);
			});
		});
	});

<<<<<<< HEAD
	describe('moving an element', () => {
		const setup = () => {
			const user = userFactory.buildWithId();
			const contentElement = textElementFactory.buildWithId();
			const card = cardFactory.build();

			return { user, card, contentElement };
		};

		it('should call the service to move the element', async () => {
			const { user, contentElement, card } = setup();

			await uc.moveElement(user.id, contentElement.id, card.id, 7);

			expect(elementService.move).toHaveBeenCalledWith(contentElement.id, card.id, 7);
=======
	describe('moveElement', () => {
		describe('when moving an element', () => {
			const setup = () => {
				const user = userFactory.buildWithId();
				const contentElement = textElementFactory.buildWithId();
				const card = cardFactory.build();

				return { user, card, contentElement };
			};

			it('should call the service to move the element', async () => {
				const { user, contentElement, card } = setup();

				await uc.moveElement(user.id, contentElement.id, card.id, 7);

				expect(elementService.move).toHaveBeenCalledWith(contentElement.id, card.id, 7);
			});
>>>>>>> c2c5eec4
		});
	});
});<|MERGE_RESOLUTION|>--- conflicted
+++ resolved
@@ -118,23 +118,6 @@
 		});
 	});
 
-<<<<<<< HEAD
-	describe('moving an element', () => {
-		const setup = () => {
-			const user = userFactory.buildWithId();
-			const contentElement = textElementFactory.buildWithId();
-			const card = cardFactory.build();
-
-			return { user, card, contentElement };
-		};
-
-		it('should call the service to move the element', async () => {
-			const { user, contentElement, card } = setup();
-
-			await uc.moveElement(user.id, contentElement.id, card.id, 7);
-
-			expect(elementService.move).toHaveBeenCalledWith(contentElement.id, card.id, 7);
-=======
 	describe('moveElement', () => {
 		describe('when moving an element', () => {
 			const setup = () => {
@@ -152,7 +135,6 @@
 
 				expect(elementService.move).toHaveBeenCalledWith(contentElement.id, card.id, 7);
 			});
->>>>>>> c2c5eec4
 		});
 	});
 });