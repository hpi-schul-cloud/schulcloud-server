--- conflicted
+++ resolved
@@ -1,22 +1,17 @@
-import { BoardRoles, UserWithBoardRoles } from '@shared/domain/domainobject';
+import { AnyBoardDo, BoardRoles, UserWithBoardRoles } from '@shared/domain/domainobject';
 import { EntityId } from '@shared/domain/types';
 import { Permission } from '@shared/domain/interface';
 import { ForbiddenException, forwardRef, Inject, Injectable } from '@nestjs/common';
 import { Action, AuthorizationService } from '../../../authorization';
-import { BoardNodeAuthorizableService } from './board-node-authorizable.service';
 import { AnyBoardNode } from '../domain';
+import { BoardDoAuthorizableService } from '../../service';
 
 @Injectable()
 export class BoardNodePermissionService {
 	constructor(
 		@Inject(forwardRef(() => AuthorizationService))
-<<<<<<< HEAD
-		protected readonly authorizationService: AuthorizationService,
-		protected readonly boardDoAuthorizableService: BoardNodeAuthorizableService
-=======
 		private readonly authorizationService: AuthorizationService,
 		private readonly boardDoAuthorizableService: BoardDoAuthorizableService
->>>>>>> 3af20f90
 	) {}
 
 	async checkPermission(userId: EntityId, boardNode: AnyBoardNode, action: Action): Promise<void> {
