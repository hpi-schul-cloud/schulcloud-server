--- conflicted
+++ resolved
@@ -147,10 +147,6 @@
 
 		const element = new DrawingElement({
 			id: boardNode.id,
-<<<<<<< HEAD
-			drawingName: boardNode.drawingName,
-=======
->>>>>>> e07f6ac7
 			description: boardNode.description,
 			children: [],
 			createdAt: boardNode.createdAt,
