import { Utils } from '@mikro-orm/core';
import { EntityManager } from '@mikro-orm/mongodb';
import { Injectable } from '@nestjs/common';
import { BoardNode, EntityId } from '@shared/domain';

@Injectable()
export class BoardNodeRepo {
	constructor(private readonly em: EntityManager) {}

	async findDescendants(node: BoardNode, depth?: number): Promise<BoardNode[]> {
		const levelQuery = depth !== undefined ? { $gt: node.level, $lte: node.level + depth } : { $gt: node.level };

		const descendants = await this.em.find(BoardNode, {
			path: { $re: `^${node.pathOfChildren}` },
			level: levelQuery,
		});

		return descendants;
	}

	async findDescendantsOfMany(nodes: BoardNode[]): Promise<Record<string, BoardNode[]>> {
		const pathQueries = nodes.map((node) => {
			return { path: { $re: `^${node.pathOfChildren}` } };
		});

		const map: Record<string, BoardNode[]> = {};
		if (pathQueries.length === 0) {
			return map;
		}

		const descendants = await this.em.find(BoardNode, {
			$or: pathQueries,
		});

		// this is for finding tha ancestors of a descendant
		// we use this to group the descendants by ancestor
		// TODO we probably need a more efficient way to do the grouping
		const matchAncestors = (descendant: BoardNode): BoardNode[] => {
			const result = nodes.filter((n) => descendant.path.match(`^${n.pathOfChildren}`));
			return result;
		};

		for (const desc of descendants) {
			const ancestorNodes = matchAncestors(desc);
			ancestorNodes.forEach((node) => {
				map[node.pathOfChildren] ||= [];
				map[node.pathOfChildren].push(desc);
			});
		}
		return map;
	}
<<<<<<< HEAD
=======

	async save(boardNode: BoardNode | BoardNode[]) {
		const boardNodes = Utils.asArray(boardNode);

		// fill identity map with existing board nodes
		// const boardNodeIds = boardNodes.map((bn) => bn.id);
		// await this.em.find(BoardNode, { id: { $in: boardNodeIds } });
		// => should not be be necessary because existing board nodes should
		//    already be part of the unit of work

		boardNodes.forEach((node) => {
			const existing = this.em.getUnitOfWork().getById<BoardNode>(BoardNode.name, node.id);
			if (existing) {
				const { createdAt, updatedAt } = existing;
				this.em.assign(existing, { ...node, createdAt, updatedAt });
			} else {
				this.em.create(BoardNode, node, { managed: true, persist: true });
			}
		});

		await this.em.flush();
	}
>>>>>>> 78fad38f
}<|MERGE_RESOLUTION|>--- conflicted
+++ resolved
@@ -1,7 +1,6 @@
-import { Utils } from '@mikro-orm/core';
 import { EntityManager } from '@mikro-orm/mongodb';
 import { Injectable } from '@nestjs/common';
-import { BoardNode, EntityId } from '@shared/domain';
+import { BoardNode } from '@shared/domain';
 
 @Injectable()
 export class BoardNodeRepo {
@@ -49,29 +48,4 @@
 		}
 		return map;
 	}
-<<<<<<< HEAD
-=======
-
-	async save(boardNode: BoardNode | BoardNode[]) {
-		const boardNodes = Utils.asArray(boardNode);
-
-		// fill identity map with existing board nodes
-		// const boardNodeIds = boardNodes.map((bn) => bn.id);
-		// await this.em.find(BoardNode, { id: { $in: boardNodeIds } });
-		// => should not be be necessary because existing board nodes should
-		//    already be part of the unit of work
-
-		boardNodes.forEach((node) => {
-			const existing = this.em.getUnitOfWork().getById<BoardNode>(BoardNode.name, node.id);
-			if (existing) {
-				const { createdAt, updatedAt } = existing;
-				this.em.assign(existing, { ...node, createdAt, updatedAt });
-			} else {
-				this.em.create(BoardNode, node, { managed: true, persist: true });
-			}
-		});
-
-		await this.em.flush();
-	}
->>>>>>> 78fad38f
 }