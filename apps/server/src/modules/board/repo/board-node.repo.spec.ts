import { EntityManager } from '@mikro-orm/mongodb';
import { Test, TestingModule } from '@nestjs/testing';
import { MongoMemoryDatabaseModule } from '@shared/infra/database';
import {
	cardNodeFactory,
	cleanupCollections,
	columnBoardNodeFactory,
	columnNodeFactory,
	textElementNodeFactory,
} from '@shared/testing';
import { BoardNodeRepo } from './board-node.repo';

describe('BoardNodeRepo', () => {
	let module: TestingModule;
	let repo: BoardNodeRepo;
	let em: EntityManager;

	beforeAll(async () => {
		module = await Test.createTestingModule({
			imports: [MongoMemoryDatabaseModule.forRoot()],
			providers: [BoardNodeRepo],
		}).compile();
		repo = module.get(BoardNodeRepo);
		em = module.get(EntityManager);
	});

	afterAll(async () => {
		await module.close();
	});

	afterEach(async () => {
		await cleanupCollections(em);
	});

	describe('findDescendants', () => {
		const setup = async () => {
			// root
			// -- level1[0]
			// ---- level2[0]
			// ---- level2[1]
			// ------ level3[0]
			// ------ level3[1]
			// ---- level2b[0]
			// ---- level2b[1]
			// -- level1[1]

			const root = columnBoardNodeFactory.build();
			await em.persistAndFlush(root);
			const level1 = columnNodeFactory.buildList(2, { parent: root });
			await em.persistAndFlush(level1);
			const level2 = cardNodeFactory.buildList(2, { parent: level1[0] });
			await em.persistAndFlush(level2);
			const level2b = cardNodeFactory.buildList(2, { parent: level1[1] });
			await em.persistAndFlush(level2b);
			const level3 = textElementNodeFactory.buildList(2, { parent: level2[1] });
			await em.persistAndFlush(level3);
			em.clear();

			return { root, level1, level2, level2b, level3 };
		};

		describe('when starting at the root node', () => {
			it('should find descendents with a specific depth', async () => {
				const { root, level1, level2, level2b } = await setup();

				const result = await repo.findDescendants(root, 2);

				const resultIds = result.map((o) => o.id).sort();
				const expectedIds = [...level1, ...level2, ...level2b].map((o) => o.id).sort();
				expect(resultIds).toEqual(expectedIds);
			});
		});

		describe('when starting at a nested node', () => {
			it('should find descendents with a specific depth', async () => {
				const { level1, level2 } = await setup();

				const result = await repo.findDescendants(level1[0], 1);

				const resultIds = result.map((o) => o.id).sort();
				const expectedIds = [...level2].map((o) => o.id).sort();
				expect(resultIds).toEqual(expectedIds);
			});
		});

		describe('when depth is undefined', () => {
			it('should return all descendants', async () => {
				const { level1, level2, level3 } = await setup();

				const result = await repo.findDescendants(level1[0]);

				const resultIds = result.map((o) => o.id).sort();
				const expectedIds = [...level2, ...level3].map((o) => o.id).sort();
				expect(resultIds).toEqual(expectedIds);
			});
		});

		describe('when depth is 0', () => {
			it('should return empty list', async () => {
				const { level1 } = await setup();

				const result = await repo.findDescendants(level1[0], 0);

				expect(result).toEqual([]);
			});
		});
	});

	describe('findDescendantsOfMany', () => {
		describe('when giving ids from boardNodes of different levels', () => {
			const setup = async () => {
				// root
				// -- level1[0]
				// ---- level2[0]
				// ---- level2[1]
				// ------ level3[0]
				// ------ level3[1]
				// -- level1[1]

				const root = columnBoardNodeFactory.build();
				await em.persistAndFlush(root);
				const level1 = columnNodeFactory.buildList(2, { parent: root });
				await em.persistAndFlush(level1);
				const level2 = cardNodeFactory.buildList(2, { parent: level1[0] });
				await em.persistAndFlush(level2);
				const level3 = textElementNodeFactory.buildList(2, { parent: level2[1] });
				await em.persistAndFlush(level3);
				em.clear();

				return { root, level1, level2, level3 };
			};

			it('should find a map of children that is complete', async () => {
				const { root, level1, level2 } = await setup();

				const result = await repo.findDescendantsOfMany([root, ...level1, ...level2]);

				expect(Object.keys(result)).toEqual([root.pathOfChildren, level1[0].pathOfChildren, level2[1].pathOfChildren]);

				expect(result[root.pathOfChildren]).toHaveLength(6);
				expect(result[level1[0].pathOfChildren]).toHaveLength(4);
				expect(result[level2[1].pathOfChildren]).toHaveLength(2);
			});
		});

		describe('when giving ids of some boardNodes', () => {
			const setup = async () => {
				const root = columnBoardNodeFactory.build();
				await em.persistAndFlush(root);
				const [column0, column1, column2] = columnNodeFactory.buildList(3, { parent: root });
				await em.persistAndFlush([column0, column1, column2]);
				const [card00, card01] = cardNodeFactory.buildList(2, { parent: column0 });
				await em.persistAndFlush([card00, card01]);
				const [text000, text001] = textElementNodeFactory.buildList(2, { parent: card00 });
				await em.persistAndFlush([text000, text001]);
				const [card20, card21] = cardNodeFactory.buildList(2, { parent: column2 });
				await em.persistAndFlush([card20, card21]);
				const [text210, text211] = textElementNodeFactory.buildList(2, { parent: card21 });
				await em.persistAndFlush([text210, text211]);
				em.clear();

				return { root, column0, card00, card01, text000, text001, column1, column2, card20, card21, text210, text211 };
			};

			it('should return all decendants of those part trees', async () => {
				// root
				// -- column0     <-- requested
				// ---- card00    <-- returned
				// ------ text000 <-- returned
				// ------ text001 <-- returned
				// ---- card01    <-- returned
				// -- column1
				// -- column2
				// ---- card20
				// ---- card21    <-- requested
				// ------ text210 <-- returned
				// ------ text211 <-- returned
				const { column0, card00, card01, text000, text001, card21, text210, text211 } = await setup();

				const result = await repo.findDescendantsOfMany([column0, card21]);
				const returnedColumnDescendantIds = result[column0.pathOfChildren].map((o) => o.id);
				const returnedCardDescendantIds = result[card21.pathOfChildren].map((o) => o.id);

				expect(returnedCardDescendantIds).toEqual([text210.id, text211.id]);
				expect(returnedColumnDescendantIds).toEqual([card00.id, card01.id, text000.id, text001.id]);
			});

			it('should return no decendants of leaf nodes', async () => {
				// root
				// -- column0
				// ---- card00
				// ------ text000
				// ------ text001
				// ---- card01
				// -- column1     <-- requested
				// -- column2
				// ---- card20    <-- requested
				// ---- card21
				// ------ text210
				// ------ text211
				const { column1, card20 } = await setup();

				const result = await repo.findDescendantsOfMany([column1, card20]);
				const returnedDescendants = Object.values(result).flat();

				expect(returnedDescendants).toHaveLength(0);
			});
		});
	});
<<<<<<< HEAD
=======

	describe('save', () => {
		it('should create new board nodes', async () => {
			const nodes = cardNodeFactory.buildListWithId(3);

			await repo.save(nodes);
			em.clear();

			const result = await em.find(CardNode, {});
			expect(result).toEqual(nodes);
		});

		it('should update existing board nodes', async () => {
			const node = cardNodeFactory.buildWithId({ title: 'before' });
			await em.persistAndFlush(node);
			node.title = 'after';

			await repo.save(node);
			em.clear();

			const result = await em.findOneOrFail(CardNode, node.id);
			expect(result.title).toEqual('after');
		});

		it('should be able to do both - create and update', async () => {
			const node1 = cardNodeFactory.buildWithId({ title: 'before' });
			await em.persistAndFlush(node1);
			em.clear();
			const node2 = cardNodeFactory.buildWithId({ title: 'created' });
			node1.title = 'after';

			await repo.save([node1, node2]);
			em.clear();

			const result = await em.find(CardNode, {});
			expect(result.map((n) => n.title).sort()).toEqual(['after', 'created']);
		});

		it('should not update timestamps of existing siblings', async () => {
			const node1 = cardNodeFactory.buildWithId({ title: 'before' });
			await em.persistAndFlush(node1);
			await new Promise((resolve) => {
				setTimeout(resolve, 200);
			});

			const node1Copy = new CardNode({
				id: node1.id,
				height: node1.height,
				title: node1.title,
			});
			const node2 = cardNodeFactory.buildWithId({ title: 'created' });

			await repo.save([node1Copy, node2]);
			em.clear();

			const result1 = await em.findOneOrFail(CardNode, node1.id);
			expect(result1.updatedAt).toEqual(node1.updatedAt);
		});
	});
>>>>>>> 78fad38f
});<|MERGE_RESOLUTION|>--- conflicted
+++ resolved
@@ -207,66 +207,4 @@
 			});
 		});
 	});
-<<<<<<< HEAD
-=======
-
-	describe('save', () => {
-		it('should create new board nodes', async () => {
-			const nodes = cardNodeFactory.buildListWithId(3);
-
-			await repo.save(nodes);
-			em.clear();
-
-			const result = await em.find(CardNode, {});
-			expect(result).toEqual(nodes);
-		});
-
-		it('should update existing board nodes', async () => {
-			const node = cardNodeFactory.buildWithId({ title: 'before' });
-			await em.persistAndFlush(node);
-			node.title = 'after';
-
-			await repo.save(node);
-			em.clear();
-
-			const result = await em.findOneOrFail(CardNode, node.id);
-			expect(result.title).toEqual('after');
-		});
-
-		it('should be able to do both - create and update', async () => {
-			const node1 = cardNodeFactory.buildWithId({ title: 'before' });
-			await em.persistAndFlush(node1);
-			em.clear();
-			const node2 = cardNodeFactory.buildWithId({ title: 'created' });
-			node1.title = 'after';
-
-			await repo.save([node1, node2]);
-			em.clear();
-
-			const result = await em.find(CardNode, {});
-			expect(result.map((n) => n.title).sort()).toEqual(['after', 'created']);
-		});
-
-		it('should not update timestamps of existing siblings', async () => {
-			const node1 = cardNodeFactory.buildWithId({ title: 'before' });
-			await em.persistAndFlush(node1);
-			await new Promise((resolve) => {
-				setTimeout(resolve, 200);
-			});
-
-			const node1Copy = new CardNode({
-				id: node1.id,
-				height: node1.height,
-				title: node1.title,
-			});
-			const node2 = cardNodeFactory.buildWithId({ title: 'created' });
-
-			await repo.save([node1Copy, node2]);
-			em.clear();
-
-			const result1 = await em.findOneOrFail(CardNode, node1.id);
-			expect(result1.updatedAt).toEqual(node1.updatedAt);
-		});
-	});
->>>>>>> 78fad38f
 });