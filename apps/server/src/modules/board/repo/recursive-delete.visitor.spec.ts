--- conflicted
+++ resolved
@@ -5,11 +5,8 @@
 import {
 	columnBoardFactory,
 	columnFactory,
-<<<<<<< HEAD
 	drawingElementFactory,
-=======
 	externalToolElementFactory,
->>>>>>> 7475bf5c
 	fileElementFactory,
 	linkElementFactory,
 	setupEntities,
@@ -150,21 +147,6 @@
 		});
 	});
 
-<<<<<<< HEAD
-	describe('visitDrawingElementAsync', () => {
-		const setup = () => {
-			const childDrawingElement = drawingElementFactory.build();
-
-			return { childDrawingElement };
-		};
-
-		it('should call entity remove', async () => {
-			const { childDrawingElement } = setup();
-
-			await service.visitDrawingElementAsync(childDrawingElement);
-
-			expect(em.remove).toHaveBeenCalledWith(em.getReference(childDrawingElement.constructor, childDrawingElement.id));
-=======
 	describe('visitLinkElementAsync', () => {
 		const setup = () => {
 			const childLinkElement = linkElementFactory.build();
@@ -182,7 +164,22 @@
 
 			expect(em.remove).toHaveBeenCalledWith(em.getReference(linkElement.constructor, linkElement.id));
 			expect(em.remove).toHaveBeenCalledWith(em.getReference(childLinkElement.constructor, childLinkElement.id));
->>>>>>> 7475bf5c
+		});
+	});
+
+	describe('visitDrawingElementAsync', () => {
+		const setup = () => {
+			const childDrawingElement = drawingElementFactory.build();
+
+			return { childDrawingElement };
+		};
+
+		it('should call entity remove', async () => {
+			const { childDrawingElement } = setup();
+
+			await service.visitDrawingElementAsync(childDrawingElement);
+
+			expect(em.remove).toHaveBeenCalledWith(em.getReference(childDrawingElement.constructor, childDrawingElement.id));
 		});
 	});
 
