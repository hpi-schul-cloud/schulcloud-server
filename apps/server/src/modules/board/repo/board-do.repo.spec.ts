import { createMock } from '@golevelup/ts-jest';
import { NotFoundError } from '@mikro-orm/core';
import { EntityManager } from '@mikro-orm/mongodb';
import { NotFoundException } from '@nestjs/common';
import { Test, TestingModule } from '@nestjs/testing';
import { AnyBoardDo, Card, CardNode, Column, ColumnBoard, RichTextElementNode } from '@shared/domain';
import { MongoMemoryDatabaseModule } from '@shared/infra/database';
import {
	cardFactory,
	cardNodeFactory,
	cleanupCollections,
	columnBoardFactory,
	columnBoardNodeFactory,
	columnFactory,
	columnNodeFactory,
	fileElementFactory,
	richTextElementFactory,
	richTextElementNodeFactory,
} from '@shared/testing';
import { FilesStorageClientAdapterService } from '@src/modules/files-storage-client';
import { BoardDoRepo } from './board-do.repo';
import { BoardNodeRepo } from './board-node.repo';
import { RecursiveDeleteVisitor } from './recursive-delete.vistor';
import { RecursiveSaveVisitor } from './recursive-save.visitor';

describe(BoardDoRepo.name, () => {
	let module: TestingModule;
	let repo: BoardDoRepo;
	let em: EntityManager;
	let recursiveDeleteVisitor: RecursiveDeleteVisitor;

	beforeAll(async () => {
		module = await Test.createTestingModule({
			imports: [MongoMemoryDatabaseModule.forRoot()],
			providers: [
				BoardDoRepo,
				BoardNodeRepo,
				RecursiveDeleteVisitor,
				{ provide: FilesStorageClientAdapterService, useValue: createMock<FilesStorageClientAdapterService>() },
			],
		}).compile();
		repo = module.get(BoardDoRepo);
		em = module.get(EntityManager);
		recursiveDeleteVisitor = module.get(RecursiveDeleteVisitor);
	});

	afterAll(async () => {
		await module.close();
	});

	afterEach(async () => {
		await cleanupCollections(em);
	});

	describe('findById', () => {
		describe('when finding by id', () => {
			const setup = async () => {
				const boardNode = columnBoardNodeFactory.build();
				await em.persistAndFlush(boardNode);
				em.clear();

				return { boardNode };
			};

			it('should return the object', async () => {
				const { boardNode } = await setup();
				const result = await repo.findById(boardNode.id);
				expect(result.id).toEqual(boardNode.id);
			});

			it('should throw an error when not found', async () => {
				await expect(repo.findById('invalid-id')).rejects.toThrowError(NotFoundError);
			});
		});
	});

	describe('findByClassAndId', () => {
		describe('when finding by class and id', () => {
			const setup = async () => {
				const boardNode = columnBoardNodeFactory.build();
				await em.persistAndFlush(boardNode);

				em.clear();

				return { boardNode };
			};

			it('should return the object', async () => {
				const { boardNode } = await setup();

				const result = await repo.findByClassAndId(ColumnBoard, boardNode.id);

				expect(result.id).toEqual(boardNode.id);
			});

			it('should throw error when id does not belong to the expected class', async () => {
				const { boardNode } = await setup();
				const expectedError = new NotFoundException("There is no 'Column' with this id");

				await expect(repo.findByClassAndId(Column, boardNode.id)).rejects.toThrow(expectedError);
			});
		});
	});

	describe('findByIds', () => {
		describe('when finding by ids', () => {
			const setup = async () => {
				const boardNode = columnBoardNodeFactory.build();
				await em.persistAndFlush(boardNode);
				const columnNodes = columnNodeFactory.buildList(2, { parent: boardNode });
				await em.persistAndFlush(columnNodes);
				const cardNodes = cardNodeFactory.buildList(2, { parent: columnNodes[0] });
				await em.persistAndFlush(cardNodes);
				const elementNodes = richTextElementNodeFactory.buildList(2, { parent: cardNodes[1] });
				await em.persistAndFlush(elementNodes);
				em.clear();

				return { boardNode, columnNodes, cardNodes, elementNodes };
			};

			it('should return the objects', async () => {
				const { boardNode, columnNodes } = await setup();
				const nodeIds = [boardNode.id, columnNodes[0].id];

				const result = await repo.findByIds(nodeIds);
				const resultIds = result.map((obj) => obj.id);

				expect(result[0].children.length).toBeGreaterThan(0);
				expect(result[0].children[0].children.length).toBeGreaterThan(0);

				expect(resultIds).toEqual(nodeIds);
			});

			it('should return nothing for not-existing id', async () => {
				await setup();

				const result = await repo.findByIds(['not-existing id']);

				expect(result).toEqual([]);
			});
		});
	});

	describe('findParentOfId', () => {
		describe('when fetching a parent', () => {
			const setup = async () => {
				const cardNode = cardNodeFactory.buildWithId();
				const [richTextElement1, richTextElement2] = richTextElementNodeFactory.buildList(3, { parent: cardNode });
				const nonChildRichTextElement = richTextElementNodeFactory.buildWithId();

				await em.persistAndFlush([cardNode, richTextElement1, richTextElement2]);

				return { cardId: cardNode.id, richTextElement1, richTextElement2, nonChildRichTextElement };
			};

			it('should not return the parent for an incorrect childId', async () => {
				const { nonChildRichTextElement } = await setup();

				await expect(repo.findParentOfId(nonChildRichTextElement.id)).rejects.toThrow();
			});

			it('should return the parent for a correct childId', async () => {
				const { cardId, richTextElement1 } = await setup();

				const parent = await repo.findParentOfId(richTextElement1.id);

				expect(parent?.id).toBe(cardId);
			});

			it('should return the parent including all children', async () => {
				const { richTextElement1, richTextElement2 } = await setup();
				const expectedChildIds = [richTextElement1.id, richTextElement2.id];

				const parent = await repo.findParentOfId(richTextElement1.id);
				const actualChildIds = parent?.children?.map((child: AnyBoardDo) => child.id) ?? [];

				expect(parent?.children).toHaveLength(2);
				expect(expectedChildIds).toContain(actualChildIds[0]);
				expect(expectedChildIds).toContain(actualChildIds[1]);
			});

			it('should return undefined if board node has no parent', async () => {
				const { cardId } = await setup();

				const parent = await repo.findParentOfId(cardId);

				expect(parent).toBeUndefined();
			});
		});
	});

	describe('getAncestorIds', () => {
		describe('when having only a root boardnode', () => {
			const setup = async () => {
				const columnBoardNode = columnBoardNodeFactory.build();

				await em.persistAndFlush([columnBoardNode]);

				return { boardId: columnBoardNode.id };
			};

			it('should return an empty list', async () => {
				const { boardId } = await setup();

				const board = await repo.findById(boardId);
				const ancestorIds = await repo.getAncestorIds(board);

				expect(ancestorIds).toHaveLength(0);
			});
		});

		describe('when having multiple boardnodes', () => {
			const setup = async () => {
				const boardNode = columnBoardNodeFactory.build();
				await em.persistAndFlush(boardNode);
				const columnNodes = columnNodeFactory.buildList(2, { parent: boardNode });
				await em.persistAndFlush(columnNodes);
				const cardNodes = cardNodeFactory.buildList(2, { parent: columnNodes[0] });
				await em.persistAndFlush(cardNodes);
<<<<<<< HEAD
				const elementNodes = textElementNodeFactory.buildList(2, { parent: cardNodes[0] });
=======
				const elementNodes = richTextElementNodeFactory.buildList(2, { parent: cardNodes[0] });
>>>>>>> bc49cfaa
				await em.persistAndFlush(elementNodes);
				em.clear();

				const boardId = boardNode.id;
				const columnId = columnNodes[0].id;
				const cardId = cardNodes[0].id;
				const secondElementId = elementNodes[1].id;

				return { boardId, columnId, cardId, secondElementId };
			};

			it('should return an empty list', async () => {
				const { boardId, columnId, cardId, secondElementId } = await setup();

				const element = await repo.findById(secondElementId);
				const ancestorIds = await repo.getAncestorIds(element);

				expect(ancestorIds).toEqual([boardId, columnId, cardId]);
			});
		});
	});

	describe('save', () => {
		describe('when called', () => {
			it('should create new board nodes', async () => {
				const cards = cardFactory.buildList(3);

				await repo.save(cards);
				em.clear();

				const result = await em.find(CardNode, {});
				expect(result.map((n) => n.id).sort()).toEqual(cards.map((c) => c.id).sort());
			});

			it('should update existing board nodes', async () => {
				const node = cardNodeFactory.buildWithId({ title: 'before' });
				await em.persistAndFlush(node);

				const card = await repo.findByClassAndId(Card, node.id);
				card.title = 'after';

				await repo.save(card);
				em.clear();

				const result = await em.findOneOrFail(CardNode, node.id);
				expect(result.title).toEqual('after');
			});

			it('should be able to do both - create and update', async () => {
				const node1 = cardNodeFactory.buildWithId({ title: 'before' });
				await em.persistAndFlush(node1);
				em.clear();
				const card1 = await repo.findByClassAndId(Card, node1.id);
				card1.title = 'after';
				const card2 = cardFactory.build({ title: 'created' });

				await repo.save([card1, card2]);
				em.clear();

				const result = await em.find(CardNode, {});
				expect(result.map((n) => n.title).sort()).toEqual(['after', 'created']);
			});

			it('should use the visitor', async () => {
				const board = columnBoardFactory.build();
				jest.spyOn(board, 'accept');

				await repo.save(board);

				expect(board.accept).toHaveBeenCalledWith(expect.any(RecursiveSaveVisitor));
			});

			it('should flush the changes', async () => {
				const board = columnBoardFactory.build();
				jest.spyOn(em, 'flush');

				await repo.save(board);

				expect(em.flush).toHaveBeenCalled();
			});
		});

		describe('when parent is already persisted', () => {
			it('should create child nodes', async () => {
				const column = columnFactory.build();
				await repo.save(column);

				const cards = cardFactory.buildList(2);
				cards.forEach((card) => column.addChild(card));
				await repo.save(cards, column);

				const result = await em.find(CardNode, {});
				expect(result.map((n) => n.parentId)).toEqual([column.id, column.id]);
			});
		});

		describe('when parent is newly built (not yet persisted)', () => {
			it('should throw an error', async () => {
				const card = cardFactory.build();
				const column = columnFactory.build({ children: [card] });

				await expect(repo.save(card, column)).rejects.toThrow();
			});
		});

		describe('when objects have different parents', () => {
			it('should throw an error', async () => {
				const card1 = cardFactory.build();
				const card2 = cardFactory.build();

				const column1 = columnFactory.build({ children: [card1] });
				const column2 = columnFactory.build({ children: [card2] });
				await repo.save([column1, column2]);

				await expect(repo.save([card1, card2], column1)).rejects.toThrow();
			});
		});

		describe('child ordering', () => {
			const setup = async () => {
				const board = columnBoardFactory.build();
				const cards = cardFactory.buildList(3);
				const column = columnFactory.build({ children: cards });

				const columnNode = columnNodeFactory.build({ id: column.id });
				await em.persistAndFlush(columnNode);

				return { board, column, card1: cards[0], card2: cards[1], card3: cards[2] };
			};

			it('should persist child order to positions', async () => {
				const { column, card1, card2, card3 } = await setup();

				await repo.save([card1, card2, card3], column);
				em.clear();

				expect((await em.findOne(CardNode, card1.id))?.position).toEqual(0);
				expect((await em.findOne(CardNode, card2.id))?.position).toEqual(1);
				expect((await em.findOne(CardNode, card3.id))?.position).toEqual(2);
			});
		});
	});

	describe('delete', () => {
		describe('when deleting a domainObject and its descendants', () => {
			const setup = async () => {
				const elements = [...richTextElementFactory.buildList(3), ...fileElementFactory.buildList(2)];
				const card = cardFactory.build({ children: elements });
				await repo.save(card);
				await repo.save(elements, card);
				const siblingCardElements = richTextElementFactory.buildList(3);
				const siblingCard = cardFactory.build({ children: siblingCardElements });
				await repo.save(siblingCard);
				await repo.save(siblingCardElements, siblingCard);
				const column = columnFactory.build({ children: [card, siblingCard] });
				await repo.save(column);
				em.clear();

				return { card, elements, siblingCard, siblingCardElements };
			};

			it('should delete a domain object', async () => {
				const { elements } = await setup();

				await repo.delete(elements[0]);
				em.clear();

				await expect(em.findOneOrFail(RichTextElementNode, elements[0].id)).rejects.toThrow();
			});

			it('should delete all descendants', async () => {
				const { card, elements } = await setup();

				await repo.delete(card);
				em.clear();

				await expect(em.findOneOrFail(RichTextElementNode, elements[0].id)).rejects.toThrow();
				await expect(em.findOneOrFail(RichTextElementNode, elements[1].id)).rejects.toThrow();
				await expect(em.findOneOrFail(RichTextElementNode, elements[2].id)).rejects.toThrow();
				await expect(em.findOneOrFail(RichTextElementNode, elements[3].id)).rejects.toThrow();
				await expect(em.findOneOrFail(RichTextElementNode, elements[4].id)).rejects.toThrow();
			});

			it('should not delete descendants of siblings', async () => {
				const { card, siblingCardElements } = await setup();

				await repo.delete(card);
				em.clear();

				await expect(em.findOneOrFail(RichTextElementNode, siblingCardElements[0].id)).resolves.toBeDefined();
				await expect(em.findOneOrFail(RichTextElementNode, siblingCardElements[1].id)).resolves.toBeDefined();
				await expect(em.findOneOrFail(RichTextElementNode, siblingCardElements[2].id)).resolves.toBeDefined();
			});

			it('should use the visitor', async () => {
				const { card } = await setup();
				card.acceptAsync = jest.fn();

				await repo.delete(card);

				expect(card.acceptAsync).toHaveBeenCalledWith(recursiveDeleteVisitor);
			});

			it('should use the visitor', async () => {
				const { card } = await setup();
				card.acceptAsync = jest.fn();

				await repo.delete(card);

				expect(card.acceptAsync).toHaveBeenCalledWith(recursiveDeleteVisitor);
			});
		});
	});
});<|MERGE_RESOLUTION|>--- conflicted
+++ resolved
@@ -217,11 +217,7 @@
 				await em.persistAndFlush(columnNodes);
 				const cardNodes = cardNodeFactory.buildList(2, { parent: columnNodes[0] });
 				await em.persistAndFlush(cardNodes);
-<<<<<<< HEAD
-				const elementNodes = textElementNodeFactory.buildList(2, { parent: cardNodes[0] });
-=======
 				const elementNodes = richTextElementNodeFactory.buildList(2, { parent: cardNodes[0] });
->>>>>>> bc49cfaa
 				await em.persistAndFlush(elementNodes);
 				em.clear();
 
