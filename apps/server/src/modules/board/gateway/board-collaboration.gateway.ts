import { MikroORM, UseRequestContext } from '@mikro-orm/core';
import { UseGuards, UsePipes } from '@nestjs/common';
import { SubscribeMessage, WebSocketGateway, WsException } from '@nestjs/websockets';
import { LegacyLogger } from '@src/core/logger';
import { WsJwtAuthGuard } from '@src/modules/authentication/guard/ws-jwt-auth.guard';
<<<<<<< HEAD
import { BoardResponseMapper } from '../controller/mapper';
import { BoardNodeAuthorizableService } from '../service';
import { BoardUc, ColumnUc } from '../uc';
=======
import { BoardResponseMapper, CardResponseMapper, ContentElementResponseFactory } from '../controller/mapper';
import { ColumnResponseMapper } from '../controller/mapper/column-response.mapper';
import { BoardDoAuthorizableService } from '../service';
import { BoardUc, CardUc, ColumnUc, ElementUc } from '../uc';
>>>>>>> 8eb5e1b3
import {
	CreateCardMessageParams,
	DeleteColumnMessageParams,
	MoveCardMessageParams,
	UpdateColumnTitleMessageParams,
} from './dto';
import BoardCollaborationConfiguration from './dto/board-collaboration-config';
import { CreateColumnMessageParams } from './dto/create-column.message.param';
import { CreateContentElementMessageParams } from './dto/create-content-element.message.param';
import { DeleteBoardMessageParams } from './dto/delete-board.message.param';
import { DeleteCardMessageParams } from './dto/delete-card.message.param';
import { DeleteContentElementMessageParams } from './dto/delete-content-element.message.param';
import { FetchBoardMessageParams } from './dto/fetch-board.message.param';
import { FetchCardsMessageParams } from './dto/fetch-cards.message.param';
import { MoveColumnMessageParams } from './dto/move-column.message.param';
import { MoveContentElementMessageParams } from './dto/move-content-element.message.param';
import { UpdateBoardTitleMessageParams } from './dto/update-board-title.message.param';
import { UpdateBoardVisibilityMessageParams } from './dto/update-board-visibility.message.param';
import { UpdateCardHeightMessageParams } from './dto/update-card-height.message.param';
import { UpdateCardTitleMessageParams } from './dto/update-card-title.message.param';
import { UpdateContentElementMessageParams } from './dto/update-content-element.message.param';
import { Socket } from './types';
import { WsValidationPipe } from './ws-validation.pipe';

@UsePipes(new WsValidationPipe())
@WebSocketGateway(BoardCollaborationConfiguration.websocket)
@UseGuards(WsJwtAuthGuard)
export class BoardCollaborationGateway {
	// TODO: use loggables instead of legacy logger
	constructor(
		private readonly logger: LegacyLogger,
		private readonly orm: MikroORM,
		private readonly boardUc: BoardUc,
		private readonly columnUc: ColumnUc,
<<<<<<< HEAD
		private readonly authorizableService: BoardNodeAuthorizableService // to be removed
=======
		private readonly cardUc: CardUc,
		private readonly elementUc: ElementUc,
		private readonly authorizableService: BoardDoAuthorizableService // to be removed
>>>>>>> 8eb5e1b3
	) {}

	private getCurrentUser(client: Socket) {
		const { user } = client.handshake;
		if (!user) throw new WsException('Not Authenticated.');
		return user;
	}

	public afterInit(): void {
		this.logger.log('Socket gateway initialized');
	}

	@SubscribeMessage('delete-board-request')
	@UseRequestContext()
	async deleteBoard(client: Socket, data: DeleteBoardMessageParams) {
		try {
			const { userId } = this.getCurrentUser(client);
			const room = await this.ensureUserInRoom(client, data.boardId);
			await this.boardUc.deleteBoard(userId, data.boardId);

			client.to(room).emit('delete-board-success', { ...data, isOwnAction: false });
			client.emit('delete-board-success', { ...data, isOwnAction: true });
		} catch (err) {
			client.emit('delete-board-failure', new Error('Failed to delete board'));
		}
	}

	@SubscribeMessage('update-board-title-request')
	@UseRequestContext()
	async updateBoardTitle(client: Socket, data: UpdateBoardTitleMessageParams) {
		try {
			const { userId } = this.getCurrentUser(client);
			await this.boardUc.updateBoardTitle(userId, data.boardId, data.newTitle);

			const room = await this.ensureUserInRoom(client, data.boardId);
			client.to(room).emit('update-board-title-success', { ...data, isOwnAction: false });
			client.emit('update-board-title-success', { ...data, isOwnAction: true });
		} catch (err) {
			client.emit('update-board-title-failure', new Error('Failed to update board title'));
		}
	}

	@SubscribeMessage('update-card-title-request')
	@UseRequestContext()
	async updateCardTitle(client: Socket, data: UpdateCardTitleMessageParams) {
		try {
			const { userId } = this.getCurrentUser(client);
			await this.cardUc.updateCardTitle(userId, data.cardId, data.newTitle);

			const room = await this.ensureUserInRoom(client, data.cardId);
			client.to(room).emit('update-card-title-success', { ...data, isOwnAction: false });
			client.emit('update-card-title-success', { ...data, isOwnAction: true });
		} catch (err) {
			client.emit('update-card-title-failure', new Error('Failed to update card title'));
		}
	}

	@SubscribeMessage('update-card-height-request')
	@UseRequestContext()
	async updateCardHeight(client: Socket, data: UpdateCardHeightMessageParams) {
		try {
			const { userId } = this.getCurrentUser(client);
			await this.cardUc.updateCardHeight(userId, data.cardId, data.newHeight);

			const room = await this.ensureUserInRoom(client, data.cardId);
			client.to(room).emit('update-card-height-success', { ...data, isOwnAction: false });
			client.emit('update-card-height-success', { ...data, isOwnAction: true });
		} catch (err) {
			client.emit('update-card-height-failure', new Error('Failed to update card height'));
		}
	}

	@SubscribeMessage('delete-card-request')
	@UseRequestContext()
	async deleteCard(client: Socket, data: DeleteCardMessageParams) {
		try {
			const { userId } = this.getCurrentUser(client);
			const room = await this.ensureUserInRoom(client, data.cardId);
			await this.cardUc.deleteCard(userId, data.cardId);

			client.to(room).emit('delete-card-success', { ...data, isOwnAction: false });
			client.emit('delete-card-success', { ...data, isOwnAction: true });
		} catch (err) {
			client.emit('delete-card-failure', new Error('Failed to update card height'));
		}
	}

	@SubscribeMessage('create-card-request')
	@UseRequestContext()
	async createCard(client: Socket, data: CreateCardMessageParams) {
		try {
			const { userId } = this.getCurrentUser(client);
			const card = await this.columnUc.createCard(userId, data.columnId);
			const responsePayload = {
				...data,
				newCard: card.getProps(),
			};

			const room = await this.ensureUserInRoom(client, data.columnId);
			client.to(room).emit('create-card-success', { ...responsePayload, isOwnAction: false });
			client.emit('create-card-success', { ...responsePayload, isOwnAction: true });
		} catch (err) {
			client.emit('create-card-failure', new Error('Failed to create card'));
		}
	}

	@SubscribeMessage('create-column-request')
	@UseRequestContext()
	async createColumn(client: Socket, data: CreateColumnMessageParams) {
		try {
			const { userId } = this.getCurrentUser(client);
			const column = await this.boardUc.createColumn(userId, data.boardId);
			const newColumn = ColumnResponseMapper.mapToResponse(column);
			const responsePayload = {
				...data,
				newColumn,
			};

			const room = await this.ensureUserInRoom(client, data.boardId);
			client.to(room).emit('create-column-success', { ...responsePayload, isOwnAction: false });
			client.emit('create-column-success', { ...responsePayload, isOwnAction: true });

			// payload needs to be returned to allow the client to do sequential operation
			// of createColumn and move the card into that column
			return responsePayload;
		} catch (err) {
			client.emit('create-column-failure', new Error('Failed to create column'));
			return {};
		}
	}

	@SubscribeMessage('fetch-board-request')
	@UseRequestContext()
	async fetchBoard(client: Socket, data: FetchBoardMessageParams) {
		try {
			const { userId } = this.getCurrentUser(client);
			const board = await this.boardUc.findBoard(userId, data.boardId);

			const responsePayload = BoardResponseMapper.mapToResponse(board);

			client.emit('fetch-board-success', responsePayload);
		} catch (err) {
			client.emit('fetch-board-failure', new Error('Failed to fetch board'));
		}
	}

	@SubscribeMessage('move-card-request')
	@UseRequestContext()
	async moveCard(client: Socket, data: MoveCardMessageParams) {
		try {
			const { userId } = this.getCurrentUser(client);
			await this.columnUc.moveCard(userId, data.cardId, data.toColumnId, data.newIndex);

			const room = await this.ensureUserInRoom(client, data.cardId);
			client.to(room).emit('move-card-success', { ...data, isOwnAction: false });
			client.emit('move-card-success', { ...data, isOwnAction: true });
		} catch (err) {
			client.emit('move-card-failure', new Error('Failed to move card'));
		}
	}

	@SubscribeMessage('move-column-request')
	@UseRequestContext()
	async moveColumn(client: Socket, data: MoveColumnMessageParams) {
		try {
			const { userId } = this.getCurrentUser(client);
			await this.boardUc.moveColumn(userId, data.columnMove.columnId, data.targetBoardId, data.columnMove.addedIndex);

			const room = await this.ensureUserInRoom(client, data.targetBoardId);
			client.to(room).emit('move-column-success', { ...data, isOwnAction: false });
			client.emit('move-column-success', { ...data, isOwnAction: true });
		} catch (err) {
			client.emit('move-column-failure', new Error('Failed to move column'));
		}
	}

	@SubscribeMessage('update-column-title-request')
	@UseRequestContext()
	async updateColumnTitle(client: Socket, data: UpdateColumnTitleMessageParams) {
		try {
			const { userId } = this.getCurrentUser(client);
			await this.columnUc.updateColumnTitle(userId, data.columnId, data.newTitle);

			const room = await this.ensureUserInRoom(client, data.columnId);
			client.to(room).emit('update-column-title-success', { ...data, isOwnAction: false });
			client.emit('update-column-title-success', { ...data, isOwnAction: true });
		} catch (err) {
			client.emit('update-column-title-failure', new Error('Failed to update column title'));
		}
	}

	@SubscribeMessage('update-board-visibility-request')
	@UseRequestContext()
	async updateBoardVisibility(client: Socket, data: UpdateBoardVisibilityMessageParams) {
		try {
			const { userId } = this.getCurrentUser(client);
			await this.boardUc.updateVisibility(userId, data.boardId, data.isVisible);

			const room = await this.ensureUserInRoom(client, data.boardId);
			client.to(room).emit('update-board-visibility-success', { ...data, isOwnAction: false });
			client.emit('update-board-visibility-success', { ...data, isOwnAction: true });
		} catch (err) {
			client.emit('update-board-visibility-failure', new Error('Failed to update board visibility'));
		}
	}

	@SubscribeMessage('delete-column-request')
	@UseRequestContext()
	async deleteColumn(client: Socket, data: DeleteColumnMessageParams) {
		try {
			const { userId } = this.getCurrentUser(client);
			const room = await this.ensureUserInRoom(client, data.columnId);
			await this.columnUc.deleteColumn(userId, data.columnId);

			client.to(room).emit('delete-column-success', { ...data, isOwnAction: false });
			client.emit('delete-column-success', { ...data, isOwnAction: true });
		} catch (err) {
			client.emit('delete-column-failure', new Error('Failed to delete column'));
		}
	}

	@SubscribeMessage('fetch-card-request')
	@UseRequestContext()
	async fetchCards(client: Socket, data: FetchCardsMessageParams) {
		try {
			const { userId } = this.getCurrentUser(client);
			const cards = await this.cardUc.findCards(userId, data.cardIds);
			const cardResponses = cards.map((card) => CardResponseMapper.mapToResponse(card));

			await this.ensureUserInRoom(client, data.cardIds[0]);
			client.emit('fetch-card-success', { cards: cardResponses, isOwnAction: true });
		} catch (err) {
			client.emit('fetch-card-failure', new Error('Failed to fetch board'));
		}
	}

	@SubscribeMessage('create-element-request')
	@UseRequestContext()
	async createElement(client: Socket, data: CreateContentElementMessageParams) {
		try {
			const { userId } = this.getCurrentUser(client);
			const element = await this.cardUc.createElement(userId, data.cardId, data.type, data.toPosition);
			const responsePayload = {
				...data,
				newElement: ContentElementResponseFactory.mapToResponse(element),
			};

			const room = await this.ensureUserInRoom(client, data.cardId);
			client.to(room).emit('create-element-success', { ...responsePayload, isOwnAction: false });
			client.emit('create-element-success', { ...responsePayload, isOwnAction: true });
		} catch (err) {
			client.emit('create-element-failure', new Error('Failed to create element'));
		}
	}

	@SubscribeMessage('update-element-request')
	@UseRequestContext()
	async updateElement(client: Socket, data: UpdateContentElementMessageParams) {
		try {
			const { userId } = this.getCurrentUser(client);
			await this.elementUc.updateElement(userId, data.elementId, data.data.content);

			const room = await this.ensureUserInRoom(client, data.elementId);
			client.to(room).emit('update-element-success', { ...data, isOwnAction: false });
			client.emit('update-element-success', { ...data, isOwnAction: true });
		} catch (err) {
			client.emit('update-element-failure', new Error('Failed to update element'));
		}
	}

	@SubscribeMessage('delete-element-request')
	@UseRequestContext()
	async deleteElement(client: Socket, data: DeleteContentElementMessageParams) {
		try {
			const { userId } = this.getCurrentUser(client);
			const room = await this.ensureUserInRoom(client, data.elementId);
			await this.elementUc.deleteElement(userId, data.elementId);

			client.to(room).emit('delete-element-success', { ...data, isOwnAction: false });
			client.emit('delete-element-success', { ...data, isOwnAction: true });
		} catch (err) {
			client.emit('delete-element-failure', new Error('Failed to delete element'));
		}
	}

	@SubscribeMessage('move-element-request')
	@UseRequestContext()
	async moveElement(client: Socket, data: MoveContentElementMessageParams) {
		try {
			const { userId } = this.getCurrentUser(client);
			await this.cardUc.moveElement(userId, data.elementId, data.toCardId, data.toPosition);

			const room = await this.ensureUserInRoom(client, data.elementId);
			client.to(room).emit('move-element-success', { ...data, isOwnAction: false });
			client.emit('move-element-success', { ...data, isOwnAction: true });
		} catch (err) {
			client.emit('move-element-failure', new Error('Failed to move element'));
		}
	}

	private async ensureUserInRoom(client: Socket, id: string) {
		const rootId = await this.getRootIdForId(id);
		const room = `board_${rootId}`;
		await client.join(room);
		return room;
	}

	// private async getRootIdForBoardDo(anyBoardDo: AnyBoardDo) {
	// 	return anyDo.ancestorIds[0];
	// }

	private async getRootIdForId(id: string) {
		const authorizable = await this.authorizableService.findById(id);
		const rootId = authorizable.rootNode.id;

		return rootId;
	}
}<|MERGE_RESOLUTION|>--- conflicted
+++ resolved
@@ -3,16 +3,14 @@
 import { SubscribeMessage, WebSocketGateway, WsException } from '@nestjs/websockets';
 import { LegacyLogger } from '@src/core/logger';
 import { WsJwtAuthGuard } from '@src/modules/authentication/guard/ws-jwt-auth.guard';
-<<<<<<< HEAD
-import { BoardResponseMapper } from '../controller/mapper';
+import {
+	BoardResponseMapper,
+	CardResponseMapper,
+	ColumnResponseMapper,
+	ContentElementResponseFactory,
+} from '../controller/mapper';
 import { BoardNodeAuthorizableService } from '../service';
-import { BoardUc, ColumnUc } from '../uc';
-=======
-import { BoardResponseMapper, CardResponseMapper, ContentElementResponseFactory } from '../controller/mapper';
-import { ColumnResponseMapper } from '../controller/mapper/column-response.mapper';
-import { BoardDoAuthorizableService } from '../service';
 import { BoardUc, CardUc, ColumnUc, ElementUc } from '../uc';
->>>>>>> 8eb5e1b3
 import {
 	CreateCardMessageParams,
 	DeleteColumnMessageParams,
@@ -47,13 +45,9 @@
 		private readonly orm: MikroORM,
 		private readonly boardUc: BoardUc,
 		private readonly columnUc: ColumnUc,
-<<<<<<< HEAD
-		private readonly authorizableService: BoardNodeAuthorizableService // to be removed
-=======
 		private readonly cardUc: CardUc,
 		private readonly elementUc: ElementUc,
-		private readonly authorizableService: BoardDoAuthorizableService // to be removed
->>>>>>> 8eb5e1b3
+		private readonly authorizableService: BoardNodeAuthorizableService // to be removed
 	) {}
 
 	private getCurrentUser(client: Socket) {
