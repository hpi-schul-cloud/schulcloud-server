--- conflicted
+++ resolved
@@ -384,12 +384,8 @@
 		} catch (err) {
 			emitter.emitFailure(data);
 		}
-<<<<<<< HEAD
-		await this.updateRoomsAndUsersMetrics(socket);
 
 		return response;
-=======
->>>>>>> fff422b9
 	}
 
 	@SubscribeMessage('update-element-request')
