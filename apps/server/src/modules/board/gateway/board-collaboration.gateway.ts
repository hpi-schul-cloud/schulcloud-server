import { ICurrentUser, WsJwtAuthentication } from '@infra/auth-guard';
import { Socket, WsValidationPipe } from '@infra/socketio';
import { MikroORM, EnsureRequestContext } from '@mikro-orm/core';
import { UsePipes } from '@nestjs/common';
import {
	OnGatewayConnection,
	OnGatewayDisconnect,
	SubscribeMessage,
	WebSocketGateway,
	WebSocketServer,
	WsException,
} from '@nestjs/websockets';
import { EntityId } from '@shared/domain/types';
import { Server } from 'socket.io';
import { AnyContentElementResponse } from '../controller/dto';
import {
	BoardResponseMapper,
	CardResponseMapper,
	ColumnResponseMapper,
	ContentElementResponseFactory,
} from '../controller/mapper';
import { AnyBoardNode, ColumnBoard } from '../domain';
import { MetricsService } from '../metrics/metrics.service';
import { TrackExecutionTime } from '../metrics/track-execution-time.decorator';
import { BoardUc, CardUc, ColumnUc, ElementUc } from '../uc';
import {
	CopyCardMessageParams,
	CreateCardMessageParams,
	CreateColumnMessageParams,
	CreateContentElementMessageParams,
	DeleteBoardMessageParams,
	DeleteCardMessageParams,
	DeleteColumnMessageParams,
	DeleteContentElementMessageParams,
	FetchBoardMessageParams,
	FetchCardsMessageParams,
	MoveCardMessageParams,
	MoveCardToBoardMessageParams,
	MoveColumnMessageParams,
	MoveContentElementMessageParams,
	UpdateBoardLayoutMessageParams,
	UpdateBoardTitleMessageParams,
	UpdateBoardVisibilityMessageParams,
	UpdateCardHeightMessageParams,
	UpdateCardTitleMessageParams,
	UpdateColumnTitleMessageParams,
	UpdateContentElementMessageParams,
} from './dto';
import BoardCollaborationConfiguration from './dto/board-collaboration-config';
import { UpdateReadersCanEditMessageParams } from './dto/update-users-can-edit.message.param';
import { MoveCardResponseMapper } from '../controller/mapper/move-card-response.mapper';

@UsePipes(new WsValidationPipe())
@WebSocketGateway(BoardCollaborationConfiguration.websocket)
@WsJwtAuthentication()
export class BoardCollaborationGateway implements OnGatewayConnection, OnGatewayDisconnect {
	@WebSocketServer()
	private server!: Server;

	// TODO: use loggables instead of legacy logger
	constructor(
		private readonly orm: MikroORM,
		private readonly boardUc: BoardUc,
		private readonly columnUc: ColumnUc,
		private readonly cardUc: CardUc,
		private readonly elementUc: ElementUc,
		private readonly metricsService: MetricsService
	) {}

	public trackExecutionTime(methodName: string, executionTimeMs: number): void {
		if (this.metricsService) {
			this.metricsService.setExecutionTime(methodName, executionTimeMs);
			this.metricsService.incrementActionCount(methodName);
			this.metricsService.incrementActionGauge(methodName);
			this.metricsService.incrementActionCount('all');
			this.metricsService.incrementActionGauge('all');
		}
	}

	private getCurrentUser(socket: Socket): ICurrentUser {
		const { user } = socket.handshake;
		if (!user) throw new WsException('Not Authenticated.');
		return user;
	}

	public handleConnection(): void {
		this.updateTotalUserCount();
		this.updateTotalBoardCount();
	}

	public handleDisconnect(): void {
		this.updateTotalUserCount();
		this.updateTotalBoardCount();
	}

	private updateTotalUserCount(): void {
		const clientCount = this.server.engine.clientsCount;
		this.metricsService.setTotalUserCount(clientCount);
	}

	private updateTotalBoardCount(): void {
		const allRooms = this.server.sockets.adapter.rooms;
		let boardCount = 0;

		for (const [roomName, clients] of allRooms.entries()) {
			const isSocketId = clients.has(roomName);
			if (!isSocketId) {
				boardCount++;
			}
		}

		this.metricsService.setTotalBoardCount(boardCount);
	}

	@SubscribeMessage('delete-board-request')
	@EnsureRequestContext()
	public async deleteBoard(socket: Socket, data: DeleteBoardMessageParams): Promise<void> {
		const emitter = this.buildBoardSocketEmitter({ socket, action: 'delete-board' });
		const { userId } = this.getCurrentUser(socket);
		try {
			const board = await this.boardUc.deleteBoard(userId, data.boardId);
			emitter.emitToClientAndRoom(data, board);
		} catch (err) {
			emitter.emitFailure(data);
		}
	}

	@SubscribeMessage('update-board-title-request')
	@TrackExecutionTime()
	@EnsureRequestContext()
	public async updateBoardTitle(socket: Socket, data: UpdateBoardTitleMessageParams): Promise<void> {
		const emitter = this.buildBoardSocketEmitter({ socket, action: 'update-board-title' });
		const { userId } = this.getCurrentUser(socket);
		try {
			const board = await this.boardUc.updateBoardTitle(userId, data.boardId, data.newTitle);
			emitter.emitToClientAndRoom(data, board);
		} catch (err) {
			emitter.emitFailure(data);
		}
	}

	@SubscribeMessage('update-card-title-request')
	@TrackExecutionTime()
	@EnsureRequestContext()
	public async updateCardTitle(socket: Socket, data: UpdateCardTitleMessageParams): Promise<void> {
		const emitter = this.buildBoardSocketEmitter({ socket, action: 'update-card-title' });
		const { userId } = this.getCurrentUser(socket);
		try {
			const card = await this.cardUc.updateCardTitle(userId, data.cardId, data.newTitle);
			emitter.emitToClientAndRoom(data, card);
		} catch (err) {
			emitter.emitFailure(data);
		}
	}

	@SubscribeMessage('update-card-height-request')
	@TrackExecutionTime()
	@EnsureRequestContext()
	public async updateCardHeight(socket: Socket, data: UpdateCardHeightMessageParams): Promise<void> {
		const emitter = this.buildBoardSocketEmitter({ socket, action: 'update-card-height' });
		const { userId } = this.getCurrentUser(socket);
		try {
			const card = await this.cardUc.updateCardHeight(userId, data.cardId, data.newHeight);
			emitter.emitToClientAndRoom(data, card);
		} catch (err) {
			emitter.emitFailure(data);
		}
	}

	@SubscribeMessage('delete-card-request')
	@TrackExecutionTime()
	@EnsureRequestContext()
	public async deleteCard(socket: Socket, data: DeleteCardMessageParams): Promise<void> {
		const emitter = this.buildBoardSocketEmitter({ socket, action: 'delete-card' });
		const { userId } = this.getCurrentUser(socket);
		try {
			const rootId = await this.cardUc.deleteCard(userId, data.cardId);
			emitter.emitToClientAndRoom(data, rootId);
		} catch (err) {
			emitter.emitFailure(data);
		}
	}

	@SubscribeMessage('create-card-request')
	@TrackExecutionTime()
	@EnsureRequestContext()
	public async createCard(socket: Socket, data: CreateCardMessageParams): Promise<void> {
		const emitter = this.buildBoardSocketEmitter({ socket, action: 'create-card' });
		const { userId } = this.getCurrentUser(socket);
		try {
			const card = await this.columnUc.createCard(userId, data.columnId, data.requiredEmptyElements);
			const newCard = CardResponseMapper.mapToResponse(card);

			const responsePayload = {
				...data,
				newCard,
			};

			emitter.emitToClientAndRoom(responsePayload, card);
		} catch (err) {
			emitter.emitFailure(data);
		}
	}

	@SubscribeMessage('create-column-request')
	@TrackExecutionTime()
<<<<<<< HEAD
	@EnsureRequestContext()
	public async createColumn(socket: Socket, data: CreateColumnMessageParams) {
=======
	@UseRequestContext()
	public async createColumn(socket: Socket, data: CreateColumnMessageParams): Promise<object> {
>>>>>>> 97132dce
		const emitter = this.buildBoardSocketEmitter({ socket, action: 'create-column' });
		const { userId } = this.getCurrentUser(socket);
		try {
			const column = await this.boardUc.createColumn(userId, data.boardId);

			const newColumn = ColumnResponseMapper.mapToResponse(column);
			const responsePayload = {
				...data,
				newColumn,
			};
			await emitter.joinRoom(column);
			emitter.emitToClientAndRoom(responsePayload, column);

			// payload needs to be returned to allow the client to do sequential operation
			// of createColumn and move the card into that column
			return responsePayload;
		} catch (err) {
			emitter.emitFailure(data);
			return {};
		}
	}

	@SubscribeMessage('fetch-board-request')
	@TrackExecutionTime()
	@EnsureRequestContext()
	public async fetchBoard(socket: Socket, data: FetchBoardMessageParams): Promise<void> {
		const emitter = this.buildBoardSocketEmitter({ socket, action: 'fetch-board' });
		const { userId } = this.getCurrentUser(socket);
		try {
			const { board, features, permissions } = await this.boardUc.findBoard(userId, data.boardId);
			const responsePayload = BoardResponseMapper.mapToResponse(board, features, permissions);
			await emitter.joinRoom(board);
			emitter.emitSuccess(responsePayload);
		} catch (err) {
			emitter.emitFailure(data);
		}
	}

	@SubscribeMessage('move-card-request')
	@TrackExecutionTime()
	@EnsureRequestContext()
	public async moveCard(socket: Socket, data: MoveCardMessageParams): Promise<void> {
		const emitter = this.buildBoardSocketEmitter({ socket, action: 'move-card' });
		const { userId } = this.getCurrentUser(socket);
		try {
			const { toBoard } = await this.columnUc.moveCard(userId, data.cardId, data.toColumnId, data.newIndex);
			emitter.emitToClientAndRoom(data, toBoard.id);
		} catch (err) {
			emitter.emitFailure(data);
		}
	}

	@SubscribeMessage('move-card-to-board-request')
	@TrackExecutionTime()
	@UseRequestContext()
	public async moveCardToBoard(socket: Socket, data: MoveCardToBoardMessageParams): Promise<void> {
		const emitter = this.buildBoardSocketEmitter({ socket, action: 'move-card-to-board' });
		const { userId } = this.getCurrentUser(socket);
		try {
			const resultData = await this.columnUc.moveCard(userId, data.cardId, data.toColumnId);
			const result = MoveCardResponseMapper.mapToReponse(resultData);
			const payload = {
				...result,
				forceNextTick: data.forceNextTick,
			};
			emitter.emitToClient(payload);
			if (result.fromBoard.id === result.toBoard.id) {
				emitter.emitToRoom(payload, result.fromBoard.id);
			} else {
				emitter.emitToRoom(payload, result.toBoard.id);
			}
		} catch (err) {
			emitter.emitFailure(data);
		}
	}

	@SubscribeMessage('duplicate-card-request')
	@TrackExecutionTime()
	@UseRequestContext()
	public async copyCard(socket: Socket, data: CopyCardMessageParams): Promise<void> {
		const emitter = this.buildBoardSocketEmitter({ socket, action: 'duplicate-card' });
		const { userId, schoolId } = this.getCurrentUser(socket);
		try {
			const card = await this.columnUc.copyCard(userId, data.cardId, schoolId);

			const cardResponse = CardResponseMapper.mapToResponse(card);
			const responsePayload = {
				...data,
				duplicatedCard: cardResponse,
			};
			emitter.emitToClientAndRoom(responsePayload, card);
		} catch (err) {
			emitter.emitFailure(data);
		}
	}

	@SubscribeMessage('move-column-request')
	@TrackExecutionTime()
	@EnsureRequestContext()
	public async moveColumn(socket: Socket, data: MoveColumnMessageParams): Promise<void> {
		const emitter = this.buildBoardSocketEmitter({ socket, action: 'move-column' });
		const { userId } = this.getCurrentUser(socket);
		try {
			const column = await this.boardUc.moveColumn(
				userId,
				data.columnMove.columnId,
				data.targetBoardId,
				data.columnMove.addedIndex
			);
			emitter.emitToClientAndRoom(data, column);
		} catch (err) {
			emitter.emitFailure(data);
		}
	}

	@SubscribeMessage('update-column-title-request')
	@TrackExecutionTime()
	@EnsureRequestContext()
	public async updateColumnTitle(socket: Socket, data: UpdateColumnTitleMessageParams): Promise<void> {
		const emitter = this.buildBoardSocketEmitter({ socket, action: 'update-column-title' });
		const { userId } = this.getCurrentUser(socket);
		try {
			const column = await this.columnUc.updateColumnTitle(userId, data.columnId, data.newTitle);
			emitter.emitToClientAndRoom(data, column);
		} catch (err) {
			emitter.emitFailure(data);
		}
	}

	@SubscribeMessage('update-readers-can-edit-request')
	@TrackExecutionTime()
	@EnsureRequestContext()
	public async updateReadersCanEdit(socket: Socket, data: UpdateReadersCanEditMessageParams): Promise<void> {
		const emitter = this.buildBoardSocketEmitter({ socket, action: 'update-readers-can-edit' });
		const { userId } = this.getCurrentUser(socket);
		try {
			const board = await this.boardUc.updateReadersCanEdit(userId, data.boardId, data.readersCanEdit);
			emitter.emitToClientAndRoom(data, board);
		} catch (err) {
			emitter.emitFailure(data);
		}
	}

	@SubscribeMessage('update-board-visibility-request')
	@TrackExecutionTime()
	@EnsureRequestContext()
	public async updateBoardVisibility(socket: Socket, data: UpdateBoardVisibilityMessageParams): Promise<void> {
		const emitter = this.buildBoardSocketEmitter({ socket, action: 'update-board-visibility' });
		const { userId } = this.getCurrentUser(socket);
		try {
			const board = await this.boardUc.updateVisibility(userId, data.boardId, data.isVisible);
			emitter.emitToClientAndRoom(data, board);
		} catch (err) {
			emitter.emitFailure(data);
		}
	}

	@SubscribeMessage('update-board-layout-request')
	@TrackExecutionTime()
	@EnsureRequestContext()
	public async updateBoardLayout(socket: Socket, data: UpdateBoardLayoutMessageParams): Promise<void> {
		const emitter = this.buildBoardSocketEmitter({ socket, action: 'update-board-layout' });
		const { userId } = this.getCurrentUser(socket);
		try {
			const board: ColumnBoard = await this.boardUc.updateLayout(userId, data.boardId, data.layout);
			emitter.emitToClientAndRoom(data, board);
		} catch (err) {
			emitter.emitFailure(data);
		}
	}

	@SubscribeMessage('delete-column-request')
	@TrackExecutionTime()
	@EnsureRequestContext()
	public async deleteColumn(socket: Socket, data: DeleteColumnMessageParams): Promise<void> {
		const emitter = this.buildBoardSocketEmitter({ socket, action: 'delete-column' });
		const { userId } = this.getCurrentUser(socket);
		try {
			const rootId = await this.columnUc.deleteColumn(userId, data.columnId);
			emitter.emitToClientAndRoom(data, rootId);
		} catch (err) {
			emitter.emitFailure(data);
		}
	}

	@SubscribeMessage('fetch-card-request')
	@TrackExecutionTime()
	@EnsureRequestContext()
	public async fetchCards(socket: Socket, data: FetchCardsMessageParams): Promise<void> {
		const emitter = this.buildBoardSocketEmitter({ socket, action: 'fetch-card' });
		const { userId } = this.getCurrentUser(socket);
		try {
			const cards = await this.cardUc.findCards(userId, data.cardIds);
			const cardResponses = cards.map((card) => CardResponseMapper.mapToResponse(card));

			emitter.emitSuccess({ cards: cardResponses });
		} catch (err) {
			emitter.emitFailure(data);
		}
	}

	@SubscribeMessage('create-element-request')
	@TrackExecutionTime()
<<<<<<< HEAD
	@EnsureRequestContext()
	public async createElement(socket: Socket, data: CreateContentElementMessageParams): Promise<void> {
=======
	@UseRequestContext()
	public async createElement(
		socket: Socket,
		data: CreateContentElementMessageParams
	): Promise<AnyContentElementResponse | undefined> {
>>>>>>> 97132dce
		const emitter = this.buildBoardSocketEmitter({ socket, action: 'create-element' });
		const { userId } = this.getCurrentUser(socket);
		let response: AnyContentElementResponse | undefined;

		try {
			const element = await this.cardUc.createElement(userId, data.cardId, data.type, data.toPosition);

			const responsePayload = {
				...data,
				newElement: ContentElementResponseFactory.mapToResponse(element),
			};
			emitter.emitToClientAndRoom(responsePayload, element);

			response = responsePayload.newElement;
		} catch (err) {
			emitter.emitFailure(data);
		}

		return response;
	}

	@SubscribeMessage('update-element-request')
	@TrackExecutionTime()
	@EnsureRequestContext()
	public async updateElement(socket: Socket, data: UpdateContentElementMessageParams): Promise<void> {
		const emitter = this.buildBoardSocketEmitter({ socket, action: 'update-element' });
		const { userId } = this.getCurrentUser(socket);
		try {
			const element = await this.elementUc.updateElement(userId, data.elementId, data.data.content);
			emitter.emitToClientAndRoom(data, element);
		} catch (err) {
			emitter.emitFailure(data);
		}
	}

	@SubscribeMessage('delete-element-request')
	@TrackExecutionTime()
	@EnsureRequestContext()
	public async deleteElement(socket: Socket, data: DeleteContentElementMessageParams): Promise<void> {
		const emitter = this.buildBoardSocketEmitter({ socket, action: 'delete-element' });
		const { userId } = this.getCurrentUser(socket);

		try {
			const rootId = await this.elementUc.deleteElement(userId, data.elementId);
			emitter.emitToClientAndRoom(data, rootId);
		} catch (err) {
			emitter.emitFailure(data);
		}
	}

	@SubscribeMessage('move-element-request')
	@TrackExecutionTime()
	@EnsureRequestContext()
	public async moveElement(socket: Socket, data: MoveContentElementMessageParams): Promise<void> {
		const emitter = this.buildBoardSocketEmitter({ socket, action: 'move-element' });
		const { userId } = this.getCurrentUser(socket);

		try {
			const element = await this.cardUc.moveElement(userId, data.elementId, data.toCardId, data.toPosition);
			emitter.emitToClientAndRoom(data, element);
		} catch (err) {
			emitter.emitFailure(data);
		}
	}

	private buildBoardSocketEmitter({ socket, action }: { socket: Socket; action: string }) {
		const getRoomName = (boardNode: AnyBoardNode | EntityId): string => {
			const rootId = typeof boardNode === 'string' ? boardNode : boardNode.rootId;
			return `board_${rootId}`;
		};
		return {
			async joinRoom(boardNode: AnyBoardNode): Promise<void> {
				const room = getRoomName(boardNode);
				await socket.join(room);
			},
			emitSuccess(data: object): void {
				socket.emit(`${action}-success`, { ...data, isOwnAction: true });
			},
			emitToClientAndRoom(data: object, boardNodeOrRootId: AnyBoardNode | EntityId): void {
				const room = getRoomName(boardNodeOrRootId);
				socket.to(room).emit(`${action}-success`, { ...data, isOwnAction: false });
				socket.emit(`${action}-success`, { ...data, isOwnAction: true });
			},
			emitToClient(data: object): void {
				socket.emit(`${action}-success`, { ...data, isOwnAction: true });
			},
			emitToRoom(data: object, boardNodeOrRootId: AnyBoardNode | EntityId): void {
				const room = getRoomName(boardNodeOrRootId);
				socket.to(room).emit(`${action}-success`, { ...data, isOwnAction: false });
			},
			emitFailure(data: object): void {
				socket.emit(`${action}-failure`, data);
			},
		};
	}
}<|MERGE_RESOLUTION|>--- conflicted
+++ resolved
@@ -204,13 +204,8 @@
 
 	@SubscribeMessage('create-column-request')
 	@TrackExecutionTime()
-<<<<<<< HEAD
-	@EnsureRequestContext()
-	public async createColumn(socket: Socket, data: CreateColumnMessageParams) {
-=======
-	@UseRequestContext()
+	@EnsureRequestContext()
 	public async createColumn(socket: Socket, data: CreateColumnMessageParams): Promise<object> {
->>>>>>> 97132dce
 		const emitter = this.buildBoardSocketEmitter({ socket, action: 'create-column' });
 		const { userId } = this.getCurrentUser(socket);
 		try {
@@ -265,7 +260,7 @@
 
 	@SubscribeMessage('move-card-to-board-request')
 	@TrackExecutionTime()
-	@UseRequestContext()
+	@EnsureRequestContext()
 	public async moveCardToBoard(socket: Socket, data: MoveCardToBoardMessageParams): Promise<void> {
 		const emitter = this.buildBoardSocketEmitter({ socket, action: 'move-card-to-board' });
 		const { userId } = this.getCurrentUser(socket);
@@ -289,7 +284,7 @@
 
 	@SubscribeMessage('duplicate-card-request')
 	@TrackExecutionTime()
-	@UseRequestContext()
+	@EnsureRequestContext()
 	public async copyCard(socket: Socket, data: CopyCardMessageParams): Promise<void> {
 		const emitter = this.buildBoardSocketEmitter({ socket, action: 'duplicate-card' });
 		const { userId, schoolId } = this.getCurrentUser(socket);
@@ -414,16 +409,11 @@
 
 	@SubscribeMessage('create-element-request')
 	@TrackExecutionTime()
-<<<<<<< HEAD
-	@EnsureRequestContext()
-	public async createElement(socket: Socket, data: CreateContentElementMessageParams): Promise<void> {
-=======
-	@UseRequestContext()
+	@EnsureRequestContext()
 	public async createElement(
 		socket: Socket,
 		data: CreateContentElementMessageParams
 	): Promise<AnyContentElementResponse | undefined> {
->>>>>>> 97132dce
 		const emitter = this.buildBoardSocketEmitter({ socket, action: 'create-element' });
 		const { userId } = this.getCurrentUser(socket);
 		let response: AnyContentElementResponse | undefined;
