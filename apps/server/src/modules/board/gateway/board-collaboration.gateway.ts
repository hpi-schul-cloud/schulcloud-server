import { WsValidationPipe, Socket } from '@infra/socketio';
import { MikroORM, UseRequestContext } from '@mikro-orm/core';
import { UseGuards, UsePipes } from '@nestjs/common';
import { SubscribeMessage, WebSocketGateway, WsException } from '@nestjs/websockets';
import { WsJwtAuthGuard } from '@src/modules/authentication/guard/ws-jwt-auth.guard';
import { BoardResponseMapper, CardResponseMapper, ContentElementResponseFactory } from '../controller/mapper';
import { ColumnResponseMapper } from '../controller/mapper/column-response.mapper';
import { BoardDoAuthorizableService } from '../service';
import { BoardUc, CardUc, ColumnUc, ElementUc } from '../uc';
import {
	CreateCardMessageParams,
	DeleteColumnMessageParams,
	MoveCardMessageParams,
	UpdateColumnTitleMessageParams,
} from './dto';
import BoardCollaborationConfiguration from './dto/board-collaboration-config';
import { CreateColumnMessageParams } from './dto/create-column.message.param';
import { CreateContentElementMessageParams } from './dto/create-content-element.message.param';
import { DeleteBoardMessageParams } from './dto/delete-board.message.param';
import { DeleteCardMessageParams } from './dto/delete-card.message.param';
import { DeleteContentElementMessageParams } from './dto/delete-content-element.message.param';
import { FetchBoardMessageParams } from './dto/fetch-board.message.param';
import { FetchCardsMessageParams } from './dto/fetch-cards.message.param';
import { MoveColumnMessageParams } from './dto/move-column.message.param';
import { MoveContentElementMessageParams } from './dto/move-content-element.message.param';
import { UpdateBoardTitleMessageParams } from './dto/update-board-title.message.param';
import { UpdateBoardVisibilityMessageParams } from './dto/update-board-visibility.message.param';
import { UpdateCardHeightMessageParams } from './dto/update-card-height.message.param';
import { UpdateCardTitleMessageParams } from './dto/update-card-title.message.param';
import { UpdateContentElementMessageParams } from './dto/update-content-element.message.param';

@UsePipes(new WsValidationPipe())
@WebSocketGateway(BoardCollaborationConfiguration.websocket)
@UseGuards(WsJwtAuthGuard)
export class BoardCollaborationGateway {
	constructor(
		private readonly orm: MikroORM,
		private readonly boardUc: BoardUc,
		private readonly columnUc: ColumnUc,
		private readonly cardUc: CardUc,
		private readonly elementUc: ElementUc,
		private readonly authorizableService: BoardDoAuthorizableService // to be removed
	) {}

	private getCurrentUser(socket: Socket) {
		const { user } = socket.handshake;
		if (!user) throw new WsException('Not Authenticated.');
		return user;
	}

	@SubscribeMessage('delete-board-request')
	@UseRequestContext()
	async deleteBoard(socket: Socket, data: DeleteBoardMessageParams) {
		try {
			const emitter = await this.buildBoardSocketEmitter(socket, data.boardId);
			const { userId } = this.getCurrentUser(socket);
			await this.boardUc.deleteBoard(userId, data.boardId);

			await emitter.emitToClientAndRoom('delete-board-success', data);
		} catch (err) {
<<<<<<< HEAD
			client.emit('delete-board-failure', data);
=======
			socket.emit('delete-board-failure', {
				boardObjectType: BoardObjectType.BOARD,
				errorType: ErrorType.NOT_DELETED,
				requestPayload: data,
			});
>>>>>>> b19b9dbd
		}
	}

	@SubscribeMessage('update-board-title-request')
	@UseRequestContext()
	async updateBoardTitle(socket: Socket, data: UpdateBoardTitleMessageParams) {
		try {
			const emitter = await this.buildBoardSocketEmitter(socket, data.boardId);
			const { userId } = this.getCurrentUser(socket);
			await this.boardUc.updateBoardTitle(userId, data.boardId, data.newTitle);

			await emitter.emitToClientAndRoom('update-board-title-success', data);
		} catch (err) {
<<<<<<< HEAD
			client.emit('update-board-title-failure', data);
=======
			socket.emit('update-board-title-failure', {
				boardObjectType: BoardObjectType.BOARD,
				errorType: ErrorType.NOT_UPDATED,
				requestPayload: data,
			});
>>>>>>> b19b9dbd
		}
	}

	@SubscribeMessage('update-card-title-request')
	@UseRequestContext()
	async updateCardTitle(socket: Socket, data: UpdateCardTitleMessageParams) {
		try {
			const emitter = await this.buildBoardSocketEmitter(socket, data.cardId);
			const { userId } = this.getCurrentUser(socket);
			await this.cardUc.updateCardTitle(userId, data.cardId, data.newTitle);

			await emitter.emitToClientAndRoom('update-card-title-success', data);
		} catch (err) {
<<<<<<< HEAD
			client.emit('update-card-title-failure', data);
=======
			socket.emit('update-card-title-failure', {
				boardObjectType: BoardObjectType.BOARD_CARD,
				errorType: ErrorType.NOT_UPDATED,
				requestPayload: data,
			});
>>>>>>> b19b9dbd
		}
	}

	@SubscribeMessage('update-card-height-request')
	@UseRequestContext()
	async updateCardHeight(socket: Socket, data: UpdateCardHeightMessageParams) {
		try {
			const emitter = await this.buildBoardSocketEmitter(socket, data.cardId);
			const { userId } = this.getCurrentUser(socket);
			await this.cardUc.updateCardHeight(userId, data.cardId, data.newHeight);

			await emitter.emitToClientAndRoom('update-card-height-success', data);
		} catch (err) {
<<<<<<< HEAD
			client.emit('update-card-height-failure', data);
=======
			socket.emit('update-card-height-failure', {
				boardObjectType: BoardObjectType.BOARD_CARD,
				errorType: ErrorType.NOT_UPDATED,
				requestPayload: data,
			});
>>>>>>> b19b9dbd
		}
	}

	@SubscribeMessage('delete-card-request')
	@UseRequestContext()
	async deleteCard(socket: Socket, data: DeleteCardMessageParams) {
		try {
			const emitter = await this.buildBoardSocketEmitter(socket, data.cardId);
			const { userId } = this.getCurrentUser(socket);
			await this.cardUc.deleteCard(userId, data.cardId);

			await emitter.emitToClientAndRoom('delete-card-success', data);
		} catch (err) {
<<<<<<< HEAD
			client.emit('delete-card-failure', data);
=======
			socket.emit('delete-card-failure', {
				boardObjectType: BoardObjectType.BOARD_CARD,
				errorType: ErrorType.NOT_DELETED,
				requestPayload: data,
			});
>>>>>>> b19b9dbd
		}
	}

	@SubscribeMessage('create-card-request')
	@UseRequestContext()
	async createCard(socket: Socket, data: CreateCardMessageParams) {
		try {
			const emitter = await this.buildBoardSocketEmitter(socket, data.columnId);
			const { userId } = this.getCurrentUser(socket);
			const card = await this.columnUc.createCard(userId, data.columnId);
			const responsePayload = {
				...data,
				newCard: card.getProps(),
			};

			await emitter.emitToClientAndRoom('create-card-success', responsePayload);
		} catch (err) {
<<<<<<< HEAD
			client.emit('create-card-failure', data);
=======
			socket.emit('create-card-failure', {
				boardObjectType: BoardObjectType.BOARD_CARD,
				errorType: ErrorType.NOT_CREATED,
				requestPayload: data,
			});
>>>>>>> b19b9dbd
		}
	}

	@SubscribeMessage('create-column-request')
	@UseRequestContext()
	async createColumn(socket: Socket, data: CreateColumnMessageParams) {
		try {
			const emitter = await this.buildBoardSocketEmitter(socket, data.boardId);
			const { userId } = this.getCurrentUser(socket);
			const column = await this.boardUc.createColumn(userId, data.boardId);
			const newColumn = ColumnResponseMapper.mapToResponse(column);
			const responsePayload = {
				...data,
				newColumn,
			};

			await emitter.emitToClientAndRoom('create-column-success', responsePayload);

			// payload needs to be returned to allow the client to do sequential operation
			// of createColumn and move the card into that column
			return responsePayload;
		} catch (err) {
<<<<<<< HEAD
			client.emit('create-column-failure', data);
=======
			socket.emit('create-column-failure', {
				boardObjectType: BoardObjectType.BOARD_COLUMN,
				errorType: ErrorType.NOT_CREATED,
				requestPayload: data,
			});
>>>>>>> b19b9dbd
			return {};
		}
	}

	@SubscribeMessage('fetch-board-request')
	@UseRequestContext()
	async fetchBoard(socket: Socket, data: FetchBoardMessageParams) {
		try {
			const emitter = await this.buildBoardSocketEmitter(socket, data.boardId);
			const { userId } = this.getCurrentUser(socket);

			const board = await this.boardUc.findBoard(userId, data.boardId);

			const responsePayload = BoardResponseMapper.mapToResponse(board);
			await emitter.emitToClient('fetch-board-success', responsePayload);
		} catch (err) {
<<<<<<< HEAD
			client.emit('fetch-board-failure', data);
=======
			socket.emit('fetch-board-failure', {
				boardObjectType: BoardObjectType.BOARD,
				errorType: ErrorType.NOT_LOADED,
				requestPayload: data,
			});
>>>>>>> b19b9dbd
		}
	}

	@SubscribeMessage('move-card-request')
	@UseRequestContext()
	async moveCard(socket: Socket, data: MoveCardMessageParams) {
		try {
			const emitter = await this.buildBoardSocketEmitter(socket, data.cardId);
			const { userId } = this.getCurrentUser(socket);

			await this.columnUc.moveCard(userId, data.cardId, data.toColumnId, data.newIndex);

			await emitter.emitToClientAndRoom('move-card-success', data);
		} catch (err) {
<<<<<<< HEAD
			client.emit('move-card-failure', data);
=======
			socket.emit('move-card-failure', {
				boardObjectType: BoardObjectType.BOARD_CARD,
				errorType: ErrorType.NOT_UPDATED,
				requestPayload: data,
			});
>>>>>>> b19b9dbd
		}
	}

	@SubscribeMessage('move-column-request')
	@UseRequestContext()
	async moveColumn(socket: Socket, data: MoveColumnMessageParams) {
		try {
			const emitter = await this.buildBoardSocketEmitter(socket, data.targetBoardId);
			const { userId } = this.getCurrentUser(socket);

			await this.boardUc.moveColumn(userId, data.columnMove.columnId, data.targetBoardId, data.columnMove.addedIndex);

			await emitter.emitToClientAndRoom('move-column-success', data);
		} catch (err) {
<<<<<<< HEAD
			client.emit('move-column-failure', data);
=======
			socket.emit('move-column-failure', {
				boardObjectType: BoardObjectType.BOARD_COLUMN,
				errorType: ErrorType.NOT_UPDATED,
				requestPayload: data,
			});
>>>>>>> b19b9dbd
		}
	}

	@SubscribeMessage('update-column-title-request')
	@UseRequestContext()
	async updateColumnTitle(socket: Socket, data: UpdateColumnTitleMessageParams) {
		try {
			const emitter = await this.buildBoardSocketEmitter(socket, data.columnId);
			const { userId } = this.getCurrentUser(socket);

			await this.columnUc.updateColumnTitle(userId, data.columnId, data.newTitle);

			await emitter.emitToClientAndRoom('update-column-title-success', data);
		} catch (err) {
<<<<<<< HEAD
			client.emit('update-column-title-failure', data);
=======
			socket.emit('update-column-title-failure', {
				boardObjectType: BoardObjectType.BOARD_COLUMN,
				errorType: ErrorType.NOT_UPDATED,
				requestPayload: data,
			});
>>>>>>> b19b9dbd
		}
	}

	@SubscribeMessage('update-board-visibility-request')
	@UseRequestContext()
	async updateBoardVisibility(socket: Socket, data: UpdateBoardVisibilityMessageParams) {
		try {
			const emitter = await this.buildBoardSocketEmitter(socket, data.boardId);
			const { userId } = this.getCurrentUser(socket);

			await this.boardUc.updateVisibility(userId, data.boardId, data.isVisible);

			await emitter.emitToClientAndRoom('update-board-visibility-success', data);
		} catch (err) {
<<<<<<< HEAD
			client.emit('update-board-visibility-failure', data);
=======
			socket.emit('update-board-visibility-failure', {
				boardObjectType: BoardObjectType.BOARD,
				errorType: ErrorType.NOT_UPDATED,
				requestPayload: data,
			});
>>>>>>> b19b9dbd
		}
	}

	@SubscribeMessage('delete-column-request')
	@UseRequestContext()
	async deleteColumn(socket: Socket, data: DeleteColumnMessageParams) {
		try {
			const emitter = await this.buildBoardSocketEmitter(socket, data.columnId);
			const { userId } = this.getCurrentUser(socket);

			await this.columnUc.deleteColumn(userId, data.columnId);

			await emitter.emitToClientAndRoom('delete-column-success', data);
		} catch (err) {
<<<<<<< HEAD
			client.emit('delete-column-failure', data);
=======
			socket.emit('delete-column-failure', {
				boardObjectType: BoardObjectType.BOARD_COLUMN,
				errorType: ErrorType.NOT_DELETED,
				requestPayload: data,
			});
>>>>>>> b19b9dbd
		}
	}

	@SubscribeMessage('fetch-card-request')
	@UseRequestContext()
	async fetchCards(socket: Socket, data: FetchCardsMessageParams) {
		try {
			const emitter = await this.buildBoardSocketEmitter(socket, data.cardIds[0]);
			const { userId } = this.getCurrentUser(socket);

			const cards = await this.cardUc.findCards(userId, data.cardIds);
			const cardResponses = cards.map((card) => CardResponseMapper.mapToResponse(card));

			await emitter.emitToClient('fetch-card-success', { cards: cardResponses, isOwnAction: false });
		} catch (err) {
<<<<<<< HEAD
			client.emit('fetch-card-failure', data);
=======
			socket.emit('fetch-card-failure', {
				boardObjectType: BoardObjectType.BOARD_CARD,
				errorType: ErrorType.NOT_LOADED,
				requestPayload: data,
			});
>>>>>>> b19b9dbd
		}
	}

	@SubscribeMessage('create-element-request')
	@UseRequestContext()
	async createElement(socket: Socket, data: CreateContentElementMessageParams) {
		try {
			const emitter = await this.buildBoardSocketEmitter(socket, data.cardId);
			const { userId } = this.getCurrentUser(socket);

			const element = await this.cardUc.createElement(userId, data.cardId, data.type, data.toPosition);

			const responsePayload = {
				...data,
				newElement: ContentElementResponseFactory.mapToResponse(element),
			};
			await emitter.emitToClientAndRoom('create-element-success', responsePayload);
		} catch (err) {
<<<<<<< HEAD
			client.emit('create-element-failure', data);
=======
			socket.emit('create-element-failure', {
				boardObjectType: BoardObjectType.BOARD_ELEMENT,
				errorType: ErrorType.NOT_CREATED,
				requestPayload: data,
			});
>>>>>>> b19b9dbd
		}
	}

	@SubscribeMessage('update-element-request')
	@UseRequestContext()
	async updateElement(socket: Socket, data: UpdateContentElementMessageParams) {
		try {
			const emitter = await this.buildBoardSocketEmitter(socket, data.elementId);
			const { userId } = this.getCurrentUser(socket);

			await this.elementUc.updateElement(userId, data.elementId, data.data.content);

			await emitter.emitToClientAndRoom('update-element-success', data);
		} catch (err) {
<<<<<<< HEAD
			client.emit('update-element-failure', data);
=======
			socket.emit('update-element-failure', {
				boardObjectType: BoardObjectType.BOARD_ELEMENT,
				errorType: ErrorType.NOT_UPDATED,
				requestPayload: data,
			});
>>>>>>> b19b9dbd
		}
	}

	@SubscribeMessage('delete-element-request')
	@UseRequestContext()
	async deleteElement(socket: Socket, data: DeleteContentElementMessageParams) {
		try {
			const emitter = await this.buildBoardSocketEmitter(socket, data.elementId);
			const { userId } = this.getCurrentUser(socket);

			await this.elementUc.deleteElement(userId, data.elementId);

			await emitter.emitToClientAndRoom('delete-element-success', data);
		} catch (err) {
<<<<<<< HEAD
			client.emit('delete-element-failure', data);
=======
			socket.emit('delete-element-failure', {
				boardObjectType: BoardObjectType.BOARD_ELEMENT,
				errorType: ErrorType.NOT_DELETED,
				requestPayload: data,
			});
>>>>>>> b19b9dbd
		}
	}

	@SubscribeMessage('move-element-request')
	@UseRequestContext()
	async moveElement(socket: Socket, data: MoveContentElementMessageParams) {
		try {
			const emitter = await this.buildBoardSocketEmitter(socket, data.elementId);
			const { userId } = this.getCurrentUser(socket);

			await this.cardUc.moveElement(userId, data.elementId, data.toCardId, data.toPosition);

			await emitter.emitToClientAndRoom('move-element-success', data);
		} catch (err) {
<<<<<<< HEAD
			client.emit('move-element-failure', data);
=======
			socket.emit('move-element-failure', {
				boardObjectType: BoardObjectType.BOARD_ELEMENT,
				errorType: ErrorType.NOT_UPDATED,
				requestPayload: data,
			});
>>>>>>> b19b9dbd
		}
	}

	private async buildBoardSocketEmitter(client: Socket, id: string) {
		const rootId = await this.getRootIdForId(id);
		const room = `board_${rootId}`;
		return {
			async emitToClient(event: string, data: object) {
				await client.join(room);
				client.emit(event, { ...data, isOwnAction: true });
			},
			async emitToClientAndRoom(event: string, data: object) {
				await client.join(room);
				client.to(room).emit(event, { ...data, isOwnAction: false });
				client.emit(event, { ...data, isOwnAction: true });
			},
		};
	}

	private async getRootIdForId(id: string) {
		const authorizable = await this.authorizableService.findById(id);
		const rootId = authorizable.rootDo.id;

		return rootId;
	}
}<|MERGE_RESOLUTION|>--- conflicted
+++ resolved
@@ -58,15 +58,7 @@
 
 			await emitter.emitToClientAndRoom('delete-board-success', data);
 		} catch (err) {
-<<<<<<< HEAD
-			client.emit('delete-board-failure', data);
-=======
-			socket.emit('delete-board-failure', {
-				boardObjectType: BoardObjectType.BOARD,
-				errorType: ErrorType.NOT_DELETED,
-				requestPayload: data,
-			});
->>>>>>> b19b9dbd
+			socket.emit('delete-board-failure', data);
 		}
 	}
 
@@ -80,15 +72,7 @@
 
 			await emitter.emitToClientAndRoom('update-board-title-success', data);
 		} catch (err) {
-<<<<<<< HEAD
-			client.emit('update-board-title-failure', data);
-=======
-			socket.emit('update-board-title-failure', {
-				boardObjectType: BoardObjectType.BOARD,
-				errorType: ErrorType.NOT_UPDATED,
-				requestPayload: data,
-			});
->>>>>>> b19b9dbd
+			socket.emit('update-board-title-failure', data);
 		}
 	}
 
@@ -102,15 +86,7 @@
 
 			await emitter.emitToClientAndRoom('update-card-title-success', data);
 		} catch (err) {
-<<<<<<< HEAD
-			client.emit('update-card-title-failure', data);
-=======
-			socket.emit('update-card-title-failure', {
-				boardObjectType: BoardObjectType.BOARD_CARD,
-				errorType: ErrorType.NOT_UPDATED,
-				requestPayload: data,
-			});
->>>>>>> b19b9dbd
+			socket.emit('update-card-title-failure', data);
 		}
 	}
 
@@ -124,15 +100,7 @@
 
 			await emitter.emitToClientAndRoom('update-card-height-success', data);
 		} catch (err) {
-<<<<<<< HEAD
-			client.emit('update-card-height-failure', data);
-=======
-			socket.emit('update-card-height-failure', {
-				boardObjectType: BoardObjectType.BOARD_CARD,
-				errorType: ErrorType.NOT_UPDATED,
-				requestPayload: data,
-			});
->>>>>>> b19b9dbd
+			socket.emit('update-card-height-failure', data);
 		}
 	}
 
@@ -146,15 +114,7 @@
 
 			await emitter.emitToClientAndRoom('delete-card-success', data);
 		} catch (err) {
-<<<<<<< HEAD
-			client.emit('delete-card-failure', data);
-=======
-			socket.emit('delete-card-failure', {
-				boardObjectType: BoardObjectType.BOARD_CARD,
-				errorType: ErrorType.NOT_DELETED,
-				requestPayload: data,
-			});
->>>>>>> b19b9dbd
+			socket.emit('delete-card-failure', data);
 		}
 	}
 
@@ -172,15 +132,7 @@
 
 			await emitter.emitToClientAndRoom('create-card-success', responsePayload);
 		} catch (err) {
-<<<<<<< HEAD
-			client.emit('create-card-failure', data);
-=======
-			socket.emit('create-card-failure', {
-				boardObjectType: BoardObjectType.BOARD_CARD,
-				errorType: ErrorType.NOT_CREATED,
-				requestPayload: data,
-			});
->>>>>>> b19b9dbd
+			socket.emit('create-card-failure', data);
 		}
 	}
 
@@ -203,15 +155,7 @@
 			// of createColumn and move the card into that column
 			return responsePayload;
 		} catch (err) {
-<<<<<<< HEAD
-			client.emit('create-column-failure', data);
-=======
-			socket.emit('create-column-failure', {
-				boardObjectType: BoardObjectType.BOARD_COLUMN,
-				errorType: ErrorType.NOT_CREATED,
-				requestPayload: data,
-			});
->>>>>>> b19b9dbd
+			socket.emit('create-column-failure', data);
 			return {};
 		}
 	}
@@ -228,15 +172,7 @@
 			const responsePayload = BoardResponseMapper.mapToResponse(board);
 			await emitter.emitToClient('fetch-board-success', responsePayload);
 		} catch (err) {
-<<<<<<< HEAD
-			client.emit('fetch-board-failure', data);
-=======
-			socket.emit('fetch-board-failure', {
-				boardObjectType: BoardObjectType.BOARD,
-				errorType: ErrorType.NOT_LOADED,
-				requestPayload: data,
-			});
->>>>>>> b19b9dbd
+			socket.emit('fetch-board-failure', data);
 		}
 	}
 
@@ -251,15 +187,7 @@
 
 			await emitter.emitToClientAndRoom('move-card-success', data);
 		} catch (err) {
-<<<<<<< HEAD
-			client.emit('move-card-failure', data);
-=======
-			socket.emit('move-card-failure', {
-				boardObjectType: BoardObjectType.BOARD_CARD,
-				errorType: ErrorType.NOT_UPDATED,
-				requestPayload: data,
-			});
->>>>>>> b19b9dbd
+			socket.emit('move-card-failure', data);
 		}
 	}
 
@@ -274,15 +202,7 @@
 
 			await emitter.emitToClientAndRoom('move-column-success', data);
 		} catch (err) {
-<<<<<<< HEAD
-			client.emit('move-column-failure', data);
-=======
-			socket.emit('move-column-failure', {
-				boardObjectType: BoardObjectType.BOARD_COLUMN,
-				errorType: ErrorType.NOT_UPDATED,
-				requestPayload: data,
-			});
->>>>>>> b19b9dbd
+			socket.emit('move-column-failure', data);
 		}
 	}
 
@@ -297,15 +217,7 @@
 
 			await emitter.emitToClientAndRoom('update-column-title-success', data);
 		} catch (err) {
-<<<<<<< HEAD
-			client.emit('update-column-title-failure', data);
-=======
-			socket.emit('update-column-title-failure', {
-				boardObjectType: BoardObjectType.BOARD_COLUMN,
-				errorType: ErrorType.NOT_UPDATED,
-				requestPayload: data,
-			});
->>>>>>> b19b9dbd
+			socket.emit('update-column-title-failure', data);
 		}
 	}
 
@@ -320,15 +232,7 @@
 
 			await emitter.emitToClientAndRoom('update-board-visibility-success', data);
 		} catch (err) {
-<<<<<<< HEAD
-			client.emit('update-board-visibility-failure', data);
-=======
-			socket.emit('update-board-visibility-failure', {
-				boardObjectType: BoardObjectType.BOARD,
-				errorType: ErrorType.NOT_UPDATED,
-				requestPayload: data,
-			});
->>>>>>> b19b9dbd
+			socket.emit('update-board-visibility-failure', data);
 		}
 	}
 
@@ -343,15 +247,7 @@
 
 			await emitter.emitToClientAndRoom('delete-column-success', data);
 		} catch (err) {
-<<<<<<< HEAD
-			client.emit('delete-column-failure', data);
-=======
-			socket.emit('delete-column-failure', {
-				boardObjectType: BoardObjectType.BOARD_COLUMN,
-				errorType: ErrorType.NOT_DELETED,
-				requestPayload: data,
-			});
->>>>>>> b19b9dbd
+			socket.emit('delete-column-failure', data);
 		}
 	}
 
@@ -367,15 +263,7 @@
 
 			await emitter.emitToClient('fetch-card-success', { cards: cardResponses, isOwnAction: false });
 		} catch (err) {
-<<<<<<< HEAD
-			client.emit('fetch-card-failure', data);
-=======
-			socket.emit('fetch-card-failure', {
-				boardObjectType: BoardObjectType.BOARD_CARD,
-				errorType: ErrorType.NOT_LOADED,
-				requestPayload: data,
-			});
->>>>>>> b19b9dbd
+			socket.emit('fetch-card-failure', data);
 		}
 	}
 
@@ -394,15 +282,7 @@
 			};
 			await emitter.emitToClientAndRoom('create-element-success', responsePayload);
 		} catch (err) {
-<<<<<<< HEAD
-			client.emit('create-element-failure', data);
-=======
-			socket.emit('create-element-failure', {
-				boardObjectType: BoardObjectType.BOARD_ELEMENT,
-				errorType: ErrorType.NOT_CREATED,
-				requestPayload: data,
-			});
->>>>>>> b19b9dbd
+			socket.emit('create-element-failure', data);
 		}
 	}
 
@@ -417,15 +297,7 @@
 
 			await emitter.emitToClientAndRoom('update-element-success', data);
 		} catch (err) {
-<<<<<<< HEAD
-			client.emit('update-element-failure', data);
-=======
-			socket.emit('update-element-failure', {
-				boardObjectType: BoardObjectType.BOARD_ELEMENT,
-				errorType: ErrorType.NOT_UPDATED,
-				requestPayload: data,
-			});
->>>>>>> b19b9dbd
+			socket.emit('update-element-failure', data);
 		}
 	}
 
@@ -440,15 +312,7 @@
 
 			await emitter.emitToClientAndRoom('delete-element-success', data);
 		} catch (err) {
-<<<<<<< HEAD
-			client.emit('delete-element-failure', data);
-=======
-			socket.emit('delete-element-failure', {
-				boardObjectType: BoardObjectType.BOARD_ELEMENT,
-				errorType: ErrorType.NOT_DELETED,
-				requestPayload: data,
-			});
->>>>>>> b19b9dbd
+			socket.emit('delete-element-failure', data);
 		}
 	}
 
@@ -463,15 +327,7 @@
 
 			await emitter.emitToClientAndRoom('move-element-success', data);
 		} catch (err) {
-<<<<<<< HEAD
-			client.emit('move-element-failure', data);
-=======
-			socket.emit('move-element-failure', {
-				boardObjectType: BoardObjectType.BOARD_ELEMENT,
-				errorType: ErrorType.NOT_UPDATED,
-				requestPayload: data,
-			});
->>>>>>> b19b9dbd
+			socket.emit('move-element-failure', data);
 		}
 	}
 
