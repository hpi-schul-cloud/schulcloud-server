--- conflicted
+++ resolved
@@ -2,11 +2,6 @@
 import { forwardRef, Module } from '@nestjs/common';
 import { CourseRepo } from '@shared/repo';
 import { LoggerModule } from '@src/core/logger';
-<<<<<<< HEAD
-import { AuthorizationModule } from '@modules/authorization';
-import { CourseRepo } from '@shared/repo';
-=======
->>>>>>> fbfa6755
 import { BoardModule } from './board.module';
 import {
 	BoardController,
@@ -22,17 +17,6 @@
 @Module({
 	imports: [BoardModule, LoggerModule, forwardRef(() => AuthorizationModule)],
 	controllers: [BoardController, ColumnController, CardController, ElementController, BoardSubmissionController],
-<<<<<<< HEAD
-	providers: [
-		BoardUc,
-		ColumnUc,
-		CardUc,
-		ElementUc,
-		SubmissionItemUc,
-		CourseRepo, // TODO: import learnroom module instead. This is currently not possible due to dependency cycle with authorisation service
-	],
-=======
 	providers: [BoardUc, ColumnUc, CardUc, ElementUc, SubmissionItemUc, CourseRepo],
->>>>>>> fbfa6755
 })
 export class BoardApiModule {}