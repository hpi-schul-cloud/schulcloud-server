--- conflicted
+++ resolved
@@ -1,11 +1,7 @@
 import { forwardRef, Module } from '@nestjs/common';
 import { LoggerModule } from '@src/core/logger';
-<<<<<<< HEAD
-import { AuthorizationModule } from '@src/modules/authorization';
+import { AuthorizationModule } from '@modules/authorization';
 import { HttpModule } from '@nestjs/axios';
-=======
-import { AuthorizationModule } from '@modules/authorization';
->>>>>>> 84ececba
 import { BoardModule } from './board.module';
 import {
 	BoardController,
