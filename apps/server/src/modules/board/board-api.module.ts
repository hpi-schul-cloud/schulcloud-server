--- conflicted
+++ resolved
@@ -1,7 +1,6 @@
 import { forwardRef, Module } from '@nestjs/common';
 import { LoggerModule } from '@src/core/logger';
 import { AuthorizationModule } from '@src/modules/authorization';
-import { TldrawModule } from '@src/modules/tldraw';
 import { BoardModule } from './board.module';
 import {
 	BoardController,
@@ -15,14 +14,8 @@
 import { SubmissionItemUc } from './uc/submission-item.uc';
 
 @Module({
-<<<<<<< HEAD
-	imports: [BoardModule, LoggerModule, forwardRef(() => AuthorizationModule), TldrawModule],
-	controllers: [BoardController, ColumnController, CardController, ElementController],
-	providers: [BoardUc, CardUc, ElementUc],
-=======
 	imports: [BoardModule, LoggerModule, forwardRef(() => AuthorizationModule)],
 	controllers: [BoardController, ColumnController, CardController, ElementController, BoardSubmissionController],
 	providers: [BoardUc, CardUc, ElementUc, SubmissionItemUc],
->>>>>>> b9fc8bdb
 })
 export class BoardApiModule {}