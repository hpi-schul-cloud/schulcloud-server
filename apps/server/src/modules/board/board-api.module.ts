import { LoggerModule } from '@core/logger';
import { AuthorizationModule } from '@modules/authorization';
import { RoomMembershipModule } from '@modules/room-membership';
import { forwardRef, Module } from '@nestjs/common';
import { CourseRepo } from '@shared/repo/course';
import { RoomModule } from '../room';
import { BoardModule } from './board.module';
import {
	BoardController,
	BoardSubmissionController,
	CardController,
	ColumnController,
	ElementController,
} from './controller';
import { BoardNodePermissionService } from './service';
import { BoardUc, CardUc, ColumnUc, ElementUc, SubmissionItemUc } from './uc';
<<<<<<< HEAD
=======
import { RoomModule } from '../room';
import { BoardContextApiHelperModule } from '../board-context';
>>>>>>> 32d4f1f1

@Module({
	imports: [
		BoardModule,
		LoggerModule,
		RoomMembershipModule,
		RoomModule,
		forwardRef(() => AuthorizationModule),
		BoardContextApiHelperModule,
	],
	controllers: [BoardController, ColumnController, CardController, ElementController, BoardSubmissionController],
	providers: [BoardUc, BoardNodePermissionService, ColumnUc, CardUc, ElementUc, SubmissionItemUc, CourseRepo],
})
export class BoardApiModule {}<|MERGE_RESOLUTION|>--- conflicted
+++ resolved
@@ -3,6 +3,7 @@
 import { RoomMembershipModule } from '@modules/room-membership';
 import { forwardRef, Module } from '@nestjs/common';
 import { CourseRepo } from '@shared/repo/course';
+import { BoardContextApiHelperModule } from '../board-context';
 import { RoomModule } from '../room';
 import { BoardModule } from './board.module';
 import {
@@ -14,11 +15,6 @@
 } from './controller';
 import { BoardNodePermissionService } from './service';
 import { BoardUc, CardUc, ColumnUc, ElementUc, SubmissionItemUc } from './uc';
-<<<<<<< HEAD
-=======
-import { RoomModule } from '../room';
-import { BoardContextApiHelperModule } from '../board-context';
->>>>>>> 32d4f1f1
 
 @Module({
 	imports: [
