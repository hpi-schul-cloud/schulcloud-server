import { LoggerModule } from '@core/logger';
import { AuthorizationModule } from '@modules/authorization';
import { CourseModule } from '@modules/course';
import { RoomMembershipModule } from '@modules/room-membership';
import { forwardRef, Module } from '@nestjs/common';
import { BoardContextApiHelperModule } from '../board-context';
import { RoomModule } from '../room';
import { BoardModule } from './board.module';
import {
	BoardController,
	BoardErrorReportController,
	BoardSubmissionController,
	CardController,
	ColumnController,
	ElementController,
} from './controller';
import { BoardNodePermissionService } from './service';
<<<<<<< HEAD
import { BoardUc, CardUc, ColumnUc, ElementUc, SubmissionItemUc, CardContentUc } from './uc';
=======
import { BoardUc, BoardErrorReportUc, CardUc, ColumnUc, ElementUc, SubmissionItemUc } from './uc';
>>>>>>> 4a9ef493
import { SagaModule } from '@modules/saga';
import { CopyRoomBoardsStep } from './saga';
import { CopyHelperModule } from '@modules/copy-helper';

@Module({
	imports: [
		CopyHelperModule,
		CourseModule,
		BoardModule,
		LoggerModule,
		RoomMembershipModule,
		RoomModule,
		forwardRef(() => AuthorizationModule),
		BoardContextApiHelperModule,
		SagaModule,
	],
<<<<<<< HEAD
	controllers: [BoardController, ColumnController, CardController, ElementController, BoardSubmissionController],
	providers: [
		BoardUc,
		BoardNodePermissionService,
=======
	controllers: [
		BoardController,
		ColumnController,
		CardController,
		ElementController,
		BoardSubmissionController,
		BoardErrorReportController,
	],
	providers: [
		BoardUc,
		BoardNodePermissionService,
		BoardErrorReportUc,
>>>>>>> 4a9ef493
		ColumnUc,
		CardUc,
		ElementUc,
		SubmissionItemUc,
		CopyRoomBoardsStep,
<<<<<<< HEAD
		CardContentUc,
=======
>>>>>>> 4a9ef493
	],
})
export class BoardApiModule {}<|MERGE_RESOLUTION|>--- conflicted
+++ resolved
@@ -15,11 +15,7 @@
 	ElementController,
 } from './controller';
 import { BoardNodePermissionService } from './service';
-<<<<<<< HEAD
-import { BoardUc, CardUc, ColumnUc, ElementUc, SubmissionItemUc, CardContentUc } from './uc';
-=======
-import { BoardUc, BoardErrorReportUc, CardUc, ColumnUc, ElementUc, SubmissionItemUc } from './uc';
->>>>>>> 4a9ef493
+import { BoardUc, BoardErrorReportUc, CardUc, ColumnUc, ElementUc, SubmissionItemUc, CardContentUc } from './uc';
 import { SagaModule } from '@modules/saga';
 import { CopyRoomBoardsStep } from './saga';
 import { CopyHelperModule } from '@modules/copy-helper';
@@ -36,12 +32,6 @@
 		BoardContextApiHelperModule,
 		SagaModule,
 	],
-<<<<<<< HEAD
-	controllers: [BoardController, ColumnController, CardController, ElementController, BoardSubmissionController],
-	providers: [
-		BoardUc,
-		BoardNodePermissionService,
-=======
 	controllers: [
 		BoardController,
 		ColumnController,
@@ -54,16 +44,12 @@
 		BoardUc,
 		BoardNodePermissionService,
 		BoardErrorReportUc,
->>>>>>> 4a9ef493
 		ColumnUc,
 		CardUc,
 		ElementUc,
 		SubmissionItemUc,
 		CopyRoomBoardsStep,
-<<<<<<< HEAD
 		CardContentUc,
-=======
->>>>>>> 4a9ef493
 	],
 })
 export class BoardApiModule {}