--- conflicted
+++ resolved
@@ -1,11 +1,7 @@
+import { ObjectId } from '@mikro-orm/mongodb';
 import { Injectable } from '@nestjs/common';
-<<<<<<< HEAD
 import { Column, ColumnBoard, ColumnInitProps } from '@shared/domain/domainobject';
-=======
-import { BoardCompositeProps, Column, ColumnBoard, ColumnProps } from '@shared/domain/domainobject';
->>>>>>> 923b3188
 import { EntityId } from '@shared/domain/types';
-import { ObjectId } from '@mikro-orm/mongodb';
 import { BoardDoRepo } from '../repo';
 import { BoardDoService } from './board-do.service';
 
@@ -34,11 +30,7 @@
 		return column;
 	}
 
-<<<<<<< HEAD
 	async createMany(parent: ColumnBoard, props: ColumnInitProps[]): Promise<Column[]> {
-=======
-	async createMany(parent: ColumnBoard, props: Omit<ColumnProps, keyof BoardCompositeProps>[]): Promise<Column[]> {
->>>>>>> 923b3188
 		const columns = props.map((prop) => {
 			const column = new Column({
 				id: new ObjectId().toHexString(),
