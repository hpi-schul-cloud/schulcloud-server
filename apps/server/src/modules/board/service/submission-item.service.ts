--- conflicted
+++ resolved
@@ -1,13 +1,7 @@
 import { ObjectId } from 'bson';
-<<<<<<< HEAD
-import { Injectable, NotFoundException } from '@nestjs/common';
-
-import { EntityId, SubmissionContainerElement, SubmissionItem } from '@shared/domain';
-=======
 import { Injectable, NotFoundException, UnprocessableEntityException } from '@nestjs/common';
 
 import { EntityId, isSubmissionContainerElement, SubmissionContainerElement, SubmissionItem } from '@shared/domain';
->>>>>>> 7475bf5c
 import { ValidationError } from '@shared/common';
 
 import { BoardDoRepo } from '../repo';
@@ -48,11 +42,6 @@
 	}
 
 	async update(submissionItem: SubmissionItem, completed: boolean): Promise<void> {
-<<<<<<< HEAD
-		const parent = (await this.boardDoRepo.findParentOfId(submissionItem.id)) as SubmissionContainerElement;
-		const now = new Date();
-		if (parent.dueDate && parent.dueDate < now) {
-=======
 		const submissionContainterElement = await this.boardDoRepo.findParentOfId(submissionItem.id);
 		if (!isSubmissionContainerElement(submissionContainterElement)) {
 			throw new UnprocessableEntityException();
@@ -60,15 +49,10 @@
 
 		const now = new Date();
 		if (submissionContainterElement.dueDate && submissionContainterElement.dueDate < now) {
->>>>>>> 7475bf5c
 			throw new ValidationError('not allowed to save anymore');
 		}
 		submissionItem.completed = completed;
 
-<<<<<<< HEAD
-		await this.boardDoRepo.save(submissionItem, parent);
-=======
 		await this.boardDoRepo.save(submissionItem, submissionContainterElement);
->>>>>>> 7475bf5c
 	}
 }