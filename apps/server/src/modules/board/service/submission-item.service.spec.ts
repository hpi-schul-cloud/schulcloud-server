--- conflicted
+++ resolved
@@ -3,11 +3,7 @@
 import { Test, TestingModule } from '@nestjs/testing';
 import { SubmissionItem } from '@shared/domain';
 import { ValidationError } from '@shared/common';
-<<<<<<< HEAD
-import { setupEntities, userFactory } from '@shared/testing';
-=======
 import { richTextElementFactory, setupEntities, userFactory } from '@shared/testing';
->>>>>>> 7475bf5c
 import {
 	cardFactory,
 	submissionContainerElementFactory,
@@ -112,11 +108,7 @@
 			return { submissionContainer, submissionItem };
 		};
 
-<<<<<<< HEAD
-		it('should fetch the SubmissionContainer parent', async () => {
-=======
 		it('should fetch the parent', async () => {
->>>>>>> 7475bf5c
 			const { submissionItem } = setup();
 
 			await service.update(submissionItem, true);
@@ -124,8 +116,6 @@
 			expect(boardDoRepo.findParentOfId).toHaveBeenCalledWith(submissionItem.id);
 		});
 
-<<<<<<< HEAD
-=======
 		it('should throw if parent is not SubmissionContainerElement', async () => {
 			const submissionItem = submissionItemFactory.build();
 			const richTextElement = richTextElementFactory.build();
@@ -134,7 +124,6 @@
 			await expect(service.update(submissionItem, true)).rejects.toThrow(UnprocessableEntityException);
 		});
 
->>>>>>> 7475bf5c
 		it('should call bord repo to save submission item', async () => {
 			const { submissionItem, submissionContainer } = setup();
 
