import { createMock, DeepMocked } from '@golevelup/ts-jest';
import { Test, TestingModule } from '@nestjs/testing';
import { TextElement } from '@shared/domain';
import { setupEntities } from '@shared/testing';
<<<<<<< HEAD
import { cardFactory } from '@shared/testing/factory/domainobject';
import { LegacyLogger } from '@src/core/logger';
import { CardRepo } from '../repo';
=======
import { cardFactory, textElementFactory } from '@shared/testing/factory/domainobject';
import { Logger } from '@src/core/logger';
import { ObjectId } from 'bson';
import { BoardDoRepo } from '../repo';
>>>>>>> 2aa45177
import { CardService } from './card.service';

describe(CardService.name, () => {
	let module: TestingModule;
	let service: CardService;
	let boardDoRepo: DeepMocked<BoardDoRepo>;

	beforeAll(async () => {
		module = await Test.createTestingModule({
			providers: [
				CardService,
				{
					provide: BoardDoRepo,
					useValue: createMock<BoardDoRepo>(),
				},
				{
					provide: LegacyLogger,
					useValue: createMock<LegacyLogger>(),
				},
			],
		}).compile();

		service = module.get(CardService);
		boardDoRepo = module.get(BoardDoRepo);

		await setupEntities();
	});

	afterAll(async () => {
		await module.close();
	});

	describe('finding one specific card', () => {
		const setup = () => {
			const card = cardFactory.buildWithId();
			return { card, cardId: card.id };
		};

		it('should call the card repository', async () => {
			const { card, cardId } = setup();
			boardDoRepo.findById.mockResolvedValueOnce(card);

			await service.findById(cardId);

			expect(boardDoRepo.findById).toHaveBeenCalledWith(cardId);
		});

		it('should return the domain objects from the card repository', async () => {
			const { card, cardId } = setup();
			boardDoRepo.findById.mockResolvedValueOnce(card);

			const result = await service.findById(cardId);

			expect(result).toEqual(card);
		});

		it('should throw if the domain object does not exist', async () => {
			const fakeId = new ObjectId().toHexString();

			await expect(service.findById(fakeId)).rejects.toThrow();
		});
	});

	describe('finding many cards', () => {
		const setup = () => {
			const cards = cardFactory.buildList(3);
			const cardIds = cards.map((c) => c.id);

			return { cards, cardIds };
		};

		it('should call the card repository', async () => {
			const { cardIds } = setup();

			await service.findByIds(cardIds);

			expect(boardDoRepo.findByIds).toHaveBeenCalledWith(cardIds);
		});

		it('should return the domain objects from the card repository', async () => {
			const { cards, cardIds } = setup();
			boardDoRepo.findByIds.mockResolvedValueOnce(cards);

			const result = await service.findByIds(cardIds);

			expect(result).toEqual(cards);
		});

		it('should throw an error if some DOs are not cards', async () => {
			const textElements = textElementFactory.buildList(2);
			const textElementIds = textElements.map((t) => t.id);
			boardDoRepo.findByIds.mockResolvedValue(textElements);

			await expect(service.findByIds(textElementIds)).rejects.toThrow();
		});
	});
});<|MERGE_RESOLUTION|>--- conflicted
+++ resolved
@@ -1,17 +1,10 @@
 import { createMock, DeepMocked } from '@golevelup/ts-jest';
 import { Test, TestingModule } from '@nestjs/testing';
-import { TextElement } from '@shared/domain';
 import { setupEntities } from '@shared/testing';
-<<<<<<< HEAD
-import { cardFactory } from '@shared/testing/factory/domainobject';
+import { cardFactory, textElementFactory } from '@shared/testing/factory/domainobject';
 import { LegacyLogger } from '@src/core/logger';
-import { CardRepo } from '../repo';
-=======
-import { cardFactory, textElementFactory } from '@shared/testing/factory/domainobject';
-import { Logger } from '@src/core/logger';
 import { ObjectId } from 'bson';
 import { BoardDoRepo } from '../repo';
->>>>>>> 2aa45177
 import { CardService } from './card.service';
 
 describe(CardService.name, () => {
