--- conflicted
+++ resolved
@@ -1,11 +1,5 @@
 import { createMock, DeepMocked } from '@golevelup/ts-jest';
 import { Test, TestingModule } from '@nestjs/testing';
-<<<<<<< HEAD
-import { setupEntities } from '@shared/testing';
-import { cardFactory, textElementFactory } from '@shared/testing/factory/domainobject';
-import { LegacyLogger } from '@src/core/logger';
-import { ObjectId } from 'bson';
-=======
 import { Card } from '@shared/domain';
 import { setupEntities } from '@shared/testing';
 import {
@@ -14,7 +8,6 @@
 	columnFactory,
 	textElementFactory,
 } from '@shared/testing/factory/domainobject';
->>>>>>> efef6400
 import { BoardDoRepo } from '../repo';
 import { BoardDoService } from './board-do.service';
 import { CardService } from './card.service';
@@ -34,13 +27,8 @@
 					useValue: createMock<BoardDoRepo>(),
 				},
 				{
-<<<<<<< HEAD
-					provide: LegacyLogger,
-					useValue: createMock<LegacyLogger>(),
-=======
 					provide: BoardDoService,
 					useValue: createMock<BoardDoService>(),
->>>>>>> efef6400
 				},
 			],
 		}).compile();
