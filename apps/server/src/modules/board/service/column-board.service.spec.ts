import { createMock, DeepMocked } from '@golevelup/ts-jest';
import { Configuration } from '@hpi-schul-cloud/commons/lib';
import { IConfig } from '@hpi-schul-cloud/commons/lib/interfaces/IConfig';
import { Test, TestingModule } from '@nestjs/testing';
import {
	BoardExternalReference,
	BoardExternalReferenceType,
	ColumnBoard,
	ContentElementFactory,
} from '@shared/domain/domainobject';
import { columnBoardNodeFactory, setupEntities } from '@shared/testing';
import { columnBoardFactory, columnFactory, richTextElementFactory } from '@shared/testing/factory/domainobject';
import { ObjectId } from 'bson';
import { BoardDoRepo } from '../repo';
import { BoardDoService } from './board-do.service';
import { ColumnBoardService } from './column-board.service';

describe(ColumnBoardService.name, () => {
	let module: TestingModule;
	let service: ColumnBoardService;
	let boardDoRepo: DeepMocked<BoardDoRepo>;
	let boardDoService: DeepMocked<BoardDoService>;
	let configBefore: IConfig;

	beforeAll(async () => {
		module = await Test.createTestingModule({
			providers: [
				ColumnBoardService,
				{
					provide: BoardDoRepo,
					useValue: createMock<BoardDoRepo>(),
				},
				{
					provide: BoardDoService,
					useValue: createMock<BoardDoService>(),
				},
				{
					provide: ContentElementFactory,
					useValue: createMock<ContentElementFactory>(),
				},
			],
		}).compile();

		service = module.get(ColumnBoardService);
		boardDoRepo = module.get(BoardDoRepo);
		boardDoService = module.get(BoardDoService);
		configBefore = Configuration.toObject({ plainSecrets: true });
		await setupEntities();
	});

	afterEach(() => {
		jest.clearAllMocks();
		Configuration.reset(configBefore);
	});

	afterAll(async () => {
		await module.close();
	});

	const setup = () => {
		const board = columnBoardFactory.build();
		const boardId = board.id;
		const column = columnFactory.build();
		const courseId = new ObjectId().toHexString();
		const externalReference: BoardExternalReference = {
			id: courseId,
			type: BoardExternalReferenceType.Course,
		};

		return { board, boardId, column, courseId, externalReference };
	};

	describe('findById', () => {
		it('should call the board do repository', async () => {
			const { boardId, board } = setup();
			boardDoRepo.findByClassAndId.mockResolvedValueOnce(board);

			await service.findById(boardId);

			expect(boardDoRepo.findByClassAndId).toHaveBeenCalledWith(ColumnBoard, boardId);
		});

		it('should return the columnBoard object of the given', async () => {
			const { board } = setup();
			boardDoRepo.findByClassAndId.mockResolvedValueOnce(board);

			const result = await service.findById(board.id);

			expect(result).toEqual(board);
		});
	});

	describe('findIdsByExternalReference', () => {
		it('should call the board do repository', async () => {
			const { boardId, externalReference } = setup();

			boardDoRepo.findIdsByExternalReference.mockResolvedValue([boardId]);

			await service.findIdsByExternalReference(externalReference);

			expect(boardDoRepo.findIdsByExternalReference).toHaveBeenCalledWith(externalReference);
		});
	});

	describe('findByDescendant', () => {
		const setup2 = () => {
			const element = richTextElementFactory.build();
			const board = columnBoardFactory.build({ children: [element] });
			boardDoService.getRootBoardDo.mockResolvedValue(board);
			return {
				element,
				board,
			};
		};

		it('should call board-do service to get the rootDo', async () => {
			const { element } = setup2();

			await service.findByDescendant(element);

			expect(boardDoService.getRootBoardDo).toHaveBeenCalledWith(element);
		});

		it('should return the root boardDo', async () => {
			const { element, board } = setup2();

			const result = await service.findByDescendant(element);

			expect(result).toEqual(board);
		});
	});

	describe('getBoardObjectTitlesById', () => {
		describe('when asking for a list of boardObject-ids', () => {
			const setupBoards = () => {
				return {
					boardNodes: columnBoardNodeFactory.buildListWithId(3),
				};
			};

			it('should call the boardDoRepo.getTitleById with the same parameters', async () => {
				const { boardNodes } = setupBoards();
				const ids = boardNodes.map((n) => n.id);

				await service.getBoardObjectTitlesById(ids);

				expect(boardDoRepo.getTitlesByIds).toHaveBeenCalledWith(ids);
			});
		});
	});

	describe('create', () => {
		const setupBoards = () => {
			const context: BoardExternalReference = {
				type: BoardExternalReferenceType.Course,
				id: new ObjectId().toHexString(),
			};

			return { context };
		};

		describe('when creating a fresh column board', () => {
			it('should return a columnBoardInfo of that board', async () => {
				const { context } = setupBoards();
				const title = `My brand new Mainboard`;

				const columnBoardInfo = await service.create(context, title);

				expect(columnBoardInfo).toEqual(expect.objectContaining({ title }));
			});
		});
	});

	describe('delete', () => {
		it('should call the service to delete the board', async () => {
			const { board } = setup();

			await service.delete(board);

			expect(boardDoService.deleteWithDescendants).toHaveBeenCalledWith(board);
		});
	});

	describe('deleteByCourseId', () => {
		describe('when deleting by courseId', () => {
			it('should call boardDoRepo.findIdsByExternalReference to find the board ids', async () => {
				const { boardId, courseId, externalReference } = setup();

				boardDoRepo.findIdsByExternalReference.mockResolvedValue([boardId]);

				await service.deleteByCourseId(courseId);

				expect(boardDoRepo.findIdsByExternalReference).toHaveBeenCalledWith(externalReference);
			});

			it('should call boardDoService.deleteWithDescendants to delete the board', async () => {
				const { board, courseId } = setup();

				await service.deleteByCourseId(courseId);

				expect(boardDoService.deleteWithDescendants).toHaveBeenCalledWith(board);
			});
		});
	});

	describe('updateTitle', () => {
		describe('when updating the title', () => {
			it('should call the service', async () => {
				const board = columnBoardFactory.build();
				const newTitle = 'new title';

				await service.updateTitle(board, newTitle);

				expect(boardDoRepo.save).toHaveBeenCalledWith(
					expect.objectContaining({
						id: expect.any(String),
						title: newTitle,
						children: [],
						createdAt: expect.any(Date),
						updatedAt: expect.any(Date),
					})
				);
			});
		});
	});
<<<<<<< HEAD

	describe('createWelcomeColumnBoard', () => {
		beforeEach(() => {
			contentElementFactory.build.mockImplementation(() => richTextElementFactory.build());
		});

		it('should create a column board with initial content', async () => {
			const { externalReference } = setup();

			const columnBoard = await service.createWelcomeColumnBoard(externalReference);

			const column = columnBoard.children[0];
			const card = column.children[0] as Card;
			const element = card.children[0] as RichTextElement;
			expect(card.title).not.toHaveLength(0);
			expect(element).toEqual(
				expect.objectContaining({
					text: expect.any(String),
					inputFormat: InputFormat.RICH_TEXT_CK5,
				})
			);
		});

		describe('when a help link is configured', () => {
			beforeEach(() => {
				Configuration.set('COLUMN_BOARD_HELP_LINK', 'http://example.com/help');
			});

			it('should add a text element containing the link url', async () => {
				const { externalReference } = setup();

				const columnBoard = await service.createWelcomeColumnBoard(externalReference);

				const column = columnBoard.children[0];
				const card = column.children[0] as Card;
				const element = card.children[1] as RichTextElement;

				expect(element.text).toEqual(expect.stringContaining(Configuration.get('COLUMN_BOARD_HELP_LINK') as string));
			});
		});

		describe('when a feedback link is configured', () => {
			beforeEach(() => {
				Configuration.set('COLUMN_BOARD_FEEDBACK_LINK', 'http://example.com/feedback');
			});

			it('should add a text element containing the link url', async () => {
				const { externalReference } = setup();

				const columnBoard = await service.createWelcomeColumnBoard(externalReference);

				const column = columnBoard.children[0];
				const card = column.children[0] as Card;
				const element = card.children[2] as RichTextElement;

				expect(element.text).toEqual(
					expect.stringContaining(Configuration.get('COLUMN_BOARD_FEEDBACK_LINK') as string)
				);
			});
		});

		describe('contact link text element', () => {
			it('should add a text element containing the link url when theme is not default', async () => {
				Configuration.set('SC_THEME', 'brb');
				const { externalReference } = setup();

				const clientUrl = Configuration.get('HOST') as string;
				const expectedContactUrl = `${clientUrl}/help/contact/`;

				const columnBoard = await service.createWelcomeColumnBoard(externalReference);

				const column = columnBoard.children[0];
				const card = column.children[0] as Card;
				const element = card.children.find((child) => (child as RichTextElement).text.includes(clientUrl));

				expect((element as RichTextElement).text).toEqual(expect.stringContaining(expectedContactUrl));
			});

			it('should not add a text element when theme is default', async () => {
				Configuration.set('SC_THEME', 'default');
				const { externalReference } = setup();

				const clientUrl = Configuration.get('HOST') as string;

				const columnBoard = await service.createWelcomeColumnBoard(externalReference);

				const column = columnBoard.children[0];
				const card = column.children[0] as Card;
				const element = card.children.find((child) => (child as RichTextElement).text.includes(clientUrl));

				expect(element).toBeUndefined();
			});
		});

		describe('updateBoardVisibility', () => {
			it('should call the boardDoRepo.save with the updated board', async () => {
				const board = columnBoardFactory.build();
				const isVisible = true;

				await service.updateBoardVisibility(board, isVisible);

				expect(boardDoRepo.save).toHaveBeenCalledWith(
					expect.objectContaining({
						id: board.id,
						isVisible,
						createdAt: expect.any(Date),
						updatedAt: expect.any(Date),
					})
				);
			});
		});
	});
=======
>>>>>>> 60368791
});<|MERGE_RESOLUTION|>--- conflicted
+++ resolved
@@ -223,119 +223,22 @@
 			});
 		});
 	});
-<<<<<<< HEAD
-
-	describe('createWelcomeColumnBoard', () => {
-		beforeEach(() => {
-			contentElementFactory.build.mockImplementation(() => richTextElementFactory.build());
-		});
-
-		it('should create a column board with initial content', async () => {
-			const { externalReference } = setup();
-
-			const columnBoard = await service.createWelcomeColumnBoard(externalReference);
-
-			const column = columnBoard.children[0];
-			const card = column.children[0] as Card;
-			const element = card.children[0] as RichTextElement;
-			expect(card.title).not.toHaveLength(0);
-			expect(element).toEqual(
+
+	describe('updateBoardVisibility', () => {
+		it('should call the boardDoRepo.save with the updated board', async () => {
+			const board = columnBoardFactory.build();
+			const isVisible = true;
+
+			await service.updateBoardVisibility(board, isVisible);
+
+			expect(boardDoRepo.save).toHaveBeenCalledWith(
 				expect.objectContaining({
-					text: expect.any(String),
-					inputFormat: InputFormat.RICH_TEXT_CK5,
+					id: board.id,
+					isVisible,
+					createdAt: expect.any(Date),
+					updatedAt: expect.any(Date),
 				})
 			);
 		});
-
-		describe('when a help link is configured', () => {
-			beforeEach(() => {
-				Configuration.set('COLUMN_BOARD_HELP_LINK', 'http://example.com/help');
-			});
-
-			it('should add a text element containing the link url', async () => {
-				const { externalReference } = setup();
-
-				const columnBoard = await service.createWelcomeColumnBoard(externalReference);
-
-				const column = columnBoard.children[0];
-				const card = column.children[0] as Card;
-				const element = card.children[1] as RichTextElement;
-
-				expect(element.text).toEqual(expect.stringContaining(Configuration.get('COLUMN_BOARD_HELP_LINK') as string));
-			});
-		});
-
-		describe('when a feedback link is configured', () => {
-			beforeEach(() => {
-				Configuration.set('COLUMN_BOARD_FEEDBACK_LINK', 'http://example.com/feedback');
-			});
-
-			it('should add a text element containing the link url', async () => {
-				const { externalReference } = setup();
-
-				const columnBoard = await service.createWelcomeColumnBoard(externalReference);
-
-				const column = columnBoard.children[0];
-				const card = column.children[0] as Card;
-				const element = card.children[2] as RichTextElement;
-
-				expect(element.text).toEqual(
-					expect.stringContaining(Configuration.get('COLUMN_BOARD_FEEDBACK_LINK') as string)
-				);
-			});
-		});
-
-		describe('contact link text element', () => {
-			it('should add a text element containing the link url when theme is not default', async () => {
-				Configuration.set('SC_THEME', 'brb');
-				const { externalReference } = setup();
-
-				const clientUrl = Configuration.get('HOST') as string;
-				const expectedContactUrl = `${clientUrl}/help/contact/`;
-
-				const columnBoard = await service.createWelcomeColumnBoard(externalReference);
-
-				const column = columnBoard.children[0];
-				const card = column.children[0] as Card;
-				const element = card.children.find((child) => (child as RichTextElement).text.includes(clientUrl));
-
-				expect((element as RichTextElement).text).toEqual(expect.stringContaining(expectedContactUrl));
-			});
-
-			it('should not add a text element when theme is default', async () => {
-				Configuration.set('SC_THEME', 'default');
-				const { externalReference } = setup();
-
-				const clientUrl = Configuration.get('HOST') as string;
-
-				const columnBoard = await service.createWelcomeColumnBoard(externalReference);
-
-				const column = columnBoard.children[0];
-				const card = column.children[0] as Card;
-				const element = card.children.find((child) => (child as RichTextElement).text.includes(clientUrl));
-
-				expect(element).toBeUndefined();
-			});
-		});
-
-		describe('updateBoardVisibility', () => {
-			it('should call the boardDoRepo.save with the updated board', async () => {
-				const board = columnBoardFactory.build();
-				const isVisible = true;
-
-				await service.updateBoardVisibility(board, isVisible);
-
-				expect(boardDoRepo.save).toHaveBeenCalledWith(
-					expect.objectContaining({
-						id: board.id,
-						isVisible,
-						createdAt: expect.any(Date),
-						updatedAt: expect.any(Date),
-					})
-				);
-			});
-		});
-	});
-=======
->>>>>>> 60368791
+	});
 });