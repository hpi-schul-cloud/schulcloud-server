--- conflicted
+++ resolved
@@ -85,84 +85,9 @@
 		board.title = title;
 		await this.boardDoRepo.save(board);
 	}
-<<<<<<< HEAD
-
-	async createWelcomeColumnBoard(courseReference: BoardExternalReference) {
-		const columnBoard = new ColumnBoard({
-			id: new ObjectId().toHexString(),
-			title: '',
-			children: [],
-			createdAt: new Date(),
-			updatedAt: new Date(),
-			context: courseReference,
-			isVisible: true,
-		});
-
-		const column = new Column({
-			id: new ObjectId().toHexString(),
-			title: '',
-			children: [],
-			createdAt: new Date(),
-			updatedAt: new Date(),
-		});
-		columnBoard.addChild(column);
-
-		const card = new Card({
-			id: new ObjectId().toHexString(),
-			title: 'Willkommen auf dem neuen Spalten-Board! 🥳',
-			height: 150,
-			children: [],
-			createdAt: new Date(),
-			updatedAt: new Date(),
-		});
-		column.addChild(card);
-
-		const text1 = this.createRichTextElement(
-			'<p>Wir erweitern das Board kontinuierlich um wichtige Funktionen. <strong>Der aktuelle Stand kann hier getestet werden. </strong></p>'
-		);
-		card.addChild(text1);
-
-		if (Configuration.has('COLUMN_BOARD_HELP_LINK')) {
-			const helplink = Configuration.get('COLUMN_BOARD_HELP_LINK') as string;
-			const text2 = this.createRichTextElement(
-				`<p><strong> Wichtige Informationen</strong> zu Berechtigungen und Informationen zum Einsatz des Boards sind im <a href="${helplink}">Hilfebereich</a> zusammengefasst.</p>`
-			);
-			card.addChild(text2);
-		}
-
-		if (Configuration.has('COLUMN_BOARD_FEEDBACK_LINK')) {
-			const feedbacklink = Configuration.get('COLUMN_BOARD_FEEDBACK_LINK') as string;
-			const text3 = this.createRichTextElement(
-				`<p>Wir freuen uns sehr über <strong>Feedback</strong> zum Board unter <a href="${feedbacklink}">folgendem Link</a>.</p>`
-			);
-			card.addChild(text3);
-		}
-
-		const SC_THEME = Configuration.get('SC_THEME') as string;
-		if (SC_THEME !== 'default') {
-			const clientUrl = Configuration.get('HOST') as string;
-			const text4 = this.createRichTextElement(
-				`<p>Wir freuen uns über <a href="${clientUrl}/help/contact/">Feedback und Wünsche</a>.</p>`
-			);
-			card.addChild(text4);
-		}
-
-		await this.boardDoRepo.save(columnBoard);
-
-		return columnBoard;
-	}
-
-	private createRichTextElement(text: string): RichTextElement {
-		const element: RichTextElement = this.contentElementFactory.build(ContentElementType.RICH_TEXT) as RichTextElement;
-		element.text = text;
-
-		return element;
-	}
 
 	async updateBoardVisibility(board: ColumnBoard, isVisible: boolean): Promise<void> {
 		board.isVisible = isVisible;
 		await this.boardDoRepo.save(board);
 	}
-=======
->>>>>>> 60368791
 }