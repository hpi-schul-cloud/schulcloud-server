import { CopyStatus } from '@modules/copy-helper';
import { Injectable } from '@nestjs/common';
import { EntityId } from '@shared/domain/types';
import {
<<<<<<< HEAD
	BoardExternalReference,
	BoardExternalReferenceType,
	ColumnBoard,
	ColumnBoardProps,
=======
	AnyBoardNode,
	BoardExternalReference,
	BoardExternalReferenceType,
	ColumnBoard,
>>>>>>> 8f410ce9
	isColumnBoard,
} from '../domain';
import { BoardNodeRepo } from '../repo';
import { BoardNodeService } from './board-node.service';
import { ColumnBoardCopyService, ColumnBoardLinkService, CopyColumnBoardParams } from './internal';

@Injectable()
export class ColumnBoardService {
	constructor(
		private readonly boardNodeRepo: BoardNodeRepo,
		private readonly boardNodeService: BoardNodeService,
		private readonly columnBoardCopyService: ColumnBoardCopyService,
		private readonly columnBoardLinkService: ColumnBoardLinkService
	) {}

	public async findById(id: EntityId, depth?: number): Promise<ColumnBoard> {
		const columnBoard = await this.boardNodeService.findByClassAndId(ColumnBoard, id, depth);

		return columnBoard;
	}

<<<<<<< HEAD
	public async findByExternalReference(reference: BoardExternalReference, depth?: number): Promise<ColumnBoard[]> {
		const boardNodes = await this.boardNodeRepo.findByExternalReference(reference, depth);
=======
	async findByExternalReference(reference: BoardExternalReference, depth?: number): Promise<ColumnBoard[]> {
		const boardNodes: AnyBoardNode[] = await this.boardNodeRepo.findByExternalReference(reference, depth);
>>>>>>> 8f410ce9

		const boards: ColumnBoard[] = boardNodes.filter((bn: AnyBoardNode): bn is ColumnBoard => isColumnBoard(bn));

		return boards;
	}

	public async updateVisibility(columnBoard: ColumnBoard, visibility: boolean): Promise<void> {
		await this.boardNodeService.updateVisibility(columnBoard, visibility);
	}

	// called from feathers
	// TODO remove when not needed anymore
	public async deleteByCourseId(courseId: EntityId): Promise<void> {
		const boardNodes = await this.findByExternalReference({
			type: BoardExternalReferenceType.Course,
			id: courseId,
		});

		await this.boardNodeRepo.delete(boardNodes);
	}

	public async copyColumnBoard(params: CopyColumnBoardParams): Promise<CopyStatus> {
		const copyStatus = await this.columnBoardCopyService.copyColumnBoard(params);

		return copyStatus;
	}

	public async swapLinkedIds(boardId: EntityId, idMap: Map<EntityId, EntityId>): Promise<ColumnBoard> {
		const board = await this.columnBoardLinkService.swapLinkedIds(boardId, idMap);

		return board;
	}

	public async createColumnBoard(props: ColumnBoardProps): Promise<ColumnBoard> {
		const columnBoard = new ColumnBoard(props);

		await this.boardNodeRepo.save(columnBoard);

		return columnBoard;
	}
}<|MERGE_RESOLUTION|>--- conflicted
+++ resolved
@@ -2,17 +2,11 @@
 import { Injectable } from '@nestjs/common';
 import { EntityId } from '@shared/domain/types';
 import {
-<<<<<<< HEAD
+	AnyBoardNode,
 	BoardExternalReference,
 	BoardExternalReferenceType,
 	ColumnBoard,
 	ColumnBoardProps,
-=======
-	AnyBoardNode,
-	BoardExternalReference,
-	BoardExternalReferenceType,
-	ColumnBoard,
->>>>>>> 8f410ce9
 	isColumnBoard,
 } from '../domain';
 import { BoardNodeRepo } from '../repo';
@@ -34,13 +28,8 @@
 		return columnBoard;
 	}
 
-<<<<<<< HEAD
 	public async findByExternalReference(reference: BoardExternalReference, depth?: number): Promise<ColumnBoard[]> {
-		const boardNodes = await this.boardNodeRepo.findByExternalReference(reference, depth);
-=======
-	async findByExternalReference(reference: BoardExternalReference, depth?: number): Promise<ColumnBoard[]> {
 		const boardNodes: AnyBoardNode[] = await this.boardNodeRepo.findByExternalReference(reference, depth);
->>>>>>> 8f410ce9
 
 		const boards: ColumnBoard[] = boardNodes.filter((bn: AnyBoardNode): bn is ColumnBoard => isColumnBoard(bn));
 
