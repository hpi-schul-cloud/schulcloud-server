import { AuthorizationLoaderService } from '@modules/authorization';
import { forwardRef, Inject, Injectable } from '@nestjs/common';
<<<<<<< HEAD
import type { AnyBoardDo, Course, EntityId, UserBoardRoles } from '@shared/domain';
import { BoardDoAuthorizable, ColumnBoard, BoardExternalReferenceType, BoardRoles, UserRoleEnum } from '@shared/domain';
=======
import {
	AnyBoardDo,
	BoardDoAuthorizable,
	BoardExternalReferenceType,
	BoardRoles,
	ColumnBoard,
	UserBoardRoles,
	UserRoleEnum,
} from '@shared/domain/domainobject';
import { Course } from '@shared/domain/entity';
import { EntityId } from '@shared/domain/types';
>>>>>>> 3960c614
import { CourseRepo } from '@shared/repo';
import { BoardDoRepo } from '../repo';

@Injectable()
export class BoardDoAuthorizableService implements AuthorizationLoaderService {
	constructor(
		@Inject(forwardRef(() => BoardDoRepo)) private readonly boardDoRepo: BoardDoRepo,
		private readonly courseRepo: CourseRepo
	) {}

	async findById(id: EntityId): Promise<BoardDoAuthorizable> {
		const boardDo = await this.boardDoRepo.findById(id, 1);
		const { users } = await this.getBoardAuthorizable(boardDo);
		const boardDoAuthorizable = new BoardDoAuthorizable({ users, id });

		return boardDoAuthorizable;
	}

	async getBoardAuthorizable(boardDo: AnyBoardDo): Promise<BoardDoAuthorizable> {
		const ancestorIds = await this.boardDoRepo.getAncestorIds(boardDo);
		const ids = [...ancestorIds, boardDo.id];
		const rootId = ids[0];
		const rootBoardDo = await this.boardDoRepo.findById(rootId, 1);
		if (rootBoardDo instanceof ColumnBoard) {
			if (rootBoardDo.context?.type === BoardExternalReferenceType.Course) {
				const course = await this.courseRepo.findById(rootBoardDo.context.id);
				const users = this.mapCourseUsersToUsergroup(course);
				return new BoardDoAuthorizable({ users, id: boardDo.id });
			}
		} else {
			throw new Error('root boardnode was expected to be a ColumnBoard');
		}

		return new BoardDoAuthorizable({ users: [], id: boardDo.id });
	}

	private mapCourseUsersToUsergroup(course: Course): UserBoardRoles[] {
		const users = [
			...course.getTeachersList().map((user) => {
				return {
					userId: user.id,
					firstName: user.firstName,
					lastName: user.lastName,
					roles: [BoardRoles.EDITOR],
					userRoleEnum: UserRoleEnum.TEACHER,
				};
			}),
			...course.getSubstitutionTeachersList().map((user) => {
				return {
					userId: user.id,
					firstName: user.firstName,
					lastName: user.lastName,
					roles: [BoardRoles.EDITOR],
					userRoleEnum: UserRoleEnum.SUBSTITUTION_TEACHER,
				};
			}),
			...course.getStudentsList().map((user) => {
				return {
					userId: user.id,
					firstName: user.firstName,
					lastName: user.lastName,
					roles: [BoardRoles.READER],
					userRoleEnum: UserRoleEnum.STUDENT,
				};
			}),
		];
		return users;
	}
}<|MERGE_RESOLUTION|>--- conflicted
+++ resolved
@@ -1,9 +1,5 @@
 import { AuthorizationLoaderService } from '@modules/authorization';
 import { forwardRef, Inject, Injectable } from '@nestjs/common';
-<<<<<<< HEAD
-import type { AnyBoardDo, Course, EntityId, UserBoardRoles } from '@shared/domain';
-import { BoardDoAuthorizable, ColumnBoard, BoardExternalReferenceType, BoardRoles, UserRoleEnum } from '@shared/domain';
-=======
 import {
 	AnyBoardDo,
 	BoardDoAuthorizable,
@@ -15,7 +11,6 @@
 } from '@shared/domain/domainobject';
 import { Course } from '@shared/domain/entity';
 import { EntityId } from '@shared/domain/types';
->>>>>>> 3960c614
 import { CourseRepo } from '@shared/repo';
 import { BoardDoRepo } from '../repo';
 
