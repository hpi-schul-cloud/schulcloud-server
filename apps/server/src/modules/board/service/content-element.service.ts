--- conflicted
+++ resolved
@@ -7,16 +7,7 @@
 	EntityId,
 	isAnyContentElement,
 } from '@shared/domain';
-<<<<<<< HEAD
-import {
-	DrawingContentBody,
-	FileContentBody,
-	RichTextContentBody,
-	SubmissionContainerContentBody,
-} from '../controller/dto';
-=======
 import { AnyElementContentBody } from '../controller/dto';
->>>>>>> d240a150
 import { BoardDoRepo } from '../repo';
 import { BoardDoService } from './board-do.service';
 import { ContentElementUpdateVisitor } from './content-element-update.visitor';
@@ -54,14 +45,7 @@
 		await this.boardDoService.move(element, targetCard, targetPosition);
 	}
 
-<<<<<<< HEAD
-	async update(
-		element: AnyContentElementDo,
-		content: FileContentBody | RichTextContentBody | DrawingContentBody | SubmissionContainerContentBody
-	): Promise<void> {
-=======
 	async update(element: AnyContentElementDo, content: AnyElementContentBody): Promise<void> {
->>>>>>> d240a150
 		const updater = new ContentElementUpdateVisitor(content);
 
 		element.accept(updater);
