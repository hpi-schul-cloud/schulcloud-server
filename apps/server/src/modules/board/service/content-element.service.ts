--- conflicted
+++ resolved
@@ -5,7 +5,7 @@
 	ContentElementFactory,
 	ContentElementType,
 	EntityId,
-	isAnyContentElement,
+	isAnyContentElement
 } from '@shared/domain';
 import { AnyElementContentBody } from '../controller/dto';
 import { BoardDoRepo } from '../repo';
@@ -47,15 +47,9 @@
 		await this.boardDoService.move(element, targetCard, targetPosition);
 	}
 
-<<<<<<< HEAD
 	async update(element: AnyContentElementDo, content: AnyElementContentBody): Promise<AnyContentElementDo> {
 		const updater = new ContentElementUpdateVisitor(content, this.openGraphProxyService);
 		await element.acceptAsync(updater);
-=======
-	async update(element: AnyContentElementDo, content: AnyElementContentBody): Promise<void> {
-		const updater = new ContentElementUpdateVisitor(content);
-		element.accept(updater);
->>>>>>> 2b27ebe4
 
 		const parent = await this.boardDoRepo.findParentOfId(element.id);
 
