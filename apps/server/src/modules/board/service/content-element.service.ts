import { Injectable, NotFoundException } from '@nestjs/common';
import {
	AnyBoardDo,
	AnyContentElementDo,
	Card,
	ContentElementFactory,
	ContentElementType,
	EntityId,
	isAnyContentElement,
	SubmissionItem,
} from '@shared/domain';
import { AnyElementContentBody } from '../controller/dto';
import { BoardDoRepo } from '../repo';
import { BoardDoService } from './board-do.service';
import { ContentElementUpdateVisitor } from './content-element-update.visitor';

@Injectable()
export class ContentElementService {
	constructor(
		private readonly boardDoRepo: BoardDoRepo,
		private readonly boardDoService: BoardDoService,
		private readonly contentElementFactory: ContentElementFactory
	) {}

	async findById(elementId: EntityId): Promise<AnyContentElementDo> {
		const element = await this.boardDoRepo.findById(elementId);

		if (!isAnyContentElement(element)) {
			throw new NotFoundException(`There is no '${element.constructor.name}' with this id`);
		}

		return element;
	}

<<<<<<< HEAD
	async create(parent: Card, type: ContentElementType): Promise<AnyContentElementDo> {
		const element = this.contentElementFactory.build(type, parent.id);
=======
	async findParentOfId(elementId: EntityId): Promise<AnyBoardDo> {
		const parent = await this.boardDoRepo.findParentOfId(elementId);
		if (!parent) {
			throw new NotFoundException('There is no node with this id');
		}
		return parent;
	}

	async create(parent: Card | SubmissionItem, type: ContentElementType): Promise<AnyContentElementDo> {
		const element = this.contentElementFactory.build(type);
>>>>>>> 84ececba
		parent.addChild(element);
		await this.boardDoRepo.save(parent.children, parent);
		return element;
	}

	async delete(element: AnyContentElementDo): Promise<void> {
		await this.boardDoService.deleteWithDescendants(element);
	}

	async move(element: AnyContentElementDo, targetCard: Card, targetPosition: number): Promise<void> {
		await this.boardDoService.move(element, targetCard, targetPosition);
	}

	async update(element: AnyContentElementDo, content: AnyElementContentBody): Promise<AnyContentElementDo> {
		const updater = new ContentElementUpdateVisitor(content);
		await element.acceptAsync(updater);

		const parent = await this.boardDoRepo.findParentOfId(element.id);

		await this.boardDoRepo.save(element, parent);

		return element;
	}
}<|MERGE_RESOLUTION|>--- conflicted
+++ resolved
@@ -32,10 +32,6 @@
 		return element;
 	}
 
-<<<<<<< HEAD
-	async create(parent: Card, type: ContentElementType): Promise<AnyContentElementDo> {
-		const element = this.contentElementFactory.build(type, parent.id);
-=======
 	async findParentOfId(elementId: EntityId): Promise<AnyBoardDo> {
 		const parent = await this.boardDoRepo.findParentOfId(elementId);
 		if (!parent) {
@@ -44,9 +40,8 @@
 		return parent;
 	}
 
-	async create(parent: Card | SubmissionItem, type: ContentElementType): Promise<AnyContentElementDo> {
-		const element = this.contentElementFactory.build(type);
->>>>>>> 84ececba
+	async create(parent: Card, type: ContentElementType): Promise<AnyContentElementDo> {
+		const element = this.contentElementFactory.build(type, parent.id);
 		parent.addChild(element);
 		await this.boardDoRepo.save(parent.children, parent);
 		return element;
