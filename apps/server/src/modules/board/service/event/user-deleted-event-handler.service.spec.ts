--- conflicted
+++ resolved
@@ -1,14 +1,6 @@
 import { createMock, type DeepMocked } from '@golevelup/ts-jest';
 import { MikroORM } from '@mikro-orm/core';
 import { ObjectId } from '@mikro-orm/mongodb';
-<<<<<<< HEAD
-=======
-import { EventBus } from '@nestjs/cqrs';
-import { Test, TestingModule } from '@nestjs/testing';
-import { BoardExternalReferenceType } from '@shared/domain/domainobject';
-import { mediaBoardFactory, setupEntities } from '@shared/testing';
-import { Logger } from '@src/core/logger';
->>>>>>> 35e9d75e
 import {
 	DataDeletedEvent,
 	DomainDeletionReportBuilder,
@@ -19,6 +11,7 @@
 } from '@modules/deletion';
 import { EventBus } from '@nestjs/cqrs';
 import { Test, TestingModule } from '@nestjs/testing';
+import { setupEntities } from '@shared/testing';
 import { Logger } from '@src/core/logger';
 import { mediaBoardFactory } from '../../testing';
 import { BoardNodeService } from '../board-node.service';
