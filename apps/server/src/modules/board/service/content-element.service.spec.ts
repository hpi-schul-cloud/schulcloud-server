import { createMock, DeepMocked } from '@golevelup/ts-jest';
import { BadRequestException, NotFoundException } from '@nestjs/common';
import { Test, TestingModule } from '@nestjs/testing';
import {
	ContentElementFactory,
	ContentElementType,
	FileElement,
	RichTextElement,
	SubmissionContainerElement,
<<<<<<< HEAD
} from '@shared/domain/domainobject';
import { InputFormat } from '@shared/domain/types';
import { setupEntities } from '@shared/testing';
=======
} from '@shared/domain';
import { drawingElementFactory, setupEntities } from '@shared/testing';
>>>>>>> 9f69eedc
import {
	cardFactory,
	fileElementFactory,
	linkElementFactory,
	richTextElementFactory,
	submissionContainerElementFactory,
} from '@shared/testing/factory/domainobject';
import {
	DrawingContentBody,
	FileContentBody,
	LinkContentBody,
	RichTextContentBody,
	SubmissionContainerContentBody,
} from '../controller/dto';
import { BoardDoRepo } from '../repo';
import { BoardDoService } from './board-do.service';
import { ContentElementService } from './content-element.service';

describe(ContentElementService.name, () => {
	let module: TestingModule;
	let service: ContentElementService;
	let boardDoRepo: DeepMocked<BoardDoRepo>;
	let boardDoService: DeepMocked<BoardDoService>;
	let contentElementFactory: DeepMocked<ContentElementFactory>;

	beforeAll(async () => {
		module = await Test.createTestingModule({
			providers: [
				ContentElementService,
				{
					provide: BoardDoRepo,
					useValue: createMock<BoardDoRepo>(),
				},
				{
					provide: BoardDoService,
					useValue: createMock<BoardDoRepo>(),
				},
				{
					provide: ContentElementFactory,
					useValue: createMock<ContentElementFactory>(),
				},
			],
		}).compile();

		service = module.get(ContentElementService);
		boardDoRepo = module.get(BoardDoRepo);
		boardDoService = module.get(BoardDoService);
		contentElementFactory = module.get(ContentElementFactory);

		await setupEntities();
	});

	afterAll(async () => {
		await module.close();
	});

	describe('findById', () => {
		describe('when trying get RichTextElement by id', () => {
			const setup = () => {
				const richTextElement = richTextElementFactory.build();
				boardDoRepo.findById.mockResolvedValue(richTextElement);

				return { richTextElement };
			};

			it('should return instance of RichTextElement', async () => {
				const { richTextElement } = setup();

				const result = await service.findById(richTextElement.id);

				expect(result).toBeInstanceOf(RichTextElement);
			});
		});

		describe('when trying get FileElement by id', () => {
			const setup = () => {
				const fileElement = fileElementFactory.build();
				boardDoRepo.findById.mockResolvedValue(fileElement);

				return { fileElement };
			};

			it('should return a FileElement', async () => {
				const { fileElement } = setup();

				const result = await service.findById(fileElement.id);

				expect(result).toBeInstanceOf(FileElement);
			});
		});

		describe('when trying get an wrong element by id', () => {
			const setup = () => {
				const cardElement = cardFactory.build();
				boardDoRepo.findById.mockResolvedValue(cardElement);

				return { cardElement };
			};

			it('should throw NotFoundException', async () => {
				const { cardElement } = setup();

				await expect(service.findById(cardElement.id)).rejects.toThrowError(NotFoundException);
			});
		});
	});

	describe('findParentOfId', () => {
		describe('when parent is a vaid node', () => {
			const setup = () => {
				const card = cardFactory.build();
				const element = richTextElementFactory.build();

				return { element, card };
			};

			it('should call the repo', async () => {
				const { element, card } = setup();
				boardDoRepo.findParentOfId.mockResolvedValueOnce(card);

				await service.findParentOfId(element.id);

				expect(boardDoRepo.findParentOfId).toHaveBeenCalledWith(element.id);
			});

			it('should throw NotFoundException', async () => {
				const { element } = setup();

				boardDoRepo.findParentOfId.mockResolvedValue(undefined);

				await expect(service.findParentOfId(element.id)).rejects.toThrowError(NotFoundException);
			});

			it('should return the parent', async () => {
				const { element, card } = setup();
				boardDoRepo.findParentOfId.mockResolvedValueOnce(card);

				const result = await service.findParentOfId(element.id);

				expect(result).toEqual(card);
			});
		});
	});

	describe('create', () => {
		describe('when creating a content element of type', () => {
			const setup = () => {
				const card = cardFactory.build();
				const cardId = card.id;
				const richTextElement = richTextElementFactory.build();

				contentElementFactory.build.mockReturnValue(richTextElement);

				return { card, cardId, richTextElement };
			};

			it('should call getElement method of ContentElementProvider', async () => {
				const { card } = setup();

				await service.create(card, ContentElementType.RICH_TEXT);

				expect(contentElementFactory.build).toHaveBeenCalledWith(ContentElementType.RICH_TEXT);
			});

			it('should call addChild method of parent element', async () => {
				const { card, richTextElement } = setup();
				const spy = jest.spyOn(card, 'addChild');

				await service.create(card, ContentElementType.RICH_TEXT);

				expect(spy).toHaveBeenCalledWith(richTextElement);
			});

			it('should call save method of boardDo repo', async () => {
				const { card, richTextElement } = setup();

				await service.create(card, ContentElementType.RICH_TEXT);

				expect(boardDoRepo.save).toHaveBeenCalledWith([richTextElement], card);
			});
		});

		describe('when creating a drawing element multiple times', () => {
			const setup = () => {
				const card = cardFactory.build();
				const drawingElement = drawingElementFactory.build();

				contentElementFactory.build.mockReturnValue(drawingElement);

				return { card, drawingElement };
			};

			it('should return error for second creation', async () => {
				const { card } = setup();

				await service.create(card, ContentElementType.DRAWING);

				await expect(service.create(card, ContentElementType.DRAWING)).rejects.toThrow(BadRequestException);
			});
		});
	});

	describe('delete', () => {
		describe('when deleting an element', () => {
			it('should call the service', async () => {
				const element = richTextElementFactory.build();

				await service.delete(element);

				expect(boardDoService.deleteWithDescendants).toHaveBeenCalledWith(element);
			});
		});
	});

	describe('move', () => {
		describe('when moving an element', () => {
			it('should call the service', async () => {
				const targetParent = cardFactory.build();
				const element = richTextElementFactory.build();

				await service.move(element, targetParent, 3);

				expect(boardDoService.move).toHaveBeenCalledWith(element, targetParent, 3);
			});
		});
	});

	describe('update', () => {
		describe('when element is a rich text element', () => {
			const setup = () => {
				const richTextElement = richTextElementFactory.build();
				const content = new RichTextContentBody();
				content.text = '<p>this has been updated</p>';
				content.inputFormat = InputFormat.RICH_TEXT_CK5;
				const card = cardFactory.build();
				boardDoRepo.findParentOfId.mockResolvedValue(card);

				return { richTextElement, content, card };
			};

			it('should update the element', async () => {
				const { richTextElement, content } = setup();

				await service.update(richTextElement, content);

				expect(richTextElement.text).toEqual(content.text);
				expect(richTextElement.inputFormat).toEqual(InputFormat.RICH_TEXT_CK5);
			});

			it('should persist the element', async () => {
				const { richTextElement, content, card } = setup();

				await service.update(richTextElement, content);

				expect(boardDoRepo.save).toHaveBeenCalledWith(richTextElement, card);
			});
		});

		describe('when element is a drawing element', () => {
			const setup = () => {
				const drawingElement = drawingElementFactory.build();
				const content = new DrawingContentBody();
				content.description = 'test-description';
				const card = cardFactory.build();
				boardDoRepo.findParentOfId.mockResolvedValue(card);

				return { drawingElement, content, card };
			};

			it('should update the element', async () => {
				const { drawingElement, content } = setup();

				await service.update(drawingElement, content);

				expect(drawingElement.description).toEqual(content.description);
			});

			it('should persist the element', async () => {
				const { drawingElement, content, card } = setup();

				await service.update(drawingElement, content);

				expect(boardDoRepo.save).toHaveBeenCalledWith(drawingElement, card);
			});
		});

		describe('when element is a file element', () => {
			const setup = () => {
				const fileElement = fileElementFactory.build();

				const content = new FileContentBody();
				content.caption = 'this has been updated';
				content.alternativeText = 'this altText has been updated';
				const card = cardFactory.build();
				boardDoRepo.findParentOfId.mockResolvedValue(card);

				return { fileElement, content, card };
			};

			it('should update the element', async () => {
				const { fileElement, content } = setup();

				await service.update(fileElement, content);

				expect(fileElement.caption).toEqual(content.caption);
				expect(fileElement.alternativeText).toEqual(content.alternativeText);
			});

			it('should persist the element', async () => {
				const { fileElement, content, card } = setup();

				await service.update(fileElement, content);

				expect(boardDoRepo.save).toHaveBeenCalledWith(fileElement, card);
			});
		});

		describe('when element is a link element', () => {
			const setup = () => {
				const linkElement = linkElementFactory.build();

				const content = new LinkContentBody();
				content.url = 'https://www.medium.com/great-article';
				const card = cardFactory.build();
				boardDoRepo.findParentOfId.mockResolvedValue(card);

				const imageResponse = {
					title: 'Webpage-title',
					description: '',
					url: linkElement.url,
					image: { url: 'https://my-open-graph-proxy.scvs.de/image/adefcb12ed3a' },
				};

				return { linkElement, content, card, imageResponse };
			};

			it('should persist the element', async () => {
				const { linkElement, content, card } = setup();

				await service.update(linkElement, content);

				expect(boardDoRepo.save).toHaveBeenCalledWith(linkElement, card);
			});

			it('should call open graph service', async () => {
				const { linkElement, content, card } = setup();

				await service.update(linkElement, content);

				expect(boardDoRepo.save).toHaveBeenCalledWith(linkElement, card);
			});
		});

		describe('when element is a submission container element', () => {
			const setup = () => {
				const submissionContainerElement = submissionContainerElementFactory.build();

				const content = new SubmissionContainerContentBody();
				content.dueDate = new Date();

				const card = cardFactory.build();
				boardDoRepo.findParentOfId.mockResolvedValue(card);

				return { submissionContainerElement, content, card };
			};

			it('should update the element', async () => {
				const { submissionContainerElement, content } = setup();

				const element = (await service.update(submissionContainerElement, content)) as SubmissionContainerElement;

				expect(element.dueDate).toEqual(content.dueDate);
			});

			it('should persist the element', async () => {
				const { submissionContainerElement, content, card } = setup();

				const element = await service.update(submissionContainerElement, content);

				expect(boardDoRepo.save).toHaveBeenCalledWith(element, card);
			});
		});
	});
});<|MERGE_RESOLUTION|>--- conflicted
+++ resolved
@@ -7,14 +7,9 @@
 	FileElement,
 	RichTextElement,
 	SubmissionContainerElement,
-<<<<<<< HEAD
 } from '@shared/domain/domainobject';
 import { InputFormat } from '@shared/domain/types';
-import { setupEntities } from '@shared/testing';
-=======
-} from '@shared/domain';
 import { drawingElementFactory, setupEntities } from '@shared/testing';
->>>>>>> 9f69eedc
 import {
 	cardFactory,
 	fileElementFactory,
