import { createMock, DeepMocked } from '@golevelup/ts-jest';
import { BadRequestException, NotFoundException } from '@nestjs/common';
import { Test, TestingModule } from '@nestjs/testing';
import {
	ContentElementFactory,
	ContentElementType,
	FileElement,
	InputFormat,
	RichTextElement,
	SubmissionContainerElement,
} from '@shared/domain';
import { drawingElementFactory, setupEntities } from '@shared/testing';
import {
	cardFactory,
	fileElementFactory,
	linkElementFactory,
	richTextElementFactory,
	submissionContainerElementFactory,
} from '@shared/testing/factory/domainobject';
import {
	DrawingContentBody,
	FileContentBody,
	LinkContentBody,
	RichTextContentBody,
	SubmissionContainerContentBody,
} from '../controller/dto';
import { BoardDoRepo } from '../repo';
import { BoardDoService } from './board-do.service';
import { ContentElementService } from './content-element.service';

describe(ContentElementService.name, () => {
	let module: TestingModule;
	let service: ContentElementService;
	let boardDoRepo: DeepMocked<BoardDoRepo>;
	let boardDoService: DeepMocked<BoardDoService>;
	let contentElementFactory: DeepMocked<ContentElementFactory>;

	beforeAll(async () => {
		module = await Test.createTestingModule({
			providers: [
				ContentElementService,
				{
					provide: BoardDoRepo,
					useValue: createMock<BoardDoRepo>(),
				},
				{
					provide: BoardDoService,
					useValue: createMock<BoardDoRepo>(),
				},
				{
					provide: ContentElementFactory,
					useValue: createMock<ContentElementFactory>(),
				},
			],
		}).compile();

		service = module.get(ContentElementService);
		boardDoRepo = module.get(BoardDoRepo);
		boardDoService = module.get(BoardDoService);
		contentElementFactory = module.get(ContentElementFactory);

		await setupEntities();
	});

	afterAll(async () => {
		await module.close();
	});

	describe('findById', () => {
		describe('when trying get RichTextElement by id', () => {
			const setup = () => {
				const richTextElement = richTextElementFactory.build();
				boardDoRepo.findById.mockResolvedValue(richTextElement);

				return { richTextElement };
			};

			it('should return instance of RichTextElement', async () => {
				const { richTextElement } = setup();

				const result = await service.findById(richTextElement.id);

				expect(result).toBeInstanceOf(RichTextElement);
			});
		});

		describe('when trying get FileElement by id', () => {
			const setup = () => {
				const fileElement = fileElementFactory.build();
				boardDoRepo.findById.mockResolvedValue(fileElement);

				return { fileElement };
			};

			it('should return a FileElement', async () => {
				const { fileElement } = setup();

				const result = await service.findById(fileElement.id);

				expect(result).toBeInstanceOf(FileElement);
			});
		});

		describe('when trying get an wrong element by id', () => {
			const setup = () => {
				const cardElement = cardFactory.build();
				boardDoRepo.findById.mockResolvedValue(cardElement);

				return { cardElement };
			};

			it('should throw NotFoundException', async () => {
				const { cardElement } = setup();

				await expect(service.findById(cardElement.id)).rejects.toThrowError(NotFoundException);
			});
		});
	});

	describe('findParentOfId', () => {
		describe('when parent is a vaid node', () => {
			const setup = () => {
				const card = cardFactory.build();
				const element = richTextElementFactory.build();

				return { element, card };
			};

			it('should call the repo', async () => {
				const { element, card } = setup();
				boardDoRepo.findParentOfId.mockResolvedValueOnce(card);

				await service.findParentOfId(element.id);

				expect(boardDoRepo.findParentOfId).toHaveBeenCalledWith(element.id);
			});

			it('should throw NotFoundException', async () => {
				const { element } = setup();

				boardDoRepo.findParentOfId.mockResolvedValue(undefined);

				await expect(service.findParentOfId(element.id)).rejects.toThrowError(NotFoundException);
			});

			it('should return the parent', async () => {
				const { element, card } = setup();
				boardDoRepo.findParentOfId.mockResolvedValueOnce(card);

				const result = await service.findParentOfId(element.id);

				expect(result).toEqual(card);
			});
		});
	});

	describe('create', () => {
		describe('when creating a content element of type', () => {
			const setup = () => {
				const card = cardFactory.build();
				const cardId = card.id;
				const richTextElement = richTextElementFactory.build();

				contentElementFactory.build.mockReturnValue(richTextElement);

				return { card, cardId, richTextElement };
			};

			it('should call getElement method of ContentElementProvider', async () => {
				const { card } = setup();

				await service.create(card, ContentElementType.RICH_TEXT);

				expect(contentElementFactory.build).toHaveBeenCalledWith(ContentElementType.RICH_TEXT, card.id);
			});

			it('should call addChild method of parent element', async () => {
				const { card, richTextElement } = setup();
				const spy = jest.spyOn(card, 'addChild');

				await service.create(card, ContentElementType.RICH_TEXT);

				expect(spy).toHaveBeenCalledWith(richTextElement);
			});

			it('should call save method of boardDo repo', async () => {
				const { card, richTextElement } = setup();

				await service.create(card, ContentElementType.RICH_TEXT);

				expect(boardDoRepo.save).toHaveBeenCalledWith([richTextElement], card);
			});
		});

		describe('when creating a drawing element multiple times', () => {
			const setup = () => {
				const card = cardFactory.build();
				const drawingElement = drawingElementFactory.build();

				contentElementFactory.build.mockReturnValue(drawingElement);

				return { card, drawingElement };
			};

			it('should return error for second creation', async () => {
				const { card } = setup();

				await service.create(card, ContentElementType.DRAWING);

				await expect(service.create(card, ContentElementType.DRAWING)).rejects.toThrow(BadRequestException);
			});
		});
	});

	describe('delete', () => {
		describe('when deleting an element', () => {
			it('should call the service', async () => {
				const element = richTextElementFactory.build();

				await service.delete(element);

				expect(boardDoService.deleteWithDescendants).toHaveBeenCalledWith(element);
			});
		});
	});

	describe('move', () => {
		describe('when moving an element', () => {
			it('should call the service', async () => {
				const targetParent = cardFactory.build();
				const element = richTextElementFactory.build();

				await service.move(element, targetParent, 3);

				expect(boardDoService.move).toHaveBeenCalledWith(element, targetParent, 3);
			});
		});
	});

	describe('update', () => {
		describe('when element is a rich text element', () => {
			const setup = () => {
				const richTextElement = richTextElementFactory.build();
				const content = new RichTextContentBody();
				content.text = '<p>this has been updated</p>';
				content.inputFormat = InputFormat.RICH_TEXT_CK5;
				const card = cardFactory.build();
				boardDoRepo.findParentOfId.mockResolvedValue(card);

				return { richTextElement, content, card };
			};

			it('should update the element', async () => {
				const { richTextElement, content } = setup();

				await service.update(richTextElement, content);

				expect(richTextElement.text).toEqual(content.text);
				expect(richTextElement.inputFormat).toEqual(InputFormat.RICH_TEXT_CK5);
			});

			it('should persist the element', async () => {
				const { richTextElement, content, card } = setup();

				await service.update(richTextElement, content);

				expect(boardDoRepo.save).toHaveBeenCalledWith(richTextElement, card);
			});
		});

		describe('when element is a drawing element', () => {
			const setup = () => {
				const drawingElement = drawingElementFactory.build();
				const content = new DrawingContentBody();
<<<<<<< HEAD
				content.drawingName = 'test-drawingName';
=======
>>>>>>> e07f6ac7
				content.description = 'test-description';
				const card = cardFactory.build();
				boardDoRepo.findParentOfId.mockResolvedValue(card);

				return { drawingElement, content, card };
			};

			it('should update the element', async () => {
				const { drawingElement, content } = setup();

				await service.update(drawingElement, content);

<<<<<<< HEAD
				expect(drawingElement.drawingName).toEqual(content.drawingName);
=======
>>>>>>> e07f6ac7
				expect(drawingElement.description).toEqual(content.description);
			});

			it('should persist the element', async () => {
				const { drawingElement, content, card } = setup();

				await service.update(drawingElement, content);

				expect(boardDoRepo.save).toHaveBeenCalledWith(drawingElement, card);
			});
		});

		describe('when element is a file element', () => {
			const setup = () => {
				const fileElement = fileElementFactory.build();

				const content = new FileContentBody();
				content.caption = 'this has been updated';
				content.alternativeText = 'this altText has been updated';
				const card = cardFactory.build();
				boardDoRepo.findParentOfId.mockResolvedValue(card);

				return { fileElement, content, card };
			};

			it('should update the element', async () => {
				const { fileElement, content } = setup();

				await service.update(fileElement, content);

				expect(fileElement.caption).toEqual(content.caption);
				expect(fileElement.alternativeText).toEqual(content.alternativeText);
			});

			it('should persist the element', async () => {
				const { fileElement, content, card } = setup();

				await service.update(fileElement, content);

				expect(boardDoRepo.save).toHaveBeenCalledWith(fileElement, card);
			});
		});

		describe('when element is a link element', () => {
			const setup = () => {
				const linkElement = linkElementFactory.build();

				const content = new LinkContentBody();
				content.url = 'https://www.medium.com/great-article';
				const card = cardFactory.build();
				boardDoRepo.findParentOfId.mockResolvedValue(card);

				const imageResponse = {
					title: 'Webpage-title',
					description: '',
					url: linkElement.url,
					image: { url: 'https://my-open-graph-proxy.scvs.de/image/adefcb12ed3a' },
				};

				return { linkElement, content, card, imageResponse };
			};

			it('should persist the element', async () => {
				const { linkElement, content, card } = setup();

				await service.update(linkElement, content);

				expect(boardDoRepo.save).toHaveBeenCalledWith(linkElement, card);
			});

			it('should call open graph service', async () => {
				const { linkElement, content, card } = setup();

				await service.update(linkElement, content);

				expect(boardDoRepo.save).toHaveBeenCalledWith(linkElement, card);
			});
		});

		describe('when element is a submission container element', () => {
			const setup = () => {
				const submissionContainerElement = submissionContainerElementFactory.build();

				const content = new SubmissionContainerContentBody();
				content.dueDate = new Date();

				const card = cardFactory.build();
				boardDoRepo.findParentOfId.mockResolvedValue(card);

				return { submissionContainerElement, content, card };
			};

			it('should update the element', async () => {
				const { submissionContainerElement, content } = setup();

				const element = (await service.update(submissionContainerElement, content)) as SubmissionContainerElement;

				expect(element.dueDate).toEqual(content.dueDate);
			});

			it('should persist the element', async () => {
				const { submissionContainerElement, content, card } = setup();

				const element = await service.update(submissionContainerElement, content);

				expect(boardDoRepo.save).toHaveBeenCalledWith(element, card);
			});
		});
	});
});<|MERGE_RESOLUTION|>--- conflicted
+++ resolved
@@ -171,7 +171,7 @@
 
 				await service.create(card, ContentElementType.RICH_TEXT);
 
-				expect(contentElementFactory.build).toHaveBeenCalledWith(ContentElementType.RICH_TEXT, card.id);
+				expect(contentElementFactory.build).toHaveBeenCalledWith(ContentElementType.RICH_TEXT);
 			});
 
 			it('should call addChild method of parent element', async () => {
@@ -272,10 +272,6 @@
 			const setup = () => {
 				const drawingElement = drawingElementFactory.build();
 				const content = new DrawingContentBody();
-<<<<<<< HEAD
-				content.drawingName = 'test-drawingName';
-=======
->>>>>>> e07f6ac7
 				content.description = 'test-description';
 				const card = cardFactory.build();
 				boardDoRepo.findParentOfId.mockResolvedValue(card);
@@ -288,10 +284,6 @@
 
 				await service.update(drawingElement, content);
 
-<<<<<<< HEAD
-				expect(drawingElement.drawingName).toEqual(content.drawingName);
-=======
->>>>>>> e07f6ac7
 				expect(drawingElement.description).toEqual(content.description);
 			});
 
