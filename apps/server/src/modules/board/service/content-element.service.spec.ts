--- conflicted
+++ resolved
@@ -1,10 +1,6 @@
 import { createMock, DeepMocked } from '@golevelup/ts-jest';
 import { NotFoundException } from '@nestjs/common';
 import { Test, TestingModule } from '@nestjs/testing';
-<<<<<<< HEAD
-import { ContentElementFactory, ContentElementType, FileElement, InputFormat, RichTextElement } from '@shared/domain';
-import { drawingElementFactory, setupEntities } from '@shared/testing';
-=======
 import {
 	ContentElementFactory,
 	ContentElementType,
@@ -13,8 +9,7 @@
 	RichTextElement,
 	SubmissionContainerElement,
 } from '@shared/domain';
-import { setupEntities } from '@shared/testing';
->>>>>>> 7475bf5c
+import { drawingElementFactory, setupEntities } from '@shared/testing';
 import {
 	cardFactory,
 	fileElementFactory,
@@ -23,13 +18,9 @@
 	submissionContainerElementFactory,
 } from '@shared/testing/factory/domainobject';
 import {
-<<<<<<< HEAD
 	DrawingContentBody,
 	FileContentBody,
-=======
-	FileContentBody,
 	LinkContentBody,
->>>>>>> 7475bf5c
 	RichTextContentBody,
 	SubmissionContainerContentBody,
 } from '../controller/dto';
