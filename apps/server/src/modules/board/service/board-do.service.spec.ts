--- conflicted
+++ resolved
@@ -44,7 +44,6 @@
 				const sourceColumn = columnFactory.buildWithId({ children: [...cards] });
 				const targetCards = cardFactory.buildListWithId(2);
 				const targetColumn = columnFactory.buildWithId({ children: [...targetCards] });
-<<<<<<< HEAD
 
 				boardDoRepo.findParentOfId.mockResolvedValue(sourceColumn);
 				boardDoRepo.findById.mockResolvedValue(targetColumn);
@@ -55,7 +54,7 @@
 			it('should place it in the target column', async () => {
 				const { cards, targetColumn } = setup();
 
-				await service.moveBoardDo(cards[0].id, targetColumn.id, 0);
+				await service.move(cards[0], targetColumn, 0);
 				const targetColumnCardIds = targetColumn.children.map((card) => card.id);
 				expect(targetColumnCardIds).toContain(cards[0].id);
 			});
@@ -63,7 +62,7 @@
 			it('should place it at the right position in the target column', async () => {
 				const { cards, targetCards, targetColumn } = setup();
 
-				await service.moveBoardDo(cards[0].id, targetColumn.id, 1);
+				await service.move(cards[0], targetColumn, 1);
 				const targetColumnCardIds = targetColumn.children.map((card) => card.id);
 				expect(targetColumnCardIds).toEqual([targetCards[0].id, cards[0].id, targetCards[1].id]);
 			});
@@ -71,7 +70,7 @@
 			it('should remove it from the source column', async () => {
 				const { cards, sourceColumn, targetColumn } = setup();
 
-				await service.moveBoardDo(cards[0].id, targetColumn.id, 0);
+				await service.move(cards[0], targetColumn, 0);
 				const sourceColumnCardIds = sourceColumn.children.map((card) => card.id);
 				expect(sourceColumnCardIds).not.toContain(cards[0].id);
 			});
@@ -79,7 +78,7 @@
 			it('should persist source- and targetColumn', async () => {
 				const { cards, sourceColumn, targetColumn } = setup();
 
-				await service.moveBoardDo(cards[0].id, targetColumn.id, 0);
+				await service.move(cards[0], targetColumn, 0);
 
 				expect(boardDoRepo.save).toHaveBeenCalledWith([sourceColumn, targetColumn]);
 			});
@@ -99,75 +98,7 @@
 			it('should persist source- and targetColumn', async () => {
 				const { card, targetColumn } = setup();
 
-				const fut = () => service.moveBoardDo(card.id, targetColumn.id, 0);
-
-				await expect(fut).rejects.toThrow(BadRequestException);
-			});
-		});
-	});
-
-	describe('when deleting a child', () => {
-		const setup = () => {
-			const elements = textElementFactory.buildListWithId(3);
-			const card = cardFactory.build({ children: elements });
-			const cardId = card.id;
-=======
->>>>>>> c2c5eec4
-
-				boardDoRepo.findParentOfId.mockResolvedValue(sourceColumn);
-				boardDoRepo.findById.mockResolvedValue(targetColumn);
-
-				return { cards, targetCards, sourceColumn, targetColumn };
-			};
-
-			it('should place it in the target column', async () => {
-				const { cards, targetColumn } = setup();
-
-				await service.moveBoardDo(cards[0].id, targetColumn.id, 0);
-				const targetColumnCardIds = targetColumn.children.map((card) => card.id);
-				expect(targetColumnCardIds).toContain(cards[0].id);
-			});
-
-			it('should place it at the right position in the target column', async () => {
-				const { cards, targetCards, targetColumn } = setup();
-
-				await service.moveBoardDo(cards[0].id, targetColumn.id, 1);
-				const targetColumnCardIds = targetColumn.children.map((card) => card.id);
-				expect(targetColumnCardIds).toEqual([targetCards[0].id, cards[0].id, targetCards[1].id]);
-			});
-
-			it('should remove it from the source column', async () => {
-				const { cards, sourceColumn, targetColumn } = setup();
-
-				await service.moveBoardDo(cards[0].id, targetColumn.id, 0);
-				const sourceColumnCardIds = sourceColumn.children.map((card) => card.id);
-				expect(sourceColumnCardIds).not.toContain(cards[0].id);
-			});
-
-			it('should persist source- and targetColumn', async () => {
-				const { cards, sourceColumn, targetColumn } = setup();
-
-				await service.moveBoardDo(cards[0].id, targetColumn.id, 0);
-
-				expect(boardDoRepo.save).toHaveBeenCalledWith([sourceColumn, targetColumn]);
-			});
-		});
-
-		describe('when card has no parent', () => {
-			const setup = () => {
-				const card = cardFactory.buildWithId();
-				const targetColumn = columnFactory.buildWithId();
-
-				boardDoRepo.findParentOfId.mockResolvedValue(undefined);
-				boardDoRepo.findById.mockResolvedValue(targetColumn);
-
-				return { card, targetColumn };
-			};
-
-			it('should persist source- and targetColumn', async () => {
-				const { card, targetColumn } = setup();
-
-				const fut = () => service.moveBoardDo(card.id, targetColumn.id, 0);
+				const fut = () => service.move(card, targetColumn, 0);
 
 				await expect(fut).rejects.toThrow(BadRequestException);
 			});
