import { H5pEditorProducer } from '@infra/h5p-editor-client';
import { CopyContentParams, CopyContentParentType } from '@infra/rabbitmq';
import { ObjectId } from '@mikro-orm/mongodb';
import { CopyElementType, CopyHelperService, CopyMapper, type CopyStatus, CopyStatusEnum } from '@modules/copy-helper';
import type { CopyFileDto } from '@modules/files-storage-client/dto';
import { ContextExternalToolService } from '@modules/tool/context-external-tool';
import {
	type ContextExternalTool,
	CopyContextExternalToolRejectData,
} from '@modules/tool/context-external-tool/domain';
import type { ToolConfig } from '@modules/tool/tool-config';
import { Injectable } from '@nestjs/common';
import { ConfigService } from '@nestjs/config';
import type { EntityId } from '@shared/domain/types';
import {
	type AnyBoardNode,
	BoardNodeType,
	Card,
	CollaborativeTextEditorElement,
	Column,
	ColumnBoard,
	ContentElementType,
	DeletedElement,
	DrawingElement,
	ExternalToolElement,
	FileElement,
	FileElementFactory,
	FileFolderElement,
	FileFolderElementFactory,
	getBoardNodeType,
	H5pElement,
	handleNonExhaustiveSwitch,
	LinkElement,
	type MediaBoard,
	type MediaExternalToolElement,
	type MediaLine,
	RichTextElement,
	SubmissionContainerElement,
	type SubmissionItem,
	type VideoConferenceElement,
} from '../../domain';

export interface CopyContext {
	targetSchoolId: EntityId;
	userId: EntityId;
	copyFilesOfParent(sourceParentId: EntityId, targetParentId: EntityId): Promise<CopyFileDto[]>;
}

@Injectable()
export class BoardNodeCopyService {
	constructor(
		private readonly configService: ConfigService<ToolConfig, true>,
		private readonly contextExternalToolService: ContextExternalToolService,
		private readonly copyHelperService: CopyHelperService,
		private readonly h5pEditorProducer: H5pEditorProducer
	) {}

	public async copy(boardNode: AnyBoardNode, context: CopyContext): Promise<CopyStatus> {
		const type = getBoardNodeType(boardNode);

		let result!: CopyStatus;

		switch (type) {
			case BoardNodeType.COLUMN_BOARD:
				result = await this.copyColumnBoard(boardNode as ColumnBoard, context);
				break;
			case BoardNodeType.COLUMN:
				result = await this.copyColumn(boardNode as Column, context);
				break;
			case BoardNodeType.CARD:
				result = await this.copyCard(boardNode as Card, context);
				break;
			case BoardNodeType.FILE_ELEMENT:
				result = await this.copyFileElement(boardNode as FileElement, context);
				break;
			case BoardNodeType.LINK_ELEMENT:
				result = await this.copyLinkElement(boardNode as LinkElement, context);
				break;
			case BoardNodeType.RICH_TEXT_ELEMENT:
				result = await this.copyRichTextElement(boardNode as RichTextElement, context);
				break;
			case BoardNodeType.DRAWING_ELEMENT:
				result = await this.copyDrawingElement(boardNode as DrawingElement, context);
				break;
			case BoardNodeType.SUBMISSION_CONTAINER_ELEMENT:
				result = await this.copySubmissionContainerElement(boardNode as SubmissionContainerElement, context);
				break;
			case BoardNodeType.SUBMISSION_ITEM:
				result = await this.copySubmissionItem(boardNode as SubmissionItem, context);
				break;
			case BoardNodeType.EXTERNAL_TOOL:
				result = await this.copyExternalToolElement(boardNode as ExternalToolElement, context);
				break;
			case BoardNodeType.COLLABORATIVE_TEXT_EDITOR:
				result = await this.copyCollaborativeTextEditorElement(boardNode as CollaborativeTextEditorElement, context);
				break;
			case BoardNodeType.VIDEO_CONFERENCE_ELEMENT:
				result = await this.copyVideoConferenceElement(boardNode as VideoConferenceElement, context);
				break;
			case BoardNodeType.DELETED_ELEMENT:
				result = await this.copyDeletedElement(boardNode as DeletedElement, context);
				break;
			case BoardNodeType.MEDIA_BOARD:
				result = await this.copyMediaBoard(boardNode as MediaBoard, context);
				break;
			case BoardNodeType.MEDIA_LINE:
				result = await this.copyMediaLine(boardNode as MediaLine, context);
				break;
			case BoardNodeType.MEDIA_EXTERNAL_TOOL_ELEMENT:
				result = await this.copyMediaExternalToolElement(boardNode as MediaExternalToolElement, context);
				break;
			case BoardNodeType.FILE_FOLDER_ELEMENT:
				result = await this.copyFileFolderElement(boardNode as FileFolderElement, context);
				break;
			case BoardNodeType.H5P_ELEMENT:
				result = await this.copyH5pElement(boardNode as H5pElement, context);
				break;
			default:
				/* istanbul ignore next */
				handleNonExhaustiveSwitch(type);
		}

		return result;
	}

	public async copyColumnBoard(original: ColumnBoard, context: CopyContext): Promise<CopyStatus> {
		const childrenResults = await this.copyChildrenOf(original, context);
		const childrenCopyStatus = this.copyHelperService.deriveStatusFromElements(childrenResults);

		const copy = new ColumnBoard({
			...original.getProps(),
			...this.buildSpecificProps(childrenResults),
		});

		const result: CopyStatus = {
			copyEntity: copy,
			type: CopyElementType.COLUMNBOARD,
			status: childrenCopyStatus,
			elements: childrenResults,
			originalEntity: original,
		};

		return result;
	}

	public async copyColumn(original: Column, context: CopyContext): Promise<CopyStatus> {
		const childrenResults = await this.copyChildrenOf(original, context);

		const copy = new Column({
			...original.getProps(),
			...this.buildSpecificProps(childrenResults),
		});

		const result: CopyStatus = {
			copyEntity: copy,
			type: CopyElementType.COLUMN,
			status: CopyStatusEnum.SUCCESS,
			elements: childrenResults,
			originalEntity: original,
		};

		return result;
	}

	public async copyCard(original: Card, context: CopyContext): Promise<CopyStatus> {
		const childrenResults = await this.copyChildrenOf(original, context);

		const copy = new Card({
			...original.getProps(),
			...this.buildSpecificProps(childrenResults),
		});

		const result: CopyStatus = {
			copyEntity: copy,
			type: CopyElementType.CARD,
			status: CopyStatusEnum.SUCCESS,
			elements: childrenResults,
			originalEntity: original,
		};

		return result;
	}

	public async copyFileElement(original: FileElement, context: CopyContext): Promise<CopyStatus> {
		const copy = FileElementFactory.build({
			...original.getProps(),
			...this.buildSpecificProps([]),
		});

		const fileCopyStatus = await this.copyFilesOfParent(original, context, copy);

		const result: CopyStatus = {
			copyEntity: copy,
			type: CopyElementType.FILE_ELEMENT,
			status: CopyStatusEnum.SUCCESS,
			elements: fileCopyStatus,
		};

		return result;
	}

	public async copyFileFolderElement(original: FileFolderElement, context: CopyContext): Promise<CopyStatus> {
		const copy = FileFolderElementFactory.build({
			...original.getProps(),
			...this.buildSpecificProps([]),
		});

		const fileCopyStatus = await this.copyFilesOfParent(original, context, copy);

		const result: CopyStatus = {
			copyEntity: copy,
			type: CopyElementType.FILE_FOLDER_ELEMENT,
			status: CopyStatusEnum.SUCCESS,
			elements: fileCopyStatus,
		};

		return result;
	}

	private async copyFilesOfParent(
		original: FileElement | LinkElement | FileFolderElement,
		context: CopyContext,
		copy: FileFolderElement | FileElement
	): Promise<CopyStatus[]> {
		const fileCopies = await context.copyFilesOfParent(original.id, copy.id);
		const copyStatus = CopyMapper.mapFileDtosToCopyStatus(fileCopies);

		return copyStatus;
	}

	// eslint-disable-next-line @typescript-eslint/no-unused-vars
	public async copyLinkElement(original: LinkElement, context: CopyContext): Promise<CopyStatus> {
		const copy = new LinkElement({
			...original.getProps(),
			...this.buildSpecificProps([]),
		});

		const result: CopyStatus = {
			copyEntity: copy,
			type: CopyElementType.LINK_ELEMENT,
			status: CopyStatusEnum.SUCCESS,
			originalEntity: original,
		};

		if (original.imageUrl) {
			const fileCopy = await context.copyFilesOfParent(original.id, copy.id);

			fileCopy.forEach((copyFileDto) => {
				if (copyFileDto.id) {
					if (copy.imageUrl.includes(copyFileDto.sourceId)) {
						copy.imageUrl = copy.imageUrl.replace(copyFileDto.sourceId, copyFileDto.id);
					} else {
						copy.imageUrl = '';
					}
				}
			});

			const fileCopyStatus = fileCopy.map((copyFileDto) => {
				return {
					type: CopyElementType.FILE,
					status: copyFileDto.id ? CopyStatusEnum.SUCCESS : CopyStatusEnum.FAIL,
					title: copyFileDto.name ?? `(old fileid: ${copyFileDto.sourceId})`,
				};
			});
			result.elements = fileCopyStatus;
		}

		return Promise.resolve(result);
	}

	// eslint-disable-next-line @typescript-eslint/no-unused-vars
	public copyRichTextElement(original: RichTextElement, context: CopyContext): Promise<CopyStatus> {
		const copy = new RichTextElement({
			...original.getProps(),
			...this.buildSpecificProps([]),
		});

		const result: CopyStatus = {
			copyEntity: copy,
			type: CopyElementType.RICHTEXT_ELEMENT,
			status: CopyStatusEnum.SUCCESS,
		};

		return Promise.resolve(result);
	}

	// eslint-disable-next-line @typescript-eslint/no-unused-vars
	public copyDrawingElement(original: DrawingElement, context: CopyContext): Promise<CopyStatus> {
		const copy = new DrawingElement({
			...original.getProps(),
			...this.buildSpecificProps([]),
		});

		const result: CopyStatus = {
			copyEntity: copy,
			type: CopyElementType.DRAWING_ELEMENT,
			status: CopyStatusEnum.PARTIAL,
		};

		return Promise.resolve(result);
	}

	public async copySubmissionContainerElement(
		original: SubmissionContainerElement,
		context: CopyContext
	): Promise<CopyStatus> {
		const childrenResults = await this.copyChildrenOf(original, context);

		const copy = new SubmissionContainerElement({
			...original.getProps(),
			...this.buildSpecificProps(childrenResults),
		});

		const result: CopyStatus = {
			copyEntity: copy,
			type: CopyElementType.SUBMISSION_CONTAINER_ELEMENT,
			status: CopyStatusEnum.SUCCESS,
			elements: childrenResults,
		};

		return Promise.resolve(result);
	}

	// eslint-disable-next-line @typescript-eslint/no-unused-vars
	public copySubmissionItem(original: SubmissionItem, context: CopyContext): Promise<CopyStatus> {
		const result: CopyStatus = {
			type: CopyElementType.SUBMISSION_ITEM,
			status: CopyStatusEnum.NOT_DOING,
		};

		return Promise.resolve(result);
	}

	public async copyExternalToolElement(original: ExternalToolElement, context: CopyContext): Promise<CopyStatus> {
		let copy: ExternalToolElement | DeletedElement;
		copy = new ExternalToolElement({
			...original.getProps(),
			...this.buildSpecificProps([]),
		});

		if (!this.configService.get('FEATURE_CTL_TOOLS_COPY_ENABLED') || !original.contextExternalToolId) {
			const copyStatus: CopyStatus = {
				copyEntity: copy,
				type: CopyElementType.EXTERNAL_TOOL_ELEMENT,
				status: CopyStatusEnum.SUCCESS,
			};

			return Promise.resolve(copyStatus);
		}

		const linkedTool = await this.contextExternalToolService.findById(original.contextExternalToolId);
		if (!linkedTool) {
			const copyStatus: CopyStatus = {
				copyEntity: copy,
				type: CopyElementType.EXTERNAL_TOOL_ELEMENT,
				status: CopyStatusEnum.FAIL,
			};

			return copyStatus;
		}

		const contextToolCopyResult: ContextExternalTool | CopyContextExternalToolRejectData =
			await this.contextExternalToolService.copyContextExternalTool(linkedTool, copy.id, context.targetSchoolId);

		let copyStatus: CopyStatusEnum = CopyStatusEnum.SUCCESS;
		if (contextToolCopyResult instanceof CopyContextExternalToolRejectData) {
			copy = new DeletedElement({
				id: new ObjectId().toHexString(),
				path: copy.path,
				level: copy.level,
				position: copy.position,
				children: [],
				createdAt: new Date(),
				updatedAt: new Date(),
				deletedElementType: ContentElementType.EXTERNAL_TOOL,
				title: contextToolCopyResult.externalToolName,
			});

			copyStatus = CopyStatusEnum.FAIL;
		} else {
			copy.contextExternalToolId = contextToolCopyResult.id;
		}

		const result: CopyStatus = {
			copyEntity: copy,
			type: CopyElementType.EXTERNAL_TOOL_ELEMENT,
			status: copyStatus,
		};

		return Promise.resolve(result);
	}

	public copyCollaborativeTextEditorElement(
		original: CollaborativeTextEditorElement,
		// eslint-disable-next-line @typescript-eslint/no-unused-vars
		context: CopyContext
	): Promise<CopyStatus> {
		const copy = new CollaborativeTextEditorElement({
			...original.getProps(),
			...this.buildSpecificProps([]),
		});

		const result: CopyStatus = {
			copyEntity: copy,
			type: CopyElementType.COLLABORATIVE_TEXT_EDITOR_ELEMENT,
			status: CopyStatusEnum.PARTIAL,
		};
		return Promise.resolve(result);
	}

	// eslint-disable-next-line @typescript-eslint/no-unused-vars
	public copyVideoConferenceElement(original: VideoConferenceElement, context: CopyContext): Promise<CopyStatus> {
		const result: CopyStatus = {
			type: CopyElementType.VIDEO_CONFERENCE_ELEMENT,
			status: CopyStatusEnum.NOT_DOING,
		};

		return Promise.resolve(result);
	}

	public async copyMediaBoard(original: MediaBoard, context: CopyContext): Promise<CopyStatus> {
		const childrenResults = await this.copyChildrenOf(original, context);

		const result: CopyStatus = {
			type: CopyElementType.MEDIA_BOARD,
			status: CopyStatusEnum.NOT_DOING,
			elements: childrenResults,
		};

		return Promise.resolve(result);
	}

	public async copyMediaLine(original: MediaLine, context: CopyContext): Promise<CopyStatus> {
		const childrenResults = await this.copyChildrenOf(original, context);

		const result: CopyStatus = {
			type: CopyElementType.MEDIA_LINE,
			status: CopyStatusEnum.NOT_DOING,
			elements: childrenResults,
		};

		return Promise.resolve(result);
	}

	// eslint-disable-next-line @typescript-eslint/no-unused-vars
	public copyMediaExternalToolElement(
		// eslint-disable-next-line @typescript-eslint/no-unused-vars
		original: MediaExternalToolElement,
		// eslint-disable-next-line @typescript-eslint/no-unused-vars
		context: CopyContext
	): Promise<CopyStatus> {
		const result: CopyStatus = {
			type: CopyElementType.MEDIA_EXTERNAL_TOOL_ELEMENT,
			status: CopyStatusEnum.NOT_DOING,
		};

		return Promise.resolve(result);
	}

	// eslint-disable-next-line @typescript-eslint/no-unused-vars
	public copyDeletedElement(original: DeletedElement, context: CopyContext): Promise<CopyStatus> {
		const copy = new DeletedElement({
			...original.getProps(),
			...this.buildSpecificProps([]),
		});

		const result: CopyStatus = {
			copyEntity: copy,
			type: CopyElementType.DELETED_ELEMENT,
			status: CopyStatusEnum.SUCCESS,
		};

		return Promise.resolve(result);
	}

	// eslint-disable-next-line @typescript-eslint/no-unused-vars
<<<<<<< HEAD
	public copyH5pElement(original: H5pElement, context: CopyContext): Promise<CopyStatus> {
=======
	public copyFileFolderElement(original: FileFolderElement, context: CopyContext): Promise<CopyStatus> {
		const copy = new FileFolderElement({
			...original.getProps(),
			...this.buildSpecificProps([]),
		});

		const result: CopyStatus = {
			copyEntity: copy,
			type: CopyElementType.FILE_FOLDER_ELEMENT,
			status: CopyStatusEnum.SUCCESS,
			elements: [],
		};

		return Promise.resolve(result);
	}

	public async copyH5pElement(original: H5pElement, context: CopyContext): Promise<CopyStatus> {
		if (!original.contentId) {
			const copy = new H5pElement({
				...original.getProps(),
				...this.buildSpecificProps([]),
			});

			const result: CopyStatus = {
				copyEntity: copy,
				type: CopyElementType.H5P_ELEMENT,
				status: CopyStatusEnum.SUCCESS,
				elements: [],
			};

			return result;
		}

		const copiedContentId = new ObjectId().toHexString();
		const copy = new H5pElement({
			...original.getProps(),
			...this.buildSpecificProps([]),
			contentId: copiedContentId,
		});

		const copyParams: CopyContentParams = {
			copiedContentId: copiedContentId,
			sourceContentId: original.contentId,
			userId: context.userId,
			schoolId: context.targetSchoolId,
			parentType: CopyContentParentType.BoardElement,
			parentId: copy.id,
		};
		await this.h5pEditorProducer.copyContent(copyParams);

>>>>>>> 05368e0b
		const result: CopyStatus = {
			copyEntity: copy,
			type: CopyElementType.H5P_ELEMENT,
			status: CopyStatusEnum.SUCCESS,
			elements: [],
		};

		return result;
	}

	private async copyChildrenOf(boardNode: AnyBoardNode, context: CopyContext): Promise<CopyStatus[]> {
		const allSettled = await Promise.allSettled(
			boardNode.children.map(async (child) => {
				return {
					id: child.id,
					status: await this.copy(child, context),
				};
			})
		);

		const resultMap = new Map<EntityId, CopyStatus>();
		allSettled.forEach((res) => {
			if (res.status === 'fulfilled') {
				resultMap.set(res.value.id, res.value.status);
			}
		});

		const results: CopyStatus[] = [];
		boardNode.children.forEach((child) => {
			const childStatus = resultMap.get(child.id);
			if (childStatus) {
				results.push(childStatus);
			}
		});

		return results;
	}

	private buildSpecificProps(childrenResults: CopyStatus[]): {
		id: EntityId;
		createdAt: Date;
		updatedAt: Date;
		children: AnyBoardNode[];
	} {
		return {
			id: new ObjectId().toHexString(),
			createdAt: new Date(),
			updatedAt: new Date(),
			children: childrenResults.map((r) => r.copyEntity).filter((c) => c !== undefined) as AnyBoardNode[],
		};
	}
}<|MERGE_RESOLUTION|>--- conflicted
+++ resolved
@@ -473,26 +473,6 @@
 		return Promise.resolve(result);
 	}
 
-	// eslint-disable-next-line @typescript-eslint/no-unused-vars
-<<<<<<< HEAD
-	public copyH5pElement(original: H5pElement, context: CopyContext): Promise<CopyStatus> {
-=======
-	public copyFileFolderElement(original: FileFolderElement, context: CopyContext): Promise<CopyStatus> {
-		const copy = new FileFolderElement({
-			...original.getProps(),
-			...this.buildSpecificProps([]),
-		});
-
-		const result: CopyStatus = {
-			copyEntity: copy,
-			type: CopyElementType.FILE_FOLDER_ELEMENT,
-			status: CopyStatusEnum.SUCCESS,
-			elements: [],
-		};
-
-		return Promise.resolve(result);
-	}
-
 	public async copyH5pElement(original: H5pElement, context: CopyContext): Promise<CopyStatus> {
 		if (!original.contentId) {
 			const copy = new H5pElement({
@@ -527,7 +507,6 @@
 		};
 		await this.h5pEditorProducer.copyContent(copyParams);
 
->>>>>>> 05368e0b
 		const result: CopyStatus = {
 			copyEntity: copy,
 			type: CopyElementType.H5P_ELEMENT,
