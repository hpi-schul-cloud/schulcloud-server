--- conflicted
+++ resolved
@@ -514,35 +514,4 @@
 			children: childrenResults.map((r) => r.copyEntity).filter((c) => c !== undefined) as AnyBoardNode[],
 		};
 	}
-<<<<<<< HEAD
-
-	// eslint-disable-next-line @typescript-eslint/no-unused-vars
-	public copyFileFolderElement(original: FileFolderElement, context: CopyContext): Promise<CopyStatus> {
-		const copy = new FileFolderElement({
-			...original.getProps(),
-			...this.buildSpecificProps([]),
-		});
-
-		const result: CopyStatus = {
-			copyEntity: copy,
-			type: CopyElementType.FILE_FOLDER_ELEMENT,
-			status: CopyStatusEnum.SUCCESS,
-			elements: [],
-		};
-
-		return Promise.resolve(result);
-	}
-
-	// eslint-disable-next-line @typescript-eslint/no-unused-vars
-	public copyH5pElement(original: H5pElement, context: CopyContext): Promise<CopyStatus> {
-		// TODO implement
-		const result: CopyStatus = {
-			type: CopyElementType.H5P_ELEMENT,
-			status: CopyStatusEnum.NOT_IMPLEMENTED,
-		};
-
-		return Promise.resolve(result);
-	}
-=======
->>>>>>> 4d32c731
 }