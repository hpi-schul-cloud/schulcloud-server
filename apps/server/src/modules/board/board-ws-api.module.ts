--- conflicted
+++ resolved
@@ -10,13 +10,17 @@
 import { BoardNodePermissionService } from './service';
 
 @Module({
-<<<<<<< HEAD
 	imports: [BoardModule, forwardRef(() => AuthorizationModule), LoggerModule, UserModule],
-	providers: [BoardCollaborationGateway, CardUc, ColumnUc, ElementUc, BoardUc, CourseRepo, MetricsService],
-=======
-	imports: [BoardModule, forwardRef(() => AuthorizationModule), LoggerModule],
-	providers: [BoardCollaborationGateway, BoardNodePermissionService, CardUc, ColumnUc, ElementUc, BoardUc, CourseRepo],
->>>>>>> e50d2b47
+	providers: [
+		BoardCollaborationGateway,
+		BoardNodePermissionService,
+		CardUc,
+		ColumnUc,
+		ElementUc,
+		BoardUc,
+		CourseRepo,
+		MetricsService,
+	],
 	exports: [],
 })
 export class BoardWsApiModule {}