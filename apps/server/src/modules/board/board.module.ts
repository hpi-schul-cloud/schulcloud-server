--- conflicted
+++ resolved
@@ -9,13 +9,9 @@
 import { CqrsModule } from '@nestjs/cqrs';
 import { CourseRepo } from '@shared/repo';
 import { LoggerModule } from '@src/core/logger';
-<<<<<<< HEAD
+import { AuthorizationModule } from '../authorization';
 import { MetaTagExtractorAdapterModule } from '@src/infra/meta-tag-extractor-client';
-import { AuthorizationModule } from '../authorization';
-=======
-import { AuthorizationModule } from '../authorization';
 import { RoomMemberModule } from '../room-member';
->>>>>>> 91d48310
 import { BoardNodeRule } from './authorisation/board-node.rule';
 import { BoardNodeFactory } from './domain';
 import { BoardNodeRepo } from './repo';
@@ -51,11 +47,8 @@
 		CqrsModule,
 		CollaborativeTextEditorModule,
 		AuthorizationModule,
-<<<<<<< HEAD
 		MetaTagExtractorAdapterModule,
-=======
 		RoomMemberModule,
->>>>>>> 91d48310
 	],
 	providers: [
 		// TODO: move BoardDoAuthorizableService, BoardDoRepo, BoardDoService, BoardNodeRepo in separate module and move mediaboard related services in mediaboard module
