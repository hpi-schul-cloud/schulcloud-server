--- conflicted
+++ resolved
@@ -34,12 +34,9 @@
 		CourseRepo, // TODO: import learnroom module instead. This is currently not possible due to dependency cycle with authorisation service
 		RecursiveDeleteVisitor,
 		SubmissionItemService,
-<<<<<<< HEAD
-=======
 		BoardDoCopyService,
 		ColumnBoardCopyService,
 		SchoolSpecificFileCopyServiceFactory,
->>>>>>> d240a150
 	],
 	exports: [
 		BoardDoAuthorizableService,
