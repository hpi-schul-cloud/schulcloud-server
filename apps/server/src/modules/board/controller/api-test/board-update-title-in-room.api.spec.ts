--- conflicted
+++ resolved
@@ -1,13 +1,9 @@
 import { EntityManager } from '@mikro-orm/mongodb';
-<<<<<<< HEAD
 import { accountFactory } from '@modules/account/testing';
 import { GroupEntityTypes } from '@modules/group/entity';
 import { roomMembershipEntityFactory } from '@modules/room-membership/testing';
 import { roomEntityFactory } from '@modules/room/testing';
-import { ServerTestModule } from '@modules/server/server.module';
-=======
 import { ServerTestModule } from '@modules/server/server.app.module';
->>>>>>> 32d4f1f1
 import { INestApplication } from '@nestjs/common';
 import { Test, TestingModule } from '@nestjs/testing';
 import { ApiValidationError } from '@shared/common';
