--- conflicted
+++ resolved
@@ -1,27 +1,16 @@
 import { EntityManager, ObjectId } from '@mikro-orm/mongodb';
-import { ServerTestModule } from '@modules/server/server.module';
-import { INestApplication } from '@nestjs/common';
-import { Test, TestingModule } from '@nestjs/testing';
-<<<<<<< HEAD
-import {
-	cleanupCollections,
-	groupEntityFactory,
-	roleFactory,
-	schoolEntityFactory,
-	TestApiClient,
-	userFactory,
-} from '@shared/testing';
-=======
->>>>>>> ace7342c
-
 import { accountFactory } from '@modules/account/testing';
 import { GroupEntityTypes } from '@modules/group/entity';
 import { roomMembershipEntityFactory } from '@modules/room-membership/testing';
 import { roomEntityFactory } from '@modules/room/testing';
+import { ServerTestModule } from '@modules/server/server.module';
+import { INestApplication } from '@nestjs/common';
+import { Test, TestingModule } from '@nestjs/testing';
 import { Permission, RoleName } from '@shared/domain/interface';
 import { cleanupCollections } from '@testing/cleanup-collections';
 import { groupEntityFactory } from '@testing/factory/group-entity.factory';
 import { roleFactory } from '@testing/factory/role.factory';
+import { schoolEntityFactory } from '@testing/factory/school-entity.factory';
 import { userFactory } from '@testing/factory/user.factory';
 import { TestApiClient } from '@testing/test-api-client';
 import { BoardExternalReferenceType, BoardLayout } from '../../domain';
