--- conflicted
+++ resolved
@@ -127,11 +127,7 @@
 	});
 
 	describe('with invalid user', () => {
-<<<<<<< HEAD
-		it('should return status 200', async () => {
-=======
 		it('should return status 403', async () => {
->>>>>>> bc49cfaa
 			const { columnBoardNode } = await setup();
 
 			const invalidUser = userFactory.build();
