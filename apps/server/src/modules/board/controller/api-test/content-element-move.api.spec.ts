--- conflicted
+++ resolved
@@ -2,11 +2,7 @@
 import { ExecutionContext, INestApplication } from '@nestjs/common';
 import { Test, TestingModule } from '@nestjs/testing';
 import { ApiValidationError } from '@shared/common';
-<<<<<<< HEAD
-import { BoardExternalReferenceType, TextElementNode } from '@shared/domain';
-=======
-import { RichTextElementNode } from '@shared/domain';
->>>>>>> eea08760
+import { BoardExternalReferenceType, RichTextElementNode } from '@shared/domain';
 import {
 	cardNodeFactory,
 	cleanupCollections,
