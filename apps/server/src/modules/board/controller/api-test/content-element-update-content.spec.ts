--- conflicted
+++ resolved
@@ -2,25 +2,15 @@
 import { HttpStatus, INestApplication } from '@nestjs/common';
 import { Test, TestingModule } from '@nestjs/testing';
 import { sanitizeRichText } from '@shared/controller';
-<<<<<<< HEAD
-import {
-	BoardExternalReferenceType,
-	InputFormat,
-	RichTextElementNode,
-	SubmissionContainerElementNode,
-} from '@shared/domain';
-=======
->>>>>>> b205af80
 import {
 	BoardExternalReferenceType,
 	ContentElementType,
 	FileElementNode,
 	InputFormat,
 	RichTextElementNode,
+	SubmissionContainerElementNode,
 } from '@shared/domain';
 import {
-	TestApiClient,
-	UserAndAccountTestFactory,
 	cardNodeFactory,
 	cleanupCollections,
 	columnBoardNodeFactory,
@@ -28,12 +18,9 @@
 	courseFactory,
 	fileElementNodeFactory,
 	richTextElementNodeFactory,
-<<<<<<< HEAD
 	submissionContainerElementNodeFactory,
 	TestApiClient,
 	UserAndAccountTestFactory,
-=======
->>>>>>> b205af80
 } from '@shared/testing';
 import { ServerTestModule } from '@src/modules/server/server.module';
 
@@ -74,8 +61,8 @@
 
 			const column = columnNodeFactory.buildWithId({ parent: columnBoardNode });
 			const parentCard = cardNodeFactory.buildWithId({ parent: column });
-<<<<<<< HEAD
 			const richTextElement = richTextElementNodeFactory.buildWithId({ parent: parentCard });
+			const fileElement = fileElementNodeFactory.buildWithId({ parent: parentCard });
 			const submissionContainerElement = submissionContainerElementNodeFactory.buildWithId({ parent: parentCard });
 
 			const tomorrow = new Date(Date.now() + 86400000);
@@ -83,10 +70,6 @@
 				parent: parentCard,
 				dueDate: tomorrow,
 			});
-=======
-			const richTextelement = richTextElementNodeFactory.buildWithId({ parent: parentCard });
-			const fileElement = fileElementNodeFactory.buildWithId({ parent: parentCard });
->>>>>>> b205af80
 
 			await em.persistAndFlush([
 				teacherAccount,
@@ -94,98 +77,65 @@
 				parentCard,
 				column,
 				columnBoardNode,
-<<<<<<< HEAD
 				richTextElement,
 				submissionContainerElement,
 				submissionContainerElementWithDueDate,
-=======
-				richTextelement,
-				fileElement,
->>>>>>> b205af80
 			]);
 			em.clear();
 
 			const loggedInClient = await testApiClient.login(teacherAccount);
 
-<<<<<<< HEAD
-			return { loggedInClient, richTextElement, submissionContainerElement, submissionContainerElementWithDueDate };
+			return {
+				loggedInClient,
+				richTextElement,
+				fileElement,
+				submissionContainerElement,
+				submissionContainerElementWithDueDate,
+			};
 		};
 
-		it('should return status 204 for rich text element', async () => {
+		it('should return status 204', async () => {
 			const { loggedInClient, richTextElement } = await setup();
 
 			const response = await loggedInClient.patch(`${richTextElement.id}/content`, {
-				data: { content: { text: 'hello world', inputFormat: InputFormat.RICH_TEXT_CK5 }, type: 'richText' },
-=======
-			return { loggedInClient, richTextelement, fileElement };
-		};
-
-		it('should return status 204', async () => {
-			const { loggedInClient, richTextelement } = await setup();
-
-			const response = await loggedInClient.patch(`${richTextelement.id}/content`, {
 				data: {
 					content: { text: 'hello world', inputFormat: InputFormat.RICH_TEXT_CK5 },
 					type: ContentElementType.RICH_TEXT,
 				},
->>>>>>> b205af80
 			});
 
 			expect(response.statusCode).toEqual(204);
 		});
 
-<<<<<<< HEAD
 		it('should actually change content of the rich text element', async () => {
 			const { loggedInClient, richTextElement } = await setup();
 
 			await loggedInClient.patch(`${richTextElement.id}/content`, {
-				data: { content: { text: 'hello world', inputFormat: InputFormat.RICH_TEXT_CK5 }, type: 'richText' },
-			});
-			const result = await em.findOneOrFail(RichTextElementNode, richTextElement.id);
-=======
-		it('should actually change content of the element', async () => {
-			const { loggedInClient, richTextelement } = await setup();
-
-			await loggedInClient.patch(`${richTextelement.id}/content`, {
 				data: {
 					content: { text: 'hello world', inputFormat: InputFormat.RICH_TEXT_CK5 },
 					type: ContentElementType.RICH_TEXT,
 				},
 			});
-			const result = await em.findOneOrFail(RichTextElementNode, richTextelement.id);
->>>>>>> b205af80
+			const result = await em.findOneOrFail(RichTextElementNode, richTextElement.id);
 
 			expect(result.text).toEqual('hello world');
 		});
 
-<<<<<<< HEAD
 		it('should sanitize rich text before changing content of the rich text element', async () => {
 			const { loggedInClient, richTextElement } = await setup();
-=======
-		it('should sanitize rich text before changing content of the element', async () => {
-			const { loggedInClient, richTextelement } = await setup();
->>>>>>> b205af80
 
 			const text = '<iframe>rich text 1</iframe> some more text';
 
 			const sanitizedText = sanitizeRichText(text, InputFormat.RICH_TEXT_CK5);
 
-<<<<<<< HEAD
 			await loggedInClient.patch(`${richTextElement.id}/content`, {
-				data: { content: { text, inputFormat: InputFormat.RICH_TEXT_CK5 }, type: 'richText' },
+				data: { content: { text, inputFormat: InputFormat.RICH_TEXT_CK5 }, type: ContentElementType.RICH_TEXT },
 			});
 			const result = await em.findOneOrFail(RichTextElementNode, richTextElement.id);
-=======
-			await loggedInClient.patch(`${richTextelement.id}/content`, {
-				data: { content: { text, inputFormat: InputFormat.RICH_TEXT_CK5 }, type: ContentElementType.RICH_TEXT },
-			});
-			const result = await em.findOneOrFail(RichTextElementNode, richTextelement.id);
->>>>>>> b205af80
 
 			expect(result.text).toEqual(sanitizedText);
 		});
 
-<<<<<<< HEAD
 		it('should return status 204 (nothing changed) without dueDate parameter for submission container element', async () => {
 			const { loggedInClient, submissionContainerElement } = await setup();
 
@@ -254,19 +204,6 @@
 			});
 
 			expect(response.statusCode).toEqual(400);
-=======
-		it('should sanitize caption parameter before changing caption of the element', async () => {
-			const { loggedInClient, fileElement } = await setup();
-
-			const caption = '<iframe>rich text 1</iframe> some more text';
-
-			await loggedInClient.patch(`${fileElement.id}/content`, {
-				data: { content: { caption, alternativeText: '' }, type: ContentElementType.FILE },
-			});
-
-			const result = await em.findOneOrFail(FileElementNode, fileElement.id);
-
-			expect(result.caption).toEqual('rich text 1 some more text');
 		});
 
 		it('should sanitize alternativeText parameter before changing caption of the element', async () => {
@@ -280,7 +217,6 @@
 			const result = await em.findOneOrFail(FileElementNode, fileElement.id);
 
 			expect(result.alternativeText).toEqual('rich text 1 some more text');
->>>>>>> b205af80
 		});
 	});
 
