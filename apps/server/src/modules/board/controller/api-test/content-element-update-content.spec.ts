--- conflicted
+++ resolved
@@ -11,6 +11,8 @@
 	SubmissionContainerElementNode,
 } from '@shared/domain';
 import {
+	TestApiClient,
+	UserAndAccountTestFactory,
 	cardNodeFactory,
 	cleanupCollections,
 	columnBoardNodeFactory,
@@ -19,11 +21,6 @@
 	fileElementNodeFactory,
 	richTextElementNodeFactory,
 	submissionContainerElementNodeFactory,
-<<<<<<< HEAD
-=======
-	TestApiClient,
-	UserAndAccountTestFactory,
->>>>>>> 7e6a281a
 } from '@shared/testing';
 import { ServerTestModule } from '@src/modules/server/server.module';
 
@@ -66,9 +63,6 @@
 			const parentCard = cardNodeFactory.buildWithId({ parent: column });
 			const richTextElement = richTextElementNodeFactory.buildWithId({ parent: parentCard });
 			const fileElement = fileElementNodeFactory.buildWithId({ parent: parentCard });
-<<<<<<< HEAD
-			const submission = submissionContainerElementNodeFactory.buildWithId({ parent: parentCard });
-=======
 			const submissionContainerElement = submissionContainerElementNodeFactory.buildWithId({ parent: parentCard });
 
 			const tomorrow = new Date(Date.now() + 86400000);
@@ -76,7 +70,6 @@
 				parent: parentCard,
 				dueDate: tomorrow,
 			});
->>>>>>> 7e6a281a
 
 			await em.persistAndFlush([
 				teacherAccount,
@@ -86,20 +79,13 @@
 				columnBoardNode,
 				richTextElement,
 				fileElement,
-<<<<<<< HEAD
-				submission,
-=======
 				submissionContainerElement,
 				submissionContainerElementWithDueDate,
->>>>>>> 7e6a281a
 			]);
 			em.clear();
 
 			const loggedInClient = await testApiClient.login(teacherAccount);
 
-<<<<<<< HEAD
-			return { loggedInClient, richTextelement, fileElement, submission };
-=======
 			return {
 				loggedInClient,
 				richTextElement,
@@ -107,7 +93,6 @@
 				submissionContainerElement,
 				submissionContainerElementWithDueDate,
 			};
->>>>>>> 7e6a281a
 		};
 
 		it('should return status 204', async () => {
@@ -179,29 +164,6 @@
 			expect(result.alternativeText).toEqual('rich text 1 some more text');
 		});
 
-<<<<<<< HEAD
-		it('should be able to set valid dueDate on submissionContainer ', async () => {
-			const { loggedInClient, submission } = await setup();
-			const tomorrow = new Date(Date.now() + 86400000);
-			const response = await loggedInClient.patch(`${submission.id}/content`, {
-				data: { content: { dueDate: tomorrow }, type: ContentElementType.SUBMISSION_CONTAINER },
-			});
-			const result = await em.findOneOrFail(SubmissionContainerElementNode, submission.id);
-			expect(response.status).toEqual(204);
-
-			expect(result.dueDate).toEqual(tomorrow);
-		});
-
-		it('should reject invalid dates on submissionContainer ', async () => {
-			const { loggedInClient, submission } = await setup();
-			const date = 12; //'2030/12/11';
-			const response = await loggedInClient.patch(`${submission.id}/content`, {
-				data: { content: { dueDate: date }, type: ContentElementType.SUBMISSION_CONTAINER },
-			});
-			const result = await em.findOneOrFail(SubmissionContainerElementNode, submission.id);
-			expect(response.status).toEqual(400);
-			expect(result.dueDate).not.toEqual(date);
-=======
 		it('should return status 204 (nothing changed) without dueDate parameter for submission container element', async () => {
 			const { loggedInClient, submissionContainerElement } = await setup();
 
@@ -270,7 +232,6 @@
 			});
 
 			expect(response.statusCode).toEqual(400);
->>>>>>> 7e6a281a
 		});
 	});
 
