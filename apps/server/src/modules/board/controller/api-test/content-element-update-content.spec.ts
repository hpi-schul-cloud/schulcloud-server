import { EntityManager } from '@mikro-orm/mongodb';
import { HttpStatus, INestApplication } from '@nestjs/common';
import { Test, TestingModule } from '@nestjs/testing';
import { sanitizeRichText } from '@shared/controller';
import {
	BoardExternalReferenceType,
	ContentElementType,
	FileElementNode,
	InputFormat,
	RichTextElementNode,
	SubmissionContainerElementNode,
} from '@shared/domain';
import {
	cardNodeFactory,
	cleanupCollections,
	columnBoardNodeFactory,
	columnNodeFactory,
	courseFactory,
	fileElementNodeFactory,
	richTextElementNodeFactory,
	submissionContainerElementNodeFactory,
	TestApiClient,
	UserAndAccountTestFactory,
} from '@shared/testing';
import { ServerTestModule } from '@src/modules/server/server.module';

describe(`content element update content (api)`, () => {
	let app: INestApplication;
	let em: EntityManager;
	let testApiClient: TestApiClient;

	beforeAll(async () => {
		const module: TestingModule = await Test.createTestingModule({
			imports: [ServerTestModule],
		}).compile();

		app = module.createNestApplication();
		await app.init();
		em = module.get(EntityManager);
		testApiClient = new TestApiClient(app, 'elements');
	});

	afterAll(async () => {
		await app.close();
	});

	beforeEach(async () => {
		await cleanupCollections(em);
	});

	describe('with valid user', () => {
		const setup = async () => {
			const { teacherAccount, teacherUser } = UserAndAccountTestFactory.buildTeacher();

			const course = courseFactory.build({ teachers: [teacherUser] });
			await em.persistAndFlush([teacherUser, course]);

			const columnBoardNode = columnBoardNodeFactory.buildWithId({
				context: { id: course.id, type: BoardExternalReferenceType.Course },
			});

			const column = columnNodeFactory.buildWithId({ parent: columnBoardNode });
			const parentCard = cardNodeFactory.buildWithId({ parent: column });
			const richTextElement = richTextElementNodeFactory.buildWithId({ parent: parentCard });
			const fileElement = fileElementNodeFactory.buildWithId({ parent: parentCard });
			const submissionContainerElement = submissionContainerElementNodeFactory.buildWithId({ parent: parentCard });

			const tomorrow = new Date(Date.now() + 86400000);
			const submissionContainerElementWithDueDate = submissionContainerElementNodeFactory.buildWithId({
				parent: parentCard,
				dueDate: tomorrow,
			});

			await em.persistAndFlush([
				teacherAccount,
				teacherUser,
				parentCard,
				column,
				columnBoardNode,
<<<<<<< HEAD
				richTextelement,
				fileElement,
=======
				richTextElement,
>>>>>>> d2320a77
				submissionContainerElement,
				submissionContainerElementWithDueDate,
			]);
			em.clear();

			const loggedInClient = await testApiClient.login(teacherAccount);

			return {
				loggedInClient,
<<<<<<< HEAD
				richTextelement,
=======
				richTextElement,
>>>>>>> d2320a77
				fileElement,
				submissionContainerElement,
				submissionContainerElementWithDueDate,
			};
		};

		it('should return status 204', async () => {
			const { loggedInClient, richTextElement } = await setup();

			const response = await loggedInClient.patch(`${richTextElement.id}/content`, {
				data: {
					content: { text: 'hello world', inputFormat: InputFormat.RICH_TEXT_CK5 },
					type: ContentElementType.RICH_TEXT,
				},
			});

			expect(response.statusCode).toEqual(204);
		});

		it('should actually change content of the rich text element', async () => {
			const { loggedInClient, richTextElement } = await setup();

			await loggedInClient.patch(`${richTextElement.id}/content`, {
				data: {
					content: { text: 'hello world', inputFormat: InputFormat.RICH_TEXT_CK5 },
					type: ContentElementType.RICH_TEXT,
				},
			});
			const result = await em.findOneOrFail(RichTextElementNode, richTextElement.id);

			expect(result.text).toEqual('hello world');
		});

		it('should sanitize rich text before changing content of the rich text element', async () => {
			const { loggedInClient, richTextElement } = await setup();

			const text = '<iframe>rich text 1</iframe> some more text';

			const sanitizedText = sanitizeRichText(text, InputFormat.RICH_TEXT_CK5);

			await loggedInClient.patch(`${richTextElement.id}/content`, {
				data: { content: { text, inputFormat: InputFormat.RICH_TEXT_CK5 }, type: ContentElementType.RICH_TEXT },
			});
			const result = await em.findOneOrFail(RichTextElementNode, richTextElement.id);

			expect(result.text).toEqual(sanitizedText);
		});

		it('should return status 204 (nothing changed) without dueDate parameter for submission container element', async () => {
			const { loggedInClient, submissionContainerElement } = await setup();

			const response = await loggedInClient.patch(`${submissionContainerElement.id}/content`, {
				data: {
					content: {},
					type: 'submissionContainer',
				},
			});

			expect(response.statusCode).toEqual(204);
		});

		it('should not change dueDate value without dueDate parameter for submission container element', async () => {
			const { loggedInClient, submissionContainerElement } = await setup();

			await loggedInClient.patch(`${submissionContainerElement.id}/content`, {
				data: {
					content: {},
					type: 'submissionContainer',
				},
			});
			const result = await em.findOneOrFail(SubmissionContainerElementNode, submissionContainerElement.id);

			expect(result.dueDate).toBeUndefined();
		});

		it('should set dueDate value when dueDate parameter is provided for submission container element', async () => {
			const { loggedInClient, submissionContainerElement } = await setup();

			const inThreeDays = new Date(Date.now() + 259200000);

			await loggedInClient.patch(`${submissionContainerElement.id}/content`, {
				data: {
					content: { dueDate: inThreeDays },
					type: 'submissionContainer',
				},
			});
			const result = await em.findOneOrFail(SubmissionContainerElementNode, submissionContainerElement.id);

			expect(result.dueDate).toEqual(inThreeDays);
		});

		it('should unset dueDate value when dueDate parameter is not provided for submission container element', async () => {
			const { loggedInClient, submissionContainerElementWithDueDate } = await setup();

			await loggedInClient.patch(`${submissionContainerElementWithDueDate.id}/content`, {
				data: {
					content: {},
					type: 'submissionContainer',
				},
			});
			const result = await em.findOneOrFail(SubmissionContainerElementNode, submissionContainerElementWithDueDate.id);

			expect(result.dueDate).toBeUndefined();
		});

		it('should return status 400 for wrong date format for submission container element', async () => {
			const { loggedInClient, submissionContainerElement } = await setup();

			const response = await loggedInClient.patch(`${submissionContainerElement.id}/content`, {
				data: {
					content: { dueDate: 'hello world' },
					type: 'submissionContainer',
				},
			});

			expect(response.statusCode).toEqual(400);
		});

		it('should sanitize alternativeText parameter before changing caption of the element', async () => {
			const { loggedInClient, fileElement } = await setup();

			const alternativeText = '<iframe>rich text 1</iframe> some more text';

			await loggedInClient.patch(`${fileElement.id}/content`, {
				data: { content: { caption: '', alternativeText }, type: ContentElementType.FILE },
			});
			const result = await em.findOneOrFail(FileElementNode, fileElement.id);

			expect(result.alternativeText).toEqual('rich text 1 some more text');
		});

		it('should return status 204 (nothing changed) without dueDate parameter for submission container element', async () => {
			const { loggedInClient, submissionContainerElement } = await setup();

			const response = await loggedInClient.patch(`${submissionContainerElement.id}/content`, {
				data: {
					content: {},
					type: 'submissionContainer',
				},
			});

			expect(response.statusCode).toEqual(204);
		});

		it('should not change dueDate value without dueDate parameter for submission container element', async () => {
			const { loggedInClient, submissionContainerElement } = await setup();

			await loggedInClient.patch(`${submissionContainerElement.id}/content`, {
				data: {
					content: {},
					type: 'submissionContainer',
				},
			});
			const result = await em.findOneOrFail(SubmissionContainerElementNode, submissionContainerElement.id);

			expect(result.dueDate).toBeUndefined();
		});

		it('should set dueDate value when dueDate parameter is provided for submission container element', async () => {
			const { loggedInClient, submissionContainerElement } = await setup();

			const inThreeDays = new Date(Date.now() + 259200000);

			await loggedInClient.patch(`${submissionContainerElement.id}/content`, {
				data: {
					content: { dueDate: inThreeDays },
					type: 'submissionContainer',
				},
			});
			const result = await em.findOneOrFail(SubmissionContainerElementNode, submissionContainerElement.id);

			expect(result.dueDate).toEqual(inThreeDays);
		});

		it('should unset dueDate value when dueDate parameter is not provided for submission container element', async () => {
			const { loggedInClient, submissionContainerElementWithDueDate } = await setup();

			await loggedInClient.patch(`${submissionContainerElementWithDueDate.id}/content`, {
				data: {
					content: {},
					type: 'submissionContainer',
				},
			});
			const result = await em.findOneOrFail(SubmissionContainerElementNode, submissionContainerElementWithDueDate.id);

			expect(result.dueDate).toBeUndefined();
		});

		it('should return status 400 for wrong date format for submission container element', async () => {
			const { loggedInClient, submissionContainerElement } = await setup();

			const response = await loggedInClient.patch(`${submissionContainerElement.id}/content`, {
				data: {
					content: { dueDate: 'hello world' },
					type: 'submissionContainer',
				},
			});

			expect(response.statusCode).toEqual(400);
		});
	});

	describe('with invalid user', () => {
		const setup = async () => {
			await cleanupCollections(em);
			const { teacherUser: invalidTeacherUser, teacherAccount: invalidTeacherAccount } =
				UserAndAccountTestFactory.buildTeacher();

			const course = courseFactory.build({ teachers: [] });
			await em.persistAndFlush([invalidTeacherUser, invalidTeacherAccount, course]);

			const columnBoardNode = columnBoardNodeFactory.buildWithId({
				context: { id: course.id, type: BoardExternalReferenceType.Course },
			});

			const column = columnNodeFactory.buildWithId({ parent: columnBoardNode });
			const parentCard = cardNodeFactory.buildWithId({ parent: column });
			const richTextElement = richTextElementNodeFactory.buildWithId({ parent: parentCard });
			const submissionContainerElement = submissionContainerElementNodeFactory.buildWithId({ parent: parentCard });

			await em.persistAndFlush([parentCard, column, columnBoardNode, richTextElement, submissionContainerElement]);
			em.clear();

			const loggedInClient = await testApiClient.login(invalidTeacherAccount);

			return { loggedInClient, richTextElement, submissionContainerElement };
		};

		it('should return status 403 for rich text element', async () => {
			const { loggedInClient, richTextElement } = await setup();

			const response = await loggedInClient.patch(`${richTextElement.id}/content`, {
				data: { content: { text: 'hello world', inputFormat: InputFormat.RICH_TEXT_CK5 }, type: 'richText' },
			});

			expect(response.statusCode).toEqual(HttpStatus.FORBIDDEN);
		});

		it('should return status 403 for submission container element', async () => {
			const { loggedInClient, submissionContainerElement } = await setup();

			const response = await loggedInClient.patch(`${submissionContainerElement.id}/content`, {
				data: {
					content: {},
					type: 'submissionContainer',
				},
			});

			expect(response.statusCode).toEqual(HttpStatus.FORBIDDEN);
		});
	});
});<|MERGE_RESOLUTION|>--- conflicted
+++ resolved
@@ -77,12 +77,8 @@
 				parentCard,
 				column,
 				columnBoardNode,
-<<<<<<< HEAD
 				richTextelement,
 				fileElement,
-=======
-				richTextElement,
->>>>>>> d2320a77
 				submissionContainerElement,
 				submissionContainerElementWithDueDate,
 			]);
@@ -92,11 +88,7 @@
 
 			return {
 				loggedInClient,
-<<<<<<< HEAD
 				richTextelement,
-=======
-				richTextElement,
->>>>>>> d2320a77
 				fileElement,
 				submissionContainerElement,
 				submissionContainerElementWithDueDate,
