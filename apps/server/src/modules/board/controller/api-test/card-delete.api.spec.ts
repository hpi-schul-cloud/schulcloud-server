import { EntityManager } from '@mikro-orm/mongodb';
import { ExecutionContext, INestApplication } from '@nestjs/common';
import { Test, TestingModule } from '@nestjs/testing';
import { ApiValidationError } from '@shared/common';
<<<<<<< HEAD
import { BoardExternalReferenceType, CardNode, TextElementNode } from '@shared/domain';
=======
import { CardNode, RichTextElementNode } from '@shared/domain';
>>>>>>> eea08760
import {
	cardNodeFactory,
	cleanupCollections,
	columnBoardNodeFactory,
	columnNodeFactory,
	courseFactory,
	mapUserToCurrentUser,
	richTextElementNodeFactory,
	userFactory,
} from '@shared/testing';
import { ICurrentUser } from '@src/modules/authentication';
import { JwtAuthGuard } from '@src/modules/authentication/guard/jwt-auth.guard';
import { ServerTestModule } from '@src/modules/server/server.module';
import { Request } from 'express';
import request from 'supertest';

const baseRouteName = '/cards';

class API {
	app: INestApplication;

	constructor(app: INestApplication) {
		this.app = app;
	}

	async delete(cardId: string) {
		const response = await request(this.app.getHttpServer())
			.delete(`${baseRouteName}/${cardId}`)
			.set('Accept', 'application/json');

		return {
			error: response.body as ApiValidationError,
			status: response.status,
		};
	}
}

describe(`card delete (api)`, () => {
	let app: INestApplication;
	let em: EntityManager;
	let currentUser: ICurrentUser;
	let api: API;

	beforeAll(async () => {
		const module: TestingModule = await Test.createTestingModule({
			imports: [ServerTestModule],
		})
			.overrideGuard(JwtAuthGuard)
			.useValue({
				canActivate(context: ExecutionContext) {
					const req: Request = context.switchToHttp().getRequest();
					req.user = currentUser;
					return true;
				},
			})
			.compile();

		app = module.createNestApplication();
		await app.init();
		em = module.get(EntityManager);
		api = new API(app);
	});

	afterAll(async () => {
		await app.close();
	});

	const setup = async () => {
		await cleanupCollections(em);
		const user = userFactory.build();
		const course = courseFactory.build({ teachers: [user] });
		await em.persistAndFlush([user, course]);

		const columnBoardNode = columnBoardNodeFactory.buildWithId({
			context: { id: course.id, type: BoardExternalReferenceType.Course },
		});
		const columnNode = columnNodeFactory.buildWithId({ parent: columnBoardNode });
		const cardNode = cardNodeFactory.buildWithId({ parent: columnNode });
		const richTextElementNode = richTextElementNodeFactory.buildWithId({ parent: cardNode });
		const siblingCardNode = cardNodeFactory.buildWithId({ parent: columnNode });

<<<<<<< HEAD
		await em.persistAndFlush([columnBoardNode, columnNode, cardNode, siblingCardNode, textElementNode]);
=======
		await em.persistAndFlush([user, cardNode, columnNode, siblingCardNode, richTextElementNode]);
>>>>>>> eea08760
		em.clear();

		return { user, cardNode, columnBoardNode, columnNode, siblingCardNode, richTextElementNode };
	};

	describe('with valid user', () => {
		it('should return status 204', async () => {
			const { user, cardNode } = await setup();
			currentUser = mapUserToCurrentUser(user);

			const response = await api.delete(cardNode.id);

			expect(response.status).toEqual(204);
		});

		it('should actually delete card', async () => {
			const { user, cardNode } = await setup();
			currentUser = mapUserToCurrentUser(user);

			await api.delete(cardNode.id);

			await expect(em.findOneOrFail(CardNode, cardNode.id)).rejects.toThrow();
		});

		it('should actually delete elements of the card', async () => {
			const { user, cardNode, richTextElementNode } = await setup();
			currentUser = mapUserToCurrentUser(user);

			await api.delete(cardNode.id);

			await expect(em.findOneOrFail(RichTextElementNode, richTextElementNode.id)).rejects.toThrow();
		});

		it('should not delete siblings', async () => {
			const { user, cardNode, siblingCardNode } = await setup();
			currentUser = mapUserToCurrentUser(user);

			await api.delete(cardNode.id);

			const siblingFromDb = await em.findOneOrFail(CardNode, siblingCardNode.id);
			expect(siblingFromDb).toBeDefined();
		});

		it('should update position of the siblings', async () => {
			const { user, cardNode, siblingCardNode } = await setup();
			currentUser = mapUserToCurrentUser(user);

			cardNode.position = 0;
			siblingCardNode.position = 1;

			await api.delete(cardNode.id);

			const siblingFromDb = await em.findOneOrFail(CardNode, siblingCardNode.id);
			expect(siblingFromDb.position).toEqual(0);
		});
	});

	describe('with invalid user', () => {
		it('should return status 403', async () => {
			const { cardNode } = await setup();

			const invalidUser = userFactory.build();
			await em.persistAndFlush([invalidUser]);
			currentUser = mapUserToCurrentUser(invalidUser);

			const response = await api.delete(cardNode.id);

			expect(response.status).toEqual(403);
		});
	});
});<|MERGE_RESOLUTION|>--- conflicted
+++ resolved
@@ -2,11 +2,7 @@
 import { ExecutionContext, INestApplication } from '@nestjs/common';
 import { Test, TestingModule } from '@nestjs/testing';
 import { ApiValidationError } from '@shared/common';
-<<<<<<< HEAD
-import { BoardExternalReferenceType, CardNode, TextElementNode } from '@shared/domain';
-=======
-import { CardNode, RichTextElementNode } from '@shared/domain';
->>>>>>> eea08760
+import { BoardExternalReferenceType, CardNode, RichTextElementNode } from '@shared/domain';
 import {
 	cardNodeFactory,
 	cleanupCollections,
@@ -88,11 +84,7 @@
 		const richTextElementNode = richTextElementNodeFactory.buildWithId({ parent: cardNode });
 		const siblingCardNode = cardNodeFactory.buildWithId({ parent: columnNode });
 
-<<<<<<< HEAD
-		await em.persistAndFlush([columnBoardNode, columnNode, cardNode, siblingCardNode, textElementNode]);
-=======
-		await em.persistAndFlush([user, cardNode, columnNode, siblingCardNode, richTextElementNode]);
->>>>>>> eea08760
+		await em.persistAndFlush([columnBoardNode, columnNode, cardNode, siblingCardNode, richTextElementNode]);
 		em.clear();
 
 		return { user, cardNode, columnBoardNode, columnNode, siblingCardNode, richTextElementNode };
