--- conflicted
+++ resolved
@@ -124,14 +124,10 @@
 				},
 				{
 					type: 'file',
-<<<<<<< HEAD
-					content: {},
-=======
 					content: {
 						caption: '',
 						alternativeText: '',
 					},
->>>>>>> 288d35ec
 				},
 			];
 
