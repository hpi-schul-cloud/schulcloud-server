--- conflicted
+++ resolved
@@ -92,26 +92,10 @@
 		const cardNode1 = cardNodeFactory.buildWithId({ parent: columnNode });
 		const cardNode2 = cardNodeFactory.buildWithId({ parent: columnNode });
 		const cardNode3 = cardNodeFactory.buildWithId({ parent: columnNode });
-<<<<<<< HEAD
-		const textElement = textElementNodeFactory.buildWithId({ parent: cardNode1 });
-
-		await em.persistAndFlush([columnBoardNode, columnNode, cardNode1, cardNode2, cardNode3, textElement]);
-		await em.persistAndFlush([columnBoardNode, columnNode, cardNode1, cardNode2, cardNode3]);
-=======
 		const richTextElement = richTextElementNodeFactory.buildWithId({ parent: cardNode1 });
 
-		await em.persistAndFlush([
-			user,
-			course,
-			columnBoardNode,
-			columnNode,
-			cardNode1,
-			cardNode2,
-			cardNode3,
-			richTextElement,
-		]);
-		await em.persistAndFlush([user, course, columnBoardNode, columnNode, cardNode1, cardNode2, cardNode3]);
->>>>>>> eea08760
+		await em.persistAndFlush([columnBoardNode, columnNode, cardNode1, cardNode2, cardNode3, richTextElement]);
+		await em.persistAndFlush([columnBoardNode, columnNode, cardNode1, cardNode2, cardNode3]);
 		em.clear();
 
 		currentUser = mapUserToCurrentUser(user);
