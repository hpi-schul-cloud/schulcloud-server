import { EntityManager, ObjectId } from '@mikro-orm/mongodb';
import { ExecutionContext, INestApplication } from '@nestjs/common';
import { Test, TestingModule } from '@nestjs/testing';
import { ApiValidationError } from '@shared/common';
import { BoardExternalReferenceType } from '@shared/domain';
import {
	cardNodeFactory,
	cleanupCollections,
	columnBoardNodeFactory,
	columnNodeFactory,
	courseFactory,
	mapUserToCurrentUser,
	richTextElementNodeFactory,
	roleFactory,
	schoolFactory,
	userFactory,
} from '@shared/testing';
import { ICurrentUser } from '@src/modules/authentication';
import { JwtAuthGuard } from '@src/modules/authentication/guard/jwt-auth.guard';
import { ServerTestModule } from '@src/modules/server/server.module';
import { Request } from 'express';
import request from 'supertest';
import { CardIdsParams, CardListResponse } from '../dto';

const baseRouteName = '/cards';

class API {
	app: INestApplication;

	constructor(app: INestApplication) {
		this.app = app;
	}

	async get(query: CardIdsParams) {
		const response = await request(this.app.getHttpServer())
			.get(baseRouteName)
			.set('Accept', 'application/json')
			.query(query || {});

		return {
			result: response.body as CardListResponse,
			error: response.body as ApiValidationError,
			status: response.status,
		};
	}
}

describe(`card lookup (api)`, () => {
	let app: INestApplication;
	let em: EntityManager;
	let currentUser: ICurrentUser;
	let api: API;

	beforeAll(async () => {
		const module: TestingModule = await Test.createTestingModule({
			imports: [ServerTestModule],
		})
			.overrideGuard(JwtAuthGuard)
			.useValue({
				canActivate(context: ExecutionContext) {
					const req: Request = context.switchToHttp().getRequest();
					req.user = currentUser;
					return true;
				},
			})
			.compile();

		app = module.createNestApplication();
		await app.init();
		em = module.get(EntityManager);
		api = new API(app);
	});

	afterAll(async () => {
		await app.close();
	});

	const setup = async () => {
		await cleanupCollections(em);
		const school = schoolFactory.build();
		const roles = roleFactory.buildList(1, {
			// permissions: [Permission.COURSE_CREATE],
		});
		const user = userFactory.build({ school, roles });
		const course = courseFactory.buildWithId({ teachers: [user] });
		await em.persistAndFlush([user, course]);

		const columnBoardNode = columnBoardNodeFactory.buildWithId({
			context: { id: course.id, type: BoardExternalReferenceType.Course },
		});
		const columnNode = columnNodeFactory.buildWithId({ parent: columnBoardNode });
		const cardNode1 = cardNodeFactory.buildWithId({ parent: columnNode });
		const cardNode2 = cardNodeFactory.buildWithId({ parent: columnNode });
		const cardNode3 = cardNodeFactory.buildWithId({ parent: columnNode });
		const richTextElement = richTextElementNodeFactory.buildWithId({ parent: cardNode1 });

<<<<<<< HEAD
		await em.persistAndFlush([columnBoardNode, columnNode, cardNode1, cardNode2, cardNode3, textElement]);
=======
		await em.persistAndFlush([columnBoardNode, columnNode, cardNode1, cardNode2, cardNode3, richTextElement]);
>>>>>>> bc49cfaa
		await em.persistAndFlush([columnBoardNode, columnNode, cardNode1, cardNode2, cardNode3]);
		em.clear();

		currentUser = mapUserToCurrentUser(user);

		return { columnBoardNode, columnNode, card1: cardNode1, card2: cardNode2, card3: cardNode3, user, course };
	};

	describe('with valid card ids', () => {
		it('should return status 200', async () => {
			const { user, card1 } = await setup();
			currentUser = mapUserToCurrentUser(user);

			const response = await api.get({ ids: [card1.id] });

			expect(response.status).toEqual(200);
		});

		it('should return one card for a single id', async () => {
			const { user, card1 } = await setup();
			currentUser = mapUserToCurrentUser(user);

			const { result } = await api.get({ ids: [card1.id] });

			expect(result.data).toHaveLength(1);
			expect(result.data[0].id).toBe(card1.id);
		});

		it('should return multiple cards for multiple ids', async () => {
			const { user, card1, card2 } = await setup();
			currentUser = mapUserToCurrentUser(user);

			const { result } = await api.get({ ids: [card1.id, card2.id] });

			expect(result.data).toHaveLength(2);
			const returnedIds = result.data.map((c) => c.id);
			expect(returnedIds).toContain(card1.id);
			expect(returnedIds).toContain(card2.id);
		});
	});

	describe('with invalid card ids', () => {
		it('should return empty array if card id does not exist', async () => {
			const { user } = await setup();
			currentUser = mapUserToCurrentUser(user);

			const notExistingCardId = new ObjectId().toHexString();

			const { result, status } = await api.get({ ids: [notExistingCardId] });

			expect(status).toEqual(200);
			expect(result.data).toHaveLength(0);
		});

		it('should return only results of existing cards', async () => {
			const { user, card1, card2 } = await setup();
			currentUser = mapUserToCurrentUser(user);

			const notExistingCardId = new ObjectId().toHexString();

			const { result } = await api.get({ ids: [card1.id, notExistingCardId, card2.id] });

			expect(result.data).toHaveLength(2);
			const returnedIds = result.data.map((c) => c.id);
			expect(returnedIds).toContain(card1.id);
			expect(returnedIds).toContain(card2.id);
		});
	});

	describe('with invalid user', () => {
		it('should return status 200', async () => {
			const { card1 } = await setup();

			const invalidUser = userFactory.build();
			await em.persistAndFlush([invalidUser]);
			currentUser = mapUserToCurrentUser(invalidUser);

			const response = await api.get({ ids: [card1.id] });

			expect(response.status).toEqual(200);
			expect(response.result).toEqual({ data: [] });
		});
	});
});<|MERGE_RESOLUTION|>--- conflicted
+++ resolved
@@ -94,11 +94,7 @@
 		const cardNode3 = cardNodeFactory.buildWithId({ parent: columnNode });
 		const richTextElement = richTextElementNodeFactory.buildWithId({ parent: cardNode1 });
 
-<<<<<<< HEAD
-		await em.persistAndFlush([columnBoardNode, columnNode, cardNode1, cardNode2, cardNode3, textElement]);
-=======
 		await em.persistAndFlush([columnBoardNode, columnNode, cardNode1, cardNode2, cardNode3, richTextElement]);
->>>>>>> bc49cfaa
 		await em.persistAndFlush([columnBoardNode, columnNode, cardNode1, cardNode2, cardNode3]);
 		em.clear();
 
