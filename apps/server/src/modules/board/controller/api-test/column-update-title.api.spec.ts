import { EntityManager } from '@mikro-orm/mongodb';
import { INestApplication } from '@nestjs/common';
import { Test, TestingModule } from '@nestjs/testing';
import { BoardExternalReferenceType, ColumnNode } from '@shared/domain';
import {
	cleanupCollections,
	columnBoardNodeFactory,
	columnNodeFactory,
	courseFactory,
	TestApiClient,
	UserAndAccountTestFactory,
} from '@shared/testing';
import { ServerTestModule } from '@src/modules/server/server.module';

const baseRouteName = '/columns';

<<<<<<< HEAD
=======
class API {
	app: INestApplication;

	constructor(app: INestApplication) {
		this.app = app;
	}

	async updateColumnTitle(columnId: string, title: string) {
		const response = await request(this.app.getHttpServer())
			.patch(`${baseRouteName}/${columnId}/title`)
			.set('Accept', 'application/json')
			.send({ title });

		return {
			error: response.body as ApiValidationError,
			status: response.status,
		};
	}
}

>>>>>>> cb363ac7
describe(`column update title (api)`, () => {
	let app: INestApplication;
	let em: EntityManager;
	let testApiClient: TestApiClient;

	beforeAll(async () => {
		const module: TestingModule = await Test.createTestingModule({
			imports: [ServerTestModule],
		}).compile();

		app = module.createNestApplication();
		await app.init();
		em = module.get(EntityManager);
		testApiClient = new TestApiClient(app, baseRouteName);
	});

	afterAll(async () => {
		await app.close();
	});

	beforeEach(async () => {
		await cleanupCollections(em);
	});

	describe('with valid user', () => {
		const setup = async () => {
			await cleanupCollections(em);

			const { teacherAccount, teacherUser } = UserAndAccountTestFactory.buildTeacher();

			const course = courseFactory.build({ teachers: [teacherUser] });
			await em.persistAndFlush([teacherUser, course]);

			const columnBoardNode = columnBoardNodeFactory.buildWithId({
				context: { id: course.id, type: BoardExternalReferenceType.Course },
			});
			const columnNode = columnNodeFactory.buildWithId({ parent: columnBoardNode });

			await em.persistAndFlush([teacherAccount, teacherUser, columnNode, columnBoardNode]);
			em.clear();

			const loggedInClient = await testApiClient.login(teacherAccount);

			return { loggedInClient, columnNode };
		};

		it('should return status 204', async () => {
			const { loggedInClient, columnNode } = await setup();
			const newTitle = 'new title';

			const response = await loggedInClient.put(`${columnNode.id}/title`, { title: newTitle });

			expect(response.statusCode).toEqual(204);
		});

		it('should actually change the column title', async () => {
			const { loggedInClient, columnNode } = await setup();

			const newTitle = 'new title';

			await loggedInClient.put(`${columnNode.id}/title`, { title: newTitle });

			const result = await em.findOneOrFail(ColumnNode, columnNode.id);

			expect(result.title).toEqual(newTitle);
		});

		it('should sanitize the title', async () => {
			const { loggedInClient, columnNode } = await setup();

			const unsanitizedTitle = '<iframe>foo</iframe> bar';
			const sanitizedTitle = 'foo bar';

			await loggedInClient.put(`${columnNode.id}/title`, { title: unsanitizedTitle });
			const result = await em.findOneOrFail(ColumnNode, columnNode.id);

			expect(result.title).toEqual(sanitizedTitle);
		});
	});

	describe('with invalid user', () => {
		const setup = async () => {
			await cleanupCollections(em);

			const { studentAccount, studentUser } = UserAndAccountTestFactory.buildStudent();

			const course = courseFactory.build({ students: [studentUser] });
			await em.persistAndFlush([studentUser, course]);

			const columnBoardNode = columnBoardNodeFactory.buildWithId({
				context: { id: course.id, type: BoardExternalReferenceType.Course },
			});
			const title = 'old title';
			const columnNode = columnNodeFactory.buildWithId({ parent: columnBoardNode, title });

			await em.persistAndFlush([studentAccount, studentUser, columnNode, columnBoardNode]);
			em.clear();

			const loggedInClient = await testApiClient.login(studentAccount);

			return { loggedInClient, columnNode, title };
		};

		it('should return status 403', async () => {
			const { loggedInClient, columnNode, title } = await setup();

			const newTitle = 'new title';

			const response = await loggedInClient.put(`${columnNode.id}/title`, { title: newTitle });

			expect(response.statusCode).toEqual(403);

			const result = await em.findOneOrFail(ColumnNode, columnNode.id);
			expect(result.title).toEqual(title);
		});
	});
});<|MERGE_RESOLUTION|>--- conflicted
+++ resolved
@@ -14,29 +14,6 @@
 
 const baseRouteName = '/columns';
 
-<<<<<<< HEAD
-=======
-class API {
-	app: INestApplication;
-
-	constructor(app: INestApplication) {
-		this.app = app;
-	}
-
-	async updateColumnTitle(columnId: string, title: string) {
-		const response = await request(this.app.getHttpServer())
-			.patch(`${baseRouteName}/${columnId}/title`)
-			.set('Accept', 'application/json')
-			.send({ title });
-
-		return {
-			error: response.body as ApiValidationError,
-			status: response.status,
-		};
-	}
-}
-
->>>>>>> cb363ac7
 describe(`column update title (api)`, () => {
 	let app: INestApplication;
 	let em: EntityManager;
@@ -87,7 +64,7 @@
 			const { loggedInClient, columnNode } = await setup();
 			const newTitle = 'new title';
 
-			const response = await loggedInClient.put(`${columnNode.id}/title`, { title: newTitle });
+			const response = await loggedInClient.patch(`${columnNode.id}/title`, { title: newTitle });
 
 			expect(response.statusCode).toEqual(204);
 		});
@@ -97,7 +74,7 @@
 
 			const newTitle = 'new title';
 
-			await loggedInClient.put(`${columnNode.id}/title`, { title: newTitle });
+			await loggedInClient.patch(`${columnNode.id}/title`, { title: newTitle });
 
 			const result = await em.findOneOrFail(ColumnNode, columnNode.id);
 
@@ -110,7 +87,7 @@
 			const unsanitizedTitle = '<iframe>foo</iframe> bar';
 			const sanitizedTitle = 'foo bar';
 
-			await loggedInClient.put(`${columnNode.id}/title`, { title: unsanitizedTitle });
+			await loggedInClient.patch(`${columnNode.id}/title`, { title: unsanitizedTitle });
 			const result = await em.findOneOrFail(ColumnNode, columnNode.id);
 
 			expect(result.title).toEqual(sanitizedTitle);
@@ -145,7 +122,7 @@
 
 			const newTitle = 'new title';
 
-			const response = await loggedInClient.put(`${columnNode.id}/title`, { title: newTitle });
+			const response = await loggedInClient.patch(`${columnNode.id}/title`, { title: newTitle });
 
 			expect(response.statusCode).toEqual(403);
 
