--- conflicted
+++ resolved
@@ -1,14 +1,10 @@
 import { EntityManager } from '@mikro-orm/mongodb';
-<<<<<<< HEAD
 import { accountFactory } from '@modules/account/testing';
 import { GroupEntityTypes } from '@modules/group/entity';
 import { groupEntityFactory } from '@modules/group/testing';
 import { roomMembershipEntityFactory } from '@modules/room-membership/testing';
 import { roomEntityFactory } from '@modules/room/testing';
-import { ServerTestModule } from '@modules/server/server.module';
-=======
 import { ServerTestModule } from '@modules/server/server.app.module';
->>>>>>> 0a874255
 import { INestApplication } from '@nestjs/common';
 import { Test, TestingModule } from '@nestjs/testing';
 import { Permission, RoleName } from '@shared/domain/interface';
