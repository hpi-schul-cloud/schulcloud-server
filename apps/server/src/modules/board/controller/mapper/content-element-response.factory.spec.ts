--- conflicted
+++ resolved
@@ -1,24 +1,7 @@
 import { NotImplementedException } from '@nestjs/common';
-<<<<<<< HEAD
-import { fileElementFactory, richTextElementFactory, submissionContainerElementFactory } from '@shared/testing';
-import { drawingElementFactory } from '@shared/testing/factory/domainobject/board/drawing-element.do.factory';
-import { DrawingElementResponse } from '@src/modules/board/controller/dto/element/drawing-element.response';
-import { FileElementResponse, RichTextElementResponse, SubmissionContainerElementResponse } from '../dto';
-import { ContentElementResponseFactory } from './content-element-response.factory';
-
-describe(ContentElementResponseFactory.name, () => {
-	const setup = () => {
-		const fileElement = fileElementFactory.build();
-		const richTextElement = richTextElementFactory.build();
-		const drawingElement = drawingElementFactory.build();
-		const submissionContainerElement = submissionContainerElementFactory.build();
-
-		return { fileElement, richTextElement, drawingElement, submissionContainerElement };
-	};
-
-=======
 import {
 	fileElementFactory,
+	drawingElementFactory,
 	linkElementFactory,
 	richTextElementFactory,
 	submissionContainerElementFactory,
@@ -26,13 +9,13 @@
 import {
 	FileElementResponse,
 	LinkElementResponse,
+	DrawingElementResponse,
 	RichTextElementResponse,
 	SubmissionContainerElementResponse,
 } from '../dto';
 import { ContentElementResponseFactory } from './content-element-response.factory';
 
 describe(ContentElementResponseFactory.name, () => {
->>>>>>> 7475bf5c
 	it('should return instance of FileElementResponse', () => {
 		const fileElement = fileElementFactory.build();
 
@@ -57,7 +40,7 @@
 	});
 
 	it('should return instance of DrawingElementResponse', () => {
-		const { drawingElement } = setup();
+		const { drawingElement } = drawingElementFactory.build();
 
 		const result = ContentElementResponseFactory.mapToResponse(drawingElement);
 
