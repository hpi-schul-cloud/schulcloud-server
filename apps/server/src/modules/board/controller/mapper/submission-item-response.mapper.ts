--- conflicted
+++ resolved
@@ -1,4 +1,3 @@
-<<<<<<< HEAD
 import {
 	FileElement,
 	isContent,
@@ -6,15 +5,12 @@
 	isRichTextElement,
 	RichTextElement,
 	SubmissionItem,
+	UserBoardRoles,
 } from '@shared/domain';
-import { ContentElementResponseFactory } from '@src/modules/board/controller/mapper/content-element-response.factory';
-import { FileElementResponseMapper } from '@src/modules/board/controller/mapper/file-element-response.mapper';
-import { RichTextElementResponseMapper } from '@src/modules/board/controller/mapper/rich-text-element-response.mapper';
 import { UnprocessableEntityException } from '@nestjs/common';
-=======
-import { SubmissionItem, UserBoardRoles } from '@shared/domain';
+import { FileElementResponseMapper } from './file-element-response.mapper';
+import { RichTextElementResponseMapper } from './rich-text-element-response.mapper';
 import { SubmissionsResponse } from '../dto/submission-item/submissions.response';
->>>>>>> 7e6a281a
 import { SubmissionItemResponse, TimestampsResponse, UserDataResponse } from '../dto';
 
 export class SubmissionItemResponseMapper {
@@ -28,11 +24,6 @@
 		return SubmissionItemResponseMapper.instance;
 	}
 
-<<<<<<< HEAD
-	public mapToResponse(submissionItem: SubmissionItem): SubmissionItemResponse {
-		const children: (FileElement | RichTextElement)[] = submissionItem.children.filter(isContent);
-
-=======
 	public mapToResponse(submissionItems: SubmissionItem[], users: UserBoardRoles[]): SubmissionsResponse {
 		const submissionItemsResponse: SubmissionItemResponse[] = submissionItems.map((item) =>
 			this.mapSubmissionsToResponse(item)
@@ -45,7 +36,7 @@
 	}
 
 	public mapSubmissionsToResponse(submissionItem: SubmissionItem): SubmissionItemResponse {
->>>>>>> 7e6a281a
+		const children: (FileElement | RichTextElement)[] = submissionItem.children.filter(isContent);
 		const result = new SubmissionItemResponse({
 			completed: submissionItem.completed,
 			id: submissionItem.id,
@@ -53,13 +44,7 @@
 				lastUpdatedAt: submissionItem.updatedAt,
 				createdAt: submissionItem.createdAt,
 			}),
-<<<<<<< HEAD
-			userData: new UserDataResponse({
-				// TODO: put valid user info here which comes from the submission owner
-				firstName: 'John',
-				lastName: 'Mr Doe',
-				userId: submissionItem.userId,
-			}),
+			userId: submissionItem.userId,
 			elements: children.map((element) => {
 				if (isFileElement(element)) {
 					const mapper = FileElementResponseMapper.getInstance();
@@ -71,9 +56,6 @@
 				}
 				throw new UnprocessableEntityException();
 			}),
-=======
-			userId: submissionItem.userId,
->>>>>>> 7e6a281a
 		});
 
 		return result;
