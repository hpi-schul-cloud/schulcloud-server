--- conflicted
+++ resolved
@@ -12,10 +12,6 @@
 		return SubmissionItemResponseMapper.instance;
 	}
 
-<<<<<<< HEAD
-	public mapToResponse(submissionItem: SubmissionItem): SubmissionItemResponse {
-		const result = new SubmissionItemResponse({
-=======
 	public mapToResponse(submissionItems: SubmissionItem[], users: UserBoardRoles[]): SubmissionsResponse {
 		const submissionItemsResponse: SubmissionItemResponse[] = submissionItems.map((item) =>
 			this.mapSubmissionsToResponse(item)
@@ -30,16 +26,11 @@
 	public mapSubmissionsToResponse(submissionItem: SubmissionItem): SubmissionItemResponse {
 		const result = new SubmissionItemResponse({
 			completed: submissionItem.completed,
->>>>>>> d240a150
 			id: submissionItem.id,
 			timestamps: new TimestampsResponse({
 				lastUpdatedAt: submissionItem.updatedAt,
 				createdAt: submissionItem.createdAt,
 			}),
-<<<<<<< HEAD
-			completed: submissionItem.completed,
-=======
->>>>>>> d240a150
 			userId: submissionItem.userId,
 		});
 
