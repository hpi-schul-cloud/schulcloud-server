<<<<<<< HEAD
import {
	FileElement,
	isFileElement,
	isRichTextElement,
	isSubmissionItemContent,
	RichTextElement,
	SubmissionItem,
	UserBoardRoles,
} from '@shared/domain';
import { UnprocessableEntityException } from '@nestjs/common';
import { FileElementResponseMapper } from './file-element-response.mapper';
import { RichTextElementResponseMapper } from './rich-text-element-response.mapper';
import { SubmissionsResponse } from '../dto/submission-item/submissions.response';
import { SubmissionItemResponse, TimestampsResponse, UserDataResponse } from '../dto';
=======
import { SubmissionItem, UserBoardRoles } from '@shared/domain';
import { SubmissionItemResponse, SubmissionsResponse, TimestampsResponse, UserDataResponse } from '../dto';
>>>>>>> 2fc165e9

export class SubmissionItemResponseMapper {
	private static instance: SubmissionItemResponseMapper;

	public static getInstance(): SubmissionItemResponseMapper {
		if (!SubmissionItemResponseMapper.instance) {
			SubmissionItemResponseMapper.instance = new SubmissionItemResponseMapper();
		}

		return SubmissionItemResponseMapper.instance;
	}

	public mapToResponse(submissionItems: SubmissionItem[], users: UserBoardRoles[]): SubmissionsResponse {
		const submissionItemsResponse: SubmissionItemResponse[] = submissionItems.map((item) =>
			this.mapSubmissionItemToResponse(item)
		);
		const usersResponse: UserDataResponse[] = users.map((user) => this.mapUsersToResponse(user));

		const response = new SubmissionsResponse(submissionItemsResponse, usersResponse);

		return response;
	}

	public mapSubmissionItemToResponse(submissionItem: SubmissionItem): SubmissionItemResponse {
		const children: (FileElement | RichTextElement)[] = submissionItem.children.filter(isSubmissionItemContent);
		const result = new SubmissionItemResponse({
			completed: submissionItem.completed,
			id: submissionItem.id,
			timestamps: new TimestampsResponse({
				lastUpdatedAt: submissionItem.updatedAt,
				createdAt: submissionItem.createdAt,
			}),
			userId: submissionItem.userId,
			elements: children.map((element) => {
				if (isFileElement(element)) {
					const mapper = FileElementResponseMapper.getInstance();
					return mapper.mapToResponse(element);
				}
				if (isRichTextElement(element)) {
					const mapper = RichTextElementResponseMapper.getInstance();
					return mapper.mapToResponse(element);
				}
				throw new UnprocessableEntityException();
			}),
		});

		return result;
	}

	private mapUsersToResponse(user: UserBoardRoles) {
		const result = new UserDataResponse({
			userId: user.userId,
			firstName: user.firstName || '',
			lastName: user.lastName || '',
		});
		return result;
	}
}<|MERGE_RESOLUTION|>--- conflicted
+++ resolved
@@ -1,22 +1,16 @@
-<<<<<<< HEAD
 import {
-	FileElement,
-	isFileElement,
-	isRichTextElement,
-	isSubmissionItemContent,
-	RichTextElement,
-	SubmissionItem,
-	UserBoardRoles,
+    FileElement,
+    isFileElement,
+    isRichTextElement,
+    isSubmissionItemContent,
+    RichTextElement,
+    SubmissionItem,
+    UserBoardRoles,
 } from '@shared/domain';
 import { UnprocessableEntityException } from '@nestjs/common';
 import { FileElementResponseMapper } from './file-element-response.mapper';
 import { RichTextElementResponseMapper } from './rich-text-element-response.mapper';
-import { SubmissionsResponse } from '../dto/submission-item/submissions.response';
-import { SubmissionItemResponse, TimestampsResponse, UserDataResponse } from '../dto';
-=======
-import { SubmissionItem, UserBoardRoles } from '@shared/domain';
 import { SubmissionItemResponse, SubmissionsResponse, TimestampsResponse, UserDataResponse } from '../dto';
->>>>>>> 2fc165e9
 
 export class SubmissionItemResponseMapper {
 	private static instance: SubmissionItemResponseMapper;
