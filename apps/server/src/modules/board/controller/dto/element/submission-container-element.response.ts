import { ApiProperty, ApiPropertyOptional } from '@nestjs/swagger';
import { ContentElementType } from '@shared/domain';
import { TimestampsResponse } from '../timestamps.response';

export class SubmissionContainerElementContent {
	constructor({ dueDate }: SubmissionContainerElementContent) {
		this.dueDate = dueDate;
	}

	@ApiPropertyOptional()
<<<<<<< HEAD
	dueDate?: Date;
=======
	dueDate: Date | null;
>>>>>>> 4b14fc07
}

export class SubmissionContainerElementResponse {
	constructor({ id, content, timestamps, type }: SubmissionContainerElementResponse) {
		this.id = id;
		this.content = content;
		this.timestamps = timestamps;
		this.type = type;
	}

	@ApiProperty({ pattern: '[a-f0-9]{24}' })
	id: string;

	@ApiProperty({ enum: ContentElementType, enumName: 'ContentElementType' })
	type: ContentElementType.SUBMISSION_CONTAINER;

	@ApiProperty()
	content: SubmissionContainerElementContent;

	@ApiProperty()
	timestamps: TimestampsResponse;
}<|MERGE_RESOLUTION|>--- conflicted
+++ resolved
@@ -8,11 +8,7 @@
 	}
 
 	@ApiPropertyOptional()
-<<<<<<< HEAD
-	dueDate?: Date;
-=======
 	dueDate: Date | null;
->>>>>>> 4b14fc07
 }
 
 export class SubmissionContainerElementResponse {
