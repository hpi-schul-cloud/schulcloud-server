import { ApiProperty, ApiPropertyOptional, getSchemaPath } from '@nestjs/swagger';
import { ContentElementType, InputFormat } from '@shared/domain';
import { Type } from 'class-transformer';
<<<<<<< HEAD
import { IsDate, IsEnum, IsOptional, IsString, ValidateNested } from 'class-validator';
=======
import { IsDate, IsEnum, IsMongoId, IsOptional, IsString, ValidateNested } from 'class-validator';
>>>>>>> b1c09d49

export abstract class ElementContentBody {
	@ApiProperty({
		enum: ContentElementType,
		description: 'the type of the updated element',
		enumName: 'ContentElementType',
	})
	@IsEnum(ContentElementType)
	type!: ContentElementType;
}

export class FileContentBody {
	@IsString()
	@ApiProperty({})
	caption!: string;

	@IsString()
	@ApiProperty({})
	alternativeText!: string;
}

export class FileElementContentBody extends ElementContentBody {
	@ApiProperty({ type: ContentElementType.FILE })
	type!: ContentElementType.FILE;

	@ValidateNested()
	@ApiProperty()
	content!: FileContentBody;
}

export class RichTextContentBody {
	@IsString()
	@ApiProperty()
	text!: string;

	@IsEnum(InputFormat)
	@ApiProperty()
	inputFormat!: InputFormat;
}

export class RichTextElementContentBody extends ElementContentBody {
	@ApiProperty({ type: ContentElementType.RICH_TEXT })
	type!: ContentElementType.RICH_TEXT;

	@ValidateNested()
	@ApiProperty()
	content!: RichTextContentBody;
}

export class SubmissionContainerContentBody {
	@IsDate()
	@IsOptional()
	@ApiPropertyOptional({
		required: false,
		description: 'The point in time until when a submission can be handed in.',
	})
	dueDate?: Date;
}

export class SubmissionContainerElementContentBody extends ElementContentBody {
	@ApiProperty({ type: ContentElementType.SUBMISSION_CONTAINER })
	type!: ContentElementType.SUBMISSION_CONTAINER;

	@ValidateNested()
	@ApiProperty()
	content!: SubmissionContainerContentBody;
}

export class ExternalToolContentBody {
	@IsMongoId()
	@IsOptional()
	@ApiPropertyOptional()
	contextExternalToolId?: string;
}

export class ExternalToolElementContentBody extends ElementContentBody {
	@ApiProperty({ type: ContentElementType.EXTERNAL_TOOL })
	type!: ContentElementType.EXTERNAL_TOOL;

	@ValidateNested()
	@ApiProperty()
	content!: ExternalToolContentBody;
}

export type AnyElementContentBody =
	| FileContentBody
	| RichTextContentBody
	| SubmissionContainerContentBody
	| ExternalToolContentBody;

export class UpdateElementContentBodyParams {
	@ValidateNested()
	@Type(() => ElementContentBody, {
		discriminator: {
			property: 'type',
			subTypes: [
				{ value: FileElementContentBody, name: ContentElementType.FILE },
				{ value: RichTextElementContentBody, name: ContentElementType.RICH_TEXT },
				{ value: SubmissionContainerElementContentBody, name: ContentElementType.SUBMISSION_CONTAINER },
				{ value: ExternalToolElementContentBody, name: ContentElementType.EXTERNAL_TOOL },
			],
		},
		keepDiscriminatorProperty: true,
	})
	@ApiProperty({
		oneOf: [
			{ $ref: getSchemaPath(FileElementContentBody) },
			{ $ref: getSchemaPath(RichTextElementContentBody) },
			{ $ref: getSchemaPath(SubmissionContainerElementContentBody) },
			{ $ref: getSchemaPath(ExternalToolElementContentBody) },
		],
	})
	data!:
		| FileElementContentBody
		| RichTextElementContentBody
		| SubmissionContainerElementContentBody
		| ExternalToolElementContentBody;
}<|MERGE_RESOLUTION|>--- conflicted
+++ resolved
@@ -1,11 +1,7 @@
 import { ApiProperty, ApiPropertyOptional, getSchemaPath } from '@nestjs/swagger';
 import { ContentElementType, InputFormat } from '@shared/domain';
 import { Type } from 'class-transformer';
-<<<<<<< HEAD
-import { IsDate, IsEnum, IsOptional, IsString, ValidateNested } from 'class-validator';
-=======
 import { IsDate, IsEnum, IsMongoId, IsOptional, IsString, ValidateNested } from 'class-validator';
->>>>>>> b1c09d49
 
 export abstract class ElementContentBody {
 	@ApiProperty({
