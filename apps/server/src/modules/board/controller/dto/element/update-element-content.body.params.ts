import { ApiProperty, ApiPropertyOptional, getSchemaPath } from '@nestjs/swagger';
<<<<<<< HEAD
import { InputFormat } from '@shared/domain/types/input-format.types';
import { ContentElementType } from '@shared/domain/domainobject/board/types/content-elements.enum';
=======
import { ContentElementType } from '@shared/domain';
import { InputFormat } from '@shared/domain/types';
>>>>>>> 84ececba
import { Type } from 'class-transformer';
import { IsDate, IsEnum, IsMongoId, IsOptional, IsString, IsUrl, ValidateNested } from 'class-validator';

export abstract class ElementContentBody {
	@IsEnum(ContentElementType)
	@ApiProperty({
		enum: ContentElementType,
		description: 'the type of the updated element',
		enumName: 'ContentElementType',
	})
	type!: ContentElementType;
}

export class FileContentBody {
	@IsString()
	@ApiProperty({})
	caption!: string;

	@IsString()
	@ApiProperty({})
	alternativeText!: string;
}

export class FileElementContentBody extends ElementContentBody {
	@ApiProperty({ type: ContentElementType.FILE })
	type!: ContentElementType.FILE;

	@ValidateNested()
	@ApiProperty()
	content!: FileContentBody;
}

export class LinkContentBody {
	@IsUrl()
	@ApiProperty({})
	url!: string;

	@IsString()
	@IsOptional()
	@ApiProperty({})
	title?: string;

	@IsString()
	@IsOptional()
	@ApiProperty({})
	description?: string;

	@IsString()
	@IsOptional()
	@ApiProperty({})
	imageUrl?: string;
}

export class LinkElementContentBody extends ElementContentBody {
	@ApiProperty({ type: ContentElementType.LINK })
	type!: ContentElementType.LINK;

	@ValidateNested()
	@ApiProperty({})
	content!: LinkContentBody;
}

export class RichTextContentBody {
	@IsString()
	@ApiProperty()
	text!: string;

	@IsEnum(InputFormat)
	@ApiProperty()
	inputFormat!: InputFormat;
}

export class RichTextElementContentBody extends ElementContentBody {
	@ApiProperty({ type: ContentElementType.RICH_TEXT })
	type!: ContentElementType.RICH_TEXT;

	@ValidateNested()
	@ApiProperty()
	content!: RichTextContentBody;
}

export class SubmissionContainerContentBody {
	@IsDate()
	@IsOptional()
	@ApiPropertyOptional({
		description: 'The point in time until when a submission can be handed in.',
	})
	dueDate?: Date;
}

export class SubmissionContainerElementContentBody extends ElementContentBody {
	@ApiProperty({ type: ContentElementType.SUBMISSION_CONTAINER })
	type!: ContentElementType.SUBMISSION_CONTAINER;

	@ValidateNested()
	@ApiProperty()
	content!: SubmissionContainerContentBody;
}

export class ExternalToolContentBody {
	@IsMongoId()
	@IsOptional()
	@ApiPropertyOptional()
	contextExternalToolId?: string;
}

export class ExternalToolElementContentBody extends ElementContentBody {
	@ApiProperty({ type: ContentElementType.EXTERNAL_TOOL })
	type!: ContentElementType.EXTERNAL_TOOL;

	@ValidateNested()
	@ApiProperty()
	content!: ExternalToolContentBody;
}

export type AnyElementContentBody =
	| FileContentBody
	| LinkContentBody
	| RichTextContentBody
	| SubmissionContainerContentBody
	| ExternalToolContentBody;

export class UpdateElementContentBodyParams {
	@ValidateNested()
	@Type(() => ElementContentBody, {
		discriminator: {
			property: 'type',
			subTypes: [
				{ value: FileElementContentBody, name: ContentElementType.FILE },
				{ value: LinkElementContentBody, name: ContentElementType.LINK },
				{ value: RichTextElementContentBody, name: ContentElementType.RICH_TEXT },
				{ value: SubmissionContainerElementContentBody, name: ContentElementType.SUBMISSION_CONTAINER },
				{ value: ExternalToolElementContentBody, name: ContentElementType.EXTERNAL_TOOL },
			],
		},
		keepDiscriminatorProperty: true,
	})
	@ApiProperty({
		oneOf: [
			{ $ref: getSchemaPath(FileElementContentBody) },
			{ $ref: getSchemaPath(LinkElementContentBody) },
			{ $ref: getSchemaPath(RichTextElementContentBody) },
			{ $ref: getSchemaPath(SubmissionContainerElementContentBody) },
			{ $ref: getSchemaPath(ExternalToolElementContentBody) },
		],
	})
	data!:
		| FileElementContentBody
		| LinkElementContentBody
		| RichTextElementContentBody
		| SubmissionContainerElementContentBody
		| ExternalToolElementContentBody;
}<|MERGE_RESOLUTION|>--- conflicted
+++ resolved
@@ -1,11 +1,6 @@
 import { ApiProperty, ApiPropertyOptional, getSchemaPath } from '@nestjs/swagger';
-<<<<<<< HEAD
-import { InputFormat } from '@shared/domain/types/input-format.types';
-import { ContentElementType } from '@shared/domain/domainobject/board/types/content-elements.enum';
-=======
 import { ContentElementType } from '@shared/domain';
 import { InputFormat } from '@shared/domain/types';
->>>>>>> 84ececba
 import { Type } from 'class-transformer';
 import { IsDate, IsEnum, IsMongoId, IsOptional, IsString, IsUrl, ValidateNested } from 'class-validator';
 
