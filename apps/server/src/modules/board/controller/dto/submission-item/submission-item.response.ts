--- conflicted
+++ resolved
@@ -1,22 +1,14 @@
-import { ApiProperty, getSchemaPath } from '@nestjs/swagger';
-import { FileElementResponse, RichTextElementResponse } from '@src/modules/board/controller/dto';
+import { ApiProperty } from '@nestjs/swagger';
 import { TimestampsResponse } from '../timestamps.response';
+import { FileElementResponse, RichTextElementResponse } from '..';
 
 export class SubmissionItemResponse {
-<<<<<<< HEAD
-	constructor({ id, timestamps, completed, userData, elements }: SubmissionItemResponse) {
-		this.id = id;
-		this.timestamps = timestamps;
-		this.completed = completed;
-		this.userData = userData;
-		this.elements = elements;
-=======
-	constructor({ id, timestamps, completed, userId }: SubmissionItemResponse) {
+	constructor({ id, timestamps, completed, userId, elements }: SubmissionItemResponse) {
 		this.id = id;
 		this.timestamps = timestamps;
 		this.completed = completed;
 		this.userId = userId;
->>>>>>> 7e6a281a
+		this.elements = elements;
 	}
 
 	@ApiProperty({ pattern: '[a-f0-9]{24}' })
@@ -28,17 +20,12 @@
 	@ApiProperty()
 	completed: boolean;
 
-<<<<<<< HEAD
-	@ApiProperty()
-	userData: UserDataResponse;
+	@ApiProperty({ pattern: '[a-f0-9]{24}' })
+	userId: string;
 
 	@ApiProperty({
 		type: 'array',
 		// TODO add types
 	})
 	elements: (RichTextElementResponse | FileElementResponse)[];
-=======
-	@ApiProperty({ pattern: '[a-f0-9]{24}' })
-	userId: string;
->>>>>>> 7e6a281a
 }