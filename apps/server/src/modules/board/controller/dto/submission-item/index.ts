export * from './submission-container.url.params';
export * from './create-submission-item.body.params';
export * from './submission-item.response';
export * from './submission-item.url.params';
<<<<<<< HEAD
=======
// TODO for some reason, api generator messes up the types
// import it directly, not via this index seems to fix it
export * from './submissions.response';
>>>>>>> 7475bf5c
export * from './update-submission-item.body.params';<|MERGE_RESOLUTION|>--- conflicted
+++ resolved
@@ -2,10 +2,7 @@
 export * from './create-submission-item.body.params';
 export * from './submission-item.response';
 export * from './submission-item.url.params';
-<<<<<<< HEAD
-=======
 // TODO for some reason, api generator messes up the types
 // import it directly, not via this index seems to fix it
 export * from './submissions.response';
->>>>>>> 7475bf5c
 export * from './update-submission-item.body.params';