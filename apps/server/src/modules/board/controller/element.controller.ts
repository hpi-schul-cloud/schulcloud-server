import {
	Body,
	Controller,
	Delete,
	ForbiddenException,
	Headers,
	HttpCode,
	NotFoundException,
	Param,
	Patch,
	Post,
	Put,
} from '@nestjs/common';
import { ApiBody, ApiExtraModels, ApiOperation, ApiResponse, ApiTags, getSchemaPath } from '@nestjs/swagger';
import { ApiValidationError } from '@shared/common';
import { ICurrentUser } from '@src/modules/authentication';
import { Authenticate, CurrentUser } from '@src/modules/authentication/decorator/auth.decorator';
import { CardUc } from '../uc';
import { ElementUc } from '../uc/element.uc';
import {
	AnyContentElementResponse,
	ContentElementUrlParams,
	CreateSubmissionItemBodyParams,
	ExternalToolElementContentBody,
	ExternalToolElementResponse,
	FileElementContentBody,
	FileElementResponse,
	LinkElementContentBody,
	LinkElementResponse,
	MoveContentElementBody,
	RichTextElementContentBody,
	RichTextElementResponse,
	SubmissionContainerElementContentBody,
	SubmissionContainerElementResponse,
	SubmissionItemResponse,
	UpdateElementContentBodyParams,
} from './dto';
import { ContentElementResponseFactory, SubmissionItemResponseMapper } from './mapper';

@ApiTags('Board Element')
@Authenticate('jwt')
@Controller('elements')
export class ElementController {
	constructor(private readonly cardUc: CardUc, private readonly elementUc: ElementUc) {}

	@ApiOperation({ summary: 'Move a single content element.' })
	@ApiResponse({ status: 204 })
	@ApiResponse({ status: 400, type: ApiValidationError })
	@ApiResponse({ status: 403, type: ForbiddenException })
	@ApiResponse({ status: 404, type: NotFoundException })
	@HttpCode(204)
	@Put(':contentElementId/position')
	async moveElement(
		@Param() urlParams: ContentElementUrlParams,
		@Body() bodyParams: MoveContentElementBody,
		@CurrentUser() currentUser: ICurrentUser
	): Promise<void> {
		await this.cardUc.moveElement(
			currentUser.userId,
			urlParams.contentElementId,
			bodyParams.toCardId,
			bodyParams.toPosition
		);
	}

	@ApiOperation({ summary: 'Update a single content element.' })
	@ApiExtraModels(
		FileElementContentBody,
		RichTextElementContentBody,
		SubmissionContainerElementContentBody,
		ExternalToolElementContentBody,
		LinkElementContentBody
	)
	@ApiResponse({
		status: 201,
		schema: {
			oneOf: [
				{ $ref: getSchemaPath(ExternalToolElementResponse) },
				{ $ref: getSchemaPath(FileElementResponse) },
				{ $ref: getSchemaPath(LinkElementResponse) },
				{ $ref: getSchemaPath(RichTextElementResponse) },
				{ $ref: getSchemaPath(SubmissionContainerElementResponse) },
			],
		},
	})
	@ApiResponse({ status: 400, type: ApiValidationError })
	@ApiResponse({ status: 403, type: ForbiddenException })
	@ApiResponse({ status: 404, type: NotFoundException })
	@HttpCode(201)
	@Patch(':contentElementId/content')
	async updateElement(
		@Param() urlParams: ContentElementUrlParams,
		@Body() bodyParams: UpdateElementContentBodyParams,
		@CurrentUser() currentUser: ICurrentUser
	): Promise<AnyContentElementResponse> {
		const element = await this.elementUc.updateElementContent(
			currentUser.userId,
			urlParams.contentElementId,
			bodyParams.data.content
		);
		const response = ContentElementResponseFactory.mapToResponse(element);
		return response;
	}

	@ApiOperation({ summary: 'Delete a single content element.' })
	@ApiResponse({ status: 204 })
	@ApiResponse({ status: 400, type: ApiValidationError })
	@ApiResponse({ status: 403, type: ForbiddenException })
	@ApiResponse({ status: 404, type: NotFoundException })
	@HttpCode(204)
	@Delete(':contentElementId')
	async deleteElement(
		@Param() urlParams: ContentElementUrlParams,
		@CurrentUser() currentUser: ICurrentUser,
		@Headers('authorization') authorization: string
	): Promise<void> {
		await this.cardUc.deleteElement(currentUser.userId, urlParams.contentElementId, authorization);
	}

	@ApiOperation({ summary: 'Create a new submission item having parent a submission container element.' })
	@ApiExtraModels(SubmissionItemResponse)
	@ApiResponse({ status: 201, type: SubmissionItemResponse })
	@ApiResponse({ status: 400, type: ApiValidationError })
	@ApiResponse({ status: 403, type: ForbiddenException })
	@ApiResponse({ status: 404, type: NotFoundException })
	@ApiBody({ required: true, type: CreateSubmissionItemBodyParams })
	@Post(':contentElementId/submissions')
	async createSubmissionItem(
		@Param() urlParams: ContentElementUrlParams,
		@Body() bodyParams: CreateSubmissionItemBodyParams,
		@CurrentUser() currentUser: ICurrentUser
	): Promise<SubmissionItemResponse> {
		const submissionItem = await this.elementUc.createSubmissionItem(
			currentUser.userId,
			urlParams.contentElementId,
			bodyParams.completed
		);
		const mapper = SubmissionItemResponseMapper.getInstance();
<<<<<<< HEAD
		const response = mapper.mapToResponse(submissionItem);
=======
		const response = mapper.mapSubmissionsToResponse(submissionItem);
>>>>>>> 7475bf5c

		return response;
	}
}<|MERGE_RESOLUTION|>--- conflicted
+++ resolved
@@ -136,11 +136,7 @@
 			bodyParams.completed
 		);
 		const mapper = SubmissionItemResponseMapper.getInstance();
-<<<<<<< HEAD
-		const response = mapper.mapToResponse(submissionItem);
-=======
 		const response = mapper.mapSubmissionsToResponse(submissionItem);
->>>>>>> 7475bf5c
 
 		return response;
 	}
