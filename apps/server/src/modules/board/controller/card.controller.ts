import {
	Body,
	Controller,
	Delete,
	ForbiddenException,
	Get,
	HttpCode,
	NotFoundException,
	Param,
	Patch,
	Post,
	Put,
	Query,
} from '@nestjs/common';
import { ApiExtraModels, ApiOperation, ApiResponse, ApiTags, getSchemaPath } from '@nestjs/swagger';
import { ApiValidationError } from '@shared/common';
<<<<<<< HEAD
import { ICurrentUser } from '@modules/authentication';
import { Authenticate, CurrentUser } from '@modules/authentication/decorator/auth.decorator';
=======
import { ICurrentUser, Authenticate, CurrentUser } from '@src/modules/authentication';
>>>>>>> 0ab2dfbf
import { BoardUc, CardUc } from '../uc';
import {
	AnyContentElementResponse,
	CardIdsParams,
	CardListResponse,
	CardUrlParams,
	CreateContentElementBodyParams,
	ExternalToolElementResponse,
	FileElementResponse,
	LinkElementResponse,
	MoveCardBodyParams,
	RenameBodyParams,
	RichTextElementResponse,
	SubmissionContainerElementResponse,
} from './dto';
import { SetHeightBodyParams } from './dto/board/set-height.body.params';
import { CardResponseMapper, ContentElementResponseFactory } from './mapper';

@ApiTags('Board Card')
@Authenticate('jwt')
@Controller('cards')
export class CardController {
	constructor(private readonly boardUc: BoardUc, private readonly cardUc: CardUc) {}

	@ApiOperation({ summary: 'Get a list of cards by their ids.' })
	@ApiResponse({ status: 200, type: CardListResponse })
	@ApiResponse({ status: 400, type: ApiValidationError })
	@ApiResponse({ status: 403, type: ForbiddenException })
	@Get()
	async getCards(
		@CurrentUser() currentUser: ICurrentUser,
		@Query() cardIdParams: CardIdsParams
	): Promise<CardListResponse> {
		const cardIds = Array.isArray(cardIdParams.ids) ? cardIdParams.ids : [cardIdParams.ids];
		const cards = await this.cardUc.findCards(currentUser.userId, cardIds);
		const cardResponses = cards.map((card) => CardResponseMapper.mapToResponse(card));

		const result = new CardListResponse({
			data: cardResponses,
		});
		return result;
	}

	@ApiOperation({ summary: 'Move a single card.' })
	@ApiResponse({ status: 204 })
	@ApiResponse({ status: 400, type: ApiValidationError })
	@ApiResponse({ status: 403, type: ForbiddenException })
	@ApiResponse({ status: 404, type: NotFoundException })
	@HttpCode(204)
	@Put(':cardId/position')
	async moveCard(
		@Param() urlParams: CardUrlParams,
		@Body() bodyParams: MoveCardBodyParams,
		@CurrentUser() currentUser: ICurrentUser
	): Promise<void> {
		await this.boardUc.moveCard(currentUser.userId, urlParams.cardId, bodyParams.toColumnId, bodyParams.toPosition);
	}

	@ApiOperation({ summary: 'Update the height of a single card.' })
	@ApiResponse({ status: 204 })
	@ApiResponse({ status: 400, type: ApiValidationError })
	@ApiResponse({ status: 403, type: ForbiddenException })
	@ApiResponse({ status: 404, type: NotFoundException })
	@HttpCode(204)
	@Patch(':cardId/height')
	async updateCardHeight(
		@Param() urlParams: CardUrlParams,
		@Body() bodyParams: SetHeightBodyParams,
		@CurrentUser() currentUser: ICurrentUser
	): Promise<void> {
		await this.boardUc.updateCardHeight(currentUser.userId, urlParams.cardId, bodyParams.height);
	}

	@ApiOperation({ summary: 'Update the title of a single card.' })
	@ApiResponse({ status: 204 })
	@ApiResponse({ status: 400, type: ApiValidationError })
	@ApiResponse({ status: 403, type: ForbiddenException })
	@ApiResponse({ status: 404, type: NotFoundException })
	@HttpCode(204)
	@Patch(':cardId/title')
	async updateCardTitle(
		@Param() urlParams: CardUrlParams,
		@Body() bodyParams: RenameBodyParams,
		@CurrentUser() currentUser: ICurrentUser
	): Promise<void> {
		await this.boardUc.updateCardTitle(currentUser.userId, urlParams.cardId, bodyParams.title);
	}

	@ApiOperation({ summary: 'Delete a single card.' })
	@ApiResponse({ status: 204 })
	@ApiResponse({ status: 400, type: ApiValidationError })
	@ApiResponse({ status: 403, type: ForbiddenException })
	@ApiResponse({ status: 404, type: NotFoundException })
	@HttpCode(204)
	@Delete(':cardId')
	async deleteCard(@Param() urlParams: CardUrlParams, @CurrentUser() currentUser: ICurrentUser): Promise<void> {
		await this.boardUc.deleteCard(currentUser.userId, urlParams.cardId);
	}

	@ApiOperation({ summary: 'Create a new element on a card.' })
	@ApiExtraModels(
		ExternalToolElementResponse,
		FileElementResponse,
		LinkElementResponse,
		RichTextElementResponse,
		SubmissionContainerElementResponse
	)
	@ApiResponse({
		status: 201,
		schema: {
			oneOf: [
				{ $ref: getSchemaPath(ExternalToolElementResponse) },
				{ $ref: getSchemaPath(FileElementResponse) },
				{ $ref: getSchemaPath(LinkElementResponse) },
				{ $ref: getSchemaPath(RichTextElementResponse) },
				{ $ref: getSchemaPath(SubmissionContainerElementResponse) },
			],
		},
	})
	@ApiResponse({ status: 400, type: ApiValidationError })
	@ApiResponse({ status: 403, type: ForbiddenException })
	@ApiResponse({ status: 404, type: NotFoundException })
	@Post(':cardId/elements')
	async createElement(
		@Param() urlParams: CardUrlParams,
		@Body() bodyParams: CreateContentElementBodyParams,
		@CurrentUser() currentUser: ICurrentUser
	): Promise<AnyContentElementResponse> {
		const { type, toPosition } = bodyParams;
		const element = await this.cardUc.createElement(currentUser.userId, urlParams.cardId, type, toPosition);
		const response = ContentElementResponseFactory.mapToResponse(element);

		return response;
	}
}<|MERGE_RESOLUTION|>--- conflicted
+++ resolved
@@ -14,12 +14,7 @@
 } from '@nestjs/common';
 import { ApiExtraModels, ApiOperation, ApiResponse, ApiTags, getSchemaPath } from '@nestjs/swagger';
 import { ApiValidationError } from '@shared/common';
-<<<<<<< HEAD
-import { ICurrentUser } from '@modules/authentication';
-import { Authenticate, CurrentUser } from '@modules/authentication/decorator/auth.decorator';
-=======
-import { ICurrentUser, Authenticate, CurrentUser } from '@src/modules/authentication';
->>>>>>> 0ab2dfbf
+import { ICurrentUser, Authenticate, CurrentUser } from '@modules/authentication';
 import { BoardUc, CardUc } from '../uc';
 import {
 	AnyContentElementResponse,
