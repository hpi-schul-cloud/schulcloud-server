import {
	Body,
	Controller,
	Delete,
	ForbiddenException,
	Get,
	HttpCode,
	NotFoundException,
	Param,
	Patch,
	Post,
} from '@nestjs/common';
import { ApiOperation, ApiResponse, ApiTags } from '@nestjs/swagger';
import { ApiValidationError } from '@shared/common';
<<<<<<< HEAD
import { ICurrentUser } from '@modules/authentication';
import { Authenticate, CurrentUser } from '@modules/authentication/decorator/auth.decorator';
=======
import { ICurrentUser, Authenticate, CurrentUser } from '@src/modules/authentication';
>>>>>>> 0ab2dfbf
import { BoardUc } from '../uc';
import { BoardResponse, BoardUrlParams, ColumnResponse, RenameBodyParams } from './dto';
import { BoardContextResponse } from './dto/board/board-context.reponse';
import { BoardResponseMapper, ColumnResponseMapper } from './mapper';

@ApiTags('Board')
@Authenticate('jwt')
@Controller('boards')
export class BoardController {
	constructor(private readonly boardUc: BoardUc) {}

	@ApiOperation({ summary: 'Get the skeleton of a a board.' })
	@ApiResponse({ status: 200, type: BoardResponse })
	@ApiResponse({ status: 400, type: ApiValidationError })
	@ApiResponse({ status: 403, type: ForbiddenException })
	@ApiResponse({ status: 404, type: NotFoundException })
	@Get(':boardId')
	async getBoardSkeleton(
		@Param() urlParams: BoardUrlParams,
		@CurrentUser() currentUser: ICurrentUser
	): Promise<BoardResponse> {
		const board = await this.boardUc.findBoard(currentUser.userId, urlParams.boardId);

		const response = BoardResponseMapper.mapToResponse(board);

		return response;
	}

	@ApiOperation({ summary: 'Get the context of a board.' })
	@ApiResponse({ status: 200, type: BoardContextResponse })
	@ApiResponse({ status: 400, type: ApiValidationError })
	@ApiResponse({ status: 403, type: ForbiddenException })
	@ApiResponse({ status: 404, type: NotFoundException })
	@Get(':boardId/context')
	async getBoardContext(
		@Param() urlParams: BoardUrlParams,
		@CurrentUser() currentUser: ICurrentUser
	): Promise<BoardContextResponse> {
		const boardContext = await this.boardUc.findBoardContext(currentUser.userId, urlParams.boardId);

		const response = new BoardContextResponse(boardContext);

		return response;
	}

	@ApiOperation({ summary: 'Update the title of a board.' })
	@ApiResponse({ status: 204 })
	@ApiResponse({ status: 400, type: ApiValidationError })
	@ApiResponse({ status: 403, type: ForbiddenException })
	@ApiResponse({ status: 404, type: NotFoundException })
	@HttpCode(204)
	@Patch(':boardId/title')
	async updateBoardTitle(
		@Param() urlParams: BoardUrlParams,
		@Body() bodyParams: RenameBodyParams,
		@CurrentUser() currentUser: ICurrentUser
	): Promise<void> {
		await this.boardUc.updateBoardTitle(currentUser.userId, urlParams.boardId, bodyParams.title);
	}

	@ApiOperation({ summary: 'Delete a board.' })
	@ApiResponse({ status: 204 })
	@ApiResponse({ status: 400, type: ApiValidationError })
	@ApiResponse({ status: 403, type: ForbiddenException })
	@ApiResponse({ status: 404, type: NotFoundException })
	@HttpCode(204)
	@Delete(':boardId')
	async deleteBoard(@Param() urlParams: BoardUrlParams, @CurrentUser() currentUser: ICurrentUser): Promise<void> {
		await this.boardUc.deleteBoard(currentUser.userId, urlParams.boardId);
	}

	@ApiOperation({ summary: 'Create a new column on a board.' })
	@ApiResponse({ status: 201, type: ColumnResponse })
	@ApiResponse({ status: 400, type: ApiValidationError })
	@ApiResponse({ status: 403, type: ForbiddenException })
	@ApiResponse({ status: 404, type: NotFoundException })
	@Post(':boardId/columns')
	async createColumn(
		@Param() urlParams: BoardUrlParams,
		@CurrentUser() currentUser: ICurrentUser
	): Promise<ColumnResponse> {
		const column = await this.boardUc.createColumn(currentUser.userId, urlParams.boardId);

		const response = ColumnResponseMapper.mapToResponse(column);

		return response;
	}
}<|MERGE_RESOLUTION|>--- conflicted
+++ resolved
@@ -12,12 +12,7 @@
 } from '@nestjs/common';
 import { ApiOperation, ApiResponse, ApiTags } from '@nestjs/swagger';
 import { ApiValidationError } from '@shared/common';
-<<<<<<< HEAD
-import { ICurrentUser } from '@modules/authentication';
-import { Authenticate, CurrentUser } from '@modules/authentication/decorator/auth.decorator';
-=======
-import { ICurrentUser, Authenticate, CurrentUser } from '@src/modules/authentication';
->>>>>>> 0ab2dfbf
+import { ICurrentUser, Authenticate, CurrentUser } from '@modules/authentication';
 import { BoardUc } from '../uc';
 import { BoardResponse, BoardUrlParams, ColumnResponse, RenameBodyParams } from './dto';
 import { BoardContextResponse } from './dto/board/board-context.reponse';
