import { Authenticate, CurrentUser, ICurrentUser } from '@modules/authentication';
import {
	Body,
	Controller,
	Delete,
	ForbiddenException,
	Get,
	HttpCode,
	NotFoundException,
	Param,
	Patch,
	Post,
} from '@nestjs/common';
import { ApiOperation, ApiResponse, ApiTags } from '@nestjs/swagger';
import { ApiValidationError } from '@shared/common';
import { BoardUc } from '../uc';
<<<<<<< HEAD
import { BoardResponse, BoardUrlParams, ColumnResponse, UpdateBoardTitleParams, VisibilityBodyParams } from './dto';
=======
import {
	BoardResponse,
	BoardUrlParams,
	ColumnResponse,
	CreateBoardBodyParams,
	CreateBoardResponse,
	UpdateBoardTitleParams,
} from './dto';
>>>>>>> 60368791
import { BoardContextResponse } from './dto/board/board-context.reponse';
import { BoardResponseMapper, ColumnResponseMapper, CreateBoardResponseMapper } from './mapper';

@ApiTags('Board')
@Authenticate('jwt')
@Controller('boards')
export class BoardController {
	constructor(private readonly boardUc: BoardUc) {}

	@ApiOperation({ summary: 'Create a new board.' })
	@ApiResponse({ status: 201, type: CreateBoardResponse })
	@ApiResponse({ status: 400, type: ApiValidationError })
	@ApiResponse({ status: 403, type: ForbiddenException })
	@ApiResponse({ status: 404, type: NotFoundException })
	@Post()
	async createBoard(
		@Body() bodyParams: CreateBoardBodyParams,
		@CurrentUser() currentUser: ICurrentUser
	): Promise<CreateBoardResponse> {
		const board = await this.boardUc.createBoard(currentUser.userId, bodyParams);

		const response = CreateBoardResponseMapper.mapToResponse(board);

		return response;
	}

	@ApiOperation({ summary: 'Get the skeleton of a a board.' })
	@ApiResponse({ status: 200, type: BoardResponse })
	@ApiResponse({ status: 400, type: ApiValidationError })
	@ApiResponse({ status: 403, type: ForbiddenException })
	@ApiResponse({ status: 404, type: NotFoundException })
	@Get(':boardId')
	async getBoardSkeleton(
		@Param() urlParams: BoardUrlParams,
		@CurrentUser() currentUser: ICurrentUser
	): Promise<BoardResponse> {
		const board = await this.boardUc.findBoard(currentUser.userId, urlParams.boardId);

		const response = BoardResponseMapper.mapToResponse(board);

		return response;
	}

	@ApiOperation({ summary: 'Get the context of a board.' })
	@ApiResponse({ status: 200, type: BoardContextResponse })
	@ApiResponse({ status: 400, type: ApiValidationError })
	@ApiResponse({ status: 403, type: ForbiddenException })
	@ApiResponse({ status: 404, type: NotFoundException })
	@Get(':boardId/context')
	async getBoardContext(
		@Param() urlParams: BoardUrlParams,
		@CurrentUser() currentUser: ICurrentUser
	): Promise<BoardContextResponse> {
		const boardContext = await this.boardUc.findBoardContext(currentUser.userId, urlParams.boardId);

		const response = new BoardContextResponse(boardContext);

		return response;
	}

	@ApiOperation({ summary: 'Update the title of a board.' })
	@ApiResponse({ status: 204 })
	@ApiResponse({ status: 400, type: ApiValidationError })
	@ApiResponse({ status: 403, type: ForbiddenException })
	@ApiResponse({ status: 404, type: NotFoundException })
	@HttpCode(204)
	@Patch(':boardId/title')
	async updateBoardTitle(
		@Param() urlParams: BoardUrlParams,
		@Body() bodyParams: UpdateBoardTitleParams,
		@CurrentUser() currentUser: ICurrentUser
	): Promise<void> {
		await this.boardUc.updateBoardTitle(currentUser.userId, urlParams.boardId, bodyParams.title);
	}

	@ApiOperation({ summary: 'Delete a board.' })
	@ApiResponse({ status: 204 })
	@ApiResponse({ status: 400, type: ApiValidationError })
	@ApiResponse({ status: 403, type: ForbiddenException })
	@ApiResponse({ status: 404, type: NotFoundException })
	@HttpCode(204)
	@Delete(':boardId')
	async deleteBoard(@Param() urlParams: BoardUrlParams, @CurrentUser() currentUser: ICurrentUser): Promise<void> {
		await this.boardUc.deleteBoard(currentUser.userId, urlParams.boardId);
	}

	@ApiOperation({ summary: 'Create a new column on a board.' })
	@ApiResponse({ status: 201, type: ColumnResponse })
	@ApiResponse({ status: 400, type: ApiValidationError })
	@ApiResponse({ status: 403, type: ForbiddenException })
	@ApiResponse({ status: 404, type: NotFoundException })
	@Post(':boardId/columns')
	async createColumn(
		@Param() urlParams: BoardUrlParams,
		@CurrentUser() currentUser: ICurrentUser
	): Promise<ColumnResponse> {
		const column = await this.boardUc.createColumn(currentUser.userId, urlParams.boardId);

		const response = ColumnResponseMapper.mapToResponse(column);

		return response;
	}

	@ApiOperation({ summary: 'Update the visibility of a board.' })
	@ApiResponse({ status: 204 })
	@ApiResponse({ status: 400, type: ApiValidationError })
	@ApiResponse({ status: 403, type: ForbiddenException })
	@ApiResponse({ status: 404, type: NotFoundException })
	@HttpCode(204)
	@Patch(':boardId/visibility')
	async updateVisibility(
		@Param() urlParams: BoardUrlParams,
		@Body() bodyParams: VisibilityBodyParams,
		@CurrentUser() currentUser: ICurrentUser
	) {
		await this.boardUc.updateVisibility(currentUser.userId, urlParams.boardId, bodyParams.isVisible);
	}
}<|MERGE_RESOLUTION|>--- conflicted
+++ resolved
@@ -14,9 +14,6 @@
 import { ApiOperation, ApiResponse, ApiTags } from '@nestjs/swagger';
 import { ApiValidationError } from '@shared/common';
 import { BoardUc } from '../uc';
-<<<<<<< HEAD
-import { BoardResponse, BoardUrlParams, ColumnResponse, UpdateBoardTitleParams, VisibilityBodyParams } from './dto';
-=======
 import {
 	BoardResponse,
 	BoardUrlParams,
@@ -24,8 +21,8 @@
 	CreateBoardBodyParams,
 	CreateBoardResponse,
 	UpdateBoardTitleParams,
+	VisibilityBodyParams,
 } from './dto';
->>>>>>> 60368791
 import { BoardContextResponse } from './dto/board/board-context.reponse';
 import { BoardResponseMapper, ColumnResponseMapper, CreateBoardResponseMapper } from './mapper';
 
