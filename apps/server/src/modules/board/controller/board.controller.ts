--- conflicted
+++ resolved
@@ -14,11 +14,7 @@
 import { ApiOperation, ApiResponse, ApiTags } from '@nestjs/swagger';
 import { ApiValidationError } from '@shared/common';
 import { BoardUc } from '../uc';
-<<<<<<< HEAD
-import { BoardResponse, BoardUrlParams, ColumnResponse, RenameBodyParams, VisibilityBodyParams } from './dto';
-=======
-import { BoardResponse, BoardUrlParams, ColumnResponse, UpdateBoardTitleParams } from './dto';
->>>>>>> 019423c9
+import { BoardResponse, BoardUrlParams, ColumnResponse, UpdateBoardTitleParams, VisibilityBodyParams } from './dto';
 import { BoardContextResponse } from './dto/board/board-context.reponse';
 import { BoardResponseMapper, ColumnResponseMapper } from './mapper';
 
