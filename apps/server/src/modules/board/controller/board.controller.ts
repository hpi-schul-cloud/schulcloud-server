import { Authenticate, CurrentUser, ICurrentUser } from '@modules/authentication';
import {
	Body,
	Controller,
	Delete,
	ForbiddenException,
	Get,
	HttpCode,
	NotFoundException,
	Param,
	Patch,
	Post,
} from '@nestjs/common';
import { ApiOperation, ApiResponse, ApiTags } from '@nestjs/swagger';
import { ApiValidationError } from '@shared/common';
import { BoardUc } from '../uc';
<<<<<<< HEAD
import {
	BoardResponse,
	BoardUrlParams,
	ColumnResponse,
	CreateBoardBodyParams,
	CreateBoardResponse,
	RenameBodyParams,
} from './dto';
=======
import { BoardResponse, BoardUrlParams, ColumnResponse, UpdateBoardTitleParams } from './dto';
>>>>>>> 019423c9
import { BoardContextResponse } from './dto/board/board-context.reponse';
import { BoardResponseMapper, ColumnResponseMapper, CreateBoardResponseMapper } from './mapper';

@ApiTags('Board')
@Authenticate('jwt')
@Controller('boards')
export class BoardController {
	constructor(private readonly boardUc: BoardUc) {}

	@ApiOperation({ summary: 'Create a new board.' })
	@ApiResponse({ status: 201, type: CreateBoardResponse })
	@ApiResponse({ status: 400, type: ApiValidationError })
	@ApiResponse({ status: 403, type: ForbiddenException })
	@ApiResponse({ status: 404, type: NotFoundException })
	@Post()
	async createBoard(
		@Body() bodyParams: CreateBoardBodyParams,
		@CurrentUser() currentUser: ICurrentUser
	): Promise<CreateBoardResponse> {
		const context = {
			id: bodyParams.parentId,
			type: bodyParams.parentType,
		};
		const board = await this.boardUc.createBoard(currentUser.userId, bodyParams.title, context);

		const response = CreateBoardResponseMapper.mapToResponse(board);

		return response;
	}

	@ApiOperation({ summary: 'Get the skeleton of a a board.' })
	@ApiResponse({ status: 200, type: BoardResponse })
	@ApiResponse({ status: 400, type: ApiValidationError })
	@ApiResponse({ status: 403, type: ForbiddenException })
	@ApiResponse({ status: 404, type: NotFoundException })
	@Get(':boardId')
	async getBoardSkeleton(
		@Param() urlParams: BoardUrlParams,
		@CurrentUser() currentUser: ICurrentUser
	): Promise<BoardResponse> {
		const board = await this.boardUc.findBoard(currentUser.userId, urlParams.boardId);

		const response = BoardResponseMapper.mapToResponse(board);

		return response;
	}

	@ApiOperation({ summary: 'Get the context of a board.' })
	@ApiResponse({ status: 200, type: BoardContextResponse })
	@ApiResponse({ status: 400, type: ApiValidationError })
	@ApiResponse({ status: 403, type: ForbiddenException })
	@ApiResponse({ status: 404, type: NotFoundException })
	@Get(':boardId/context')
	async getBoardContext(
		@Param() urlParams: BoardUrlParams,
		@CurrentUser() currentUser: ICurrentUser
	): Promise<BoardContextResponse> {
		const boardContext = await this.boardUc.findBoardContext(currentUser.userId, urlParams.boardId);

		const response = new BoardContextResponse(boardContext);

		return response;
	}

	@ApiOperation({ summary: 'Update the title of a board.' })
	@ApiResponse({ status: 204 })
	@ApiResponse({ status: 400, type: ApiValidationError })
	@ApiResponse({ status: 403, type: ForbiddenException })
	@ApiResponse({ status: 404, type: NotFoundException })
	@HttpCode(204)
	@Patch(':boardId/title')
	async updateBoardTitle(
		@Param() urlParams: BoardUrlParams,
		@Body() bodyParams: UpdateBoardTitleParams,
		@CurrentUser() currentUser: ICurrentUser
	): Promise<void> {
		await this.boardUc.updateBoardTitle(currentUser.userId, urlParams.boardId, bodyParams.title);
	}

	@ApiOperation({ summary: 'Delete a board.' })
	@ApiResponse({ status: 204 })
	@ApiResponse({ status: 400, type: ApiValidationError })
	@ApiResponse({ status: 403, type: ForbiddenException })
	@ApiResponse({ status: 404, type: NotFoundException })
	@HttpCode(204)
	@Delete(':boardId')
	async deleteBoard(@Param() urlParams: BoardUrlParams, @CurrentUser() currentUser: ICurrentUser): Promise<void> {
		await this.boardUc.deleteBoard(currentUser.userId, urlParams.boardId);
	}

	@ApiOperation({ summary: 'Create a new column on a board.' })
	@ApiResponse({ status: 201, type: ColumnResponse })
	@ApiResponse({ status: 400, type: ApiValidationError })
	@ApiResponse({ status: 403, type: ForbiddenException })
	@ApiResponse({ status: 404, type: NotFoundException })
	@Post(':boardId/columns')
	async createColumn(
		@Param() urlParams: BoardUrlParams,
		@CurrentUser() currentUser: ICurrentUser
	): Promise<ColumnResponse> {
		const column = await this.boardUc.createColumn(currentUser.userId, urlParams.boardId);

		const response = ColumnResponseMapper.mapToResponse(column);

		return response;
	}
}<|MERGE_RESOLUTION|>--- conflicted
+++ resolved
@@ -14,18 +14,14 @@
 import { ApiOperation, ApiResponse, ApiTags } from '@nestjs/swagger';
 import { ApiValidationError } from '@shared/common';
 import { BoardUc } from '../uc';
-<<<<<<< HEAD
 import {
 	BoardResponse,
 	BoardUrlParams,
 	ColumnResponse,
 	CreateBoardBodyParams,
 	CreateBoardResponse,
-	RenameBodyParams,
+	UpdateBoardTitleParams,
 } from './dto';
-=======
-import { BoardResponse, BoardUrlParams, ColumnResponse, UpdateBoardTitleParams } from './dto';
->>>>>>> 019423c9
 import { BoardContextResponse } from './dto/board/board-context.reponse';
 import { BoardResponseMapper, ColumnResponseMapper, CreateBoardResponseMapper } from './mapper';
 
