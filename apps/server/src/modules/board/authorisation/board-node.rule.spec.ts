import { ObjectId } from '@mikro-orm/mongodb';
import { Action, AuthorizationHelper, AuthorizationInjectionService } from '@modules/authorization';
import { BoardRoles } from '@modules/board';
import { roleFactory } from '@modules/role/testing';
import { User } from '@modules/user/repo';
import { userFactory } from '@modules/user/testing';
import { Test, TestingModule } from '@nestjs/testing';
import { Permission } from '@shared/domain/interface';
import { setupEntities } from '@testing/database';
import {
<<<<<<< HEAD
	boardNodeAuthorizableFactory,
=======
>>>>>>> 63790022
	columnBoardFactory,
	drawingElementFactory,
	fileElementFactory,
	submissionItemFactory,
<<<<<<< HEAD
=======
	videoConferenceElementFactory,
>>>>>>> 63790022
} from '../testing';
import { BoardNodeRule } from './board-node.rule';
import { BoardSettings } from '../domain';

describe(BoardNodeRule.name, () => {
	let service: BoardNodeRule;
	let authorizationHelper: AuthorizationHelper;
	let injectionService: AuthorizationInjectionService;

	beforeAll(async () => {
		await setupEntities([User]);

		const module: TestingModule = await Test.createTestingModule({
			providers: [BoardNodeRule, AuthorizationHelper, AuthorizationInjectionService],
		}).compile();

		service = await module.get(BoardNodeRule);
		authorizationHelper = await module.get(AuthorizationHelper);
		injectionService = await module.get(AuthorizationInjectionService);
	});

	describe('injection', () => {
		it('should inject itself into authorisation module', () => {
			expect(injectionService.getAuthorizationRules()).toContain(service);
		});
	});

	describe('isApplicable', () => {
		describe('when entity is applicable', () => {
			const setup = () => {
				const user = userFactory.build();
				const anyBoardNode = fileElementFactory.build();
				const columnBoard = columnBoardFactory.build();
				const boardNodeAuthorizable = boardNodeAuthorizableFactory.build({
					users: [],
					id: new ObjectId().toHexString(),
					boardNode: anyBoardNode,
					rootNode: columnBoard,
					boardSettings: {},
				});
				return { user, boardNodeAuthorizable };
			};

			it('should return true', () => {
				const { boardNodeAuthorizable } = setup();

				const result = service.isApplicable(boardNodeAuthorizable);

				expect(result).toStrictEqual(true);
			});
		});

		describe('when entity is not applicable', () => {
			const setup = () => {
				const user = userFactory.build();
				return { user };
			};

			it('should return false', () => {
				const { user } = setup();

				const result = service.isApplicable(user);

				expect(result).toStrictEqual(false);
			});
		});
	});

	describe('hasPermission', () => {
		describe('when user has permission', () => {
			const setup = () => {
				const permissionA = 'a' as Permission;
				const permissionB = 'b' as Permission;
				const role = roleFactory.build({ permissions: [permissionA, permissionB] });
				const user = userFactory.buildWithId({ roles: [role] });
				const anyBoardNode = fileElementFactory.build();
				const columnBoard = columnBoardFactory.build();
				const boardNodeAuthorizable = boardNodeAuthorizableFactory.build({
					users: [{ userId: user.id, roles: [BoardRoles.EDITOR] }],
					id: new ObjectId().toHexString(),
					boardNode: anyBoardNode,
					rootNode: columnBoard,
					boardSettings: {},
				});

				return { user, boardNodeAuthorizable };
			};

			it('should call hasAllPermissions on AuthorizationHelper', () => {
				const { user, boardNodeAuthorizable } = setup();

				const spy = jest.spyOn(authorizationHelper, 'hasAllPermissions');
				service.hasPermission(user, boardNodeAuthorizable, { action: Action.read, requiredPermissions: [] });

				expect(spy).toBeCalledWith(user, []);
			});

			it('should return "true"', () => {
				const { user, boardNodeAuthorizable } = setup();

				const res = service.hasPermission(user, boardNodeAuthorizable, {
					action: Action.read,
					requiredPermissions: [],
				});

				expect(res).toBe(true);
			});
		});

		describe('when user does not have permission', () => {
			const setup = () => {
				const permissionA = 'a' as Permission;
				const user = userFactory.buildWithId();
				const anyBoardNode = fileElementFactory.build();
				const columnBoard = columnBoardFactory.build();
				const boardNodeAuthorizable = boardNodeAuthorizableFactory.build({
					users: [{ userId: user.id, roles: [BoardRoles.READER] }],
					id: new ObjectId().toHexString(),
					boardNode: anyBoardNode,
					rootNode: columnBoard,
					boardSettings: {},
				});

				return { user, permissionA, boardNodeAuthorizable };
			};

			it('should return "false"', () => {
				const { user, permissionA, boardNodeAuthorizable } = setup();

				const res = service.hasPermission(user, boardNodeAuthorizable, {
					action: Action.write,
					requiredPermissions: [permissionA],
				});

				expect(res).toBe(false);
			});
		});

		describe('when user is not part of the BoardDoAuthorizable', () => {
			const setup = () => {
				const role = roleFactory.build();
				const user = userFactory.buildWithId({ roles: [role] });
				const userWithoutPermision = userFactory.buildWithId({ roles: [role] });
				const anyBoardNode = fileElementFactory.build();
				const columnBoard = columnBoardFactory.build();
				const boardNodeAuthorizable = boardNodeAuthorizableFactory.build({
					users: [{ userId: user.id, roles: [BoardRoles.EDITOR] }],
					id: new ObjectId().toHexString(),
					boardNode: anyBoardNode,
					rootNode: columnBoard,
					boardSettings: {},
				});

				return { userWithoutPermision, boardNodeAuthorizable };
			};

			it('should return "false"', () => {
				const { userWithoutPermision, boardNodeAuthorizable } = setup();

				const res = service.hasPermission(userWithoutPermision, boardNodeAuthorizable, {
					action: Action.read,
					requiredPermissions: [],
				});

				expect(res).toBe(false);
			});
		});

		describe('when user does not have the desired role', () => {
			const setup = () => {
				const user = userFactory.buildWithId();
				const anyBoardNode = fileElementFactory.build();
				const columnBoard = columnBoardFactory.build();
				const boardNodeAuthorizable = boardNodeAuthorizableFactory.build({
					users: [{ userId: user.id, roles: [] }],
					id: new ObjectId().toHexString(),
					boardNode: anyBoardNode,
					rootNode: columnBoard,
					boardSettings: {},
				});

				return { user, boardNodeAuthorizable };
			};

			it('should return "false"', () => {
				const { user, boardNodeAuthorizable } = setup();

				const res = service.hasPermission(user, boardNodeAuthorizable, {
					action: Action.read,
					requiredPermissions: [],
				});

				expect(res).toBe(false);
			});
		});

		describe('when boardDoAuthorizable.rootDo is not visible', () => {
			describe('when user is Editor', () => {
				const setup = () => {
					const user = userFactory.buildWithId();
					const anyBoardNode = fileElementFactory.build();
					const columnBoard = columnBoardFactory.build({ isVisible: false });
					const boardNodeAuthorizable = boardNodeAuthorizableFactory.build({
						users: [{ userId: user.id, roles: [BoardRoles.EDITOR] }],
						id: new ObjectId().toHexString(),
						boardNode: anyBoardNode,
						rootNode: columnBoard,
						boardSettings: {},
					});

					return { user, boardNodeAuthorizable };
				};
				it('it should return true if trying to "write" ', () => {
					const { user, boardNodeAuthorizable } = setup();

					const res = service.hasPermission(user, boardNodeAuthorizable, {
						action: Action.write,
						requiredPermissions: [],
					});

					expect(res).toBe(true);
				});
				it('it should return true if trying to "read" ', () => {
					const { user, boardNodeAuthorizable } = setup();

					const res = service.hasPermission(user, boardNodeAuthorizable, {
						action: Action.read,
						requiredPermissions: [],
					});

					expect(res).toBe(true);
				});
			});
			describe('when user is Reader', () => {
				const setup = () => {
					const user = userFactory.buildWithId();
					const anyBoardNode = fileElementFactory.build();
					const columnBoard = columnBoardFactory.build({ isVisible: false });
					const boardNodeAuthorizable = boardNodeAuthorizableFactory.build({
						users: [{ userId: user.id, roles: [BoardRoles.READER] }],
						id: new ObjectId().toHexString(),
						boardNode: anyBoardNode,
						rootNode: columnBoard,
						boardSettings: {},
					});

					return { user, boardNodeAuthorizable };
				};
				it('it should return false if trying to "write" ', () => {
					const { user, boardNodeAuthorizable } = setup();

					const res = service.hasPermission(user, boardNodeAuthorizable, {
						action: Action.write,
						requiredPermissions: [],
					});

					expect(res).toBe(false);
				});
				it('it should return false if trying to "read" ', () => {
					const { user, boardNodeAuthorizable } = setup();

					const res = service.hasPermission(user, boardNodeAuthorizable, {
						action: Action.write,
						requiredPermissions: [],
					});

					expect(res).toBe(false);
				});
			});
		});

		describe('when boardDoAuthorizable.boardDo is a submissionItem', () => {
			describe('when user is Editor', () => {
				const setup = () => {
					const user = userFactory.buildWithId();
					const submissionItem = submissionItemFactory.build();
					const columnBoard = columnBoardFactory.build();
					const boardNodeAuthorizable = boardNodeAuthorizableFactory.build({
						users: [{ userId: user.id, roles: [BoardRoles.EDITOR] }],
						id: new ObjectId().toHexString(),
						boardNode: submissionItem,
						rootNode: columnBoard,
						boardSettings: {},
					});

					return { user, boardNodeAuthorizable };
				};
				it('it should return false if trying to "write" ', () => {
					const { user, boardNodeAuthorizable } = setup();

					const res = service.hasPermission(user, boardNodeAuthorizable, {
						action: Action.write,
						requiredPermissions: [],
					});

					expect(res).toBe(false);
				});
				it('it should return true if trying to "read"', () => {
					const { user, boardNodeAuthorizable } = setup();

					const res = service.hasPermission(user, boardNodeAuthorizable, {
						action: Action.read,
						requiredPermissions: [],
					});

					expect(res).toBe(true);
				});
			});
			describe('when user is Reader and creator of the submissionItem', () => {
				const setup = () => {
					const user = userFactory.buildWithId();
					const submissionItem = submissionItemFactory.build({ userId: user.id });
					const columnBoard = columnBoardFactory.build();
					const boardNodeAuthorizable = boardNodeAuthorizableFactory.build({
						users: [{ userId: user.id, roles: [BoardRoles.READER] }],
						id: new ObjectId().toHexString(),
						boardNode: submissionItem,
						rootNode: columnBoard,
						boardSettings: {},
					});

					return { user, boardNodeAuthorizable };
				};
				it('it should return "true" if trying to "write" ', () => {
					const { user, boardNodeAuthorizable } = setup();

					const res = service.hasPermission(user, boardNodeAuthorizable, {
						action: Action.write,
						requiredPermissions: [],
					});

					expect(res).toBe(true);
				});
				it('it should return "true" if trying to "read"', () => {
					const { user, boardNodeAuthorizable } = setup();

					const res = service.hasPermission(user, boardNodeAuthorizable, {
						action: Action.read,
						requiredPermissions: [],
					});

					expect(res).toBe(true);
				});
			});
			describe('when user is Reader and not creator of the submissionItem', () => {
				const setup = () => {
					const user = userFactory.buildWithId();
					const submissionItem = submissionItemFactory.build({ userId: new ObjectId().toHexString() });
					const columnBoard = columnBoardFactory.build();
					const boardNodeAuthorizable = boardNodeAuthorizableFactory.build({
						users: [{ userId: user.id, roles: [BoardRoles.READER] }],
						id: new ObjectId().toHexString(),
						boardNode: submissionItem,
						rootNode: columnBoard,
						boardSettings: {},
					});

					return { user, boardNodeAuthorizable };
				};
				it('it should return "false" if trying to "write" ', () => {
					const { user, boardNodeAuthorizable } = setup();

					const res = service.hasPermission(user, boardNodeAuthorizable, {
						action: Action.write,
						requiredPermissions: [],
					});

					expect(res).toBe(false);
				});
				it('it should return "false" if trying to "read"', () => {
					const { user, boardNodeAuthorizable } = setup();

					const res = service.hasPermission(user, boardNodeAuthorizable, {
						action: Action.read,
						requiredPermissions: [],
					});

					expect(res).toBe(false);
				});
			});
		});

		describe('when boardDoAuthorizable.parentDo is a submissionItem', () => {
			describe('when user is Editor', () => {
				const setup = () => {
					const user = userFactory.buildWithId();
					const submissionItem = submissionItemFactory.build();
					const fileElement = fileElementFactory.build();
					const columnBoard = columnBoardFactory.build();
					const boardNodeAuthorizable = boardNodeAuthorizableFactory.build({
						users: [{ userId: user.id, roles: [BoardRoles.EDITOR] }],
						id: new ObjectId().toHexString(),
						boardNode: fileElement,
						parentNode: submissionItem,
						rootNode: columnBoard,
						boardSettings: {},
					});

					return { user, boardNodeAuthorizable };
				};
				it('it should return false if trying to "write" ', () => {
					const { user, boardNodeAuthorizable } = setup();

					const res = service.hasPermission(user, boardNodeAuthorizable, {
						action: Action.write,
						requiredPermissions: [],
					});

					expect(res).toBe(false);
				});
				it('it should return true if trying to "read"', () => {
					const { user, boardNodeAuthorizable } = setup();

					const res = service.hasPermission(user, boardNodeAuthorizable, {
						action: Action.read,
						requiredPermissions: [],
					});

					expect(res).toBe(true);
				});
			});
			describe('when user is Reader and creator of the submissionItem', () => {
				const setup = () => {
					const user = userFactory.buildWithId();
					const submissionItem = submissionItemFactory.build({ userId: user.id });
					const fileElement = fileElementFactory.build();
					const columnBoard = columnBoardFactory.build();
					const boardNodeAuthorizable = boardNodeAuthorizableFactory.build({
						users: [{ userId: user.id, roles: [BoardRoles.READER] }],
						id: new ObjectId().toHexString(),
						boardNode: fileElement,
						parentNode: submissionItem,
						rootNode: columnBoard,
						boardSettings: {},
					});

					return { user, boardNodeAuthorizable };
				};
				it('it should return "true" if trying to "write" ', () => {
					const { user, boardNodeAuthorizable } = setup();

					const res = service.hasPermission(user, boardNodeAuthorizable, {
						action: Action.write,
						requiredPermissions: [],
					});

					expect(res).toBe(true);
				});
				it('it should return "true" if trying to "read"', () => {
					const { user, boardNodeAuthorizable } = setup();

					const res = service.hasPermission(user, boardNodeAuthorizable, {
						action: Action.read,
						requiredPermissions: [],
					});

					expect(res).toBe(true);
				});
			});
			describe('when user is Reader and not creator of the submissionItem', () => {
				const setup = () => {
					const user = userFactory.buildWithId();
					const anyBoardDo = fileElementFactory.build();
					const submissionItem = submissionItemFactory.build({ userId: new ObjectId().toHexString() });
					const columnBoard = columnBoardFactory.build();
					const boardNodeAuthorizable = boardNodeAuthorizableFactory.build({
						users: [{ userId: user.id, roles: [BoardRoles.READER] }],
						id: new ObjectId().toHexString(),
						boardNode: anyBoardDo,
						parentNode: submissionItem,
						rootNode: columnBoard,
						boardSettings: {},
					});

					return { user, boardNodeAuthorizable };
				};
				it('it should return "false" if trying to "write" ', () => {
					const { user, boardNodeAuthorizable } = setup();

					const res = service.hasPermission(user, boardNodeAuthorizable, {
						action: Action.write,
						requiredPermissions: [],
					});

					expect(res).toBe(false);
				});
				it('it should return "false" if trying to "read"', () => {
					const { user, boardNodeAuthorizable } = setup();

					const res = service.hasPermission(user, boardNodeAuthorizable, {
						action: Action.read,
						requiredPermissions: [],
					});

					expect(res).toBe(false);
				});
			});
			describe('when bordDo is wrong type', () => {
				const setup = () => {
					const user = userFactory.buildWithId();
					const notAllowedChildElement = drawingElementFactory.build();
					const submissionItem = submissionItemFactory.build();

					return { user, notAllowedChildElement, submissionItem };
				};
				it('when boardDo is undefined, it should return false', () => {
					const { user, submissionItem } = setup();
					const anyBoardDo = fileElementFactory.build();
					const columnBoard = columnBoardFactory.build();
					const boardNodeAuthorizable = boardNodeAuthorizableFactory.build({
						users: [{ userId: user.id, roles: [BoardRoles.EDITOR] }],
						id: new ObjectId().toHexString(),
						boardNode: anyBoardDo,
						parentNode: submissionItem,
						rootNode: columnBoard,
						boardSettings: {},
					});

					const res = service.hasPermission(user, boardNodeAuthorizable, {
						action: Action.write,
						requiredPermissions: [],
					});

					expect(res).toBe(false);
				});

				it('when boardDo is not allowed type, it should return false', () => {
					const { user, submissionItem, notAllowedChildElement } = setup();
					const columnBoard = columnBoardFactory.build();
					const boardNodeAuthorizable = boardNodeAuthorizableFactory.build({
						users: [{ userId: user.id, roles: [BoardRoles.EDITOR] }],
						id: new ObjectId().toHexString(),
						parentNode: submissionItem,
						boardNode: notAllowedChildElement,
						rootNode: columnBoard,
						boardSettings: {},
					});

					const res = service.hasPermission(user, boardNodeAuthorizable, {
						action: Action.write,
						requiredPermissions: [],
					});

					expect(res).toBe(false);
				});
			});
		});

		describe('when boardDoAuthorizable.boardDo is a drawingElement', () => {
			describe('when required permissions do not include FILESTORAGE_CREATE or FILESTORAGE_VIEW or FILESTORAGE_REMOVE', () => {
				describe('when user is Editor', () => {
					const setup = () => {
						const user = userFactory.buildWithId();
						const drawingElement = drawingElementFactory.build();
						const columnBoard = columnBoardFactory.build();
						const boardNodeAuthorizable = boardNodeAuthorizableFactory.build({
							users: [{ userId: user.id, roles: [BoardRoles.EDITOR] }],
							id: new ObjectId().toHexString(),
							boardNode: drawingElement,
							rootNode: columnBoard,
							boardSettings: {},
						});

						return { user, boardNodeAuthorizable };
					};
					it('should return true if trying to "read"', () => {
						const { user, boardNodeAuthorizable } = setup();

						const res = service.hasPermission(user, boardNodeAuthorizable, {
							action: Action.read,
							requiredPermissions: [],
						});

						expect(res).toBe(true);
					});
					it('should return true if trying to "write" ', () => {
						const { user, boardNodeAuthorizable } = setup();

						const res = service.hasPermission(user, boardNodeAuthorizable, {
							action: Action.write,
							requiredPermissions: [],
						});

						expect(res).toBe(true);
					});
				});
				describe('when user is Reader', () => {
					const setup = () => {
						const user = userFactory.buildWithId();
						const drawingElement = drawingElementFactory.build();
						const columnBoard = columnBoardFactory.build();
						const boardNodeAuthorizable = boardNodeAuthorizableFactory.build({
							users: [{ userId: user.id, roles: [BoardRoles.READER] }],
							id: new ObjectId().toHexString(),
							boardNode: drawingElement,
							rootNode: columnBoard,
							boardSettings: {},
						});

						return { user, boardNodeAuthorizable };
					};
					it('should return true if trying to "read"', () => {
						const { user, boardNodeAuthorizable } = setup();

						const res = service.hasPermission(user, boardNodeAuthorizable, {
							action: Action.read,
							requiredPermissions: [],
						});

						expect(res).toBe(true);
					});
					it('should return false if trying to "write" ', () => {
						const { user, boardNodeAuthorizable } = setup();

						const res = service.hasPermission(user, boardNodeAuthorizable, {
							action: Action.write,
							requiredPermissions: [],
						});

						expect(res).toBe(false);
					});
				});
			});
			describe('when required permissions include FILESTORAGE_CREATE or FILESTORAGE_VIEW', () => {
				describe('when user is Editor', () => {
					const setup = () => {
						const user = userFactory.asTeacher().buildWithId();
						const drawingElement = drawingElementFactory.build();
						const columnBoard = columnBoardFactory.build();
						const boardNodeAuthorizable = boardNodeAuthorizableFactory.build({
							users: [{ userId: user.id, roles: [BoardRoles.EDITOR] }],
							id: new ObjectId().toHexString(),
							boardNode: drawingElement,
							rootNode: columnBoard,
							boardSettings: {},
						});

						return { user, boardNodeAuthorizable };
					};
					it('should return true if trying to "read"', () => {
						const { user, boardNodeAuthorizable } = setup();

						const res = service.hasPermission(user, boardNodeAuthorizable, {
							action: Action.read,
							requiredPermissions: [Permission.FILESTORAGE_VIEW],
						});

						expect(res).toBe(true);
					});
					it('should return true if trying to "write" ', () => {
						const { user, boardNodeAuthorizable } = setup();

						const res = service.hasPermission(user, boardNodeAuthorizable, {
							action: Action.write,
							requiredPermissions: [Permission.FILESTORAGE_CREATE],
						});

						expect(res).toBe(true);
					});
					it('should return true if trying to "write" ', () => {
						const { user, boardNodeAuthorizable } = setup();

						const res = service.hasPermission(user, boardNodeAuthorizable, {
							action: Action.write,
							requiredPermissions: [Permission.FILESTORAGE_REMOVE],
						});

						expect(res).toBe(true);
					});
				});
				describe('when user is Reader', () => {
					const setup = () => {
						const user = userFactory.asStudent().buildWithId();
						const drawingElement = drawingElementFactory.build();
						const columnBoard = columnBoardFactory.build();
						const boardNodeAuthorizable = boardNodeAuthorizableFactory.build({
							users: [{ userId: user.id, roles: [BoardRoles.READER] }],
							id: new ObjectId().toHexString(),
							boardNode: drawingElement,
							rootNode: columnBoard,
							boardSettings: {},
						});

						return { user, boardNodeAuthorizable };
					};
					it('should return true if trying to "read"', () => {
						const { user, boardNodeAuthorizable } = setup();

						const res = service.hasPermission(user, boardNodeAuthorizable, {
							action: Action.read,
							requiredPermissions: [Permission.FILESTORAGE_VIEW],
						});

						expect(res).toBe(true);
					});
					it('should ALSO return true if trying to "write" ', () => {
						const { user, boardNodeAuthorizable } = setup();

						const res = service.hasPermission(user, boardNodeAuthorizable, {
							action: Action.write,
							requiredPermissions: [Permission.FILESTORAGE_CREATE],
						});

						expect(res).toBe(true);
					});
				});
			});
		});

		describe('when boardDoAuthorizable.boardDo is a videoConferenceElement', () => {
			describe('when user is Admin', () => {
				const setup = (boardSettings: BoardSettings) => {
					const user = userFactory.asTeacher().buildWithId();
					const videoConferenceElement = videoConferenceElementFactory.build();
					const columnBoard = columnBoardFactory.build();
					const boardNodeAuthorizable = new BoardNodeAuthorizable({
						users: [{ userId: user.id, roles: [BoardRoles.EDITOR, BoardRoles.ADMIN] }],
						id: new ObjectId().toHexString(),
						boardNode: videoConferenceElement,
						rootNode: columnBoard,
						boardSettings,
					});

					return { user, boardNodeAuthorizable };
				};
				describe('when board settings allow editors to create video conferences', () => {
					it('should return true if trying to "read"', () => {
						const { user, boardNodeAuthorizable } = setup({ canRoomEditorManageVideoconference: true });

						const res = service.hasPermission(user, boardNodeAuthorizable, {
							action: Action.read,
							requiredPermissions: [],
						});

						expect(res).toBe(true);
					});
					it('should return true if trying to "write" ', () => {
						const { user, boardNodeAuthorizable } = setup({ canRoomEditorManageVideoconference: true });

						const res = service.hasPermission(user, boardNodeAuthorizable, {
							action: Action.write,
							requiredPermissions: [],
						});

						expect(res).toBe(true);
					});
				});

				describe('when board settings prohibit editors to create video conferences', () => {
					it('should return true if trying to "read"', () => {
						const { user, boardNodeAuthorizable } = setup({ canRoomEditorManageVideoconference: false });

						const res = service.hasPermission(user, boardNodeAuthorizable, {
							action: Action.read,
							requiredPermissions: [],
						});

						expect(res).toBe(true);
					});
					it('should return true if trying to "write" ', () => {
						const { user, boardNodeAuthorizable } = setup({ canRoomEditorManageVideoconference: false });

						const res = service.hasPermission(user, boardNodeAuthorizable, {
							action: Action.write,
							requiredPermissions: [],
						});

						expect(res).toBe(true);
					});
				});
			});
			describe('when user is Editor', () => {
				const setup = (boardSettings: BoardSettings) => {
					const user = userFactory.asTeacher().buildWithId();
					const videoConferenceElement = videoConferenceElementFactory.build();
					const columnBoard = columnBoardFactory.build();
					const boardNodeAuthorizable = new BoardNodeAuthorizable({
						users: [{ userId: user.id, roles: [BoardRoles.EDITOR] }],
						id: new ObjectId().toHexString(),
						boardNode: videoConferenceElement,
						rootNode: columnBoard,
						boardSettings,
					});

					return { user, boardNodeAuthorizable };
				};
				describe('when board settings allow editors to create video conferences', () => {
					it('should return true if trying to "read"', () => {
						const { user, boardNodeAuthorizable } = setup({ canRoomEditorManageVideoconference: true });

						const res = service.hasPermission(user, boardNodeAuthorizable, {
							action: Action.read,
							requiredPermissions: [],
						});

						expect(res).toBe(true);
					});
					it('should return true if trying to "write" ', () => {
						const { user, boardNodeAuthorizable } = setup({ canRoomEditorManageVideoconference: true });

						const res = service.hasPermission(user, boardNodeAuthorizable, {
							action: Action.write,
							requiredPermissions: [],
						});

						expect(res).toBe(true);
					});
				});

				describe('when board settings prohibit editors to create video conferences', () => {
					it('should return true if trying to "read"', () => {
						const { user, boardNodeAuthorizable } = setup({ canRoomEditorManageVideoconference: false });

						const res = service.hasPermission(user, boardNodeAuthorizable, {
							action: Action.read,
							requiredPermissions: [],
						});

						expect(res).toBe(true);
					});
					it('should return false if trying to "write" ', () => {
						const { user, boardNodeAuthorizable } = setup({ canRoomEditorManageVideoconference: false });

						const res = service.hasPermission(user, boardNodeAuthorizable, {
							action: Action.write,
							requiredPermissions: [],
						});

						expect(res).toBe(false);
					});
				});
			});
			describe('when user is Reader', () => {
				const setup = (boardSettings: BoardSettings) => {
					const user = userFactory.asTeacher().buildWithId();
					const videoConferenceElement = videoConferenceElementFactory.build();
					const columnBoard = columnBoardFactory.build();
					const boardNodeAuthorizable = new BoardNodeAuthorizable({
						users: [{ userId: user.id, roles: [BoardRoles.READER] }],
						id: new ObjectId().toHexString(),
						boardNode: videoConferenceElement,
						rootNode: columnBoard,
						boardSettings,
					});

					return { user, boardNodeAuthorizable };
				};
				describe('when board settings allow editors to create video conferences', () => {
					it('should return true if trying to "read"', () => {
						const { user, boardNodeAuthorizable } = setup({ canRoomEditorManageVideoconference: true });

						const res = service.hasPermission(user, boardNodeAuthorizable, {
							action: Action.read,
							requiredPermissions: [],
						});

						expect(res).toBe(true);
					});
					it('should return false if trying to "write" ', () => {
						const { user, boardNodeAuthorizable } = setup({ canRoomEditorManageVideoconference: true });

						const res = service.hasPermission(user, boardNodeAuthorizable, {
							action: Action.write,
							requiredPermissions: [],
						});

						expect(res).toBe(false);
					});
				});

				describe('when board settings prohibit editors to create video conferences', () => {
					it('should return true if trying to "read"', () => {
						const { user, boardNodeAuthorizable } = setup({ canRoomEditorManageVideoconference: false });

						const res = service.hasPermission(user, boardNodeAuthorizable, {
							action: Action.read,
							requiredPermissions: [],
						});

						expect(res).toBe(true);
					});
					it('should return false if trying to "write" ', () => {
						const { user, boardNodeAuthorizable } = setup({ canRoomEditorManageVideoconference: false });

						const res = service.hasPermission(user, boardNodeAuthorizable, {
							action: Action.write,
							requiredPermissions: [],
						});

						expect(res).toBe(false);
					});
				});
			});
		});
	});
});<|MERGE_RESOLUTION|>--- conflicted
+++ resolved
@@ -8,18 +8,12 @@
 import { Permission } from '@shared/domain/interface';
 import { setupEntities } from '@testing/database';
 import {
-<<<<<<< HEAD
 	boardNodeAuthorizableFactory,
-=======
->>>>>>> 63790022
 	columnBoardFactory,
 	drawingElementFactory,
 	fileElementFactory,
 	submissionItemFactory,
-<<<<<<< HEAD
-=======
 	videoConferenceElementFactory,
->>>>>>> 63790022
 } from '../testing';
 import { BoardNodeRule } from './board-node.rule';
 import { BoardSettings } from '../domain';
@@ -64,9 +58,9 @@
 			};
 
 			it('should return true', () => {
-				const { boardNodeAuthorizable } = setup();
-
-				const result = service.isApplicable(boardNodeAuthorizable);
+				const { boardNodeAuthorizable, user } = setup();
+
+				const result = service.isApplicable(user, boardNodeAuthorizable);
 
 				expect(result).toStrictEqual(true);
 			});
@@ -81,7 +75,7 @@
 			it('should return false', () => {
 				const { user } = setup();
 
-				const result = service.isApplicable(user);
+				const result = service.isApplicable(user, user);
 
 				expect(result).toStrictEqual(false);
 			});
@@ -735,7 +729,7 @@
 					const user = userFactory.asTeacher().buildWithId();
 					const videoConferenceElement = videoConferenceElementFactory.build();
 					const columnBoard = columnBoardFactory.build();
-					const boardNodeAuthorizable = new BoardNodeAuthorizable({
+					const boardNodeAuthorizable = boardNodeAuthorizableFactory.build({
 						users: [{ userId: user.id, roles: [BoardRoles.EDITOR, BoardRoles.ADMIN] }],
 						id: new ObjectId().toHexString(),
 						boardNode: videoConferenceElement,
@@ -796,7 +790,7 @@
 					const user = userFactory.asTeacher().buildWithId();
 					const videoConferenceElement = videoConferenceElementFactory.build();
 					const columnBoard = columnBoardFactory.build();
-					const boardNodeAuthorizable = new BoardNodeAuthorizable({
+					const boardNodeAuthorizable = boardNodeAuthorizableFactory.build({
 						users: [{ userId: user.id, roles: [BoardRoles.EDITOR] }],
 						id: new ObjectId().toHexString(),
 						boardNode: videoConferenceElement,
@@ -857,7 +851,7 @@
 					const user = userFactory.asTeacher().buildWithId();
 					const videoConferenceElement = videoConferenceElementFactory.build();
 					const columnBoard = columnBoardFactory.build();
-					const boardNodeAuthorizable = new BoardNodeAuthorizable({
+					const boardNodeAuthorizable = boardNodeAuthorizableFactory.build({
 						users: [{ userId: user.id, roles: [BoardRoles.READER] }],
 						id: new ObjectId().toHexString(),
 						boardNode: videoConferenceElement,
