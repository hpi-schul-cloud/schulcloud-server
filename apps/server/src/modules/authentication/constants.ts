import externalAuthConfig = require('../../../../../src/services/authentication/configuration');
<<<<<<< HEAD

const { authConfig } = externalAuthConfig;
=======
>>>>>>> c716040b

const { authConfig } = externalAuthConfig;

/*
	TODO: look at existing keys, vs implemented keys
	support: true,
	supportUserId,
	accountId,
	userId,
	iat,
	exp,
	aud: this.aud,
	iss: 'feathers',
	sub: accountId,
	jti: `support_${ObjectId()}`,
*/
export interface JwtConstants {
	secret: string;
	jwtOptions: {
		header: { typ: string };
		audience: string;
		issuer: string;
		algorithm: string;
		expiresIn: string;
	};
}

export const jwtConstants: JwtConstants = {
	secret: authConfig.secret as string,
	jwtOptions: authConfig.jwtOptions,
};<|MERGE_RESOLUTION|>--- conflicted
+++ resolved
@@ -1,9 +1,4 @@
 import externalAuthConfig = require('../../../../../src/services/authentication/configuration');
-<<<<<<< HEAD
-
-const { authConfig } = externalAuthConfig;
-=======
->>>>>>> c716040b
 
 const { authConfig } = externalAuthConfig;
 
