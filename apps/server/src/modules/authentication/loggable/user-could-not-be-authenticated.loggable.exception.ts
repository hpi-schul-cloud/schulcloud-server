--- conflicted
+++ resolved
@@ -1,13 +1,7 @@
-import { HttpStatus } from '@nestjs/common';
-<<<<<<< HEAD
-import { BusinessError } from '@shared/common/error';
-import { Loggable } from '@src/core/logger/interfaces';
-import { ErrorLogMessage } from '@src/core/logger/types';
-=======
-import { BusinessError } from '@shared/common';
 import { Loggable } from '@core/logger/interfaces';
 import { ErrorLogMessage } from '@core/logger/types';
->>>>>>> 24b9dc18
+import { HttpStatus } from '@nestjs/common';
+import { BusinessError } from '@shared/common/error';
 
 export class LdapUserCouldNotBeAuthenticatedLoggableException extends BusinessError implements Loggable {
 	constructor(private readonly error: Error) {
