--- conflicted
+++ resolved
@@ -3,19 +3,12 @@
 import { JwtModule } from '@nestjs/jwt';
 import { JwtStrategy } from './strategy/jwt.strategy';
 import { jwtConstants } from './constants';
-<<<<<<< HEAD
-=======
 import { UserModule } from '../user';
->>>>>>> c716040b
 // import { AuthController } from './controller/auth.controller';
 // import { LocalStrategy } from './strategy/local.strategy';
 
 @Module({
-<<<<<<< HEAD
-	imports: [PassportModule, JwtModule.register(jwtConstants)],
-=======
 	imports: [PassportModule, JwtModule.register(jwtConstants), UserModule],
->>>>>>> c716040b
 	providers: [JwtStrategy],
 	exports: [],
 	controllers: [
