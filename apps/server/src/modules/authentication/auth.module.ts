import { Module } from '@nestjs/common';
import { JwtModule } from '@nestjs/jwt';
<<<<<<< HEAD
import { UserRepo } from '@shared/repo';
import { JwtStrategy } from './strategy/jwt.strategy';
import { jwtConstants } from './constants';
import { JwtValidationAdapter } from './strategy/jwt-validation.adapter';

@Module({
	imports: [PassportModule, JwtModule.register(jwtConstants)],
	providers: [JwtStrategy, JwtValidationAdapter, UserRepo],
	controllers: [],
	exports: [],
=======
import { PassportModule } from '@nestjs/passport';
import { PermissionService } from '@shared/domain';
import { AccountRepo, SystemRepo, UserRepo } from '@shared/repo';
import { jwtConstants } from './constants';
import { AccountController } from './controller/account.controller';
import { AccountService } from './services/account.service';
import { JwtValidationAdapter } from './strategy/jwt-validation.adapter';
import { JwtStrategy } from './strategy/jwt.strategy';
import { AccountUc } from './uc/account.uc';

@Module({
	imports: [PassportModule, JwtModule.register(jwtConstants)],
	providers: [
		JwtStrategy,
		JwtValidationAdapter,
		UserRepo,
		AccountRepo,
		SystemRepo,
		AccountUc,
		AccountService,
		PermissionService,
	],
	controllers: [AccountController],
	exports: [AccountUc],
>>>>>>> ec83b35d
})
export class AuthModule {}<|MERGE_RESOLUTION|>--- conflicted
+++ resolved
@@ -1,41 +1,16 @@
 import { Module } from '@nestjs/common';
 import { JwtModule } from '@nestjs/jwt';
-<<<<<<< HEAD
+import { PassportModule } from '@nestjs/passport';
+import { PermissionService } from '@shared/domain';
 import { UserRepo } from '@shared/repo';
-import { JwtStrategy } from './strategy/jwt.strategy';
 import { jwtConstants } from './constants';
 import { JwtValidationAdapter } from './strategy/jwt-validation.adapter';
+import { JwtStrategy } from './strategy/jwt.strategy';
 
 @Module({
 	imports: [PassportModule, JwtModule.register(jwtConstants)],
 	providers: [JwtStrategy, JwtValidationAdapter, UserRepo],
 	controllers: [],
 	exports: [],
-=======
-import { PassportModule } from '@nestjs/passport';
-import { PermissionService } from '@shared/domain';
-import { AccountRepo, SystemRepo, UserRepo } from '@shared/repo';
-import { jwtConstants } from './constants';
-import { AccountController } from './controller/account.controller';
-import { AccountService } from './services/account.service';
-import { JwtValidationAdapter } from './strategy/jwt-validation.adapter';
-import { JwtStrategy } from './strategy/jwt.strategy';
-import { AccountUc } from './uc/account.uc';
-
-@Module({
-	imports: [PassportModule, JwtModule.register(jwtConstants)],
-	providers: [
-		JwtStrategy,
-		JwtValidationAdapter,
-		UserRepo,
-		AccountRepo,
-		SystemRepo,
-		AccountUc,
-		AccountService,
-		PermissionService,
-	],
-	controllers: [AccountController],
-	exports: [AccountUc],
->>>>>>> ec83b35d
 })
 export class AuthModule {}