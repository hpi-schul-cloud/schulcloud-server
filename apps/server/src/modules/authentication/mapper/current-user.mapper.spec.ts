--- conflicted
+++ resolved
@@ -61,26 +61,14 @@
 		describe('when userDO has no ID', () => {
 			it('should throw error', () => {
 				const user: UserDO = userDoFactory.build({ createdAt: new Date(), updatedAt: new Date() });
-<<<<<<< HEAD
-
-				expect(() => CurrentUserMapper.userDoToICurrentUser(accountId, user)).toThrow(ValidationError);
-=======
-				expect(() => CurrentUserMapper.mapToOauthCurrentUser(accountId, user, undefined, 'idToken')).toThrow(
+
+        expect(() => CurrentUserMapper.mapToOauthCurrentUser(accountId, user, undefined, 'idToken')).toThrow(
 					ValidationError
 				);
->>>>>>> 0cb9d54e
 			});
 		});
 
 		describe('when userDO is valid', () => {
-<<<<<<< HEAD
-			it('should return valid ICurrentUser instance', () => {
-				const user: UserDO = userDoFactory.buildWithId({ id: userId, createdAt: new Date(), updatedAt: new Date() });
-
-				const currentUser = CurrentUserMapper.userDoToICurrentUser(accountId, user);
-
-				expect(currentUser).toMatchObject({
-=======
 			const setup = () => {
 				const user: UserDO = userDoFactory.buildWithId({
 					id: userIdMock,
@@ -107,7 +95,6 @@
 				);
 
 				expect(currentUser).toMatchObject<OauthCurrentUser>({
->>>>>>> 0cb9d54e
 					accountId,
 					systemId: undefined,
 					roles: [],
@@ -120,13 +107,6 @@
 
 		describe('when userDO is valid and a systemId is provided', () => {
 			const setup = () => {
-<<<<<<< HEAD
-				const user: UserDO = userDoFactory.buildWithId({ id: userId, createdAt: new Date(), updatedAt: new Date() });
-				const systemId = 'mockSystemId';
-
-				return {
-					user,
-=======
 				const user: UserDO = userDoFactory.buildWithId({
 					id: userIdMock,
 					createdAt: new Date(),
@@ -139,19 +119,11 @@
 					user,
 					userId: user.id as string,
 					idToken,
->>>>>>> 0cb9d54e
 					systemId,
 				};
 			};
 
 			it('should return valid ICurrentUser instance with systemId', () => {
-<<<<<<< HEAD
-				const { user, systemId } = setup();
-
-				const currentUser = CurrentUserMapper.userDoToICurrentUser(accountId, user, systemId);
-
-				expect(currentUser).toMatchObject({
-=======
 				const { user, userId, systemId, idToken } = setup();
 
 				const currentUser: OauthCurrentUser = CurrentUserMapper.mapToOauthCurrentUser(
@@ -162,7 +134,6 @@
 				);
 
 				expect(currentUser).toMatchObject<OauthCurrentUser>({
->>>>>>> 0cb9d54e
 					accountId,
 					systemId,
 					roles: [],
