import { CacheWrapperModule } from '@infra/cache';
import { EncryptionModule } from '@infra/encryption';
import { IdentityManagementModule } from '@infra/identity-management';
import { AccountModule } from '@modules/account';
import { OauthModule } from '@modules/oauth/oauth.module';
import { RoleModule } from '@modules/role';
import { SystemModule } from '@modules/system';
import { Module } from '@nestjs/common';
<<<<<<< HEAD
import { HttpModule } from '@nestjs/axios';
import { JwtModule, JwtModuleOptions } from '@nestjs/jwt';
=======
import { ConfigService } from '@nestjs/config';
import { JwtModule } from '@nestjs/jwt';
>>>>>>> d10e9a9a
import { PassportModule } from '@nestjs/passport';
import { LegacySchoolRepo, UserRepo } from '@shared/repo';
import { LoggerModule } from '@src/core/logger';
import { Algorithm, SignOptions } from 'jsonwebtoken';
import { AuthenticationConfig } from './authentication-config';
import { JwtWhitelistAdapter } from './helper/jwt-whitelist.adapter';
import { AuthenticationService } from './services/authentication.service';
import { LdapService } from './services/ldap.service';
import { LdapStrategy } from './strategy/ldap.strategy';
import { LocalStrategy } from './strategy/local.strategy';
import { Oauth2Strategy } from './strategy/oauth2.strategy';

const createJwtOptions = (configService: ConfigService<AuthenticationConfig>) => {
	const algorithm = configService.getOrThrow<Algorithm>('JWT_SIGNING_ALGORITHM');

	const signOptions: SignOptions = {
		algorithm,
		expiresIn: configService.getOrThrow<string>('JWT_LIFETIME'),
		issuer: configService.getOrThrow<string>('SC_DOMAIN'),
		audience: configService.getOrThrow<string>('SC_DOMAIN'),
		header: { typ: 'JWT', alg: algorithm },
	};

	const privateKey = configService.getOrThrow<string>('JWT_PRIVATE_KEY');
	const publicKey = configService.getOrThrow<string>('JWT_PUBLIC_KEY');

	const options = {
		privateKey,
		publicKey,
		signOptions,
		verifyOptions: signOptions,
	};

	return options;
};

@Module({
	imports: [
		LoggerModule,
		PassportModule,
		JwtModule.registerAsync({
			useFactory: createJwtOptions,
			inject: [ConfigService],
		}),
		AccountModule,
		SystemModule,
		OauthModule,
		RoleModule,
		IdentityManagementModule,
		CacheWrapperModule,
<<<<<<< HEAD
		AuthGuardModule,
		HttpModule,
		EncryptionModule,
=======
>>>>>>> d10e9a9a
	],
	providers: [
		UserRepo,
		LegacySchoolRepo,
		LocalStrategy,
		AuthenticationService,
		LdapService,
		LdapStrategy,
		Oauth2Strategy,
		JwtWhitelistAdapter,
	],
	exports: [AuthenticationService],
})
export class AuthenticationModule {}<|MERGE_RESOLUTION|>--- conflicted
+++ resolved
@@ -6,13 +6,9 @@
 import { RoleModule } from '@modules/role';
 import { SystemModule } from '@modules/system';
 import { Module } from '@nestjs/common';
-<<<<<<< HEAD
 import { HttpModule } from '@nestjs/axios';
-import { JwtModule, JwtModuleOptions } from '@nestjs/jwt';
-=======
 import { ConfigService } from '@nestjs/config';
 import { JwtModule } from '@nestjs/jwt';
->>>>>>> d10e9a9a
 import { PassportModule } from '@nestjs/passport';
 import { LegacySchoolRepo, UserRepo } from '@shared/repo';
 import { LoggerModule } from '@src/core/logger';
@@ -63,12 +59,8 @@
 		RoleModule,
 		IdentityManagementModule,
 		CacheWrapperModule,
-<<<<<<< HEAD
-		AuthGuardModule,
 		HttpModule,
 		EncryptionModule,
-=======
->>>>>>> d10e9a9a
 	],
 	providers: [
 		UserRepo,
