import { CacheWrapperModule } from '@infra/cache';
import { IdentityManagementModule } from '@infra/identity-management';
import { AccountModule } from '@modules/account';
import { OauthModule } from '@modules/oauth/oauth.module';
import { RoleModule } from '@modules/role';
import { SystemModule } from '@modules/system';
import { UserModule } from '@modules/user';
import { Module } from '@nestjs/common';
import { ConfigService } from '@nestjs/config';
import { JwtModule } from '@nestjs/jwt';
import { PassportModule } from '@nestjs/passport';
import { LegacySchoolRepo, UserRepo } from '@shared/repo';
import { LoggerModule } from '@src/core/logger';
import { Algorithm, SignOptions } from 'jsonwebtoken';
import { AuthenticationConfig } from './authentication-config';
import { JwtWhitelistAdapter } from './helper/jwt-whitelist.adapter';
import { LogoutService } from './services';
import { AuthenticationService } from './services/authentication.service';
import { LdapService } from './services/ldap.service';
import { LdapStrategy } from './strategy/ldap.strategy';
import { LocalStrategy } from './strategy/local.strategy';
import { Oauth2Strategy } from './strategy/oauth2.strategy';

const createJwtOptions = (configService: ConfigService<AuthenticationConfig>) => {
	const algorithm = configService.getOrThrow<Algorithm>('JWT_SIGNING_ALGORITHM');

	const signOptions: SignOptions = {
		algorithm,
		expiresIn: configService.getOrThrow<string>('JWT_LIFETIME'),
		issuer: configService.getOrThrow<string>('SC_DOMAIN'),
		audience: configService.getOrThrow<string>('SC_DOMAIN'),
		header: { typ: 'JWT', alg: algorithm },
	};

	const privateKey = configService.getOrThrow<string>('JWT_PRIVATE_KEY');
	const publicKey = configService.getOrThrow<string>('JWT_PUBLIC_KEY');

	const options = {
		privateKey,
		publicKey,
		signOptions,
		verifyOptions: signOptions,
	};

	return options;
};

@Module({
	imports: [
		LoggerModule,
		PassportModule,
		JwtModule.registerAsync({
			useFactory: createJwtOptions,
			inject: [ConfigService],
		}),
		AccountModule,
		SystemModule,
		OauthModule,
		RoleModule,
		IdentityManagementModule,
		CacheWrapperModule,
<<<<<<< HEAD
		AuthGuardModule,
		UserModule,
=======
>>>>>>> f6cb184e
	],
	providers: [
		UserRepo,
		LegacySchoolRepo,
		LocalStrategy,
		AuthenticationService,
		LdapService,
		LdapStrategy,
		Oauth2Strategy,
		JwtWhitelistAdapter,
		LogoutService,
	],
	exports: [AuthenticationService, LogoutService],
})
export class AuthenticationModule {}<|MERGE_RESOLUTION|>--- conflicted
+++ resolved
@@ -59,11 +59,7 @@
 		RoleModule,
 		IdentityManagementModule,
 		CacheWrapperModule,
-<<<<<<< HEAD
-		AuthGuardModule,
 		UserModule,
-=======
->>>>>>> f6cb184e
 	],
 	providers: [
 		UserRepo,
