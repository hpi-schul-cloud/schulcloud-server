--- conflicted
+++ resolved
@@ -1,20 +1,13 @@
 import { Module } from '@nestjs/common';
-<<<<<<< HEAD
-import { LoggerModule } from '@src/core/logger';
-=======
 import { SystemModule } from '@modules/system';
 import { OauthModule } from '@modules/oauth/oauth.module';
->>>>>>> 22203bba
+import { LoggerModule } from '@src/core/logger';
 import { AuthenticationModule } from './authentication.module';
 import { LoginController, LogoutController } from './controllers';
 import { LoginUc, LogoutUc } from './uc';
 
 @Module({
-<<<<<<< HEAD
-	imports: [AuthenticationModule, LoggerModule],
-=======
-	imports: [AuthenticationModule, SystemModule, OauthModule],
->>>>>>> 22203bba
+	imports: [AuthenticationModule, LoggerModule, SystemModule, OauthModule],
 	providers: [LoginUc, LogoutUc],
 	controllers: [LoginController, LogoutController],
 })
