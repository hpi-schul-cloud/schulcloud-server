<<<<<<< HEAD
export * from './interface';
export * from './guard/jwt-auth.guard';
export * from './authentication.module';
=======
export { ICurrentUser } from './interface';
export { JWT, CurrentUser, Authenticate } from './decorator';
>>>>>>> 84ececba
<|MERGE_RESOLUTION|>--- conflicted
+++ resolved
@@ -1,8 +1,2 @@
-<<<<<<< HEAD
-export * from './interface';
-export * from './guard/jwt-auth.guard';
-export * from './authentication.module';
-=======
 export { ICurrentUser } from './interface';
-export { JWT, CurrentUser, Authenticate } from './decorator';
->>>>>>> 84ececba
+export { JWT, CurrentUser, Authenticate } from './decorator';