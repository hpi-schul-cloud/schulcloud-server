<<<<<<< HEAD
export { AuthenticationModule } from './authentication.module';
export { Authenticate, CurrentUser, JWT } from './decorator';
export { CurrentUserInterface } from './interface';
=======
export { ICurrentUser } from './interface';
export { JWT, CurrentUser, Authenticate } from './decorator';
export { AuthenticationModule } from './authentication.module';
export { AuthenticationService } from './services';
>>>>>>> b3b4cee3
<|MERGE_RESOLUTION|>--- conflicted
+++ resolved
@@ -1,10 +1,3 @@
-<<<<<<< HEAD
 export { AuthenticationModule } from './authentication.module';
-export { Authenticate, CurrentUser, JWT } from './decorator';
 export { CurrentUserInterface } from './interface';
-=======
-export { ICurrentUser } from './interface';
-export { JWT, CurrentUser, Authenticate } from './decorator';
-export { AuthenticationModule } from './authentication.module';
-export { AuthenticationService } from './services';
->>>>>>> b3b4cee3
+export { AuthenticationService } from './services';