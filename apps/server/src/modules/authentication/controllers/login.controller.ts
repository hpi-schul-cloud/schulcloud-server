import { CookieOptions, Response } from 'express';
import { Controller, Post, UseGuards, HttpCode, HttpStatus, Query, Res, Get } from '@nestjs/common';
import { AuthGuard } from '@nestjs/passport';
import { Configuration } from '@hpi-schul-cloud/commons/lib';
import { ICurrentUser } from '@shared/domain';
<<<<<<< HEAD
import { CurrentUser } from '../decorator/auth.decorator';
=======
import { ApiTags } from '@nestjs/swagger';
>>>>>>> 435a606f
import { AuthenticationService } from '../services/authentication.service';

@ApiTags('Authentication')
@Controller('authentication')
export class LoginController {
	constructor(private authService: AuthenticationService) {}

	@UseGuards(AuthGuard('ldap'))
	@HttpCode(HttpStatus.OK)
	@Post('ldap')
	loginLdap(@CurrentUser() user: ICurrentUser) {
		return this.authService.generateJwt(user);
	}

	@UseGuards(AuthGuard('local'))
	@HttpCode(HttpStatus.OK)
	@Post('local')
	loginLocal(@CurrentUser() user: ICurrentUser) {
		return this.authService.generateJwt(user);
	}

	@UseGuards(AuthGuard('oauth'))
	@HttpCode(HttpStatus.OK)
	@Get('oauth/:systemId')
	async loginOauth(
		@CurrentUser() user: ICurrentUser,
		@Query() queryParams: { redirect: string },
		@Res() res: Response
	) {
		const jwt = await this.authService.generateJwt(user);
		const cookieDefaultOptions: CookieOptions = {
			httpOnly: Configuration.get('COOKIE__HTTP_ONLY') as boolean,
			sameSite: Configuration.get('COOKIE__SAME_SITE') as 'lax' | 'strict' | 'none',
			secure: Configuration.get('COOKIE__SECURE') as boolean,
			expires: new Date(Date.now() + (Configuration.get('COOKIE__EXPIRES_SECONDS') as number)),
		};
		res.cookie('jwt', jwt.accessToken, cookieDefaultOptions);
		res.redirect(queryParams.redirect);
	}
}<|MERGE_RESOLUTION|>--- conflicted
+++ resolved
@@ -3,11 +3,8 @@
 import { AuthGuard } from '@nestjs/passport';
 import { Configuration } from '@hpi-schul-cloud/commons/lib';
 import { ICurrentUser } from '@shared/domain';
-<<<<<<< HEAD
 import { CurrentUser } from '../decorator/auth.decorator';
-=======
 import { ApiTags } from '@nestjs/swagger';
->>>>>>> 435a606f
 import { AuthenticationService } from '../services/authentication.service';
 
 @ApiTags('Authentication')
