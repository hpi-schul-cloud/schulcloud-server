--- conflicted
+++ resolved
@@ -1,10 +1,5 @@
-<<<<<<< HEAD
-import { JWT, JwtAuthentication } from '@infra/auth-guard';
+import { CurrentUser, ICurrentUser, JWT, JwtAuthentication } from '@infra/auth-guard';
 import { Body, Controller, Header, HttpCode, HttpStatus, Post } from '@nestjs/common';
-import { ApiOkResponse, ApiOperation, ApiTags, ApiUnauthorizedResponse } from '@nestjs/swagger';
-=======
-import { CurrentUser, ICurrentUser, JWT, JwtAuthentication } from '@infra/auth-guard';
-import { Controller, HttpCode, HttpStatus, Post } from '@nestjs/common';
 import {
 	ApiForbiddenResponse,
 	ApiInternalServerErrorResponse,
@@ -13,7 +8,6 @@
 	ApiTags,
 	ApiUnauthorizedResponse,
 } from '@nestjs/swagger';
->>>>>>> 22203bba
 import { LogoutUc } from '../uc';
 import { OidcLogoutBodyParams } from './dto';
 
@@ -32,7 +26,6 @@
 		await this.logoutUc.logout(jwt);
 	}
 
-<<<<<<< HEAD
 	/**
 	 * @see https://openid.net/specs/openid-connect-backchannel-1_0.html
 	 */
@@ -44,7 +37,8 @@
 	@ApiUnauthorizedResponse({ description: 'There has been an error while logging out.' })
 	async logoutOidc(@Body() body: OidcLogoutBodyParams): Promise<void> {
 		await this.logoutUc.logoutOidc(body.logout_token);
-=======
+	}
+
 	@JwtAuthentication()
 	@Post('/external')
 	@HttpCode(HttpStatus.OK)
@@ -58,6 +52,5 @@
 	})
 	async externalSystemLogout(@CurrentUser() user: ICurrentUser): Promise<void> {
 		await this.logoutUc.externalSystemLogout(user);
->>>>>>> 22203bba
 	}
 }