import { EntityManager } from '@mikro-orm/mongodb';
import { ICurrentUser, JwtAuthGuard } from '@infra/auth-guard';
import { ServerTestModule } from '@modules/server/server.module';
import { serverConfig, ServerConfig } from '@modules/server';
import { oauthSessionTokenEntityFactory } from '@modules/oauth/testing';
import { OauthSessionTokenEntity } from '@modules/oauth/entity';
import { systemOauthConfigFactory } from '@modules/system/testing';
import { CACHE_MANAGER } from '@nestjs/cache-manager';
import { ExecutionContext, HttpStatus, INestApplication } from '@nestjs/common';
import { Test, TestingModule } from '@nestjs/testing';
import {
	cleanupCollections,
<<<<<<< HEAD
	JwtTestFactory,
	schoolEntityFactory,
	systemEntityFactory,
	systemOauthConfigEntityFactory,
=======
	currentUserFactory,
	systemEntityFactory,
>>>>>>> 22203bba
	TestApiClient,
	UserAndAccountTestFactory,
} from '@shared/testing';
import { Cache } from 'cache-manager';
import { Response } from 'supertest';
import { Request } from 'express';
import MockAdapter from 'axios-mock-adapter';
import axios from 'axios';

jest.mock('jwks-rsa', () => () => {
	return {
		getKeys: jest.fn(),
		getSigningKey: jest.fn().mockResolvedValue({
			kid: 'kid',
			alg: 'RS256',
			getPublicKey: jest.fn().mockReturnValue(JwtTestFactory.getPublicKey()),
			rsaPublicKey: JwtTestFactory.getPublicKey(),
		}),
		getSigningKeys: jest.fn(),
	};
});

describe('Logout Controller (api)', () => {
	const baseRouteName = '/logout';

	let app: INestApplication;
	let em: EntityManager;
	let cacheManager: Cache;
	let testApiClient: TestApiClient;
	let axiosMock: MockAdapter;

	afterAll(async () => {
		await app.close();
	});

	describe('logout', () => {
		beforeAll(async () => {
			const moduleFixture: TestingModule = await Test.createTestingModule({
				imports: [ServerTestModule],
			}).compile();

			app = moduleFixture.createNestApplication();
			await app.init();
			em = app.get(EntityManager);
			cacheManager = app.get(CACHE_MANAGER);
			testApiClient = new TestApiClient(app, baseRouteName);
		});

		beforeEach(async () => {
			await cleanupCollections(em);
		});

		describe('when a valid jwt is provided', () => {
			const setup = async () => {
				const { studentAccount, studentUser } = UserAndAccountTestFactory.buildStudent();

				await em.persistAndFlush([studentAccount, studentUser]);
				em.clear();

				const loggedInClient = await testApiClient.login(studentAccount);

				return {
					loggedInClient,
					studentAccount,
				};
			};

			it('should log out the user', async () => {
				const { loggedInClient, studentAccount } = await setup();

				const response: Response = await loggedInClient.post('');

				expect(response.status).toEqual(HttpStatus.OK);
				expect(await cacheManager.store.keys(`jwt:${studentAccount.id}:*`)).toHaveLength(0);
			});
		});

		describe('when the user is not logged in', () => {
			it('should return unauthorized', async () => {
				const response: Response = await testApiClient.post('');

				expect(response.status).toEqual(HttpStatus.UNAUTHORIZED);
			});
		});
	});

<<<<<<< HEAD
	describe('logoutOidc', () => {
		describe('when a valid logout token is provided', () => {
			const setup = async () => {
				const userExternalId = 'userExternalId';

				const oauthConfigEntity = systemOauthConfigEntityFactory.build();
				const system = systemEntityFactory.withOauthConfig(oauthConfigEntity).buildWithId();

				const school = schoolEntityFactory.buildWithId({ systems: [system] });
				const { studentAccount, studentUser } = UserAndAccountTestFactory.buildStudent({
					school,
					externalId: userExternalId,
					systemId: system.id,
				});

				await em.persistAndFlush([system, school, studentAccount, studentUser]);
				em.clear();

				const logoutToken = JwtTestFactory.createLogoutToken({
					sub: userExternalId,
					iss: oauthConfigEntity.issuer,
					aud: oauthConfigEntity.clientId,
				});

				return {
					system,
					logoutToken,
					studentAccount,
				};
			};

			it('should log out the user', async () => {
				const { logoutToken, studentAccount } = await setup();

				const response: Response = await testApiClient.post('/oidc', { logout_token: logoutToken });

				expect(response.status).toEqual(HttpStatus.OK);
				expect(await cacheManager.store.keys(`jwt:${studentAccount.id}:*`)).toHaveLength(0);
=======
	describe('externalSystemLogout', () => {
		let currentUser: ICurrentUser;

		const setupTestWithMocks = async () => {
			const moduleFixture: TestingModule = await Test.createTestingModule({
				imports: [ServerTestModule],
			})
				.overrideGuard(JwtAuthGuard)
				.useValue({
					canActivate(context: ExecutionContext) {
						const req: Request = context.switchToHttp().getRequest();
						req.user = currentUser;
						return true;
					},
				})
				.compile();

			app = moduleFixture.createNestApplication();
			await app.init();
			em = app.get(EntityManager);
			cacheManager = app.get(CACHE_MANAGER);
			testApiClient = new TestApiClient(app, baseRouteName);
			axiosMock = new MockAdapter(axios);
		};

		beforeEach(async () => {
			await cleanupCollections(em);
		});

		describe('when the user is not logged in', () => {
			beforeAll(async () => {
				const moduleFixture: TestingModule = await Test.createTestingModule({
					imports: [ServerTestModule],
				}).compile();

				app = moduleFixture.createNestApplication();
				await app.init();
				em = app.get(EntityManager);
				cacheManager = app.get(CACHE_MANAGER);
				testApiClient = new TestApiClient(app, baseRouteName);
			});

			it('should return unauthorized', async () => {
				const response: Response = await testApiClient.post('/external');

				expect(response.status).toEqual(HttpStatus.UNAUTHORIZED);
			});
		});

		describe('when the feature flag "FEATURE_EXTERNAL_SYSTEM_LOGOUT_ENABLED" is false', () => {
			beforeAll(async () => {
				const config: ServerConfig = serverConfig();
				config.FEATURE_EXTERNAL_SYSTEM_LOGOUT_ENABLED = false;
				await setupTestWithMocks();
			});

			const setup = async () => {
				const { studentAccount, studentUser } = UserAndAccountTestFactory.buildStudent();
				const system = systemEntityFactory.withOauthConfig().build();
				const token = oauthSessionTokenEntityFactory.build({ user: studentUser });

				await em.persistAndFlush([studentAccount, studentUser, system, token]);
				em.clear();

				const loggedInClient = await testApiClient.login(studentAccount);

				currentUser = currentUserFactory.build({
					userId: studentUser.id,
					accountId: studentAccount.id,
					systemId: system.id,
					isExternalUser: true,
				});

				axiosMock.onPost(system.oauthConfig?.endSessionEndpoint).reply(HttpStatus.NO_CONTENT);

				return {
					loggedInClient,
				};
			};

			it('should return status 403', async () => {
				const { loggedInClient } = await setup();

				const response: Response = await loggedInClient.post('/external');

				expect(response.status).toEqual(HttpStatus.FORBIDDEN);
			});
		});

		describe('when the feature flag "FEATURE_EXTERNAL_SYSTEM_LOGOUT_ENABLED" is true', () => {
			describe('when the external system does not return an error', () => {
				beforeAll(async () => {
					const config: ServerConfig = serverConfig();
					config.FEATURE_EXTERNAL_SYSTEM_LOGOUT_ENABLED = true;
					await setupTestWithMocks();
				});

				const setup = async () => {
					const { studentAccount, studentUser } = UserAndAccountTestFactory.buildStudent();
					const system = systemEntityFactory.withOauthConfig().build();
					const token = oauthSessionTokenEntityFactory.build({ user: studentUser });

					await em.persistAndFlush([studentAccount, studentUser, system, token]);
					em.clear();

					const loggedInClient = await testApiClient.login(studentAccount);

					currentUser = currentUserFactory.build({
						userId: studentUser.id,
						accountId: studentAccount.id,
						systemId: system.id,
						isExternalUser: true,
					});

					axiosMock.onPost(system.oauthConfig?.endSessionEndpoint).reply(HttpStatus.NO_CONTENT);

					return {
						loggedInClient,
						user: studentUser,
					};
				};

				it('should return status 200 and remove the session token', async () => {
					const { loggedInClient, user } = await setup();

					const response: Response = await loggedInClient.post('/external');
					const token = await em.findOne(OauthSessionTokenEntity, { user });

					expect(response.status).toEqual(HttpStatus.OK);
					expect(token).toBeNull();
				});
			});

			describe('when the external system returns an error', () => {
				beforeAll(async () => {
					const config: ServerConfig = serverConfig();
					config.FEATURE_EXTERNAL_SYSTEM_LOGOUT_ENABLED = true;
					await setupTestWithMocks();
				});

				const setup = async () => {
					const { studentAccount, studentUser } = UserAndAccountTestFactory.buildStudent();
					const system = systemEntityFactory.withOauthConfig().build();
					const token = oauthSessionTokenEntityFactory.build({ user: studentUser });

					await em.persistAndFlush([studentAccount, studentUser, system, token]);
					em.clear();

					const loggedInClient = await testApiClient.login(studentAccount);

					currentUser = currentUserFactory.build({
						userId: studentUser.id,
						accountId: studentAccount.id,
						systemId: system.id,
						isExternalUser: true,
					});

					axiosMock.onPost(system.oauthConfig?.endSessionEndpoint).reply(HttpStatus.BAD_REQUEST);

					return {
						loggedInClient,
						user: studentUser,
					};
				};

				it('should return status 500', async () => {
					const { loggedInClient, user } = await setup();

					const response: Response = await loggedInClient.post('/external');
					const token = await em.findOne(OauthSessionTokenEntity, { user });

					expect(response.status).toEqual(HttpStatus.INTERNAL_SERVER_ERROR);
					expect(token).not.toBeNull();
				});
			});

			describe('when no oauth config can be found for the system', () => {
				beforeAll(async () => {
					const config: ServerConfig = serverConfig();
					config.FEATURE_EXTERNAL_SYSTEM_LOGOUT_ENABLED = true;
					await setupTestWithMocks();
				});

				const setup = async () => {
					const { studentAccount, studentUser } = UserAndAccountTestFactory.buildStudent();
					const system = systemEntityFactory.build();
					const token = oauthSessionTokenEntityFactory.build({ user: studentUser });

					await em.persistAndFlush([studentAccount, studentUser, system, token]);
					em.clear();

					const loggedInClient = await testApiClient.login(studentAccount);

					currentUser = currentUserFactory.build({
						userId: studentUser.id,
						accountId: studentAccount.id,
						systemId: system.id,
						isExternalUser: true,
					});

					axiosMock.onPost(system.oauthConfig?.endSessionEndpoint).reply(HttpStatus.NO_CONTENT);

					return {
						loggedInClient,
						user: studentUser,
					};
				};

				it('should return status 500', async () => {
					const { loggedInClient, user } = await setup();

					const response: Response = await loggedInClient.post('/external');

					const token = await em.findOne(OauthSessionTokenEntity, { user });

					expect(response.status).toEqual(HttpStatus.INTERNAL_SERVER_ERROR);
					expect(token).not.toBeNull();
				});
			});

			describe('when the oauth config has no end session endpoint', () => {
				beforeAll(async () => {
					const config: ServerConfig = serverConfig();
					config.FEATURE_EXTERNAL_SYSTEM_LOGOUT_ENABLED = true;
					await setupTestWithMocks();
				});

				const setup = async () => {
					const { studentAccount, studentUser } = UserAndAccountTestFactory.buildStudent();
					const oauthConfig = systemOauthConfigFactory.build({ endSessionEndpoint: undefined });
					const system = systemEntityFactory.withOauthConfig().build({ oauthConfig });
					const token = oauthSessionTokenEntityFactory.build({ user: studentUser });

					await em.persistAndFlush([studentAccount, studentUser, system, token]);
					em.clear();

					const loggedInClient = await testApiClient.login(studentAccount);

					currentUser = currentUserFactory.build({
						userId: studentUser.id,
						accountId: studentAccount.id,
						systemId: system.id,
						isExternalUser: true,
					});

					axiosMock.onPost(system.oauthConfig?.endSessionEndpoint).reply(HttpStatus.NO_CONTENT);

					return {
						loggedInClient,
						user: studentUser,
					};
				};

				it('should return status 500', async () => {
					const { loggedInClient, user } = await setup();

					const response: Response = await loggedInClient.post('/external');
					const token = await em.findOne(OauthSessionTokenEntity, { user });

					expect(response.status).toEqual(HttpStatus.INTERNAL_SERVER_ERROR);
					expect(token).not.toBeNull();
				});
			});

			describe('when the session token of the user is deleted or could not be found', () => {
				beforeAll(async () => {
					const config: ServerConfig = serverConfig();
					config.FEATURE_EXTERNAL_SYSTEM_LOGOUT_ENABLED = true;
					await setupTestWithMocks();
				});

				const setup = async () => {
					const { studentAccount, studentUser } = UserAndAccountTestFactory.buildStudent();
					const oauthConfig = systemOauthConfigFactory.build({ endSessionEndpoint: undefined });
					const system = systemEntityFactory.withOauthConfig().build({ oauthConfig });

					await em.persistAndFlush([studentAccount, studentUser, system]);
					em.clear();

					const loggedInClient = await testApiClient.login(studentAccount);

					currentUser = currentUserFactory.build({
						userId: studentUser.id,
						accountId: studentAccount.id,
						systemId: system.id,
						isExternalUser: true,
					});

					axiosMock.onPost(system.oauthConfig?.endSessionEndpoint).reply(HttpStatus.NO_CONTENT);

					return {
						loggedInClient,
					};
				};

				it('should return status 200', async () => {
					const { loggedInClient } = await setup();

					const response: Response = await loggedInClient.post('/external');

					expect(response.status).toEqual(HttpStatus.OK);
				});
			});

			describe('when the session token of the user is expired', () => {
				beforeAll(async () => {
					const config: ServerConfig = serverConfig();
					config.FEATURE_EXTERNAL_SYSTEM_LOGOUT_ENABLED = true;
					await setupTestWithMocks();
				});

				const setup = async () => {
					const { studentAccount, studentUser } = UserAndAccountTestFactory.buildStudent();
					const oauthConfig = systemOauthConfigFactory.build({ endSessionEndpoint: undefined });
					const system = systemEntityFactory.withOauthConfig().build({ oauthConfig });
					const token = oauthSessionTokenEntityFactory.build({ expiresAt: new Date(Date.now() - 5000) });

					await em.persistAndFlush([studentAccount, studentUser, system, token]);
					em.clear();

					const loggedInClient = await testApiClient.login(studentAccount);

					currentUser = currentUserFactory.build({
						userId: studentUser.id,
						accountId: studentAccount.id,
						systemId: system.id,
						isExternalUser: true,
					});

					axiosMock.onPost(system.oauthConfig?.endSessionEndpoint).reply(HttpStatus.NO_CONTENT);

					return {
						loggedInClient,
						user: studentUser,
					};
				};

				it('should return status 200 and remove the expired token', async () => {
					const { loggedInClient, user } = await setup();

					const response: Response = await loggedInClient.post('/external');
					const token = await em.findOne(OauthSessionTokenEntity, { user });

					expect(response.status).toEqual(HttpStatus.OK);
					expect(token).toBeNull();
				});
>>>>>>> 22203bba
			});
		});
	});
});<|MERGE_RESOLUTION|>--- conflicted
+++ resolved
@@ -10,15 +10,11 @@
 import { Test, TestingModule } from '@nestjs/testing';
 import {
 	cleanupCollections,
-<<<<<<< HEAD
 	JwtTestFactory,
+	currentUserFactory,
 	schoolEntityFactory,
 	systemEntityFactory,
 	systemOauthConfigEntityFactory,
-=======
-	currentUserFactory,
-	systemEntityFactory,
->>>>>>> 22203bba
 	TestApiClient,
 	UserAndAccountTestFactory,
 } from '@shared/testing';
@@ -105,7 +101,6 @@
 		});
 	});
 
-<<<<<<< HEAD
 	describe('logoutOidc', () => {
 		describe('when a valid logout token is provided', () => {
 			const setup = async () => {
@@ -144,7 +139,10 @@
 
 				expect(response.status).toEqual(HttpStatus.OK);
 				expect(await cacheManager.store.keys(`jwt:${studentAccount.id}:*`)).toHaveLength(0);
-=======
+			});
+		});
+	});
+
 	describe('externalSystemLogout', () => {
 		let currentUser: ICurrentUser;
 
@@ -491,7 +489,6 @@
 					expect(response.status).toEqual(HttpStatus.OK);
 					expect(token).toBeNull();
 				});
->>>>>>> 22203bba
 			});
 		});
 	});
