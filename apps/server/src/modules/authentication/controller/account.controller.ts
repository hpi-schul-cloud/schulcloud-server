--- conflicted
+++ resolved
@@ -1,10 +1,9 @@
-import { Body, Controller, Delete, Get, Param, Patch, Put, Query } from '@nestjs/common';
+import { Body, Controller, Delete, Get, Param, Patch, Query } from '@nestjs/common';
 import { ApiTags } from '@nestjs/swagger';
 import { Authenticate, CurrentUser } from '@src/modules/authentication/decorator/auth.decorator';
 import { ICurrentUser } from '@shared/domain';
 import { ParseObjectIdPipe } from '@shared/controller';
 import { AccountUc } from '../uc/account.uc';
-<<<<<<< HEAD
 import {
 	AccountByIdBody,
 	AccountByIdParams,
@@ -15,9 +14,6 @@
 	PatchMyAccountParams,
 	PutMyPasswordParams,
 } from './dto';
-=======
-import { ChangePasswordParams, PatchMyAccountParams, PatchMyPasswordParams } from './dto';
->>>>>>> bbb0f565
 
 @ApiTags('account')
 @Authenticate('jwt')
@@ -76,22 +72,11 @@
 		await this.accountUc.changePasswordForUser(currentUser.userId, userId, password);
 	}
 
-<<<<<<< HEAD
-	@Put('me/password')
-	async updateMyPassword(@CurrentUser() currentUser: ICurrentUser, @Body() params: PutMyPasswordParams): Promise<void> {
-		return this.accountUc.changeMyTemporaryPassword(currentUser.userId, params.password, params.confirmPassword);
-=======
-	@Patch('me')
-	async updateMyAccount(@CurrentUser() currentUser: ICurrentUser, @Body() params: PatchMyAccountParams): Promise<void> {
-		return this.accountUc.updateMyAccount(currentUser.userId, params);
-	}
-
 	@Patch('me/password')
 	async replaceMyPassword(
 		@CurrentUser() currentUser: ICurrentUser,
 		@Body() params: PatchMyPasswordParams
 	): Promise<void> {
 		return this.accountUc.replaceMyTemporaryPassword(currentUser.userId, params.password, params.confirmPassword);
->>>>>>> bbb0f565
 	}
 }