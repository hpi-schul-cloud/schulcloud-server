export interface CreateJwtPayload {
	accountId: string;
	userId: string;
	schoolId: string;
	roles: string[];
	systemId?: string; // without this the user needs to change his PW during first login
	support?: boolean;
<<<<<<< HEAD
	isExternalUser: boolean;
=======
	// support UserId is missed see featherJS
>>>>>>> 0cb9d54e
}

export interface JwtPayload extends CreateJwtPayload {
	/** audience */
	aud: string;
	/** expiration in // TODO
	 *
	 */
	exp: number;
	iat: number;
	/** issuer */
	iss: string;
	jti: string;

	/** // TODO
	 *
	 */
	sub: string;
}<|MERGE_RESOLUTION|>--- conflicted
+++ resolved
@@ -5,11 +5,8 @@
 	roles: string[];
 	systemId?: string; // without this the user needs to change his PW during first login
 	support?: boolean;
-<<<<<<< HEAD
+	// support UserId is missed see featherJS
 	isExternalUser: boolean;
-=======
-	// support UserId is missed see featherJS
->>>>>>> 0cb9d54e
 }
 
 export interface JwtPayload extends CreateJwtPayload {
