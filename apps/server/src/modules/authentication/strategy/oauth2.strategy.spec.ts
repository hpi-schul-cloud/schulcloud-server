/* eslint-disable filename-rules/match */
import { createMock, DeepMocked } from '@golevelup/ts-jest';
import { Account, AccountService } from '@modules/account';
import { accountDoFactory } from '@modules/account/testing';
<<<<<<< HEAD
=======
import { userDoFactory } from '@modules/user/testing';
>>>>>>> ae89cb36
import { OAuthService, OauthSessionToken, OauthSessionTokenService } from '@modules/oauth';
import { OAuthTokenDto } from '@modules/oauth-adapter';
import { Test, TestingModule } from '@nestjs/testing';
import { RoleName } from '@shared/domain/interface';
import { EntityId } from '@shared/domain/types';
import { JwtTestFactory } from '@testing/factory/jwt.test.factory';
import { OauthCurrentUser } from '../interface';
import {
	AccountNotFoundLoggableException,
	SchoolInMigrationLoggableException,
	UserAccountDeactivatedLoggableException,
} from '../loggable';
import { Oauth2Strategy } from './oauth2.strategy';

describe(Oauth2Strategy.name, () => {
	let module: TestingModule;
	let strategy: Oauth2Strategy;

	let accountService: DeepMocked<AccountService>;
	let oauthService: DeepMocked<OAuthService>;
	let oauthSessionTokenService: DeepMocked<OauthSessionTokenService>;

	beforeAll(async () => {
		module = await Test.createTestingModule({
			providers: [
				Oauth2Strategy,
				{
					provide: OAuthService,
					useValue: createMock<OAuthService>(),
				},
				{
					provide: AccountService,
					useValue: createMock<AccountService>(),
				},
				{
					provide: OauthSessionTokenService,
					useValue: createMock<OauthSessionTokenService>(),
				},
			],
		}).compile();

		strategy = module.get(Oauth2Strategy);
		accountService = module.get(AccountService);
		oauthService = module.get(OAuthService);
		oauthSessionTokenService = module.get(OauthSessionTokenService);
	});

	afterAll(async () => {
		await module.close();
	});

	beforeEach(() => {
		jest.resetAllMocks();
	});

	describe('validate', () => {
		describe('when a valid code is provided', () => {
			const setup = () => {
				const systemId = 'systemId';
				const user = userDoFactory.withRoles([{ id: 'roleId', name: RoleName.USER }]).buildWithId();
				const account = accountDoFactory.build();
				const expiryDate = new Date();

				const idToken = JwtTestFactory.createJwt();
				const refreshToken = JwtTestFactory.createJwt({ exp: expiryDate.getTime() / 1000 });
				oauthService.authenticateUser.mockResolvedValue(
					new OAuthTokenDto({
						idToken,
						accessToken: 'accessToken',
						refreshToken,
					})
				);
				oauthService.provisionUser.mockResolvedValue(user);
				accountService.findByUserId.mockResolvedValue(account);

				return {
					systemId,
					user,
					account,
					idToken,
					refreshToken,
					expiryDate,
				};
			};

			it('should cache the refresh token', async () => {
				const { systemId, user, refreshToken, expiryDate } = setup();

				await strategy.validate({
					body: { code: 'code', redirectUri: 'redirectUri', systemId },
				});

				expect(oauthSessionTokenService.save).toHaveBeenCalledWith(
					new OauthSessionToken({
						id: expect.any(String),
						systemId,
						userId: user.id as string,
						refreshToken,
						expiresAt: expiryDate,
					})
				);
			});

			it('should return the ICurrentUser', async () => {
				const { systemId, user, account, idToken } = setup();

				const result = await strategy.validate({
					body: { code: 'code', redirectUri: 'redirectUri', systemId },
				});

				expect(result).toEqual<OauthCurrentUser>({
					systemId,
					userId: user.id as EntityId,
					roles: [user.roles[0].id],
					schoolId: user.schoolId,
					accountId: account.id,
					externalIdToken: idToken,
					isExternalUser: true,
					support: false,
				});
			});
		});

		describe('when the user can not be provisioned', () => {
			const setup = () => {
				oauthService.authenticateUser.mockResolvedValue(
					new OAuthTokenDto({
						idToken: 'idToken',
						accessToken: 'accessToken',
						refreshToken: 'refreshToken',
					})
				);
				oauthService.provisionUser.mockResolvedValue(null);
			};

			it('should throw a SchoolInMigrationError', async () => {
				setup();

				const func = async () =>
					strategy.validate({ body: { code: 'code', redirectUri: 'redirectUri', systemId: 'systemId' } });

				await expect(func).rejects.toThrow(new SchoolInMigrationLoggableException());
			});
		});

		describe('when no account was found', () => {
			const setup = () => {
				const user = userDoFactory.buildWithId();

				oauthService.authenticateUser.mockResolvedValue(
					new OAuthTokenDto({
						idToken: 'idToken',
						accessToken: 'accessToken',
						refreshToken: 'refreshToken',
					})
				);
				oauthService.provisionUser.mockResolvedValue(user);
				accountService.findByUserId.mockResolvedValue(null);
			};

			it('should throw an AccountNotFoundLoggableException', async () => {
				setup();

				const func = async () =>
					strategy.validate({
						body: { code: 'code', redirectUri: 'redirectUri', systemId: 'systemId' },
					});

				const loggableException = new AccountNotFoundLoggableException();
				await expect(func).rejects.toThrow(loggableException);
			});
		});

		describe('when account is deactivated', () => {
			const setup = () => {
				const user = userDoFactory.buildWithId();
				oauthService.authenticateUser.mockResolvedValue(
					new OAuthTokenDto({
						idToken: 'idToken',
						accessToken: 'accessToken',
						refreshToken: 'refreshToken',
					})
				);
				oauthService.provisionUser.mockResolvedValue(user);
				const account = new Account({
					id: 'accountId',
					createdAt: new Date(),
					updatedAt: new Date(),
					username: 'username',
					deactivatedAt: new Date(),
				});
				accountService.findByUserId.mockResolvedValue(account);
			};

			it('should throw an UserAccountDeactivated exception', async () => {
				setup();
				const func = async () =>
					strategy.validate({
						body: { code: 'code', redirectUri: 'redirectUri', systemId: 'systemId' },
					});

				await expect(func).rejects.toThrow(new UserAccountDeactivatedLoggableException());
			});
		});
	});
});<|MERGE_RESOLUTION|>--- conflicted
+++ resolved
@@ -2,10 +2,7 @@
 import { createMock, DeepMocked } from '@golevelup/ts-jest';
 import { Account, AccountService } from '@modules/account';
 import { accountDoFactory } from '@modules/account/testing';
-<<<<<<< HEAD
-=======
 import { userDoFactory } from '@modules/user/testing';
->>>>>>> ae89cb36
 import { OAuthService, OauthSessionToken, OauthSessionTokenService } from '@modules/oauth';
 import { OAuthTokenDto } from '@modules/oauth-adapter';
 import { Test, TestingModule } from '@nestjs/testing';
