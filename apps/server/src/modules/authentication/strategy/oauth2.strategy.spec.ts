/* eslint-disable filename-rules/match */
import { createMock, DeepMocked } from '@golevelup/ts-jest';
import { Account, AccountService } from '@modules/account';
import { accountDoFactory } from '@modules/account/testing';
import { OAuthService, OauthSessionToken, OauthSessionTokenService } from '@modules/oauth';
import { OAuthTokenDto } from '@modules/oauth-adapter';
<<<<<<< HEAD
=======
import { RoleName } from '@modules/role';
>>>>>>> aa812edd
import { userDoFactory } from '@modules/user/testing';
import { Test, TestingModule } from '@nestjs/testing';
import { EntityId } from '@shared/domain/types';
import { JwtTestFactory } from '@testing/factory/jwt.test.factory';
import { OauthCurrentUser } from '../interface';
import {
	AccountNotFoundLoggableException,
	SchoolInMigrationLoggableException,
	UserAccountDeactivatedLoggableException,
} from '../loggable';
import { Oauth2Strategy } from './oauth2.strategy';

describe(Oauth2Strategy.name, () => {
	let module: TestingModule;
	let strategy: Oauth2Strategy;

	let accountService: DeepMocked<AccountService>;
	let oauthService: DeepMocked<OAuthService>;
	let oauthSessionTokenService: DeepMocked<OauthSessionTokenService>;

	beforeAll(async () => {
		module = await Test.createTestingModule({
			providers: [
				Oauth2Strategy,
				{
					provide: OAuthService,
					useValue: createMock<OAuthService>(),
				},
				{
					provide: AccountService,
					useValue: createMock<AccountService>(),
				},
				{
					provide: OauthSessionTokenService,
					useValue: createMock<OauthSessionTokenService>(),
				},
			],
		}).compile();

		strategy = module.get(Oauth2Strategy);
		accountService = module.get(AccountService);
		oauthService = module.get(OAuthService);
		oauthSessionTokenService = module.get(OauthSessionTokenService);
	});

	afterAll(async () => {
		await module.close();
	});

	beforeEach(() => {
		jest.resetAllMocks();
	});

	describe('validate', () => {
		describe('when a valid code is provided', () => {
			const setup = () => {
				const systemId = 'systemId';
				const user = userDoFactory.withRoles([{ id: 'roleId', name: RoleName.USER }]).buildWithId();
				const account = accountDoFactory.build();
				const expiryDate = new Date();

				const idToken = JwtTestFactory.createJwt();
				const refreshToken = JwtTestFactory.createJwt({ exp: expiryDate.getTime() / 1000 });
				oauthService.authenticateUser.mockResolvedValue(
					new OAuthTokenDto({
						idToken,
						accessToken: 'accessToken',
						refreshToken,
					})
				);
				oauthService.provisionUser.mockResolvedValue(user);
				accountService.findByUserId.mockResolvedValue(account);

				return {
					systemId,
					user,
					account,
					idToken,
					refreshToken,
					expiryDate,
				};
			};

			it('should cache the refresh token', async () => {
				const { systemId, user, refreshToken, expiryDate } = setup();

				await strategy.validate({
					body: { code: 'code', redirectUri: 'redirectUri', systemId },
				});

				expect(oauthSessionTokenService.save).toHaveBeenCalledWith(
					new OauthSessionToken({
						id: expect.any(String),
						systemId,
						userId: user.id as string,
						refreshToken,
						expiresAt: expiryDate,
					})
				);
			});

			it('should return the ICurrentUser', async () => {
				const { systemId, user, account, idToken } = setup();

				const result = await strategy.validate({
					body: { code: 'code', redirectUri: 'redirectUri', systemId },
				});

				expect(result).toEqual<OauthCurrentUser>({
					systemId,
					userId: user.id as EntityId,
					roles: [user.roles[0].id],
					schoolId: user.schoolId,
					accountId: account.id,
					externalIdToken: idToken,
					isExternalUser: true,
					support: false,
				});
			});
		});

		describe('when the user can not be provisioned', () => {
			const setup = () => {
				oauthService.authenticateUser.mockResolvedValue(
					new OAuthTokenDto({
						idToken: 'idToken',
						accessToken: 'accessToken',
						refreshToken: 'refreshToken',
					})
				);
				oauthService.provisionUser.mockResolvedValue(null);
			};

			it('should throw a SchoolInMigrationError', async () => {
				setup();

				const func = async () =>
					strategy.validate({ body: { code: 'code', redirectUri: 'redirectUri', systemId: 'systemId' } });

				await expect(func).rejects.toThrow(new SchoolInMigrationLoggableException());
			});
		});

		describe('when no account was found', () => {
			const setup = () => {
				const user = userDoFactory.buildWithId();

				oauthService.authenticateUser.mockResolvedValue(
					new OAuthTokenDto({
						idToken: 'idToken',
						accessToken: 'accessToken',
						refreshToken: 'refreshToken',
					})
				);
				oauthService.provisionUser.mockResolvedValue(user);
				accountService.findByUserId.mockResolvedValue(null);
			};

			it('should throw an AccountNotFoundLoggableException', async () => {
				setup();

				const func = async () =>
					strategy.validate({
						body: { code: 'code', redirectUri: 'redirectUri', systemId: 'systemId' },
					});

				const loggableException = new AccountNotFoundLoggableException();
				await expect(func).rejects.toThrow(loggableException);
			});
		});

		describe('when account is deactivated', () => {
			const setup = () => {
				const user = userDoFactory.buildWithId();
				oauthService.authenticateUser.mockResolvedValue(
					new OAuthTokenDto({
						idToken: 'idToken',
						accessToken: 'accessToken',
						refreshToken: 'refreshToken',
					})
				);
				oauthService.provisionUser.mockResolvedValue(user);
				const account = new Account({
					id: 'accountId',
					createdAt: new Date(),
					updatedAt: new Date(),
					username: 'username',
					deactivatedAt: new Date(),
				});
				accountService.findByUserId.mockResolvedValue(account);
			};

			it('should throw an UserAccountDeactivated exception', async () => {
				setup();
				const func = async () =>
					strategy.validate({
						body: { code: 'code', redirectUri: 'redirectUri', systemId: 'systemId' },
					});

				await expect(func).rejects.toThrow(new UserAccountDeactivatedLoggableException());
			});
		});
	});
});<|MERGE_RESOLUTION|>--- conflicted
+++ resolved
@@ -4,10 +4,7 @@
 import { accountDoFactory } from '@modules/account/testing';
 import { OAuthService, OauthSessionToken, OauthSessionTokenService } from '@modules/oauth';
 import { OAuthTokenDto } from '@modules/oauth-adapter';
-<<<<<<< HEAD
-=======
 import { RoleName } from '@modules/role';
->>>>>>> aa812edd
 import { userDoFactory } from '@modules/user/testing';
 import { Test, TestingModule } from '@nestjs/testing';
 import { EntityId } from '@shared/domain/types';
