--- conflicted
+++ resolved
@@ -2,13 +2,9 @@
 import { createMock, DeepMocked } from '@golevelup/ts-jest';
 import { Account, AccountService } from '@modules/account';
 import { accountDoFactory } from '@modules/account/testing';
-<<<<<<< HEAD
-import { OAuthService, OauthSessionToken, OauthSessionTokenService, OAuthTokenDto } from '@modules/oauth';
 import { userDoFactory } from '@modules/user/testing';
-=======
 import { OAuthService, OauthSessionToken, OauthSessionTokenService } from '@modules/oauth';
 import { OAuthTokenDto } from '@modules/oauth-adapter';
->>>>>>> 566ac654
 import { Test, TestingModule } from '@nestjs/testing';
 import { RoleName } from '@shared/domain/interface';
 import { EntityId } from '@shared/domain/types';
