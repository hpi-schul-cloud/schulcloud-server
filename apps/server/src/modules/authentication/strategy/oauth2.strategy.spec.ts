--- conflicted
+++ resolved
@@ -1,11 +1,7 @@
 import { createMock, DeepMocked } from '@golevelup/ts-jest';
 import { UnauthorizedException } from '@nestjs/common';
 import { Test, TestingModule } from '@nestjs/testing';
-<<<<<<< HEAD
-import { EntityId, RoleName, RoleReference } from '@shared/domain';
-=======
 import { EntityId, RoleName } from '@shared/domain';
->>>>>>> e8de3471
 import { UserDO } from '@shared/domain/domainobject/user.do';
 import { userDoFactory } from '@shared/testing';
 import { AccountService } from '@src/modules/account/services/account.service';
@@ -56,13 +52,7 @@
 		describe('when a valid code is provided', () => {
 			const setup = () => {
 				const systemId: EntityId = 'systemId';
-<<<<<<< HEAD
-				const user: UserDO = userDoFactory.buildWithId({
-					roles: [new RoleReference({ id: 'roleId', name: RoleName.USER })],
-				});
-=======
 				const user: UserDO = userDoFactory.withRoles([{ id: 'roleId', name: RoleName.USER }]).buildWithId();
->>>>>>> e8de3471
 				const account: AccountDto = new AccountDto({
 					id: 'accountId',
 					createdAt: new Date(),
