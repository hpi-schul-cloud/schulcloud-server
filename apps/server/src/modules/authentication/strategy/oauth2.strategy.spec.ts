import { createMock, DeepMocked } from '@golevelup/ts-jest';
<<<<<<< HEAD
import { AccountService } from '@modules/account/services/account.service';
import { Account } from '@src/modules/account/domain';
=======
import { AccountService, Account } from '@modules/account';
>>>>>>> 0d2c886d
import { OAuthService, OAuthTokenDto } from '@modules/oauth';
import { UnauthorizedException } from '@nestjs/common';
import { Test, TestingModule } from '@nestjs/testing';
import { UserDO } from '@shared/domain/domainobject/user.do';
import { RoleName } from '@shared/domain/interface';
import { EntityId } from '@shared/domain/types';
import { userDoFactory } from '@shared/testing';

import { ICurrentUser, OauthCurrentUser } from '../interface';

import { SchoolInMigrationLoggableException } from '../loggable';

import { Oauth2Strategy } from './oauth2.strategy';

describe('Oauth2Strategy', () => {
	let module: TestingModule;
	let strategy: Oauth2Strategy;

	let accountService: DeepMocked<AccountService>;
	let oauthService: DeepMocked<OAuthService>;

	beforeAll(async () => {
		module = await Test.createTestingModule({
			imports: [],
			providers: [
				Oauth2Strategy,
				{
					provide: OAuthService,
					useValue: createMock<OAuthService>(),
				},
				{
					provide: AccountService,
					useValue: createMock<AccountService>(),
				},
			],
		}).compile();

		strategy = module.get(Oauth2Strategy);
		accountService = module.get(AccountService);
		oauthService = module.get(OAuthService);
	});

	afterAll(async () => {
		await module.close();
	});

	beforeEach(() => {
		jest.resetAllMocks();
	});

	describe('validate', () => {
		describe('when a valid code is provided', () => {
			const setup = () => {
				const systemId: EntityId = 'systemId';
				const user: UserDO = userDoFactory.withRoles([{ id: 'roleId', name: RoleName.USER }]).buildWithId();
				const account: Account = new Account({
					id: 'accountId',
					createdAt: new Date(),
					updatedAt: new Date(),
					username: 'username',
				});

				const idToken = 'idToken';
				oauthService.authenticateUser.mockResolvedValue(
					new OAuthTokenDto({
						idToken,
						accessToken: 'accessToken',
						refreshToken: 'refreshToken',
					})
				);
				oauthService.provisionUser.mockResolvedValue(user);
				accountService.findByUserId.mockResolvedValue(account);

				return { systemId, user, account, idToken };
			};

			it('should return the ICurrentUser', async () => {
				const { systemId, user, account, idToken } = setup();

				const result: ICurrentUser = await strategy.validate({
					body: { code: 'code', redirectUri: 'redirectUri', systemId },
				});

				expect(result).toEqual<OauthCurrentUser>({
					systemId,
					userId: user.id as EntityId,
					roles: [user.roles[0].id],
					schoolId: user.schoolId,
					accountId: account.id ?? '',
					externalIdToken: idToken,
					isExternalUser: true,
				});
			});
		});

		describe('when the user can not be provisioned', () => {
			const setup = () => {
				oauthService.authenticateUser.mockResolvedValue(
					new OAuthTokenDto({
						idToken: 'idToken',
						accessToken: 'accessToken',
						refreshToken: 'refreshToken',
					})
				);
				oauthService.provisionUser.mockResolvedValue(null);
			};

			it('should throw a SchoolInMigrationError', async () => {
				setup();

				const func = async () =>
					strategy.validate({ body: { code: 'code', redirectUri: 'redirectUri', systemId: 'systemId' } });

				await expect(func).rejects.toThrow(new SchoolInMigrationLoggableException());
			});
		});

		describe('when no account was found', () => {
			const setup = () => {
				const user: UserDO = userDoFactory.buildWithId();

				oauthService.authenticateUser.mockResolvedValue(
					new OAuthTokenDto({
						idToken: 'idToken',
						accessToken: 'accessToken',
						refreshToken: 'refreshToken',
					})
				);
				oauthService.provisionUser.mockResolvedValue(user);
				accountService.findByUserId.mockResolvedValue(null);
			};

			it('should throw an UnauthorizedException', async () => {
				setup();

				const func = async () =>
					strategy.validate({
						body: { code: 'code', redirectUri: 'redirectUri', systemId: 'systemId' },
					});

				await expect(func).rejects.toThrow(new UnauthorizedException('no account found'));
			});
		});
	});
});<|MERGE_RESOLUTION|>--- conflicted
+++ resolved
@@ -1,10 +1,5 @@
 import { createMock, DeepMocked } from '@golevelup/ts-jest';
-<<<<<<< HEAD
-import { AccountService } from '@modules/account/services/account.service';
-import { Account } from '@src/modules/account/domain';
-=======
 import { AccountService, Account } from '@modules/account';
->>>>>>> 0d2c886d
 import { OAuthService, OAuthTokenDto } from '@modules/oauth';
 import { UnauthorizedException } from '@nestjs/common';
 import { Test, TestingModule } from '@nestjs/testing';
