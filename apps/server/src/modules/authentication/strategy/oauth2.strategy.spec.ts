--- conflicted
+++ resolved
@@ -1,24 +1,17 @@
 import { createMock, DeepMocked } from '@golevelup/ts-jest';
 import { AccountService } from '@modules/account/services/account.service';
 import { AccountDto } from '@modules/account/services/dto';
-<<<<<<< HEAD
-import { OAuthTokenDto } from '@modules/oauth';
-import { OAuthService } from '@modules/oauth/service/oauth.service';
-=======
-import { OAuthTokenDto, OAuthService } from '@modules/oauth';
->>>>>>> b3b4cee3
+import { OAuthService, OAuthTokenDto } from '@modules/oauth';
 import { UnauthorizedException } from '@nestjs/common';
 import { Test, TestingModule } from '@nestjs/testing';
 import { EntityId, RoleName } from '@shared/domain';
 import { UserDO } from '@shared/domain/domainobject/user.do';
 import { userDoFactory } from '@shared/testing';
-<<<<<<< HEAD
-import { SchoolInMigrationError } from '../errors/school-in-migration.error';
+
 import { CurrentUserInterface, OauthCurrentUser } from '../interface';
-=======
-import { ICurrentUser, OauthCurrentUser } from '../interface';
+
 import { SchoolInMigrationLoggableException } from '../loggable';
->>>>>>> b3b4cee3
+
 import { Oauth2Strategy } from './oauth2.strategy';
 
 describe('Oauth2Strategy', () => {
