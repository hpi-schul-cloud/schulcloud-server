--- conflicted
+++ resolved
@@ -1,11 +1,6 @@
 import { createMock, DeepMocked } from '@golevelup/ts-jest';
 import { IdentityManagementOauthService } from '@infra/identity-management';
-<<<<<<< HEAD
-import { AccountEntityToDoMapper } from '@src/modules/account/repo/mapper';
-import { Account } from '@src/modules/account/domain';
-=======
 import { Account } from '@modules/account';
->>>>>>> 0d2c886d
 import { ServerConfig } from '@modules/server';
 import { UnauthorizedException } from '@nestjs/common';
 import { ConfigService } from '@nestjs/config';
@@ -37,13 +32,7 @@
 		userRepoMock = createMock<UserRepo>();
 		strategy = new LocalStrategy(authenticationServiceMock, idmOauthServiceMock, configServiceMock, userRepoMock);
 		mockUser = userFactory.withRoleByName(RoleName.STUDENT).buildWithId();
-<<<<<<< HEAD
-		mockAccount = AccountEntityToDoMapper.mapToDo(
-			accountFactory.buildWithId({ userId: mockUser.id, password: mockPasswordHash })
-		);
-=======
 		mockAccount = accountDoFactory.build({ userId: mockUser.id, password: mockPasswordHash });
->>>>>>> 0d2c886d
 	});
 
 	beforeEach(() => {
