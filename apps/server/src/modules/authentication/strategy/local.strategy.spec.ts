--- conflicted
+++ resolved
@@ -1,11 +1,7 @@
 import { createMock, DeepMocked } from '@golevelup/ts-jest';
 import { IdentityManagementOauthService } from '@infra/identity-management';
 import { Account } from '@modules/account';
-<<<<<<< HEAD
-=======
 import { accountDoFactory } from '@modules/account/testing';
-import { ServerConfig } from '@modules/server';
->>>>>>> ace7342c
 import { UnauthorizedException } from '@nestjs/common';
 import { ConfigService } from '@nestjs/config';
 import { User } from '@shared/domain/entity';
