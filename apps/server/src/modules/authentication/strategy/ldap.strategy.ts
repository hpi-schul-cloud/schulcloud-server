import { AccountDto } from '@modules/account/services/dto';
import { Injectable, UnauthorizedException } from '@nestjs/common';
import { PassportStrategy } from '@nestjs/passport';
<<<<<<< HEAD
import { LegacySchoolDo } from '@shared/domain/domainobject';
import { SystemEntity, User } from '@shared/domain/entity';
import { LegacySchoolRepo, SystemRepo, UserRepo } from '@shared/repo';
=======
import { LegacySchoolDo, SystemEntity, User } from '@shared/domain';
import { LegacySchoolRepo, LegacySystemRepo, UserRepo } from '@shared/repo';
>>>>>>> b90f4608
import { ErrorLoggable } from '@src/core/error/loggable/error.loggable';
import { Logger } from '@src/core/logger';
import { Strategy } from 'passport-custom';
import { LdapAuthorizationBodyParams } from '../controllers/dto';
import { ICurrentUser } from '../interface';
import { CurrentUserMapper } from '../mapper';
import { AuthenticationService } from '../services/authentication.service';
import { LdapService } from '../services/ldap.service';

@Injectable()
export class LdapStrategy extends PassportStrategy(Strategy, 'ldap') {
	constructor(
		private readonly systemRepo: LegacySystemRepo,
		private readonly schoolRepo: LegacySchoolRepo,
		private readonly ldapService: LdapService,
		private readonly authenticationService: AuthenticationService,
		private readonly userRepo: UserRepo,
		private readonly logger: Logger
	) {
		super();
	}

	async validate(request: { body: LdapAuthorizationBodyParams }): Promise<ICurrentUser> {
		const { username, password, systemId, schoolId } = this.extractParamsFromRequest(request);

		const system: SystemEntity = await this.systemRepo.findById(systemId);

		const school: LegacySchoolDo = await this.schoolRepo.findById(schoolId);

		if (!school.systems || !school.systems.includes(systemId)) {
			throw new UnauthorizedException(`School ${schoolId} does not have the selected system ${systemId}`);
		}

		const account: AccountDto = await this.loadAccount(username, system.id, school);

		const userId: string = this.checkValue(account.userId);

		this.authenticationService.checkBrutForce(account);

		const user: User = await this.userRepo.findById(userId);

		const ldapDn: string = this.checkValue(user.ldapDn);

		await this.checkCredentials(account, system, ldapDn, password);

		const currentUser: ICurrentUser = CurrentUserMapper.userToICurrentUser(account.id, user, true, systemId);

		return currentUser;
	}

	private extractParamsFromRequest(request: {
		body: LdapAuthorizationBodyParams;
	}): Required<LdapAuthorizationBodyParams> {
		const { systemId, schoolId } = request.body;
		let { username, password } = request.body;

		username = this.authenticationService.normalizeUsername(username);
		password = this.authenticationService.normalizePassword(password);

		return { username, password, systemId, schoolId };
	}

	private checkValue<T>(value: T | null | undefined): T | never {
		if (value === null || value === undefined) {
			throw new UnauthorizedException();
		}
		return value;
	}

	private async checkCredentials(
		account: AccountDto,
		system: SystemEntity,
		ldapDn: string,
		password: string
	): Promise<void> {
		try {
			await this.ldapService.checkLdapCredentials(system, ldapDn, password);
		} catch (error) {
			if (error instanceof UnauthorizedException) {
				await this.authenticationService.updateLastTriedFailedLogin(account.id);
			}
			throw error;
		}
	}

	private async loadAccount(username: string, systemId: string, school: LegacySchoolDo): Promise<AccountDto> {
		const externalSchoolId = this.checkValue(school.externalId);

		let account: AccountDto;

		// TODO having to check for two values in order to find an account is not optimal and should be changed.
		// The way the name field of Accounts is used for LDAP should be reconsidered, since
		// mixing the login name with a technical id from a foreign system is not a good pattern.
		// Binding the login name to an identifier from a foreign system or an identifier of a school can lead to
		// accounts not being found when the identifier changes.
		try {
			account = await this.authenticationService.loadAccount(`${externalSchoolId}/${username}`.toLowerCase(), systemId);
		} catch (err: unknown) {
			if (school.previousExternalId) {
				this.logger.info(
					new ErrorLoggable(
						new Error(
							`Could not find LDAP account with externalSchoolId ${externalSchoolId} for user ${username}. Trying to use the previousExternalId ${school.previousExternalId} next...`
						)
					)
				);

				account = await this.authenticationService.loadAccount(
					`${school.previousExternalId}/${username}`.toLowerCase(),
					systemId
				);
			} else {
				throw err;
			}
		}

		return account;
	}
}<|MERGE_RESOLUTION|>--- conflicted
+++ resolved
@@ -1,14 +1,9 @@
 import { AccountDto } from '@modules/account/services/dto';
 import { Injectable, UnauthorizedException } from '@nestjs/common';
 import { PassportStrategy } from '@nestjs/passport';
-<<<<<<< HEAD
 import { LegacySchoolDo } from '@shared/domain/domainobject';
 import { SystemEntity, User } from '@shared/domain/entity';
-import { LegacySchoolRepo, SystemRepo, UserRepo } from '@shared/repo';
-=======
-import { LegacySchoolDo, SystemEntity, User } from '@shared/domain';
 import { LegacySchoolRepo, LegacySystemRepo, UserRepo } from '@shared/repo';
->>>>>>> b90f4608
 import { ErrorLoggable } from '@src/core/error/loggable/error.loggable';
 import { Logger } from '@src/core/logger';
 import { Strategy } from 'passport-custom';
