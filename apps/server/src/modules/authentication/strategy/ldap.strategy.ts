--- conflicted
+++ resolved
@@ -1,3 +1,5 @@
+import { ErrorLoggable } from '@core/error/loggable/error.loggable';
+import { Logger } from '@core/logger';
 import { ICurrentUser } from '@infra/auth-guard';
 import { Account } from '@modules/account';
 import { System, SystemService } from '@modules/system';
@@ -5,16 +7,8 @@
 import { PassportStrategy } from '@nestjs/passport';
 import { TypeGuard } from '@shared/common/guards';
 import { LegacySchoolDo } from '@shared/domain/domainobject';
-<<<<<<< HEAD
 import { LegacySchoolRepo } from '@shared/repo/school';
 import { UserRepo } from '@shared/repo/user';
-import { ErrorLoggable } from '@src/core/error/loggable/error.loggable';
-import { Logger } from '@src/core/logger';
-=======
-import { LegacySchoolRepo, UserRepo } from '@shared/repo';
-import { ErrorLoggable } from '@core/error/loggable/error.loggable';
-import { Logger } from '@core/logger';
->>>>>>> 24b9dc18
 import { Strategy } from 'passport-custom';
 import { LdapAuthorizationBodyParams } from '../controllers/dto';
 import { StrategyType } from '../interface';
