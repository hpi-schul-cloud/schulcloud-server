import { createMock, DeepMocked } from '@golevelup/ts-jest';
<<<<<<< HEAD
import { Account } from '@src/modules/account/domain';
=======
import { Account } from '@modules/account';
>>>>>>> 0d2c886d
import { UnauthorizedException } from '@nestjs/common';
import { PassportModule } from '@nestjs/passport';
import { Test, TestingModule } from '@nestjs/testing';
import { LegacySchoolDo } from '@shared/domain/domainobject';
import { SystemEntity, User } from '@shared/domain/entity';
import { RoleName } from '@shared/domain/interface';
import { LegacySchoolRepo, LegacySystemRepo, UserRepo } from '@shared/repo';

import {
	accountDoFactory,
	defaultTestPassword,
	defaultTestPasswordHash,
	legacySchoolDoFactory,
	schoolEntityFactory,
	setupEntities,
	systemEntityFactory,
	userFactory,
} from '@shared/testing';
import { Logger } from '@src/core/logger';
import { LdapAuthorizationBodyParams } from '../controllers/dto';
import { ICurrentUser } from '../interface';
import { AuthenticationService } from '../services/authentication.service';
import { LdapService } from '../services/ldap.service';
import { LdapStrategy } from './ldap.strategy';

describe('LdapStrategy', () => {
	let module: TestingModule;
	let strategy: LdapStrategy;

	let userRepoMock: DeepMocked<UserRepo>;
	let schoolRepoMock: DeepMocked<LegacySchoolRepo>;
	let authenticationServiceMock: DeepMocked<AuthenticationService>;
	let ldapServiceMock: DeepMocked<LdapService>;
	let systemRepo: DeepMocked<LegacySystemRepo>;

	beforeAll(async () => {
		await setupEntities();

		module = await Test.createTestingModule({
			imports: [PassportModule],
			providers: [
				LdapStrategy,
				{
					provide: AuthenticationService,
					useValue: createMock<AuthenticationService>(),
				},
				{
					provide: LdapService,
					useValue: createMock<LdapService>(),
				},
				{
					provide: UserRepo,
					useValue: createMock<UserRepo>(),
				},
				{
					provide: LegacySchoolRepo,
					useValue: createMock<LegacySchoolRepo>(),
				},
				{
					provide: LegacySystemRepo,
					useValue: createMock<LegacySystemRepo>(),
				},
				{
					provide: Logger,
					useValue: createMock<Logger>(),
				},
			],
		}).compile();

		strategy = module.get(LdapStrategy);
		authenticationServiceMock = module.get(AuthenticationService);
		schoolRepoMock = module.get(LegacySchoolRepo);
		userRepoMock = module.get(UserRepo);
		ldapServiceMock = module.get(LdapService);
		systemRepo = module.get(LegacySystemRepo);
	});

	afterAll(async () => {
		await module.close();
	});

	afterEach(() => {
		jest.clearAllMocks();
	});

	describe('validate', () => {
		describe('when user has no LDAP DN', () => {
			const setup = () => {
				const username = 'mockUserName';

				const system: SystemEntity = systemEntityFactory.withLdapConfig({ rootPath: 'rootPath' }).buildWithId();

				const user: User = userFactory.withRoleByName(RoleName.STUDENT).buildWithId({ ldapDn: undefined });

				const school: LegacySchoolDo = legacySchoolDoFactory.buildWithId({ systems: [system.id] }, user.school.id);

<<<<<<< HEAD
				const account: Account = accountDtoFactory.build({
=======
				const account: Account = accountDoFactory.build({
>>>>>>> 0d2c886d
					systemId: system.id,
					username,
					password: defaultTestPasswordHash,
					userId: user.id,
				});

				const request: { body: LdapAuthorizationBodyParams } = {
					body: {
						username,
						password: defaultTestPassword,
						schoolId: school.id as string,
						systemId: system.id,
					},
				};

				systemRepo.findById.mockResolvedValue(system);
				authenticationServiceMock.loadAccount.mockResolvedValue(account);
				authenticationServiceMock.normalizeUsername.mockReturnValue(username);
				authenticationServiceMock.normalizePassword.mockReturnValue(defaultTestPassword);
				userRepoMock.findById.mockResolvedValue(user);
				schoolRepoMock.findById.mockResolvedValue(school);

				return {
					request,
				};
			};

			it('should throw unauthorized error', async () => {
				const { request } = setup();

				const func = async () => strategy.validate(request);

				await expect(func).rejects.toThrow(UnauthorizedException);
			});
		});

		describe('when school does not have the system', () => {
			const setup = () => {
				const username = 'mockUserName';

				const system: SystemEntity = systemEntityFactory.withLdapConfig({ rootPath: 'rootPath' }).buildWithId();

				const user: User = userFactory.withRoleByName(RoleName.STUDENT).buildWithId({ ldapDn: 'mockLdapDn' });

				const school: LegacySchoolDo = legacySchoolDoFactory.buildWithId({ systems: [] }, user.school.id);

<<<<<<< HEAD
				const account: Account = accountDtoFactory.build({
=======
				const account: Account = accountDoFactory.build({
>>>>>>> 0d2c886d
					systemId: system.id,
					username,
					password: defaultTestPasswordHash,
					userId: user.id,
				});

				const request: { body: LdapAuthorizationBodyParams } = {
					body: {
						username,
						password: defaultTestPassword,
						schoolId: school.id as string,
						systemId: system.id,
					},
				};

				systemRepo.findById.mockResolvedValue(system);
				authenticationServiceMock.loadAccount.mockResolvedValue(account);
				authenticationServiceMock.normalizeUsername.mockReturnValue(username);
				authenticationServiceMock.normalizePassword.mockReturnValue(defaultTestPassword);
				userRepoMock.findById.mockResolvedValue(user);
				schoolRepoMock.findById.mockResolvedValue(school);

				return {
					request,
				};
			};

			it('should throw unauthorized error', async () => {
				const { request } = setup();

				const func = async () => strategy.validate(request);

				await expect(func).rejects.toThrow(UnauthorizedException);
			});
		});

		describe('when school has no systems', () => {
			const setup = () => {
				const username = 'mockUserName';

				const system: SystemEntity = systemEntityFactory.withLdapConfig({ rootPath: 'rootPath' }).buildWithId();

				const user: User = userFactory.withRoleByName(RoleName.STUDENT).buildWithId({ ldapDn: 'mockLdapDn' });

				const school: LegacySchoolDo = legacySchoolDoFactory.buildWithId({ systems: undefined }, user.school.id);

<<<<<<< HEAD
				const account: Account = accountDtoFactory.build({
=======
				const account: Account = accountDoFactory.build({
>>>>>>> 0d2c886d
					systemId: system.id,
					username,
					password: defaultTestPasswordHash,
					userId: user.id,
				});

				const request: { body: LdapAuthorizationBodyParams } = {
					body: {
						username,
						password: defaultTestPassword,
						schoolId: school.id as string,
						systemId: system.id,
					},
				};

				systemRepo.findById.mockResolvedValue(system);
				authenticationServiceMock.loadAccount.mockResolvedValue(account);
				authenticationServiceMock.normalizeUsername.mockReturnValue(username);
				authenticationServiceMock.normalizePassword.mockReturnValue(defaultTestPassword);
				userRepoMock.findById.mockResolvedValue(user);
				schoolRepoMock.findById.mockResolvedValue(school);

				return {
					request,
				};
			};

			it('should throw unauthorized error', async () => {
				const { request } = setup();

				const func = async () => strategy.validate(request);

				await expect(func).rejects.toThrow(UnauthorizedException);
			});
		});

		describe('when account has no user id', () => {
			const setup = () => {
				const username = 'mockUserName';

				const system: SystemEntity = systemEntityFactory.withLdapConfig({ rootPath: 'rootPath' }).buildWithId();

				const user: User = userFactory.withRoleByName(RoleName.STUDENT).buildWithId({ ldapDn: 'mockLdapDn' });

				const school: LegacySchoolDo = legacySchoolDoFactory.buildWithId({ systems: [system.id] }, user.school.id);

<<<<<<< HEAD
				const account: Account = accountDtoFactory.build({
=======
				const account: Account = accountDoFactory.build({
>>>>>>> 0d2c886d
					systemId: system.id,
					username,
					password: defaultTestPasswordHash,
					userId: undefined,
				});

				const request: { body: LdapAuthorizationBodyParams } = {
					body: {
						username,
						password: defaultTestPassword,
						schoolId: school.id as string,
						systemId: system.id,
					},
				};

				systemRepo.findById.mockResolvedValue(system);
				authenticationServiceMock.loadAccount.mockResolvedValue(account);
				authenticationServiceMock.normalizeUsername.mockReturnValue(username);
				authenticationServiceMock.normalizePassword.mockReturnValue(defaultTestPassword);
				userRepoMock.findById.mockResolvedValue(user);
				schoolRepoMock.findById.mockResolvedValue(school);

				return {
					request,
				};
			};

			it('should throw unauthorized error', async () => {
				const { request } = setup();

				const func = async () => strategy.validate(request);

				await expect(func).rejects.toThrow(UnauthorizedException);
			});
		});

		describe('when authentication with ldap fails', () => {
			const setup = () => {
				const username = 'mockUserName';

				const system: SystemEntity = systemEntityFactory.withLdapConfig({ rootPath: 'rootPath' }).buildWithId();

				const user: User = userFactory.withRoleByName(RoleName.STUDENT).buildWithId({ ldapDn: 'mockLdapDn' });

				const school: LegacySchoolDo = legacySchoolDoFactory.buildWithId({ systems: [system.id] }, user.school.id);

<<<<<<< HEAD
				const account: Account = accountDtoFactory.build({
=======
				const account: Account = accountDoFactory.build({
>>>>>>> 0d2c886d
					systemId: system.id,
					username,
					password: defaultTestPasswordHash,
					userId: user.id,
				});

				const request: { body: LdapAuthorizationBodyParams } = {
					body: {
						username,
						password: defaultTestPassword,
						schoolId: school.id as string,
						systemId: system.id,
					},
				};

				systemRepo.findById.mockResolvedValue(system);
				authenticationServiceMock.loadAccount.mockResolvedValue(account);
				authenticationServiceMock.normalizeUsername.mockReturnValue(username);
				authenticationServiceMock.normalizePassword.mockReturnValue(defaultTestPassword);
				userRepoMock.findById.mockResolvedValue(user);
				schoolRepoMock.findById.mockResolvedValue(school);
				ldapServiceMock.checkLdapCredentials.mockRejectedValueOnce(new UnauthorizedException());

				return {
					request,
					account,
				};
			};

			it('should throw unauthorized error', async () => {
				const { request, account } = setup();

				const func = async () => strategy.validate(request);

				await expect(func).rejects.toThrow(UnauthorizedException);

				expect(authenticationServiceMock.updateLastTriedFailedLogin).toHaveBeenCalledWith(account.id);
			});
		});

		describe('when connection to ldap fails', () => {
			const setup = () => {
				const error = new Error('error');
				const username = 'mockUserName';

				const system: SystemEntity = systemEntityFactory.withLdapConfig({ rootPath: 'rootPath' }).buildWithId();

				const user: User = userFactory.withRoleByName(RoleName.STUDENT).buildWithId({ ldapDn: 'mockLdapDn' });

				const school: LegacySchoolDo = legacySchoolDoFactory.buildWithId({ systems: [system.id] }, user.school.id);

<<<<<<< HEAD
				const account: Account = accountDtoFactory.build({
=======
				const account: Account = accountDoFactory.build({
>>>>>>> 0d2c886d
					systemId: system.id,
					username,
					password: defaultTestPasswordHash,
					userId: user.id,
				});

				const request: { body: LdapAuthorizationBodyParams } = {
					body: {
						username,
						password: defaultTestPassword,
						schoolId: school.id as string,
						systemId: system.id,
					},
				};

				systemRepo.findById.mockResolvedValue(system);
				authenticationServiceMock.loadAccount.mockResolvedValue(account);
				authenticationServiceMock.normalizeUsername.mockReturnValue(username);
				authenticationServiceMock.normalizePassword.mockReturnValue(defaultTestPassword);
				userRepoMock.findById.mockResolvedValue(user);
				schoolRepoMock.findById.mockResolvedValue(school);
				ldapServiceMock.checkLdapCredentials.mockRejectedValueOnce(error);

				return {
					request,
					error,
				};
			};

			it('should throw error', async () => {
				const { error, request } = setup();

				await expect(strategy.validate(request)).rejects.toThrow(error);
			});

			it('should not update last tried login failed', async () => {
				const { error, request } = setup();

				await expect(strategy.validate(request)).rejects.toThrow(error);

				expect(authenticationServiceMock.updateLastTriedFailedLogin).not.toHaveBeenCalled();
			});
		});

		describe('when the account can be found by the schools external id and has no previous external id', () => {
			const setup = () => {
				const username = 'mockUserName';

				const system: SystemEntity = systemEntityFactory.withLdapConfig().buildWithId();

				const user: User = userFactory
					.withRoleByName(RoleName.STUDENT)
					.buildWithId({ ldapDn: 'mockLdapDn', school: schoolEntityFactory.buildWithId() });

				const school: LegacySchoolDo = legacySchoolDoFactory.buildWithId(
					{ systems: [system.id], previousExternalId: undefined },
					user.school.id
				);

<<<<<<< HEAD
				const account: Account = accountDtoFactory.build({
=======
				const account: Account = accountDoFactory.build({
>>>>>>> 0d2c886d
					systemId: system.id,
					username,
					password: defaultTestPasswordHash,
					userId: user.id,
				});

				const request: { body: LdapAuthorizationBodyParams } = {
					body: {
						username,
						password: defaultTestPassword,
						schoolId: school.id as string,
						systemId: system.id,
					},
				};

				systemRepo.findById.mockResolvedValue(system);
				authenticationServiceMock.loadAccount.mockResolvedValue(account);
				authenticationServiceMock.normalizeUsername.mockReturnValue(username);
				authenticationServiceMock.normalizePassword.mockReturnValue(defaultTestPassword);
				userRepoMock.findById.mockResolvedValue(user);
				schoolRepoMock.findById.mockResolvedValue(school);

				return {
					request,
					user,
					school,
					account,
					system,
				};
			};

			it('should authentication with LDAP successfully and return the user', async () => {
				const { request, user, school, account, system } = setup();

				const result: ICurrentUser = await strategy.validate(request);

				expect(result).toEqual({
					userId: user.id,
					roles: [user.roles[0].id],
					schoolId: school.id,
					systemId: system.id,
					accountId: account.id,
					isExternalUser: true,
				});
			});
		});

		describe('when the account cannot be found by the schools external id, but its previous external id', () => {
			const setup = () => {
				const username = 'mockUserName';

				const system: SystemEntity = systemEntityFactory.withLdapConfig().buildWithId();

				const user: User = userFactory
					.withRoleByName(RoleName.STUDENT)
					.buildWithId({ ldapDn: 'mockLdapDn', school: schoolEntityFactory.buildWithId() });

				const school: LegacySchoolDo = legacySchoolDoFactory.buildWithId(
					{ systems: [system.id], previousExternalId: 'previousExternalId' },
					user.school.id
				);

<<<<<<< HEAD
				const account: Account = accountDtoFactory.build({
=======
				const account: Account = accountDoFactory.build({
>>>>>>> 0d2c886d
					systemId: system.id,
					username,
					password: defaultTestPasswordHash,
					userId: user.id,
				});

				const request: { body: LdapAuthorizationBodyParams } = {
					body: {
						username,
						password: defaultTestPassword,
						schoolId: school.id as string,
						systemId: system.id,
					},
				};

				systemRepo.findById.mockResolvedValue(system);
				authenticationServiceMock.loadAccount.mockRejectedValueOnce(new UnauthorizedException());
				authenticationServiceMock.loadAccount.mockResolvedValueOnce(account);
				authenticationServiceMock.normalizeUsername.mockReturnValue(username);
				authenticationServiceMock.normalizePassword.mockReturnValue(defaultTestPassword);
				userRepoMock.findById.mockResolvedValue(user);
				schoolRepoMock.findById.mockResolvedValue(school);

				return {
					request,
					user,
					school,
					account,
					system,
				};
			};

			it('should authentication with LDAP successfully and return the user', async () => {
				const { request, user, school, account, system } = setup();

				const result: ICurrentUser = await strategy.validate(request);

				expect(authenticationServiceMock.loadAccount).toHaveBeenCalledTimes(2);
				expect(result).toEqual({
					userId: user.id,
					roles: [user.roles[0].id],
					schoolId: school.id,
					systemId: system.id,
					accountId: account.id,
					isExternalUser: true,
				});
			});
		});
	});
});<|MERGE_RESOLUTION|>--- conflicted
+++ resolved
@@ -1,9 +1,5 @@
 import { createMock, DeepMocked } from '@golevelup/ts-jest';
-<<<<<<< HEAD
-import { Account } from '@src/modules/account/domain';
-=======
 import { Account } from '@modules/account';
->>>>>>> 0d2c886d
 import { UnauthorizedException } from '@nestjs/common';
 import { PassportModule } from '@nestjs/passport';
 import { Test, TestingModule } from '@nestjs/testing';
@@ -100,11 +96,7 @@
 
 				const school: LegacySchoolDo = legacySchoolDoFactory.buildWithId({ systems: [system.id] }, user.school.id);
 
-<<<<<<< HEAD
-				const account: Account = accountDtoFactory.build({
-=======
-				const account: Account = accountDoFactory.build({
->>>>>>> 0d2c886d
+				const account: Account = accountDoFactory.build({
 					systemId: system.id,
 					username,
 					password: defaultTestPasswordHash,
@@ -151,11 +143,7 @@
 
 				const school: LegacySchoolDo = legacySchoolDoFactory.buildWithId({ systems: [] }, user.school.id);
 
-<<<<<<< HEAD
-				const account: Account = accountDtoFactory.build({
-=======
-				const account: Account = accountDoFactory.build({
->>>>>>> 0d2c886d
+				const account: Account = accountDoFactory.build({
 					systemId: system.id,
 					username,
 					password: defaultTestPasswordHash,
@@ -202,11 +190,7 @@
 
 				const school: LegacySchoolDo = legacySchoolDoFactory.buildWithId({ systems: undefined }, user.school.id);
 
-<<<<<<< HEAD
-				const account: Account = accountDtoFactory.build({
-=======
-				const account: Account = accountDoFactory.build({
->>>>>>> 0d2c886d
+				const account: Account = accountDoFactory.build({
 					systemId: system.id,
 					username,
 					password: defaultTestPasswordHash,
@@ -253,11 +237,7 @@
 
 				const school: LegacySchoolDo = legacySchoolDoFactory.buildWithId({ systems: [system.id] }, user.school.id);
 
-<<<<<<< HEAD
-				const account: Account = accountDtoFactory.build({
-=======
-				const account: Account = accountDoFactory.build({
->>>>>>> 0d2c886d
+				const account: Account = accountDoFactory.build({
 					systemId: system.id,
 					username,
 					password: defaultTestPasswordHash,
@@ -304,11 +284,7 @@
 
 				const school: LegacySchoolDo = legacySchoolDoFactory.buildWithId({ systems: [system.id] }, user.school.id);
 
-<<<<<<< HEAD
-				const account: Account = accountDtoFactory.build({
-=======
-				const account: Account = accountDoFactory.build({
->>>>>>> 0d2c886d
+				const account: Account = accountDoFactory.build({
 					systemId: system.id,
 					username,
 					password: defaultTestPasswordHash,
@@ -360,11 +336,7 @@
 
 				const school: LegacySchoolDo = legacySchoolDoFactory.buildWithId({ systems: [system.id] }, user.school.id);
 
-<<<<<<< HEAD
-				const account: Account = accountDtoFactory.build({
-=======
-				const account: Account = accountDoFactory.build({
->>>>>>> 0d2c886d
+				const account: Account = accountDoFactory.build({
 					systemId: system.id,
 					username,
 					password: defaultTestPasswordHash,
@@ -424,11 +396,7 @@
 					user.school.id
 				);
 
-<<<<<<< HEAD
-				const account: Account = accountDtoFactory.build({
-=======
-				const account: Account = accountDoFactory.build({
->>>>>>> 0d2c886d
+				const account: Account = accountDoFactory.build({
 					systemId: system.id,
 					username,
 					password: defaultTestPasswordHash,
@@ -491,11 +459,7 @@
 					user.school.id
 				);
 
-<<<<<<< HEAD
-				const account: Account = accountDtoFactory.build({
-=======
-				const account: Account = accountDoFactory.build({
->>>>>>> 0d2c886d
+				const account: Account = accountDoFactory.build({
 					systemId: system.id,
 					username,
 					password: defaultTestPasswordHash,
