--- conflicted
+++ resolved
@@ -1,3 +1,4 @@
+import { Logger } from '@core/logger';
 import { createMock, DeepMocked } from '@golevelup/ts-jest';
 import { ICurrentUser } from '@infra/auth-guard';
 import { Account } from '@modules/account';
@@ -10,14 +11,8 @@
 import { LegacySchoolDo } from '@shared/domain/domainobject';
 import { User } from '@shared/domain/entity';
 import { RoleName } from '@shared/domain/interface';
-<<<<<<< HEAD
 import { LegacySchoolRepo } from '@shared/repo/school';
 import { UserRepo } from '@shared/repo/user';
-import { Logger } from '@src/core/logger';
-=======
-import { LegacySchoolRepo, UserRepo } from '@shared/repo';
-import { Logger } from '@core/logger';
->>>>>>> 24b9dc18
 import { legacySchoolDoFactory } from '@testing/factory/domainobject';
 import { schoolEntityFactory } from '@testing/factory/school-entity.factory';
 import { userFactory } from '@testing/factory/user.factory';
