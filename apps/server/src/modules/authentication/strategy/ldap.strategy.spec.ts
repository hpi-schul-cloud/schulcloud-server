--- conflicted
+++ resolved
@@ -3,15 +3,11 @@
 import { UnauthorizedException } from '@nestjs/common';
 import { PassportModule } from '@nestjs/passport';
 import { Test, TestingModule } from '@nestjs/testing';
-<<<<<<< HEAD
 import { LegacySchoolDo } from '@shared/domain/domainobject';
 import { SystemEntity, User } from '@shared/domain/entity';
 import { RoleName } from '@shared/domain/interface';
-import { LegacySchoolRepo, SystemRepo, UserRepo } from '@shared/repo';
-=======
-import { LegacySchoolDo, RoleName, SystemEntity, User } from '@shared/domain';
 import { LegacySchoolRepo, LegacySystemRepo, UserRepo } from '@shared/repo';
->>>>>>> b90f4608
+
 import {
 	accountDtoFactory,
 	defaultTestPassword,
