--- conflicted
+++ resolved
@@ -16,19 +16,13 @@
 		});
 	}
 
-<<<<<<< HEAD
-	validate(payload: JwtPayload): JwtPayload {
-		// TODO check jwt is whitelisted
-		// TODO check user exist/is active
-=======
 	async validate(payload: JwtPayload): Promise<JwtPayload> {
 		// TODO: check jwt is whitelisted
 
 		// TODO: check user is active
 		// TODO: throw not authentication error if user not exist or is not activated
 		const resolvedUser = await this.userFacade.resolveUser(payload);
-		payload.user = resolvedUser;
->>>>>>> c716040b
+		payload.user = resolvedUser; // todo decide request.user or request.user.user to be used everywhere
 		return payload;
 	}
 }