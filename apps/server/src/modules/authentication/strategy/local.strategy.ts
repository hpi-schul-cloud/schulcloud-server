--- conflicted
+++ resolved
@@ -1,9 +1,5 @@
 import { IdentityManagementConfig, IdentityManagementOauthService } from '@infra/identity-management';
-<<<<<<< HEAD
-import { Account } from '@src/modules/account/domain';
-=======
 import { Account } from '@modules/account';
->>>>>>> 0d2c886d
 import { Injectable, UnauthorizedException } from '@nestjs/common';
 import { ConfigService } from '@nestjs/config';
 import { PassportStrategy } from '@nestjs/passport';
