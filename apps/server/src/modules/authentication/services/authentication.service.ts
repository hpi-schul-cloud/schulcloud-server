--- conflicted
+++ resolved
@@ -2,11 +2,6 @@
 import { Injectable } from '@nestjs/common';
 import { ConfigService } from '@nestjs/config';
 import { JwtService } from '@nestjs/jwt';
-<<<<<<< HEAD
-// invalid import
-import { Account } from '@src/modules/account/domain';
-=======
->>>>>>> 0d2c886d
 // invalid import, can produce dependency cycles
 import type { ServerConfig } from '@modules/server';
 import { randomUUID } from 'crypto';
