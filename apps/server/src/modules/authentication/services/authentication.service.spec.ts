--- conflicted
+++ resolved
@@ -1,10 +1,5 @@
 import { createMock, DeepMocked } from '@golevelup/ts-jest';
-<<<<<<< HEAD
-import { AccountService } from '@modules/account/services/account.service';
-import { Account } from '@src/modules/account/domain';
-=======
 import { AccountService, Account } from '@modules/account';
->>>>>>> 0d2c886d
 import { ICurrentUser } from '@modules/authentication';
 import { UnauthorizedException } from '@nestjs/common';
 import { ConfigService } from '@nestjs/config';
