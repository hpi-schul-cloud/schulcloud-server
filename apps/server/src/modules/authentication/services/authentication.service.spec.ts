--- conflicted
+++ resolved
@@ -10,19 +10,10 @@
 import { ConfigService } from '@nestjs/config';
 import { JwtService } from '@nestjs/jwt';
 import { Test, TestingModule } from '@nestjs/testing';
-<<<<<<< HEAD
+import { User } from '@shared/domain/entity';
+import { setupEntities } from '@testing/database';
 import { currentUserFactory } from '@testing/factory/currentuser.factory';
 import { userFactory } from '@testing/factory/user.factory';
-import { setupEntities } from '@testing/setup-entities';
-=======
-import { User } from '@shared/domain/entity';
-import { setupEntities } from '@testing/database';
-import { axiosErrorFactory } from '@testing/factory/axios-error.factory';
-import { axiosResponseFactory } from '@testing/factory/axios-response.factory';
-import { currentUserFactory } from '@testing/factory/currentuser.factory';
-import { userFactory } from '@testing/factory/user.factory';
-import { AxiosHeaders, AxiosRequestConfig } from 'axios';
->>>>>>> 389052b3
 import jwt from 'jsonwebtoken';
 import { BruteForceError } from '../errors';
 import { JwtWhitelistAdapter } from '../helper/jwt-whitelist.adapter';
