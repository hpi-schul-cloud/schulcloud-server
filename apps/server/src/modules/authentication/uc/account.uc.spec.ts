import { MikroORM } from '@mikro-orm/core';
import { Test, TestingModule } from '@nestjs/testing';
import { AuthorizationError, EntityNotFoundError, ForbiddenOperationError, ValidationError } from '@shared/common';
import {
	Account,
	EntityId,
	ICurrentUser,
	Permission,
	PermissionService,
	Role,
	RoleName,
	School,
	User,
} from '@shared/domain';
import { UserRepo } from '@shared/repo';
import { accountFactory, schoolFactory, setupEntities, systemFactory, userFactory } from '@shared/testing';
import {
	AccountByIdBodyParams,
	AccountByIdParams,
	AccountSearchListResponse,
	AccountSearchQueryParams,
	AccountSearchType,
} from '../controller/dto';
import { AccountEntityToDtoMapper } from '../mapper/account-entity-to-dto.mapper';
import { AccountResponseMapper } from '../mapper/account-response.mapper';
import { AccountService } from '../services/account.service';
import { AccountDto } from '../services/dto/account.dto';
import { AccountUc } from './account.uc';

describe('AccountUc', () => {
	let module: TestingModule;
	let accountUc: AccountUc;
	let userRepo: UserRepo;
	let accountService: AccountService;
	let orm: MikroORM;

	let mockSchool: School;
	let mockOtherSchool: School;

	let mockSuperheroUser: User;
	let mockAdminUser: User;
	let mockTeacherUser: User;
	let mockOtherTeacherUser: User;
	let mockStudentUser: User;
	let mockDifferentSchoolAdminUser: User;
	let mockUnknownRoleUser: User;
	let mockExternalUser: User;
	let mockUserWithoutAccount: User;
	let mockUserWithoutRole: User;

	let mockSuperheroAccount: Account;
	let mockTeacherAccount: Account;
	let mockOtherTeacherAccount: Account;
	let mockAdminAccount: Account;
	let mockStudentAccount: Account;
	let mockDifferentSchoolAdminAccount: Account;
	let mockUnknownRoleUserAccount: Account;
	let mockExternalUserAccount: Account;
	let mockAccountWithoutRole: Account;
	let mockAccounts: Account[];
	let mockUsers: User[];

	const defaultPassword = 'DummyPasswd!1';
	const defaultPasswordHash = '$2a$10$/DsztV5o6P5piW2eWJsxw.4nHovmJGBA.QNwiTmuZ/uvUc40b.Uhu';

	afterAll(async () => {
		await module.close();
		await orm.close();
	});

	beforeAll(async () => {
		module = await Test.createTestingModule({
			providers: [
				AccountUc,
				{
					provide: AccountService,
					useValue: {
						save: jest.fn().mockImplementation((account: AccountDto): Promise<void> => {
							if (account.username === 'fail@to.update') {
								return Promise.reject();
							}
							const accountEntity = mockAccounts.find((tempAccount) => tempAccount.user.id === account.userId);
							Object.assign(accountEntity, account);

							return Promise.resolve();
						}),
						delete: (account: AccountDto): Promise<AccountDto> => {
							return Promise.resolve(account);
						},
						findByUserId: (userId: EntityId): Promise<AccountDto | null> => {
							const account = mockAccounts.find((tempAccount) => tempAccount.user.id === userId);

							if (account) {
								return Promise.resolve(AccountEntityToDtoMapper.mapToDto(account));
							}
							return Promise.resolve(null);
						},
						findByUserIdOrFail: (userId: EntityId): Promise<AccountDto> => {
							const account = mockAccounts.find((tempAccount) => tempAccount.user.id === userId);

							if (account) {
								return Promise.resolve(AccountEntityToDtoMapper.mapToDto(account));
							}
							if (userId === 'accountWithoutUser') {
								return Promise.resolve(AccountEntityToDtoMapper.mapToDto(mockStudentAccount));
							}
							throw new EntityNotFoundError(Account.name);
						},
						findById: (accountId: EntityId): Promise<AccountDto> => {
							const account = mockAccounts.find((tempAccount) => tempAccount.id === accountId);

							if (account) {
								return Promise.resolve(AccountEntityToDtoMapper.mapToDto(account));
							}
							throw new EntityNotFoundError(Account.name);
						},
						searchByUsernameExactMatch: (username: string): Promise<{ accounts: AccountDto[]; total: number }> => {
							const account = mockAccounts.find((tempAccount) => tempAccount.username === username);

							if (account) {
								return Promise.resolve({ accounts: [AccountEntityToDtoMapper.mapToDto(account)], total: 1 });
							}
							if (username === 'not@available.username') {
								return Promise.resolve({
									accounts: [AccountEntityToDtoMapper.mapToDto(mockExternalUserAccount)],
									total: 1,
								});
								// return Promise.resolve([[mockExternalUserAccount], mockAccounts.length]);
							}
							if (username === 'multiple@account.username') {
								return Promise.resolve({
									accounts: mockAccounts.map((mockAccount) => AccountEntityToDtoMapper.mapToDto(mockAccount)),
									total: mockAccounts.length,
								});
							}
							return Promise.resolve({
								accounts: [],
								total: 0,
							});
						},
						searchByUsernamePartialMatch: (): Promise<{ accounts: AccountDto[]; total: number }> => {
							return Promise.resolve({
								accounts: mockAccounts.map((mockAccount) => AccountEntityToDtoMapper.mapToDto(mockAccount)),
								total: mockAccounts.length,
							});
						},
					},
				},
				{
					provide: UserRepo,
					useValue: {
						findById: (userId: EntityId): Promise<User> => {
							const user = mockUsers.find((tempUser) => tempUser.id === userId);
							if (user) {
								return Promise.resolve(user);
							}
							throw new EntityNotFoundError(User.name);
						},
						findByEmail: (email: string): Promise<User[]> => {
							const user = mockUsers.find((tempUser) => tempUser.email === email);

							if (user) {
								return Promise.resolve([user]);
							}
							if (email === 'not@available.email') {
								return Promise.resolve([mockExternalUser]);
							}
							if (email === 'multiple@user.email') {
								return Promise.resolve(mockUsers);
							}
							return Promise.resolve([]);
						},
						save: jest.fn().mockImplementation((user: User): Promise<void> => {
							if (user.firstName === 'failToUpdate' || user.email === 'user-fail@to.update') {
								return Promise.reject();
							}
							return Promise.resolve();
						}),
					},
				},
				PermissionService,
			],
		}).compile();

		accountUc = module.get(AccountUc);
		userRepo = module.get(UserRepo);
		accountService = module.get(AccountService);
		orm = await setupEntities();
	});

	beforeEach(() => {
		mockSchool = schoolFactory.buildWithId();
		mockOtherSchool = schoolFactory.buildWithId();

		mockSuperheroUser = userFactory.buildWithId({
			school: mockSchool,
			roles: [new Role({ name: RoleName.SUPERHERO, permissions: [Permission.TEACHER_EDIT, Permission.STUDENT_EDIT] })],
		});
		mockAdminUser = userFactory.buildWithId({
			school: mockSchool,
			roles: [
				new Role({ name: RoleName.ADMINISTRATOR, permissions: [Permission.TEACHER_EDIT, Permission.STUDENT_EDIT] }),
			],
		});
		mockTeacherUser = userFactory.buildWithId({
			school: mockSchool,
			roles: [new Role({ name: RoleName.TEACHER, permissions: [Permission.STUDENT_EDIT] })],
		});
<<<<<<< HEAD
		mockDemoTeacherUser = userFactory.buildWithId({
			school: mockSchool,
			roles: [new Role({ name: RoleName.DEMOTEACHER, permissions: [Permission.STUDENT_EDIT] })],
		});
=======
>>>>>>> 0a4d82d7
		mockOtherTeacherUser = userFactory.buildWithId({
			school: mockSchool,
			roles: [new Role({ name: RoleName.TEACHER, permissions: [Permission.STUDENT_EDIT] })],
		});
		mockStudentUser = userFactory.buildWithId({
			school: mockSchool,
			roles: [new Role({ name: RoleName.STUDENT, permissions: [] })],
		});
<<<<<<< HEAD
		mockDemoStudentUser = userFactory.buildWithId({
			school: mockSchool,
			roles: [new Role({ name: RoleName.DEMOSTUDENT, permissions: [] })],
		});
=======
>>>>>>> 0a4d82d7
		mockDifferentSchoolAdminUser = userFactory.buildWithId({
			school: mockOtherSchool,
			roles: [
				new Role({ name: RoleName.ADMINISTRATOR, permissions: [Permission.TEACHER_EDIT, Permission.STUDENT_EDIT] }),
			],
		});
		mockUserWithoutAccount = userFactory.buildWithId({
			school: mockSchool,
			roles: [
				new Role({ name: RoleName.ADMINISTRATOR, permissions: [Permission.TEACHER_EDIT, Permission.STUDENT_EDIT] }),
			],
		});
		mockUserWithoutRole = userFactory.buildWithId({
			school: mockSchool,
			roles: [],
		});
		mockUnknownRoleUser = userFactory.buildWithId({
			school: mockSchool,
			roles: [new Role({ name: 'undefinedRole' as RoleName, permissions: ['' as Permission] })],
		});
		mockExternalUser = userFactory.buildWithId({
			school: mockSchool,
			roles: [new Role({ name: RoleName.STUDENT, permissions: [] })],
		});

		mockSuperheroAccount = accountFactory.buildWithId({
			user: mockSuperheroUser,
			password: defaultPasswordHash,
			system: undefined,
		});
		mockTeacherAccount = accountFactory.buildWithId({
			user: mockTeacherUser,
			password: defaultPasswordHash,
			system: undefined,
		});
		mockOtherTeacherAccount = accountFactory.buildWithId({
			user: mockOtherTeacherUser,
			password: defaultPasswordHash,
			system: undefined,
		});
		mockAdminAccount = accountFactory.buildWithId({
			user: mockAdminUser,
			password: defaultPasswordHash,
			system: undefined,
		});
		mockStudentAccount = accountFactory.buildWithId({
			user: mockStudentUser,
			password: defaultPasswordHash,
			system: undefined,
		});
		mockAccountWithoutRole = accountFactory.buildWithId({
			user: mockUserWithoutRole,
			password: defaultPasswordHash,
			system: undefined,
		});
		mockDifferentSchoolAdminAccount = accountFactory.buildWithId({
			user: mockDifferentSchoolAdminUser,
			password: defaultPasswordHash,
			system: undefined,
		});
		mockUnknownRoleUserAccount = accountFactory.buildWithId({
			user: mockUnknownRoleUser,
			password: defaultPasswordHash,
			system: undefined,
		});
		mockExternalUserAccount = accountFactory.buildWithId({
			user: mockExternalUser,
			password: defaultPasswordHash,
			system: systemFactory.buildWithId(),
		});

		mockUsers = [
			mockSuperheroUser,
			mockAdminUser,
			mockTeacherUser,
			mockOtherTeacherUser,
			mockStudentUser,
			mockDifferentSchoolAdminUser,
			mockUnknownRoleUser,
			mockExternalUser,
			mockUserWithoutRole,
			mockUserWithoutAccount,
		];

		mockAccounts = [
			mockSuperheroAccount,
			mockAdminAccount,
			mockTeacherAccount,
			mockOtherTeacherAccount,
			mockStudentAccount,
			mockDifferentSchoolAdminAccount,
			mockUnknownRoleUserAccount,
			mockExternalUserAccount,
			mockAccountWithoutRole,
		];
	});

	describe('updateMyAccount', () => {
		it('should throw if user does not exist', async () => {
			mockStudentAccount.user.forcePasswordChange = true;
			mockStudentAccount.user.preferences = { firstLogin: true };
			await expect(accountUc.updateMyAccount('accountWithoutUser', { passwordOld: defaultPassword })).rejects.toThrow(
				EntityNotFoundError
			);
		});
		it('should throw if account does not exist', async () => {
			await expect(
				accountUc.updateMyAccount(mockUserWithoutAccount.id, {
					passwordOld: defaultPassword,
				})
			).rejects.toThrow(EntityNotFoundError);
		});
		it('should throw if account is external', async () => {
			await expect(
				accountUc.updateMyAccount(mockExternalUserAccount.user.id, {
					passwordOld: defaultPassword,
				})
			).rejects.toThrow(ForbiddenOperationError);
		});
		it('should throw if password does not match', async () => {
			await expect(
				accountUc.updateMyAccount(mockStudentUser.id, {
					passwordOld: 'DoesNotMatch',
				})
			).rejects.toThrow(AuthorizationError);
		});
		it('should throw if changing own name is not allowed', async () => {
			await expect(
				accountUc.updateMyAccount(mockStudentUser.id, {
					passwordOld: defaultPassword,
					firstName: 'newFirstName',
				})
			).rejects.toThrow(ForbiddenOperationError);
			await expect(
				accountUc.updateMyAccount(mockStudentUser.id, {
					passwordOld: defaultPassword,
					lastName: 'newLastName',
				})
			).rejects.toThrow(ForbiddenOperationError);
		});
		it('should allow to update email', async () => {
			await expect(
				accountUc.updateMyAccount(mockStudentUser.id, {
					passwordOld: defaultPassword,
					email: 'an@available.mail',
				})
			).resolves.not.toThrow();
		});
		it('should use email as account user name in lower case', async () => {
			const accountSaveSpy = jest.spyOn(accountService, 'save');
			const testMail = 'AN@AVAILABLE.MAIL';
			await expect(
				accountUc.updateMyAccount(mockStudentUser.id, {
					passwordOld: defaultPassword,
					email: testMail,
				})
			).resolves.not.toThrow();
			expect(accountSaveSpy).toBeCalledWith(expect.objectContaining({ username: testMail.toLowerCase() }));
		});
		it('should use email as user email in lower case', async () => {
			const userUpdateSpy = jest.spyOn(userRepo, 'save');
			const testMail = 'AN@AVAILABLE.MAIL';
			await expect(
				accountUc.updateMyAccount(mockStudentUser.id, {
					passwordOld: defaultPassword,
					email: testMail,
				})
			).resolves.not.toThrow();
			expect(userUpdateSpy).toBeCalledWith(expect.objectContaining({ email: testMail.toLowerCase() }));
		});
		it('should always update account user name AND user email together.', async () => {
			const accountSaveSpy = jest.spyOn(accountService, 'save');
			const userUpdateSpy = jest.spyOn(userRepo, 'save');
			const testMail = 'an@available.mail';
			await expect(
				accountUc.updateMyAccount(mockStudentUser.id, {
					passwordOld: defaultPassword,
					email: testMail,
				})
			).resolves.not.toThrow();
			expect(userUpdateSpy).toBeCalledWith(expect.objectContaining({ email: testMail.toLowerCase() }));
			expect(accountSaveSpy).toBeCalledWith(expect.objectContaining({ username: testMail.toLowerCase() }));
		});
		it('should throw if new email already in use', async () => {
			await expect(
				accountUc.updateMyAccount(mockStudentUser.id, {
					passwordOld: defaultPassword,
					email: mockAdminUser.email,
				})
			).rejects.toThrow(ValidationError);
			// other criteria branching
			await expect(
				accountUc.updateMyAccount(mockStudentUser.id, {
					passwordOld: defaultPassword,
					email: 'multiple@user.email',
				})
			).rejects.toThrow(ValidationError);
			await expect(
				accountUc.updateMyAccount(mockStudentUser.id, {
					passwordOld: defaultPassword,
					email: 'multiple@account.username',
				})
			).rejects.toThrow(ValidationError);
			await expect(
				accountUc.updateMyAccount(mockStudentUser.id, {
					passwordOld: defaultPassword,
					email: 'not@available.email',
				})
			).rejects.toThrow(ValidationError);
			await expect(
				accountUc.updateMyAccount(mockStudentUser.id, {
					passwordOld: defaultPassword,
					email: 'not@available.username',
				})
			).rejects.toThrow(ValidationError);
		});
		it('should throw if new email already in use ignore case', async () => {
			await expect(
				accountUc.updateMyAccount(mockStudentUser.id, {
					passwordOld: defaultPassword,
					email: mockAdminUser.email.toUpperCase(),
				})
			).rejects.toThrow(ValidationError);
		});
		it('should allow to update with strong password', async () => {
			await expect(
				accountUc.updateMyAccount(mockStudentUser.id, {
					passwordOld: defaultPassword,
					passwordNew: 'DummyPasswd!2',
				})
			).resolves.not.toThrow();
		});
		it('should allow to update first and last name if teacher', async () => {
			await expect(
				accountUc.updateMyAccount(mockTeacherUser.id, {
					passwordOld: defaultPassword,
					firstName: 'newFirstName',
				})
			).resolves.not.toThrow();
			await expect(
				accountUc.updateMyAccount(mockTeacherUser.id, {
					passwordOld: defaultPassword,
					lastName: 'newLastName',
				})
			).resolves.not.toThrow();
		});
		it('should allow to update first and last name if admin', async () => {
			await expect(
				accountUc.updateMyAccount(mockAdminUser.id, {
					passwordOld: defaultPassword,
					firstName: 'newFirstName',
				})
			).resolves.not.toThrow();
			await expect(
				accountUc.updateMyAccount(mockAdminUser.id, {
					passwordOld: defaultPassword,
					lastName: 'newLastName',
				})
			).resolves.not.toThrow();
		});
		it('should allow to update first and last name if superhero', async () => {
			await expect(
				accountUc.updateMyAccount(mockSuperheroUser.id, {
					passwordOld: defaultPassword,
					firstName: 'newFirstName',
				})
			).resolves.not.toThrow();
			await expect(
				accountUc.updateMyAccount(mockSuperheroUser.id, {
					passwordOld: defaultPassword,
					lastName: 'newLastName',
				})
			).resolves.not.toThrow();
		});
		it('should throw if user can not be updated', async () => {
			await expect(
				accountUc.updateMyAccount(mockTeacherUser.id, {
					passwordOld: defaultPassword,
					firstName: 'failToUpdate',
				})
			).rejects.toThrow(EntityNotFoundError);
		});
		it('should throw if account can not be updated', async () => {
			await expect(
				accountUc.updateMyAccount(mockStudentUser.id, {
					passwordOld: defaultPassword,
					email: 'fail@to.update',
				})
			).rejects.toThrow(EntityNotFoundError);
		});
	});

	describe('replaceMyTemporaryPassword', () => {
		it('should throw if passwords do not match', async () => {
			await expect(
				accountUc.replaceMyTemporaryPassword(mockStudentAccount.user.id, defaultPassword, 'FooPasswd!1')
			).rejects.toThrow(ForbiddenOperationError);
		});

		it('should throw if account does not exist', async () => {
			await expect(
				accountUc.replaceMyTemporaryPassword(mockUserWithoutAccount.id, defaultPassword, defaultPassword)
			).rejects.toThrow(EntityNotFoundError);
		});
		it('should throw if user does not exist', async () => {
			await expect(
				accountUc.replaceMyTemporaryPassword('accountWithoutUser', defaultPassword, defaultPassword)
			).rejects.toThrow(EntityNotFoundError);
		});
		it('should throw if account is external', async () => {
			await expect(
				accountUc.replaceMyTemporaryPassword(mockExternalUserAccount.user.id, defaultPassword, defaultPassword)
			).rejects.toThrow(ForbiddenOperationError);
		});
		it('should throw if not the users password is temporary', async () => {
			mockStudentAccount.user.forcePasswordChange = false;
			mockStudentAccount.user.preferences = { firstLogin: true };
			await expect(
				accountUc.replaceMyTemporaryPassword(mockStudentAccount.user.id, defaultPassword, defaultPassword)
			).rejects.toThrow(ForbiddenOperationError);
		});
		it('should throw, if old password is the same as new password', async () => {
			mockStudentAccount.user.forcePasswordChange = false;
			mockStudentAccount.user.preferences = { firstLogin: false };
			await expect(
				accountUc.replaceMyTemporaryPassword(mockStudentAccount.user.id, defaultPassword, defaultPassword)
			).rejects.toThrow(ForbiddenOperationError);
		});
		it('should throw, if old password is undefined', async () => {
			mockStudentAccount.user.forcePasswordChange = false;
			mockStudentAccount.user.preferences = { firstLogin: false };
			mockStudentAccount.password = undefined;
			await expect(
				accountUc.replaceMyTemporaryPassword(mockStudentAccount.user.id, defaultPassword, defaultPassword)
			).rejects.toThrow(Error);
		});
		it('should allow to set strong password, if the admin manipulated the users password', async () => {
			mockStudentAccount.user.forcePasswordChange = true;
			mockStudentAccount.user.preferences = { firstLogin: true };
			await expect(
				accountUc.replaceMyTemporaryPassword(mockStudentAccount.user.id, 'DummyPasswd!2', 'DummyPasswd!2')
			).resolves.not.toThrow();
		});
		it('should allow to set strong password, if this is the users first login', async () => {
			mockStudentAccount.user.forcePasswordChange = false;
			mockStudentAccount.user.preferences = { firstLogin: false };
			await expect(
				accountUc.replaceMyTemporaryPassword(mockStudentAccount.user.id, 'DummyPasswd!2', 'DummyPasswd!2')
			).resolves.not.toThrow();
		});
		it('should throw if user can not be updated', async () => {
			mockStudentAccount.user.forcePasswordChange = false;
			mockStudentAccount.user.preferences = { firstLogin: false };
			mockStudentAccount.user.firstName = 'failToUpdate';
			await expect(
				accountUc.replaceMyTemporaryPassword(mockStudentAccount.user.id, 'DummyPasswd!2', 'DummyPasswd!2')
			).rejects.toThrow(EntityNotFoundError);
		});
		it('should throw if account can not be updated', async () => {
			mockStudentAccount.user.forcePasswordChange = false;
			mockStudentAccount.user.preferences = { firstLogin: false };
			mockStudentAccount.username = 'fail@to.update';
			await expect(
				accountUc.replaceMyTemporaryPassword(mockStudentAccount.user.id, 'DummyPasswd!2', 'DummyPasswd!2')
			).rejects.toThrow(EntityNotFoundError);
		});
	});

	describe('searchAccounts', () => {
		it('should return one account, if search type is userId', async () => {
			const accounts = await accountUc.searchAccounts(
				{ userId: mockSuperheroUser.id } as ICurrentUser,
				{ type: AccountSearchType.USER_ID, value: mockStudentUser.id } as AccountSearchQueryParams
			);
			const expected = new AccountSearchListResponse(
				[AccountResponseMapper.mapToResponseFromEntity(mockStudentAccount)],
				1,
				0,
				1
			);
			expect(accounts).toStrictEqual<AccountSearchListResponse>(expected);
		});

		it('should return empty list, if account is not found', async () => {
			const accounts = await accountUc.searchAccounts(
				{ userId: mockSuperheroUser.id } as ICurrentUser,
				{ type: AccountSearchType.USER_ID, value: 'nonExistentId' } as AccountSearchQueryParams
			);
			const expected = new AccountSearchListResponse([], 0, 0, 0);
			expect(accounts).toStrictEqual<AccountSearchListResponse>(expected);
		});
		it('should return one or more accounts, if search type is username', async () => {
			const accounts = await accountUc.searchAccounts(
				{ userId: mockSuperheroUser.id } as ICurrentUser,
				{ type: AccountSearchType.USERNAME, value: '' } as AccountSearchQueryParams
			);
			expect(accounts.skip).toEqual(0);
			expect(accounts.limit).toEqual(10);
			expect(accounts.total).toBeGreaterThan(1);
			expect(accounts.data.length).toBeGreaterThan(1);
		});
		// Todo how do we test this, or should we test this behavior?
		// Todo should this test go into an integration test?
		xit('should return an empty list, if skip is to large', async () => {
			const accounts = await accountUc.searchAccounts(
				{ userId: mockSuperheroUser.id } as ICurrentUser,
				{ type: AccountSearchType.USERNAME, value: '', skip: 1000 } as AccountSearchQueryParams
			);
			expect(accounts.data).toStrictEqual([]);
		});
		it('should throw, if user has not the right permissions', async () => {
			await expect(
				accountUc.searchAccounts({ userId: mockTeacherUser.id } as ICurrentUser, {} as AccountSearchQueryParams)
			).rejects.toThrow(ForbiddenOperationError);
		});
		it('should throw, if search type is unknown', async () => {
			await expect(
				accountUc.searchAccounts(
					{ userId: mockSuperheroUser.id } as ICurrentUser,
					{ type: '' as AccountSearchType } as AccountSearchQueryParams
				)
			).rejects.toThrow('Invalid search type.');
		});
	});

	describe('findAccountById', () => {
		it('should return an account, if the current user is a superhero', async () => {
			const account = await accountUc.findAccountById(
				{ userId: mockSuperheroUser.id } as ICurrentUser,
				{ id: mockStudentAccount.id } as AccountByIdParams
			);
			expect(account).toStrictEqual(
				expect.objectContaining({
					id: mockStudentAccount.id,
					username: mockStudentAccount.username,
					userId: mockStudentUser.id,
					activated: mockStudentAccount.activated ?? false,
				})
			);
		});
		it('should throw, if the current user is no superhero', async () => {
			await expect(
				accountUc.findAccountById(
					{ userId: mockTeacherUser.id } as ICurrentUser,
					{ id: mockStudentAccount.id } as AccountByIdParams
				)
			).rejects.toThrow(ForbiddenOperationError);
		});
		it('should throw, if no account matches the search term', async () => {
			await expect(
				accountUc.findAccountById({ userId: mockSuperheroUser.id } as ICurrentUser, { id: 'xxx' } as AccountByIdParams)
			).rejects.toThrow(EntityNotFoundError);
		});
	});

	describe('updateAccountById', () => {
		it('should throw if executing user does not exist', async () => {
			const currentUser = { userId: '000000000000000' } as ICurrentUser;
			const params = { id: mockStudentAccount.id } as AccountByIdParams;
			const body = {} as AccountByIdBodyParams;
			await expect(accountUc.updateAccountById(currentUser, params, body)).rejects.toThrow(EntityNotFoundError);
		});
		it('should throw if target account does not exist', async () => {
			const currentUser = { userId: mockAdminUser.id } as ICurrentUser;
			const params = { id: '000000000000000' } as AccountByIdParams;
			const body = {} as AccountByIdBodyParams;
			await expect(accountUc.updateAccountById(currentUser, params, body)).rejects.toThrow(EntityNotFoundError);
		});
		it('should update target account password', async () => {
			const previousPasswordHash = mockStudentAccount.password;
			const currentUser = { userId: mockSuperheroUser.id } as ICurrentUser;
			const params = { id: mockStudentAccount.id } as AccountByIdParams;
			const body = { password: defaultPassword } as AccountByIdBodyParams;
			expect(mockStudentUser.forcePasswordChange).toBeFalsy();
			await accountUc.updateAccountById(currentUser, params, body);
			expect(mockStudentAccount.password).not.toBe(previousPasswordHash);
			expect(mockStudentUser.forcePasswordChange).toBeTruthy();
		});
		it('should update target account username', async () => {
			const newUsername = 'newUsername';
			const currentUser = { userId: mockSuperheroUser.id } as ICurrentUser;
			const params = { id: mockStudentAccount.id } as AccountByIdParams;
			const body = { username: newUsername } as AccountByIdBodyParams;
			expect(mockStudentAccount.username).not.toBe(newUsername);
			await accountUc.updateAccountById(currentUser, params, body);
			expect(mockStudentAccount.username).toBe(newUsername.toLowerCase());
		});
		it('should update target account activation state', async () => {
			const currentUser = { userId: mockSuperheroUser.id } as ICurrentUser;
			const params = { id: mockStudentAccount.id } as AccountByIdParams;
			const body = { activated: false } as AccountByIdBodyParams;
			await accountUc.updateAccountById(currentUser, params, body);
			expect(mockStudentAccount.activated).toBeFalsy();
		});

		it('should throw if account can not be updated', async () => {
			const currentUser = { userId: mockAdminUser.id } as ICurrentUser;
			const params = { id: mockStudentAccount.id } as AccountByIdParams;
			const body = { username: 'fail@to.update' } as AccountByIdBodyParams;
			await expect(accountUc.updateAccountById(currentUser, params, body)).rejects.toThrow(EntityNotFoundError);
		});
		it('should throw if user can not be updated', async () => {
			const currentUser = { userId: mockAdminUser.id } as ICurrentUser;
			const params = { id: mockStudentAccount.id } as AccountByIdParams;
			const body = { username: 'user-fail@to.update' } as AccountByIdBodyParams;
			await expect(accountUc.updateAccountById(currentUser, params, body)).rejects.toThrow(EntityNotFoundError);
		});

		describe('hasPermissionsToUpdateAccount', () => {
			it('admin can edit teacher', async () => {
				const currentUser = { userId: mockAdminUser.id } as ICurrentUser;
				const params = { id: mockTeacherAccount.id } as AccountByIdParams;
				const body = {} as AccountByIdBodyParams;
				await expect(accountUc.updateAccountById(currentUser, params, body)).resolves.not.toThrow();
			});
			it('teacher can edit student', async () => {
				const currentUser = { userId: mockTeacherUser.id } as ICurrentUser;
				const params = { id: mockStudentAccount.id } as AccountByIdParams;
				const body = {} as AccountByIdBodyParams;
				await expect(accountUc.updateAccountById(currentUser, params, body)).resolves.not.toThrow();
			});
			it('admin can edit student', async () => {
				const currentUser = { userId: mockAdminUser.id } as ICurrentUser;
				const params = { id: mockStudentAccount.id } as AccountByIdParams;
				const body = {} as AccountByIdBodyParams;
				await expect(accountUc.updateAccountById(currentUser, params, body)).resolves.not.toThrow();
			});
			it('teacher cannot edit other teacher', async () => {
				const currentUser = { userId: mockTeacherUser.id } as ICurrentUser;
				const params = { id: mockOtherTeacherAccount.id } as AccountByIdParams;
				const body = {} as AccountByIdBodyParams;
				await expect(accountUc.updateAccountById(currentUser, params, body)).rejects.toThrow(ForbiddenOperationError);
			});
			it("other school's admin cannot edit teacher", async () => {
				const currentUser = { userId: mockDifferentSchoolAdminUser.id } as ICurrentUser;
				const params = { id: mockTeacherAccount.id } as AccountByIdParams;
				const body = {} as AccountByIdBodyParams;
				await expect(accountUc.updateAccountById(currentUser, params, body)).rejects.toThrow(ForbiddenOperationError);
			});
			it('superhero can edit admin', async () => {
				const currentUser = { userId: mockSuperheroUser.id } as ICurrentUser;
				const params = { id: mockAdminAccount.id } as AccountByIdParams;
				const body = {} as AccountByIdBodyParams;
				await expect(accountUc.updateAccountById(currentUser, params, body)).resolves.not.toThrow();
			});
			it('undefined user role fails by default', async () => {
				const currentUser = { userId: mockUnknownRoleUser.id } as ICurrentUser;
				const params = { id: mockAccountWithoutRole.id } as AccountByIdParams;
				const body = {} as AccountByIdBodyParams;
				await expect(accountUc.updateAccountById(currentUser, params, body)).rejects.toThrow(ForbiddenOperationError);
			});
			it('user without role cannot be edited', async () => {
				const currentUser = { userId: mockAdminUser.id } as ICurrentUser;
				const params = { id: mockUnknownRoleUserAccount.id } as AccountByIdParams;
				const body = {} as AccountByIdBodyParams;
				await expect(accountUc.updateAccountById(currentUser, params, body)).rejects.toThrow(ForbiddenOperationError);
			});
		});
	});

	describe('deleteAccountById', () => {
		it('should delete an account, if current user is authorized', async () => {
			await expect(
				accountUc.deleteAccountById(
					{ userId: mockSuperheroUser.id } as ICurrentUser,
					{ id: mockStudentAccount.id } as AccountByIdParams
				)
			).resolves.not.toThrow();
		});
		it('should throw, if the current user is no superhero', async () => {
			await expect(
				accountUc.deleteAccountById(
					{ userId: mockAdminUser.id } as ICurrentUser,
					{ id: mockStudentAccount.id } as AccountByIdParams
				)
			).rejects.toThrow(ForbiddenOperationError);
		});
		it('should throw, if no account matches the search term', async () => {
			await expect(
				accountUc.deleteAccountById(
					{ userId: mockSuperheroUser.id } as ICurrentUser,
					{ id: 'xxx' } as AccountByIdParams
				)
			).rejects.toThrow(EntityNotFoundError);
		});
	});
});<|MERGE_RESOLUTION|>--- conflicted
+++ resolved
@@ -206,13 +206,6 @@
 			school: mockSchool,
 			roles: [new Role({ name: RoleName.TEACHER, permissions: [Permission.STUDENT_EDIT] })],
 		});
-<<<<<<< HEAD
-		mockDemoTeacherUser = userFactory.buildWithId({
-			school: mockSchool,
-			roles: [new Role({ name: RoleName.DEMOTEACHER, permissions: [Permission.STUDENT_EDIT] })],
-		});
-=======
->>>>>>> 0a4d82d7
 		mockOtherTeacherUser = userFactory.buildWithId({
 			school: mockSchool,
 			roles: [new Role({ name: RoleName.TEACHER, permissions: [Permission.STUDENT_EDIT] })],
@@ -221,13 +214,6 @@
 			school: mockSchool,
 			roles: [new Role({ name: RoleName.STUDENT, permissions: [] })],
 		});
-<<<<<<< HEAD
-		mockDemoStudentUser = userFactory.buildWithId({
-			school: mockSchool,
-			roles: [new Role({ name: RoleName.DEMOSTUDENT, permissions: [] })],
-		});
-=======
->>>>>>> 0a4d82d7
 		mockDifferentSchoolAdminUser = userFactory.buildWithId({
 			school: mockOtherSchool,
 			roles: [
