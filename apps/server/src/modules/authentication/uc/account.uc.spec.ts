import { MikroORM } from '@mikro-orm/core';
import { Test, TestingModule } from '@nestjs/testing';
import { AuthorizationError, EntityNotFoundError, ForbiddenOperationError, ValidationError } from '@shared/common';
import { AccountService } from '@src/modules/account/services/account.service';
import { AccountDto } from '@src/modules/account/services/dto/account.dto';
import { Account, EntityId, ICurrentUser, PermissionService, Role, School, User } from '@shared/domain';
import { UserRepo } from '@shared/repo';
import { accountFactory, schoolFactory, setupEntities, systemFactory, userFactory } from '@shared/testing';
import {
	AccountByIdBodyParams,
	AccountByIdParams,
	AccountSearchListResponse,
	AccountSearchQueryParams,
	AccountSearchType,
} from '../controller/dto';
import { AccountEntityToDtoMapper } from '../../account/mapper/account-entity-to-dto.mapper';
import { AccountResponseMapper } from '../mapper/account-response.mapper';

import { AccountUc } from './account.uc';

describe('AccountUc', () => {
	let module: TestingModule;
	let accountUc: AccountUc;
	let userRepo: UserRepo;
	let accountService: AccountService;
	let orm: MikroORM;

	let mockSchool: School;
	let mockOtherSchool: School;

	let mockSuperheroUser: User;
	let mockAdminUser: User;
	let mockTeacherUser: User;
	let mockOtherTeacherUser: User;
	let mockStudentUser: User;
	let mockDifferentSchoolAdminUser: User;
	let mockUnknownRoleUser: User;
	let mockExternalUser: User;
	let mockUserWithoutAccount: User;
	let mockUserWithoutRole: User;

	let mockSuperheroAccount: Account;
	let mockTeacherAccount: Account;
	let mockOtherTeacherAccount: Account;
	let mockAdminAccount: Account;
	let mockStudentAccount: Account;
	let mockDifferentSchoolAdminAccount: Account;
	let mockUnknownRoleUserAccount: Account;
	let mockExternalUserAccount: Account;
	let mockAccountWithoutRole: Account;
	let mockAccounts: Account[];
	let mockUsers: User[];

	const defaultPassword = 'DummyPasswd!1';
	const defaultPasswordHash = '$2a$10$/DsztV5o6P5piW2eWJsxw.4nHovmJGBA.QNwiTmuZ/uvUc40b.Uhu';

	afterAll(async () => {
		await module.close();
		await orm.close();
	});

	beforeAll(async () => {
		module = await Test.createTestingModule({
			providers: [
				AccountUc,
				{
					provide: AccountService,
					useValue: {
						save: jest.fn().mockImplementation((account: AccountDto): Promise<void> => {
							if (account.username === 'fail@to.update') {
								return Promise.reject();
							}
							const accountEntity = mockAccounts.find((tempAccount) => tempAccount.userId === account.userId);
							Object.assign(accountEntity, account);

							return Promise.resolve();
						}),
						delete: (account: AccountDto): Promise<AccountDto> => {
							return Promise.resolve(account);
						},
						findByUserId: (userId: EntityId): Promise<AccountDto | null> => {
							const account = mockAccounts.find((tempAccount) => tempAccount.userId === userId);

							if (account) {
								return Promise.resolve(AccountEntityToDtoMapper.mapToDto(account));
							}
							return Promise.resolve(null);
						},
						findByUserIdOrFail: (userId: EntityId): Promise<AccountDto> => {
							const account = mockAccounts.find((tempAccount) => tempAccount.userId === userId);

							if (account) {
								return Promise.resolve(AccountEntityToDtoMapper.mapToDto(account));
							}
							if (userId === 'accountWithoutUser') {
								return Promise.resolve(AccountEntityToDtoMapper.mapToDto(mockStudentAccount));
							}
							throw new EntityNotFoundError(Account.name);
						},
						findById: (accountId: EntityId): Promise<AccountDto> => {
							const account = mockAccounts.find((tempAccount) => tempAccount.id === accountId);

							if (account) {
								return Promise.resolve(AccountEntityToDtoMapper.mapToDto(account));
							}
							throw new EntityNotFoundError(Account.name);
						},
						searchByUsernameExactMatch: (username: string): Promise<{ accounts: AccountDto[]; total: number }> => {
							const account = mockAccounts.find((tempAccount) => tempAccount.username === username);

							if (account) {
								return Promise.resolve({ accounts: [AccountEntityToDtoMapper.mapToDto(account)], total: 1 });
							}
							if (username === 'not@available.username') {
								return Promise.resolve({
									accounts: [AccountEntityToDtoMapper.mapToDto(mockExternalUserAccount)],
									total: 1,
								});
								// return Promise.resolve([[mockExternalUserAccount], mockAccounts.length]);
							}
							if (username === 'multiple@account.username') {
								return Promise.resolve({
									accounts: mockAccounts.map((mockAccount) => AccountEntityToDtoMapper.mapToDto(mockAccount)),
									total: mockAccounts.length,
								});
							}
							return Promise.resolve({
								accounts: [],
								total: 0,
							});
						},
						searchByUsernamePartialMatch: (): Promise<{ accounts: AccountDto[]; total: number }> => {
							return Promise.resolve({
								accounts: mockAccounts.map((mockAccount) => AccountEntityToDtoMapper.mapToDto(mockAccount)),
								total: mockAccounts.length,
							});
						},
					},
				},
				{
					provide: UserRepo,
					useValue: {
						findById: (userId: EntityId): Promise<User> => {
							const user = mockUsers.find((tempUser) => tempUser.id === userId);
							if (user) {
								return Promise.resolve(user);
							}
							throw new EntityNotFoundError(User.name);
						},
						findByEmail: (email: string): Promise<User[]> => {
							const user = mockUsers.find((tempUser) => tempUser.email === email);

							if (user) {
								return Promise.resolve([user]);
							}
							if (email === 'not@available.email') {
								return Promise.resolve([mockExternalUser]);
							}
							if (email === 'multiple@user.email') {
								return Promise.resolve(mockUsers);
							}
							return Promise.resolve([]);
						},
						save: jest.fn().mockImplementation((user: User): Promise<void> => {
							if (user.firstName === 'failToUpdate' || user.email === 'user-fail@to.update') {
								return Promise.reject();
							}
							return Promise.resolve();
						}),
					},
				},
				PermissionService,
			],
		}).compile();

		accountUc = module.get(AccountUc);
		userRepo = module.get(UserRepo);
		accountService = module.get(AccountService);
		orm = await setupEntities();
	});

	beforeEach(() => {
		mockSchool = schoolFactory.buildWithId();
		mockOtherSchool = schoolFactory.buildWithId();

		mockSuperheroUser = userFactory.buildWithId({
			school: mockSchool,
			roles: [new Role({ name: 'superhero', permissions: ['TEACHER_EDIT', 'STUDENT_EDIT'] })],
		});
		mockAdminUser = userFactory.buildWithId({
			school: mockSchool,
			roles: [new Role({ name: 'administrator', permissions: ['TEACHER_EDIT', 'STUDENT_EDIT'] })],
		});
		mockTeacherUser = userFactory.buildWithId({
			school: mockSchool,
			roles: [new Role({ name: 'teacher', permissions: ['STUDENT_EDIT'] })],
		});
		mockOtherTeacherUser = userFactory.buildWithId({
			school: mockSchool,
			roles: [new Role({ name: 'teacher', permissions: ['STUDENT_EDIT'] })],
		});
		mockStudentUser = userFactory.buildWithId({
			school: mockSchool,
			roles: [new Role({ name: 'student', permissions: [] })],
		});
		mockDifferentSchoolAdminUser = userFactory.buildWithId({
			school: mockOtherSchool,
			roles: [new Role({ name: 'administrator', permissions: ['TEACHER_EDIT', 'STUDENT_EDIT'] })],
		});
		mockUserWithoutAccount = userFactory.buildWithId({
			school: mockSchool,
			roles: [new Role({ name: 'administrator', permissions: ['TEACHER_EDIT', 'STUDENT_EDIT'] })],
		});
		mockUserWithoutRole = userFactory.buildWithId({
			school: mockSchool,
			roles: [],
		});
		mockUnknownRoleUser = userFactory.buildWithId({
			school: mockSchool,
			roles: [new Role({ name: 'undefinedRole', permissions: [''] })],
		});
		mockExternalUser = userFactory.buildWithId({
			school: mockSchool,
			roles: [new Role({ name: 'student', permissions: [] })],
		});

		mockSuperheroAccount = accountFactory.buildWithId({
			userId: mockSuperheroUser.id,
			password: defaultPasswordHash,
		});
		mockTeacherAccount = accountFactory.buildWithId({
			userId: mockTeacherUser.id,
			password: defaultPasswordHash,
		});
<<<<<<< HEAD
		mockDemoTeacherAccount = accountFactory.buildWithId({
			userId: mockDemoTeacherUser.id,
			password: defaultPasswordHash,
		});
=======
>>>>>>> 0a4d82d7
		mockOtherTeacherAccount = accountFactory.buildWithId({
			userId: mockOtherTeacherUser.id,
			password: defaultPasswordHash,
		});
		mockAdminAccount = accountFactory.buildWithId({
			userId: mockAdminUser.id,
			password: defaultPasswordHash,
		});
		mockStudentAccount = accountFactory.buildWithId({
			userId: mockStudentUser.id,
			password: defaultPasswordHash,
		});
<<<<<<< HEAD
		mockDemoStudentAccount = accountFactory.buildWithId({
			userId: mockDemoStudentUser.id,
			password: defaultPasswordHash,
		});
=======
>>>>>>> 0a4d82d7
		mockAccountWithoutRole = accountFactory.buildWithId({
			userId: mockUserWithoutRole.id,
			password: defaultPasswordHash,
		});
		mockDifferentSchoolAdminAccount = accountFactory.buildWithId({
			userId: mockDifferentSchoolAdminUser.id,
			password: defaultPasswordHash,
		});
		mockUnknownRoleUserAccount = accountFactory.buildWithId({
			userId: mockUnknownRoleUser.id,
			password: defaultPasswordHash,
		});
		mockExternalUserAccount = accountFactory.buildWithId({
			userId: mockExternalUser.id,
			password: defaultPasswordHash,
			systemId: systemFactory.buildWithId().id,
		});
		mockExternalUserAccount = accountFactory.buildWithId({
			userId: mockExternalUser.id,
			password: defaultPasswordHash,
			systemId: systemFactory.buildWithId().id,
		});

		mockUsers = [
			mockSuperheroUser,
			mockAdminUser,
			mockTeacherUser,
			mockOtherTeacherUser,
			mockStudentUser,
			mockDifferentSchoolAdminUser,
			mockUnknownRoleUser,
			mockExternalUser,
			mockUserWithoutRole,
			mockUserWithoutAccount,
		];

		mockAccounts = [
			mockSuperheroAccount,
			mockAdminAccount,
			mockTeacherAccount,
			mockOtherTeacherAccount,
			mockStudentAccount,
			mockDifferentSchoolAdminAccount,
			mockUnknownRoleUserAccount,
			mockExternalUserAccount,
			mockAccountWithoutRole,
		];
	});

	describe('updateMyAccount', () => {
		it('should throw if user does not exist', async () => {
			mockStudentUser.forcePasswordChange = true;
			mockStudentUser.preferences = { firstLogin: true };
			await expect(accountUc.updateMyAccount('accountWithoutUser', { passwordOld: defaultPassword })).rejects.toThrow(
				EntityNotFoundError
			);
		});
		it('should throw if account does not exist', async () => {
			await expect(
				accountUc.updateMyAccount(mockUserWithoutAccount.id, {
					passwordOld: defaultPassword,
				})
			).rejects.toThrow(EntityNotFoundError);
		});
		it('should throw if account is external', async () => {
			await expect(
				accountUc.updateMyAccount(mockExternalUserAccount.userId, {
					passwordOld: defaultPassword,
				})
			).rejects.toThrow(ForbiddenOperationError);
		});
		it('should throw if password does not match', async () => {
			await expect(
				accountUc.updateMyAccount(mockStudentUser.id, {
					passwordOld: 'DoesNotMatch',
				})
			).rejects.toThrow(AuthorizationError);
		});
		it('should throw if changing own name is not allowed', async () => {
			await expect(
				accountUc.updateMyAccount(mockStudentUser.id, {
					passwordOld: defaultPassword,
					firstName: 'newFirstName',
				})
			).rejects.toThrow(ForbiddenOperationError);
			await expect(
				accountUc.updateMyAccount(mockStudentUser.id, {
					passwordOld: defaultPassword,
					lastName: 'newLastName',
				})
			).rejects.toThrow(ForbiddenOperationError);
		});
		it('should allow to update email', async () => {
			await expect(
				accountUc.updateMyAccount(mockStudentUser.id, {
					passwordOld: defaultPassword,
					email: 'an@available.mail',
				})
			).resolves.not.toThrow();
		});
		it('should use email as account user name in lower case', async () => {
			const accountSaveSpy = jest.spyOn(accountService, 'save');
			const testMail = 'AN@AVAILABLE.MAIL';
			await expect(
				accountUc.updateMyAccount(mockStudentUser.id, {
					passwordOld: defaultPassword,
					email: testMail,
				})
			).resolves.not.toThrow();
			expect(accountSaveSpy).toBeCalledWith(expect.objectContaining({ username: testMail.toLowerCase() }));
		});
		it('should use email as user email in lower case', async () => {
			const userUpdateSpy = jest.spyOn(userRepo, 'save');
			const testMail = 'AN@AVAILABLE.MAIL';
			await expect(
				accountUc.updateMyAccount(mockStudentUser.id, {
					passwordOld: defaultPassword,
					email: testMail,
				})
			).resolves.not.toThrow();
			expect(userUpdateSpy).toBeCalledWith(expect.objectContaining({ email: testMail.toLowerCase() }));
		});
		it('should always update account user name AND user email together.', async () => {
			const accountSaveSpy = jest.spyOn(accountService, 'save');
			const userUpdateSpy = jest.spyOn(userRepo, 'save');
			const testMail = 'an@available.mail';
			await expect(
				accountUc.updateMyAccount(mockStudentUser.id, {
					passwordOld: defaultPassword,
					email: testMail,
				})
			).resolves.not.toThrow();
			expect(userUpdateSpy).toBeCalledWith(expect.objectContaining({ email: testMail.toLowerCase() }));
			expect(accountSaveSpy).toBeCalledWith(expect.objectContaining({ username: testMail.toLowerCase() }));
		});
		it('should throw if new email already in use', async () => {
			await expect(
				accountUc.updateMyAccount(mockStudentUser.id, {
					passwordOld: defaultPassword,
					email: mockAdminUser.email,
				})
			).rejects.toThrow(ValidationError);
			// other criteria branching
			await expect(
				accountUc.updateMyAccount(mockStudentUser.id, {
					passwordOld: defaultPassword,
					email: 'multiple@user.email',
				})
			).rejects.toThrow(ValidationError);
			await expect(
				accountUc.updateMyAccount(mockStudentUser.id, {
					passwordOld: defaultPassword,
					email: 'multiple@account.username',
				})
			).rejects.toThrow(ValidationError);
			await expect(
				accountUc.updateMyAccount(mockStudentUser.id, {
					passwordOld: defaultPassword,
					email: 'not@available.email',
				})
			).rejects.toThrow(ValidationError);
			await expect(
				accountUc.updateMyAccount(mockStudentUser.id, {
					passwordOld: defaultPassword,
					email: 'not@available.username',
				})
			).rejects.toThrow(ValidationError);
		});
		it('should throw if new email already in use ignore case', async () => {
			await expect(
				accountUc.updateMyAccount(mockStudentUser.id, {
					passwordOld: defaultPassword,
					email: mockAdminUser.email.toUpperCase(),
				})
			).rejects.toThrow(ValidationError);
		});
		it('should allow to update with strong password', async () => {
			await expect(
				accountUc.updateMyAccount(mockStudentUser.id, {
					passwordOld: defaultPassword,
					passwordNew: 'DummyPasswd!2',
				})
			).resolves.not.toThrow();
		});
		it('should allow to update first and last name if teacher', async () => {
			await expect(
				accountUc.updateMyAccount(mockTeacherUser.id, {
					passwordOld: defaultPassword,
					firstName: 'newFirstName',
				})
			).resolves.not.toThrow();
			await expect(
				accountUc.updateMyAccount(mockTeacherUser.id, {
					passwordOld: defaultPassword,
					lastName: 'newLastName',
				})
			).resolves.not.toThrow();
		});
		it('should allow to update first and last name if admin', async () => {
			await expect(
				accountUc.updateMyAccount(mockAdminUser.id, {
					passwordOld: defaultPassword,
					firstName: 'newFirstName',
				})
			).resolves.not.toThrow();
			await expect(
				accountUc.updateMyAccount(mockAdminUser.id, {
					passwordOld: defaultPassword,
					lastName: 'newLastName',
				})
			).resolves.not.toThrow();
		});
		it('should allow to update first and last name if superhero', async () => {
			await expect(
				accountUc.updateMyAccount(mockSuperheroUser.id, {
					passwordOld: defaultPassword,
					firstName: 'newFirstName',
				})
			).resolves.not.toThrow();
			await expect(
				accountUc.updateMyAccount(mockSuperheroUser.id, {
					passwordOld: defaultPassword,
					lastName: 'newLastName',
				})
			).resolves.not.toThrow();
		});
<<<<<<< HEAD
		it('should throw if user is a demo student', async () => {
			await expect(
				accountUc.updateMyAccount(mockDemoStudentAccount.userId, {
					passwordOld: defaultPassword,
					passwordNew: 'DummyPasswd!2',
				})
			).rejects.toThrow(ForbiddenOperationError);
		});
		it('should throw if user is a demo teacher', async () => {
			await expect(
				accountUc.updateMyAccount(mockDemoTeacherAccount.userId, {
					passwordOld: defaultPassword,
					passwordNew: 'DummyPasswd!2',
				})
			).rejects.toThrow(ForbiddenOperationError);
		});
=======
>>>>>>> 0a4d82d7
		it('should throw if user can not be updated', async () => {
			await expect(
				accountUc.updateMyAccount(mockTeacherUser.id, {
					passwordOld: defaultPassword,
					firstName: 'failToUpdate',
				})
			).rejects.toThrow(EntityNotFoundError);
		});
		it('should throw if account can not be updated', async () => {
			await expect(
				accountUc.updateMyAccount(mockStudentUser.id, {
					passwordOld: defaultPassword,
					email: 'fail@to.update',
				})
			).rejects.toThrow(EntityNotFoundError);
		});
	});

	describe('replaceMyTemporaryPassword', () => {
		it('should throw if passwords do not match', async () => {
			await expect(
				accountUc.replaceMyTemporaryPassword(mockStudentAccount.userId, defaultPassword, 'FooPasswd!1')
			).rejects.toThrow(ForbiddenOperationError);
		});

		it('should throw if account does not exist', async () => {
			await expect(
				accountUc.replaceMyTemporaryPassword(mockUserWithoutAccount.id, defaultPassword, defaultPassword)
			).rejects.toThrow(EntityNotFoundError);
		});
		it('should throw if user does not exist', async () => {
			await expect(
				accountUc.replaceMyTemporaryPassword('accountWithoutUser', defaultPassword, defaultPassword)
			).rejects.toThrow(EntityNotFoundError);
		});
		it('should throw if account is external', async () => {
			await expect(
				accountUc.replaceMyTemporaryPassword(mockExternalUserAccount.userId, defaultPassword, defaultPassword)
			).rejects.toThrow(ForbiddenOperationError);
		});
		it('should throw if not the users password is temporary', async () => {
			mockStudentUser.forcePasswordChange = false;
			mockStudentUser.preferences = { firstLogin: true };
			await expect(
				accountUc.replaceMyTemporaryPassword(mockStudentAccount.userId, defaultPassword, defaultPassword)
			).rejects.toThrow(ForbiddenOperationError);
		});
		it('should throw, if old password is the same as new password', async () => {
			mockStudentUser.forcePasswordChange = false;
			mockStudentUser.preferences = { firstLogin: false };
			await expect(
				accountUc.replaceMyTemporaryPassword(mockStudentAccount.userId, defaultPassword, defaultPassword)
			).rejects.toThrow(ForbiddenOperationError);
		});
		it('should throw, if old password is undefined', async () => {
			mockStudentUser.forcePasswordChange = false;
			mockStudentUser.preferences = { firstLogin: false };
			mockStudentAccount.password = undefined;
			await expect(
				accountUc.replaceMyTemporaryPassword(mockStudentAccount.userId, defaultPassword, defaultPassword)
			).rejects.toThrow(Error);
		});
		it('should allow to set strong password, if the admin manipulated the users password', async () => {
			mockStudentUser.forcePasswordChange = true;
			mockStudentUser.preferences = { firstLogin: true };
			await expect(
				accountUc.replaceMyTemporaryPassword(mockStudentAccount.userId, 'DummyPasswd!2', 'DummyPasswd!2')
			).resolves.not.toThrow();
		});
		it('should allow to set strong password, if this is the users first login', async () => {
			mockStudentUser.forcePasswordChange = false;
			mockStudentUser.preferences = { firstLogin: false };
			await expect(
				accountUc.replaceMyTemporaryPassword(mockStudentAccount.userId, 'DummyPasswd!2', 'DummyPasswd!2')
			).resolves.not.toThrow();
		});
<<<<<<< HEAD
		it('should throw if user is a demo student', async () => {
			mockDemoStudentUser.forcePasswordChange = false;
			mockDemoStudentUser.preferences = { firstLogin: false };
			await expect(
				accountUc.replaceMyTemporaryPassword(mockDemoStudentAccount.userId, 'DummyPasswd!2', 'DummyPasswd!2')
			).rejects.toThrow(ForbiddenOperationError);
		});
		it('should throw if user is a demo teacher', async () => {
			mockDemoTeacherUser.forcePasswordChange = false;
			mockDemoTeacherUser.preferences = { firstLogin: false };
			await expect(
				accountUc.replaceMyTemporaryPassword(mockDemoTeacherAccount.userId, 'DummyPasswd!2', 'DummyPasswd!2')
			).rejects.toThrow(ForbiddenOperationError);
		});
=======
>>>>>>> 0a4d82d7
		it('should throw if user can not be updated', async () => {
			mockStudentUser.forcePasswordChange = false;
			mockStudentUser.preferences = { firstLogin: false };
			mockStudentUser.firstName = 'failToUpdate';
			await expect(
				accountUc.replaceMyTemporaryPassword(mockStudentAccount.userId, 'DummyPasswd!2', 'DummyPasswd!2')
			).rejects.toThrow(EntityNotFoundError);
		});
		it('should throw if account can not be updated', async () => {
			mockStudentUser.forcePasswordChange = false;
			mockStudentUser.preferences = { firstLogin: false };
			mockStudentAccount.username = 'fail@to.update';
			await expect(
				accountUc.replaceMyTemporaryPassword(mockStudentAccount.userId, 'DummyPasswd!2', 'DummyPasswd!2')
			).rejects.toThrow(EntityNotFoundError);
		});
	});

	describe('searchAccounts', () => {
		it('should return one account, if search type is userId', async () => {
			const accounts = await accountUc.searchAccounts(
				{ userId: mockSuperheroUser.id } as ICurrentUser,
				{ type: AccountSearchType.USER_ID, value: mockStudentUser.id } as AccountSearchQueryParams
			);
			const expected = new AccountSearchListResponse(
				[AccountResponseMapper.mapToResponseFromEntity(mockStudentAccount)],
				1,
				0,
				1
			);
			expect(accounts).toStrictEqual<AccountSearchListResponse>(expected);
		});

		it('should return empty list, if account is not found', async () => {
			const accounts = await accountUc.searchAccounts(
				{ userId: mockSuperheroUser.id } as ICurrentUser,
				{ type: AccountSearchType.USER_ID, value: 'nonExistentId' } as AccountSearchQueryParams
			);
			const expected = new AccountSearchListResponse([], 0, 0, 0);
			expect(accounts).toStrictEqual<AccountSearchListResponse>(expected);
		});
		it('should return one or more accounts, if search type is username', async () => {
			const accounts = await accountUc.searchAccounts(
				{ userId: mockSuperheroUser.id } as ICurrentUser,
				{ type: AccountSearchType.USERNAME, value: '' } as AccountSearchQueryParams
			);
			expect(accounts.skip).toEqual(0);
			expect(accounts.limit).toEqual(10);
			expect(accounts.total).toBeGreaterThan(1);
			expect(accounts.data.length).toBeGreaterThan(1);
		});
		// Todo how do we test this, or should we test this behavior?
		// Todo should this test go into an integration test?
		xit('should return an empty list, if skip is to large', async () => {
			const accounts = await accountUc.searchAccounts(
				{ userId: mockSuperheroUser.id } as ICurrentUser,
				{ type: AccountSearchType.USERNAME, value: '', skip: 1000 } as AccountSearchQueryParams
			);
			expect(accounts.data).toStrictEqual([]);
		});
		it('should throw, if user has not the right permissions', async () => {
			await expect(
				accountUc.searchAccounts({ userId: mockTeacherUser.id } as ICurrentUser, {} as AccountSearchQueryParams)
			).rejects.toThrow(ForbiddenOperationError);
		});
		it('should throw, if search type is unknown', async () => {
			await expect(
				accountUc.searchAccounts(
					{ userId: mockSuperheroUser.id } as ICurrentUser,
					{ type: '' as AccountSearchType } as AccountSearchQueryParams
				)
			).rejects.toThrow('Invalid search type.');
		});
	});

	describe('findAccountById', () => {
		it('should return an account, if the current user is a superhero', async () => {
			const account = await accountUc.findAccountById(
				{ userId: mockSuperheroUser.id } as ICurrentUser,
				{ id: mockStudentAccount.id } as AccountByIdParams
			);
			expect(account).toStrictEqual(
				expect.objectContaining({
					id: mockStudentAccount.id,
					username: mockStudentAccount.username,
					userId: mockStudentUser.id,
					activated: mockStudentAccount.activated ?? false,
				})
			);
		});
		it('should throw, if the current user is no superhero', async () => {
			await expect(
				accountUc.findAccountById(
					{ userId: mockTeacherUser.id } as ICurrentUser,
					{ id: mockStudentAccount.id } as AccountByIdParams
				)
			).rejects.toThrow(ForbiddenOperationError);
		});
		it('should throw, if no account matches the search term', async () => {
			await expect(
				accountUc.findAccountById({ userId: mockSuperheroUser.id } as ICurrentUser, { id: 'xxx' } as AccountByIdParams)
			).rejects.toThrow(EntityNotFoundError);
		});
	});

	describe('updateAccountById', () => {
		it('should throw if executing user does not exist', async () => {
			const currentUser = { userId: '000000000000000' } as ICurrentUser;
			const params = { id: mockStudentAccount.id } as AccountByIdParams;
			const body = {} as AccountByIdBodyParams;
			await expect(accountUc.updateAccountById(currentUser, params, body)).rejects.toThrow(EntityNotFoundError);
		});
		it('should throw if target account does not exist', async () => {
			const currentUser = { userId: mockAdminUser.id } as ICurrentUser;
			const params = { id: '000000000000000' } as AccountByIdParams;
			const body = {} as AccountByIdBodyParams;
			await expect(accountUc.updateAccountById(currentUser, params, body)).rejects.toThrow(EntityNotFoundError);
		});
		it('should update target account password', async () => {
			const previousPasswordHash = mockStudentAccount.password;
			const currentUser = { userId: mockSuperheroUser.id } as ICurrentUser;
			const params = { id: mockStudentAccount.id } as AccountByIdParams;
			const body = { password: defaultPassword } as AccountByIdBodyParams;
			expect(mockStudentUser.forcePasswordChange).toBeFalsy();
			await accountUc.updateAccountById(currentUser, params, body);
			expect(mockStudentAccount.password).not.toBe(previousPasswordHash);
			expect(mockStudentUser.forcePasswordChange).toBeTruthy();
		});
		it('should update target account username', async () => {
			const newUsername = 'newUsername';
			const currentUser = { userId: mockSuperheroUser.id } as ICurrentUser;
			const params = { id: mockStudentAccount.id } as AccountByIdParams;
			const body = { username: newUsername } as AccountByIdBodyParams;
			expect(mockStudentAccount.username).not.toBe(newUsername);
			await accountUc.updateAccountById(currentUser, params, body);
			expect(mockStudentAccount.username).toBe(newUsername.toLowerCase());
		});
		it('should update target account activation state', async () => {
			const currentUser = { userId: mockSuperheroUser.id } as ICurrentUser;
			const params = { id: mockStudentAccount.id } as AccountByIdParams;
			const body = { activated: false } as AccountByIdBodyParams;
			await accountUc.updateAccountById(currentUser, params, body);
			expect(mockStudentAccount.activated).toBeFalsy();
		});

		it('should throw if account can not be updated', async () => {
			const currentUser = { userId: mockAdminUser.id } as ICurrentUser;
			const params = { id: mockStudentAccount.id } as AccountByIdParams;
			const body = { username: 'fail@to.update' } as AccountByIdBodyParams;
			await expect(accountUc.updateAccountById(currentUser, params, body)).rejects.toThrow(EntityNotFoundError);
		});
		it('should throw if user can not be updated', async () => {
			const currentUser = { userId: mockAdminUser.id } as ICurrentUser;
			const params = { id: mockStudentAccount.id } as AccountByIdParams;
			const body = { username: 'user-fail@to.update' } as AccountByIdBodyParams;
			await expect(accountUc.updateAccountById(currentUser, params, body)).rejects.toThrow(EntityNotFoundError);
		});

		describe('hasPermissionsToUpdateAccount', () => {
			it('admin can edit teacher', async () => {
				const currentUser = { userId: mockAdminUser.id } as ICurrentUser;
				const params = { id: mockTeacherAccount.id } as AccountByIdParams;
				const body = {} as AccountByIdBodyParams;
				await expect(accountUc.updateAccountById(currentUser, params, body)).resolves.not.toThrow();
			});
			it('teacher can edit student', async () => {
				const currentUser = { userId: mockTeacherUser.id } as ICurrentUser;
				const params = { id: mockStudentAccount.id } as AccountByIdParams;
				const body = {} as AccountByIdBodyParams;
				await expect(accountUc.updateAccountById(currentUser, params, body)).resolves.not.toThrow();
			});
			it('admin can edit student', async () => {
				const currentUser = { userId: mockAdminUser.id } as ICurrentUser;
				const params = { id: mockStudentAccount.id } as AccountByIdParams;
				const body = {} as AccountByIdBodyParams;
				await expect(accountUc.updateAccountById(currentUser, params, body)).resolves.not.toThrow();
			});
			it('teacher cannot edit other teacher', async () => {
				const currentUser = { userId: mockTeacherUser.id } as ICurrentUser;
				const params = { id: mockOtherTeacherAccount.id } as AccountByIdParams;
				const body = {} as AccountByIdBodyParams;
				await expect(accountUc.updateAccountById(currentUser, params, body)).rejects.toThrow(ForbiddenOperationError);
			});
			it("other school's admin cannot edit teacher", async () => {
				const currentUser = { userId: mockDifferentSchoolAdminUser.id } as ICurrentUser;
				const params = { id: mockTeacherAccount.id } as AccountByIdParams;
				const body = {} as AccountByIdBodyParams;
				await expect(accountUc.updateAccountById(currentUser, params, body)).rejects.toThrow(ForbiddenOperationError);
			});
			it('superhero can edit admin', async () => {
				const currentUser = { userId: mockSuperheroUser.id } as ICurrentUser;
				const params = { id: mockAdminAccount.id } as AccountByIdParams;
				const body = {} as AccountByIdBodyParams;
				await expect(accountUc.updateAccountById(currentUser, params, body)).resolves.not.toThrow();
			});
			it('undefined user role fails by default', async () => {
				const currentUser = { userId: mockUnknownRoleUser.id } as ICurrentUser;
				const params = { id: mockAccountWithoutRole.id } as AccountByIdParams;
				const body = {} as AccountByIdBodyParams;
				await expect(accountUc.updateAccountById(currentUser, params, body)).rejects.toThrow(ForbiddenOperationError);
			});
			it('user without role cannot be edited', async () => {
				const currentUser = { userId: mockAdminUser.id } as ICurrentUser;
				const params = { id: mockUnknownRoleUserAccount.id } as AccountByIdParams;
				const body = {} as AccountByIdBodyParams;
				await expect(accountUc.updateAccountById(currentUser, params, body)).rejects.toThrow(ForbiddenOperationError);
			});
		});
	});

	describe('deleteAccountById', () => {
		it('should delete an account, if current user is authorized', async () => {
			await expect(
				accountUc.deleteAccountById(
					{ userId: mockSuperheroUser.id } as ICurrentUser,
					{ id: mockStudentAccount.id } as AccountByIdParams
				)
			).resolves.not.toThrow();
		});
		it('should throw, if the current user is no superhero', async () => {
			await expect(
				accountUc.deleteAccountById(
					{ userId: mockAdminUser.id } as ICurrentUser,
					{ id: mockStudentAccount.id } as AccountByIdParams
				)
			).rejects.toThrow(ForbiddenOperationError);
		});
		it('should throw, if no account matches the search term', async () => {
			await expect(
				accountUc.deleteAccountById(
					{ userId: mockSuperheroUser.id } as ICurrentUser,
					{ id: 'xxx' } as AccountByIdParams
				)
			).rejects.toThrow(EntityNotFoundError);
		});
	});
});<|MERGE_RESOLUTION|>--- conflicted
+++ resolved
@@ -232,13 +232,6 @@
 			userId: mockTeacherUser.id,
 			password: defaultPasswordHash,
 		});
-<<<<<<< HEAD
-		mockDemoTeacherAccount = accountFactory.buildWithId({
-			userId: mockDemoTeacherUser.id,
-			password: defaultPasswordHash,
-		});
-=======
->>>>>>> 0a4d82d7
 		mockOtherTeacherAccount = accountFactory.buildWithId({
 			userId: mockOtherTeacherUser.id,
 			password: defaultPasswordHash,
@@ -251,13 +244,6 @@
 			userId: mockStudentUser.id,
 			password: defaultPasswordHash,
 		});
-<<<<<<< HEAD
-		mockDemoStudentAccount = accountFactory.buildWithId({
-			userId: mockDemoStudentUser.id,
-			password: defaultPasswordHash,
-		});
-=======
->>>>>>> 0a4d82d7
 		mockAccountWithoutRole = accountFactory.buildWithId({
 			userId: mockUserWithoutRole.id,
 			password: defaultPasswordHash,
@@ -484,25 +470,6 @@
 				})
 			).resolves.not.toThrow();
 		});
-<<<<<<< HEAD
-		it('should throw if user is a demo student', async () => {
-			await expect(
-				accountUc.updateMyAccount(mockDemoStudentAccount.userId, {
-					passwordOld: defaultPassword,
-					passwordNew: 'DummyPasswd!2',
-				})
-			).rejects.toThrow(ForbiddenOperationError);
-		});
-		it('should throw if user is a demo teacher', async () => {
-			await expect(
-				accountUc.updateMyAccount(mockDemoTeacherAccount.userId, {
-					passwordOld: defaultPassword,
-					passwordNew: 'DummyPasswd!2',
-				})
-			).rejects.toThrow(ForbiddenOperationError);
-		});
-=======
->>>>>>> 0a4d82d7
 		it('should throw if user can not be updated', async () => {
 			await expect(
 				accountUc.updateMyAccount(mockTeacherUser.id, {
@@ -579,23 +546,6 @@
 				accountUc.replaceMyTemporaryPassword(mockStudentAccount.userId, 'DummyPasswd!2', 'DummyPasswd!2')
 			).resolves.not.toThrow();
 		});
-<<<<<<< HEAD
-		it('should throw if user is a demo student', async () => {
-			mockDemoStudentUser.forcePasswordChange = false;
-			mockDemoStudentUser.preferences = { firstLogin: false };
-			await expect(
-				accountUc.replaceMyTemporaryPassword(mockDemoStudentAccount.userId, 'DummyPasswd!2', 'DummyPasswd!2')
-			).rejects.toThrow(ForbiddenOperationError);
-		});
-		it('should throw if user is a demo teacher', async () => {
-			mockDemoTeacherUser.forcePasswordChange = false;
-			mockDemoTeacherUser.preferences = { firstLogin: false };
-			await expect(
-				accountUc.replaceMyTemporaryPassword(mockDemoTeacherAccount.userId, 'DummyPasswd!2', 'DummyPasswd!2')
-			).rejects.toThrow(ForbiddenOperationError);
-		});
-=======
->>>>>>> 0a4d82d7
 		it('should throw if user can not be updated', async () => {
 			mockStudentUser.forcePasswordChange = false;
 			mockStudentUser.preferences = { firstLogin: false };
