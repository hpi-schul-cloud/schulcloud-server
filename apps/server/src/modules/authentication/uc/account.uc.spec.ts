--- conflicted
+++ resolved
@@ -81,9 +81,6 @@
 						delete: (account: AccountDto): Promise<AccountDto> => {
 							return Promise.resolve(account);
 						},
-<<<<<<< HEAD
-						findByUserId: (userId: EntityId): Promise<Account | null> => {
-=======
 						findByUserId: (userId: EntityId): Promise<AccountDto | null> => {
 							const account = mockAccounts.find((tempAccount) => tempAccount.user.id === userId);
 
@@ -93,7 +90,6 @@
 							return Promise.resolve(null);
 						},
 						findByUserIdOrFail: (userId: EntityId): Promise<AccountDto> => {
->>>>>>> 600fca21
 							const account = mockAccounts.find((tempAccount) => tempAccount.user.id === userId);
 
 							if (account) {
@@ -101,9 +97,6 @@
 							}
 							if (userId === 'accountWithoutUser') {
 								return Promise.resolve(AccountEntityToDtoMapper.mapToDto(mockStudentAccount));
-							}
-							if (userId === 'missingAccount') {
-								return Promise.resolve(null);
 							}
 							throw new EntityNotFoundError(Account.name);
 						},
@@ -654,18 +647,11 @@
 			);
 			expect(accounts).toStrictEqual<AccountSearchListResponse>(expected);
 		});
-<<<<<<< HEAD
-		it('should return empty result, if search type is userId and account does not exist', async () => {
-			const accounts = await accountUc.searchAccounts(
-				{ userId: mockSuperheroUser.id } as ICurrentUser,
-				{ type: AccountSearchType.USER_ID, value: 'missingAccount' } as AccountSearchQueryParams
-=======
 
 		it('should return empty list, if account is not found', async () => {
 			const accounts = await accountUc.searchAccounts(
 				{ userId: mockSuperheroUser.id } as ICurrentUser,
 				{ type: AccountSearchType.USER_ID, value: 'nonExistentId' } as AccountSearchQueryParams
->>>>>>> 600fca21
 			);
 			const expected = new AccountSearchListResponse([], 0, 0, 0);
 			expect(accounts).toStrictEqual<AccountSearchListResponse>(expected);
@@ -680,31 +666,6 @@
 			expect(accounts.total).toBeGreaterThan(1);
 			expect(accounts.data.length).toBeGreaterThan(1);
 		});
-<<<<<<< HEAD
-		it('should throw, if skip is smaller than 0', async () => {
-			await expect(
-				accountUc.searchAccounts(
-					{ userId: mockSuperheroUser.id } as ICurrentUser,
-					{ skip: -1 } as AccountSearchQueryParams
-				)
-			).rejects.toThrow('Skip is less than 0.');
-		});
-		it('should throw, if limit is smaller than 1', async () => {
-			await expect(
-				accountUc.searchAccounts(
-					{ userId: mockSuperheroUser.id } as ICurrentUser,
-					{ limit: 0 } as AccountSearchQueryParams
-				)
-			).rejects.toThrow('Limit is less than 1.');
-		});
-		it('should throw, if limit is greater than 100', async () => {
-			await expect(
-				accountUc.searchAccounts(
-					{ userId: mockSuperheroUser.id } as ICurrentUser,
-					{ limit: 101 } as AccountSearchQueryParams
-				)
-			).rejects.toThrow('Limit is greater than 100.');
-=======
 		// Todo how do we test this, or should we test this behavior?
 		// Todo should this test go into an integration test?
 		xit('should return an empty list, if skip is to large', async () => {
@@ -713,7 +674,6 @@
 				{ type: AccountSearchType.USERNAME, value: '', skip: 1000 } as AccountSearchQueryParams
 			);
 			expect(accounts.data).toStrictEqual([]);
->>>>>>> 600fca21
 		});
 		it('should throw, if user has not the right permissions', async () => {
 			await expect(
