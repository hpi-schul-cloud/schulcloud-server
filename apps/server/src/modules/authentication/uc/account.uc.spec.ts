import { MikroORM } from '@mikro-orm/core';
import { Test, TestingModule } from '@nestjs/testing';
<<<<<<< HEAD
import {
	AuthorizationError,
	EntityNotFoundError,
	ForbiddenOperationError,
	UnauthorizedError,
	ValidationError,
} from '@shared/common';
=======
import { AuthorizationError, EntityNotFoundError, ForbiddenOperationError, ValidationError } from '@shared/common';
>>>>>>> 66a5fe0c
import { Account, EntityId, ICurrentUser, PermissionService, Role, School, User } from '@shared/domain';
import { AccountRepo, UserRepo } from '@shared/repo';
import { accountFactory, schoolFactory, setupEntities, userFactory } from '@shared/testing';
import {
<<<<<<< HEAD
	AccountByIdBody,
	AccountByIdParams,
	AccountSearchListResponse,
	AccountSearchQuery,
	AccountSearchResponse,
	AccountSearchType,
} from '../controller/dto';
=======
	AccountByIdBodyParams,
	AccountByIdParams,
	AccountSearchListResponse,
	AccountSearchQueryParams,
	AccountSearchType,
} from '../controller/dto';
import { AccountResponseMapper } from '../mapper/account-response.mapper';
>>>>>>> 66a5fe0c
import { AccountUc } from './account.uc';

describe('AccountUc', () => {
	let module: TestingModule;
	let accountUc: AccountUc;
	let userRepo: UserRepo;
	let accountRepo: AccountRepo;
	let orm: MikroORM;

	let mockSchool: School;
	let mockOtherSchool: School;

	let mockSuperheroUser: User;
	let mockAdminUser: User;
	let mockTeacherUser: User;
	let mockDemoTeacherUser: User;
	let mockDemoStudentUser: User;
	let mockOtherTeacherUser: User;
	let mockStudentUser: User;
	let mockDifferentSchoolAdminUser: User;
	let mockUnknownRoleUser: User;
	let mockExternalUser: User;
	let mockUserWithoutAccount: User;
	let mockUserWithoutRole: User;

	let mockSuperheroAccount: Account;
	let mockTeacherAccount: Account;
	let mockDemoTeacherAccount: Account;
	let mockDemoStudentAccount: Account;
	let mockOtherTeacherAccount: Account;
	let mockAdminAccount: Account;
	let mockStudentAccount: Account;
	let mockDifferentSchoolAdminAccount: Account;
	let mockUnknownRoleUserAccount: Account;
	let mockExternalUserAccount: Account;
	let mockAccountWithoutRole: Account;
<<<<<<< HEAD
=======
	let mockAccounts: Account[];
	let mockUsers: User[];
>>>>>>> 66a5fe0c

	const defaultPassword = 'DummyPasswd!1';
	const defaultPasswordHash = '$2a$10$/DsztV5o6P5piW2eWJsxw.4nHovmJGBA.QNwiTmuZ/uvUc40b.Uhu';

	const mockUserIdMap = new Map<string, User>();
	const mockAccountIdMap = new Map<string, Account>();
	const mockAccountUserIdMap = new Map<string, Account>();
	const mockAccountUsernameMap = new Map<string, Account>();
	const mockUserMailMap = new Map<string, User>();

	afterAll(async () => {
		await module.close();
		await orm.close();
	});

	beforeAll(async () => {
		module = await Test.createTestingModule({
			providers: [
				AccountUc,
				{
					provide: AccountRepo,
					useValue: {
						save: jest.fn().mockImplementation((account: Account): Promise<void> => {
							if (account.username === 'fail@to.update') {
								return Promise.reject();
							}
							return Promise.resolve();
						}),
<<<<<<< HEAD
						delete: (accountId: EntityId): Promise<Account> => {
							switch (accountId) {
								case mockAdminAccount.id:
									return Promise.resolve(mockAdminAccount);
								case mockStudentAccount.id:
									return Promise.resolve(mockStudentAccount);
								default:
									throw new EntityNotFoundError(Account.name);
							}
						},
						findByUserId: (userId: EntityId): Promise<Account> => {
							const account = mockAccountUserIdMap.get(userId);
=======
						delete: (account: Account): Promise<Account> => {
							return Promise.resolve(account);
						},
						findByUserId: (userId: EntityId): Promise<Account> => {
							const account = mockAccounts.find((tempAccount) => tempAccount.user.id === userId);
>>>>>>> 66a5fe0c

							if (account) {
								return Promise.resolve(account);
							}
							if (userId === 'accountWithoutUser') {
								return Promise.resolve(mockStudentAccount);
							}
							throw new EntityNotFoundError(Account.name);
						},
						findById: (accountId: EntityId): Promise<Account> => {
							const account = mockAccounts.find((tempAccount) => tempAccount.id === accountId);

							if (account) {
								return Promise.resolve(account);
							}
							throw new EntityNotFoundError(Account.name);
						},
<<<<<<< HEAD
						tryFindByUserId: (userId: EntityId): Promise<Account | undefined> => {
							const account = mockAccountUserIdMap.get(userId);

							if (account) {
								return Promise.resolve(account);
							}
							if (userId === 'accountWithoutUser') {
								return Promise.resolve(mockStudentAccount);
							}
							return Promise.resolve(undefined);
						},
						findByUsername: (username: string): Promise<Account[]> => {
							const account = mockAccountUsernameMap.get(username);
=======
						searchByUsernameExactMatch: (username: string): Promise<[Account[], number]> => {
							const account = mockAccounts.find((tempAccount) => tempAccount.username === username);
>>>>>>> 66a5fe0c

							if (account) {
								return Promise.resolve([[account], mockAccounts.length]);
							}
							if (username === 'not@available.username') {
								return Promise.resolve([[mockExternalUserAccount], mockAccounts.length]);
							}
							if (username === 'multiple@account.username') {
<<<<<<< HEAD
								return Promise.resolve(Array.from(mockAccountUsernameMap.values()));
=======
								return Promise.resolve([mockAccounts, mockAccounts.length]);
>>>>>>> 66a5fe0c
							}
							return Promise.resolve([[], 0]);
						},
						searchByUsernamePartialMatch: (): Promise<[Account[], number]> => {
							return Promise.resolve([mockAccounts, mockAccounts.length]);
						},
						findById: (accountId: EntityId): Promise<Account> => {
							const account = mockAccountIdMap.get(accountId);

							if (account) {
								return Promise.resolve(account);
							}
							throw new EntityNotFoundError(Account.name);
						},
						searchByUsername: (): Promise<Account[]> => {
							const accounts = mockAccountIdMap.values();
							return Promise.resolve(Array.from(accounts));
						},
					},
				},
				{
					provide: UserRepo,
					useValue: {
						findById: (userId: EntityId): Promise<User> => {
<<<<<<< HEAD
							const user = mockUserIdMap.get(userId);
=======
							const user = mockUsers.find((tempUser) => tempUser.id === userId);
>>>>>>> 66a5fe0c
							if (user) {
								return Promise.resolve(user);
							}
							throw new EntityNotFoundError(User.name);
						},
						findByEmail: (email: string): Promise<User[]> => {
<<<<<<< HEAD
							const user = mockUserMailMap.get(email);
=======
							const user = mockUsers.find((tempUser) => tempUser.email === email);
>>>>>>> 66a5fe0c

							if (user) {
								return Promise.resolve([user]);
							}
							if (email === 'not@available.email') {
								return Promise.resolve([mockExternalUser]);
							}
							if (email === 'multiple@user.email') {
								return Promise.resolve(Array.from(mockUserMailMap.values()));
							}
							return Promise.resolve([]);
						},
						save: jest.fn().mockImplementation((user: User): Promise<void> => {
							if (user.firstName === 'failToUpdate' || user.email === 'user-fail@to.update') {
								return Promise.reject();
							}
							return Promise.resolve();
						}),
					},
				},
				PermissionService,
			],
		}).compile();

		accountUc = module.get(AccountUc);
		userRepo = module.get(UserRepo);
		accountRepo = module.get(AccountRepo);
		orm = await setupEntities();
	});

	beforeEach(() => {
		mockSchool = schoolFactory.buildWithId();
		mockOtherSchool = schoolFactory.buildWithId();

		mockSuperheroUser = userFactory.buildWithId({
			school: mockSchool,
			roles: [new Role({ name: 'superhero', permissions: ['TEACHER_EDIT', 'STUDENT_EDIT'] })],
		});
		mockAdminUser = userFactory.buildWithId({
			school: mockSchool,
			roles: [new Role({ name: 'administrator', permissions: ['TEACHER_EDIT', 'STUDENT_EDIT'] })],
		});
		mockTeacherUser = userFactory.buildWithId({
			school: mockSchool,
			roles: [new Role({ name: 'teacher', permissions: ['STUDENT_EDIT'] })],
		});
		mockDemoTeacherUser = userFactory.buildWithId({
			school: mockSchool,
			roles: [new Role({ name: 'demoTeacher', permissions: ['STUDENT_EDIT'] })],
		});
		mockOtherTeacherUser = userFactory.buildWithId({
			school: mockSchool,
			roles: [new Role({ name: 'teacher', permissions: ['STUDENT_EDIT'] })],
		});
		mockStudentUser = userFactory.buildWithId({
			school: mockSchool,
			roles: [new Role({ name: 'student', permissions: [] })],
		});
		mockDemoStudentUser = userFactory.buildWithId({
			school: mockSchool,
			roles: [new Role({ name: 'demoStudent', permissions: [] })],
		});
		mockDifferentSchoolAdminUser = userFactory.buildWithId({
			school: mockOtherSchool,
			roles: [new Role({ name: 'administrator', permissions: ['TEACHER_EDIT', 'STUDENT_EDIT'] })],
		});
		mockUserWithoutAccount = userFactory.buildWithId({
			school: mockSchool,
			roles: [new Role({ name: 'administrator', permissions: ['TEACHER_EDIT', 'STUDENT_EDIT'] })],
		});
		mockUserWithoutRole = userFactory.buildWithId({
			school: mockSchool,
			roles: [],
		});
		mockUnknownRoleUser = userFactory.buildWithId({
			school: mockSchool,
			roles: [new Role({ name: 'undefinedRole', permissions: [''] })],
		});
		mockExternalUser = userFactory.buildWithId({
			school: mockSchool,
			roles: [new Role({ name: 'student', permissions: [] })],
		});

		mockSuperheroAccount = accountFactory.buildWithId({
			user: mockSuperheroUser,
			password: defaultPasswordHash,
			system: undefined,
		});
		mockTeacherAccount = accountFactory.buildWithId({
			user: mockTeacherUser,
			password: defaultPasswordHash,
			system: undefined,
		});
		mockDemoTeacherAccount = accountFactory.buildWithId({
			user: mockDemoTeacherUser,
			password: defaultPasswordHash,
			system: undefined,
		});
		mockOtherTeacherAccount = accountFactory.buildWithId({
			user: mockOtherTeacherUser,
			password: defaultPasswordHash,
			system: undefined,
		});
		mockAdminAccount = accountFactory.buildWithId({
			user: mockAdminUser,
			password: defaultPasswordHash,
			system: undefined,
		});
		mockStudentAccount = accountFactory.buildWithId({
			user: mockStudentUser,
			password: defaultPasswordHash,
			system: undefined,
		});
		mockDemoStudentAccount = accountFactory.buildWithId({
			user: mockDemoStudentUser,
			password: defaultPasswordHash,
			system: undefined,
		});
		mockAccountWithoutRole = accountFactory.buildWithId({
			user: mockUserWithoutRole,
			password: defaultPasswordHash,
			system: undefined,
		});
		mockDifferentSchoolAdminAccount = accountFactory.buildWithId({
			user: mockDifferentSchoolAdminUser,
			password: defaultPasswordHash,
			system: undefined,
		});
		mockUnknownRoleUserAccount = accountFactory.buildWithId({
			user: mockUnknownRoleUser,
			password: defaultPasswordHash,
			system: undefined,
		});
		mockExternalUserAccount = accountFactory.buildWithId({ user: mockExternalUser, password: defaultPasswordHash });

		const mockUsers = [
			mockSuperheroUser,
			mockAdminUser,
			mockTeacherUser,
			mockDemoTeacherUser,
			mockOtherTeacherUser,
			mockStudentUser,
			mockDemoStudentUser,
			mockDifferentSchoolAdminUser,
			mockUnknownRoleUser,
			mockExternalUser,
			mockUserWithoutRole,
			mockUserWithoutAccount,
		];

		const mockAccounts = [
			mockSuperheroAccount,
			mockAdminAccount,
			mockTeacherAccount,
			mockDemoTeacherAccount,
			mockOtherTeacherAccount,
			mockStudentAccount,
			mockDemoStudentAccount,
			mockDifferentSchoolAdminAccount,
			mockUnknownRoleUserAccount,
			mockExternalUserAccount,
			mockAccountWithoutRole,
		];

		for (let i = 0; i < mockUsers.length; i += 1) {
			mockUserIdMap.set(mockUsers[i].id, mockUsers[i]);
			mockUserMailMap.set(mockUsers[i].email, mockUsers[i]);
		}
		for (let i = 0; i < mockAccounts.length; i += 1) {
			mockAccountUserIdMap.set(mockAccounts[i].user.id, mockAccounts[i]);
			mockAccountUsernameMap.set(mockAccounts[i].username, mockAccounts[i]);
			mockAccountIdMap.set(mockAccounts[i].id, mockAccounts[i]);
		}
	});

	describe('updateMyAccount', () => {
		it('should throw if user does not exist', async () => {
			mockStudentAccount.user.forcePasswordChange = true;
			mockStudentAccount.user.preferences = { firstLogin: true };
			await expect(accountUc.updateMyAccount('accountWithoutUser', { passwordOld: defaultPassword })).rejects.toThrow(
				EntityNotFoundError
			);
		});
		it('should throw if account does not exist', async () => {
			await expect(
				accountUc.updateMyAccount(mockUserWithoutAccount.id, {
					passwordOld: defaultPassword,
				})
			).rejects.toThrow(EntityNotFoundError);
		});
		it('should throw if account is external', async () => {
			await expect(
				accountUc.updateMyAccount(mockExternalUserAccount.user.id, {
					passwordOld: defaultPassword,
				})
			).rejects.toThrow(ForbiddenOperationError);
		});
		it('should throw if password does not match', async () => {
			await expect(
				accountUc.updateMyAccount(mockStudentUser.id, {
					passwordOld: 'DoesNotMatch',
				})
			).rejects.toThrow(AuthorizationError);
		});
		it('should throw if changing own name is not allowed', async () => {
			await expect(
				accountUc.updateMyAccount(mockStudentUser.id, {
					passwordOld: defaultPassword,
					firstName: 'newFirstName',
				})
			).rejects.toThrow(ForbiddenOperationError);
			await expect(
				accountUc.updateMyAccount(mockStudentUser.id, {
					passwordOld: defaultPassword,
					lastName: 'newLastName',
				})
			).rejects.toThrow(ForbiddenOperationError);
		});
		it('should allow to update email', async () => {
			await expect(
				accountUc.updateMyAccount(mockStudentUser.id, {
					passwordOld: defaultPassword,
					email: 'an@available.mail',
				})
			).resolves.not.toThrow();
		});
		it('should use email as account user name in lower case', async () => {
			const accountSaveSpy = jest.spyOn(accountRepo, 'save');
			const testMail = 'AN@AVAILABLE.MAIL';
			await expect(
				accountUc.updateMyAccount(mockStudentUser.id, {
					passwordOld: defaultPassword,
					email: testMail,
				})
			).resolves.not.toThrow();
			expect(accountSaveSpy).toBeCalledWith(expect.objectContaining({ username: testMail.toLowerCase() }));
		});
		it('should use email as user email in lower case', async () => {
			const userUpdateSpy = jest.spyOn(userRepo, 'save');
			const testMail = 'AN@AVAILABLE.MAIL';
			await expect(
				accountUc.updateMyAccount(mockStudentUser.id, {
					passwordOld: defaultPassword,
					email: testMail,
				})
			).resolves.not.toThrow();
			expect(userUpdateSpy).toBeCalledWith(expect.objectContaining({ email: testMail.toLowerCase() }));
		});
		it('should always update account user name AND user email together.', async () => {
			const accountSaveSpy = jest.spyOn(accountRepo, 'save');
			const userUpdateSpy = jest.spyOn(userRepo, 'save');
			const testMail = 'an@available.mail';
			await expect(
				accountUc.updateMyAccount(mockStudentUser.id, {
					passwordOld: defaultPassword,
					email: testMail,
				})
			).resolves.not.toThrow();
			expect(userUpdateSpy).toBeCalledWith(expect.objectContaining({ email: testMail.toLowerCase() }));
			expect(accountSaveSpy).toBeCalledWith(expect.objectContaining({ username: testMail.toLowerCase() }));
		});
		it('should throw if new email already in use', async () => {
			await expect(
				accountUc.updateMyAccount(mockStudentUser.id, {
					passwordOld: defaultPassword,
					email: mockAdminUser.email,
				})
			).rejects.toThrow(ValidationError);
			// other criteria branching
			await expect(
				accountUc.updateMyAccount(mockStudentUser.id, {
					passwordOld: defaultPassword,
					email: 'multiple@user.email',
				})
			).rejects.toThrow(ValidationError);
			await expect(
				accountUc.updateMyAccount(mockStudentUser.id, {
					passwordOld: defaultPassword,
					email: 'multiple@account.username',
				})
			).rejects.toThrow(ValidationError);
			await expect(
				accountUc.updateMyAccount(mockStudentUser.id, {
					passwordOld: defaultPassword,
					email: 'not@available.email',
				})
			).rejects.toThrow(ValidationError);
			await expect(
				accountUc.updateMyAccount(mockStudentUser.id, {
					passwordOld: defaultPassword,
					email: 'not@available.username',
				})
			).rejects.toThrow(ValidationError);
		});
		it('should throw if new email already in use ignore case', async () => {
			await expect(
				accountUc.updateMyAccount(mockStudentUser.id, {
					passwordOld: defaultPassword,
					email: mockAdminUser.email.toUpperCase(),
				})
			).rejects.toThrow(ValidationError);
		});
		it('should allow to update with strong password', async () => {
			await expect(
				accountUc.updateMyAccount(mockStudentUser.id, {
					passwordOld: defaultPassword,
					passwordNew: 'DummyPasswd!2',
				})
			).resolves.not.toThrow();
		});
		it('should allow to update first and last name if teacher', async () => {
			await expect(
				accountUc.updateMyAccount(mockTeacherUser.id, {
					passwordOld: defaultPassword,
					firstName: 'newFirstName',
				})
			).resolves.not.toThrow();
			await expect(
				accountUc.updateMyAccount(mockTeacherUser.id, {
					passwordOld: defaultPassword,
					lastName: 'newLastName',
				})
			).resolves.not.toThrow();
		});
		it('should allow to update first and last name if admin', async () => {
			await expect(
				accountUc.updateMyAccount(mockAdminUser.id, {
					passwordOld: defaultPassword,
					firstName: 'newFirstName',
				})
			).resolves.not.toThrow();
			await expect(
				accountUc.updateMyAccount(mockAdminUser.id, {
					passwordOld: defaultPassword,
					lastName: 'newLastName',
				})
			).resolves.not.toThrow();
		});
		it('should allow to update first and last name if superhero', async () => {
			await expect(
				accountUc.updateMyAccount(mockSuperheroUser.id, {
					passwordOld: defaultPassword,
					firstName: 'newFirstName',
				})
			).resolves.not.toThrow();
			await expect(
				accountUc.updateMyAccount(mockSuperheroUser.id, {
					passwordOld: defaultPassword,
					lastName: 'newLastName',
				})
			).resolves.not.toThrow();
		});
		it('should throw if user is a demo student', async () => {
			await expect(
				accountUc.updateMyAccount(mockDemoStudentAccount.user.id, {
					passwordOld: defaultPassword,
					passwordNew: 'DummyPasswd!2',
				})
			).rejects.toThrow(ForbiddenOperationError);
		});
		it('should throw if user is a demo teacher', async () => {
			await expect(
				accountUc.updateMyAccount(mockDemoTeacherAccount.user.id, {
					passwordOld: defaultPassword,
					passwordNew: 'DummyPasswd!2',
				})
			).rejects.toThrow(ForbiddenOperationError);
		});
		it('should throw if user can not be updated', async () => {
			await expect(
				accountUc.updateMyAccount(mockTeacherUser.id, {
					passwordOld: defaultPassword,
					firstName: 'failToUpdate',
				})
			).rejects.toThrow(EntityNotFoundError);
		});
		it('should throw if account can not be updated', async () => {
			await expect(
				accountUc.updateMyAccount(mockStudentUser.id, {
					passwordOld: defaultPassword,
					email: 'fail@to.update',
				})
			).rejects.toThrow(EntityNotFoundError);
		});
	});

	describe('replaceMyTemporaryPassword', () => {
		it('should throw if passwords do not match', async () => {
			await expect(
				accountUc.replaceMyTemporaryPassword(mockStudentAccount.user.id, defaultPassword, 'FooPasswd!1')
			).rejects.toThrow(ForbiddenOperationError);
		});

		it('should throw if account does not exist', async () => {
			await expect(
				accountUc.replaceMyTemporaryPassword(mockUserWithoutAccount.id, defaultPassword, defaultPassword)
			).rejects.toThrow(EntityNotFoundError);
		});
		it('should throw if user does not exist', async () => {
			await expect(
				accountUc.replaceMyTemporaryPassword('accountWithoutUser', defaultPassword, defaultPassword)
			).rejects.toThrow(EntityNotFoundError);
		});
		it('should throw if account is external', async () => {
			await expect(
				accountUc.replaceMyTemporaryPassword(mockExternalUserAccount.user.id, defaultPassword, defaultPassword)
			).rejects.toThrow(ForbiddenOperationError);
		});
		it('should throw if not the users password is temporary', async () => {
			mockStudentAccount.user.forcePasswordChange = false;
			mockStudentAccount.user.preferences = { firstLogin: true };
			await expect(
				accountUc.replaceMyTemporaryPassword(mockStudentAccount.user.id, defaultPassword, defaultPassword)
			).rejects.toThrow(ForbiddenOperationError);
		});
		it('should throw, if old password is the same as new password', async () => {
			mockStudentAccount.user.forcePasswordChange = false;
			mockStudentAccount.user.preferences = { firstLogin: false };
			await expect(
				accountUc.replaceMyTemporaryPassword(mockStudentAccount.user.id, defaultPassword, defaultPassword)
			).rejects.toThrow(ForbiddenOperationError);
		});
		it('should throw, if old password is undefined', async () => {
			mockStudentAccount.user.forcePasswordChange = false;
			mockStudentAccount.user.preferences = { firstLogin: false };
			mockStudentAccount.password = undefined;
			await expect(
				accountUc.replaceMyTemporaryPassword(mockStudentAccount.user.id, defaultPassword, defaultPassword)
			).rejects.toThrow(Error);
		});
		it('should allow to set strong password, if the admin manipulated the users password', async () => {
			mockStudentAccount.user.forcePasswordChange = true;
			mockStudentAccount.user.preferences = { firstLogin: true };
			await expect(
				accountUc.replaceMyTemporaryPassword(mockStudentAccount.user.id, 'DummyPasswd!2', 'DummyPasswd!2')
			).resolves.not.toThrow();
		});
		it('should allow to set strong password, if this is the users first login', async () => {
			mockStudentAccount.user.forcePasswordChange = false;
			mockStudentAccount.user.preferences = { firstLogin: false };
			await expect(
				accountUc.replaceMyTemporaryPassword(mockStudentAccount.user.id, 'DummyPasswd!2', 'DummyPasswd!2')
			).resolves.not.toThrow();
		});
		it('should throw if user is a demo student', async () => {
			mockDemoStudentAccount.user.forcePasswordChange = false;
			mockDemoStudentAccount.user.preferences = { firstLogin: false };
			await expect(
				accountUc.replaceMyTemporaryPassword(mockDemoStudentAccount.user.id, 'DummyPasswd!2', 'DummyPasswd!2')
			).rejects.toThrow(ForbiddenOperationError);
		});
		it('should throw if user is a demo teacher', async () => {
			mockDemoTeacherAccount.user.forcePasswordChange = false;
			mockDemoTeacherAccount.user.preferences = { firstLogin: false };
			await expect(
				accountUc.replaceMyTemporaryPassword(mockDemoTeacherAccount.user.id, 'DummyPasswd!2', 'DummyPasswd!2')
			).rejects.toThrow(ForbiddenOperationError);
		});
		it('should throw if user can not be updated', async () => {
			mockStudentAccount.user.forcePasswordChange = false;
			mockStudentAccount.user.preferences = { firstLogin: false };
			mockStudentAccount.user.firstName = 'failToUpdate';
			await expect(
				accountUc.replaceMyTemporaryPassword(mockStudentAccount.user.id, 'DummyPasswd!2', 'DummyPasswd!2')
			).rejects.toThrow(EntityNotFoundError);
		});
		it('should throw if account can not be updated', async () => {
			mockStudentAccount.user.forcePasswordChange = false;
			mockStudentAccount.user.preferences = { firstLogin: false };
			mockStudentAccount.username = 'fail@to.update';
			await expect(
				accountUc.replaceMyTemporaryPassword(mockStudentAccount.user.id, 'DummyPasswd!2', 'DummyPasswd!2')
			).rejects.toThrow(EntityNotFoundError);
		});
	});

	describe('searchAccounts', () => {
		it('should return one account, if search type is userId', async () => {
			const accounts = await accountUc.searchAccounts(
				{ userId: mockSuperheroUser.id } as ICurrentUser,
<<<<<<< HEAD
				{ type: AccountSearchType.USER_ID, value: mockStudentUser.id } as AccountSearchQuery
			);
			const expected = new AccountSearchListResponse([new AccountSearchResponse(mockStudentAccount)], 1, 0, 1);
=======
				{ type: AccountSearchType.USER_ID, value: mockStudentUser.id } as AccountSearchQueryParams
			);
			const expected = new AccountSearchListResponse(
				[AccountResponseMapper.mapToResponse(mockStudentAccount)],
				1,
				0,
				1
			);
>>>>>>> 66a5fe0c
			expect(accounts).toStrictEqual<AccountSearchListResponse>(expected);
		});
		it('should return one or more accounts, if search type is username', async () => {
			const accounts = await accountUc.searchAccounts(
				{ userId: mockSuperheroUser.id } as ICurrentUser,
<<<<<<< HEAD
				{ type: AccountSearchType.USERNAME, value: '' } as AccountSearchQuery
=======
				{ type: AccountSearchType.USERNAME, value: '' } as AccountSearchQueryParams
>>>>>>> 66a5fe0c
			);
			expect(accounts.skip).toEqual(0);
			expect(accounts.limit).toEqual(10);
			expect(accounts.total).toBeGreaterThan(1);
			expect(accounts.data.length).toBeGreaterThan(1);
		});
<<<<<<< HEAD
		it('should return an empty list, if skip is to large', async () => {
			const accounts = await accountUc.searchAccounts(
				{ userId: mockSuperheroUser.id } as ICurrentUser,
				{ type: AccountSearchType.USERNAME, value: '', skip: 1000 } as AccountSearchQuery
=======
		// Todo how do we test this, or should we test this behavior?
		// Todo should this test go into an integration test?
		xit('should return an empty list, if skip is to large', async () => {
			const accounts = await accountUc.searchAccounts(
				{ userId: mockSuperheroUser.id } as ICurrentUser,
				{ type: AccountSearchType.USERNAME, value: '', skip: 1000 } as AccountSearchQueryParams
>>>>>>> 66a5fe0c
			);
			expect(accounts.data).toStrictEqual([]);
		});
		it('should throw, if skip is smaller than 0', async () => {
			await expect(
<<<<<<< HEAD
				accountUc.searchAccounts({ userId: mockSuperheroUser.id } as ICurrentUser, { skip: -1 } as AccountSearchQuery)
=======
				accountUc.searchAccounts(
					{ userId: mockSuperheroUser.id } as ICurrentUser,
					{ skip: -1 } as AccountSearchQueryParams
				)
>>>>>>> 66a5fe0c
			).rejects.toThrow('Skip is less than 0.');
		});
		it('should throw, if limit is smaller than 1', async () => {
			await expect(
<<<<<<< HEAD
				accountUc.searchAccounts({ userId: mockSuperheroUser.id } as ICurrentUser, { limit: 0 } as AccountSearchQuery)
=======
				accountUc.searchAccounts(
					{ userId: mockSuperheroUser.id } as ICurrentUser,
					{ limit: 0 } as AccountSearchQueryParams
				)
>>>>>>> 66a5fe0c
			).rejects.toThrow('Limit is less than 1.');
		});
		it('should throw, if limit is greater than 100', async () => {
			await expect(
<<<<<<< HEAD
				accountUc.searchAccounts({ userId: mockSuperheroUser.id } as ICurrentUser, { limit: 101 } as AccountSearchQuery)
=======
				accountUc.searchAccounts(
					{ userId: mockSuperheroUser.id } as ICurrentUser,
					{ limit: 101 } as AccountSearchQueryParams
				)
>>>>>>> 66a5fe0c
			).rejects.toThrow('Limit is greater than 100.');
		});
		it('should throw, if user has not the right permissions', async () => {
			await expect(
<<<<<<< HEAD
				accountUc.searchAccounts({ userId: mockTeacherUser.id } as ICurrentUser, {} as AccountSearchQuery)
			).rejects.toThrow(UnauthorizedError);
=======
				accountUc.searchAccounts({ userId: mockTeacherUser.id } as ICurrentUser, {} as AccountSearchQueryParams)
			).rejects.toThrow(ForbiddenOperationError);
>>>>>>> 66a5fe0c
		});
		it('should throw, if search type is unknown', async () => {
			await expect(
				accountUc.searchAccounts(
					{ userId: mockSuperheroUser.id } as ICurrentUser,
<<<<<<< HEAD
					{ type: '' as AccountSearchType } as AccountSearchQuery
=======
					{ type: '' as AccountSearchType } as AccountSearchQueryParams
>>>>>>> 66a5fe0c
				)
			).rejects.toThrow('Invalid search type.');
		});
	});

	describe('findAccountById', () => {
<<<<<<< HEAD
		it('should return an account, if the current user is a super hero', async () => {
=======
		it('should return an account, if the current user is a superhero', async () => {
>>>>>>> 66a5fe0c
			const account = await accountUc.findAccountById(
				{ userId: mockSuperheroUser.id } as ICurrentUser,
				{ id: mockStudentAccount.id } as AccountByIdParams
			);
			expect(account).toStrictEqual(
				expect.objectContaining({
					id: mockStudentAccount.id,
					username: mockStudentAccount.username,
					userId: mockStudentUser.id,
					activated: mockStudentAccount.activated ?? false,
				})
			);
		});
<<<<<<< HEAD
		it('should throw, if the current user is no super hero', async () => {
=======
		it('should throw, if the current user is no superhero', async () => {
>>>>>>> 66a5fe0c
			await expect(
				accountUc.findAccountById(
					{ userId: mockTeacherUser.id } as ICurrentUser,
					{ id: mockStudentAccount.id } as AccountByIdParams
				)
<<<<<<< HEAD
			).rejects.toThrow(UnauthorizedError);
=======
			).rejects.toThrow(ForbiddenOperationError);
>>>>>>> 66a5fe0c
		});
		it('should throw, if no account matches the search term', async () => {
			await expect(
				accountUc.findAccountById({ userId: mockSuperheroUser.id } as ICurrentUser, { id: 'xxx' } as AccountByIdParams)
			).rejects.toThrow(EntityNotFoundError);
		});
	});

	describe('updateAccountById', () => {
<<<<<<< HEAD
		it('should update, if the current user is a super hero', async () => {
			await expect(
				accountUc.updateAccountById(
					{ userId: mockSuperheroUser.id } as ICurrentUser,
					{ id: mockStudentAccount.id } as AccountByIdParams,
					{
						username: mockStudentAccount.username,
						password: mockStudentAccount.password,
						activated: mockStudentAccount.activated,
					} as AccountByIdBody
				)
			).resolves.not.toThrow();
		});
		it('should set user.forcePasswordChange to true', async () => {
			expect(mockStudentUser.forcePasswordChange).toBeFalsy();
			await expect(
				accountUc.updateAccountById(
					{ userId: mockSuperheroUser.id } as ICurrentUser,
					{ id: mockStudentAccount.id } as AccountByIdParams,
					{
						username: mockStudentAccount.username,
						password: mockStudentAccount.password,
						activated: mockStudentAccount.activated,
					} as AccountByIdBody
				)
			).resolves.not.toThrow();
			expect(mockStudentUser.forcePasswordChange).toBe(true);
		});
		it('should throw, if the current user is no super hero', async () => {
			await expect(
				accountUc.updateAccountById(
					{ userId: mockAdminUser.id } as ICurrentUser,
					{ id: mockStudentAccount.id } as AccountByIdParams,
					{} as AccountByIdBody
				)
			).rejects.toThrow(UnauthorizedError);
		});
		it('should throw, if no account matches the search term', async () => {
			await expect(
				accountUc.updateAccountById(
					{ userId: mockSuperheroUser.id } as ICurrentUser,
					{ id: 'xxx' } as AccountByIdParams,
					{ username: '', password: '', activated: false } as AccountByIdBody
				)
			).rejects.toThrow(EntityNotFoundError);
=======
		it('should throw if executing user does not exist', async () => {
			const currentUser = { userId: '000000000000000' } as ICurrentUser;
			const params = { id: mockStudentAccount.id } as AccountByIdParams;
			const body = {} as AccountByIdBodyParams;
			await expect(accountUc.updateAccountById(currentUser, params, body)).rejects.toThrow(EntityNotFoundError);
		});
		it('should throw if target account does not exist', async () => {
			const currentUser = { userId: mockAdminUser.id } as ICurrentUser;
			const params = { id: '000000000000000' } as AccountByIdParams;
			const body = {} as AccountByIdBodyParams;
			await expect(accountUc.updateAccountById(currentUser, params, body)).rejects.toThrow(EntityNotFoundError);
		});
		it('should update target account password', async () => {
			const previousPasswordHash = mockStudentAccount.password;
			const currentUser = { userId: mockSuperheroUser.id } as ICurrentUser;
			const params = { id: mockStudentAccount.id } as AccountByIdParams;
			const body = { password: defaultPassword } as AccountByIdBodyParams;
			expect(mockStudentUser.forcePasswordChange).toBeFalsy();
			await accountUc.updateAccountById(currentUser, params, body);
			expect(mockStudentAccount.password).not.toBe(previousPasswordHash);
			expect(mockStudentUser.forcePasswordChange).toBeTruthy();
		});
		it('should update target account username', async () => {
			const newUsername = 'newUsername';
			const currentUser = { userId: mockSuperheroUser.id } as ICurrentUser;
			const params = { id: mockStudentAccount.id } as AccountByIdParams;
			const body = { username: newUsername } as AccountByIdBodyParams;
			expect(mockStudentAccount.username).not.toBe(newUsername);
			await accountUc.updateAccountById(currentUser, params, body);
			expect(mockStudentAccount.username).toBe(newUsername.toLowerCase());
		});
		it('should update target account activation state', async () => {
			const currentUser = { userId: mockSuperheroUser.id } as ICurrentUser;
			const params = { id: mockStudentAccount.id } as AccountByIdParams;
			const body = { activated: false } as AccountByIdBodyParams;
			await accountUc.updateAccountById(currentUser, params, body);
			expect(mockStudentAccount.activated).toBeFalsy();
		});

		it('should throw if account can not be updated', async () => {
			const currentUser = { userId: mockAdminUser.id } as ICurrentUser;
			const params = { id: mockStudentAccount.id } as AccountByIdParams;
			const body = { username: 'fail@to.update' } as AccountByIdBodyParams;
			await expect(accountUc.updateAccountById(currentUser, params, body)).rejects.toThrow(EntityNotFoundError);
		});
		it('should throw if user can not be updated', async () => {
			const currentUser = { userId: mockAdminUser.id } as ICurrentUser;
			const params = { id: mockStudentAccount.id } as AccountByIdParams;
			const body = { username: 'user-fail@to.update' } as AccountByIdBodyParams;
			await expect(accountUc.updateAccountById(currentUser, params, body)).rejects.toThrow(EntityNotFoundError);
		});

		describe('hasPermissionsToUpdateAccount', () => {
			it('superhero cannot edit demo user', async () => {
				const currentUser = { userId: mockSuperheroUser.id } as ICurrentUser;
				const params = { id: mockDemoTeacherAccount.id } as AccountByIdParams;
				const body = {} as AccountByIdBodyParams;
				await expect(accountUc.updateAccountById(currentUser, params, body)).rejects.toThrow(ForbiddenOperationError);
			});
			it('admin can edit teacher', async () => {
				const currentUser = { userId: mockAdminUser.id } as ICurrentUser;
				const params = { id: mockTeacherAccount.id } as AccountByIdParams;
				const body = {} as AccountByIdBodyParams;
				await expect(accountUc.updateAccountById(currentUser, params, body)).resolves.not.toThrow();
			});
			it('teacher can edit student', async () => {
				const currentUser = { userId: mockTeacherUser.id } as ICurrentUser;
				const params = { id: mockStudentAccount.id } as AccountByIdParams;
				const body = {} as AccountByIdBodyParams;
				await expect(accountUc.updateAccountById(currentUser, params, body)).resolves.not.toThrow();
			});
			it('demo teacher cannot edit student', async () => {
				const currentUser = { userId: mockDemoTeacherUser.id } as ICurrentUser;
				const params = { id: mockStudentAccount.id } as AccountByIdParams;
				const body = {} as AccountByIdBodyParams;
				await expect(accountUc.updateAccountById(currentUser, params, body)).rejects.toThrow(ForbiddenOperationError);
			});
			it('admin can edit student', async () => {
				const currentUser = { userId: mockAdminUser.id } as ICurrentUser;
				const params = { id: mockStudentAccount.id } as AccountByIdParams;
				const body = {} as AccountByIdBodyParams;
				await expect(accountUc.updateAccountById(currentUser, params, body)).resolves.not.toThrow();
			});
			it('teacher cannot edit other teacher', async () => {
				const currentUser = { userId: mockTeacherUser.id } as ICurrentUser;
				const params = { id: mockOtherTeacherAccount.id } as AccountByIdParams;
				const body = {} as AccountByIdBodyParams;
				await expect(accountUc.updateAccountById(currentUser, params, body)).rejects.toThrow(ForbiddenOperationError);
			});
			it("other school's admin cannot edit teacher", async () => {
				const currentUser = { userId: mockDifferentSchoolAdminUser.id } as ICurrentUser;
				const params = { id: mockTeacherAccount.id } as AccountByIdParams;
				const body = {} as AccountByIdBodyParams;
				await expect(accountUc.updateAccountById(currentUser, params, body)).rejects.toThrow(ForbiddenOperationError);
			});
			it('superhero can edit admin', async () => {
				const currentUser = { userId: mockSuperheroUser.id } as ICurrentUser;
				const params = { id: mockAdminAccount.id } as AccountByIdParams;
				const body = {} as AccountByIdBodyParams;
				await expect(accountUc.updateAccountById(currentUser, params, body)).resolves.not.toThrow();
			});
			it('undefined user role fails by default', async () => {
				const currentUser = { userId: mockUnknownRoleUser.id } as ICurrentUser;
				const params = { id: mockAccountWithoutRole.id } as AccountByIdParams;
				const body = {} as AccountByIdBodyParams;
				await expect(accountUc.updateAccountById(currentUser, params, body)).rejects.toThrow(ForbiddenOperationError);
			});
			it('user without role cannot be edited', async () => {
				const currentUser = { userId: mockAdminUser.id } as ICurrentUser;
				const params = { id: mockUnknownRoleUserAccount.id } as AccountByIdParams;
				const body = {} as AccountByIdBodyParams;
				await expect(accountUc.updateAccountById(currentUser, params, body)).rejects.toThrow(ForbiddenOperationError);
			});
>>>>>>> 66a5fe0c
		});
	});

	describe('deleteAccountById', () => {
<<<<<<< HEAD
		it('should delete an account, if the current user is a super hero', async () => {
=======
		it('should delete an account, if current user is authorized', async () => {
>>>>>>> 66a5fe0c
			await expect(
				accountUc.deleteAccountById(
					{ userId: mockSuperheroUser.id } as ICurrentUser,
					{ id: mockStudentAccount.id } as AccountByIdParams
				)
			).resolves.not.toThrow();
		});
<<<<<<< HEAD
		it('should throw, if the current user is no super hero', async () => {
=======
		it('should throw, if the current user is no superhero', async () => {
>>>>>>> 66a5fe0c
			await expect(
				accountUc.deleteAccountById(
					{ userId: mockAdminUser.id } as ICurrentUser,
					{ id: mockStudentAccount.id } as AccountByIdParams
				)
<<<<<<< HEAD
			).rejects.toThrow(UnauthorizedError);
=======
			).rejects.toThrow(ForbiddenOperationError);
>>>>>>> 66a5fe0c
		});
		it('should throw, if no account matches the search term', async () => {
			await expect(
				accountUc.deleteAccountById(
					{ userId: mockSuperheroUser.id } as ICurrentUser,
					{ id: 'xxx' } as AccountByIdParams
				)
			).rejects.toThrow(EntityNotFoundError);
		});
	});
});<|MERGE_RESOLUTION|>--- conflicted
+++ resolved
@@ -1,29 +1,10 @@
 import { MikroORM } from '@mikro-orm/core';
 import { Test, TestingModule } from '@nestjs/testing';
-<<<<<<< HEAD
-import {
-	AuthorizationError,
-	EntityNotFoundError,
-	ForbiddenOperationError,
-	UnauthorizedError,
-	ValidationError,
-} from '@shared/common';
-=======
 import { AuthorizationError, EntityNotFoundError, ForbiddenOperationError, ValidationError } from '@shared/common';
->>>>>>> 66a5fe0c
 import { Account, EntityId, ICurrentUser, PermissionService, Role, School, User } from '@shared/domain';
 import { AccountRepo, UserRepo } from '@shared/repo';
 import { accountFactory, schoolFactory, setupEntities, userFactory } from '@shared/testing';
 import {
-<<<<<<< HEAD
-	AccountByIdBody,
-	AccountByIdParams,
-	AccountSearchListResponse,
-	AccountSearchQuery,
-	AccountSearchResponse,
-	AccountSearchType,
-} from '../controller/dto';
-=======
 	AccountByIdBodyParams,
 	AccountByIdParams,
 	AccountSearchListResponse,
@@ -31,7 +12,6 @@
 	AccountSearchType,
 } from '../controller/dto';
 import { AccountResponseMapper } from '../mapper/account-response.mapper';
->>>>>>> 66a5fe0c
 import { AccountUc } from './account.uc';
 
 describe('AccountUc', () => {
@@ -68,11 +48,8 @@
 	let mockUnknownRoleUserAccount: Account;
 	let mockExternalUserAccount: Account;
 	let mockAccountWithoutRole: Account;
-<<<<<<< HEAD
-=======
 	let mockAccounts: Account[];
 	let mockUsers: User[];
->>>>>>> 66a5fe0c
 
 	const defaultPassword = 'DummyPasswd!1';
 	const defaultPasswordHash = '$2a$10$/DsztV5o6P5piW2eWJsxw.4nHovmJGBA.QNwiTmuZ/uvUc40b.Uhu';
@@ -101,26 +78,11 @@
 							}
 							return Promise.resolve();
 						}),
-<<<<<<< HEAD
-						delete: (accountId: EntityId): Promise<Account> => {
-							switch (accountId) {
-								case mockAdminAccount.id:
-									return Promise.resolve(mockAdminAccount);
-								case mockStudentAccount.id:
-									return Promise.resolve(mockStudentAccount);
-								default:
-									throw new EntityNotFoundError(Account.name);
-							}
-						},
-						findByUserId: (userId: EntityId): Promise<Account> => {
-							const account = mockAccountUserIdMap.get(userId);
-=======
 						delete: (account: Account): Promise<Account> => {
 							return Promise.resolve(account);
 						},
 						findByUserId: (userId: EntityId): Promise<Account> => {
 							const account = mockAccounts.find((tempAccount) => tempAccount.user.id === userId);
->>>>>>> 66a5fe0c
 
 							if (account) {
 								return Promise.resolve(account);
@@ -138,24 +100,8 @@
 							}
 							throw new EntityNotFoundError(Account.name);
 						},
-<<<<<<< HEAD
-						tryFindByUserId: (userId: EntityId): Promise<Account | undefined> => {
-							const account = mockAccountUserIdMap.get(userId);
-
-							if (account) {
-								return Promise.resolve(account);
-							}
-							if (userId === 'accountWithoutUser') {
-								return Promise.resolve(mockStudentAccount);
-							}
-							return Promise.resolve(undefined);
-						},
-						findByUsername: (username: string): Promise<Account[]> => {
-							const account = mockAccountUsernameMap.get(username);
-=======
 						searchByUsernameExactMatch: (username: string): Promise<[Account[], number]> => {
 							const account = mockAccounts.find((tempAccount) => tempAccount.username === username);
->>>>>>> 66a5fe0c
 
 							if (account) {
 								return Promise.resolve([[account], mockAccounts.length]);
@@ -164,24 +110,12 @@
 								return Promise.resolve([[mockExternalUserAccount], mockAccounts.length]);
 							}
 							if (username === 'multiple@account.username') {
-<<<<<<< HEAD
-								return Promise.resolve(Array.from(mockAccountUsernameMap.values()));
-=======
 								return Promise.resolve([mockAccounts, mockAccounts.length]);
->>>>>>> 66a5fe0c
 							}
 							return Promise.resolve([[], 0]);
 						},
 						searchByUsernamePartialMatch: (): Promise<[Account[], number]> => {
 							return Promise.resolve([mockAccounts, mockAccounts.length]);
-						},
-						findById: (accountId: EntityId): Promise<Account> => {
-							const account = mockAccountIdMap.get(accountId);
-
-							if (account) {
-								return Promise.resolve(account);
-							}
-							throw new EntityNotFoundError(Account.name);
 						},
 						searchByUsername: (): Promise<Account[]> => {
 							const accounts = mockAccountIdMap.values();
@@ -193,22 +127,14 @@
 					provide: UserRepo,
 					useValue: {
 						findById: (userId: EntityId): Promise<User> => {
-<<<<<<< HEAD
-							const user = mockUserIdMap.get(userId);
-=======
 							const user = mockUsers.find((tempUser) => tempUser.id === userId);
->>>>>>> 66a5fe0c
 							if (user) {
 								return Promise.resolve(user);
 							}
 							throw new EntityNotFoundError(User.name);
 						},
 						findByEmail: (email: string): Promise<User[]> => {
-<<<<<<< HEAD
-							const user = mockUserMailMap.get(email);
-=======
 							const user = mockUsers.find((tempUser) => tempUser.email === email);
->>>>>>> 66a5fe0c
 
 							if (user) {
 								return Promise.resolve([user]);
@@ -344,7 +270,7 @@
 		});
 		mockExternalUserAccount = accountFactory.buildWithId({ user: mockExternalUser, password: defaultPasswordHash });
 
-		const mockUsers = [
+		mockUsers = [
 			mockSuperheroUser,
 			mockAdminUser,
 			mockTeacherUser,
@@ -359,7 +285,7 @@
 			mockUserWithoutAccount,
 		];
 
-		const mockAccounts = [
+		mockAccounts = [
 			mockSuperheroAccount,
 			mockAdminAccount,
 			mockTeacherAccount,
@@ -689,11 +615,6 @@
 		it('should return one account, if search type is userId', async () => {
 			const accounts = await accountUc.searchAccounts(
 				{ userId: mockSuperheroUser.id } as ICurrentUser,
-<<<<<<< HEAD
-				{ type: AccountSearchType.USER_ID, value: mockStudentUser.id } as AccountSearchQuery
-			);
-			const expected = new AccountSearchListResponse([new AccountSearchResponse(mockStudentAccount)], 1, 0, 1);
-=======
 				{ type: AccountSearchType.USER_ID, value: mockStudentUser.id } as AccountSearchQueryParams
 			);
 			const expected = new AccountSearchListResponse(
@@ -702,105 +623,68 @@
 				0,
 				1
 			);
->>>>>>> 66a5fe0c
 			expect(accounts).toStrictEqual<AccountSearchListResponse>(expected);
 		});
 		it('should return one or more accounts, if search type is username', async () => {
 			const accounts = await accountUc.searchAccounts(
 				{ userId: mockSuperheroUser.id } as ICurrentUser,
-<<<<<<< HEAD
-				{ type: AccountSearchType.USERNAME, value: '' } as AccountSearchQuery
-=======
 				{ type: AccountSearchType.USERNAME, value: '' } as AccountSearchQueryParams
->>>>>>> 66a5fe0c
 			);
 			expect(accounts.skip).toEqual(0);
 			expect(accounts.limit).toEqual(10);
 			expect(accounts.total).toBeGreaterThan(1);
 			expect(accounts.data.length).toBeGreaterThan(1);
 		});
-<<<<<<< HEAD
+		// Todo how do we test this, or should we test this behavior?
+		// Todo should this test go into an integration test?
 		it('should return an empty list, if skip is to large', async () => {
 			const accounts = await accountUc.searchAccounts(
 				{ userId: mockSuperheroUser.id } as ICurrentUser,
-				{ type: AccountSearchType.USERNAME, value: '', skip: 1000 } as AccountSearchQuery
-=======
-		// Todo how do we test this, or should we test this behavior?
-		// Todo should this test go into an integration test?
-		xit('should return an empty list, if skip is to large', async () => {
-			const accounts = await accountUc.searchAccounts(
-				{ userId: mockSuperheroUser.id } as ICurrentUser,
 				{ type: AccountSearchType.USERNAME, value: '', skip: 1000 } as AccountSearchQueryParams
->>>>>>> 66a5fe0c
 			);
 			expect(accounts.data).toStrictEqual([]);
 		});
 		it('should throw, if skip is smaller than 0', async () => {
 			await expect(
-<<<<<<< HEAD
-				accountUc.searchAccounts({ userId: mockSuperheroUser.id } as ICurrentUser, { skip: -1 } as AccountSearchQuery)
-=======
 				accountUc.searchAccounts(
 					{ userId: mockSuperheroUser.id } as ICurrentUser,
 					{ skip: -1 } as AccountSearchQueryParams
 				)
->>>>>>> 66a5fe0c
 			).rejects.toThrow('Skip is less than 0.');
 		});
 		it('should throw, if limit is smaller than 1', async () => {
 			await expect(
-<<<<<<< HEAD
-				accountUc.searchAccounts({ userId: mockSuperheroUser.id } as ICurrentUser, { limit: 0 } as AccountSearchQuery)
-=======
 				accountUc.searchAccounts(
 					{ userId: mockSuperheroUser.id } as ICurrentUser,
 					{ limit: 0 } as AccountSearchQueryParams
 				)
->>>>>>> 66a5fe0c
 			).rejects.toThrow('Limit is less than 1.');
 		});
 		it('should throw, if limit is greater than 100', async () => {
 			await expect(
-<<<<<<< HEAD
-				accountUc.searchAccounts({ userId: mockSuperheroUser.id } as ICurrentUser, { limit: 101 } as AccountSearchQuery)
-=======
 				accountUc.searchAccounts(
 					{ userId: mockSuperheroUser.id } as ICurrentUser,
 					{ limit: 101 } as AccountSearchQueryParams
 				)
->>>>>>> 66a5fe0c
 			).rejects.toThrow('Limit is greater than 100.');
 		});
 		it('should throw, if user has not the right permissions', async () => {
 			await expect(
-<<<<<<< HEAD
-				accountUc.searchAccounts({ userId: mockTeacherUser.id } as ICurrentUser, {} as AccountSearchQuery)
-			).rejects.toThrow(UnauthorizedError);
-=======
 				accountUc.searchAccounts({ userId: mockTeacherUser.id } as ICurrentUser, {} as AccountSearchQueryParams)
 			).rejects.toThrow(ForbiddenOperationError);
->>>>>>> 66a5fe0c
 		});
 		it('should throw, if search type is unknown', async () => {
 			await expect(
 				accountUc.searchAccounts(
 					{ userId: mockSuperheroUser.id } as ICurrentUser,
-<<<<<<< HEAD
-					{ type: '' as AccountSearchType } as AccountSearchQuery
-=======
 					{ type: '' as AccountSearchType } as AccountSearchQueryParams
->>>>>>> 66a5fe0c
 				)
 			).rejects.toThrow('Invalid search type.');
 		});
 	});
 
 	describe('findAccountById', () => {
-<<<<<<< HEAD
-		it('should return an account, if the current user is a super hero', async () => {
-=======
 		it('should return an account, if the current user is a superhero', async () => {
->>>>>>> 66a5fe0c
 			const account = await accountUc.findAccountById(
 				{ userId: mockSuperheroUser.id } as ICurrentUser,
 				{ id: mockStudentAccount.id } as AccountByIdParams
@@ -814,21 +698,13 @@
 				})
 			);
 		});
-<<<<<<< HEAD
-		it('should throw, if the current user is no super hero', async () => {
-=======
 		it('should throw, if the current user is no superhero', async () => {
->>>>>>> 66a5fe0c
 			await expect(
 				accountUc.findAccountById(
 					{ userId: mockTeacherUser.id } as ICurrentUser,
 					{ id: mockStudentAccount.id } as AccountByIdParams
 				)
-<<<<<<< HEAD
-			).rejects.toThrow(UnauthorizedError);
-=======
-			).rejects.toThrow(ForbiddenOperationError);
->>>>>>> 66a5fe0c
+			).rejects.toThrow(ForbiddenOperationError);
 		});
 		it('should throw, if no account matches the search term', async () => {
 			await expect(
@@ -838,53 +714,6 @@
 	});
 
 	describe('updateAccountById', () => {
-<<<<<<< HEAD
-		it('should update, if the current user is a super hero', async () => {
-			await expect(
-				accountUc.updateAccountById(
-					{ userId: mockSuperheroUser.id } as ICurrentUser,
-					{ id: mockStudentAccount.id } as AccountByIdParams,
-					{
-						username: mockStudentAccount.username,
-						password: mockStudentAccount.password,
-						activated: mockStudentAccount.activated,
-					} as AccountByIdBody
-				)
-			).resolves.not.toThrow();
-		});
-		it('should set user.forcePasswordChange to true', async () => {
-			expect(mockStudentUser.forcePasswordChange).toBeFalsy();
-			await expect(
-				accountUc.updateAccountById(
-					{ userId: mockSuperheroUser.id } as ICurrentUser,
-					{ id: mockStudentAccount.id } as AccountByIdParams,
-					{
-						username: mockStudentAccount.username,
-						password: mockStudentAccount.password,
-						activated: mockStudentAccount.activated,
-					} as AccountByIdBody
-				)
-			).resolves.not.toThrow();
-			expect(mockStudentUser.forcePasswordChange).toBe(true);
-		});
-		it('should throw, if the current user is no super hero', async () => {
-			await expect(
-				accountUc.updateAccountById(
-					{ userId: mockAdminUser.id } as ICurrentUser,
-					{ id: mockStudentAccount.id } as AccountByIdParams,
-					{} as AccountByIdBody
-				)
-			).rejects.toThrow(UnauthorizedError);
-		});
-		it('should throw, if no account matches the search term', async () => {
-			await expect(
-				accountUc.updateAccountById(
-					{ userId: mockSuperheroUser.id } as ICurrentUser,
-					{ id: 'xxx' } as AccountByIdParams,
-					{ username: '', password: '', activated: false } as AccountByIdBody
-				)
-			).rejects.toThrow(EntityNotFoundError);
-=======
 		it('should throw if executing user does not exist', async () => {
 			const currentUser = { userId: '000000000000000' } as ICurrentUser;
 			const params = { id: mockStudentAccount.id } as AccountByIdParams;
@@ -998,16 +827,11 @@
 				const body = {} as AccountByIdBodyParams;
 				await expect(accountUc.updateAccountById(currentUser, params, body)).rejects.toThrow(ForbiddenOperationError);
 			});
->>>>>>> 66a5fe0c
 		});
 	});
 
 	describe('deleteAccountById', () => {
-<<<<<<< HEAD
-		it('should delete an account, if the current user is a super hero', async () => {
-=======
 		it('should delete an account, if current user is authorized', async () => {
->>>>>>> 66a5fe0c
 			await expect(
 				accountUc.deleteAccountById(
 					{ userId: mockSuperheroUser.id } as ICurrentUser,
@@ -1015,21 +839,13 @@
 				)
 			).resolves.not.toThrow();
 		});
-<<<<<<< HEAD
-		it('should throw, if the current user is no super hero', async () => {
-=======
 		it('should throw, if the current user is no superhero', async () => {
->>>>>>> 66a5fe0c
 			await expect(
 				accountUc.deleteAccountById(
 					{ userId: mockAdminUser.id } as ICurrentUser,
 					{ id: mockStudentAccount.id } as AccountByIdParams
 				)
-<<<<<<< HEAD
-			).rejects.toThrow(UnauthorizedError);
-=======
-			).rejects.toThrow(ForbiddenOperationError);
->>>>>>> 66a5fe0c
+			).rejects.toThrow(ForbiddenOperationError);
 		});
 		it('should throw, if no account matches the search term', async () => {
 			await expect(
