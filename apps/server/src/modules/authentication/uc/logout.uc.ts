<<<<<<< HEAD
import { Account } from '@modules/account';
import { BadRequestException, Injectable } from '@nestjs/common';
import { ErrorLoggable } from '@src/core/error/loggable';
import { Logger } from '@src/core/logger';
import { AuthenticationService, LogoutService } from '../services';
=======
import { Injectable } from '@nestjs/common';
import { ICurrentUser } from '@infra/auth-guard';
import { System, SystemService } from '@modules/system';
import { OauthSessionToken, OauthSessionTokenService } from '@modules/oauth';
import { ConfigService } from '@nestjs/config';
import { AuthenticationConfig } from '../authentication-config';
import { AuthenticationService } from '../services';
import { ExternalSystemLogoutIsDisabledLoggableException } from '../errors';
>>>>>>> 22203bba

@Injectable()
export class LogoutUc {
	constructor(
		private readonly authenticationService: AuthenticationService,
<<<<<<< HEAD
		private readonly logoutService: LogoutService,
		private readonly logger: Logger
=======
		private readonly configService: ConfigService<AuthenticationConfig, true>,
		private readonly systemService: SystemService,
		private readonly oauthSessionTokenService: OauthSessionTokenService
>>>>>>> 22203bba
	) {}

	async logout(jwt: string): Promise<void> {
		await this.authenticationService.removeJwtFromWhitelist(jwt);
	}

<<<<<<< HEAD
	async logoutOidc(logoutToken: string): Promise<void> {
		// Do not publish any information (like the users existence) before validating the logout tokens origin
		try {
			const account: Account = await this.logoutService.getAccountFromLogoutToken(logoutToken);

			await this.authenticationService.removeUserFromWhitelist(account);
		} catch (error: unknown) {
			if (error instanceof Error) {
				this.logger.warning(new ErrorLoggable(error));
			}

			// Must respond with bad request: https://openid.net/specs/openid-connect-backchannel-1_0.html#BCResponse
			throw new BadRequestException();
		}
=======
	async externalSystemLogout(user: ICurrentUser): Promise<void> {
		if (!this.configService.get<boolean>('FEATURE_EXTERNAL_SYSTEM_LOGOUT_ENABLED')) {
			throw new ExternalSystemLogoutIsDisabledLoggableException();
		}

		if (!user.systemId) {
			return;
		}

		const system: System | null = await this.systemService.findById(user.systemId);
		const sessionToken: OauthSessionToken | null = await this.oauthSessionTokenService.findLatestByUserId(user.userId);

		if (!sessionToken || !system) {
			return;
		}

		await this.authenticationService.logoutFromExternalSystem(sessionToken, system);
>>>>>>> 22203bba
	}
}<|MERGE_RESOLUTION|>--- conflicted
+++ resolved
@@ -1,39 +1,30 @@
-<<<<<<< HEAD
 import { Account } from '@modules/account';
 import { BadRequestException, Injectable } from '@nestjs/common';
 import { ErrorLoggable } from '@src/core/error/loggable';
 import { Logger } from '@src/core/logger';
-import { AuthenticationService, LogoutService } from '../services';
-=======
-import { Injectable } from '@nestjs/common';
 import { ICurrentUser } from '@infra/auth-guard';
 import { System, SystemService } from '@modules/system';
 import { OauthSessionToken, OauthSessionTokenService } from '@modules/oauth';
 import { ConfigService } from '@nestjs/config';
+import { AuthenticationService, LogoutService } from '../services';
 import { AuthenticationConfig } from '../authentication-config';
-import { AuthenticationService } from '../services';
 import { ExternalSystemLogoutIsDisabledLoggableException } from '../errors';
->>>>>>> 22203bba
 
 @Injectable()
 export class LogoutUc {
 	constructor(
 		private readonly authenticationService: AuthenticationService,
-<<<<<<< HEAD
 		private readonly logoutService: LogoutService,
-		private readonly logger: Logger
-=======
+		private readonly logger: Logger,
 		private readonly configService: ConfigService<AuthenticationConfig, true>,
 		private readonly systemService: SystemService,
 		private readonly oauthSessionTokenService: OauthSessionTokenService
->>>>>>> 22203bba
 	) {}
 
 	async logout(jwt: string): Promise<void> {
 		await this.authenticationService.removeJwtFromWhitelist(jwt);
 	}
 
-<<<<<<< HEAD
 	async logoutOidc(logoutToken: string): Promise<void> {
 		// Do not publish any information (like the users existence) before validating the logout tokens origin
 		try {
@@ -48,7 +39,8 @@
 			// Must respond with bad request: https://openid.net/specs/openid-connect-backchannel-1_0.html#BCResponse
 			throw new BadRequestException();
 		}
-=======
+	}
+
 	async externalSystemLogout(user: ICurrentUser): Promise<void> {
 		if (!this.configService.get<boolean>('FEATURE_EXTERNAL_SYSTEM_LOGOUT_ENABLED')) {
 			throw new ExternalSystemLogoutIsDisabledLoggableException();
@@ -66,6 +58,5 @@
 		}
 
 		await this.authenticationService.logoutFromExternalSystem(sessionToken, system);
->>>>>>> 22203bba
 	}
 }