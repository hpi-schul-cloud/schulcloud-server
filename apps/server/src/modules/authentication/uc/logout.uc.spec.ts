--- conflicted
+++ resolved
@@ -2,21 +2,16 @@
 import { accountDoFactory } from '@modules/account/testing';
 import { BadRequestException } from '@nestjs/common';
 import { Test, TestingModule } from '@nestjs/testing';
-<<<<<<< HEAD
 import { ErrorLoggable } from '@src/core/error/loggable';
 import { Logger } from '@src/core/logger';
-import { JwtTestFactory } from '@shared/testing';
-import { AuthenticationService, LogoutService } from '../services';
-=======
 import { currentUserFactory, JwtTestFactory } from '@shared/testing';
 import { ConfigService } from '@nestjs/config';
 import { SystemService } from '@modules/system';
 import { systemFactory } from '@modules/system/testing';
 import { OauthSessionTokenService } from '@modules/oauth';
 import { oauthSessionTokenFactory } from '@modules/oauth/testing';
-import { AuthenticationService } from '../services';
+import { AuthenticationService, LogoutService } from '../services';
 import { ExternalSystemLogoutIsDisabledLoggableException } from '../errors';
->>>>>>> 22203bba
 import { LogoutUc } from './logout.uc';
 
 describe(LogoutUc.name, () => {
@@ -24,14 +19,11 @@
 	let logoutUc: LogoutUc;
 
 	let authenticationService: DeepMocked<AuthenticationService>;
-<<<<<<< HEAD
 	let logoutService: DeepMocked<LogoutService>;
 	let logger: DeepMocked<Logger>;
-=======
 	let configService: DeepMocked<ConfigService>;
 	let systemService: DeepMocked<SystemService>;
 	let oauthSessionTokenService: DeepMocked<OauthSessionTokenService>;
->>>>>>> 22203bba
 
 	beforeAll(async () => {
 		module = await Test.createTestingModule({
@@ -42,14 +34,14 @@
 					useValue: createMock<AuthenticationService>(),
 				},
 				{
-<<<<<<< HEAD
 					provide: LogoutService,
 					useValue: createMock<LogoutService>(),
 				},
 				{
 					provide: Logger,
 					useValue: createMock<Logger>(),
-=======
+				},
+				{
 					provide: ConfigService,
 					useValue: createMock<ConfigService>({ get: () => true }),
 				},
@@ -60,17 +52,14 @@
 				{
 					provide: OauthSessionTokenService,
 					useValue: createMock<OauthSessionTokenService>(),
->>>>>>> 22203bba
 				},
 			],
 		}).compile();
 
 		logoutUc = await module.get(LogoutUc);
 		authenticationService = await module.get(AuthenticationService);
-<<<<<<< HEAD
 		logoutService = await module.get(LogoutService);
 		logger = await module.get(Logger);
-=======
 		configService = await module.get(ConfigService);
 		systemService = module.get(SystemService);
 		oauthSessionTokenService = module.get(OauthSessionTokenService);
@@ -78,7 +67,6 @@
 
 	afterEach(() => {
 		jest.resetAllMocks();
->>>>>>> 22203bba
 	});
 
 	describe('logout', () => {
@@ -101,7 +89,6 @@
 		});
 	});
 
-<<<<<<< HEAD
 	describe('logoutOidc', () => {
 		describe('when the logout token is valid', () => {
 			const setup = () => {
@@ -158,7 +145,10 @@
 				await expect(logoutUc.logoutOidc(logoutToken)).rejects.toThrow(BadRequestException);
 
 				expect(logger.warning).toHaveBeenCalledWith(new ErrorLoggable(error));
-=======
+			});
+		});
+	});
+
 	describe('externalSystemLogout', () => {
 		describe('when the feature flag FEATURE_EXTERNAL_SYSTEM_LOGOUT_ENABLED is disabled', () => {
 			const setup = () => {
@@ -280,7 +270,6 @@
 
 					expect(authenticationService.logoutFromExternalSystem).not.toHaveBeenCalled();
 				});
->>>>>>> 22203bba
 			});
 		});
 	});
