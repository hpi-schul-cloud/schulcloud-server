--- conflicted
+++ resolved
@@ -28,22 +28,15 @@
 	describe('getLoginData', () => {
 		describe('when userInfo is given', () => {
 			const setup = () => {
-<<<<<<< HEAD
-				const userInfo: CreateJwtPayload = {
-=======
 				const userInfo = {
->>>>>>> 0cb9d54e
 					accountId: '',
 					roles: [],
 					schoolId: '',
 					userId: '',
-<<<<<<< HEAD
-					isExternalUser: false,
-=======
 					systemId: '',
 					impersonated: false,
+          isExternalUser: false,
 					someProperty: 'shouldNotBeMapped',
->>>>>>> 0cb9d54e
 				};
 				const loginDto: LoginDto = new LoginDto({ accessToken: 'accessToken' });
 				authenticationService.generateJwt.mockResolvedValue(loginDto);
