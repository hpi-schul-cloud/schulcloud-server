--- conflicted
+++ resolved
@@ -1,18 +1,3 @@
-<<<<<<< HEAD
-import { ForbiddenException, Injectable } from '@nestjs/common';
-import {
-	AuthorizationError,
-	EntityNotFoundError,
-	ForbiddenOperationError,
-	ValidationError,
-} from '@shared/common/error';
-import { Account, EntityId, PermissionService, User } from '@shared/domain';
-import { UserRepo } from '@shared/repo';
-import { AccountRepo } from '@shared/repo/account';
-import bcrypt from 'bcryptjs';
-import { PatchMyAccountParams } from '../controller/dto';
-=======
-import bcrypt from 'bcryptjs';
 import { Injectable } from '@nestjs/common';
 import {
 	AuthorizationError,
@@ -22,17 +7,17 @@
 } from '@shared/common/error';
 import { Account, EntityId, ICurrentUser, PermissionService, RoleName, User } from '@shared/domain';
 import { AccountRepo, UserRepo } from '@shared/repo';
+import bcrypt from 'bcryptjs';
 import {
 	AccountByIdBodyParams,
 	AccountByIdParams,
 	AccountResponse,
 	AccountSearchListResponse,
+	AccountSearchQueryParams,
 	AccountSearchType,
-	AccountSearchQueryParams,
 	PatchMyAccountParams,
 } from '../controller/dto';
 import { AccountResponseMapper } from '../mapper/account-response.mapper';
->>>>>>> 13bb40d7
 
 type UserPreferences = {
 	// first login completed
