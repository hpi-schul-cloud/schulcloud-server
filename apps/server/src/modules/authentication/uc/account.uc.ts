import { EntityNotFoundError, ValidationError } from '@shared/common/error';
import { ForbiddenException, Injectable } from '@nestjs/common';
<<<<<<< HEAD
import { Account, EntityId, ICurrentUser, PermissionService, RoleName, User } from '@shared/domain';
import { UserRepo } from '@shared/repo';
import { AccountRepo } from '@shared/repo/account';
import bcrypt from 'bcryptjs';
import { InvalidArgumentError } from '@shared/common/error/invalid-argument.error';
import { wrap } from '@mikro-orm/core';
import { UnauthorizedError } from '@shared/common/error/unauthorized.error';
import {
	AccountByIdBody,
	AccountByIdParams,
	AccountByIdResponse,
	AccountSearchListResponse,
	AccountSearchType,
	AccountSearchQuery,
	AccountSearchResponse,
	PatchMyAccountParams,
} from '../controller/dto';
=======
import { Account, EntityId, PermissionService, User } from '@shared/domain';
import { UserRepo } from '@shared/repo';
import { AccountRepo } from '@shared/repo/account';
import bcrypt from 'bcryptjs';
import { InvalidOperationError } from '@shared/common/error/invalid-operation.error';
import { PatchMyAccountParams } from '../controller/dto';
>>>>>>> 69f205af

type UserPreferences = {
	// first login completed
	firstLogin: boolean;
};

@Injectable()
export class AccountUc {
	constructor(
		private readonly accountRepo: AccountRepo,
		private readonly userRepo: UserRepo,
		private readonly permissionService: PermissionService
	) {}

<<<<<<< HEAD
	static passwordPattern = new RegExp(
		"^(?=.*[A-Z])(?=.*[0-9])(?=.*[a-z])(?=.*[\\-_!<>§$%&\\/()=?\\\\;:,.#+*~']).{8,255}$"
	);

	static emailPattern = new RegExp(
		"^[a-zA-Z0-9.!#$%&'*+/=?^_`{|}~-]+@[a-zA-Z0-9](?:[a-zA-Z0-9-]{0,61}[a-zA-Z0-9])?(?:.[a-zA-Z0-9](?:[a-zA-Z0-9-]{0,61}[a-zA-Z0-9])?)*$"
	);

	async searchAccounts(currentUser: ICurrentUser, query: AccountSearchQuery): Promise<AccountSearchListResponse> {
		const skip = query.skip ?? 0;
		const limit = query.limit ?? 10;

		if (skip < 0) {
			throw new InvalidArgumentError('Skip is less than 0.');
		}
		if (limit < 1) {
			throw new InvalidArgumentError('Limit is less than 1.');
		}
		if (!(await this.isSuperhero(currentUser))) {
			throw new UnauthorizedError('Current user is not authorized to search for accounts.');
		}

		switch (query.type) {
			case AccountSearchType.USER_ID:
				// eslint-disable-next-line no-case-declarations
				const account = await this.accountRepo.findByUserId(query.value);
				return new AccountSearchListResponse([new AccountSearchResponse(account)], 1, 0, 1);
			case AccountSearchType.USERNAME:
				// eslint-disable-next-line no-case-declarations
				const accounts = await this.accountRepo.searchByUsername(query.value);
				// eslint-disable-next-line no-case-declarations
				const accountList = accounts
					.map((tempAccount) => new AccountSearchResponse(tempAccount))
					.sort((a, b) => (a.username > b.username ? 1 : -1))
					.slice(skip, skip + limit);
				return new AccountSearchListResponse(accountList, accounts.length, skip, limit);
			default:
				throw new InvalidArgumentError('Invalid search type.');
		}
	}

	async findAccountById(currentUser: ICurrentUser, params: AccountByIdParams): Promise<AccountByIdResponse> {
		if (!(await this.isSuperhero(currentUser))) {
			throw new UnauthorizedError('Current user is not authorized to search for accounts.');
		}
		const account = await this.accountRepo.findById(params.id);
		return new AccountByIdResponse(account);
	}

	async updateAccountById(
		currentUser: ICurrentUser,
		params: AccountByIdParams,
		body: AccountByIdBody
	): Promise<AccountByIdResponse> {
		this.checkPasswordStrength(body.password);
		if (!(await this.isSuperhero(currentUser))) {
			throw new UnauthorizedError('Current user is not authorized to update an account.');
		}

		const account = await this.accountRepo.findById(params.id);
		// Todo super hero dashboard can change the password
		wrap(account).assign(body);
		await this.accountRepo.update(account);
		return new AccountByIdResponse(account);
	}

	async deleteAccountById(currentUser: ICurrentUser, params: AccountByIdParams): Promise<AccountByIdResponse> {
		if (!(await this.isSuperhero(currentUser))) {
			throw new UnauthorizedError('Current user is not authorized to delete an account.');
		}
		const account = await this.accountRepo.delete(params.id);
		return new AccountByIdResponse(account);
	}

	async updateMyAccount(currentUser: ICurrentUser, params: PatchMyAccountParams) {
=======
	async updateMyAccount(currentUser: EntityId, params: PatchMyAccountParams) {
>>>>>>> 69f205af
		let account: Account;
		try {
			account = await this.accountRepo.findByUserId(currentUser);
		} catch (err) {
			throw new EntityNotFoundError('Account');
		}

		if (account.system) {
			throw new InvalidOperationError('External account details can not be changed.');
		}

		if (!params.passwordOld || !account.password || !(await this.checkPassword(params.passwordOld, account.password))) {
			throw new Error('Dein Passwort ist nicht korrekt!');
		}

		let user: User;
		try {
<<<<<<< HEAD
			user = await this.userRepo.findById(currentUser.userId, true);
=======
			user = await this.userRepo.findById(currentUser, true);
>>>>>>> 69f205af
		} catch (err) {
			throw new EntityNotFoundError('User');
		}

		let updateUser = false;
		let updateAccount = false;
		if (params.passwordNew) {
			account.password = await this.calcPasswordHash(params.passwordNew);
			updateAccount = true;
		}
		// TODO Check with BC-1471 - This might be removed from the account page
		if (params.language && user.language !== params.language) {
			// TODO Check if there is an enum or some other fixed values here?
			user.language = params.language;
			updateUser = true;
		}
		if (params.email && user.email !== params.email) {
			const newMail = params.email.toLowerCase();
			await this.checkUniqueEmail(account, user, newMail);
			user.email = newMail;
			account.username = newMail;
			updateUser = true;
			updateAccount = true;
		}

		if (params.firstName && user.firstName !== params.firstName) {
			if (!this.hasPermissionsToChangeOwnName(user)) {
				throw new InvalidOperationError('No permission to change first name');
			}
			user.firstName = params.firstName;
			updateUser = true;
		}
		if (params.lastName && user.lastName !== params.lastName) {
			if (!this.hasPermissionsToChangeOwnName(user)) {
				throw new InvalidOperationError('No permission to change last name');
			}
			user.lastName = params.lastName;
			updateUser = true;
		}

		if (updateUser) {
			try {
				await this.userRepo.update(user);
			} catch (err) {
				throw new EntityNotFoundError(User.name);
			}
		}
		if (updateAccount) {
			try {
				await this.accountRepo.update(account);
			} catch (err) {
				throw new EntityNotFoundError(Account.name);
			}
		}
	}

	async changeMyTemporaryPassword(userId: EntityId, password: string, confirmPassword: string): Promise<void> {
		if (password !== confirmPassword) {
			throw new InvalidOperationError('Password and confirm password do not match.');
		}

		let user: User;
		try {
			user = await this.userRepo.findById(userId);
		} catch (err) {
			throw new EntityNotFoundError(User.name);
		}
		const userPreferences = <UserPreferences>user.preferences;

		if (!user.forcePasswordChange && userPreferences.firstLogin) {
			throw new InvalidOperationError('The password is not temporary, hence can not be changed.');
		} // Password change was forces or this is a first logon for the user

		let targetAccount: Account;
		try {
			targetAccount = await this.accountRepo.findByUserId(userId);
		} catch (err) {
			throw new EntityNotFoundError(Account.name);
		}

		if (targetAccount.system) {
			throw new InvalidOperationError('External account details can not be changed.');
		}

		if (targetAccount.password === undefined || (await this.checkPassword(password, targetAccount.password))) {
			throw new InvalidOperationError('New password can not be same as old password.');
		}

		try {
			targetAccount.password = await this.calcPasswordHash(password);
			await this.accountRepo.update(targetAccount);
		} catch (err) {
			throw new EntityNotFoundError(Account.name);
		}
		try {
			user.forcePasswordChange = false;
			await this.userRepo.update(user);
		} catch (err) {
			throw new EntityNotFoundError(User.name);
		}
	}

	async changePasswordForUser(currentUserId: EntityId, targetUserId: EntityId, passwordNew: string): Promise<void> {
		// load user data
		let targetAccount: Account;
		let currentUser: User;
		let targetUser: User;
		try {
			targetAccount = await this.accountRepo.findByUserId(targetUserId);
		} catch (err) {
			throw new EntityNotFoundError('Account');
		}
		try {
			currentUser = await this.userRepo.findById(currentUserId, true);
			targetUser = await this.userRepo.findById(targetUserId, true);
		} catch (err) {
			throw new EntityNotFoundError('User');
		}

		// check permission
		if (!this.hasPermissionsToChangePassword(currentUser, targetUser)) {
			throw new ForbiddenException("No permission to change this user's password");
		}

		// set user must change password on next login
		try {
			targetUser.forcePasswordChange = true;
			targetUser = await this.userRepo.update(targetUser);
		} catch (err) {
			throw new EntityNotFoundError('User');
		}
		try {
			targetAccount.password = await this.calcPasswordHash(passwordNew);
			await this.accountRepo.update(targetAccount);
		} catch (err) {
			throw new EntityNotFoundError('Account');
		}
	}

	private hasRole(user: User, roleName: string) {
		return user.roles.getItems().some((role) => {
			return role.name === roleName;
		});
	}

	private async isSuperhero(currentUser: ICurrentUser): Promise<boolean> {
		const user = await this.userRepo.findById(currentUser.userId, true);
		return user.roles.getItems().some((role) => role.name === RoleName.SUPERHERO);
	}

	private isDemoUser(currentUser: User) {
		return this.hasRole(currentUser, 'demoStudent') || this.hasRole(currentUser, 'demoTeacher');
	}

	private hasPermissionsToChangeOwnName(currentUser: User) {
		return (
			this.hasRole(currentUser, 'superhero') ||
			this.hasRole(currentUser, 'teacher') ||
			this.hasRole(currentUser, 'administrator')
		);
	}

	private hasPermissionsToChangePassword(currentUser: User, targetUser: User) {
		if (this.hasRole(currentUser, 'superhero')) {
			return true;
		}
		if (!(currentUser.school.id === targetUser.school.id)) {
			return false;
		}
		if (this.isDemoUser(currentUser)) {
			return false;
		}

		const permissionsToCheck: string[] = [];
		if (this.hasRole(targetUser, 'student')) {
			permissionsToCheck.push('STUDENT_EDIT');
		}
		if (this.hasRole(targetUser, 'teacher')) {
			permissionsToCheck.push('TEACHER_EDIT');
		}
		if (permissionsToCheck.length === 0) {
			// target user is neither student nor teacher. Undefined what to do
			return false;
		}

		return this.permissionService.hasUserAllSchoolPermissions(currentUser, permissionsToCheck);
	}

	private calcPasswordHash(password: string): Promise<string> {
		return bcrypt.hash(password, 10);
	}

	private async checkPassword(enteredPassword: string, hashedAccountPassword: string) {
		return bcrypt.compare(enteredPassword, hashedAccountPassword);
	}

	private async checkUniqueEmail(account: Account, user: User, email: string): Promise<void> {
		const foundUsers = await this.userRepo.findByEmail(email);
		const foundAccounts = await this.accountRepo.findByUsername(email);

		if (
			foundUsers.length > 1 ||
			foundAccounts.length > 1 ||
			(foundUsers.length === 1 && foundUsers[0].id !== user.id) ||
			(foundAccounts.length === 1 && foundAccounts[0].id !== account.id)
		) {
			throw new ValidationError(`Die E-Mail Adresse ist bereits in Verwendung!`);
		}
	}
}<|MERGE_RESOLUTION|>--- conflicted
+++ resolved
@@ -1,6 +1,5 @@
-import { EntityNotFoundError, ValidationError } from '@shared/common/error';
+import { EntityNotFoundError, InvalidOperationError, ValidationError } from '@shared/common/error';
 import { ForbiddenException, Injectable } from '@nestjs/common';
-<<<<<<< HEAD
 import { Account, EntityId, ICurrentUser, PermissionService, RoleName, User } from '@shared/domain';
 import { UserRepo } from '@shared/repo';
 import { AccountRepo } from '@shared/repo/account';
@@ -18,14 +17,6 @@
 	AccountSearchResponse,
 	PatchMyAccountParams,
 } from '../controller/dto';
-=======
-import { Account, EntityId, PermissionService, User } from '@shared/domain';
-import { UserRepo } from '@shared/repo';
-import { AccountRepo } from '@shared/repo/account';
-import bcrypt from 'bcryptjs';
-import { InvalidOperationError } from '@shared/common/error/invalid-operation.error';
-import { PatchMyAccountParams } from '../controller/dto';
->>>>>>> 69f205af
 
 type UserPreferences = {
 	// first login completed
@@ -39,15 +30,6 @@
 		private readonly userRepo: UserRepo,
 		private readonly permissionService: PermissionService
 	) {}
-
-<<<<<<< HEAD
-	static passwordPattern = new RegExp(
-		"^(?=.*[A-Z])(?=.*[0-9])(?=.*[a-z])(?=.*[\\-_!<>§$%&\\/()=?\\\\;:,.#+*~']).{8,255}$"
-	);
-
-	static emailPattern = new RegExp(
-		"^[a-zA-Z0-9.!#$%&'*+/=?^_`{|}~-]+@[a-zA-Z0-9](?:[a-zA-Z0-9-]{0,61}[a-zA-Z0-9])?(?:.[a-zA-Z0-9](?:[a-zA-Z0-9-]{0,61}[a-zA-Z0-9])?)*$"
-	);
 
 	async searchAccounts(currentUser: ICurrentUser, query: AccountSearchQuery): Promise<AccountSearchListResponse> {
 		const skip = query.skip ?? 0;
@@ -95,7 +77,6 @@
 		params: AccountByIdParams,
 		body: AccountByIdBody
 	): Promise<AccountByIdResponse> {
-		this.checkPasswordStrength(body.password);
 		if (!(await this.isSuperhero(currentUser))) {
 			throw new UnauthorizedError('Current user is not authorized to update an account.');
 		}
@@ -115,10 +96,7 @@
 		return new AccountByIdResponse(account);
 	}
 
-	async updateMyAccount(currentUser: ICurrentUser, params: PatchMyAccountParams) {
-=======
 	async updateMyAccount(currentUser: EntityId, params: PatchMyAccountParams) {
->>>>>>> 69f205af
 		let account: Account;
 		try {
 			account = await this.accountRepo.findByUserId(currentUser);
@@ -136,11 +114,7 @@
 
 		let user: User;
 		try {
-<<<<<<< HEAD
-			user = await this.userRepo.findById(currentUser.userId, true);
-=======
 			user = await this.userRepo.findById(currentUser, true);
->>>>>>> 69f205af
 		} catch (err) {
 			throw new EntityNotFoundError('User');
 		}
