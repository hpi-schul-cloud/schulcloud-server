import { Test, TestingModule } from '@nestjs/testing';
<<<<<<< HEAD
=======
import { OauthProviderLogoutFlowUc } from '@src/modules/oauth-provider/uc/oauth-provider.logout-flow.uc';
>>>>>>> 27c478fa
import { createMock, DeepMocked } from '@golevelup/ts-jest';
import { NotImplementedException } from '@nestjs/common';
import { Configuration } from '@hpi-schul-cloud/commons/lib';
import { OauthProviderResponseMapper } from '@src/modules/oauth-provider/mapper/oauth-provider-response.mapper';
import { ICurrentUser } from '@shared/domain/index';
import { OauthProviderController } from './oauth-provider.controller';
import { OauthClientBody, OauthClientResponse } from './dto';
import { OauthProviderClientCrudUc } from '../uc/oauth-provider.client-crud.uc';

describe('OauthProviderController', () => {
	let module: TestingModule;
	let controller: OauthProviderController;

<<<<<<< HEAD
	let uc: DeepMocked<OauthProviderClientCrudUc>;
=======
	let uc: DeepMocked<OauthProviderLogoutFlowUc>;
>>>>>>> 27c478fa
	let responseMapper: DeepMocked<OauthProviderResponseMapper>;

	const hydraUri = 'http://hydra.uri';
	const currentUser: ICurrentUser = { userId: 'userId' } as ICurrentUser;

	beforeAll(async () => {
		jest.spyOn(Configuration, 'get').mockReturnValue(hydraUri);

		module = await Test.createTestingModule({
			providers: [
				OauthProviderController,
				{
<<<<<<< HEAD
					provide: OauthProviderClientCrudUc,
					useValue: createMock<OauthProviderClientCrudUc>(),
=======
					provide: OauthProviderLogoutFlowUc,
					useValue: createMock<OauthProviderLogoutFlowUc>(),
>>>>>>> 27c478fa
				},
				{
					provide: OauthProviderResponseMapper,
					useValue: createMock<OauthProviderResponseMapper>(),
				},
			],
		}).compile();

		controller = module.get(OauthProviderController);
<<<<<<< HEAD
		uc = module.get(OauthProviderClientCrudUc);
=======

		uc = module.get(OauthProviderLogoutFlowUc);
>>>>>>> 27c478fa
		responseMapper = module.get(OauthProviderResponseMapper);
	});

	afterAll(async () => {
		await module.close();
	});

	describe('Client Flow', () => {
		describe('getOAuth2Client', () => {
			it('should get oauth2 client', async () => {
				const data: OauthClientBody = {
					client_id: 'clientId',
				};
				uc.getOAuth2Client.mockResolvedValue(data);
				responseMapper.mapOauthClientToClientResponse.mockReturnValue(new OauthClientResponse({ ...data }));

				const result: OauthClientResponse = await controller.getOAuth2Client(currentUser, { id: 'clientId' });

				expect(result).toEqual(data);
				expect(uc.getOAuth2Client).toHaveBeenCalledWith(currentUser, 'clientId');
			});
		});

		describe('listOAuth2Clients', () => {
			it('should list oauth2 clients when uc is called with all parameters', async () => {
				const data: OauthClientBody = {
					client_id: 'clientId',
				};
				uc.listOAuth2Clients.mockResolvedValue([data]);
				responseMapper.mapOauthClientToClientResponse.mockReturnValue(new OauthClientResponse({ ...data }));

				const result: OauthClientResponse[] = await controller.listOAuth2Clients(currentUser, {
					limit: 1,
					offset: 0,
					client_name: 'clientId',
					owner: 'clientOwner',
				});

				expect(result).toEqual([data]);
				expect(uc.listOAuth2Clients).toHaveBeenCalledWith(currentUser, 1, 0, 'clientId', 'clientOwner');
			});

			it('should list oauth2 clients when uc is called without parameters', async () => {
				const data: OauthClientBody = {
					client_id: 'clientId',
				};
				uc.listOAuth2Clients.mockResolvedValue([data]);
				responseMapper.mapOauthClientToClientResponse.mockReturnValue(new OauthClientResponse({ ...data }));

				const result: OauthClientResponse[] = await controller.listOAuth2Clients(currentUser, {});

				expect(result).toEqual([data]);
				expect(uc.listOAuth2Clients).toHaveBeenCalledWith(currentUser, undefined, undefined, undefined, undefined);
			});
		});

		describe('createOAuth2Client', () => {
			it('should create oauth2 client with defaults', async () => {
				const data: OauthClientBody = {
					client_id: 'clientId',
				};
				uc.createOAuth2Client.mockResolvedValue(data);
				responseMapper.mapOauthClientToClientResponse.mockReturnValue(new OauthClientResponse({ ...data }));

				const result: OauthClientResponse = await controller.createOAuth2Client(currentUser, data);

				expect(uc.createOAuth2Client).toHaveBeenCalledWith(currentUser, data);
				expect(result).toEqual(data);
			});
		});

		describe('updateOAuth2Client', () => {
			it('should update oauth2 client with defaults', async () => {
				const data: OauthClientBody = {
					client_id: 'clientId',
				};
				uc.updateOAuth2Client.mockResolvedValue(data);
				responseMapper.mapOauthClientToClientResponse.mockReturnValue(new OauthClientResponse({ ...data }));

				const result: OauthClientResponse = await controller.updateOAuth2Client(
					currentUser,
					{ id: 'clientId' },
					{ client_id: 'clientId' }
				);

				expect(uc.updateOAuth2Client).toHaveBeenCalledWith(currentUser, 'clientId', data);
				expect(result).toEqual(data);
			});
		});

		describe('deleteOAuth2Client', () => {
			it('should delete oauth2 client', async () => {
				await controller.deleteOAuth2Client(currentUser, { id: 'clientId' });

				expect(uc.deleteOAuth2Client).toHaveBeenCalledWith(currentUser, 'clientId');
			});
		});
	});

	describe('Consent Flow', () => {
		describe('getConsentRequest', () => {
			it('should throw', () => {
				expect(() => controller.getConsentRequest({ challenge: '' })).toThrow(NotImplementedException);
			});
		});

		describe('patchConsentRequest', () => {
			it('should throw', () => {
				expect(() => controller.patchConsentRequest({ challenge: '' }, { accept: false }, {})).toThrow(
					NotImplementedException
				);
			});
		});

		describe('listConsentSessions', () => {
			it('should throw', () => {
				expect(() => controller.listConsentSessions({ userId: '' })).toThrow(NotImplementedException);
			});
		});

		describe('revokeConsentSession', () => {
			it('should throw', () => {
				expect(() => controller.revokeConsentSession({ userId: '' }, { client: '' })).toThrow(NotImplementedException);
			});
		});
	});

	describe('Login Flow', () => {
		describe('getLoginRequest', () => {
			it('should throw', () => {
				expect(() => controller.getLoginRequest({ challenge: '' })).toThrow(NotImplementedException);
			});
		});

		describe('patchLoginRequest', () => {
			it('should throw', () => {
				expect(() => controller.patchLoginRequest({ challenge: '' }, { accept: false }, {})).toThrow(
					NotImplementedException
				);
			});
		});
	});

	describe('Logout Flow', () => {
		describe('acceptLogoutRequest', () => {
			it('should call uc and return redirect string', async () => {
				uc.logoutFlow.mockResolvedValue({ redirect_to: 'www.mock.de' });

				const redirect = await controller.acceptLogoutRequest(
					{ challenge: 'challenge_mock' },
					{ redirect_to: 'www.mock.de' }
				);

				expect(uc.logoutFlow).toHaveBeenCalledWith('challenge_mock');
				expect(redirect).toEqual('www.mock.de');
			});
		});
	});

	describe('introspectOAuth2Token', () => {
		it('should throw', () => {
			expect(() => controller.introspectOAuth2Token({ token: '' })).toThrow(NotImplementedException);
		});
	});

	describe('getUrl', () => {
		it('should return hydra uri', async () => {
			const result: string = await controller.getUrl();

			expect(result).toEqual(hydraUri);
		});
	});
});<|MERGE_RESOLUTION|>--- conflicted
+++ resolved
@@ -1,8 +1,5 @@
 import { Test, TestingModule } from '@nestjs/testing';
-<<<<<<< HEAD
-=======
 import { OauthProviderLogoutFlowUc } from '@src/modules/oauth-provider/uc/oauth-provider.logout-flow.uc';
->>>>>>> 27c478fa
 import { createMock, DeepMocked } from '@golevelup/ts-jest';
 import { NotImplementedException } from '@nestjs/common';
 import { Configuration } from '@hpi-schul-cloud/commons/lib';
@@ -16,11 +13,8 @@
 	let module: TestingModule;
 	let controller: OauthProviderController;
 
-<<<<<<< HEAD
-	let uc: DeepMocked<OauthProviderClientCrudUc>;
-=======
-	let uc: DeepMocked<OauthProviderLogoutFlowUc>;
->>>>>>> 27c478fa
+	let crudUc: DeepMocked<OauthProviderClientCrudUc>;
+	let logoutFlowUc: DeepMocked<OauthProviderLogoutFlowUc>;
 	let responseMapper: DeepMocked<OauthProviderResponseMapper>;
 
 	const hydraUri = 'http://hydra.uri';
@@ -33,13 +27,12 @@
 			providers: [
 				OauthProviderController,
 				{
-<<<<<<< HEAD
 					provide: OauthProviderClientCrudUc,
 					useValue: createMock<OauthProviderClientCrudUc>(),
-=======
+				},
+				{
 					provide: OauthProviderLogoutFlowUc,
 					useValue: createMock<OauthProviderLogoutFlowUc>(),
->>>>>>> 27c478fa
 				},
 				{
 					provide: OauthProviderResponseMapper,
@@ -49,12 +42,8 @@
 		}).compile();
 
 		controller = module.get(OauthProviderController);
-<<<<<<< HEAD
-		uc = module.get(OauthProviderClientCrudUc);
-=======
-
-		uc = module.get(OauthProviderLogoutFlowUc);
->>>>>>> 27c478fa
+		crudUc = module.get(OauthProviderClientCrudUc);
+		logoutFlowUc = module.get(OauthProviderLogoutFlowUc);
 		responseMapper = module.get(OauthProviderResponseMapper);
 	});
 
@@ -68,13 +57,13 @@
 				const data: OauthClientBody = {
 					client_id: 'clientId',
 				};
-				uc.getOAuth2Client.mockResolvedValue(data);
+				crudUc.getOAuth2Client.mockResolvedValue(data);
 				responseMapper.mapOauthClientToClientResponse.mockReturnValue(new OauthClientResponse({ ...data }));
 
 				const result: OauthClientResponse = await controller.getOAuth2Client(currentUser, { id: 'clientId' });
 
 				expect(result).toEqual(data);
-				expect(uc.getOAuth2Client).toHaveBeenCalledWith(currentUser, 'clientId');
+				expect(crudUc.getOAuth2Client).toHaveBeenCalledWith(currentUser, 'clientId');
 			});
 		});
 
@@ -83,7 +72,7 @@
 				const data: OauthClientBody = {
 					client_id: 'clientId',
 				};
-				uc.listOAuth2Clients.mockResolvedValue([data]);
+				crudUc.listOAuth2Clients.mockResolvedValue([data]);
 				responseMapper.mapOauthClientToClientResponse.mockReturnValue(new OauthClientResponse({ ...data }));
 
 				const result: OauthClientResponse[] = await controller.listOAuth2Clients(currentUser, {
@@ -94,20 +83,20 @@
 				});
 
 				expect(result).toEqual([data]);
-				expect(uc.listOAuth2Clients).toHaveBeenCalledWith(currentUser, 1, 0, 'clientId', 'clientOwner');
+				expect(crudUc.listOAuth2Clients).toHaveBeenCalledWith(currentUser, 1, 0, 'clientId', 'clientOwner');
 			});
 
 			it('should list oauth2 clients when uc is called without parameters', async () => {
 				const data: OauthClientBody = {
 					client_id: 'clientId',
 				};
-				uc.listOAuth2Clients.mockResolvedValue([data]);
+				crudUc.listOAuth2Clients.mockResolvedValue([data]);
 				responseMapper.mapOauthClientToClientResponse.mockReturnValue(new OauthClientResponse({ ...data }));
 
 				const result: OauthClientResponse[] = await controller.listOAuth2Clients(currentUser, {});
 
 				expect(result).toEqual([data]);
-				expect(uc.listOAuth2Clients).toHaveBeenCalledWith(currentUser, undefined, undefined, undefined, undefined);
+				expect(crudUc.listOAuth2Clients).toHaveBeenCalledWith(currentUser, undefined, undefined, undefined, undefined);
 			});
 		});
 
@@ -116,12 +105,12 @@
 				const data: OauthClientBody = {
 					client_id: 'clientId',
 				};
-				uc.createOAuth2Client.mockResolvedValue(data);
+				crudUc.createOAuth2Client.mockResolvedValue(data);
 				responseMapper.mapOauthClientToClientResponse.mockReturnValue(new OauthClientResponse({ ...data }));
 
 				const result: OauthClientResponse = await controller.createOAuth2Client(currentUser, data);
 
-				expect(uc.createOAuth2Client).toHaveBeenCalledWith(currentUser, data);
+				expect(crudUc.createOAuth2Client).toHaveBeenCalledWith(currentUser, data);
 				expect(result).toEqual(data);
 			});
 		});
@@ -131,7 +120,7 @@
 				const data: OauthClientBody = {
 					client_id: 'clientId',
 				};
-				uc.updateOAuth2Client.mockResolvedValue(data);
+				crudUc.updateOAuth2Client.mockResolvedValue(data);
 				responseMapper.mapOauthClientToClientResponse.mockReturnValue(new OauthClientResponse({ ...data }));
 
 				const result: OauthClientResponse = await controller.updateOAuth2Client(
@@ -140,7 +129,7 @@
 					{ client_id: 'clientId' }
 				);
 
-				expect(uc.updateOAuth2Client).toHaveBeenCalledWith(currentUser, 'clientId', data);
+				expect(crudUc.updateOAuth2Client).toHaveBeenCalledWith(currentUser, 'clientId', data);
 				expect(result).toEqual(data);
 			});
 		});
@@ -149,7 +138,7 @@
 			it('should delete oauth2 client', async () => {
 				await controller.deleteOAuth2Client(currentUser, { id: 'clientId' });
 
-				expect(uc.deleteOAuth2Client).toHaveBeenCalledWith(currentUser, 'clientId');
+				expect(crudUc.deleteOAuth2Client).toHaveBeenCalledWith(currentUser, 'clientId');
 			});
 		});
 	});
@@ -201,14 +190,14 @@
 	describe('Logout Flow', () => {
 		describe('acceptLogoutRequest', () => {
 			it('should call uc and return redirect string', async () => {
-				uc.logoutFlow.mockResolvedValue({ redirect_to: 'www.mock.de' });
+				logoutFlowUc.logoutFlow.mockResolvedValue({ redirect_to: 'www.mock.de' });
 
 				const redirect = await controller.acceptLogoutRequest(
 					{ challenge: 'challenge_mock' },
 					{ redirect_to: 'www.mock.de' }
 				);
 
-				expect(uc.logoutFlow).toHaveBeenCalledWith('challenge_mock');
+				expect(logoutFlowUc.logoutFlow).toHaveBeenCalledWith('challenge_mock');
 				expect(redirect).toEqual('www.mock.de');
 			});
 		});
