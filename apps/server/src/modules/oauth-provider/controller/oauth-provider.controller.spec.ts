import { Test, TestingModule } from '@nestjs/testing';
<<<<<<< HEAD
import { createMock, DeepMocked } from '@golevelup/ts-jest';
import { OauthProviderResponseMapper } from '@src/modules/oauth-provider/mapper/oauth-provider-response.mapper';
import { LoginResponse } from '@src/modules/oauth-provider/controller/dto/response/login.response';
import { OauthProviderController } from './oauth-provider.controller';
import { ProviderLoginResponse, ProviderRedirectResponse } from '../../../shared/infra/oauth-provider/dto';
import { ICurrentUser } from '../../../shared/domain';
import { AcceptQuery, ChallengeParams, LoginRequestBody } from './dto';
import { OauthProviderLoginFlowUc } from '../uc/oauth-provider.login-flow.uc';
=======
import { OauthProviderLogoutFlowUc } from '@src/modules/oauth-provider/uc/oauth-provider.logout-flow.uc';
import { createMock, DeepMocked } from '@golevelup/ts-jest';
import { NotImplementedException } from '@nestjs/common';
import { Configuration } from '@hpi-schul-cloud/commons/lib';
import { OauthProviderResponseMapper } from '@src/modules/oauth-provider/mapper/oauth-provider-response.mapper';
import {
	AcceptQuery,
	ChallengeParams,
	ConsentRequestBody,
	ConsentSessionResponse,
	OauthClientBody,
	OauthClientResponse,
	ConsentResponse,
} from '@src/modules/oauth-provider/controller/dto';
import { RedirectResponse } from '@src/modules/oauth-provider/controller/dto/response/redirect.response';
import { ProviderConsentResponse, ProviderConsentSessionResponse } from '@shared/infra/oauth-provider/dto';
import { OauthProviderConsentFlowUc } from '@src/modules/oauth-provider/uc/oauth-provider.consent-flow.uc';
import { ICurrentUser } from '@shared/domain';
import { OauthProviderUc } from '@src/modules/oauth-provider/uc/oauth-provider.uc';
import { OauthProviderController } from './oauth-provider.controller';
import { OauthProviderClientCrudUc } from '../uc/oauth-provider.client-crud.uc';
>>>>>>> f6960971

describe('OauthProviderController', () => {
	let module: TestingModule;
	let controller: OauthProviderController;
	let oauthProviderLoginFlowUc: DeepMocked<OauthProviderLoginFlowUc>;
	let oauthProviderResponseMapper: DeepMocked<OauthProviderResponseMapper>;

	const hydraUri = 'http://hydra.uri';

	let oauthProviderUc: DeepMocked<OauthProviderUc>;
	let logoutUc: DeepMocked<OauthProviderLogoutFlowUc>;
	let consentUc: DeepMocked<OauthProviderConsentFlowUc>;
	let crudUc: DeepMocked<OauthProviderClientCrudUc>;
	let responseMapper: DeepMocked<OauthProviderResponseMapper>;

	const hydraUri = 'http://hydra.uri';
	const currentUser: ICurrentUser = { userId: 'userId' } as ICurrentUser;

	beforeAll(async () => {
		jest.spyOn(Configuration, 'get').mockReturnValue(hydraUri);

		module = await Test.createTestingModule({
			providers: [
				OauthProviderController,
				{
					provide: OauthProviderLoginFlowUc,
					useValue: createMock<OauthProviderLoginFlowUc>(),
				},
				{
					provide: OauthProviderResponseMapper,
					useValue: createMock<OauthProviderResponseMapper>(),
				},
				{
					provide: OauthProviderClientCrudUc,
					useValue: createMock<OauthProviderClientCrudUc>(),
				},
				{
					provide: OauthProviderLogoutFlowUc,
					useValue: createMock<OauthProviderLogoutFlowUc>(),
				},
				{
					provide: OauthProviderConsentFlowUc,
					useValue: createMock<OauthProviderConsentFlowUc>(),
				},
				{
					provide: OauthProviderResponseMapper,
					useValue: createMock<OauthProviderResponseMapper>(),
				},
			],
		}).compile();

		controller = module.get(OauthProviderController);
<<<<<<< HEAD
		oauthProviderLoginFlowUc = module.get(OauthProviderLoginFlowUc);
		oauthProviderResponseMapper = module.get(OauthProviderResponseMapper);
=======
		oauthProviderUc = module.get(OauthProviderUc);
		crudUc = module.get(OauthProviderClientCrudUc);
		logoutUc = module.get(OauthProviderLogoutFlowUc);
		responseMapper = module.get(OauthProviderResponseMapper);
		consentUc = module.get(OauthProviderConsentFlowUc);
>>>>>>> f6960971
	});

	afterAll(async () => {
		await module.close();
	});
	const params: ChallengeParams = { challenge: 'challenge' };
	const loginResponse: LoginResponse = {
		challenge: 'challenge',
		client: {},
		oidc_context: {},
		request_url: 'request_url',
		requested_access_token_audience: ['requested_access_token_audience'],
		requested_scope: ['requested_scope'],
		session_id: 'session_id',
		skip: true,
		subject: 'subject',
	} as LoginResponse;

	describe('Login flow', () => {
		describe('getLoginRequest', () => {
			it('should get the login request response', async () => {
				const oauthLoginResponse: ProviderLoginResponse = {
					challenge: 'challenge',
					client: {},
					oidc_context: {},
					request_url: 'request_url',
					requested_access_token_audience: ['requested_access_token_audience'],
					requested_scope: ['requested_scope'],
					session_id: 'session_id',
					skip: true,
					subject: 'subject',
				} as ProviderLoginResponse;

				oauthProviderLoginFlowUc.getLoginRequest.mockResolvedValue(oauthLoginResponse);
				oauthProviderResponseMapper.mapLoginResponse.mockReturnValue(loginResponse);

				const response = await controller.getLoginRequest(params);

				expect(oauthProviderLoginFlowUc.getLoginRequest).toHaveBeenCalledWith(params.challenge);
				expect(response.subject).toEqual(oauthLoginResponse.subject);
			});
		});
		describe('patchLoginRequest', () => {
			it('should patch the login request', async () => {
				const query: AcceptQuery = {
					accept: 1,
				};
				const loginRequestBody: LoginRequestBody = {
					remember: true,
					remember_for: 0,
				};
				const providerRedirectResponse: ProviderRedirectResponse = {
					redirect_to: 'redirect_to',
				};
				const redirectResponse: ProviderRedirectResponse = {
					redirect_to: 'redirect_to',
				};
				const currentUser: ICurrentUser = { userId: 'userId' } as ICurrentUser;
				const expected = [currentUser.userId, params.challenge, loginRequestBody, query];

				oauthProviderLoginFlowUc.patchLoginRequest.mockResolvedValue(providerRedirectResponse);
				oauthProviderResponseMapper.mapRedirectResponse.mockReturnValue(redirectResponse);

				const response = await controller.patchLoginRequest(params, query, loginRequestBody, currentUser);
				expect(oauthProviderLoginFlowUc.patchLoginRequest).toHaveBeenCalledWith(
					currentUser.userId,
					params.challenge,
					loginRequestBody,
					query
				);
				expect(oauthProviderLoginFlowUc.patchLoginRequest).toHaveBeenCalledWith(...expected);
				expect(response.redirect_to).toStrictEqual(redirectResponse.redirect_to);
			});
		});
	});

	describe('getUrl', () => {
		it('should return hydra uri', async () => {
			const result: string = await controller.getUrl();

<<<<<<< HEAD
=======
	describe('Client Flow', () => {
		describe('getOAuth2Client', () => {
			it('should get oauth2 client', async () => {
				const data: OauthClientBody = {
					client_id: 'clientId',
				};
				crudUc.getOAuth2Client.mockResolvedValue(data);
				responseMapper.mapOauthClientResponse.mockReturnValue(new OauthClientResponse({ ...data }));

				const result: OauthClientResponse = await controller.getOAuth2Client(currentUser, { id: 'clientId' });

				expect(result).toEqual(data);
				expect(crudUc.getOAuth2Client).toHaveBeenCalledWith(currentUser, 'clientId');
			});
		});

		describe('listOAuth2Clients', () => {
			it('should list oauth2 clients when uc is called with all parameters', async () => {
				const data: OauthClientBody = {
					client_id: 'clientId',
				};
				crudUc.listOAuth2Clients.mockResolvedValue([data]);
				responseMapper.mapOauthClientResponse.mockReturnValue(new OauthClientResponse({ ...data }));

				const result: OauthClientResponse[] = await controller.listOAuth2Clients(currentUser, {
					limit: 1,
					offset: 0,
					client_name: 'clientId',
					owner: 'clientOwner',
				});

				expect(result).toEqual([data]);
				expect(crudUc.listOAuth2Clients).toHaveBeenCalledWith(currentUser, 1, 0, 'clientId', 'clientOwner');
			});

			it('should list oauth2 clients when uc is called without parameters', async () => {
				const data: OauthClientBody = {
					client_id: 'clientId',
				};
				crudUc.listOAuth2Clients.mockResolvedValue([data]);
				responseMapper.mapOauthClientResponse.mockReturnValue(new OauthClientResponse({ ...data }));

				const result: OauthClientResponse[] = await controller.listOAuth2Clients(currentUser, {});

				expect(result).toEqual([data]);
				expect(crudUc.listOAuth2Clients).toHaveBeenCalledWith(currentUser, undefined, undefined, undefined, undefined);
			});
		});

		describe('createOAuth2Client', () => {
			it('should create oauth2 client with defaults', async () => {
				const data: OauthClientBody = {
					client_id: 'clientId',
				};
				crudUc.createOAuth2Client.mockResolvedValue(data);
				responseMapper.mapOauthClientResponse.mockReturnValue(new OauthClientResponse({ ...data }));

				const result: OauthClientResponse = await controller.createOAuth2Client(currentUser, data);

				expect(crudUc.createOAuth2Client).toHaveBeenCalledWith(currentUser, data);
				expect(result).toEqual(data);
			});
		});

		describe('updateOAuth2Client', () => {
			it('should update oauth2 client with defaults', async () => {
				const data: OauthClientBody = {
					client_id: 'clientId',
				};
				crudUc.updateOAuth2Client.mockResolvedValue(data);
				responseMapper.mapOauthClientResponse.mockReturnValue(new OauthClientResponse({ ...data }));

				const result: OauthClientResponse = await controller.updateOAuth2Client(
					currentUser,
					{ id: 'clientId' },
					{ client_id: 'clientId' }
				);

				expect(crudUc.updateOAuth2Client).toHaveBeenCalledWith(currentUser, 'clientId', data);
				expect(result).toEqual(data);
			});
		});

		describe('deleteOAuth2Client', () => {
			it('should delete oauth2 client', async () => {
				await controller.deleteOAuth2Client(currentUser, { id: 'clientId' });

				expect(crudUc.deleteOAuth2Client).toHaveBeenCalledWith(currentUser, 'clientId');
			});
		});
	});

	describe('Consent Flow', () => {
		let challengeParams: ChallengeParams;

		beforeEach(() => {
			challengeParams = { challenge: 'challengexyz' };
		});

		describe('getConsentRequest', () => {
			let consentResponse: ProviderConsentResponse;

			beforeEach(() => {
				consentResponse = {
					challenge: challengeParams.challenge,
					subject: 'subject',
				};
			});

			it('should return a consentResponse', async () => {
				consentUc.getConsentRequest.mockResolvedValue(consentResponse);
				responseMapper.mapConsentResponse.mockReturnValue(new ConsentResponse({ ...consentResponse }));

				const result: ConsentResponse = await controller.getConsentRequest(challengeParams);

				expect(result.challenge).toEqual(consentResponse.challenge);
				expect(result.subject).toEqual(consentResponse.subject);
			});

			it('should call mapper', async () => {
				consentUc.getConsentRequest.mockResolvedValue(consentResponse);
				responseMapper.mapConsentResponse.mockReturnValue(new ConsentResponse({ ...consentResponse }));

				await controller.getConsentRequest(challengeParams);

				expect(responseMapper.mapConsentResponse).toHaveBeenCalledWith(consentResponse);
			});

			it('should call uc', async () => {
				consentUc.getConsentRequest.mockResolvedValue(consentResponse);
				responseMapper.mapConsentResponse.mockReturnValue(new ConsentResponse({ ...consentResponse }));

				await controller.getConsentRequest(challengeParams);

				expect(consentUc.getConsentRequest).toHaveBeenCalledWith(consentResponse.challenge);
			});
		});

		describe('patchConsentRequest', () => {
			let acceptQuery: AcceptQuery;
			let consentRequestBody: ConsentRequestBody;

			beforeEach(() => {
				acceptQuery = { accept: true };
				consentRequestBody = {
					grant_scope: ['openid', 'offline'],
					remember: false,
					remember_for: 0,
				};
			});

			it('should call uc', async () => {
				await controller.patchConsentRequest(challengeParams, acceptQuery, consentRequestBody, currentUser);

				expect(consentUc.patchConsentRequest).toHaveBeenCalledWith(
					challengeParams.challenge,
					acceptQuery,
					consentRequestBody,
					currentUser
				);
			});

			it('should call mapper', async () => {
				const expectedRedirectResponse: RedirectResponse = { redirect_to: 'anywhere' };
				consentUc.patchConsentRequest.mockResolvedValue(expectedRedirectResponse);

				await controller.patchConsentRequest(challengeParams, acceptQuery, consentRequestBody, currentUser);

				expect(responseMapper.mapRedirectResponse).toHaveBeenCalledWith(expectedRedirectResponse);
			});

			it('should return redirect response', async () => {
				const expectedRedirectResponse: RedirectResponse = { redirect_to: 'anywhere' };
				consentUc.patchConsentRequest.mockResolvedValue(expectedRedirectResponse);
				responseMapper.mapRedirectResponse.mockReturnValue(expectedRedirectResponse);

				const result: RedirectResponse = await controller.patchConsentRequest(
					challengeParams,
					acceptQuery,
					consentRequestBody,
					currentUser
				);

				expect(result.redirect_to).toEqual(expectedRedirectResponse.redirect_to);
			});
		});

		describe('listConsentSessions', () => {
			it('should list all consent sessions', async () => {
				const session: ProviderConsentSessionResponse = {
					consent_request: {
						challenge: 'challenge',
						client: {
							client_id: 'clientId',
							client_name: 'clientName',
						},
					},
				};
				const response: ConsentSessionResponse = new ConsentSessionResponse({
					challenge: 'challenge',
					client_id: 'clientId',
					client_name: 'clientName',
				});

				oauthProviderUc.listConsentSessions.mockResolvedValue([session]);
				responseMapper.mapConsentSessionsToResponse.mockReturnValue(response);

				const result: ConsentSessionResponse[] = await controller.listConsentSessions(currentUser);

				expect(result).toEqual([response]);
				expect(oauthProviderUc.listConsentSessions).toHaveBeenCalledWith(currentUser.userId);
			});
		});

		describe('revokeConsentSession', () => {
			it('should revoke consent sessions', async () => {
				await controller.revokeConsentSession(currentUser, { client: 'clientId' });

				expect(oauthProviderUc.revokeConsentSession).toHaveBeenCalledWith(currentUser.userId, 'clientId');
			});
		});
	});

	describe('Login Flow', () => {
		describe('getLoginRequest', () => {
			it('should throw', () => {
				expect(() => controller.getLoginRequest({ challenge: '' })).toThrow(NotImplementedException);
			});
		});

		describe('patchLoginRequest', () => {
			it('should throw', () => {
				expect(() => controller.patchLoginRequest({ challenge: '' }, { accept: false }, {})).toThrow(
					NotImplementedException
				);
			});
		});
	});

	describe('Logout Flow', () => {
		describe('acceptLogoutRequest', () => {
			it('should call uc and return redirect string', async () => {
				const expectedRedirect: RedirectResponse = new RedirectResponse({ redirect_to: 'www.mock.de' });
				logoutUc.logoutFlow.mockResolvedValue(expectedRedirect);
				responseMapper.mapRedirectResponse.mockReturnValue(expectedRedirect);

				const redirect = await controller.acceptLogoutRequest(
					{ challenge: 'challenge_mock' },
					{ redirect_to: 'www.mock.de' }
				);

				expect(logoutUc.logoutFlow).toHaveBeenCalledWith('challenge_mock');
				expect(redirect.redirect_to).toEqual(expectedRedirect.redirect_to);
			});
		});
	});

	describe('introspectOAuth2Token', () => {
		it('should throw', () => {
			expect(() => controller.introspectOAuth2Token({ token: '' })).toThrow(NotImplementedException);
		});
	});

	describe('getUrl', () => {
		it('should return hydra uri', async () => {
			const result: string = await controller.getUrl();

>>>>>>> f6960971
			expect(result).toEqual(hydraUri);
		});
	});
});<|MERGE_RESOLUTION|>--- conflicted
+++ resolved
@@ -1,14 +1,4 @@
 import { Test, TestingModule } from '@nestjs/testing';
-<<<<<<< HEAD
-import { createMock, DeepMocked } from '@golevelup/ts-jest';
-import { OauthProviderResponseMapper } from '@src/modules/oauth-provider/mapper/oauth-provider-response.mapper';
-import { LoginResponse } from '@src/modules/oauth-provider/controller/dto/response/login.response';
-import { OauthProviderController } from './oauth-provider.controller';
-import { ProviderLoginResponse, ProviderRedirectResponse } from '../../../shared/infra/oauth-provider/dto';
-import { ICurrentUser } from '../../../shared/domain';
-import { AcceptQuery, ChallengeParams, LoginRequestBody } from './dto';
-import { OauthProviderLoginFlowUc } from '../uc/oauth-provider.login-flow.uc';
-=======
 import { OauthProviderLogoutFlowUc } from '@src/modules/oauth-provider/uc/oauth-provider.logout-flow.uc';
 import { createMock, DeepMocked } from '@golevelup/ts-jest';
 import { NotImplementedException } from '@nestjs/common';
@@ -18,30 +8,34 @@
 	AcceptQuery,
 	ChallengeParams,
 	ConsentRequestBody,
+	ConsentResponse,
 	ConsentSessionResponse,
+	LoginRequestBody,
+	LoginResponse,
 	OauthClientBody,
 	OauthClientResponse,
-	ConsentResponse,
+	RedirectResponse,
 } from '@src/modules/oauth-provider/controller/dto';
-import { RedirectResponse } from '@src/modules/oauth-provider/controller/dto/response/redirect.response';
-import { ProviderConsentResponse, ProviderConsentSessionResponse } from '@shared/infra/oauth-provider/dto';
+import {
+	ProviderConsentResponse,
+	ProviderConsentSessionResponse,
+	ProviderLoginResponse,
+	ProviderRedirectResponse,
+} from '@shared/infra/oauth-provider/dto';
 import { OauthProviderConsentFlowUc } from '@src/modules/oauth-provider/uc/oauth-provider.consent-flow.uc';
 import { ICurrentUser } from '@shared/domain';
 import { OauthProviderUc } from '@src/modules/oauth-provider/uc/oauth-provider.uc';
 import { OauthProviderController } from './oauth-provider.controller';
 import { OauthProviderClientCrudUc } from '../uc/oauth-provider.client-crud.uc';
->>>>>>> f6960971
+import { OauthProviderLoginFlowUc } from '../uc/oauth-provider.login-flow.uc';
 
 describe('OauthProviderController', () => {
 	let module: TestingModule;
 	let controller: OauthProviderController;
-	let oauthProviderLoginFlowUc: DeepMocked<OauthProviderLoginFlowUc>;
-	let oauthProviderResponseMapper: DeepMocked<OauthProviderResponseMapper>;
-
-	const hydraUri = 'http://hydra.uri';
 
 	let oauthProviderUc: DeepMocked<OauthProviderUc>;
 	let logoutUc: DeepMocked<OauthProviderLogoutFlowUc>;
+	let loginUc: DeepMocked<OauthProviderLoginFlowUc>;
 	let consentUc: DeepMocked<OauthProviderConsentFlowUc>;
 	let crudUc: DeepMocked<OauthProviderClientCrudUc>;
 	let responseMapper: DeepMocked<OauthProviderResponseMapper>;
@@ -56,62 +50,311 @@
 			providers: [
 				OauthProviderController,
 				{
+					provide: OauthProviderUc,
+					useValue: createMock<OauthProviderUc>(),
+				},
+				{
+					provide: OauthProviderClientCrudUc,
+					useValue: createMock<OauthProviderClientCrudUc>(),
+				},
+				{
+					provide: OauthProviderLogoutFlowUc,
+					useValue: createMock<OauthProviderLogoutFlowUc>(),
+				},
+				{
+					provide: OauthProviderConsentFlowUc,
+					useValue: createMock<OauthProviderConsentFlowUc>(),
+				},
+				{
+					provide: OauthProviderResponseMapper,
+					useValue: createMock<OauthProviderResponseMapper>(),
+				},
+				{
 					provide: OauthProviderLoginFlowUc,
 					useValue: createMock<OauthProviderLoginFlowUc>(),
 				},
-				{
-					provide: OauthProviderResponseMapper,
-					useValue: createMock<OauthProviderResponseMapper>(),
-				},
-				{
-					provide: OauthProviderClientCrudUc,
-					useValue: createMock<OauthProviderClientCrudUc>(),
-				},
-				{
-					provide: OauthProviderLogoutFlowUc,
-					useValue: createMock<OauthProviderLogoutFlowUc>(),
-				},
-				{
-					provide: OauthProviderConsentFlowUc,
-					useValue: createMock<OauthProviderConsentFlowUc>(),
-				},
-				{
-					provide: OauthProviderResponseMapper,
-					useValue: createMock<OauthProviderResponseMapper>(),
-				},
 			],
 		}).compile();
 
 		controller = module.get(OauthProviderController);
-<<<<<<< HEAD
-		oauthProviderLoginFlowUc = module.get(OauthProviderLoginFlowUc);
-		oauthProviderResponseMapper = module.get(OauthProviderResponseMapper);
-=======
 		oauthProviderUc = module.get(OauthProviderUc);
 		crudUc = module.get(OauthProviderClientCrudUc);
 		logoutUc = module.get(OauthProviderLogoutFlowUc);
 		responseMapper = module.get(OauthProviderResponseMapper);
 		consentUc = module.get(OauthProviderConsentFlowUc);
->>>>>>> f6960971
+		loginUc = module.get(OauthProviderLoginFlowUc);
 	});
 
 	afterAll(async () => {
 		await module.close();
 	});
-	const params: ChallengeParams = { challenge: 'challenge' };
-	const loginResponse: LoginResponse = {
-		challenge: 'challenge',
-		client: {},
-		oidc_context: {},
-		request_url: 'request_url',
-		requested_access_token_audience: ['requested_access_token_audience'],
-		requested_scope: ['requested_scope'],
-		session_id: 'session_id',
-		skip: true,
-		subject: 'subject',
-	} as LoginResponse;
-
-	describe('Login flow', () => {
+
+	describe('Client Flow', () => {
+		describe('getOAuth2Client', () => {
+			it('should get oauth2 client', async () => {
+				const data: OauthClientBody = {
+					client_id: 'clientId',
+				};
+				crudUc.getOAuth2Client.mockResolvedValue(data);
+				responseMapper.mapOauthClientResponse.mockReturnValue(new OauthClientResponse({ ...data }));
+
+				const result: OauthClientResponse = await controller.getOAuth2Client(currentUser, { id: 'clientId' });
+
+				expect(result).toEqual(data);
+				expect(crudUc.getOAuth2Client).toHaveBeenCalledWith(currentUser, 'clientId');
+			});
+		});
+
+		describe('listOAuth2Clients', () => {
+			it('should list oauth2 clients when uc is called with all parameters', async () => {
+				const data: OauthClientBody = {
+					client_id: 'clientId',
+				};
+				crudUc.listOAuth2Clients.mockResolvedValue([data]);
+				responseMapper.mapOauthClientResponse.mockReturnValue(new OauthClientResponse({ ...data }));
+
+				const result: OauthClientResponse[] = await controller.listOAuth2Clients(currentUser, {
+					limit: 1,
+					offset: 0,
+					client_name: 'clientId',
+					owner: 'clientOwner',
+				});
+
+				expect(result).toEqual([data]);
+				expect(crudUc.listOAuth2Clients).toHaveBeenCalledWith(currentUser, 1, 0, 'clientId', 'clientOwner');
+			});
+
+			it('should list oauth2 clients when uc is called without parameters', async () => {
+				const data: OauthClientBody = {
+					client_id: 'clientId',
+				};
+				crudUc.listOAuth2Clients.mockResolvedValue([data]);
+				responseMapper.mapOauthClientResponse.mockReturnValue(new OauthClientResponse({ ...data }));
+
+				const result: OauthClientResponse[] = await controller.listOAuth2Clients(currentUser, {});
+
+				expect(result).toEqual([data]);
+				expect(crudUc.listOAuth2Clients).toHaveBeenCalledWith(currentUser, undefined, undefined, undefined, undefined);
+			});
+		});
+
+		describe('createOAuth2Client', () => {
+			it('should create oauth2 client with defaults', async () => {
+				const data: OauthClientBody = {
+					client_id: 'clientId',
+				};
+				crudUc.createOAuth2Client.mockResolvedValue(data);
+				responseMapper.mapOauthClientResponse.mockReturnValue(new OauthClientResponse({ ...data }));
+
+				const result: OauthClientResponse = await controller.createOAuth2Client(currentUser, data);
+
+				expect(crudUc.createOAuth2Client).toHaveBeenCalledWith(currentUser, data);
+				expect(result).toEqual(data);
+			});
+		});
+
+		describe('updateOAuth2Client', () => {
+			it('should update oauth2 client with defaults', async () => {
+				const data: OauthClientBody = {
+					client_id: 'clientId',
+				};
+				crudUc.updateOAuth2Client.mockResolvedValue(data);
+				responseMapper.mapOauthClientResponse.mockReturnValue(new OauthClientResponse({ ...data }));
+
+				const result: OauthClientResponse = await controller.updateOAuth2Client(
+					currentUser,
+					{ id: 'clientId' },
+					{ client_id: 'clientId' }
+				);
+
+				expect(crudUc.updateOAuth2Client).toHaveBeenCalledWith(currentUser, 'clientId', data);
+				expect(result).toEqual(data);
+			});
+		});
+
+		describe('deleteOAuth2Client', () => {
+			it('should delete oauth2 client', async () => {
+				await controller.deleteOAuth2Client(currentUser, { id: 'clientId' });
+
+				expect(crudUc.deleteOAuth2Client).toHaveBeenCalledWith(currentUser, 'clientId');
+			});
+		});
+	});
+
+	describe('Consent Flow', () => {
+		let challengeParams: ChallengeParams;
+
+		beforeEach(() => {
+			challengeParams = { challenge: 'challengexyz' };
+		});
+
+		describe('getConsentRequest', () => {
+			let consentResponse: ProviderConsentResponse;
+
+			beforeEach(() => {
+				consentResponse = {
+					challenge: challengeParams.challenge,
+					subject: 'subject',
+				};
+			});
+
+			it('should return a consentResponse', async () => {
+				consentUc.getConsentRequest.mockResolvedValue(consentResponse);
+				responseMapper.mapConsentResponse.mockReturnValue(new ConsentResponse({ ...consentResponse }));
+
+				const result: ConsentResponse = await controller.getConsentRequest(challengeParams);
+
+				expect(result.challenge).toEqual(consentResponse.challenge);
+				expect(result.subject).toEqual(consentResponse.subject);
+			});
+
+			it('should call mapper', async () => {
+				consentUc.getConsentRequest.mockResolvedValue(consentResponse);
+				responseMapper.mapConsentResponse.mockReturnValue(new ConsentResponse({ ...consentResponse }));
+
+				await controller.getConsentRequest(challengeParams);
+
+				expect(responseMapper.mapConsentResponse).toHaveBeenCalledWith(consentResponse);
+			});
+
+			it('should call uc', async () => {
+				consentUc.getConsentRequest.mockResolvedValue(consentResponse);
+				responseMapper.mapConsentResponse.mockReturnValue(new ConsentResponse({ ...consentResponse }));
+
+				await controller.getConsentRequest(challengeParams);
+
+				expect(consentUc.getConsentRequest).toHaveBeenCalledWith(consentResponse.challenge);
+			});
+		});
+
+		describe('patchConsentRequest', () => {
+			let acceptQuery: AcceptQuery;
+			let consentRequestBody: ConsentRequestBody;
+
+			beforeEach(() => {
+				acceptQuery = { accept: true };
+				consentRequestBody = {
+					grant_scope: ['openid', 'offline'],
+					remember: false,
+					remember_for: 0,
+				};
+			});
+
+			it('should call uc', async () => {
+				await controller.patchConsentRequest(challengeParams, acceptQuery, consentRequestBody, currentUser);
+
+				expect(consentUc.patchConsentRequest).toHaveBeenCalledWith(
+					challengeParams.challenge,
+					acceptQuery,
+					consentRequestBody,
+					currentUser
+				);
+			});
+
+			it('should call mapper', async () => {
+				const expectedRedirectResponse: RedirectResponse = { redirect_to: 'anywhere' };
+				consentUc.patchConsentRequest.mockResolvedValue(expectedRedirectResponse);
+
+				await controller.patchConsentRequest(challengeParams, acceptQuery, consentRequestBody, currentUser);
+
+				expect(responseMapper.mapRedirectResponse).toHaveBeenCalledWith(expectedRedirectResponse);
+			});
+
+			it('should return redirect response', async () => {
+				const expectedRedirectResponse: RedirectResponse = { redirect_to: 'anywhere' };
+				consentUc.patchConsentRequest.mockResolvedValue(expectedRedirectResponse);
+				responseMapper.mapRedirectResponse.mockReturnValue(expectedRedirectResponse);
+
+				const result: RedirectResponse = await controller.patchConsentRequest(
+					challengeParams,
+					acceptQuery,
+					consentRequestBody,
+					currentUser
+				);
+
+				expect(result.redirect_to).toEqual(expectedRedirectResponse.redirect_to);
+			});
+		});
+
+		describe('listConsentSessions', () => {
+			it('should list all consent sessions', async () => {
+				const session: ProviderConsentSessionResponse = {
+					consent_request: {
+						challenge: 'challenge',
+						client: {
+							client_id: 'clientId',
+							client_name: 'clientName',
+						},
+					},
+				};
+				const response: ConsentSessionResponse = new ConsentSessionResponse({
+					challenge: 'challenge',
+					client_id: 'clientId',
+					client_name: 'clientName',
+				});
+
+				oauthProviderUc.listConsentSessions.mockResolvedValue([session]);
+				responseMapper.mapConsentSessionsToResponse.mockReturnValue(response);
+
+				const result: ConsentSessionResponse[] = await controller.listConsentSessions(currentUser);
+
+				expect(result).toEqual([response]);
+				expect(oauthProviderUc.listConsentSessions).toHaveBeenCalledWith(currentUser.userId);
+			});
+		});
+
+		describe('revokeConsentSession', () => {
+			it('should revoke consent sessions', async () => {
+				await controller.revokeConsentSession(currentUser, { client: 'clientId' });
+
+				expect(oauthProviderUc.revokeConsentSession).toHaveBeenCalledWith(currentUser.userId, 'clientId');
+			});
+		});
+	});
+
+	describe('Logout Flow', () => {
+		describe('acceptLogoutRequest', () => {
+			it('should call uc and return redirect string', async () => {
+				const expectedRedirect: RedirectResponse = new RedirectResponse({ redirect_to: 'www.mock.de' });
+				logoutUc.logoutFlow.mockResolvedValue(expectedRedirect);
+				responseMapper.mapRedirectResponse.mockReturnValue(expectedRedirect);
+
+				const redirect = await controller.acceptLogoutRequest(
+					{ challenge: 'challenge_mock' },
+					{ redirect_to: 'www.mock.de' }
+				);
+
+				expect(logoutUc.logoutFlow).toHaveBeenCalledWith('challenge_mock');
+				expect(redirect.redirect_to).toEqual(expectedRedirect.redirect_to);
+			});
+		});
+	});
+
+	describe('introspectOAuth2Token', () => {
+		it('should throw', () => {
+			expect(() => controller.introspectOAuth2Token({ token: '' })).toThrow(NotImplementedException);
+		});
+	});
+
+	describe('Login Flow', () => {
+		let params: ChallengeParams;
+		let loginResponse: LoginResponse;
+
+		beforeEach(() => {
+			params = { challenge: 'challenge' };
+			loginResponse = {
+				challenge: 'challenge',
+				client: {},
+				oidc_context: {},
+				request_url: 'request_url',
+				requested_access_token_audience: ['requested_access_token_audience'],
+				requested_scope: ['requested_scope'],
+				session_id: 'session_id',
+				skip: true,
+				subject: 'subject',
+			} as LoginResponse;
+		});
+
 		describe('getLoginRequest', () => {
 			it('should get the login request response', async () => {
 				const oauthLoginResponse: ProviderLoginResponse = {
@@ -126,19 +369,20 @@
 					subject: 'subject',
 				} as ProviderLoginResponse;
 
-				oauthProviderLoginFlowUc.getLoginRequest.mockResolvedValue(oauthLoginResponse);
-				oauthProviderResponseMapper.mapLoginResponse.mockReturnValue(loginResponse);
+				loginUc.getLoginRequest.mockResolvedValue(oauthLoginResponse);
+				responseMapper.mapLoginResponse.mockReturnValue(loginResponse);
 
 				const response = await controller.getLoginRequest(params);
 
-				expect(oauthProviderLoginFlowUc.getLoginRequest).toHaveBeenCalledWith(params.challenge);
+				expect(loginUc.getLoginRequest).toHaveBeenCalledWith(params.challenge);
 				expect(response.subject).toEqual(oauthLoginResponse.subject);
 			});
 		});
+
 		describe('patchLoginRequest', () => {
 			it('should patch the login request', async () => {
 				const query: AcceptQuery = {
-					accept: 1,
+					accept: true,
 				};
 				const loginRequestBody: LoginRequestBody = {
 					remember: true,
@@ -153,17 +397,17 @@
 				const currentUser: ICurrentUser = { userId: 'userId' } as ICurrentUser;
 				const expected = [currentUser.userId, params.challenge, loginRequestBody, query];
 
-				oauthProviderLoginFlowUc.patchLoginRequest.mockResolvedValue(providerRedirectResponse);
-				oauthProviderResponseMapper.mapRedirectResponse.mockReturnValue(redirectResponse);
+				loginUc.patchLoginRequest.mockResolvedValue(providerRedirectResponse);
+				responseMapper.mapRedirectResponse.mockReturnValue(redirectResponse);
 
 				const response = await controller.patchLoginRequest(params, query, loginRequestBody, currentUser);
-				expect(oauthProviderLoginFlowUc.patchLoginRequest).toHaveBeenCalledWith(
+				expect(loginUc.patchLoginRequest).toHaveBeenCalledWith(
 					currentUser.userId,
 					params.challenge,
 					loginRequestBody,
 					query
 				);
-				expect(oauthProviderLoginFlowUc.patchLoginRequest).toHaveBeenCalledWith(...expected);
+				expect(loginUc.patchLoginRequest).toHaveBeenCalledWith(...expected);
 				expect(response.redirect_to).toStrictEqual(redirectResponse.redirect_to);
 			});
 		});
@@ -173,276 +417,6 @@
 		it('should return hydra uri', async () => {
 			const result: string = await controller.getUrl();
 
-<<<<<<< HEAD
-=======
-	describe('Client Flow', () => {
-		describe('getOAuth2Client', () => {
-			it('should get oauth2 client', async () => {
-				const data: OauthClientBody = {
-					client_id: 'clientId',
-				};
-				crudUc.getOAuth2Client.mockResolvedValue(data);
-				responseMapper.mapOauthClientResponse.mockReturnValue(new OauthClientResponse({ ...data }));
-
-				const result: OauthClientResponse = await controller.getOAuth2Client(currentUser, { id: 'clientId' });
-
-				expect(result).toEqual(data);
-				expect(crudUc.getOAuth2Client).toHaveBeenCalledWith(currentUser, 'clientId');
-			});
-		});
-
-		describe('listOAuth2Clients', () => {
-			it('should list oauth2 clients when uc is called with all parameters', async () => {
-				const data: OauthClientBody = {
-					client_id: 'clientId',
-				};
-				crudUc.listOAuth2Clients.mockResolvedValue([data]);
-				responseMapper.mapOauthClientResponse.mockReturnValue(new OauthClientResponse({ ...data }));
-
-				const result: OauthClientResponse[] = await controller.listOAuth2Clients(currentUser, {
-					limit: 1,
-					offset: 0,
-					client_name: 'clientId',
-					owner: 'clientOwner',
-				});
-
-				expect(result).toEqual([data]);
-				expect(crudUc.listOAuth2Clients).toHaveBeenCalledWith(currentUser, 1, 0, 'clientId', 'clientOwner');
-			});
-
-			it('should list oauth2 clients when uc is called without parameters', async () => {
-				const data: OauthClientBody = {
-					client_id: 'clientId',
-				};
-				crudUc.listOAuth2Clients.mockResolvedValue([data]);
-				responseMapper.mapOauthClientResponse.mockReturnValue(new OauthClientResponse({ ...data }));
-
-				const result: OauthClientResponse[] = await controller.listOAuth2Clients(currentUser, {});
-
-				expect(result).toEqual([data]);
-				expect(crudUc.listOAuth2Clients).toHaveBeenCalledWith(currentUser, undefined, undefined, undefined, undefined);
-			});
-		});
-
-		describe('createOAuth2Client', () => {
-			it('should create oauth2 client with defaults', async () => {
-				const data: OauthClientBody = {
-					client_id: 'clientId',
-				};
-				crudUc.createOAuth2Client.mockResolvedValue(data);
-				responseMapper.mapOauthClientResponse.mockReturnValue(new OauthClientResponse({ ...data }));
-
-				const result: OauthClientResponse = await controller.createOAuth2Client(currentUser, data);
-
-				expect(crudUc.createOAuth2Client).toHaveBeenCalledWith(currentUser, data);
-				expect(result).toEqual(data);
-			});
-		});
-
-		describe('updateOAuth2Client', () => {
-			it('should update oauth2 client with defaults', async () => {
-				const data: OauthClientBody = {
-					client_id: 'clientId',
-				};
-				crudUc.updateOAuth2Client.mockResolvedValue(data);
-				responseMapper.mapOauthClientResponse.mockReturnValue(new OauthClientResponse({ ...data }));
-
-				const result: OauthClientResponse = await controller.updateOAuth2Client(
-					currentUser,
-					{ id: 'clientId' },
-					{ client_id: 'clientId' }
-				);
-
-				expect(crudUc.updateOAuth2Client).toHaveBeenCalledWith(currentUser, 'clientId', data);
-				expect(result).toEqual(data);
-			});
-		});
-
-		describe('deleteOAuth2Client', () => {
-			it('should delete oauth2 client', async () => {
-				await controller.deleteOAuth2Client(currentUser, { id: 'clientId' });
-
-				expect(crudUc.deleteOAuth2Client).toHaveBeenCalledWith(currentUser, 'clientId');
-			});
-		});
-	});
-
-	describe('Consent Flow', () => {
-		let challengeParams: ChallengeParams;
-
-		beforeEach(() => {
-			challengeParams = { challenge: 'challengexyz' };
-		});
-
-		describe('getConsentRequest', () => {
-			let consentResponse: ProviderConsentResponse;
-
-			beforeEach(() => {
-				consentResponse = {
-					challenge: challengeParams.challenge,
-					subject: 'subject',
-				};
-			});
-
-			it('should return a consentResponse', async () => {
-				consentUc.getConsentRequest.mockResolvedValue(consentResponse);
-				responseMapper.mapConsentResponse.mockReturnValue(new ConsentResponse({ ...consentResponse }));
-
-				const result: ConsentResponse = await controller.getConsentRequest(challengeParams);
-
-				expect(result.challenge).toEqual(consentResponse.challenge);
-				expect(result.subject).toEqual(consentResponse.subject);
-			});
-
-			it('should call mapper', async () => {
-				consentUc.getConsentRequest.mockResolvedValue(consentResponse);
-				responseMapper.mapConsentResponse.mockReturnValue(new ConsentResponse({ ...consentResponse }));
-
-				await controller.getConsentRequest(challengeParams);
-
-				expect(responseMapper.mapConsentResponse).toHaveBeenCalledWith(consentResponse);
-			});
-
-			it('should call uc', async () => {
-				consentUc.getConsentRequest.mockResolvedValue(consentResponse);
-				responseMapper.mapConsentResponse.mockReturnValue(new ConsentResponse({ ...consentResponse }));
-
-				await controller.getConsentRequest(challengeParams);
-
-				expect(consentUc.getConsentRequest).toHaveBeenCalledWith(consentResponse.challenge);
-			});
-		});
-
-		describe('patchConsentRequest', () => {
-			let acceptQuery: AcceptQuery;
-			let consentRequestBody: ConsentRequestBody;
-
-			beforeEach(() => {
-				acceptQuery = { accept: true };
-				consentRequestBody = {
-					grant_scope: ['openid', 'offline'],
-					remember: false,
-					remember_for: 0,
-				};
-			});
-
-			it('should call uc', async () => {
-				await controller.patchConsentRequest(challengeParams, acceptQuery, consentRequestBody, currentUser);
-
-				expect(consentUc.patchConsentRequest).toHaveBeenCalledWith(
-					challengeParams.challenge,
-					acceptQuery,
-					consentRequestBody,
-					currentUser
-				);
-			});
-
-			it('should call mapper', async () => {
-				const expectedRedirectResponse: RedirectResponse = { redirect_to: 'anywhere' };
-				consentUc.patchConsentRequest.mockResolvedValue(expectedRedirectResponse);
-
-				await controller.patchConsentRequest(challengeParams, acceptQuery, consentRequestBody, currentUser);
-
-				expect(responseMapper.mapRedirectResponse).toHaveBeenCalledWith(expectedRedirectResponse);
-			});
-
-			it('should return redirect response', async () => {
-				const expectedRedirectResponse: RedirectResponse = { redirect_to: 'anywhere' };
-				consentUc.patchConsentRequest.mockResolvedValue(expectedRedirectResponse);
-				responseMapper.mapRedirectResponse.mockReturnValue(expectedRedirectResponse);
-
-				const result: RedirectResponse = await controller.patchConsentRequest(
-					challengeParams,
-					acceptQuery,
-					consentRequestBody,
-					currentUser
-				);
-
-				expect(result.redirect_to).toEqual(expectedRedirectResponse.redirect_to);
-			});
-		});
-
-		describe('listConsentSessions', () => {
-			it('should list all consent sessions', async () => {
-				const session: ProviderConsentSessionResponse = {
-					consent_request: {
-						challenge: 'challenge',
-						client: {
-							client_id: 'clientId',
-							client_name: 'clientName',
-						},
-					},
-				};
-				const response: ConsentSessionResponse = new ConsentSessionResponse({
-					challenge: 'challenge',
-					client_id: 'clientId',
-					client_name: 'clientName',
-				});
-
-				oauthProviderUc.listConsentSessions.mockResolvedValue([session]);
-				responseMapper.mapConsentSessionsToResponse.mockReturnValue(response);
-
-				const result: ConsentSessionResponse[] = await controller.listConsentSessions(currentUser);
-
-				expect(result).toEqual([response]);
-				expect(oauthProviderUc.listConsentSessions).toHaveBeenCalledWith(currentUser.userId);
-			});
-		});
-
-		describe('revokeConsentSession', () => {
-			it('should revoke consent sessions', async () => {
-				await controller.revokeConsentSession(currentUser, { client: 'clientId' });
-
-				expect(oauthProviderUc.revokeConsentSession).toHaveBeenCalledWith(currentUser.userId, 'clientId');
-			});
-		});
-	});
-
-	describe('Login Flow', () => {
-		describe('getLoginRequest', () => {
-			it('should throw', () => {
-				expect(() => controller.getLoginRequest({ challenge: '' })).toThrow(NotImplementedException);
-			});
-		});
-
-		describe('patchLoginRequest', () => {
-			it('should throw', () => {
-				expect(() => controller.patchLoginRequest({ challenge: '' }, { accept: false }, {})).toThrow(
-					NotImplementedException
-				);
-			});
-		});
-	});
-
-	describe('Logout Flow', () => {
-		describe('acceptLogoutRequest', () => {
-			it('should call uc and return redirect string', async () => {
-				const expectedRedirect: RedirectResponse = new RedirectResponse({ redirect_to: 'www.mock.de' });
-				logoutUc.logoutFlow.mockResolvedValue(expectedRedirect);
-				responseMapper.mapRedirectResponse.mockReturnValue(expectedRedirect);
-
-				const redirect = await controller.acceptLogoutRequest(
-					{ challenge: 'challenge_mock' },
-					{ redirect_to: 'www.mock.de' }
-				);
-
-				expect(logoutUc.logoutFlow).toHaveBeenCalledWith('challenge_mock');
-				expect(redirect.redirect_to).toEqual(expectedRedirect.redirect_to);
-			});
-		});
-	});
-
-	describe('introspectOAuth2Token', () => {
-		it('should throw', () => {
-			expect(() => controller.introspectOAuth2Token({ token: '' })).toThrow(NotImplementedException);
-		});
-	});
-
-	describe('getUrl', () => {
-		it('should return hydra uri', async () => {
-			const result: string = await controller.getUrl();
-
->>>>>>> f6960971
 			expect(result).toEqual(hydraUri);
 		});
 	});
