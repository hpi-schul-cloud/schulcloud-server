import { Configuration } from '@hpi-schul-cloud/commons/lib';
import { Body, Controller, Delete, Get, NotImplementedException, Param, Patch, Post, Put, Query } from '@nestjs/common';
import { Authenticate } from '@src/modules/authentication/decorator/auth.decorator';
import { OauthProviderUc } from '@src/modules/oauth-provider/uc/oauth-provider.uc';
import { OauthProviderResponseMapper } from '@src/modules/oauth-provider/mapper/oauth-provider-response.mapper';
import { RedirectResponse } from '@src/modules/oauth-provider/controller/dto/response/redirect.response';
import {
	AcceptQuery,
	ChallengeParams,
	ConsentRequestBody,
	IdParams,
	IntrospectBody,
	ListOauthClientsParams,
	LoginRequestBody,
	OauthClientBody,
	RedirectBody,
	RevokeConsentQuery,
	UserParams,
} from './dto';

@Controller('oauth2')
export class OauthProviderController {
	constructor(
		private readonly oauthProviderUc: OauthProviderUc,
		private readonly oauthProviderResponseMapper: OauthProviderResponseMapper
	) {}

	@Authenticate('jwt')
	@Get('clients/:id')
	getOAuth2Client(@Param() params: IdParams) {
		throw new NotImplementedException();
	}

	@Authenticate('jwt')
	@Get('clients')
	listOAuth2Clients(@Param() params: ListOauthClientsParams) {
		throw new NotImplementedException();
	}

	@Authenticate('jwt')
	@Post('clients')
	createOAuth2Client(@Body() body: OauthClientBody) {
		throw new NotImplementedException();
	}

	@Authenticate('jwt')
	@Put('clients/:id')
	updateOAuth2Client(@Param() params: IdParams, @Body() body: OauthClientBody) {
		throw new NotImplementedException();
	}

	@Authenticate('jwt')
	@Delete('clients/:id')
	deleteOAuth2Client(@Param() params: IdParams) {
		throw new NotImplementedException();
	}

	@Post('introspect')
	introspectOAuth2Token(@Body() body: IntrospectBody) {
		throw new NotImplementedException();
	}

	@Get('loginRequest/:challenge')
	getLoginRequest(@Param() params: ChallengeParams) {
		throw new NotImplementedException();
	}

	@Authenticate('jwt')
	@Patch('loginRequest/:challenge')
	patchLoginRequest(@Param() params: ChallengeParams, @Query() query: AcceptQuery, @Body() body: LoginRequestBody) {
		throw new NotImplementedException();
	}

	@Authenticate('jwt')
	@Patch('logoutRequest/:challenge')
	acceptLogoutRequest(@Param() params: ChallengeParams, @Body() body: RedirectBody) {
		throw new NotImplementedException();
	}

	@Authenticate('jwt')
	@Get('consentRequest/:challenge')
<<<<<<< HEAD
	getConsentRequest(@Param() { challenge }: ChallengeParams) {
		return this.oauthProviderUc.getConsentRequest(challenge);
=======
	getConsentRequest(@Param() params: ChallengeParams) {
		throw new NotImplementedException();
>>>>>>> 59014a41
	}

	@Authenticate('jwt')
	@Patch('consentRequest/:challenge')
<<<<<<< HEAD
	async patchConsentRequest(
		@Param() { challenge }: ChallengeParams,
		@Query() query: AcceptQuery,
		@Body() body: ConsentRequestBody
	): Promise<RedirectResponse> {
		const redirectResponse: RedirectResponse = await this.oauthProviderUc.patchConsentRequest(challenge, query, body);
		const response: RedirectResponse = this.oauthProviderResponseMapper.mapRedirectResponse(redirectResponse);
		return response;
=======
	patchConsentRequest(@Param() params: ChallengeParams, @Query() query: AcceptQuery, @Body() body: ConsentRequestBody) {
		throw new NotImplementedException();
>>>>>>> 59014a41
	}

	@Authenticate('jwt')
	@Get('auth/sessions/consent/:userId')
	listConsentSessions(@Param() params: UserParams) {
		throw new NotImplementedException();
	}

	@Authenticate('jwt')
	@Delete('auth/sessions/consent/:userId')
	revokeConsentSession(@Param() params: UserParams, @Query() query: RevokeConsentQuery) {
		throw new NotImplementedException();
	}

	@Get('baseUrl')
	getUrl(): Promise<string> {
		return Promise.resolve(Configuration.get('HYDRA_URI') as string);
	}
}<|MERGE_RESOLUTION|>--- conflicted
+++ resolved
@@ -79,30 +79,24 @@
 
 	@Authenticate('jwt')
 	@Get('consentRequest/:challenge')
-<<<<<<< HEAD
-	getConsentRequest(@Param() { challenge }: ChallengeParams) {
-		return this.oauthProviderUc.getConsentRequest(challenge);
-=======
 	getConsentRequest(@Param() params: ChallengeParams) {
-		throw new NotImplementedException();
->>>>>>> 59014a41
+		return this.oauthProviderUc.getConsentRequest(params.challenge);
 	}
 
 	@Authenticate('jwt')
 	@Patch('consentRequest/:challenge')
-<<<<<<< HEAD
 	async patchConsentRequest(
-		@Param() { challenge }: ChallengeParams,
+		@Param() params: ChallengeParams,
 		@Query() query: AcceptQuery,
 		@Body() body: ConsentRequestBody
 	): Promise<RedirectResponse> {
-		const redirectResponse: RedirectResponse = await this.oauthProviderUc.patchConsentRequest(challenge, query, body);
+		const redirectResponse: RedirectResponse = await this.oauthProviderUc.patchConsentRequest(
+			params.challenge,
+			query,
+			body
+		);
 		const response: RedirectResponse = this.oauthProviderResponseMapper.mapRedirectResponse(redirectResponse);
 		return response;
-=======
-	patchConsentRequest(@Param() params: ChallengeParams, @Query() query: AcceptQuery, @Body() body: ConsentRequestBody) {
-		throw new NotImplementedException();
->>>>>>> 59014a41
 	}
 
 	@Authenticate('jwt')
