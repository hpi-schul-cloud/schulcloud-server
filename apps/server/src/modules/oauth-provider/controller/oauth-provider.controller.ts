import { Configuration } from '@hpi-schul-cloud/commons/lib';
import { Body, Controller, Delete, Get, NotImplementedException, Param, Patch, Post, Put, Query } from '@nestjs/common';
import { Authenticate } from '@src/modules/authentication/decorator/auth.decorator';
import { OauthProviderUc } from '@src/modules/oauth-provider/uc/oauth-provider.uc';
import { OauthProviderResponseMapper } from '@src/modules/oauth-provider/mapper/oauth-provider-response.mapper';
import { OauthClient } from '@shared/infra/oauth-provider/dto/index';
import {
	AcceptQuery,
	ChallengeParams,
	ConsentRequestBody,
	IdParams,
	IntrospectBody,
	ListOauthClientsParams,
	LoginRequestBody,
	OauthClientBody,
	OauthClientResponse,
	RedirectBody,
	RevokeConsentQuery,
	UserParams,
} from './dto/index';

@Controller('oauth2')
export class OauthProviderController {
	constructor(
		private readonly oauthProviderUc: OauthProviderUc,
		private readonly oauthProviderResponseMapper: OauthProviderResponseMapper
	) {}

	@Authenticate('jwt')
	@Get('clients/:id')
<<<<<<< HEAD
	async getOAuth2Client(@Param() { id }: IdParams): Promise<OauthClientResponse> {
		const client: OauthClient = await this.oauthProviderUc.getOAuth2Client(id);
		const mapped: OauthClientResponse = this.oauthProviderResponseMapper.mapOauthClientToClientResponse(client);
		return mapped;
=======
	getOAuth2Client(@Param() params: IdParams) {
		throw new NotImplementedException();
>>>>>>> 59014a41
	}

	@Authenticate('jwt')
	@Get('clients')
	async listOAuth2Clients(@Param() params: ListOauthClientsParams): Promise<OauthClientResponse[]> {
		const clients: OauthClient[] = await this.oauthProviderUc.listOAuth2Clients();
		const mapped: OauthClientResponse[] = clients.map(
			(client: OauthClient): OauthClientResponse =>
				this.oauthProviderResponseMapper.mapOauthClientToClientResponse(client)
		);
		return mapped;
	}

	@Authenticate('jwt')
	@Post('clients')
	async createOAuth2Client(@Body() body: OauthClientBody): Promise<OauthClientResponse> {
		const client: OauthClient = await this.oauthProviderUc.createOAuth2Client(body);
		const mapped: OauthClientResponse = this.oauthProviderResponseMapper.mapOauthClientToClientResponse(client);
		return mapped;
	}

	@Authenticate('jwt')
	@Put('clients/:id')
<<<<<<< HEAD
	async updateOAuth2Client(@Param() { id }: IdParams, @Body() body: OauthClientBody): Promise<OauthClientResponse> {
		const client: OauthClient = await this.oauthProviderUc.updateOAuth2Client(id, body);
		const mapped: OauthClientResponse = this.oauthProviderResponseMapper.mapOauthClientToClientResponse(client);
		return mapped;
=======
	updateOAuth2Client(@Param() params: IdParams, @Body() body: OauthClientBody) {
		throw new NotImplementedException();
>>>>>>> 59014a41
	}

	@Authenticate('jwt')
	@Delete('clients/:id')
<<<<<<< HEAD
	deleteOAuth2Client(@Param() { id }: IdParams): Promise<void> {
		return this.oauthProviderUc.deleteOAuth2Client(id);
=======
	deleteOAuth2Client(@Param() params: IdParams) {
		throw new NotImplementedException();
>>>>>>> 59014a41
	}

	@Post('introspect')
	introspectOAuth2Token(@Body() body: IntrospectBody) {
		throw new NotImplementedException();
	}

	@Get('loginRequest/:challenge')
	getLoginRequest(@Param() params: ChallengeParams) {
		throw new NotImplementedException();
	}

	@Authenticate('jwt')
	@Patch('loginRequest/:challenge')
	patchLoginRequest(@Param() params: ChallengeParams, @Query() query: AcceptQuery, @Body() body: LoginRequestBody) {
		throw new NotImplementedException();
	}

	@Authenticate('jwt')
	@Patch('logoutRequest/:challenge')
	acceptLogoutRequest(@Param() params: ChallengeParams, @Body() body: RedirectBody) {
		throw new NotImplementedException();
	}

	@Authenticate('jwt')
	@Get('consentRequest/:challenge')
	getConsentRequest(@Param() params: ChallengeParams) {
		throw new NotImplementedException();
	}

	@Authenticate('jwt')
	@Patch('consentRequest/:challenge')
	patchConsentRequest(@Param() params: ChallengeParams, @Query() query: AcceptQuery, @Body() body: ConsentRequestBody) {
		throw new NotImplementedException();
	}

	@Authenticate('jwt')
	@Get('auth/sessions/consent/:userId')
	listConsentSessions(@Param() params: UserParams) {
		throw new NotImplementedException();
	}

	@Authenticate('jwt')
	@Delete('auth/sessions/consent/:userId')
	revokeConsentSession(@Param() params: UserParams, @Query() query: RevokeConsentQuery) {
		throw new NotImplementedException();
	}

	@Get('baseUrl')
	getUrl(): Promise<string> {
		return Promise.resolve(Configuration.get('HYDRA_URI') as string);
	}
}<|MERGE_RESOLUTION|>--- conflicted
+++ resolved
@@ -17,7 +17,7 @@
 	RedirectBody,
 	RevokeConsentQuery,
 	UserParams,
-} from './dto/index';
+} from './dto';
 
 @Controller('oauth2')
 export class OauthProviderController {
@@ -28,15 +28,10 @@
 
 	@Authenticate('jwt')
 	@Get('clients/:id')
-<<<<<<< HEAD
-	async getOAuth2Client(@Param() { id }: IdParams): Promise<OauthClientResponse> {
-		const client: OauthClient = await this.oauthProviderUc.getOAuth2Client(id);
+	async getOAuth2Client(@Param() params: IdParams): Promise<OauthClientResponse> {
+		const client: OauthClient = await this.oauthProviderUc.getOAuth2Client(params.id);
 		const mapped: OauthClientResponse = this.oauthProviderResponseMapper.mapOauthClientToClientResponse(client);
 		return mapped;
-=======
-	getOAuth2Client(@Param() params: IdParams) {
-		throw new NotImplementedException();
->>>>>>> 59014a41
 	}
 
 	@Authenticate('jwt')
@@ -60,26 +55,16 @@
 
 	@Authenticate('jwt')
 	@Put('clients/:id')
-<<<<<<< HEAD
-	async updateOAuth2Client(@Param() { id }: IdParams, @Body() body: OauthClientBody): Promise<OauthClientResponse> {
-		const client: OauthClient = await this.oauthProviderUc.updateOAuth2Client(id, body);
+	async updateOAuth2Client(@Param() params: IdParams, @Body() body: OauthClientBody): Promise<OauthClientResponse> {
+		const client: OauthClient = await this.oauthProviderUc.updateOAuth2Client(params.id, body);
 		const mapped: OauthClientResponse = this.oauthProviderResponseMapper.mapOauthClientToClientResponse(client);
 		return mapped;
-=======
-	updateOAuth2Client(@Param() params: IdParams, @Body() body: OauthClientBody) {
-		throw new NotImplementedException();
->>>>>>> 59014a41
 	}
 
 	@Authenticate('jwt')
 	@Delete('clients/:id')
-<<<<<<< HEAD
-	deleteOAuth2Client(@Param() { id }: IdParams): Promise<void> {
-		return this.oauthProviderUc.deleteOAuth2Client(id);
-=======
-	deleteOAuth2Client(@Param() params: IdParams) {
-		throw new NotImplementedException();
->>>>>>> 59014a41
+	deleteOAuth2Client(@Param() params: IdParams): Promise<void> {
+		return this.oauthProviderUc.deleteOAuth2Client(params.id);
 	}
 
 	@Post('introspect')
