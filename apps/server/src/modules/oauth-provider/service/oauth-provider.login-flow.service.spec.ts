import { Test, TestingModule } from '@nestjs/testing';
import { createMock, DeepMocked } from '@golevelup/ts-jest';
import { LtiToolRepo, PseudonymsRepo } from '@shared/repo';
import { ICurrentUser, LtiPrivacyPermission, LtiRoleType, Permission, PseudonymDO, User } from '@shared/domain';
import { OauthProviderLoginFlowService } from '@src/modules/oauth-provider/service/oauth-provider.login-flow.service';
import { ProviderLoginResponse } from '@shared/infra/oauth-provider/dto';
import { LtiToolDO } from '@shared/domain/domainobject/ltitool.do';
import { InternalServerErrorException, UnauthorizedException } from '@nestjs/common';
import { roleFactory, setupEntities, userFactory } from '@shared/testing';
import { MikroORM } from '@mikro-orm/core';
import { ObjectID } from 'bson';
import { AuthorizationService } from '@src/modules';

describe('OauthProviderLoginFlowService', () => {
	let module: TestingModule;
	let orm: MikroORM;
	let service: OauthProviderLoginFlowService;

	let ltiToolRepo: DeepMocked<LtiToolRepo>;
	let pseudonymsRepo: DeepMocked<PseudonymsRepo>;
	let authorizationService: DeepMocked<AuthorizationService>;

	let ltiToolDoMock: LtiToolDO;

	beforeAll(async () => {
		module = await Test.createTestingModule({
			providers: [
				OauthProviderLoginFlowService,
				{
					provide: LtiToolRepo,
					useValue: createMock<LtiToolRepo>(),
				},
				{
					provide: PseudonymsRepo,
					useValue: createMock<PseudonymsRepo>(),
				},
				{
					provide: AuthorizationService,
					useValue: createMock<AuthorizationService>(),
				},
			],
		}).compile();

		service = module.get(OauthProviderLoginFlowService);
		ltiToolRepo = module.get(LtiToolRepo);
		pseudonymsRepo = module.get(PseudonymsRepo);
		authorizationService = module.get(AuthorizationService);
		orm = await setupEntities();
	});

	beforeEach(() => {
		ltiToolDoMock = new LtiToolDO({
			id: 'toolId',
			name: 'SchulcloudNextcloud',
			isLocal: true,
			oAuthClientId: 'oAuthClientId',
			secret: 'mocksecret',
			customs: [{ key: 'key', value: 'value' }],
			isHidden: false,
			isTemplate: false,
			key: 'key',
			openNewTab: false,
			originToolId: 'originToolId',
			privacy_permission: LtiPrivacyPermission.NAME,
			roles: [LtiRoleType.INSTRUCTOR, LtiRoleType.LEARNER],
			url: 'url',
			friendlyUrl: 'friendlyUrl',
			frontchannel_logout_uri: 'frontchannel_logout_uri',
			logo_url: 'logo_url',
			lti_message_type: 'lti_message_type',
			lti_version: 'lti_version',
			resource_link_id: 'resource_link_id',
			skipConsent: true,
		});
	});

	afterAll(async () => {
		await module.close();
		await orm.close();
	});

	describe('getPseudonym', () => {
		const currentUser: ICurrentUser = { userId: 'userId' } as ICurrentUser;

		it('should get the Pseudonym successfully', async () => {
			const loginResponse: ProviderLoginResponse = {
				challenge: 'challenge',
				client: {
					client_id: 'clientId',
				},
				oidc_context: {},
				request_url: 'request_url',
				requested_access_token_audience: ['requested_access_token_audience'],
				requested_scope: ['requested_scope'],
				session_id: 'session_id',
				skip: true,
				subject: 'subject',
<<<<<<< HEAD
			} as ProviderLoginResponse;
			ltiToolDoMock = { ...ltiToolDoMock, name: 'name' };
=======
			};
			ltiToolDoMock = { ...ltiToolDoMock, id: 'toolId', name: 'name', oAuthClientId: 'oAuthClientId' };
>>>>>>> 75b8d340
			const pseudonym: PseudonymDO = {
				pseudonym: 'pseudonym',
				toolId: 'toolId',
				userId: 'userId',
			};

			ltiToolRepo.findByClientIdAndIsLocal.mockResolvedValue(ltiToolDoMock);
			pseudonymsRepo.findByUserIdAndToolId.mockResolvedValue(pseudonym);

			const pseudonymDO: PseudonymDO = await service.getPseudonym(currentUser.userId, loginResponse);

			expect(ltiToolRepo.findByClientIdAndIsLocal).toHaveBeenCalledWith(loginResponse.client.client_id, true);
			expect(pseudonymsRepo.findByUserIdAndToolId).toHaveBeenCalledWith(currentUser.userId, ltiToolDoMock.id);
			expect(pseudonymDO).toEqual(pseudonym);
		});

		it('should throw NotFoundException, if Pseudonym could not be found', async () => {
			const loginResponse: ProviderLoginResponse = {
				challenge: 'challenge',
				client: {},
				oidc_context: {},
				skip: true,
				subject: 'subject',
			} as ProviderLoginResponse;

			await expect(service.getPseudonym(currentUser.userId, loginResponse)).rejects.toThrow(
				InternalServerErrorException
			);
		});
	});

	describe('validateNextcloudPermission', () => {
		afterEach(() => {
			jest.clearAllMocks();
		});

		it('should call the services and repos to validate Nextcloud permissions', async () => {
			const currentUser: ICurrentUser = { userId: new ObjectID(213135).toString() } as ICurrentUser;
			const role = roleFactory.build({ permissions: ['NEXTCLOUD_USER' as Permission] });
			const user: User = userFactory.buildWithId({ roles: [role] }, currentUser.userId);
			const loginResponse: ProviderLoginResponse = {
				challenge: 'challenge',
				client: {
					client_id: 'clientId',
				},
				oidc_context: {},
			} as ProviderLoginResponse;

			authorizationService.getUserWithPermissions.mockResolvedValue(user);
			ltiToolRepo.findByClientIdAndIsLocal.mockResolvedValue(ltiToolDoMock);

			await service.validateNextcloudPermission(currentUser.userId, loginResponse);

			expect(ltiToolRepo.findByClientIdAndIsLocal).toHaveBeenCalledWith(loginResponse.client.client_id, true);
			expect(authorizationService.getUserWithPermissions).toHaveBeenCalledWith(user.id);
			expect(authorizationService.checkAllPermissions).toHaveBeenCalledWith(user, [Permission.NEXTCLOUD_USER]);
		});

		it('should throw a InternalServerErrorException, if the oauth2 provider does not return a client_id', async () => {
			const loginResponse: ProviderLoginResponse = {
				challenge: 'challenge',
				oidc_context: {},
			} as ProviderLoginResponse;

			await expect(service.validateNextcloudPermission('userId', loginResponse)).rejects.toThrow(
				InternalServerErrorException
			);
		});

		it('should throw a UnauthorizedException, if the user do not have nextcloud permission', async () => {
			const currentUser: ICurrentUser = { userId: new ObjectID(213135).toString() } as ICurrentUser;
			const role = roleFactory.build();
			const user: User = userFactory.buildWithId({ roles: [role] }, currentUser.userId);
			const loginResponse: ProviderLoginResponse = {
				challenge: 'challenge',
				client: {
					client_id: 'clientId',
				},
			} as ProviderLoginResponse;

			authorizationService.getUserWithPermissions.mockResolvedValue(user);
			authorizationService.checkAllPermissions.mockImplementation(() => {
				throw new UnauthorizedException();
			});
			ltiToolRepo.findByClientIdAndIsLocal.mockResolvedValue(ltiToolDoMock);

			await expect(service.validateNextcloudPermission(currentUser.userId, loginResponse)).rejects.toThrow(
				UnauthorizedException
			);
		});

		it('should do nothing when it is not a nextcloud tool', async () => {
			const loginResponse: ProviderLoginResponse = {
				challenge: 'challenge',
				client: {
					client_id: 'clientId',
				},
			} as ProviderLoginResponse;
<<<<<<< HEAD
			ltiToolDoMock = { ...ltiToolDoMock, name: 'NotNextcloud' };
=======
			ltiToolDoMock = { ...ltiToolDoMock, id: 'toolId', name: 'NotNextcloud', oAuthClientId: 'oAuthClientId' };
>>>>>>> 75b8d340

			ltiToolRepo.findByClientIdAndIsLocal.mockResolvedValue(ltiToolDoMock);

			await service.validateNextcloudPermission('userId', loginResponse);

			expect(ltiToolRepo.findByClientIdAndIsLocal).toHaveBeenCalledWith('clientId', true);
			expect(authorizationService.getUserWithPermissions).not.toHaveBeenCalled();
			expect(authorizationService.checkAllPermissions).not.toHaveBeenCalled();
		});
	});
});<|MERGE_RESOLUTION|>--- conflicted
+++ resolved
@@ -95,13 +95,8 @@
 				session_id: 'session_id',
 				skip: true,
 				subject: 'subject',
-<<<<<<< HEAD
-			} as ProviderLoginResponse;
+			};
 			ltiToolDoMock = { ...ltiToolDoMock, name: 'name' };
-=======
-			};
-			ltiToolDoMock = { ...ltiToolDoMock, id: 'toolId', name: 'name', oAuthClientId: 'oAuthClientId' };
->>>>>>> 75b8d340
 			const pseudonym: PseudonymDO = {
 				pseudonym: 'pseudonym',
 				toolId: 'toolId',
@@ -200,11 +195,7 @@
 					client_id: 'clientId',
 				},
 			} as ProviderLoginResponse;
-<<<<<<< HEAD
 			ltiToolDoMock = { ...ltiToolDoMock, name: 'NotNextcloud' };
-=======
-			ltiToolDoMock = { ...ltiToolDoMock, id: 'toolId', name: 'NotNextcloud', oAuthClientId: 'oAuthClientId' };
->>>>>>> 75b8d340
 
 			ltiToolRepo.findByClientIdAndIsLocal.mockResolvedValue(ltiToolDoMock);
 
