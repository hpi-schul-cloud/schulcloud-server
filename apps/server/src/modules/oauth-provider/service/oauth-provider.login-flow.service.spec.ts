import { Test, TestingModule } from '@nestjs/testing';
import { createMock, DeepMocked } from '@golevelup/ts-jest';
import { LtiToolRepo, PseudonymsRepo } from '@shared/repo';
import { ICurrentUser, LtiPrivacyPermission, LtiRoleType, Permission, PseudonymDO, User } from '@shared/domain';
import { OauthProviderLoginFlowService } from '@src/modules/oauth-provider/service/oauth-provider.login-flow.service';
import { ProviderLoginResponse } from '@shared/infra/oauth-provider/dto';
import { LtiToolDO } from '@shared/domain/domainobject/ltitool.do';
import { InternalServerErrorException, UnauthorizedException } from '@nestjs/common';
import { roleFactory, setupEntities, userFactory } from '@shared/testing';
import { MikroORM } from '@mikro-orm/core';
import { ObjectID } from 'bson';
import { AuthorizationService } from '@src/modules';

describe('OauthProviderLoginFlowService', () => {
	let module: TestingModule;
	let orm: MikroORM;
	let service: OauthProviderLoginFlowService;

	let ltiToolRepo: DeepMocked<LtiToolRepo>;
	let pseudonymsRepo: DeepMocked<PseudonymsRepo>;
	let authorizationService: DeepMocked<AuthorizationService>;

	let ltiToolDoMock: LtiToolDO;

	beforeAll(async () => {
		module = await Test.createTestingModule({
			providers: [
				OauthProviderLoginFlowService,
				{
					provide: LtiToolRepo,
					useValue: createMock<LtiToolRepo>(),
				},
				{
					provide: PseudonymsRepo,
					useValue: createMock<PseudonymsRepo>(),
				},
				{
					provide: AuthorizationService,
					useValue: createMock<AuthorizationService>(),
				},
			],
		}).compile();

		service = module.get(OauthProviderLoginFlowService);
		ltiToolRepo = module.get(LtiToolRepo);
		pseudonymsRepo = module.get(PseudonymsRepo);
		authorizationService = module.get(AuthorizationService);
		orm = await setupEntities();
	});

	beforeEach(() => {
		ltiToolDoMock = new LtiToolDO({
			id: 'toolId',
			name: 'SchulcloudNextcloud',
			isLocal: true,
			oAuthClientId: 'oAuthClientId',
			secret: 'mocksecret',
			customs: [{ key: 'key', value: 'value' }],
			isHidden: false,
			isTemplate: false,
			key: 'key',
			openNewTab: false,
			originToolId: 'originToolId',
			privacy_permission: LtiPrivacyPermission.NAME,
			roles: [LtiRoleType.INSTRUCTOR, LtiRoleType.LEARNER],
			url: 'url',
			friendlyUrl: 'friendlyUrl',
			frontchannel_logout_uri: 'frontchannel_logout_uri',
			logo_url: 'logo_url',
			lti_message_type: 'lti_message_type',
			lti_version: 'lti_version',
			resource_link_id: 'resource_link_id',
			skipConsent: true,
		});
	});

	afterAll(async () => {
		await module.close();
		await orm.close();
	});

	describe('getPseudonym', () => {
		const currentUser: ICurrentUser = { userId: 'userId' } as ICurrentUser;

		it('should get the Pseudonym successfully', async () => {
			const loginResponse: ProviderLoginResponse = {
				challenge: 'challenge',
				client: {
					client_id: 'clientId',
				},
				oidc_context: {},
				request_url: 'request_url',
				requested_access_token_audience: ['requested_access_token_audience'],
				requested_scope: ['requested_scope'],
				session_id: 'session_id',
				skip: true,
				subject: 'subject',
<<<<<<< HEAD
			} as ProviderLoginResponse;
=======
			};
>>>>>>> d2428eed
			ltiToolDoMock = { ...ltiToolDoMock, name: 'name' };
			const pseudonym: PseudonymDO = {
				pseudonym: 'pseudonym',
				toolId: 'toolId',
				userId: 'userId',
			};

			ltiToolRepo.findByClientIdAndIsLocal.mockResolvedValue(ltiToolDoMock);
			pseudonymsRepo.findByUserIdAndToolId.mockResolvedValue(pseudonym);

			const pseudonymDO: PseudonymDO = await service.getPseudonym(currentUser.userId, loginResponse);

			expect(ltiToolRepo.findByClientIdAndIsLocal).toHaveBeenCalledWith(loginResponse.client.client_id, true);
			expect(pseudonymsRepo.findByUserIdAndToolId).toHaveBeenCalledWith(currentUser.userId, ltiToolDoMock.id);
			expect(pseudonymDO).toEqual(pseudonym);
		});

		it('should throw NotFoundException, if Pseudonym could not be found', async () => {
			const loginResponse: ProviderLoginResponse = {
				challenge: 'challenge',
				client: {},
				oidc_context: {},
				skip: true,
				subject: 'subject',
			} as ProviderLoginResponse;

			await expect(service.getPseudonym(currentUser.userId, loginResponse)).rejects.toThrow(
				InternalServerErrorException
			);
		});
	});

	describe('validateNextcloudPermission', () => {
		afterEach(() => {
			jest.clearAllMocks();
		});

		it('should call the services and repos to validate Nextcloud permissions', async () => {
			const currentUser: ICurrentUser = { userId: new ObjectID(213135).toString() } as ICurrentUser;
			const role = roleFactory.build({ permissions: ['NEXTCLOUD_USER' as Permission] });
			const user: User = userFactory.buildWithId({ roles: [role] }, currentUser.userId);
			const loginResponse: ProviderLoginResponse = {
				challenge: 'challenge',
				client: {
					client_id: 'clientId',
				},
				oidc_context: {},
			} as ProviderLoginResponse;

			authorizationService.getUserWithPermissions.mockResolvedValue(user);
			ltiToolRepo.findByClientIdAndIsLocal.mockResolvedValue(ltiToolDoMock);

			await service.validateNextcloudPermission(currentUser.userId, loginResponse);

			expect(ltiToolRepo.findByClientIdAndIsLocal).toHaveBeenCalledWith(loginResponse.client.client_id, true);
			expect(authorizationService.getUserWithPermissions).toHaveBeenCalledWith(user.id);
			expect(authorizationService.checkAllPermissions).toHaveBeenCalledWith(user, [Permission.NEXTCLOUD_USER]);
		});

		it('should throw a InternalServerErrorException, if the oauth2 provider does not return a client_id', async () => {
			const loginResponse: ProviderLoginResponse = {
				challenge: 'challenge',
				oidc_context: {},
			} as ProviderLoginResponse;

			await expect(service.validateNextcloudPermission('userId', loginResponse)).rejects.toThrow(
				InternalServerErrorException
			);
		});

		it('should throw a UnauthorizedException, if the user do not have nextcloud permission', async () => {
			const currentUser: ICurrentUser = { userId: new ObjectID(213135).toString() } as ICurrentUser;
			const role = roleFactory.build();
			const user: User = userFactory.buildWithId({ roles: [role] }, currentUser.userId);
			const loginResponse: ProviderLoginResponse = {
				challenge: 'challenge',
				client: {
					client_id: 'clientId',
				},
			} as ProviderLoginResponse;

			authorizationService.getUserWithPermissions.mockResolvedValue(user);
			authorizationService.checkAllPermissions.mockImplementation(() => {
				throw new UnauthorizedException();
			});
			ltiToolRepo.findByClientIdAndIsLocal.mockResolvedValue(ltiToolDoMock);

			await expect(service.validateNextcloudPermission(currentUser.userId, loginResponse)).rejects.toThrow(
				UnauthorizedException
			);
		});

		it('should do nothing when it is not a nextcloud tool', async () => {
			const loginResponse: ProviderLoginResponse = {
				challenge: 'challenge',
				client: {
					client_id: 'clientId',
				},
			} as ProviderLoginResponse;
			ltiToolDoMock = { ...ltiToolDoMock, name: 'NotNextcloud' };

			ltiToolRepo.findByClientIdAndIsLocal.mockResolvedValue(ltiToolDoMock);

			await service.validateNextcloudPermission('userId', loginResponse);

			expect(ltiToolRepo.findByClientIdAndIsLocal).toHaveBeenCalledWith('clientId', true);
			expect(authorizationService.getUserWithPermissions).not.toHaveBeenCalled();
			expect(authorizationService.checkAllPermissions).not.toHaveBeenCalled();
		});
	});
});<|MERGE_RESOLUTION|>--- conflicted
+++ resolved
@@ -95,11 +95,7 @@
 				session_id: 'session_id',
 				skip: true,
 				subject: 'subject',
-<<<<<<< HEAD
-			} as ProviderLoginResponse;
-=======
 			};
->>>>>>> d2428eed
 			ltiToolDoMock = { ...ltiToolDoMock, name: 'name' };
 			const pseudonym: PseudonymDO = {
 				pseudonym: 'pseudonym',
