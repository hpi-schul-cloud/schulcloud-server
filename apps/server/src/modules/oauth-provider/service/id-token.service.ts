--- conflicted
+++ resolved
@@ -59,11 +59,6 @@
 
 		const iframeSubject: string = this.pseudonymService.getIframeSubject(pseudonym.pseudonym);
 
-<<<<<<< HEAD
-		const iframeSubject: string = this.pseudonymService.getIframeSubject(pseudonym.pseudonym);
-
-=======
->>>>>>> 13d317f6
 		return iframeSubject;
 	}
 }