import { ProviderLoginResponse } from '@shared/infra/oauth-provider/dto';
import { LtiToolDO } from '@shared/domain/domainobject/ltitool.do';
import { LtiToolRepo, PseudonymsRepo, RoleRepo, UserRepo } from '@shared/repo';
import { ForbiddenException, NotFoundException } from '@nestjs/common';
import { Permission, PseudonymDO, User } from '@shared/domain';
import { Injectable } from '@nestjs/common/decorators/core/injectable.decorator';
import { AuthorizationService } from '@src/modules';

@Injectable()
export class OauthProviderLoginFlowService {
	constructor(
		private readonly ltiToolRepo: LtiToolRepo,
		private readonly pseudonymsRepo: PseudonymsRepo,
		private readonly userRepo: UserRepo,
		private readonly roleRepo: RoleRepo,
		private readonly authorizationService: AuthorizationService
	) {}

<<<<<<< HEAD
	async getPseudonym(currentUserId: string, loginResponse: ProviderLoginResponse): Promise<PseudonymDO> {
		if (!loginResponse.client.client_id) {
			throw new NotFoundException('Could not find oAuthClientId in login response to get the pseudonym');
=======
	async setSubject(
		currentUserId: string,
		loginResponse: ProviderLoginResponse,
		loginRequestBody: LoginRequestBody
	): Promise<AcceptLoginRequestBody> {
		if (loginResponse.client.client_id) {
			const ltiToolDO: LtiToolDO = await this.ltiToolRepo.findByClientIdAndIsLocal(
				loginResponse.client.client_id,
				true
			);
			const pseudonym: PseudonymDO = await this.pseudonymsRepo.findByUserIdAndToolId(
				currentUserId,
				ltiToolDO.id as string
			);
			const acceptLoginRequestBody: AcceptLoginRequestBody = OauthProviderRequestMapper.mapCreateAcceptLoginRequestBody(
				loginResponse,
				loginRequestBody,
				currentUserId,
				pseudonym.pseudonym
			);
			return acceptLoginRequestBody;
>>>>>>> af64bd0e
		}

		const ltiToolDO: LtiToolDO = await this.ltiToolRepo.findByClientIdAndIsLocal(loginResponse.client.client_id, true);
		const pseudonym: PseudonymDO = await this.pseudonymsRepo.findByUserIdAndToolId(
			ltiToolDO.id as string,
			currentUserId
		);
		return pseudonym;
	}

<<<<<<< HEAD
	private async hasNextcloudPermission(currentUserId: string) {
		const user: User = await this.userRepo.findById(currentUserId);
		const hasPermission: boolean = this.authorizationService.hasAllPermissions(user, [
			Permission.NEXTCLOUD_USER as string,
		]);

		return hasPermission;
	}
=======
	async validateNextcloudPermission(currentUserId: string, loginResponse: ProviderLoginResponse) {
		const user: User = await this.userRepo.findById(currentUserId, true);
		const permissions: string[] = this.permissionService.resolvePermissions(user);
		const resolvedUser: IResolvedUser = ResolvedUserMapper.mapToResponse(user, permissions, user.roles.getItems());
>>>>>>> af64bd0e

	private async isNextcloudTool(loginResponse: ProviderLoginResponse) {
		if (loginResponse.client.client_id) {
			const ltiToolDO: LtiToolDO = await this.ltiToolRepo.findByClientIdAndIsLocal(
				loginResponse.client.client_id,
				true
			);
			if (ltiToolDO.name === 'SchulcloudNextcloud') {
				return true;
			}
		}
		return false;
	}

	async validateNextcloudPermission(currentUserId: string, loginResponse: ProviderLoginResponse) {
		const isNextcloudTool: boolean = await this.isNextcloudTool(loginResponse);
		const hasPermission: boolean = await this.hasNextcloudPermission(currentUserId);
		if (isNextcloudTool && !hasPermission) {
			throw new ForbiddenException('You are not allowed to use Nextcloud');
		}
	}
}<|MERGE_RESOLUTION|>--- conflicted
+++ resolved
@@ -16,33 +16,9 @@
 		private readonly authorizationService: AuthorizationService
 	) {}
 
-<<<<<<< HEAD
 	async getPseudonym(currentUserId: string, loginResponse: ProviderLoginResponse): Promise<PseudonymDO> {
 		if (!loginResponse.client.client_id) {
 			throw new NotFoundException('Could not find oAuthClientId in login response to get the pseudonym');
-=======
-	async setSubject(
-		currentUserId: string,
-		loginResponse: ProviderLoginResponse,
-		loginRequestBody: LoginRequestBody
-	): Promise<AcceptLoginRequestBody> {
-		if (loginResponse.client.client_id) {
-			const ltiToolDO: LtiToolDO = await this.ltiToolRepo.findByClientIdAndIsLocal(
-				loginResponse.client.client_id,
-				true
-			);
-			const pseudonym: PseudonymDO = await this.pseudonymsRepo.findByUserIdAndToolId(
-				currentUserId,
-				ltiToolDO.id as string
-			);
-			const acceptLoginRequestBody: AcceptLoginRequestBody = OauthProviderRequestMapper.mapCreateAcceptLoginRequestBody(
-				loginResponse,
-				loginRequestBody,
-				currentUserId,
-				pseudonym.pseudonym
-			);
-			return acceptLoginRequestBody;
->>>>>>> af64bd0e
 		}
 
 		const ltiToolDO: LtiToolDO = await this.ltiToolRepo.findByClientIdAndIsLocal(loginResponse.client.client_id, true);
@@ -53,21 +29,14 @@
 		return pseudonym;
 	}
 
-<<<<<<< HEAD
 	private async hasNextcloudPermission(currentUserId: string) {
-		const user: User = await this.userRepo.findById(currentUserId);
+		const user: User = await this.userRepo.findById(currentUserId, true);
 		const hasPermission: boolean = this.authorizationService.hasAllPermissions(user, [
 			Permission.NEXTCLOUD_USER as string,
 		]);
 
 		return hasPermission;
 	}
-=======
-	async validateNextcloudPermission(currentUserId: string, loginResponse: ProviderLoginResponse) {
-		const user: User = await this.userRepo.findById(currentUserId, true);
-		const permissions: string[] = this.permissionService.resolvePermissions(user);
-		const resolvedUser: IResolvedUser = ResolvedUserMapper.mapToResponse(user, permissions, user.roles.getItems());
->>>>>>> af64bd0e
 
 	private async isNextcloudTool(loginResponse: ProviderLoginResponse) {
 		if (loginResponse.client.client_id) {
