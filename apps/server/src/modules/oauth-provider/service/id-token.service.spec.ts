import { createMock, DeepMocked } from '@golevelup/ts-jest';
import { Configuration } from '@hpi-schul-cloud/commons/lib';
import { Test, TestingModule } from '@nestjs/testing';
import { PseudonymDO, Team } from '@shared/domain';
import { LtiToolDO } from '@shared/domain/domainobject/ltitool.do';
<<<<<<< HEAD
import { Configuration } from '@hpi-schul-cloud/commons/lib';
import { LegacyLogger } from '@src/core/logger';
import { teamFactory } from '@shared/testing/factory/team.factory';
import { MikroORM } from '@mikro-orm/core';
=======
import { LtiToolRepo, PseudonymsRepo, TeamsRepo } from '@shared/repo';
>>>>>>> 2aa45177
import { setupEntities } from '@shared/testing';
import { teamFactory } from '@shared/testing/factory/team.factory';
import { Logger } from '@src/core/logger';
import { GroupNameIdTuple, IdToken } from '@src/modules/oauth-provider/interface/id-token';
import { OauthScope } from '@src/modules/oauth-provider/interface/oauth-scope.enum';
import { IdTokenService } from '@src/modules/oauth-provider/service/id-token.service';
import { UserService } from '@src/modules/user/service/user.service';
import { UserDto } from '@src/modules/user/uc/dto/user.dto';
import resetAllMocks = jest.resetAllMocks;
import clearAllMocks = jest.clearAllMocks;

class IdTokenServiceSpec extends IdTokenService {
	buildGroupsClaimSpec(teams: Team[]): GroupNameIdTuple[] {
		return super.buildGroupsClaim(teams);
	}

	async createIframeSubjectSpec(userId: string, clientId: string): Promise<string | undefined> {
		return super.createIframeSubject(userId, clientId);
	}

	getIframePropertiesSpec(): string {
		return this.iFrameProperties;
	}
}

describe('IdTokenService', () => {
	let module: TestingModule;
	let idTokenService: IdTokenServiceSpec;
	let pseudonymRepo: DeepMocked<PseudonymsRepo>;
	let ltiToolRepo: DeepMocked<LtiToolRepo>;
	let teamsRepo: DeepMocked<TeamsRepo>;
	let userService: DeepMocked<UserService>;

	const userId = 'userId';
	const clientId = 'clientId';
	const host = 'http://host';
	let ltiToolDo: LtiToolDO;
	let pseudonymDo: PseudonymDO;

	beforeAll(async () => {
		jest.spyOn(Configuration, 'get').mockImplementation((key: string) => {
			switch (key) {
				case 'HOST':
					return host;
				default:
					return null;
			}
		});

		module = await Test.createTestingModule({
			providers: [
				IdTokenServiceSpec,
				{
					provide: PseudonymsRepo,
					useValue: createMock<PseudonymsRepo>(),
				},
				{
					provide: LtiToolRepo,
					useValue: createMock<LtiToolRepo>(),
				},
				{
					provide: TeamsRepo,
					useValue: createMock<TeamsRepo>(),
				},
				{
					provide: UserService,
					useValue: createMock<UserService>(),
				},
				{
					provide: LegacyLogger,
					useValue: createMock<LegacyLogger>(),
				},
			],
		}).compile();

		idTokenService = module.get(IdTokenServiceSpec);
		pseudonymRepo = module.get(PseudonymsRepo);
		ltiToolRepo = module.get(LtiToolRepo);
		teamsRepo = module.get(TeamsRepo);
		userService = module.get(UserService);
		await setupEntities();
	});

	afterAll(async () => {
		await module.close();
		clearAllMocks();
	});

	beforeEach(() => {
		ltiToolDo = { id: 'ltiToolId' } as LtiToolDO;
		pseudonymDo = { pseudonym: 'Pseudonym' } as PseudonymDO;
	});

	afterEach(() => {
		resetAllMocks();
	});

	describe('createIdToken', () => {
		let userDto: UserDto;
		let scopes: string[];

		beforeEach(() => {
			userDto = { id: userId, email: 'email', schoolId: 'schoolId' } as UserDto;
			scopes = ['openid', 'offline', 'profile', 'email', 'groups'];
			userService.getUser.mockResolvedValue(userDto);
		});

		it('should call teamsRepo if scopes contains groups', async () => {
			await idTokenService.createIdToken(userId, scopes, clientId);

			expect(teamsRepo.findByUserId).toHaveBeenCalledWith(userId);
		});

		it('should not call teamsRepo if scopes does not contain groups', async () => {
			scopes = scopes.filter((scope: string) => scope !== OauthScope.GROUPS);

			await idTokenService.createIdToken(userId, scopes, clientId);

			expect(teamsRepo.findByUserId).not.toHaveBeenCalled();
		});

		describe('tests id token and scopes', () => {
			let teams: Team[];
			let expectedName: string;

			beforeEach(() => {
				teams = [teamFactory.buildWithId()];
				expectedName = 'Max Mustermann';
				teamsRepo.findByUserId.mockResolvedValue(teams);
				ltiToolRepo.findByClientIdAndIsLocal.mockResolvedValue(ltiToolDo);
				pseudonymRepo.findByUserIdAndToolId.mockResolvedValue(pseudonymDo);
				userService.getUser.mockResolvedValue(userDto);
				userService.getDisplayName.mockResolvedValue(expectedName);
			});

			it('should return a full id token', async () => {
				const result: IdToken = await idTokenService.createIdToken(userId, scopes, clientId);

				expect(result.iframe).toBeDefined();
				expect(result.email).toEqual(userDto.email);
				expect(result.name).toEqual(expectedName);
				expect(result.userId).toEqual(userDto.id);
				expect(result.schoolId).toEqual(userDto.schoolId);
				expect(result.groups).toEqual(
					expect.objectContaining<GroupNameIdTuple[]>([
						{
							gid: teams[0].id,
							displayName: teams[0].name,
						},
					])
				);

				expect(userService.getDisplayName).toHaveBeenCalledWith(userDto);
			});

			it('iframe should be undefined if iframe cant be build', async () => {
				ltiToolRepo.findByClientIdAndIsLocal.mockResolvedValue(Promise.reject());

				const result: IdToken = await idTokenService.createIdToken(userId, scopes, clientId);

				expect(result.iframe).toBeUndefined();
			});

			it('email should be undefined if scope is missing', async () => {
				scopes = scopes.filter((scope: string) => scope !== OauthScope.EMAIL);

				const result: IdToken = await idTokenService.createIdToken(userId, scopes, clientId);

				expect(result.email).toBeUndefined();
			});

			it('name should be undefined if scope is missing', async () => {
				scopes = scopes.filter((scope: string) => scope !== OauthScope.PROFILE);

				const result: IdToken = await idTokenService.createIdToken(userId, scopes, clientId);

				expect(result.name).toBeUndefined();
			});

			it('userId should be undefined if scope is missing', async () => {
				scopes = scopes.filter((scope: string) => scope !== OauthScope.PROFILE);

				const result: IdToken = await idTokenService.createIdToken(userId, scopes, clientId);

				expect(result.userId).toBeUndefined();
			});

			it('groups should be undefined if scope is missing', async () => {
				scopes = scopes.filter((scope: string) => scope !== OauthScope.GROUPS);

				const result: IdToken = await idTokenService.createIdToken(userId, scopes, clientId);

				expect(result.groups).toBeUndefined();
			});
		});
	});

	describe('createIframeSubject', () => {
		it('should create and return iframe string', async () => {
			ltiToolRepo.findByClientIdAndIsLocal.mockResolvedValue(ltiToolDo);
			pseudonymRepo.findByUserIdAndToolId.mockResolvedValue(pseudonymDo);

			const result = await idTokenService.createIframeSubjectSpec(userId, clientId);

			const expectedResult = `<iframe src="${host}/oauth2/username/${
				pseudonymDo.pseudonym
			}" ${idTokenService.getIframePropertiesSpec()}></iframe>`;
			expect(result).toEqual(expectedResult);

			expect(ltiToolRepo.findByClientIdAndIsLocal).toHaveBeenCalledWith(clientId, true);
			expect(pseudonymRepo.findByUserIdAndToolId).toHaveBeenCalledWith(userId, ltiToolDo.id);
		});

		it('should return undefined if ltiTool can not be found', async () => {
			ltiToolRepo.findByClientIdAndIsLocal.mockResolvedValue(Promise.reject());

			const result = await idTokenService.createIframeSubjectSpec(userId, clientId);

			expect(result).toBeUndefined();

			expect(ltiToolRepo.findByClientIdAndIsLocal).toHaveBeenCalledWith(clientId, true);
			expect(pseudonymRepo.findByUserIdAndToolId).not.toHaveBeenCalled();
		});

		it('should return undefined if pseudonym can not be found', async () => {
			ltiToolRepo.findByClientIdAndIsLocal.mockResolvedValue(ltiToolDo);
			pseudonymRepo.findByUserIdAndToolId.mockResolvedValue(Promise.reject());

			const result = await idTokenService.createIframeSubjectSpec(userId, clientId);

			expect(result).toBeUndefined();

			expect(ltiToolRepo.findByClientIdAndIsLocal).toHaveBeenCalledWith(clientId, true);
			expect(pseudonymRepo.findByUserIdAndToolId).toHaveBeenCalledWith(userId, ltiToolDo.id);
		});
	});

	describe('buildGroupsClaim', () => {
		it('should create and return a groups', () => {
			const team1: Team = teamFactory.buildWithId();
			const team2: Team = teamFactory.buildWithId();
			const teams: Team[] = [team1, team2];

			const result: GroupNameIdTuple[] = idTokenService.buildGroupsClaimSpec(teams);

			expect(result).toEqual<GroupNameIdTuple[]>([
				{ gid: team1.id, displayName: team1.name },
				{ gid: team2.id, displayName: team2.name },
			]);
		});

		it('should return an empty array', () => {
			const result = idTokenService.buildGroupsClaimSpec([]);

			expect(result.length === 0).toBeTruthy();
		});
	});
});<|MERGE_RESOLUTION|>--- conflicted
+++ resolved
@@ -3,17 +3,10 @@
 import { Test, TestingModule } from '@nestjs/testing';
 import { PseudonymDO, Team } from '@shared/domain';
 import { LtiToolDO } from '@shared/domain/domainobject/ltitool.do';
-<<<<<<< HEAD
-import { Configuration } from '@hpi-schul-cloud/commons/lib';
-import { LegacyLogger } from '@src/core/logger';
-import { teamFactory } from '@shared/testing/factory/team.factory';
-import { MikroORM } from '@mikro-orm/core';
-=======
 import { LtiToolRepo, PseudonymsRepo, TeamsRepo } from '@shared/repo';
->>>>>>> 2aa45177
 import { setupEntities } from '@shared/testing';
 import { teamFactory } from '@shared/testing/factory/team.factory';
-import { Logger } from '@src/core/logger';
+import { LegacyLogger } from '@src/core/logger';
 import { GroupNameIdTuple, IdToken } from '@src/modules/oauth-provider/interface/id-token';
 import { OauthScope } from '@src/modules/oauth-provider/interface/oauth-scope.enum';
 import { IdTokenService } from '@src/modules/oauth-provider/service/id-token.service';
