--- conflicted
+++ resolved
@@ -1,11 +1,6 @@
 import { PseudonymService } from '@modules/pseudonym';
-<<<<<<< HEAD
 import { TeamEntity, TeamRepo } from '@modules/team/repo';
-import { UserService } from '@modules/user';
-import { UserDo } from '@modules/user/domain';
-=======
 import { UserDo, UserService } from '@modules/user';
->>>>>>> 333c05b7
 import { Injectable } from '@nestjs/common';
 import { IdTokenCreationLoggableException } from '../error';
 import { GroupNameIdTuple, IdToken, OauthScope } from '../interface';
