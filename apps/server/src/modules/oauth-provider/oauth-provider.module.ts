<<<<<<< HEAD
=======
import { OauthProviderServiceModule } from '@infra/oauth-provider';
>>>>>>> a07e4083
import { LtiToolModule } from '@modules/lti-tool';
import { PseudonymModule } from '@modules/pseudonym';
import { ToolModule } from '@modules/tool';
import { UserModule } from '@modules/user';
<<<<<<< HEAD
import { HttpModule } from '@nestjs/axios';
import { Module } from '@nestjs/common';
import { TeamsRepo } from '@shared/repo';
import { LoggerModule } from '@src/core/logger';
import { IdTokenService } from './domain/service/id-token.service';
import { OauthProviderLoginFlowService } from './domain/service/oauth-provider.login-flow.service';
import { OauthProviderConfigModule } from './oauth-provider-config.module';

@Module({
	imports: [
		HttpModule,
		UserModule,
		LoggerModule,
		PseudonymModule,
		LtiToolModule,
		ToolModule,
		ToolConfigModule,
		OauthProviderConfigModule,
	],
=======
import { Module } from '@nestjs/common';
import { TeamsRepo } from '@shared/repo';
import { LoggerModule } from '@src/core/logger';
import { IdTokenService } from './service/id-token.service';
import { OauthProviderLoginFlowService } from './service/oauth-provider.login-flow.service';

@Module({
	imports: [OauthProviderServiceModule, UserModule, LoggerModule, PseudonymModule, LtiToolModule, ToolModule],
>>>>>>> a07e4083
	providers: [OauthProviderLoginFlowService, IdTokenService, TeamsRepo],
	exports: [OauthProviderLoginFlowService, IdTokenService],
})
export class OauthProviderModule {}<|MERGE_RESOLUTION|>--- conflicted
+++ resolved
@@ -1,41 +1,16 @@
-<<<<<<< HEAD
-=======
-import { OauthProviderServiceModule } from '@infra/oauth-provider';
->>>>>>> a07e4083
 import { LtiToolModule } from '@modules/lti-tool';
 import { PseudonymModule } from '@modules/pseudonym';
 import { ToolModule } from '@modules/tool';
 import { UserModule } from '@modules/user';
-<<<<<<< HEAD
-import { HttpModule } from '@nestjs/axios';
 import { Module } from '@nestjs/common';
 import { TeamsRepo } from '@shared/repo';
 import { LoggerModule } from '@src/core/logger';
 import { IdTokenService } from './domain/service/id-token.service';
 import { OauthProviderLoginFlowService } from './domain/service/oauth-provider.login-flow.service';
-import { OauthProviderConfigModule } from './oauth-provider-config.module';
-
-@Module({
-	imports: [
-		HttpModule,
-		UserModule,
-		LoggerModule,
-		PseudonymModule,
-		LtiToolModule,
-		ToolModule,
-		ToolConfigModule,
-		OauthProviderConfigModule,
-	],
-=======
-import { Module } from '@nestjs/common';
-import { TeamsRepo } from '@shared/repo';
-import { LoggerModule } from '@src/core/logger';
-import { IdTokenService } from './service/id-token.service';
-import { OauthProviderLoginFlowService } from './service/oauth-provider.login-flow.service';
+import { OauthProviderServiceModule } from './oauth-provider-service.module';
 
 @Module({
 	imports: [OauthProviderServiceModule, UserModule, LoggerModule, PseudonymModule, LtiToolModule, ToolModule],
->>>>>>> a07e4083
 	providers: [OauthProviderLoginFlowService, IdTokenService, TeamsRepo],
 	exports: [OauthProviderLoginFlowService, IdTokenService],
 })
