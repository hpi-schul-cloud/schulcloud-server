--- conflicted
+++ resolved
@@ -1,74 +1,27 @@
 import { OauthProviderResponseMapper } from '@src/modules/oauth-provider/mapper/oauth-provider-response.mapper';
-<<<<<<< HEAD
-import { ProviderLoginResponse, ProviderRedirectResponse } from '@shared/infra/oauth-provider/dto';
-import { RedirectResponse } from 'apps/server/src/modules/oauth-provider/controller/dto/response/redirect.response';
-import { LoginResponse } from '@src/modules/oauth-provider/controller/dto/response/login.response';
-
-class OauthProviderResponseMapperSpec extends OauthProviderResponseMapper {
-	mapLoginResponseSpec(providerLoginResponse: ProviderLoginResponse): LoginResponse {
-		return super.mapLoginResponse(providerLoginResponse);
-	}
-}
-=======
 import {
 	ProviderConsentResponse,
 	ProviderConsentSessionResponse,
 	ProviderOauthClient,
 	ProviderRedirectResponse,
+	ProviderLoginResponse,
 } from '@shared/infra/oauth-provider/dto';
 import {
 	ConsentResponse,
 	ConsentSessionResponse,
 	OauthClientResponse,
 	RedirectResponse,
+	LoginResponse,
 } from '@src/modules/oauth-provider/controller/dto/';
->>>>>>> f6960971
+import { LoginResponse } from '@src/modules/oauth-provider/controller/dto/response/login.response';
 
 describe('OauthProviderResponseMapper', () => {
-	let mapper: OauthProviderResponseMapperSpec;
+	let mapper: OauthProviderResponseMapper;
 
 	beforeAll(() => {
-		mapper = new OauthProviderResponseMapperSpec();
+		mapper = new OauthProviderResponseMapper();
 	});
 
-	it('mapRedirectResponse', () => {
-		const providerResponse: ProviderRedirectResponse = { redirect_to: 'anywhere' };
-
-		const result: RedirectResponse = mapper.mapRedirectResponse(providerResponse);
-
-		expect(result.redirect_to).toEqual(providerResponse.redirect_to);
-	});
-
-	it('mapRedirectResponse', () => {
-		const providerResponse: ProviderRedirectResponse = { redirect_to: 'anywhere' };
-
-		const result: RedirectResponse = mapper.mapRedirectResponse(providerResponse);
-
-		expect(result.redirect_to).toEqual(providerResponse.redirect_to);
-	});
-
-<<<<<<< HEAD
-	it('mapOauthClientResponseSpec', () => {
-		const providerLoginResponse: ProviderLoginResponse = {
-			challenge: 'challenge',
-
-			client: {},
-
-			oidc_context: {},
-
-			request_url: 'request_url',
-
-			requested_access_token_audience: ['requested_access_token_audience'],
-
-			requested_scope: ['requested_scope'],
-
-			session_id: 'session_id',
-		} as ProviderLoginResponse;
-
-		const result: LoginResponse = mapper.mapLoginResponseSpec(providerLoginResponse);
-
-		expect(result).toEqual(expect.objectContaining(providerLoginResponse));
-=======
 	it('mapRedirectResponse', () => {
 		const providerResponse: ProviderRedirectResponse = { redirect_to: 'anywhere' };
 
@@ -175,6 +128,21 @@
 				client_name: 'clientName',
 			})
 		);
->>>>>>> f6960971
+	});
+
+	it('mapOauthClientResponse', () => {
+		const providerLoginResponse: ProviderLoginResponse = {
+			challenge: 'challenge',
+			client: {},
+			oidc_context: {},
+			request_url: 'request_url',
+			requested_access_token_audience: ['requested_access_token_audience'],
+			requested_scope: ['requested_scope'],
+			session_id: 'session_id',
+		} as ProviderLoginResponse;
+
+		const result: LoginResponse = mapper.mapLoginResponse(providerLoginResponse);
+
+		expect(result).toEqual(expect.objectContaining(providerLoginResponse));
 	});
 });