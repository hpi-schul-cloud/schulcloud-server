--- conflicted
+++ resolved
@@ -111,11 +111,7 @@
 	let module: TestingModule;
 	let service: BBBServiceTest;
 	let httpService: DeepMocked<HttpService>;
-<<<<<<< HEAD
-=======
-	let converterUtil: DeepMocked<ConverterUtil>;
 	let configService: DeepMocked<ConfigService<BbbConfig & VideoConferenceConfig, true>>;
->>>>>>> 324b9e65
 
 	beforeAll(async () => {
 		module = await Test.createTestingModule({
@@ -133,24 +129,19 @@
 		}).compile();
 		service = module.get(BBBServiceTest);
 		httpService = module.get(HttpService);
-<<<<<<< HEAD
-=======
-		converterUtil = module.get(ConverterUtil);
 		configService = module.get(ConfigService);
->>>>>>> 324b9e65
 	});
 
 	afterAll(async () => {
 		await module.close();
 	});
 
-<<<<<<< HEAD
+	beforeEach(() => {
+		configService.get.mockReturnValue('https://mocked');
+	});
+
 	afterEach(() => {
 		jest.resetAllMocks();
-=======
-	beforeEach(() => {
-		configService.get.mockReturnValue('https://mocked');
->>>>>>> 324b9e65
 	});
 
 	describe('create', () => {
@@ -208,19 +199,6 @@
 				await expect(service.create(param)).rejects.toThrowError(expectedError);
 			});
 		});
-<<<<<<< HEAD
-=======
-
-		it('should return a xml configuration with provided presentation url', () => {
-			const presentationUrl = 'https://s3.hidrive.strato.com/cloud-instances/bbb/presentation.pdf';
-
-			const result = service.getBbbRequestConfig(presentationUrl);
-
-			expect(result).toBe(
-				"<?xml version='1.0' encoding='UTF-8'?><modules><module name='presentation'><document url='https://s3.hidrive.strato.com/cloud-instances/bbb/presentation.pdf' /></module></modules>"
-			);
-		});
->>>>>>> 324b9e65
 	});
 
 	describe('end', () => {
@@ -387,15 +365,9 @@
 		});
 
 		it('toParams: should return params based on bbb configs', () => {
-<<<<<<< HEAD
 			const createConfig = createBBBCreateConfig();
 
 			const params = service.superToParams(createConfig);
-=======
-			const createConfig: BBBCreateConfig = createBBBCreateConfig();
-
-			const params: URLSearchParams = service.superToParams(createConfig);
->>>>>>> 324b9e65
 
 			expect(params.get('name')).toEqual(createConfig.name);
 			expect(params.get('meetingID')).toEqual(createConfig.meetingID);
@@ -430,29 +402,17 @@
 			const sha = crypto.createHash('sha1');
 			const expectedChecksum = sha.update(callName + queryString + service.getSalt()).digest('hex');
 
-<<<<<<< HEAD
 			const checksum = service.superGenerateChecksum(callName, urlSearchParams);
-=======
-			const checksum: string = service.superGenerateChecksum(callName, urlSearchParams);
->>>>>>> 324b9e65
 
 			expect(checksum).toEqual(expectedChecksum);
 			expect(createHashMock).toBeCalledWith('sha1');
 		});
 
 		it('getUrl: should return composed url', () => {
-<<<<<<< HEAD
 			const { callName, createConfig } = setup();
 			const params = service.superToParams(createConfig);
 
 			const url = service.superGetUrl(callName, params);
-=======
-			const createConfig = createBBBCreateConfig();
-			const callName = 'create';
-			const params: URLSearchParams = service.superToParams(createConfig);
-
-			const url: string = service.superGetUrl(callName, params);
->>>>>>> 324b9e65
 
 			expect(url.toString()).toContain(`${service.getBaseUrl()}/bigbluebutton/api/${callName}`);
 			expect(url.includes('checksum')).toBeTruthy();
