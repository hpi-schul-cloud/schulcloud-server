--- conflicted
+++ resolved
@@ -1,37 +1,22 @@
 import { HttpService } from '@nestjs/axios';
-<<<<<<< HEAD
-import { Inject, Injectable, InternalServerErrorException } from '@nestjs/common';
-=======
 import { Injectable, InternalServerErrorException } from '@nestjs/common';
 import { ConfigService } from '@nestjs/config';
-import { ConverterUtil } from '@shared/common/utils';
->>>>>>> 324b9e65
 import { ErrorUtils } from '@src/core/error/utils';
 import { AxiosResponse } from 'axios';
 import crypto from 'crypto';
 import { firstValueFrom, Observable } from 'rxjs';
 import { URL, URLSearchParams } from 'url';
-<<<<<<< HEAD
 import xml2json from '@hendt/xml2json/lib';
-import { BbbSettings, IBbbSettings } from './bbb-settings.interface';
-=======
 import { VideoConferenceConfig } from '../video-conference-config';
 import { BbbConfig } from './bbb-config';
->>>>>>> 324b9e65
 import { BBBBaseMeetingConfig, BBBCreateConfig, BBBJoinConfig } from './request';
 import { BBBBaseResponse, BBBCreateResponse, BBBMeetingInfoResponse, BBBResponse, BBBStatus } from './response';
 
 @Injectable()
 export class BBBService {
 	constructor(
-<<<<<<< HEAD
-		@Inject(BbbSettings) private readonly bbbSettings: IBbbSettings,
+		private readonly configService: ConfigService<BbbConfig & VideoConferenceConfig, true>,
 		private readonly httpService: HttpService
-=======
-		private readonly configService: ConfigService<BbbConfig & VideoConferenceConfig, true>,
-		private readonly httpService: HttpService,
-		private readonly converterUtil: ConverterUtil
->>>>>>> 324b9e65
 	) {}
 
 	protected get baseUrl(): string {
