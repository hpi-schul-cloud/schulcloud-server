--- conflicted
+++ resolved
@@ -14,13 +14,6 @@
 import { Permission, RoleName, VideoConferenceScope } from '@shared/domain/interface';
 import { EntityId } from '@shared/domain/types';
 import { TeamsRepo, VideoConferenceRepo } from '@shared/repo';
-<<<<<<< HEAD
-import { BoardNodeAuthorizableService, BoardNodeService, BoardRoles } from '@modules/board';
-import { VideoConferenceElement } from '@modules/board/domain';
-import { Room, RoomService } from '@modules/room';
-import { RoomMembershipService } from '@modules/room-membership';
-=======
->>>>>>> 24b9dc18
 import { BBBRole } from '../bbb';
 import { ErrorStatus } from '../error';
 import { VideoConferenceOptions } from '../interface';
@@ -183,7 +176,7 @@
 		return hasPermission;
 	}
 
-	async determineBbbRole(userId: EntityId, scopeId: EntityId, scope: VideoConferenceScope): Promise<BBBRole> {
+	public async determineBbbRole(userId: EntityId, scopeId: EntityId, scope: VideoConferenceScope): Promise<BBBRole> {
 		// ressource loading need to be move to uc
 		const [authorizableUser, scopeResource]: [User, ConferenceResource | null] = await Promise.all([
 			this.authorizationService.getUserWithPermissions(userId),
