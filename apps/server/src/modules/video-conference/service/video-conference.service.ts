<<<<<<< HEAD
import { AuthorizationContextBuilder, AuthorizationService } from '@modules/authorization';
import { CourseService } from '@modules/learnroom';
import { LegacySchoolService } from '@modules/legacy-school';
import { SchoolFeature } from '@modules/school/domain';
=======
import { CalendarEventDto, CalendarService } from '@infra/calendar';
import { AuthorizationContextBuilder, AuthorizationService } from '@modules/authorization';
import { CourseService } from '@modules/learnroom';
import { LegacySchoolService } from '@modules/legacy-school';
>>>>>>> 537571d8
import { UserService } from '@modules/user';
import { BadRequestException, ForbiddenException, Inject, Injectable } from '@nestjs/common';
import {
	Course,
	EntityId,
	Permission,
	RoleName,
	RoleReference,
	TeamEntity,
	TeamUserEntity,
	User,
	UserDO,
	VideoConferenceDO,
	VideoConferenceOptionsDO,
	VideoConferenceScope,
} from '@shared/domain';
import { TeamsRepo, VideoConferenceRepo } from '@shared/repo';
import { BBBRole } from '../bbb';
import { ErrorStatus } from '../error';
import { IVideoConferenceSettings, VideoConferenceOptions, VideoConferenceSettings } from '../interface';
import { ScopeInfo, VideoConferenceState } from '../uc/dto';

@Injectable()
export class VideoConferenceService {
	constructor(
		@Inject(VideoConferenceSettings) private readonly vcSettings: IVideoConferenceSettings,
		private readonly courseService: CourseService,
		private readonly calendarService: CalendarService,
		private readonly authorizationService: AuthorizationService,
		private readonly schoolService: LegacySchoolService,
		private readonly teamsRepo: TeamsRepo,
		private readonly userService: UserService,
		private readonly videoConferenceRepo: VideoConferenceRepo
	) {}

	get hostUrl(): string {
		return this.vcSettings.hostUrl;
	}

	get isVideoConferenceFeatureEnabled(): boolean {
		return this.vcSettings.enabled;
	}

	canGuestJoin(isGuest: boolean, state: VideoConferenceState, waitingRoomEnabled: boolean): boolean {
		if ((isGuest && state === VideoConferenceState.NOT_STARTED) || (isGuest && !waitingRoomEnabled)) {
			return false;
		}
		return true;
	}

	async hasExpertRole(userId: EntityId, conferenceScope: VideoConferenceScope, scopeId: string): Promise<boolean> {
		let isExpert = false;
		switch (conferenceScope) {
			case VideoConferenceScope.COURSE: {
				const user: UserDO = await this.userService.findById(userId);
				isExpert = this.existsOnlyExpertRole(user.roles);

				return isExpert;
			}
			case VideoConferenceScope.EVENT: {
				const team: TeamEntity = await this.teamsRepo.findById(scopeId);
				const teamUser: TeamUserEntity | undefined = team.teamUsers.find(
					(userInTeam: TeamUserEntity) => userInTeam.user.id === userId
				);

				if (teamUser === undefined) {
					throw new ForbiddenException(ErrorStatus.UNKNOWN_USER, 'Cannot find user in team.');
				}

				isExpert = teamUser.role.name === RoleName.TEAMEXPERT;
				return isExpert;
			}
			default:
				throw new BadRequestException('Unknown scope name.');
		}
	}

	private existsOnlyExpertRole(roles: RoleReference[]): boolean {
		const roleNames: RoleName[] = roles.map((role: RoleReference) => role.name);

		let isExpert: boolean = roleNames.includes(RoleName.EXPERT);

		if (isExpert && roles.length > 1) {
			isExpert = false;
		}

		return isExpert;
	}

	// should be public to expose ressources to UC for passing it to authrisation and improve performance
	private async loadScopeRessources(
		scopeId: EntityId,
		scope: VideoConferenceScope
	): Promise<Course | TeamEntity | null> {
		let scopeRessource: Course | TeamEntity | null = null;

		if (scope === VideoConferenceScope.COURSE) {
			scopeRessource = await this.courseService.findById(scopeId);
		} else if (scope === VideoConferenceScope.EVENT) {
			scopeRessource = await this.teamsRepo.findById(scopeId);
		} else {
			// Need to be solve the null with throw by it self.
		}

		return scopeRessource;
	}

	private isNullOrUndefined(value: unknown): value is null {
		return !value;
	}

	private hasStartMeetingAndCanRead(authorizableUser: User, entity: Course | TeamEntity): boolean {
		const context = AuthorizationContextBuilder.read([Permission.START_MEETING]);
		const hasPermission = this.authorizationService.hasPermission(authorizableUser, entity, context);

		return hasPermission;
	}

	private hasJoinMeetingAndCanRead(authorizableUser: User, entity: Course | TeamEntity): boolean {
		const context = AuthorizationContextBuilder.read([Permission.JOIN_MEETING]);
		const hasPermission = this.authorizationService.hasPermission(authorizableUser, entity, context);

		return hasPermission;
	}

	async determineBbbRole(userId: EntityId, scopeId: EntityId, scope: VideoConferenceScope): Promise<BBBRole> {
		// ressource loading need to be move to uc
		const [authorizableUser, scopeRessource]: [User, TeamEntity | Course | null] = await Promise.all([
			this.authorizationService.getUserWithPermissions(userId),
			this.loadScopeRessources(scopeId, scope),
		]);

		if (!this.isNullOrUndefined(scopeRessource)) {
			if (this.hasStartMeetingAndCanRead(authorizableUser, scopeRessource)) {
				return BBBRole.MODERATOR;
			}
			if (this.hasJoinMeetingAndCanRead(authorizableUser, scopeRessource)) {
				return BBBRole.VIEWER;
			}
		}

		throw new ForbiddenException(ErrorStatus.INSUFFICIENT_PERMISSION);
	}

	async throwOnFeaturesDisabled(schoolId: EntityId): Promise<void> {
		if (!this.isVideoConferenceFeatureEnabled) {
			throw new ForbiddenException(
				ErrorStatus.SCHOOL_FEATURE_DISABLED,
				'feature FEATURE_VIDEOCONFERENCE_ENABLED is disabled'
			);
		}

		const schoolFeatureEnabled: boolean = await this.schoolService.hasFeature(schoolId, SchoolFeature.VIDEOCONFERENCE);
		if (!schoolFeatureEnabled) {
			throw new ForbiddenException(ErrorStatus.SCHOOL_FEATURE_DISABLED, 'school feature VIDEOCONFERENCE is disabled');
		}
	}

	sanitizeString(text: string) {
		return text.replace(/[^\dA-Za-zÀ-ÖØ-öø-ÿ.\-=_`´ ]/g, '');
	}

	async getScopeInfo(userId: EntityId, scopeId: string, scope: VideoConferenceScope): Promise<ScopeInfo> {
		switch (scope) {
			case VideoConferenceScope.COURSE: {
				const course: Course = await this.courseService.findById(scopeId);

				return {
					scopeId,
					scopeName: 'courses',
					logoutUrl: `${this.hostUrl}/courses/${scopeId}?activeTab=tools`,
					title: course.name,
				};
			}
			case VideoConferenceScope.EVENT: {
				const event: CalendarEventDto = await this.calendarService.findEvent(userId, scopeId);

				return {
					scopeId: event.teamId,
					scopeName: 'teams',
					logoutUrl: `${this.hostUrl}/teams/${event.teamId}?activeTab=events`,
					title: event.title,
				};
			}
			default:
				throw new BadRequestException('Unknown scope name');
		}
	}

	async getUserRoleAndGuestStatusByUserIdForBbb(
		userId: string,
		scopeId: EntityId,
		scope: VideoConferenceScope
	): Promise<{ role: BBBRole; isGuest: boolean }> {
		const scopeInfo: ScopeInfo = await this.getScopeInfo(userId, scopeId, scope);

		const role: BBBRole = await this.determineBbbRole(userId, scopeInfo.scopeId, scope);

		const isBbbGuest: boolean = await this.hasExpertRole(userId, scope, scopeInfo.scopeId);

		return { role, isGuest: isBbbGuest };
	}

	async findVideoConferenceByScopeIdAndScope(
		scopeId: EntityId,
		scope: VideoConferenceScope
	): Promise<VideoConferenceDO> {
		const videoConference: VideoConferenceDO = await this.videoConferenceRepo.findByScopeAndScopeId(scopeId, scope);

		return videoConference;
	}

	async createOrUpdateVideoConferenceForScopeWithOptions(
		scopeId: EntityId,
		scope: VideoConferenceScope,
		options: VideoConferenceOptions
	): Promise<VideoConferenceDO> {
		let vcDo: VideoConferenceDO;

		// try and catch based on legacy behavior
		try {
			vcDo = await this.findVideoConferenceByScopeIdAndScope(scopeId, scope);

			vcDo.options = new VideoConferenceOptionsDO(options);
		} catch (error) {
			vcDo = new VideoConferenceDO({
				target: scopeId,
				targetModel: scope,
				options: new VideoConferenceOptionsDO(options),
			});
		}

		vcDo = await this.saveVideoConference(vcDo);

		return vcDo;
	}

	private async saveVideoConference(videoConference: VideoConferenceDO): Promise<VideoConferenceDO> {
		return this.videoConferenceRepo.save(videoConference);
	}
}<|MERGE_RESOLUTION|>--- conflicted
+++ resolved
@@ -1,14 +1,7 @@
-<<<<<<< HEAD
-import { AuthorizationContextBuilder, AuthorizationService } from '@modules/authorization';
-import { CourseService } from '@modules/learnroom';
-import { LegacySchoolService } from '@modules/legacy-school';
-import { SchoolFeature } from '@modules/school/domain';
-=======
 import { CalendarEventDto, CalendarService } from '@infra/calendar';
 import { AuthorizationContextBuilder, AuthorizationService } from '@modules/authorization';
 import { CourseService } from '@modules/learnroom';
 import { LegacySchoolService } from '@modules/legacy-school';
->>>>>>> 537571d8
 import { UserService } from '@modules/user';
 import { BadRequestException, ForbiddenException, Inject, Injectable } from '@nestjs/common';
 import {
@@ -26,6 +19,7 @@
 	VideoConferenceScope,
 } from '@shared/domain';
 import { TeamsRepo, VideoConferenceRepo } from '@shared/repo';
+import { SchoolFeature } from '@src/modules/school/domain';
 import { BBBRole } from '../bbb';
 import { ErrorStatus } from '../error';
 import { IVideoConferenceSettings, VideoConferenceOptions, VideoConferenceSettings } from '../interface';
