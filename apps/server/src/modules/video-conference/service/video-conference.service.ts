--- conflicted
+++ resolved
@@ -1,6 +1,3 @@
-import { randomBytes } from 'node:crypto';
-import { BadRequestException, ForbiddenException, Injectable } from '@nestjs/common';
-import { ConfigService } from '@nestjs/config';
 import { CalendarService } from '@infra/calendar';
 import { AuthorizationContextBuilder, AuthorizationService } from '@modules/authorization';
 import { BoardNodeAuthorizableService, BoardNodeService, BoardRoles } from '@modules/board';
@@ -13,19 +10,16 @@
 import { TeamEntity, TeamRepo, TeamUserEntity } from '@modules/team/repo';
 import { UserService } from '@modules/user';
 import { User } from '@modules/user/repo';
-import { VideoConferenceScope } from '@modules/video-conference/domain';
-import { VideoConferenceRepo } from '@modules/video-conference/repo';
-<<<<<<< HEAD
 import { BadRequestException, ForbiddenException, Inject, Injectable } from '@nestjs/common';
-=======
->>>>>>> 22f6c6c1
 import { RoleReference } from '@shared/domain/domainobject';
 import { Permission } from '@shared/domain/interface';
 import { EntityId } from '@shared/domain/types';
+import { randomBytes } from 'node:crypto';
 import { BBBRole } from '../bbb';
-import { VideoConferenceDO, VideoConferenceOptionsDO } from '../domain';
+import { VideoConferenceDO, VideoConferenceOptionsDO, VideoConferenceScope } from '../domain';
 import { ErrorStatus } from '../error';
 import { VideoConferenceOptions } from '../interface';
+import { VideoConferenceRepo } from '../repo';
 import { ScopeInfo, VideoConferenceState } from '../uc/dto';
 import { VIDEO_CONFERENCE_CONFIG_TOKEN, VideoConferenceConfig } from '../video-conference-config';
 
