--- conflicted
+++ resolved
@@ -16,20 +16,9 @@
 } from '@shared/domain';
 import { CalendarEventDto, CalendarService } from '@shared/infra/calendar';
 import { TeamsRepo, VideoConferenceRepo } from '@shared/repo';
-<<<<<<< HEAD
 import { AuthorizationContextBuilder, AuthorizationService } from '@src/modules/authorization';
 import { CourseService } from '@src/modules/learnroom/service/course.service';
-import { SchoolService } from '@src/modules/school';
-=======
-import {
-	Action,
-	AuthorizableReferenceType,
-	AuthorizationContextBuilder,
-	AuthorizationService,
-} from '@src/modules/authorization';
-import { CourseService } from '@src/modules/learnroom/service';
 import { LegacySchoolService } from '@src/modules/legacy-school';
->>>>>>> 67704f55
 import { UserService } from '@src/modules/user';
 import { BBBRole } from '../bbb';
 import { ErrorStatus } from '../error';
