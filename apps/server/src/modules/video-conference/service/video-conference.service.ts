import { BadRequestException, ForbiddenException, Inject, Injectable } from '@nestjs/common';
import {
	Course,
	EntityId,
	Permission,
	RoleName,
	RoleReference,
	SchoolFeatures,
	TeamEntity,
	TeamUserEntity,
	User,
	UserDO,
	VideoConferenceDO,
	VideoConferenceOptionsDO,
	VideoConferenceScope,
} from '@shared/domain';
import { CalendarEventDto, CalendarService } from '@shared/infra/calendar';
import { TeamsRepo, VideoConferenceRepo } from '@shared/repo';
<<<<<<< HEAD
import {
	Action,
	AuthorizableReferenceType,
	AuthorizationContextBuilder,
	AuthorizationService,
} from '@modules/authorization';
import { CourseService } from '@modules/learnroom/service';
import { LegacySchoolService } from '@modules/legacy-school';
import { UserService } from '@modules/user';
=======
import { AuthorizationContextBuilder, AuthorizationService } from '@src/modules/authorization';
import { CourseService } from '@src/modules/learnroom';
import { LegacySchoolService } from '@src/modules/legacy-school';
import { UserService } from '@src/modules/user';
>>>>>>> 0ab2dfbf
import { BBBRole } from '../bbb';
import { ErrorStatus } from '../error';
import { IVideoConferenceSettings, VideoConferenceOptions, VideoConferenceSettings } from '../interface';
import { IScopeInfo, VideoConferenceState } from '../uc/dto';

@Injectable()
export class VideoConferenceService {
	constructor(
		@Inject(VideoConferenceSettings) private readonly vcSettings: IVideoConferenceSettings,
		private readonly courseService: CourseService,
		private readonly calendarService: CalendarService,
		private readonly authorizationService: AuthorizationService,
		private readonly schoolService: LegacySchoolService,
		private readonly teamsRepo: TeamsRepo,
		private readonly userService: UserService,
		private readonly videoConferenceRepo: VideoConferenceRepo
	) {}

	get hostUrl(): string {
		return this.vcSettings.hostUrl;
	}

	get isVideoConferenceFeatureEnabled(): boolean {
		return this.vcSettings.enabled;
	}

	canGuestJoin(isGuest: boolean, state: VideoConferenceState, waitingRoomEnabled: boolean): boolean {
		if ((isGuest && state === VideoConferenceState.NOT_STARTED) || (isGuest && !waitingRoomEnabled)) {
			return false;
		}
		return true;
	}

	async hasExpertRole(userId: EntityId, conferenceScope: VideoConferenceScope, scopeId: string): Promise<boolean> {
		let isExpert = false;
		switch (conferenceScope) {
			case VideoConferenceScope.COURSE: {
				const user: UserDO = await this.userService.findById(userId);
				isExpert = this.existsOnlyExpertRole(user.roles);

				return isExpert;
			}
			case VideoConferenceScope.EVENT: {
				const team: TeamEntity = await this.teamsRepo.findById(scopeId);
				const teamUser: TeamUserEntity | undefined = team.teamUsers.find(
					(userInTeam: TeamUserEntity) => userInTeam.user.id === userId
				);

				if (teamUser === undefined) {
					throw new ForbiddenException(ErrorStatus.UNKNOWN_USER, 'Cannot find user in team.');
				}

				isExpert = teamUser.role.name === RoleName.TEAMEXPERT;
				return isExpert;
			}
			default:
				throw new BadRequestException('Unknown scope name.');
		}
	}

	private existsOnlyExpertRole(roles: RoleReference[]): boolean {
		const roleNames: RoleName[] = roles.map((role: RoleReference) => role.name);

		let isExpert: boolean = roleNames.includes(RoleName.EXPERT);

		if (isExpert && roles.length > 1) {
			isExpert = false;
		}

		return isExpert;
	}

	// should be public to expose ressources to UC for passing it to authrisation and improve performance
	private async loadScopeRessources(
		scopeId: EntityId,
		scope: VideoConferenceScope
	): Promise<Course | TeamEntity | null> {
		let scopeRessource: Course | TeamEntity | null = null;

		if (scope === VideoConferenceScope.COURSE) {
			scopeRessource = await this.courseService.findById(scopeId);
		} else if (scope === VideoConferenceScope.EVENT) {
			scopeRessource = await this.teamsRepo.findById(scopeId);
		} else {
			// Need to be solve the null with throw by it self.
		}

		return scopeRessource;
	}

	private isNullOrUndefined(value: unknown): value is null {
		return !value;
	}

	private hasStartMeetingAndCanRead(authorizableUser: User, entity: Course | TeamEntity): boolean {
		const context = AuthorizationContextBuilder.read([Permission.START_MEETING]);
		const hasPermission = this.authorizationService.hasPermission(authorizableUser, entity, context);

		return hasPermission;
	}

	private hasJoinMeetingAndCanRead(authorizableUser: User, entity: Course | TeamEntity): boolean {
		const context = AuthorizationContextBuilder.read([Permission.JOIN_MEETING]);
		const hasPermission = this.authorizationService.hasPermission(authorizableUser, entity, context);

		return hasPermission;
	}

	async determineBbbRole(userId: EntityId, scopeId: EntityId, scope: VideoConferenceScope): Promise<BBBRole> {
		// ressource loading need to be move to uc
		const [authorizableUser, scopeRessource]: [User, TeamEntity | Course | null] = await Promise.all([
			this.authorizationService.getUserWithPermissions(userId),
			this.loadScopeRessources(scopeId, scope),
		]);

		if (!this.isNullOrUndefined(scopeRessource)) {
			if (this.hasStartMeetingAndCanRead(authorizableUser, scopeRessource)) {
				return BBBRole.MODERATOR;
			}
			if (this.hasJoinMeetingAndCanRead(authorizableUser, scopeRessource)) {
				return BBBRole.VIEWER;
			}
		}

		throw new ForbiddenException(ErrorStatus.INSUFFICIENT_PERMISSION);
	}

	async throwOnFeaturesDisabled(schoolId: EntityId): Promise<void> {
		if (!this.isVideoConferenceFeatureEnabled) {
			throw new ForbiddenException(
				ErrorStatus.SCHOOL_FEATURE_DISABLED,
				'feature FEATURE_VIDEOCONFERENCE_ENABLED is disabled'
			);
		}

		const schoolFeatureEnabled: boolean = await this.schoolService.hasFeature(schoolId, SchoolFeatures.VIDEOCONFERENCE);
		if (!schoolFeatureEnabled) {
			throw new ForbiddenException(ErrorStatus.SCHOOL_FEATURE_DISABLED, 'school feature VIDEOCONFERENCE is disabled');
		}
	}

	sanitizeString(text: string) {
		return text.replace(/[^\dA-Za-zÀ-ÖØ-öø-ÿ.\-=_`´ ]/g, '');
	}

	async getScopeInfo(userId: EntityId, scopeId: string, scope: VideoConferenceScope): Promise<IScopeInfo> {
		switch (scope) {
			case VideoConferenceScope.COURSE: {
				const course: Course = await this.courseService.findById(scopeId);

				return {
					scopeId,
					scopeName: 'courses',
					logoutUrl: `${this.hostUrl}/courses/${scopeId}?activeTab=tools`,
					title: course.name,
				};
			}
			case VideoConferenceScope.EVENT: {
				const event: CalendarEventDto = await this.calendarService.findEvent(userId, scopeId);

				return {
					scopeId: event.teamId,
					scopeName: 'teams',
					logoutUrl: `${this.hostUrl}/teams/${event.teamId}?activeTab=events`,
					title: event.title,
				};
			}
			default:
				throw new BadRequestException('Unknown scope name');
		}
	}

	async getUserRoleAndGuestStatusByUserIdForBbb(
		userId: string,
		scopeId: EntityId,
		scope: VideoConferenceScope
	): Promise<{ role: BBBRole; isGuest: boolean }> {
		const scopeInfo: IScopeInfo = await this.getScopeInfo(userId, scopeId, scope);

		const role: BBBRole = await this.determineBbbRole(userId, scopeInfo.scopeId, scope);

		const isBbbGuest: boolean = await this.hasExpertRole(userId, scope, scopeInfo.scopeId);

		return { role, isGuest: isBbbGuest };
	}

	async findVideoConferenceByScopeIdAndScope(
		scopeId: EntityId,
		scope: VideoConferenceScope
	): Promise<VideoConferenceDO> {
		const videoConference: VideoConferenceDO = await this.videoConferenceRepo.findByScopeAndScopeId(scopeId, scope);

		return videoConference;
	}

	async createOrUpdateVideoConferenceForScopeWithOptions(
		scopeId: EntityId,
		scope: VideoConferenceScope,
		options: VideoConferenceOptions
	): Promise<VideoConferenceDO> {
		let vcDo: VideoConferenceDO;

		// try and catch based on legacy behavior
		try {
			vcDo = await this.findVideoConferenceByScopeIdAndScope(scopeId, scope);

			vcDo.options = new VideoConferenceOptionsDO(options);
		} catch (error) {
			vcDo = new VideoConferenceDO({
				target: scopeId,
				targetModel: scope,
				options: new VideoConferenceOptionsDO(options),
			});
		}

		vcDo = await this.saveVideoConference(vcDo);

		return vcDo;
	}

	private async saveVideoConference(videoConference: VideoConferenceDO): Promise<VideoConferenceDO> {
		return this.videoConferenceRepo.save(videoConference);
	}
}<|MERGE_RESOLUTION|>--- conflicted
+++ resolved
@@ -16,22 +16,10 @@
 } from '@shared/domain';
 import { CalendarEventDto, CalendarService } from '@shared/infra/calendar';
 import { TeamsRepo, VideoConferenceRepo } from '@shared/repo';
-<<<<<<< HEAD
-import {
-	Action,
-	AuthorizableReferenceType,
-	AuthorizationContextBuilder,
-	AuthorizationService,
-} from '@modules/authorization';
-import { CourseService } from '@modules/learnroom/service';
+import { AuthorizationContextBuilder, AuthorizationService } from '@modules/authorization';
+import { CourseService } from '@modules/learnroom';
 import { LegacySchoolService } from '@modules/legacy-school';
 import { UserService } from '@modules/user';
-=======
-import { AuthorizationContextBuilder, AuthorizationService } from '@src/modules/authorization';
-import { CourseService } from '@src/modules/learnroom';
-import { LegacySchoolService } from '@src/modules/legacy-school';
-import { UserService } from '@src/modules/user';
->>>>>>> 0ab2dfbf
 import { BBBRole } from '../bbb';
 import { ErrorStatus } from '../error';
 import { IVideoConferenceSettings, VideoConferenceOptions, VideoConferenceSettings } from '../interface';
