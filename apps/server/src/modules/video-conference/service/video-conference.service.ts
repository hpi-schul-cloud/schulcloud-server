--- conflicted
+++ resolved
@@ -1,3 +1,8 @@
+import { AuthorizationContextBuilder, AuthorizationService } from '@modules/authorization';
+import { CourseService } from '@modules/learnroom';
+import { LegacySchoolService } from '@modules/legacy-school';
+import { SchoolFeature } from '@modules/school/domain';
+import { UserService } from '@modules/user';
 import { BadRequestException, ForbiddenException, Inject, Injectable } from '@nestjs/common';
 import {
 	Course,
@@ -15,18 +20,6 @@
 } from '@shared/domain';
 import { CalendarEventDto, CalendarService } from '@shared/infra/calendar';
 import { TeamsRepo, VideoConferenceRepo } from '@shared/repo';
-<<<<<<< HEAD
-import { AuthorizationContextBuilder, AuthorizationService } from '@src/modules/authorization';
-import { CourseService } from '@src/modules/learnroom';
-import { LegacySchoolService } from '@src/modules/legacy-school';
-import { SchoolFeature } from '@src/modules/school/domain';
-import { UserService } from '@src/modules/user';
-=======
-import { AuthorizationContextBuilder, AuthorizationService } from '@modules/authorization';
-import { CourseService } from '@modules/learnroom';
-import { LegacySchoolService } from '@modules/legacy-school';
-import { UserService } from '@modules/user';
->>>>>>> 84ececba
 import { BBBRole } from '../bbb';
 import { ErrorStatus } from '../error';
 import { IVideoConferenceSettings, VideoConferenceOptions, VideoConferenceSettings } from '../interface';
