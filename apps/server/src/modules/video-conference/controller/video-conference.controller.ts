import { Body, Controller, Get, HttpStatus, Param, Put, Req } from '@nestjs/common';
import { ApiOperation, ApiResponse, ApiTags } from '@nestjs/swagger';
<<<<<<< HEAD
import { ICurrentUser } from '@modules/authentication';
import { Authenticate, CurrentUser } from '@modules/authentication/decorator/auth.decorator';
=======
import { Authenticate, CurrentUser, ICurrentUser } from '@src/modules/authentication';
>>>>>>> 0ab2dfbf
import { Request } from 'express';
import { InvalidOriginForLogoutUrlLoggableException } from '../error';
import { VideoConferenceOptions } from '../interface';
import { VideoConferenceMapper } from '../mapper/video-conference.mapper';
import { VideoConferenceCreateUc, VideoConferenceEndUc, VideoConferenceInfoUc, VideoConferenceJoinUc } from '../uc';
import { ScopeRef, VideoConferenceInfo, VideoConferenceJoin } from '../uc/dto';
import {
	VideoConferenceCreateParams,
	VideoConferenceInfoResponse,
	VideoConferenceJoinResponse,
	VideoConferenceScopeParams,
} from './dto';

@ApiTags('VideoConference')
@Authenticate('jwt')
@Controller('videoconference2')
export class VideoConferenceController {
	constructor(
		private readonly videoConferenceCreateUc: VideoConferenceCreateUc,
		private readonly videoConferenceJoinUc: VideoConferenceJoinUc,
		private readonly videoConferenceEndUc: VideoConferenceEndUc,
		private readonly videoConferenceInfoUc: VideoConferenceInfoUc
	) {}

	@Put(':scope/:scopeId/start')
	@ApiOperation({
		summary: 'Creates the video conference, if it has not started yet.',
		description:
			'Use this endpoint to start a video conference. If the conference is not yet running, it will be created.',
	})
	@ApiResponse({
		status: HttpStatus.OK,
		description: 'Video conference was created.',
	})
	@ApiResponse({ status: HttpStatus.BAD_REQUEST, description: 'Invalid parameters.' })
	@ApiResponse({
		status: HttpStatus.FORBIDDEN,
		description: 'User does not have the permission to create this conference.',
	})
	@ApiResponse({ status: HttpStatus.INTERNAL_SERVER_ERROR, description: 'Unable to fetch required data.' })
	async start(
		@Req() req: Request,
		@CurrentUser() currentUser: ICurrentUser,
		@Param() scopeParams: VideoConferenceScopeParams,
		@Body() params: VideoConferenceCreateParams
	): Promise<void> {
		if (params.logoutUrl && new URL(params.logoutUrl).origin !== req.headers.origin) {
			throw new InvalidOriginForLogoutUrlLoggableException(params.logoutUrl, req.headers.origin);
		}

		const scopeRef = new ScopeRef(scopeParams.scopeId, scopeParams.scope);
		const videoConferenceOptions: VideoConferenceOptions = VideoConferenceMapper.toVideoConferenceOptions(params);

		await this.videoConferenceCreateUc.createIfNotRunning(currentUser.userId, scopeRef, videoConferenceOptions);
	}

	@Get(':scope/:scopeId/join')
	@ApiOperation({
		summary: 'Creates a join link for a video conference, if it has started.',
		description:
			'Use this endpoint to get a link to join an existing video conference. The conference must be running.',
	})
	@ApiResponse({
		status: HttpStatus.OK,
		description: 'Returns the information for joining the conference.',
		type: VideoConferenceJoinResponse,
	})
	@ApiResponse({ status: HttpStatus.BAD_REQUEST, description: 'Invalid parameters.' })
	@ApiResponse({
		status: HttpStatus.FORBIDDEN,
		description: 'User does not have the permission to join this conference.',
	})
	@ApiResponse({ status: HttpStatus.INTERNAL_SERVER_ERROR, description: 'Unable to fetch required data.' })
	async join(
		@CurrentUser() currentUser: ICurrentUser,
		@Param() scopeParams: VideoConferenceScopeParams
	): Promise<VideoConferenceJoinResponse> {
		const scopeRef = new ScopeRef(scopeParams.scopeId, scopeParams.scope);
		const dto: VideoConferenceJoin = await this.videoConferenceJoinUc.join(currentUser.userId, scopeRef);

		const resp: VideoConferenceJoinResponse = VideoConferenceMapper.toVideoConferenceJoinResponse(dto);

		return resp;
	}

	@Get(':scope/:scopeId/info')
	@ApiOperation({
		summary: 'Returns information about a running video conference.',
		description: 'Use this endpoint to get information about a running video conference.',
	})
	@ApiResponse({
		status: HttpStatus.OK,
		description: 'Returns a list of information about a video conference.',
		type: VideoConferenceInfoResponse,
	})
	@ApiResponse({ status: HttpStatus.BAD_REQUEST, description: 'Invalid parameters.' })
	@ApiResponse({
		status: HttpStatus.FORBIDDEN,
		description: 'User does not have the permission to get information about this conference.',
	})
	@ApiResponse({ status: HttpStatus.INTERNAL_SERVER_ERROR, description: 'Unable to fetch required data.' })
	async info(
		@CurrentUser() currentUser: ICurrentUser,
		@Param() scopeParams: VideoConferenceScopeParams
	): Promise<VideoConferenceInfoResponse> {
		const scopeRef = new ScopeRef(scopeParams.scopeId, scopeParams.scope);
		const dto: VideoConferenceInfo = await this.videoConferenceInfoUc.getMeetingInfo(currentUser.userId, scopeRef);

		const resp: VideoConferenceInfoResponse = VideoConferenceMapper.toVideoConferenceInfoResponse(dto);

		return resp;
	}

	@Get(':scope/:scopeId/end')
	@ApiOperation({
		summary: 'Ends a running video conference.',
		description: 'Use this endpoint to end a running video conference.',
	})
	@ApiResponse({
		status: HttpStatus.OK,
		description: 'Returns the status of the operation.',
	})
	@ApiResponse({ status: HttpStatus.BAD_REQUEST, description: 'Invalid parameters.' })
	@ApiResponse({
		status: HttpStatus.FORBIDDEN,
		description: 'User does not have the permission to end this conference.',
	})
	@ApiResponse({ status: HttpStatus.INTERNAL_SERVER_ERROR, description: 'Unable to fetch required data.' })
	async end(@CurrentUser() currentUser: ICurrentUser, @Param() scopeParams: VideoConferenceScopeParams): Promise<void> {
		const scopeRef = new ScopeRef(scopeParams.scopeId, scopeParams.scope);

		await this.videoConferenceEndUc.end(currentUser.userId, scopeRef);
	}
}<|MERGE_RESOLUTION|>--- conflicted
+++ resolved
@@ -1,11 +1,6 @@
 import { Body, Controller, Get, HttpStatus, Param, Put, Req } from '@nestjs/common';
 import { ApiOperation, ApiResponse, ApiTags } from '@nestjs/swagger';
-<<<<<<< HEAD
-import { ICurrentUser } from '@modules/authentication';
-import { Authenticate, CurrentUser } from '@modules/authentication/decorator/auth.decorator';
-=======
-import { Authenticate, CurrentUser, ICurrentUser } from '@src/modules/authentication';
->>>>>>> 0ab2dfbf
+import { Authenticate, CurrentUser, ICurrentUser } from '@modules/authentication';
 import { Request } from 'express';
 import { InvalidOriginForLogoutUrlLoggableException } from '../error';
 import { VideoConferenceOptions } from '../interface';
