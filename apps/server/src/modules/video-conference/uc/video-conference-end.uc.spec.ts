import { createMock, DeepMocked } from '@golevelup/ts-jest';
import { ObjectId } from '@mikro-orm/mongodb';
import { UserService } from '@modules/user';
import { ForbiddenException } from '@nestjs/common';
import { Test, TestingModule } from '@nestjs/testing';
import { UserDO } from '@shared/domain/domainobject';
import {} from '@shared/domain/entity';
import { VideoConferenceScope } from '@shared/domain/interface';
<<<<<<< HEAD
import { userDoFactory } from '@shared/testing';
import { BoardContextApiHelperService } from '@src/modules/board-context';
=======
import { userDoFactory } from '@testing/factory/user.do.factory';
>>>>>>> ace7342c
import { BBBBaseResponse, BBBResponse, BBBRole, BBBStatus } from '../bbb';
import { ErrorStatus } from '../error/error-status.enum';
import { BBBService, VideoConferenceService } from '../service';
import { ScopeInfo, VideoConference, VideoConferenceState } from './dto';
import { VideoConferenceEndUc } from './video-conference-end.uc';

describe('VideoConferenceEndUc', () => {
	let module: TestingModule;
	let uc: VideoConferenceEndUc;
	let bbbService: DeepMocked<BBBService>;
	let userService: DeepMocked<UserService>;
	let videoConferenceService: DeepMocked<VideoConferenceService>;
	let boardContextApiHelperService: DeepMocked<BoardContextApiHelperService>;

	beforeAll(async () => {
		module = await Test.createTestingModule({
			providers: [
				VideoConferenceEndUc,
				{
					provide: BBBService,
					useValue: createMock<BBBService>(),
				},
				{
					provide: UserService,
					useValue: createMock<UserService>(),
				},
				{
					provide: VideoConferenceService,
					useValue: createMock<VideoConferenceService>(),
				},
				{
					provide: BoardContextApiHelperService,
					useValue: createMock<BoardContextApiHelperService>(),
				},
			],
		}).compile();

		uc = module.get<VideoConferenceEndUc>(VideoConferenceEndUc);
		bbbService = module.get(BBBService);
		userService = module.get(UserService);
		videoConferenceService = module.get(VideoConferenceService);
		boardContextApiHelperService = module.get(BoardContextApiHelperService);
	});

	afterAll(async () => {
		await module.close();
	});

	afterEach(() => {
		jest.resetAllMocks();
	});

	describe('end', () => {
		describe('when user is not moderator', () => {
			const setup = () => {
				const user: UserDO = userDoFactory.buildWithId();
				const currentUserId: string = user.id as string;
				const scope = { scope: VideoConferenceScope.COURSE, id: new ObjectId().toHexString() };
				const scopeInfo: ScopeInfo = {
					scopeId: scope.id,
					scopeName: VideoConferenceScope.COURSE,
					title: 'title',
					logoutUrl: 'logoutUrl',
				};

				const bbbEndResponse: BBBResponse<BBBBaseResponse> = {
					response: {
						returncode: BBBStatus.SUCCESS,
					} as BBBBaseResponse,
				};

				userService.findById.mockResolvedValue(user);
				videoConferenceService.throwOnFeaturesDisabled.mockResolvedValue();
				videoConferenceService.getScopeInfo.mockResolvedValue(scopeInfo);
				bbbService.end.mockResolvedValue(bbbEndResponse);
				videoConferenceService.determineBbbRole.mockResolvedValue(BBBRole.VIEWER);

				return { user, currentUserId, scope, bbbEndResponse, scopeInfo };
			};

			it('should throw ForbiddenException', async () => {
				const { currentUserId, scope } = setup();

				const func = () => uc.end(currentUserId, scope);

				await expect(func).rejects.toThrow(new ForbiddenException(ErrorStatus.INSUFFICIENT_PERMISSION));
			});
		});

		describe('when user is moderator', () => {
			const setup = () => {
				const user: UserDO = userDoFactory.buildWithId();
				const currentUserId: string = user.id as string;
				const scope = { scope: VideoConferenceScope.COURSE, id: new ObjectId().toHexString() };
				const scopeInfo: ScopeInfo = {
					scopeId: scope.id,
					scopeName: VideoConferenceScope.COURSE,
					title: 'title',
					logoutUrl: 'logoutUrl',
				};

				const bbbEndResponse: BBBResponse<BBBBaseResponse> = {
					response: {
						returncode: BBBStatus.SUCCESS,
					} as BBBBaseResponse,
				};

				userService.findById.mockResolvedValue(user);
				videoConferenceService.throwOnFeaturesDisabled.mockResolvedValue();
				videoConferenceService.getScopeInfo.mockResolvedValue(scopeInfo);
				bbbService.end.mockResolvedValue(bbbEndResponse);
				videoConferenceService.determineBbbRole.mockResolvedValue(BBBRole.MODERATOR);

				return { currentUserId, scope, bbbEndResponse };
			};

			it('should call userService.findById', async () => {
				const { currentUserId, scope } = setup();

				await uc.end(currentUserId, scope);

				expect(userService.findById).toBeCalledWith(currentUserId);
			});

			it('should call videoConferenceService.throwOnFeaturesDisabled', async () => {
				const { currentUserId, scope } = setup();

				await uc.end(currentUserId, scope);

				expect(videoConferenceService.throwOnFeaturesDisabled).toBeCalled();
			});

			it('should call videoConferenceService.getScopeInfo', async () => {
				const { currentUserId, scope } = setup();

				await uc.end(currentUserId, scope);

				expect(videoConferenceService.getScopeInfo).toBeCalledWith(currentUserId, scope.id, scope.scope);
			});

			it('should call bbbService.end', async () => {
				const { currentUserId, scope } = setup();

				await uc.end(currentUserId, scope);

				expect(bbbService.end).toBeCalledWith({ meetingID: scope.id });
			});

			it('should call videoConferenceService.determineBbbRole', async () => {
				const { currentUserId, scope } = setup();

				await uc.end(currentUserId, scope);

				expect(videoConferenceService.determineBbbRole).toBeCalledWith(currentUserId, scope.id, scope.scope);
			});

			it('should end a video conference', async () => {
				const { currentUserId, scope, bbbEndResponse } = setup();

				const result: VideoConference<BBBBaseResponse> = await uc.end(currentUserId, scope);

				expect(result.state).toBe(VideoConferenceState.FINISHED);
				expect(result.bbbResponse).toBe(bbbEndResponse);
			});
		});

		describe('feature check', () => {
			describe('when scope is a video conference element', () => {
				const setup = (scopeName: VideoConferenceScope) => {
					const user: UserDO = userDoFactory.buildWithId();
					const scope = { scope: scopeName, id: new ObjectId().toHexString() };
					const scopeInfo: ScopeInfo = {
						scopeId: scope.id,
						scopeName,
						title: 'title',
						logoutUrl: 'logoutUrl',
					};

					const bbbEndResponse: BBBResponse<BBBBaseResponse> = {
						response: {
							returncode: BBBStatus.SUCCESS,
						} as BBBBaseResponse,
					};

					userService.findById.mockResolvedValue(user);
					videoConferenceService.throwOnFeaturesDisabled.mockResolvedValue();
					videoConferenceService.getScopeInfo.mockResolvedValue(scopeInfo);
					bbbService.end.mockResolvedValue(bbbEndResponse);
					videoConferenceService.determineBbbRole.mockResolvedValue(BBBRole.MODERATOR);

					return { user, scope };
				};

				it("should use the board context's schoolId", async () => {
					const { user, scope } = setup(VideoConferenceScope.VIDEO_CONFERENCE_ELEMENT);

					boardContextApiHelperService.getSchoolIdForBoardNode.mockResolvedValue('contextSchoolId');

					await uc.end(user.id!, scope);

					expect(boardContextApiHelperService.getSchoolIdForBoardNode).toBeCalledWith(scope.id);
					expect(videoConferenceService.throwOnFeaturesDisabled).toBeCalledWith('contextSchoolId');
				});

				describe('when scope is not a video conference element', () => {
					it("should use the user's schoolId", async () => {
						const { user, scope } = setup(VideoConferenceScope.COURSE);

						await uc.end(user.id!, scope);

						expect(videoConferenceService.throwOnFeaturesDisabled).toBeCalledWith(user.schoolId);
					});
				});
			});
		});
	});
});<|MERGE_RESOLUTION|>--- conflicted
+++ resolved
@@ -6,12 +6,8 @@
 import { UserDO } from '@shared/domain/domainobject';
 import {} from '@shared/domain/entity';
 import { VideoConferenceScope } from '@shared/domain/interface';
-<<<<<<< HEAD
-import { userDoFactory } from '@shared/testing';
 import { BoardContextApiHelperService } from '@src/modules/board-context';
-=======
 import { userDoFactory } from '@testing/factory/user.do.factory';
->>>>>>> ace7342c
 import { BBBBaseResponse, BBBResponse, BBBRole, BBBStatus } from '../bbb';
 import { ErrorStatus } from '../error/error-status.enum';
 import { BBBService, VideoConferenceService } from '../service';
