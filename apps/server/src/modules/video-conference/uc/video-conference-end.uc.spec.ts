--- conflicted
+++ resolved
@@ -4,10 +4,6 @@
 import { userDoFactory } from '@modules/user/testing';
 import { ForbiddenException } from '@nestjs/common';
 import { Test, TestingModule } from '@nestjs/testing';
-<<<<<<< HEAD
-import { UserDO } from '@shared/domain/domainobject';
-=======
->>>>>>> fba446b6
 import { VideoConferenceScope } from '@shared/domain/interface';
 import { BBBBaseResponse, BBBResponse, BBBRole, BBBStatus } from '../bbb';
 import { ErrorStatus } from '../error/error-status.enum';
