--- conflicted
+++ resolved
@@ -3,10 +3,6 @@
 import { userDoFactory } from '@modules/user/testing';
 import { ForbiddenException } from '@nestjs/common';
 import { Test, TestingModule } from '@nestjs/testing';
-<<<<<<< HEAD
-import { UserDO } from '@shared/domain/domainobject';
-=======
->>>>>>> fba446b6
 import { VideoConferenceScope } from '@shared/domain/interface';
 import { BBBCreateResponse, BBBMeetingInfoResponse, BBBResponse, BBBRole, BBBStatus } from '../bbb';
 import { BBBService, VideoConferenceService } from '../service';
