--- conflicted
+++ resolved
@@ -1,9 +1,5 @@
 import { Configuration } from '@hpi-schul-cloud/commons/lib';
-<<<<<<< HEAD
 import { Mail, PlainTextMailContent } from '@infra/mail';
-=======
-import { Mail } from '@infra/mail';
->>>>>>> f26cbfff
 import { AuthorizableObject, DomainObject } from '@shared/domain/domain-object';
 import { EntityId } from '@shared/domain/types';
 
