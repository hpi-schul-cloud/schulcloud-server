import { Injectable } from '@nestjs/common';
import { EntityId } from '@shared/domain/types';
import { LegacyLogger } from '@src/core/logger';
import { FileDO } from '@src/infra/rabbitmq';
<<<<<<< HEAD
import { DomainDeletionReport } from '@shared/domain/interface';
import { DomainDeletionReportBuilder } from '@shared/domain/builder';
import { CopyFileDto, FileDto } from '../dto';
import { CopyFilesRequestInfo } from '../interfaces/copy-file-request-info';
import { FilesStorageClientMapper } from '../mapper';
=======
import { IEventHandler, EventBus, EventsHandler } from '@nestjs/cqrs';
import {
	UserDeletedEvent,
	DeletionService,
	DataDeletedEvent,
	DomainDeletionReport,
	DomainDeletionReportBuilder,
	DomainName,
	DomainOperationReportBuilder,
	OperationType,
} from '@modules/deletion';
>>>>>>> 7ea68804
import { FilesStorageProducer } from './files-storage.producer';
import { FilesStorageClientMapper } from '../mapper';
import { CopyFilesRequestInfo } from '../interfaces/copy-file-request-info';
import { CopyFileDto, FileDto } from '../dto';

@Injectable()
@EventsHandler(UserDeletedEvent)
export class FilesStorageClientAdapterService implements DeletionService, IEventHandler<UserDeletedEvent> {
	constructor(
		private logger: LegacyLogger,
		private readonly fileStorageMQProducer: FilesStorageProducer,
		private readonly eventBus: EventBus
	) {
		this.logger.setContext(FilesStorageClientAdapterService.name);
	}

	public async handle({ deletionRequestId, targetRefId }: UserDeletedEvent): Promise<void> {
		const dataDeleted = await this.deleteUserData(targetRefId);
		await this.eventBus.publish(new DataDeletedEvent(deletionRequestId, dataDeleted));
	}

	async copyFilesOfParent(param: CopyFilesRequestInfo): Promise<CopyFileDto[]> {
		const response = await this.fileStorageMQProducer.copyFilesOfParent(param);
		const fileInfos = FilesStorageClientMapper.mapCopyFileListResponseToCopyFilesDto(response);

		return fileInfos;
	}

	async listFilesOfParent(parentId: EntityId): Promise<FileDto[]> {
		const response = await this.fileStorageMQProducer.listFilesOfParent(parentId);

		const fileInfos = FilesStorageClientMapper.mapfileRecordListResponseToDomainFilesDto(response);

		return fileInfos;
	}

	async deleteFilesOfParent(parentId: EntityId): Promise<FileDto[]> {
		const response = await this.fileStorageMQProducer.deleteFilesOfParent(parentId);

		const fileInfos = FilesStorageClientMapper.mapfileRecordListResponseToDomainFilesDto(response);

		return fileInfos;
	}

	async deleteFiles(fileRecordIds: EntityId[]): Promise<FileDto[]> {
		const response = await this.fileStorageMQProducer.deleteFiles(fileRecordIds);

		const fileInfos = FilesStorageClientMapper.mapfileRecordListResponseToDomainFilesDto(response);

		return fileInfos;
	}

<<<<<<< HEAD
	async removeCreatorIdFromFileRecords(creatorId: EntityId): Promise<DomainDeletionReport> {
		const response = await this.fileStorageMQProducer.removeCreatorIdFromFileRecords(creatorId);

		const result = DomainDeletionReportBuilder.build(
			DomainName.FILERECORDS,
			OperationType.UPDATE,
			response.length,
			this.getFileRecordsId(response)
		);
=======
	async deleteUserData(creatorId: EntityId): Promise<DomainDeletionReport> {
		const response = await this.fileStorageMQProducer.removeCreatorIdFromFileRecords(creatorId);

		const result = DomainDeletionReportBuilder.build(DomainName.FILERECORDS, [
			DomainOperationReportBuilder.build(OperationType.UPDATE, response.length, this.getFileRecordsId(response)),
		]);
>>>>>>> 7ea68804

		return result;
	}

	private getFileRecordsId(files: FileDO[]): EntityId[] {
		return files.map((file) => file.id);
	}
}<|MERGE_RESOLUTION|>--- conflicted
+++ resolved
@@ -2,13 +2,9 @@
 import { EntityId } from '@shared/domain/types';
 import { LegacyLogger } from '@src/core/logger';
 import { FileDO } from '@src/infra/rabbitmq';
-<<<<<<< HEAD
 import { DomainDeletionReport } from '@shared/domain/interface';
 import { DomainDeletionReportBuilder } from '@shared/domain/builder';
 import { CopyFileDto, FileDto } from '../dto';
-import { CopyFilesRequestInfo } from '../interfaces/copy-file-request-info';
-import { FilesStorageClientMapper } from '../mapper';
-=======
 import { IEventHandler, EventBus, EventsHandler } from '@nestjs/cqrs';
 import {
 	UserDeletedEvent,
@@ -20,7 +16,6 @@
 	DomainOperationReportBuilder,
 	OperationType,
 } from '@modules/deletion';
->>>>>>> 7ea68804
 import { FilesStorageProducer } from './files-storage.producer';
 import { FilesStorageClientMapper } from '../mapper';
 import { CopyFilesRequestInfo } from '../interfaces/copy-file-request-info';
@@ -73,8 +68,8 @@
 		return fileInfos;
 	}
 
-<<<<<<< HEAD
 	async removeCreatorIdFromFileRecords(creatorId: EntityId): Promise<DomainDeletionReport> {
+	async deleteUserData(creatorId: EntityId): Promise<DomainDeletionReport> {
 		const response = await this.fileStorageMQProducer.removeCreatorIdFromFileRecords(creatorId);
 
 		const result = DomainDeletionReportBuilder.build(
@@ -83,14 +78,9 @@
 			response.length,
 			this.getFileRecordsId(response)
 		);
-=======
-	async deleteUserData(creatorId: EntityId): Promise<DomainDeletionReport> {
-		const response = await this.fileStorageMQProducer.removeCreatorIdFromFileRecords(creatorId);
-
 		const result = DomainDeletionReportBuilder.build(DomainName.FILERECORDS, [
 			DomainOperationReportBuilder.build(OperationType.UPDATE, response.length, this.getFileRecordsId(response)),
 		]);
->>>>>>> 7ea68804
 
 		return result;
 	}
