import { FileRecordParentType } from '@infra/rabbitmq';
<<<<<<< HEAD
import { LessonEntity } from '@modules/lesson/repo';
import { Submission, Task } from '@shared/domain/entity';
=======
import { LessonEntity } from '@modules/lesson/repository';
import { Submission, Task } from '@modules/task/repo';
>>>>>>> 569b2d08
import { CopyFileDto, FileDto } from '../dto';
import { CopyFileDomainObjectProps, EntitiesWithFiles, FileDomainObjectProps } from '../interfaces';

export class FilesStorageClientMapper {
	static mapfileRecordListResponseToDomainFilesDto(fileRecordListResponse: FileDomainObjectProps[]): FileDto[] {
		const filesDto = fileRecordListResponse.map((record: FileDomainObjectProps) => {
			const fileDto = FilesStorageClientMapper.mapFileRecordResponseToFileDto(record);

			return fileDto;
		});

		return filesDto;
	}

	static mapCopyFileListResponseToCopyFilesDto(copyFileListResponse: CopyFileDomainObjectProps[]): CopyFileDto[] {
		const filesDto = copyFileListResponse.map((response) => {
			const fileDto = FilesStorageClientMapper.mapCopyFileResponseToCopyFileDto(response);

			return fileDto;
		});

		return filesDto;
	}

	static mapFileRecordResponseToFileDto(fileRecordResponse: FileDomainObjectProps) {
		const parentType = FilesStorageClientMapper.mapStringToParentType(fileRecordResponse.parentType);
		const fileDto = new FileDto({
			id: fileRecordResponse.id,
			name: fileRecordResponse.name,
			parentType,
			parentId: fileRecordResponse.parentId,
			createdAt: fileRecordResponse.createdAt,
			updatedAt: fileRecordResponse.updatedAt,
		});

		return fileDto;
	}

	static mapCopyFileResponseToCopyFileDto(response: CopyFileDomainObjectProps) {
		const dto = new CopyFileDto({
			id: response.id,
			sourceId: response.sourceId,
			name: response.name,
		});

		return dto;
	}

	static mapStringToParentType(input: string): FileRecordParentType {
		let response: FileRecordParentType;
		const allowedStrings = Object.values(FileRecordParentType);

		if (allowedStrings.includes(input as FileRecordParentType)) {
			response = input as FileRecordParentType;
		} else {
			throw new Error(`Mapping type is not supported. ${input}`);
		}

		return response;
	}

	static mapEntityToParentType(entity: EntitiesWithFiles): FileRecordParentType {
		if (entity instanceof LessonEntity) return FileRecordParentType.Lesson;

		if (entity instanceof Task) return FileRecordParentType.Task;

		if (entity instanceof Submission) return FileRecordParentType.Submission;

		throw new Error(`Mapping type is not supported.`);
	}
}<|MERGE_RESOLUTION|>--- conflicted
+++ resolved
@@ -1,11 +1,6 @@
 import { FileRecordParentType } from '@infra/rabbitmq';
-<<<<<<< HEAD
 import { LessonEntity } from '@modules/lesson/repo';
-import { Submission, Task } from '@shared/domain/entity';
-=======
-import { LessonEntity } from '@modules/lesson/repository';
 import { Submission, Task } from '@modules/task/repo';
->>>>>>> 569b2d08
 import { CopyFileDto, FileDto } from '../dto';
 import { CopyFileDomainObjectProps, EntitiesWithFiles, FileDomainObjectProps } from '../interfaces';
 
