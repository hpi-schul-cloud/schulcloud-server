--- conflicted
+++ resolved
@@ -16,10 +16,7 @@
 import { AccountDto } from '@src/modules/account/services/dto';
 import { Logger } from '@src/core/logger';
 import { AccountService } from '@src/modules/account/services/account.service';
-<<<<<<< HEAD
-=======
 import { IConfig } from '@hpi-schul-cloud/commons/lib/interfaces/IConfig';
->>>>>>> e6063321
 import { PageTypes } from '../interface/page-types.enum';
 import { PageContentDto } from './dto/page-content.dto';
 import { UserMigrationService } from './user-migration.service';
@@ -28,11 +25,7 @@
 	let module: TestingModule;
 	let orm: MikroORM;
 	let service: UserMigrationService;
-<<<<<<< HEAD
-	let logger: Logger;
-=======
 	let configBefore: IConfig;
->>>>>>> e6063321
 
 	let schoolService: DeepMocked<SchoolService>;
 	let systemService: DeepMocked<SystemService>;
@@ -41,22 +34,6 @@
 
 	const hostUri = 'http://this.de';
 	const apiUrl = 'http://mock.de';
-<<<<<<< HEAD
-
-	beforeAll(async () => {
-		jest.spyOn(Configuration, 'get').mockImplementation((key: string): unknown => {
-			switch (key) {
-				case 'HOST':
-					return hostUri;
-				case 'API_URL':
-					return apiUrl;
-				case 'S3_KEY':
-					return 's3Key';
-				default:
-					throw new Error(`No mock for key '${key}'`);
-			}
-		});
-=======
 	const s3 = 'sKey123456789123456789';
 
 	beforeAll(async () => {
@@ -64,7 +41,6 @@
 		Configuration.set('HOST', hostUri);
 		Configuration.set('PUBLIC_BACKEND_URL', apiUrl);
 		Configuration.set('S3_KEY', s3);
->>>>>>> e6063321
 
 		module = await Test.createTestingModule({
 			providers: [
@@ -97,10 +73,6 @@
 		systemService = module.get(SystemService);
 		userService = module.get(UserService);
 		accountService = module.get(AccountService);
-<<<<<<< HEAD
-		logger = module.get(Logger);
-=======
->>>>>>> e6063321
 
 		orm = await setupEntities();
 	});
@@ -469,22 +441,6 @@
 				);
 			});
 
-<<<<<<< HEAD
-			it('should log error and message', async () => {
-				const { migratedUserDO, accountDto, targetSystemId } = setupMigrationData();
-				const error = new NotFoundException('Test Error');
-				userService.findById.mockResolvedValue(migratedUserDO);
-				accountService.findByUserIdOrFail.mockResolvedValue(accountDto);
-				accountService.save.mockRejectedValueOnce(error);
-
-				await service.migrateUser('userId', 'externalUserTargetId', targetSystemId);
-
-				expect(logger.log).toHaveBeenCalledWith(error);
-				expect(logger.log).toHaveBeenCalledTimes(2);
-			});
-
-=======
->>>>>>> e6063321
 			it('should do a rollback of migration', async () => {
 				const { notMigratedUser, accountDto, targetSystemId } = setupMigrationData();
 				const error = new NotFoundException('Test Error');
