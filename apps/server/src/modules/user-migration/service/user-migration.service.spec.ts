import { createMock, DeepMocked } from '@golevelup/ts-jest';
import { Configuration } from '@hpi-schul-cloud/commons/lib';
import { MikroORM } from '@mikro-orm/core';
import { BadRequestException, InternalServerErrorException, NotFoundException } from '@nestjs/common';
import { Test, TestingModule } from '@nestjs/testing';
import { EntityNotFoundError } from '@shared/common';
import { SchoolDO } from '@shared/domain/domainobject/school.do';
import { accountFactory, setupEntities } from '@shared/testing';
import { SchoolService } from '@src/modules/school';
import { SystemService } from '@src/modules/system';
import { OauthConfigDto } from '@src/modules/system/service/dto/oauth-config.dto';
import { SystemDto } from '@src/modules/system/service/dto/system.dto';
<<<<<<< HEAD
import { ICurrentUser } from '@shared/domain';
import { UserService } from '@src/modules/user';
=======
import { UserService } from '@src/modules/user';
import { ObjectId } from '@mikro-orm/mongodb';
import { UserDO } from '@shared/domain/domainobject/user.do';
import { AccountDto } from '@src/modules/account/services/dto';
import { Logger } from '@src/core/logger';
import { AccountService } from '@src/modules/account/services/account.service';
>>>>>>> 89002a6b
import { PageTypes } from '../interface/page-types.enum';
import { PageContentDto } from './dto/page-content.dto';
import { UserMigrationService } from './user-migration.service';
import { UserMigrationDto } from '../../oauth/controller/dto/userMigrationDto';

describe('UserMigrationService', () => {
	let module: TestingModule;
	let orm: MikroORM;
	let service: UserMigrationService;
	let logger: Logger;

	let schoolService: DeepMocked<SchoolService>;
	let systemService: DeepMocked<SystemService>;
	let userService: DeepMocked<UserService>;
<<<<<<< HEAD
=======
	let accountService: DeepMocked<AccountService>;

	const hostUri = 'http://this.de';
	const apiUrl = 'http://mock.de';
>>>>>>> 89002a6b

	const hostUri = 'http://this.de';
	const scDomain = 'https://mock.de';
	beforeAll(async () => {
		jest.spyOn(Configuration, 'get').mockImplementation((key: string): unknown => {
			switch (key) {
				case 'HOST':
					return hostUri;
<<<<<<< HEAD
				case 'SC_DOMAIN':
					return scDomain;
=======
				case 'API_URL':
					return apiUrl;
>>>>>>> 89002a6b
				case 'S3_KEY':
					return 's3Key';
				default:
					throw new Error(`No mock for key '${key}'`);
			}
		});

		module = await Test.createTestingModule({
			providers: [
				UserMigrationService,
				{
					provide: SchoolService,
					useValue: createMock<SchoolService>(),
				},
				{
					provide: SystemService,
					useValue: createMock<SystemService>(),
				},
				{
					provide: UserService,
					useValue: createMock<UserService>(),
				},
<<<<<<< HEAD
=======
				{
					provide: AccountService,
					useValue: createMock<AccountService>(),
				},
				{
					provide: Logger,
					useValue: createMock<Logger>(),
				},
>>>>>>> 89002a6b
			],
		}).compile();

		service = module.get(UserMigrationService);
		schoolService = module.get(SchoolService);
		systemService = module.get(SystemService);
		userService = module.get(UserService);
<<<<<<< HEAD
=======
		accountService = module.get(AccountService);
		logger = module.get(Logger);
>>>>>>> 89002a6b

		orm = await setupEntities();
	});

	afterAll(async () => {
		await module.close();
		await orm.close();
	});

	const setup = () => {
		const officialSchoolNumber = '3';
		const school: SchoolDO = new SchoolDO({
			name: 'schoolName',
			officialSchoolNumber,
		});

		return {
			officialSchoolNumber,
			school,
		};
	};

	describe('isSchoolInMigration is called', () => {
		describe('when the migration is possible', () => {
			it('should return true', async () => {
				const { school, officialSchoolNumber } = setup();
				school.oauthMigrationPossible = new Date();

				schoolService.getSchoolBySchoolNumber.mockResolvedValue(school);

				const result: boolean = await service.isSchoolInMigration(officialSchoolNumber);

				expect(result).toEqual(true);
			});
		});

		describe('when the migration is mandatory', () => {
			it('should return true', async () => {
				const { school, officialSchoolNumber } = setup();
				school.oauthMigrationMandatory = new Date();

				schoolService.getSchoolBySchoolNumber.mockResolvedValue(school);

				const result: boolean = await service.isSchoolInMigration(officialSchoolNumber);

				expect(result).toEqual(true);
			});
		});

		describe('when there is no school with this official school number', () => {
			it('should return false', async () => {
				schoolService.getSchoolBySchoolNumber.mockResolvedValue(null);

				const result: boolean = await service.isSchoolInMigration('unknown number');

				expect(result).toEqual(false);
			});
		});
	});

	describe('getMigrationRedirect is called', () => {
		describe('when finding the migration systems', () => {
			it('should return a url to the migration endpoint', async () => {
				const { school, officialSchoolNumber } = setup();
				const iservSystem: SystemDto = new SystemDto({
					id: 'iservId',
					type: '',
					alias: 'Schulserver',
				});
				const sanisSystem: SystemDto = new SystemDto({
					id: 'sanisId',
					type: '',
					alias: 'SANIS',
				});

				schoolService.getSchoolBySchoolNumber.mockResolvedValue(school);
				systemService.findOAuth.mockResolvedValue([iservSystem, sanisSystem]);

				const result: string = await service.getMigrationRedirect(officialSchoolNumber, 'iservId');

				expect(result).toEqual(
					'http://this.de/migration?sourceSystem=iservId&targetSystem=sanisId&origin=iservId&mandatory=false'
				);
			});
		});

		describe('when the migration systems have invalid data', () => {
			it('should throw InternalServerErrorException', async () => {
				const { officialSchoolNumber } = setup();
				systemService.findOAuth.mockResolvedValue([]);

				const promise: Promise<string> = service.getMigrationRedirect(officialSchoolNumber, 'unknownSystemId');

				await expect(promise).rejects.toThrow(InternalServerErrorException);
			});
		});
	});

	describe('getPageContent is called', () => {
		const setupPageContent = () => {
			const sourceOauthConfig: OauthConfigDto = new OauthConfigDto({
				clientId: 'sourceClientId',
				clientSecret: 'sourceSecret',
				tokenEndpoint: 'http://source.de/auth/public/mockToken',
				grantType: 'authorization_code',
				scope: 'openid uuid',
				responseType: 'code',
				authEndpoint: 'http://source.de/auth',
				provider: 'source_provider',
				logoutEndpoint: 'source_logoutEndpoint',
				issuer: 'source_issuer',
				jwksEndpoint: 'source_jwksEndpoint',
				redirectUri: 'http://this.de/api/v3/sso/oauth/sourceSystemId',
			});
			const targetOauthConfig: OauthConfigDto = new OauthConfigDto({
				clientId: 'targetClientId',
				clientSecret: 'targetSecret',
				tokenEndpoint: 'http://target.de/auth/public/mockToken',
				grantType: 'authorization_code',
				scope: 'openid uuid',
				responseType: 'code',
				authEndpoint: 'http://target.de/auth',
				provider: 'target_provider',
				logoutEndpoint: 'target_logoutEndpoint',
				issuer: 'target_issuer',
				jwksEndpoint: 'target_jwksEndpoint',
				redirectUri: 'http://this.de/api/v3/sso/oauth/targetSystemId',
			});
			const sourceSystem: SystemDto = new SystemDto({
				id: 'sourceSystemId',
				type: 'oauth',
				alias: 'Iserv',
				oauthConfig: sourceOauthConfig,
			});
			const targetSystem: SystemDto = new SystemDto({
				id: 'targetSystemId',
				type: 'oauth',
				alias: 'Sanis',
				oauthConfig: targetOauthConfig,
			});

<<<<<<< HEAD
			const migrationRedirectUri = 'https://mock.de/api/v3/sso/oauth/targetSystemId/migration';
=======
			const migrationRedirectUri = 'http://mock.de/api/v3/sso/oauth/targetSystemId/migration';
>>>>>>> 89002a6b

			return { sourceSystem, targetSystem, sourceOauthConfig, targetOauthConfig, migrationRedirectUri };
		};

		describe('when coming from the target system', () => {
			it('should return the url to the source system and a frontpage url', async () => {
				const { sourceSystem, targetSystem, sourceOauthConfig, migrationRedirectUri } = setupPageContent();
				const targetSystemLoginUrl = `http://target.de/auth?client_id=targetClientId&redirect_uri=${encodeURIComponent(
					migrationRedirectUri
				)}&response_type=code&scope=openid+uuid`;
				const redirectUrl = `${sourceOauthConfig.redirectUri}?postLoginRedirect=${encodeURIComponent(
					targetSystemLoginUrl
				)}`;
				const sourceSystemLoginUrl = `http://source.de/auth?client_id=sourceClientId&redirect_uri=${encodeURIComponent(
					redirectUrl
				)}&response_type=code&scope=openid+uuid`;

				systemService.findById.mockResolvedValueOnce(sourceSystem);
				systemService.findById.mockResolvedValueOnce(targetSystem);

				const contentDto: PageContentDto = await service.getPageContent(
					PageTypes.START_FROM_TARGET_SYSTEM,
					sourceSystem.id as string,
					targetSystem.id as string
				);

				expect(contentDto).toEqual<PageContentDto>({
					proceedButtonUrl: sourceSystemLoginUrl,
					cancelButtonUrl: '/login',
				});
			});
		});

		describe('when coming from the source system', () => {
			it('should return the url to the target system and a dashboard url', async () => {
				const { sourceSystem, targetSystem, migrationRedirectUri } = setupPageContent();
				const targetSystemLoginUrl = `http://target.de/auth?client_id=targetClientId&redirect_uri=${encodeURIComponent(
					migrationRedirectUri
				)}&response_type=code&scope=openid+uuid`;

				systemService.findById.mockResolvedValueOnce(sourceSystem);
				systemService.findById.mockResolvedValueOnce(targetSystem);

				const contentDto: PageContentDto = await service.getPageContent(
					PageTypes.START_FROM_SOURCE_SYSTEM,
					sourceSystem.id as string,
					targetSystem.id as string
				);

				expect(contentDto).toEqual<PageContentDto>({
					proceedButtonUrl: targetSystemLoginUrl,
					cancelButtonUrl: '/dashboard',
				});
			});
		});

		describe('when coming from the source system and the migration is mandatory', () => {
			it('should return the url to the target system and a logout url', async () => {
				const { sourceSystem, targetSystem, migrationRedirectUri } = setupPageContent();
				const targetSystemLoginUrl = `http://target.de/auth?client_id=targetClientId&redirect_uri=${encodeURIComponent(
					migrationRedirectUri
				)}&response_type=code&scope=openid+uuid`;

				systemService.findById.mockResolvedValueOnce(sourceSystem);
				systemService.findById.mockResolvedValueOnce(targetSystem);

				const contentDto: PageContentDto = await service.getPageContent(
					PageTypes.START_FROM_SOURCE_SYSTEM_MANDATORY,
					sourceSystem.id as string,
					targetSystem.id as string
				);

				expect(contentDto).toEqual<PageContentDto>({
					proceedButtonUrl: targetSystemLoginUrl,
					cancelButtonUrl: '/logout',
				});
			});
		});

		describe('when a wrong page type is given', () => {
			it('throws a BadRequestException', async () => {
				const { sourceSystem, targetSystem } = setupPageContent();
				systemService.findById.mockResolvedValueOnce(sourceSystem);
				systemService.findById.mockResolvedValueOnce(targetSystem);

				const promise: Promise<PageContentDto> = service.getPageContent('undefined' as PageTypes, '', '');

				await expect(promise).rejects.toThrow(BadRequestException);
			});
		});

		describe('when a system has no oauth config', () => {
			it('throws a EntityNotFoundError', async () => {
				const { sourceSystem, targetSystem } = setupPageContent();
				sourceSystem.oauthConfig = undefined;
				systemService.findById.mockResolvedValueOnce(sourceSystem);
				systemService.findById.mockResolvedValueOnce(targetSystem);

				const promise: Promise<PageContentDto> = service.getPageContent(
					PageTypes.START_FROM_TARGET_SYSTEM,
					'invalid',
					'invalid'
				);

				await expect(promise).rejects.toThrow(EntityNotFoundError);
			});
		});
	});

	describe('migrateUser is called', () => {
<<<<<<< HEAD
		const setupMigrationData = () => {
			const currentUserMock: ICurrentUser = {
				user: {},
				accountId: 'accountId',
				userId: 'mockUserId',
				roles: ['userRole'],
				schoolId: 'mockSchool',
				systemId: 'iservMockId',
			} as ICurrentUser;

			const externalUserIdMock = 'externalUserIdMock';

			const targetOauthConfig: OauthConfigDto = new OauthConfigDto({
				clientId: 'targetClientId',
				clientSecret: 'targetSecret',
				tokenEndpoint: 'http://target.de/auth/public/mockToken',
				grantType: 'authorization_code',
				scope: 'openid uuid',
				responseType: 'code',
				authEndpoint: 'http://target.de/auth',
				provider: 'target_provider',
				logoutEndpoint: 'target_logoutEndpoint',
				issuer: 'target_issuer',
				jwksEndpoint: 'target_jwksEndpoint',
				redirectUri: 'http://mock.de/api/v3/sso/oauth/targetSystemId',
			});

			const targetSystem: SystemDto = new SystemDto({
				id: 'targetSystemId',
				type: 'oauth',
				alias: 'Sanis',
				oauthConfig: targetOauthConfig,
			});

			const migratedUser: UserMigrationDto = {
				redirect: `${hostUri}/migration/succeed`,
			};

			return {
				targetSystem,
				currentUserMock,
				externalUserIdMock,
				migratedUser,
			};
		};

		describe('when migrate user in transaction was successful', () => {
			it('should return to migration succeed page', async () => {
				const { targetSystem, externalUserIdMock, currentUserMock } = setupMigrationData();
				userService.migrateUser.mockResolvedValue(Promise.resolve());

				const result = await service.migrateUser(currentUserMock.userId, externalUserIdMock, targetSystem.id as string);

				expect(result.redirect).toStrictEqual(`${hostUri}/migration/succeed`);
			});
		});

		describe('when user migration failed', () => {
			it('should return to dashboard', async () => {
				const { targetSystem, externalUserIdMock, currentUserMock } = setupMigrationData();
				userService.migrateUser.mockResolvedValue(Promise.reject());

				const result = await service.migrateUser(currentUserMock.userId, externalUserIdMock, targetSystem.id as string);
=======
		beforeEach(() => {
			jest.useFakeTimers();
			jest.setSystemTime(new Date(2020, 1, 1));
		});

		const setupMigrationData = () => {
			const targetSystemId = new ObjectId().toHexString();

			const notMigratedUser: UserDO = new UserDO({
				createdAt: new Date(),
				updatedAt: new Date(),
				email: 'emailMock',
				firstName: 'firstNameMock',
				lastName: 'lastNameMock',
				roleIds: ['roleIdMock'],
				schoolId: 'schoolMock',
				externalId: 'currentUserExternalIdMock',
			});

			const migratedUserDO: UserDO = new UserDO({
				createdAt: new Date(),
				updatedAt: new Date(),
				email: 'emailMock',
				firstName: 'firstNameMock',
				lastName: 'lastNameMock',
				roleIds: ['roleIdMock'],
				schoolId: 'schoolMock',
				externalId: 'externalUserTargetId',
				previousExternalId: 'currentUserExternalIdMock',
				lastLoginSystemChange: new Date(),
			});

			const id = new ObjectId().toHexString();
			const userId = new ObjectId().toHexString();
			const systemId = new ObjectId().toHexString();

			const accountDto = accountFactory.buildWithId(
				{
					userId,
					username: '',
					systemId,
				},
				id
			) as AccountDto;

			const migratedAccount = accountFactory.buildWithId(
				{
					userId,
					username: '',
					systemId: targetSystemId,
				},
				id
			);

			return {
				accountDto,
				migratedUserDO,
				notMigratedUser,
				migratedAccount,
				targetSystemId,
			};
		};

		describe('when migrate user was successful', () => {
			it('should return to migration succeed page', async () => {
				const { targetSystemId } = setupMigrationData();

				const result = await service.migrateUser('userId', 'externalUserTargetId', targetSystemId);

				expect(result.redirect).toStrictEqual(`${hostUri}/migration/succeed`);
			});

			it('should call methods of migration ', async () => {
				const { migratedUserDO, migratedAccount, targetSystemId } = setupMigrationData();

				await service.migrateUser('userId', 'externalUserTargetId', targetSystemId);

				expect(userService.findById).toHaveBeenCalledWith('userId');
				expect(userService.save).toHaveBeenCalledWith(migratedUserDO);
				expect(accountService.findByUserIdOrFail).toHaveBeenCalledWith('userId');
				expect(accountService.save).toHaveBeenCalledWith(migratedAccount);
			});

			it('should do migration of user', async () => {
				const { migratedUserDO, notMigratedUser, accountDto, targetSystemId } = setupMigrationData();
				userService.findById.mockResolvedValue(notMigratedUser);
				accountService.findByUserIdOrFail.mockResolvedValue(accountDto);

				await service.migrateUser('userId', 'externalUserTargetId', targetSystemId);

				expect(userService.save).toHaveBeenCalledWith(migratedUserDO);
			});

			it('should do migration of account', async () => {
				const { notMigratedUser, accountDto, migratedAccount, targetSystemId } = setupMigrationData();
				userService.findById.mockResolvedValue(notMigratedUser);
				accountService.findByUserIdOrFail.mockResolvedValue(accountDto);

				await service.migrateUser('userId', 'externalUserTargetId', targetSystemId);

				expect(accountService.save).toHaveBeenCalledWith(migratedAccount);
			});
		});

		describe('when migration step failed', () => {
			it('should throw Error', async () => {
				const targetSystemId = new ObjectId().toHexString();
				userService.findById.mockRejectedValue(new NotFoundException('Could not find User'));

				await expect(service.migrateUser('userId', 'externalUserTargetId', targetSystemId)).rejects.toThrow(
					new NotFoundException('Could not find User')
				);
			});

			it('should log error and message', async () => {
				const { migratedUserDO, accountDto, targetSystemId } = setupMigrationData();
				const error = new NotFoundException('Test Error');
				userService.findById.mockResolvedValue(migratedUserDO);
				accountService.findByUserIdOrFail.mockResolvedValue(accountDto);
				accountService.save.mockRejectedValueOnce(error);

				await service.migrateUser('userId', 'externalUserTargetId', targetSystemId);

				expect(logger.log).toHaveBeenCalledWith(error);
				expect(logger.log).toHaveBeenCalledTimes(2);
			});

			it('should do a rollback of migration', async () => {
				const { notMigratedUser, accountDto, targetSystemId } = setupMigrationData();
				const error = new NotFoundException('Test Error');
				userService.findById.mockResolvedValue(notMigratedUser);
				accountService.findByUserIdOrFail.mockResolvedValue(accountDto);
				accountService.save.mockRejectedValueOnce(error);

				await service.migrateUser('userId', 'externalUserTargetId', targetSystemId);

				expect(userService.save).toHaveBeenCalledWith(notMigratedUser);
				expect(accountService.save).toHaveBeenCalledWith(accountDto);
			});

			it('should return to dashboard', async () => {
				const { migratedUserDO, accountDto, targetSystemId } = setupMigrationData();
				const error = new NotFoundException('Test Error');
				userService.findById.mockResolvedValue(migratedUserDO);
				accountService.findByUserIdOrFail.mockResolvedValue(accountDto);
				accountService.save.mockRejectedValueOnce(error);

				const result = await service.migrateUser('userId', 'externalUserTargetId', targetSystemId);
>>>>>>> 89002a6b

				expect(result.redirect).toStrictEqual(`${hostUri}/dashboard`);
			});
		});
	});
});<|MERGE_RESOLUTION|>--- conflicted
+++ resolved
@@ -10,21 +10,15 @@
 import { SystemService } from '@src/modules/system';
 import { OauthConfigDto } from '@src/modules/system/service/dto/oauth-config.dto';
 import { SystemDto } from '@src/modules/system/service/dto/system.dto';
-<<<<<<< HEAD
-import { ICurrentUser } from '@shared/domain';
-import { UserService } from '@src/modules/user';
-=======
 import { UserService } from '@src/modules/user';
 import { ObjectId } from '@mikro-orm/mongodb';
 import { UserDO } from '@shared/domain/domainobject/user.do';
 import { AccountDto } from '@src/modules/account/services/dto';
 import { Logger } from '@src/core/logger';
 import { AccountService } from '@src/modules/account/services/account.service';
->>>>>>> 89002a6b
 import { PageTypes } from '../interface/page-types.enum';
 import { PageContentDto } from './dto/page-content.dto';
 import { UserMigrationService } from './user-migration.service';
-import { UserMigrationDto } from '../../oauth/controller/dto/userMigrationDto';
 
 describe('UserMigrationService', () => {
 	let module: TestingModule;
@@ -35,28 +29,18 @@
 	let schoolService: DeepMocked<SchoolService>;
 	let systemService: DeepMocked<SystemService>;
 	let userService: DeepMocked<UserService>;
-<<<<<<< HEAD
-=======
 	let accountService: DeepMocked<AccountService>;
 
 	const hostUri = 'http://this.de';
 	const apiUrl = 'http://mock.de';
->>>>>>> 89002a6b
-
-	const hostUri = 'http://this.de';
-	const scDomain = 'https://mock.de';
+
 	beforeAll(async () => {
 		jest.spyOn(Configuration, 'get').mockImplementation((key: string): unknown => {
 			switch (key) {
 				case 'HOST':
 					return hostUri;
-<<<<<<< HEAD
-				case 'SC_DOMAIN':
-					return scDomain;
-=======
 				case 'API_URL':
 					return apiUrl;
->>>>>>> 89002a6b
 				case 'S3_KEY':
 					return 's3Key';
 				default:
@@ -79,8 +63,6 @@
 					provide: UserService,
 					useValue: createMock<UserService>(),
 				},
-<<<<<<< HEAD
-=======
 				{
 					provide: AccountService,
 					useValue: createMock<AccountService>(),
@@ -89,7 +71,6 @@
 					provide: Logger,
 					useValue: createMock<Logger>(),
 				},
->>>>>>> 89002a6b
 			],
 		}).compile();
 
@@ -97,11 +78,8 @@
 		schoolService = module.get(SchoolService);
 		systemService = module.get(SystemService);
 		userService = module.get(UserService);
-<<<<<<< HEAD
-=======
 		accountService = module.get(AccountService);
 		logger = module.get(Logger);
->>>>>>> 89002a6b
 
 		orm = await setupEntities();
 	});
@@ -243,11 +221,7 @@
 				oauthConfig: targetOauthConfig,
 			});
 
-<<<<<<< HEAD
-			const migrationRedirectUri = 'https://mock.de/api/v3/sso/oauth/targetSystemId/migration';
-=======
 			const migrationRedirectUri = 'http://mock.de/api/v3/sso/oauth/targetSystemId/migration';
->>>>>>> 89002a6b
 
 			return { sourceSystem, targetSystem, sourceOauthConfig, targetOauthConfig, migrationRedirectUri };
 		};
@@ -358,71 +332,6 @@
 	});
 
 	describe('migrateUser is called', () => {
-<<<<<<< HEAD
-		const setupMigrationData = () => {
-			const currentUserMock: ICurrentUser = {
-				user: {},
-				accountId: 'accountId',
-				userId: 'mockUserId',
-				roles: ['userRole'],
-				schoolId: 'mockSchool',
-				systemId: 'iservMockId',
-			} as ICurrentUser;
-
-			const externalUserIdMock = 'externalUserIdMock';
-
-			const targetOauthConfig: OauthConfigDto = new OauthConfigDto({
-				clientId: 'targetClientId',
-				clientSecret: 'targetSecret',
-				tokenEndpoint: 'http://target.de/auth/public/mockToken',
-				grantType: 'authorization_code',
-				scope: 'openid uuid',
-				responseType: 'code',
-				authEndpoint: 'http://target.de/auth',
-				provider: 'target_provider',
-				logoutEndpoint: 'target_logoutEndpoint',
-				issuer: 'target_issuer',
-				jwksEndpoint: 'target_jwksEndpoint',
-				redirectUri: 'http://mock.de/api/v3/sso/oauth/targetSystemId',
-			});
-
-			const targetSystem: SystemDto = new SystemDto({
-				id: 'targetSystemId',
-				type: 'oauth',
-				alias: 'Sanis',
-				oauthConfig: targetOauthConfig,
-			});
-
-			const migratedUser: UserMigrationDto = {
-				redirect: `${hostUri}/migration/succeed`,
-			};
-
-			return {
-				targetSystem,
-				currentUserMock,
-				externalUserIdMock,
-				migratedUser,
-			};
-		};
-
-		describe('when migrate user in transaction was successful', () => {
-			it('should return to migration succeed page', async () => {
-				const { targetSystem, externalUserIdMock, currentUserMock } = setupMigrationData();
-				userService.migrateUser.mockResolvedValue(Promise.resolve());
-
-				const result = await service.migrateUser(currentUserMock.userId, externalUserIdMock, targetSystem.id as string);
-
-				expect(result.redirect).toStrictEqual(`${hostUri}/migration/succeed`);
-			});
-		});
-
-		describe('when user migration failed', () => {
-			it('should return to dashboard', async () => {
-				const { targetSystem, externalUserIdMock, currentUserMock } = setupMigrationData();
-				userService.migrateUser.mockResolvedValue(Promise.reject());
-
-				const result = await service.migrateUser(currentUserMock.userId, externalUserIdMock, targetSystem.id as string);
-=======
 		beforeEach(() => {
 			jest.useFakeTimers();
 			jest.setSystemTime(new Date(2020, 1, 1));
@@ -571,7 +480,6 @@
 				accountService.save.mockRejectedValueOnce(error);
 
 				const result = await service.migrateUser('userId', 'externalUserTargetId', targetSystemId);
->>>>>>> 89002a6b
 
 				expect(result.redirect).toStrictEqual(`${hostUri}/dashboard`);
 			});
