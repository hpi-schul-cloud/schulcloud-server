--- conflicted
+++ resolved
@@ -1,21 +1,13 @@
 import { Module } from '@nestjs/common';
 import { SchoolModule } from '@src/modules/school';
 import { SystemModule } from '@src/modules/system';
-<<<<<<< HEAD
-import { UserModule } from '@src/modules/user';
-=======
 import { UserModule, UserService } from '@src/modules/user';
 import { LoggerModule } from '@src/core/logger';
->>>>>>> 89002a6b
 import { UserMigrationService } from './service';
 import { AccountModule } from '../account';
 
 @Module({
-<<<<<<< HEAD
-	imports: [SchoolModule, SystemModule, UserModule],
-=======
 	imports: [SchoolModule, SystemModule, UserModule, LoggerModule, AccountModule],
->>>>>>> 89002a6b
 	providers: [UserMigrationService],
 	exports: [UserMigrationService],
 })
