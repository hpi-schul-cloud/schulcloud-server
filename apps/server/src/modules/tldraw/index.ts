export * from './tldraw.module';
<<<<<<< HEAD
export * from './tldraw-ws.module';
=======
export * from './tldraw-test.module';
>>>>>>> 7475bf5c
<|MERGE_RESOLUTION|>--- conflicted
+++ resolved
@@ -1,6 +1,3 @@
 export * from './tldraw.module';
-<<<<<<< HEAD
-export * from './tldraw-ws.module';
-=======
 export * from './tldraw-test.module';
->>>>>>> 7475bf5c
+export * from './tldraw-ws.module';