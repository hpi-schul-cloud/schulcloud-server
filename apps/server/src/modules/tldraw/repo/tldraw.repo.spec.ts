--- conflicted
+++ resolved
@@ -1,16 +1,11 @@
 import { EntityManager } from '@mikro-orm/mongodb';
 import { Test, TestingModule } from '@nestjs/testing';
 import { cleanupCollections } from '@shared/testing';
-<<<<<<< HEAD
 import { MikroORM } from '@mikro-orm/core';
 import { ConfigModule } from '@nestjs/config';
 import { createConfigModuleOptions } from '@src/config';
+import { NotFoundException } from '@nestjs/common';
 import { tldrawEntityFactory, tldrawTestConfig } from '../testing';
-=======
-import { MongoMemoryDatabaseModule } from '@infra/database';
-import { NotFoundException } from '@nestjs/common';
-import { tldrawEntityFactory } from '../factory';
->>>>>>> dbd2e3ff
 import { TldrawDrawing } from '../entities';
 import { TldrawRepo } from './tldraw.repo';
 import { TldrawWsTestModule } from '..';
@@ -81,15 +76,8 @@
 				expect(result[0]._id).toEqual(drawing._id);
 			});
 
-<<<<<<< HEAD
-			it('should not find any record giving wrong docName', async () => {
-				const result = await repo.findByDocName('invalid-name');
-
-				expect(result.length).toEqual(0);
-=======
 			it('should throw NotFoundException for wrong docName', async () => {
 				await expect(repo.findByDocName('invalid-name')).rejects.toThrow(NotFoundException);
->>>>>>> dbd2e3ff
 			});
 		});
 	});
@@ -102,15 +90,9 @@
 				await repo.create(drawing);
 				const results = await repo.findByDocName(drawing.docName);
 				await repo.delete(results);
-<<<<<<< HEAD
-				const emptyResults = await repo.findByDocName(drawing.docName);
-
-				expect(emptyResults.length).toEqual(0);
-=======
 
 				expect(results.length).not.toEqual(0);
 				await expect(repo.findByDocName(drawing.docName)).rejects.toThrow(NotFoundException);
->>>>>>> dbd2e3ff
 			});
 		});
 	});
