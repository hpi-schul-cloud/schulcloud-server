--- conflicted
+++ resolved
@@ -1,11 +1,7 @@
 import { EntityManager } from '@mikro-orm/mongodb';
-<<<<<<< HEAD
-import { Injectable } from '@nestjs/common';
+import { Injectable, NotFoundException } from '@nestjs/common';
 import { BulkWriteResult, Collection, Sort } from 'mongodb';
 import { MikroORM } from '@mikro-orm/core';
-=======
-import { Injectable, NotFoundException } from '@nestjs/common';
->>>>>>> dbd2e3ff
 import { TldrawDrawing } from '../entities';
 
 @Injectable()
@@ -16,17 +12,12 @@
 		await this.em.persistAndFlush(entity);
 	}
 
-<<<<<<< HEAD
 	public async findByDocName(docName: string): Promise<TldrawDrawing[]> {
-		return this.em.find(TldrawDrawing, { docName });
-=======
-	async findByDocName(docName: string): Promise<TldrawDrawing[]> {
-		const domainObject = await this._em.find(TldrawDrawing, { docName });
+		const domainObject = await this.em.find(TldrawDrawing, { docName });
 		if (domainObject.length === 0) {
 			throw new NotFoundException(`There is no '${docName}' for this docName`);
 		}
 		return domainObject;
->>>>>>> dbd2e3ff
 	}
 
 	public async delete(entity: TldrawDrawing | TldrawDrawing[]): Promise<void> {
