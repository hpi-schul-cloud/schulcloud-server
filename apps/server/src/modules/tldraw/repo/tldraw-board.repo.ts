--- conflicted
+++ resolved
@@ -8,27 +8,9 @@
 
 @Injectable()
 export class TldrawBoardRepo {
-<<<<<<< HEAD
-	public connectionString: string;
-
-	public collectionName: string;
-
-	public flushSize: number;
-
-	public multipleCollections: boolean;
-
-	public mdb: MongodbPersistence;
-
-	constructor(public readonly configService: ConfigService<TldrawConfig, true>) {
-		this.connectionString = this.configService.get<string>('TLDRAW_DB_URL');
-		this.collectionName = this.configService.get<string>('TLDRAW_DB_COLLECTION_NAME') ?? 'drawings';
-		this.flushSize = this.configService.get<number>('TLDRAW_DB_FLUSH_SIZE') ?? 400;
-		this.multipleCollections = this.configService.get<boolean>('TLDRAW_DB_MULTIPLE_COLLECTIONS');
-=======
 	constructor(readonly mdb: YMongodb, private readonly logger: Logger) {
 		this.logger.setContext(TldrawBoardRepo.name);
 	}
->>>>>>> d2baaef2
 
 	public async createDbIndex(): Promise<void> {
 		await this.mdb.createIndex();
