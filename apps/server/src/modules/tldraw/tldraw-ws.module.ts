import { Module, NotFoundException } from '@nestjs/common';
import { ConfigModule } from '@nestjs/config';
import { createConfigModuleOptions, DB_PASSWORD, DB_USERNAME, TLDRAW_DB_URL } from '@src/config';
import { CoreModule } from '@src/core';
<<<<<<< HEAD
import { LoggerModule } from '@src/core/logger';
import { MikroOrmModule, MikroOrmModuleSyncOptions } from '@mikro-orm/nestjs';
import { Dictionary, IPrimaryKey } from '@mikro-orm/core';
import { TldrawDrawing } from './entities';
import { MetricsService } from './metrics';
import { TldrawBoardRepo, TldrawRepo, YMongodb } from './repo';
=======
import { Logger } from '@src/core/logger';
import { HttpModule } from '@nestjs/axios';
import { MetricsService } from './metrics';
import { TldrawBoardRepo } from './repo';
>>>>>>> dbd2e3ff
import { TldrawWsService } from './service';
import { TldrawWs } from './controller';
import { config } from './config';

const defaultMikroOrmOptions: MikroOrmModuleSyncOptions = {
	findOneOrFailHandler: (entityName: string, where: Dictionary | IPrimaryKey) =>
		// eslint-disable-next-line @typescript-eslint/restrict-template-expressions
		new NotFoundException(`The requested ${entityName}: ${where} has not been found.`),
};
@Module({
<<<<<<< HEAD
	imports: [
		LoggerModule,
		CoreModule,
		MikroOrmModule.forRoot({
			...defaultMikroOrmOptions,
			type: 'mongo',
			clientUrl: TLDRAW_DB_URL,
			password: DB_PASSWORD,
			user: DB_USERNAME,
			entities: [TldrawDrawing],
		}),
		ConfigModule.forRoot(createConfigModuleOptions(config)),
	],
	providers: [TldrawWs, TldrawWsService, TldrawBoardRepo, TldrawRepo, YMongodb, MetricsService],
=======
	imports: [CoreModule, ConfigModule.forRoot(createConfigModuleOptions(config)), HttpModule],
	providers: [Logger, TldrawWs, TldrawWsService, TldrawBoardRepo, MetricsService],
>>>>>>> dbd2e3ff
})
export class TldrawWsModule {}<|MERGE_RESOLUTION|>--- conflicted
+++ resolved
@@ -2,19 +2,13 @@
 import { ConfigModule } from '@nestjs/config';
 import { createConfigModuleOptions, DB_PASSWORD, DB_USERNAME, TLDRAW_DB_URL } from '@src/config';
 import { CoreModule } from '@src/core';
-<<<<<<< HEAD
 import { LoggerModule } from '@src/core/logger';
 import { MikroOrmModule, MikroOrmModuleSyncOptions } from '@mikro-orm/nestjs';
 import { Dictionary, IPrimaryKey } from '@mikro-orm/core';
+import { HttpModule } from '@nestjs/axios';
 import { TldrawDrawing } from './entities';
 import { MetricsService } from './metrics';
 import { TldrawBoardRepo, TldrawRepo, YMongodb } from './repo';
-=======
-import { Logger } from '@src/core/logger';
-import { HttpModule } from '@nestjs/axios';
-import { MetricsService } from './metrics';
-import { TldrawBoardRepo } from './repo';
->>>>>>> dbd2e3ff
 import { TldrawWsService } from './service';
 import { TldrawWs } from './controller';
 import { config } from './config';
@@ -25,8 +19,8 @@
 		new NotFoundException(`The requested ${entityName}: ${where} has not been found.`),
 };
 @Module({
-<<<<<<< HEAD
 	imports: [
+		HttpModule,
 		LoggerModule,
 		CoreModule,
 		MikroOrmModule.forRoot({
@@ -40,9 +34,5 @@
 		ConfigModule.forRoot(createConfigModuleOptions(config)),
 	],
 	providers: [TldrawWs, TldrawWsService, TldrawBoardRepo, TldrawRepo, YMongodb, MetricsService],
-=======
-	imports: [CoreModule, ConfigModule.forRoot(createConfigModuleOptions(config)), HttpModule],
-	providers: [Logger, TldrawWs, TldrawWsService, TldrawBoardRepo, MetricsService],
->>>>>>> dbd2e3ff
 })
 export class TldrawWsModule {}