--- conflicted
+++ resolved
@@ -3,7 +3,9 @@
 import { createConfigModuleOptions, DB_PASSWORD, DB_USERNAME, TLDRAW_DB_URL } from '@src/config';
 import { CoreModule } from '@src/core';
 import { Logger } from '@src/core/logger';
-<<<<<<< HEAD
+import { TldrawBoardRepo } from './repo';
+import { TldrawWsService } from './service';
+import { TldrawWs } from './controller';
 import { MikroOrmModule, MikroOrmModuleSyncOptions } from '@mikro-orm/nestjs';
 import { TldrawDrawing } from '@src/modules/tldraw/entities';
 import { TldrawService } from '@src/modules/tldraw/service/tldraw.service';
@@ -12,11 +14,6 @@
 import { AuthorizationModule } from '@src/modules';
 import { RabbitMQWrapperTestModule } from '@shared/infra/rabbitmq';
 import { Dictionary, IPrimaryKey } from '@mikro-orm/core';
-=======
-import { TldrawBoardRepo } from './repo';
-import { TldrawWsService } from './service';
-import { TldrawWs } from './controller';
->>>>>>> 7475bf5c
 import { config } from './config';
 import { TldrawController } from './controller/tldraw.controller';
 
@@ -27,27 +24,22 @@
 };
 
 @Module({
-<<<<<<< HEAD
 	imports: [
-		AuthorizationModule,
-		AuthenticationModule,
-		CoreModule,
-		RabbitMQWrapperTestModule,
-		MikroOrmModule.forRoot({
-			...defaultMikroOrmOptions,
-			type: 'mongo',
-			clientUrl: TLDRAW_DB_URL,
-			password: DB_PASSWORD,
-			user: DB_USERNAME,
-			entities: [TldrawDrawing],
-		}),
-		ConfigModule.forRoot(createConfigModuleOptions(config)),
-	],
-	providers: [Logger, TldrawService, TldrawRepo],
+	AuthorizationModule,
+	AuthenticationModule,
+	CoreModule,
+	RabbitMQWrapperTestModule,
+	MikroOrmModule.forRoot({
+		...defaultMikroOrmOptions,
+		type: 'mongo',
+		clientUrl: TLDRAW_DB_URL,
+		password: DB_PASSWORD,
+		user: DB_USERNAME,
+		entities: [TldrawDrawing],
+	}),
+	ConfigModule.forRoot(createConfigModuleOptions(config)),
+],
+	providers: [Logger, TldrawWs, TldrawWsService, TldrawBoardRepo],
 	controllers: [TldrawController],
-=======
-	imports,
-	providers: [Logger, TldrawWs, TldrawWsService, TldrawBoardRepo],
->>>>>>> 7475bf5c
 })
 export class TldrawModule {}