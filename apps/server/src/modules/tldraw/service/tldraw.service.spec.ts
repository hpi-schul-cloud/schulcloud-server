import { Test, TestingModule } from '@nestjs/testing';
import { EntityManager } from '@mikro-orm/mongodb';
import { MongoMemoryDatabaseModule } from '@infra/database';
import { cleanupCollections } from '@shared/testing';
<<<<<<< HEAD
import { ConfigModule } from '@nestjs/config';
import { createConfigModuleOptions } from '@src/config';
=======
import { NotFoundException } from '@nestjs/common';
>>>>>>> dbd2e3ff
import { TldrawDrawing } from '../entities';
import { tldrawEntityFactory, tldrawTestConfig } from '../testing';
import { TldrawRepo } from '../repo/tldraw.repo';
import { TldrawService } from './tldraw.service';

describe('TldrawService', () => {
	let module: TestingModule;
	let service: TldrawService;
	let repo: TldrawRepo;
	let em: EntityManager;

	beforeAll(async () => {
		module = await Test.createTestingModule({
			imports: [
				MongoMemoryDatabaseModule.forRoot({ entities: [TldrawDrawing] }),
				ConfigModule.forRoot(createConfigModuleOptions(tldrawTestConfig)),
			],
			providers: [TldrawService, TldrawRepo],
		}).compile();

		repo = module.get(TldrawRepo);
		service = module.get(TldrawService);
		em = module.get(EntityManager);
	});

	afterAll(async () => {
		await module.close();
	});

	afterEach(async () => {
		await cleanupCollections(em);
		jest.clearAllMocks();
	});

	describe('delete', () => {
		describe('when deleting all collection connected to one drawing', () => {
			it('should remove all collections giving drawing name', async () => {
				const drawing = tldrawEntityFactory.build();

				await repo.create(drawing);
				const result = await repo.findByDocName(drawing.docName);
				await service.deleteByDocName(drawing.docName);

<<<<<<< HEAD
				expect(result.length).toEqual(1);
				expect(emptyResult.length).toEqual(0);
=======
				await expect(repo.findByDocName(drawing.docName)).rejects.toThrow(NotFoundException);
			});

			it('should throw when cannot find drawing', async () => {
				await expect(service.deleteByDocName('nonExistingName')).rejects.toThrow(NotFoundException);
>>>>>>> dbd2e3ff
			});
		});
	});
});<|MERGE_RESOLUTION|>--- conflicted
+++ resolved
@@ -2,12 +2,9 @@
 import { EntityManager } from '@mikro-orm/mongodb';
 import { MongoMemoryDatabaseModule } from '@infra/database';
 import { cleanupCollections } from '@shared/testing';
-<<<<<<< HEAD
 import { ConfigModule } from '@nestjs/config';
 import { createConfigModuleOptions } from '@src/config';
-=======
 import { NotFoundException } from '@nestjs/common';
->>>>>>> dbd2e3ff
 import { TldrawDrawing } from '../entities';
 import { tldrawEntityFactory, tldrawTestConfig } from '../testing';
 import { TldrawRepo } from '../repo/tldraw.repo';
@@ -50,17 +47,15 @@
 				await repo.create(drawing);
 				const result = await repo.findByDocName(drawing.docName);
 				await service.deleteByDocName(drawing.docName);
+				const emptyResult = await repo.findByDocName(drawing.docName);
 
-<<<<<<< HEAD
 				expect(result.length).toEqual(1);
 				expect(emptyResult.length).toEqual(0);
-=======
 				await expect(repo.findByDocName(drawing.docName)).rejects.toThrow(NotFoundException);
 			});
 
 			it('should throw when cannot find drawing', async () => {
 				await expect(service.deleteByDocName('nonExistingName')).rejects.toThrow(NotFoundException);
->>>>>>> dbd2e3ff
 			});
 		});
 	});
