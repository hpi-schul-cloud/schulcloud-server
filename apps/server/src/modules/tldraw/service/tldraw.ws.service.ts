import { Injectable } from '@nestjs/common';
import { ConfigService } from '@nestjs/config';
import WebSocket from 'ws';
import { applyAwarenessUpdate, encodeAwarenessUpdate, removeAwarenessStates } from 'y-protocols/awareness';
import { decoding, encoding, map } from 'lib0';
import { readSyncMessage, writeSyncStep1, writeUpdate } from 'y-protocols/sync';
<<<<<<< HEAD
import { firstValueFrom } from 'rxjs';
import { HttpService } from '@nestjs/axios';
import { Buffer } from 'node:buffer';
import { Redis } from 'ioredis';
import { Logger } from '@src/core/logger';
import { applyUpdate } from 'yjs';
import { TldrawRedisFactory } from '../redis';
import {
	CloseConnectionLoggable,
	RedisPublishErrorLoggable,
	WebsocketErrorLoggable,
	WebsocketMessageErrorLoggable,
	WsSharedDocErrorLoggable,
} from '../loggable';
=======
import { encodeStateAsUpdate } from 'yjs';
import { Persitence, WSConnectionState, WSMessageType } from '../types';
>>>>>>> f7f0c732
import { TldrawConfig } from '../config';
import { AwarenessConnectionsUpdate, RedisConnectionTypeEnum, WSConnectionState, WSMessageType } from '../types';
import { WsSharedDocDo } from '../domain';
import { TldrawBoardRepo } from '../repo';
import { MetricsService } from '../metrics';

@Injectable()
export class TldrawWsService {
	public docs = new Map();

	private readonly pingTimeout: number;

	private readonly gcEnabled: boolean;

	public readonly sub: Redis;

	private readonly pub: Redis;

	constructor(
		private readonly configService: ConfigService<TldrawConfig, true>,
		private readonly tldrawBoardRepo: TldrawBoardRepo,
<<<<<<< HEAD
		private readonly logger: Logger,
		private readonly httpService: HttpService,
		private readonly metricsService: MetricsService,
		private readonly tldrawRedisFactory: TldrawRedisFactory
=======
		private readonly metricsService: MetricsService
>>>>>>> f7f0c732
	) {
		this.logger.setContext(TldrawWsService.name);
		this.pingTimeout = this.configService.get<number>('TLDRAW_PING_TIMEOUT');
		this.gcEnabled = this.configService.get<boolean>('TLDRAW_GC_ENABLED');

		this.sub = this.tldrawRedisFactory.build(RedisConnectionTypeEnum.SUBSCRIBE);
		this.pub = this.tldrawRedisFactory.build(RedisConnectionTypeEnum.PUBLISH);
	}

	/**
	 * @param {WsSharedDocDo} doc
	 * @param {WebSocket} ws
	 */
	public async closeConn(doc: WsSharedDocDo, ws: WebSocket): Promise<void> {
		if (doc.connections.has(ws)) {
			const controlledIds = doc.connections.get(ws) as Set<number>;
			doc.connections.delete(ws);
			removeAwarenessStates(doc.awareness, Array.from(controlledIds), null);
			await this.storeStateAndDestroyYDocIfPersisted(doc);
			this.metricsService.decrementNumberOfUsersOnServerCounter();
		}

		ws.close();
	}

	/**
	 * @param {WsSharedDocDo} doc
	 * @param {WebSocket} conn
	 * @param {Uint8Array} message
	 */
	public send(doc: WsSharedDocDo, conn: WebSocket, message: Uint8Array): void {
		if (conn.readyState !== WSConnectionState.CONNECTING && conn.readyState !== WSConnectionState.OPEN) {
			this.closeConn(doc, conn).catch((err) => {
				this.logger.warning(new CloseConnectionLoggable(err));
			});
		}

		conn.send(message, (err) => {
			if (err) {
				this.closeConn(doc, conn).catch((e) => {
					this.logger.warning(new CloseConnectionLoggable(e));
				});
			}
		});
	}

	/**
	 * @param {Uint8Array} update
	 * @param {any} origin
	 * @param {WsSharedDocDo} doc
	 */
	public updateHandler(update: Uint8Array, origin, doc: WsSharedDocDo): void {
		const isOriginWSConn = doc.connections.has(origin as WebSocket);
		if (isOriginWSConn) {
			this.publishUpdateToRedis(doc, update, 'document');
		}

		this.propagateUpdate(update, doc);
	}

	/**
	 * @param {AwarenessConnectionsUpdate} connectionsUpdate
	 * @param {WebSocket | null} wsConnection Origin is the connection that made the change
	 * @param {WsSharedDocDo} doc
	 */
	public awarenessUpdateHandler = (
		connectionsUpdate: AwarenessConnectionsUpdate,
		wsConnection: WebSocket | null,
		doc: WsSharedDocDo
	): void => {
		const changedClients = this.manageClientsConnections(connectionsUpdate, wsConnection, doc);
		const buff = this.prepareAwarenessMessage(changedClients, doc);
		this.sendAwarenessMessage(buff, doc);
	};

	/**
	 * Gets a Y.Doc by name, whether in memory or on disk
	 *
	 * @param {string} docName - the name of the Y.Doc to find or create
	 */
<<<<<<< HEAD
	public getYDoc(docName: string) {
		const wsSharedDocDo = map.setIfUndefined(this.docs, docName, () => {
			const doc = new WsSharedDocDo(docName, this.gcEnabled);
			this.registerAwarenessUpdateHandler(doc);
			this.registerUpdateHandler(doc);
			this.subscribeToRedisChannels(doc);

=======
	public getYDoc(docName: string, gc = true): WsSharedDocDo {
		return map.setIfUndefined(this.docs, docName, () => {
			const doc = new WsSharedDocDo(docName, this, gc);
			if (this.persistence !== null) {
				this.persistence.bindState(docName, doc).catch(() => {});
			}
>>>>>>> f7f0c732
			this.docs.set(docName, doc);
			this.metricsService.incrementNumberOfBoardsOnServerCounter();
			return doc;
		});

		return wsSharedDocDo;
	}

	public async createDbIndex(): Promise<void> {
		await this.tldrawBoardRepo.createDbIndex();
	}

	public messageHandler(conn: WebSocket, doc: WsSharedDocDo, message: Uint8Array): void {
		try {
			const encoder = encoding.createEncoder();
			const decoder = decoding.createDecoder(message);
			const messageType = decoding.readVarUint(decoder);
			switch (messageType) {
				case WSMessageType.SYNC:
					encoding.writeVarUint(encoder, WSMessageType.SYNC);
					readSyncMessage(decoder, encoder, doc, conn);

					// If the `encoder` only contains the type of reply message and no
					// message, there is no need to send the message. When `encoder` only
					// contains the type of reply, its length is 1.
					if (encoding.length(encoder) > 1) {
						this.send(doc, conn, encoding.toUint8Array(encoder));
					}
					break;
				case WSMessageType.AWARENESS: {
					const update = decoding.readVarUint8Array(decoder);
					this.publishUpdateToRedis(doc, update, 'awareness');
					break;
				}
				default:
					break;
			}
		} catch (err) {
			this.logger.warning(new WebsocketMessageErrorLoggable(err));
			throw err;
		}
	}

	/**
	 * @param {{ Buffer }} channel redis channel
	 * @param {{ Buffer }} update update message
	 * @param {{ WsSharedDocDo }} doc ydoc
	 */
	public redisMessageHandler = (channel: Buffer, update: Buffer, doc: WsSharedDocDo): void => {
		const channelId = channel.toString();

		if (channelId === doc.name) {
			applyUpdate(doc, update, this.sub);
		}

		if (channelId === doc.awarenessChannel) {
			applyAwarenessUpdate(doc.awareness, update, this.sub);
		}
	};

	/**
	 * @param {WebSocket} ws
	 * @param {string} docName
	 */
	public async setupWSConnection(ws: WebSocket, docName: string) {
		ws.binaryType = 'arraybuffer';

		// get doc, initialize if it does not exist yet
		const isNew = !this.docs.has(docName);
		const doc = this.getYDoc(docName);
		doc.connections.set(ws, new Set());
		if (isNew) {
			await this.updateDocument(docName, doc);
		}

		ws.on('error', (err) => {
			this.logger.warning(new WebsocketErrorLoggable(err));
		});

		ws.on('message', (message: ArrayBufferLike) => {
			this.messageHandler(ws, doc, new Uint8Array(message));
		});

<<<<<<< HEAD
		// check if connection is still alive
=======
		// send initial doc state to client as update
		this.sendInitialState(ws, doc);

		// Check if connection is still alive
>>>>>>> f7f0c732
		let pongReceived = true;
		const pingInterval = setInterval(() => {
			if (pongReceived && doc.connections.has(ws)) {
				pongReceived = false;
				ws.ping();
				return;
			}

			this.closeConn(doc, ws).catch((err) => {
				this.logger.warning(new CloseConnectionLoggable(err));
			});
			clearInterval(pingInterval);
		}, this.pingTimeout);

		ws.on('close', () => {
			this.closeConn(doc, ws).catch((err) => {
				this.logger.warning(new CloseConnectionLoggable(err));
			});
			clearInterval(pingInterval);
		});

		ws.on('pong', () => {
			pongReceived = true;
		});

		{
			const syncEncoder = encoding.createEncoder();
			encoding.writeVarUint(syncEncoder, WSMessageType.SYNC);
			writeSyncStep1(syncEncoder, doc);
			this.send(doc, ws, encoding.toUint8Array(syncEncoder));

			const awarenessStates = doc.awareness.getStates();
			if (awarenessStates.size > 0) {
				const awarenessEncoder = encoding.createEncoder();
				encoding.writeVarUint(awarenessEncoder, WSMessageType.AWARENESS);
				encoding.writeVarUint8Array(
					awarenessEncoder,
					encodeAwarenessUpdate(doc.awareness, Array.from(awarenessStates.keys()))
				);
				this.send(doc, ws, encoding.toUint8Array(awarenessEncoder));
			}
		}
		this.metricsService.incrementNumberOfUsersOnServerCounter();
	}

	private async storeStateAndDestroyYDocIfPersisted(doc: WsSharedDocDo) {
		if (doc.connections.size === 0) {
			// if persisted, we store state and destroy ydocument
			try {
				await this.tldrawBoardRepo.flushDocument(doc.name);
				this.unsubscribeFromRedisChannels(doc);
				doc.destroy();
			} catch (err) {
				this.logger.warning(new WsSharedDocErrorLoggable(doc.name, 'Error while flushing doc', err));
				throw err;
			}

			this.docs.delete(doc.name);
			this.metricsService.decrementNumberOfBoardsOnServerCounter();
		}
	}

	private propagateUpdate(update: Uint8Array, doc: WsSharedDocDo): void {
		const encoder = encoding.createEncoder();
		encoding.writeVarUint(encoder, WSMessageType.SYNC);
		writeUpdate(encoder, update);
		const message = encoding.toUint8Array(encoder);

		doc.connections.forEach((_, conn) => {
			this.send(doc, conn, message);
		});
	}

	/**
	 * @param changedClients array of changed clients
	 * @param {WsSharedDocDo} doc
	 */
	private prepareAwarenessMessage(changedClients: number[], doc: WsSharedDocDo): Uint8Array {
		const encoder = encoding.createEncoder();
		encoding.writeVarUint(encoder, WSMessageType.AWARENESS);
		encoding.writeVarUint8Array(encoder, encodeAwarenessUpdate(doc.awareness, changedClients));
		const message = encoding.toUint8Array(encoder);
		return message;
	}

	/**
	 * @param {{ Uint8Array }} buff encoded message about changes
	 * @param {WsSharedDocDo} doc
	 */
	private sendAwarenessMessage(buff: Uint8Array, doc: WsSharedDocDo): void {
		doc.connections.forEach((_, c) => {
			this.send(doc, c, buff);
		});
	}

	/**
	 * @param connectionsUpdate
	 * @param {WebSocket | null} wsConnection Origin is the connection that made the change
	 * @param {WsSharedDocDo} doc
	 */
	private manageClientsConnections(
		connectionsUpdate: AwarenessConnectionsUpdate,
		wsConnection: WebSocket | null,
		doc: WsSharedDocDo
	): number[] {
		const changedClients = connectionsUpdate.added.concat(connectionsUpdate.updated, connectionsUpdate.removed);
		if (wsConnection !== null) {
			const connControlledIDs = doc.connections.get(wsConnection);
			if (connControlledIDs !== undefined) {
				connectionsUpdate.added.forEach((clientID) => {
					connControlledIDs.add(clientID);
				});
				connectionsUpdate.removed.forEach((clientID) => {
					connControlledIDs.delete(clientID);
				});
			}
		}
		return changedClients;
	}

	private sendInitialState(ws: WebSocket, doc: WsSharedDocDo): void {
		const encoder = encoding.createEncoder();
		encoding.writeVarUint(encoder, WSMessageType.SYNC);
		writeUpdate(encoder, encodeStateAsUpdate(doc));
		this.send(doc, ws, encoding.toUint8Array(encoder));
	}

	private registerAwarenessUpdateHandler(doc: WsSharedDocDo) {
		doc.awareness.on('update', (connectionsUpdate: AwarenessConnectionsUpdate, wsConnection: WebSocket | null) =>
			this.awarenessUpdateHandler(connectionsUpdate, wsConnection, doc)
		);
	}

	private registerUpdateHandler(doc: WsSharedDocDo) {
		doc.on('update', (update: Uint8Array, origin) => this.updateHandler(update, origin, doc));
	}

	private subscribeToRedisChannels(doc: WsSharedDocDo) {
		this.sub
			.subscribe(doc.name, doc.awarenessChannel, (err) => {
				if (err) {
					this.logger.warning(new WsSharedDocErrorLoggable(doc.name, 'Error while subscribing to Redis channels', err));
				}
			})
			.catch((err) => {
				this.logger.warning(new WsSharedDocErrorLoggable(doc.name, 'Error while subscribing to Redis channels', err));
			});
		this.sub.on('messageBuffer', (channel, message) => this.redisMessageHandler(channel, message, doc));
	}

	private unsubscribeFromRedisChannels(doc: WsSharedDocDo) {
		this.sub
			.unsubscribe(doc.name, doc.awarenessChannel, (err) => {
				if (err) {
					this.logger.warning(
						new WsSharedDocErrorLoggable(doc.name, 'Error while unsubscribing from Redis channels', err)
					);
				}
			})
			.catch((err) => {
				this.logger.warning(
					new WsSharedDocErrorLoggable(doc.name, 'Error while unsubscribing from Redis channels', err)
				);
			});
	}

	private async updateDocument(docName: string, doc: WsSharedDocDo) {
		try {
			await this.tldrawBoardRepo.updateDocument(docName, doc);
		} catch (err) {
			this.logger.warning(new WsSharedDocErrorLoggable(doc.name, 'Error while updating document', err));
			throw err;
		}
	}

	private publishUpdateToRedis(doc: WsSharedDocDo, update: Uint8Array, type: 'awareness' | 'document') {
		const channel = type === 'awareness' ? doc.awarenessChannel : doc.name;
		this.pub
			.publish(channel, Buffer.from(update), (err) => {
				if (err) {
					this.logger.warning(new RedisPublishErrorLoggable('awareness', err));
				}
			})
			.catch((err) => {
				this.logger.warning(new RedisPublishErrorLoggable('awareness', err));
			});
	}
}<|MERGE_RESOLUTION|>--- conflicted
+++ resolved
@@ -1,12 +1,11 @@
-import { Injectable } from '@nestjs/common';
+import { Injectable, UnauthorizedException } from '@nestjs/common';
 import { ConfigService } from '@nestjs/config';
 import WebSocket from 'ws';
 import { applyAwarenessUpdate, encodeAwarenessUpdate, removeAwarenessStates } from 'y-protocols/awareness';
 import { decoding, encoding, map } from 'lib0';
 import { readSyncMessage, writeSyncStep1, writeUpdate } from 'y-protocols/sync';
-<<<<<<< HEAD
 import { firstValueFrom } from 'rxjs';
-import { HttpService } from '@nestjs/axios';
+import { encodeStateAsUpdate } from 'yjs';
 import { Buffer } from 'node:buffer';
 import { Redis } from 'ioredis';
 import { Logger } from '@src/core/logger';
@@ -19,10 +18,6 @@
 	WebsocketMessageErrorLoggable,
 	WsSharedDocErrorLoggable,
 } from '../loggable';
-=======
-import { encodeStateAsUpdate } from 'yjs';
-import { Persitence, WSConnectionState, WSMessageType } from '../types';
->>>>>>> f7f0c732
 import { TldrawConfig } from '../config';
 import { AwarenessConnectionsUpdate, RedisConnectionTypeEnum, WSConnectionState, WSMessageType } from '../types';
 import { WsSharedDocDo } from '../domain';
@@ -44,14 +39,9 @@
 	constructor(
 		private readonly configService: ConfigService<TldrawConfig, true>,
 		private readonly tldrawBoardRepo: TldrawBoardRepo,
-<<<<<<< HEAD
 		private readonly logger: Logger,
-		private readonly httpService: HttpService,
 		private readonly metricsService: MetricsService,
 		private readonly tldrawRedisFactory: TldrawRedisFactory
-=======
-		private readonly metricsService: MetricsService
->>>>>>> f7f0c732
 	) {
 		this.logger.setContext(TldrawWsService.name);
 		this.pingTimeout = this.configService.get<number>('TLDRAW_PING_TIMEOUT');
@@ -132,7 +122,6 @@
 	 *
 	 * @param {string} docName - the name of the Y.Doc to find or create
 	 */
-<<<<<<< HEAD
 	public getYDoc(docName: string) {
 		const wsSharedDocDo = map.setIfUndefined(this.docs, docName, () => {
 			const doc = new WsSharedDocDo(docName, this.gcEnabled);
@@ -140,14 +129,6 @@
 			this.registerUpdateHandler(doc);
 			this.subscribeToRedisChannels(doc);
 
-=======
-	public getYDoc(docName: string, gc = true): WsSharedDocDo {
-		return map.setIfUndefined(this.docs, docName, () => {
-			const doc = new WsSharedDocDo(docName, this, gc);
-			if (this.persistence !== null) {
-				this.persistence.bindState(docName, doc).catch(() => {});
-			}
->>>>>>> f7f0c732
 			this.docs.set(docName, doc);
 			this.metricsService.incrementNumberOfBoardsOnServerCounter();
 			return doc;
@@ -231,14 +212,10 @@
 			this.messageHandler(ws, doc, new Uint8Array(message));
 		});
 
-<<<<<<< HEAD
+        // send initial doc state to client as update
+        this.sendInitialState(ws, doc);
+
 		// check if connection is still alive
-=======
-		// send initial doc state to client as update
-		this.sendInitialState(ws, doc);
-
-		// Check if connection is still alive
->>>>>>> f7f0c732
 		let pongReceived = true;
 		const pingInterval = setInterval(() => {
 			if (pongReceived && doc.connections.has(ws)) {
@@ -359,11 +336,20 @@
 		return changedClients;
 	}
 
-	private sendInitialState(ws: WebSocket, doc: WsSharedDocDo): void {
-		const encoder = encoding.createEncoder();
-		encoding.writeVarUint(encoder, WSMessageType.SYNC);
-		writeUpdate(encoder, encodeStateAsUpdate(doc));
-		this.send(doc, ws, encoding.toUint8Array(encoder));
+	public async authorizeConnection(drawingName: string, token: string) {
+		if (!token) {
+			throw new UnauthorizedException('Token was not given');
+		}
+		const headers = {
+			Accept: 'Application/json',
+			Authorization: `Bearer ${token}`,
+		};
+
+		await firstValueFrom(
+			this.httpService.get(`${this.configService.get<string>('API_HOST')}/v3/elements/${drawingName}/permission`, {
+				headers,
+			})
+		);
 	}
 
 	private registerAwarenessUpdateHandler(doc: WsSharedDocDo) {
@@ -426,4 +412,11 @@
 				this.logger.warning(new RedisPublishErrorLoggable('awareness', err));
 			});
 	}
+
+    private sendInitialState(ws: WebSocket, doc: WsSharedDocDo): void {
+        const encoder = encoding.createEncoder();
+        encoding.writeVarUint(encoder, WSMessageType.SYNC);
+        writeUpdate(encoder, encodeStateAsUpdate(doc));
+        this.send(doc, ws, encoding.toUint8Array(encoder));
+    }
 }