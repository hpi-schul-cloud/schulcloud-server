import { Injectable } from '@nestjs/common';
import { ConfigService } from '@nestjs/config';
import WebSocket from 'ws';
import { applyAwarenessUpdate, encodeAwarenessUpdate, removeAwarenessStates } from 'y-protocols/awareness';
import { decoding, encoding, map } from 'lib0';
import { readSyncMessage, writeSyncStep1, writeUpdate } from 'y-protocols/sync';
import { Buffer } from 'node:buffer';
import { Redis } from 'ioredis';
import { Logger } from '@src/core/logger';
import { applyUpdate } from 'yjs';
import {
	RedisGeneralErrorLoggable,
	RedisPublishErrorLoggable,
	WebsocketCloseErrorLoggable,
	WebsocketMessageErrorLoggable,
	WsSharedDocErrorLoggable,
} from '../loggable';
import { TldrawConfig } from '../config';
import { AwarenessConnectionsUpdate, WSConnectionState, WSMessageType } from '../types';
import { WsSharedDocDo } from '../domain';
import { TldrawBoardRepo } from '../repo';
import { MetricsService } from '../metrics';

@Injectable()
export class TldrawWsService {
	public pingTimeout: number;

	private gcEnabled: boolean;

	public docs = new Map();

	public readonly sub: Redis;

	private readonly pub: Redis;

	constructor(
		private readonly configService: ConfigService<TldrawConfig, true>,
		private readonly tldrawBoardRepo: TldrawBoardRepo,
<<<<<<< HEAD
		private readonly logger: Logger
=======
		private readonly metricsService: MetricsService
>>>>>>> 53445540
	) {
		this.logger.setContext(TldrawWsService.name);
		this.pingTimeout = this.configService.get<number>('TLDRAW_PING_TIMEOUT');
		this.gcEnabled = this.configService.get<boolean>('TLDRAW_GC_ENABLED');
		const redisUri: string = this.configService.get<string>('REDIS_URI');

		if (!redisUri) {
			throw new Error('REDIS_URI is not set');
		}

		this.sub = new Redis(redisUri, {
			maxRetriesPerRequest: null,
		});
		this.sub.on('error', (err) => this.logger.warning(new RedisGeneralErrorLoggable('SUB', err)));

		this.pub = new Redis(redisUri, {
			maxRetriesPerRequest: null,
		});
		this.pub.on('error', (err) => this.logger.warning(new RedisGeneralErrorLoggable('PUB', err)));
	}

	/**
	 * @param {WsSharedDocDo} doc
	 * @param {WebSocket} ws
	 */
	public closeConn(doc: WsSharedDocDo, ws: WebSocket): void {
		if (doc.connections.has(ws)) {
			const controlledIds = doc.connections.get(ws) as Set<number>;
			doc.connections.delete(ws);
			removeAwarenessStates(doc.awareness, Array.from(controlledIds), null);
			if (doc.connections.size === 0) {
				// if persisted, we store state and destroy ydocument
				this.tldrawBoardRepo
					.flushDocument(doc.name)
					.then(() => this.sub.unsubscribe(doc.name, doc.awarenessChannel))
					.then(() => doc.destroy())
					.catch((err) =>
						this.logger.warning(new WsSharedDocErrorLoggable(doc.name, 'Error while flushing doc', err as Error))
					);
				this.docs.delete(doc.name);
				this.metricsService.decrementNumberOfBoardsOnServerCounter();
			}
			this.metricsService.decrementNumberOfUsersOnServerCounter();
		}

		try {
			ws.close();
		} catch (err) {
			this.logger.warning(new WebsocketCloseErrorLoggable(err as Error));
		}
	}

	/**
	 * @param {WsSharedDocDo} doc
	 * @param {WebSocket} conn
	 * @param {Uint8Array} message
	 */
	public send(doc: WsSharedDocDo, conn: WebSocket, message: Uint8Array): void {
		if (conn.readyState !== WSConnectionState.CONNECTING && conn.readyState !== WSConnectionState.OPEN) {
			this.closeConn(doc, conn);
		}
		try {
			conn.send(message, (err: Error | undefined) => {
				if (err != null) {
					this.closeConn(doc, conn);
				}
			});
		} catch (e) {
			this.closeConn(doc, conn);
		}
	}

	/**
	 * @param {Uint8Array} update
	 * @param {any} origin
	 * @param {WsSharedDocDo} doc
	 */
	public updateHandler(update: Uint8Array, origin, doc: WsSharedDocDo): void {
		const isOriginWSConn = doc.connections.has(origin as WebSocket);
		if (isOriginWSConn) {
			this.pub
				.publish(doc.name, Buffer.from(update))
				.catch((err) => this.logger.warning(new RedisPublishErrorLoggable('document', err as Error)));
		}

		this.propagateUpdate(update, doc);
	}

	/**
	 * @param {AwarenessConnectionsUpdate} connectionsUpdate
	 * @param {WebSocket | null} wsConnection Origin is the connection that made the change
	 * @param {WsSharedDocDo} doc
	 */
	public awarenessUpdateHandler = (
		connectionsUpdate: AwarenessConnectionsUpdate,
		wsConnection: WebSocket | null,
		doc: WsSharedDocDo
	): void => {
		const changedClients = this.manageClientsConnections(connectionsUpdate, wsConnection, doc);
		const buff = this.prepareAwarenessMessage(changedClients, doc);
		this.sendAwarenessMessage(buff, doc);
	};

	/**
	 * Gets a Y.Doc by name, whether in memory or on disk
	 *
	 * @param {string} docName - the name of the Y.Doc to find or create
	 * @return {WsSharedDocDo}
	 */
	public getYDoc(docName: string): WsSharedDocDo {
		return map.setIfUndefined(this.docs, docName, () => {
			const doc = new WsSharedDocDo(docName, this.gcEnabled);
			doc.awareness.on('update', (connectionsUpdate: AwarenessConnectionsUpdate, wsConnection: WebSocket | null) =>
				this.awarenessUpdateHandler(connectionsUpdate, wsConnection, doc)
			);
			doc.on('update', (update: Uint8Array, origin) => this.updateHandler(update, origin, doc));

			this.sub
				.subscribe(doc.name, doc.awarenessChannel)
				.then(() => this.sub.on('messageBuffer', (channel, message) => this.redisMessageHandler(channel, message, doc)))
				.catch((err) =>
					this.logger.warning(
						new WsSharedDocErrorLoggable(doc.name, 'Error while subscribing to Redis channels', err as Error)
					)
				);

			this.tldrawBoardRepo
				.updateDocument(docName, doc)
				.catch((err) =>
					this.logger.warning(new WsSharedDocErrorLoggable(doc.name, 'Error while updating document', err as Error))
				);

			this.docs.set(docName, doc);
			this.metricsService.incrementNumberOfBoardsOnServerCounter();
			return doc;
		});
	}

	public async createDbIndex(): Promise<void> {
		await this.tldrawBoardRepo.createDbIndex();
	}

	public messageHandler(conn: WebSocket, doc: WsSharedDocDo, message: Uint8Array): void {
		try {
			const encoder = encoding.createEncoder();
			const decoder = decoding.createDecoder(message);
			const messageType = decoding.readVarUint(decoder);
			switch (messageType) {
				case WSMessageType.SYNC:
					encoding.writeVarUint(encoder, WSMessageType.SYNC);
					readSyncMessage(decoder, encoder, doc, conn);

					// If the `encoder` only contains the type of reply message and no
					// message, there is no need to send the message. When `encoder` only
					// contains the type of reply, its length is 1.
					if (encoding.length(encoder) > 1) {
						this.send(doc, conn, encoding.toUint8Array(encoder));
					}
					break;
				case WSMessageType.AWARENESS: {
					const update = decoding.readVarUint8Array(decoder);
					this.pub
						.publish(doc.awarenessChannel, Buffer.from(update))
						.catch((err) => this.logger.warning(new RedisPublishErrorLoggable('awareness', err as Error)));
					applyAwarenessUpdate(doc.awareness, update, conn);
					break;
				}
				default:
					break;
			}
		} catch (err) {
			this.logger.warning(new WebsocketMessageErrorLoggable(err as Error));
		}
	}

	/**
	 * @param {{ Buffer }} channel redis channel
	 * @param {{ Buffer }} update update message
	 * @param {{ WsSharedDocDo }} doc ydoc
	 */
	public redisMessageHandler = (channel: Buffer, update: Buffer, doc: WsSharedDocDo): void => {
		const channelId = channel.toString();

		if (channelId === doc.name) {
			applyUpdate(doc, update, this.sub);
		}

		if (channelId === doc.awarenessChannel) {
			applyAwarenessUpdate(doc.awareness, update, this.sub);
		}
	};

	/**
	 * @param {WebSocket} ws
	 * @param {string} docName
	 */
	public setupWSConnection(ws: WebSocket, docName = 'GLOBAL'): void {
		ws.binaryType = 'arraybuffer';
		// get doc, initialize if it does not exist yet
		const doc = this.getYDoc(docName);
		doc.connections.set(ws, new Set());

		// listen and reply to events
		ws.on('message', (message: ArrayBufferLike) => {
			this.messageHandler(ws, doc, new Uint8Array(message));
		});

		// Check if connection is still alive
		let pongReceived = true;
		const pingInterval = setInterval(() => {
			const hasConn = doc.connections.has(ws);

			if (pongReceived) {
				if (!hasConn) return;
				pongReceived = false;

				try {
					ws.ping();
				} catch (e) {
					this.closeConn(doc, ws);
					clearInterval(pingInterval);
				}
				return;
			}

			if (hasConn) {
				this.closeConn(doc, ws);
			}

			clearInterval(pingInterval);
		}, this.pingTimeout);

		ws.on('close', () => {
			this.closeConn(doc, ws);
			clearInterval(pingInterval);
		});

		ws.on('pong', () => {
			pongReceived = true;
		});
		{
			const syncEncoder = encoding.createEncoder();
			encoding.writeVarUint(syncEncoder, WSMessageType.SYNC);
			writeSyncStep1(syncEncoder, doc);
			this.send(doc, ws, encoding.toUint8Array(syncEncoder));
			const awarenessStates = doc.awareness.getStates();
			if (awarenessStates.size > 0) {
				const awarenessEncoder = encoding.createEncoder();
				encoding.writeVarUint(awarenessEncoder, WSMessageType.AWARENESS);
				encoding.writeVarUint8Array(
					awarenessEncoder,
					encodeAwarenessUpdate(doc.awareness, Array.from(awarenessStates.keys()))
				);
				this.send(doc, ws, encoding.toUint8Array(awarenessEncoder));
			}
		}
		this.metricsService.incrementNumberOfUsersOnServerCounter();
	}

	private propagateUpdate(update: Uint8Array, doc: WsSharedDocDo): void {
		const encoder = encoding.createEncoder();
		encoding.writeVarUint(encoder, WSMessageType.SYNC);
		writeUpdate(encoder, update);
		const message = encoding.toUint8Array(encoder);
		doc.connections.forEach((_, conn) => {
			this.send(doc, conn, message);
		});
	}

	/**
	 * @param changedClients array of changed clients
	 * @param {WsSharedDocDo} doc
	 */
	private prepareAwarenessMessage(changedClients: number[], doc: WsSharedDocDo): Uint8Array {
		const encoder = encoding.createEncoder();
		encoding.writeVarUint(encoder, WSMessageType.AWARENESS);
		encoding.writeVarUint8Array(encoder, encodeAwarenessUpdate(doc.awareness, changedClients));
		const message = encoding.toUint8Array(encoder);
		return message;
	}

	/**
	 * @param {{ Uint8Array }} buff encoded message about changes
	 * @param {WsSharedDocDo} doc
	 */
	private sendAwarenessMessage(buff: Uint8Array, doc: WsSharedDocDo): void {
		doc.connections.forEach((_, c) => {
			this.send(doc, c, buff);
		});
	}

	/**
	 * @param connectionsUpdate
	 * @param {WebSocket | null} wsConnection Origin is the connection that made the change
	 * @param {WsSharedDocDo} doc
	 */
	private manageClientsConnections(
		connectionsUpdate: AwarenessConnectionsUpdate,
		wsConnection: WebSocket | null,
		doc: WsSharedDocDo
	): number[] {
		const changedClients = connectionsUpdate.added.concat(connectionsUpdate.updated, connectionsUpdate.removed);
		if (wsConnection !== null) {
			const connControlledIDs = doc.connections.get(wsConnection);
			if (connControlledIDs !== undefined) {
				connectionsUpdate.added.forEach((clientID) => {
					connControlledIDs.add(clientID);
				});
				connectionsUpdate.removed.forEach((clientID) => {
					connControlledIDs.delete(clientID);
				});
			}
		}
		return changedClients;
	}
}<|MERGE_RESOLUTION|>--- conflicted
+++ resolved
@@ -36,11 +36,8 @@
 	constructor(
 		private readonly configService: ConfigService<TldrawConfig, true>,
 		private readonly tldrawBoardRepo: TldrawBoardRepo,
-<<<<<<< HEAD
-		private readonly logger: Logger
-=======
-		private readonly metricsService: MetricsService
->>>>>>> 53445540
+		private readonly logger: Logger,
+        private readonly metricsService: MetricsService
 	) {
 		this.logger.setContext(TldrawWsService.name);
 		this.pingTimeout = this.configService.get<number>('TLDRAW_PING_TIMEOUT');
