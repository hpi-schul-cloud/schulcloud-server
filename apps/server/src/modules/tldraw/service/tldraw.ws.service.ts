--- conflicted
+++ resolved
@@ -4,7 +4,8 @@
 import { applyAwarenessUpdate, encodeAwarenessUpdate, removeAwarenessStates } from 'y-protocols/awareness';
 import { decoding, encoding, map } from 'lib0';
 import { readSyncMessage, writeSyncStep1, writeUpdate } from 'y-protocols/sync';
-<<<<<<< HEAD
+import { firstValueFrom } from 'rxjs';
+import { HttpService } from '@nestjs/axios';
 import { Buffer } from 'node:buffer';
 import { Redis } from 'ioredis';
 import { Logger } from '@src/core/logger';
@@ -16,11 +17,6 @@
 	WebsocketMessageErrorLoggable,
 	WsSharedDocErrorLoggable,
 } from '../loggable';
-=======
-import { firstValueFrom } from 'rxjs';
-import { HttpService } from '@nestjs/axios';
-import { Persitence, WSConnectionState, WSMessageType } from '../types';
->>>>>>> dbd2e3ff
 import { TldrawConfig } from '../config';
 import { AwarenessConnectionsUpdate, WSConnectionState, WSMessageType } from '../types';
 import { WsSharedDocDo } from '../domain';
@@ -42,11 +38,8 @@
 	constructor(
 		private readonly configService: ConfigService<TldrawConfig, true>,
 		private readonly tldrawBoardRepo: TldrawBoardRepo,
-<<<<<<< HEAD
 		private readonly logger: Logger,
-=======
 		private readonly httpService: HttpService,
->>>>>>> dbd2e3ff
 		private readonly metricsService: MetricsService
 	) {
 		this.logger.setContext(TldrawWsService.name);
