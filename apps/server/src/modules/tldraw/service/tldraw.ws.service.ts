import { Injectable, UnauthorizedException } from '@nestjs/common';
import { ConfigService } from '@nestjs/config';
import WebSocket from 'ws';
import { applyAwarenessUpdate, encodeAwarenessUpdate, removeAwarenessStates } from 'y-protocols/awareness';
import { encoding, decoding, map } from 'lib0';
import { readSyncMessage, writeSyncStep1, writeUpdate } from 'y-protocols/sync';
import { firstValueFrom } from 'rxjs';
import { HttpService } from '@nestjs/axios';
import { Persitence, WSConnectionState, WSMessageType } from '../types';
import { TldrawConfig } from '../config';
import { WsSharedDocDo } from '../domain/ws-shared-doc.do';
import { TldrawBoardRepo } from '../repo';
import { MetricsService } from '../metrics';

@Injectable()
export class TldrawWsService {
	public pingTimeout: number;

	public persistence: Persitence | null = null;

	public docs = new Map();

	constructor(
		private readonly configService: ConfigService<TldrawConfig, true>,
		private readonly tldrawBoardRepo: TldrawBoardRepo,
<<<<<<< HEAD
		private readonly httpService: HttpService
=======
		private readonly metricsService: MetricsService
>>>>>>> 53445540
	) {
		this.pingTimeout = this.configService.get<number>('TLDRAW_PING_TIMEOUT');
	}

	public setPersistence(persistence_: Persitence): void {
		this.persistence = persistence_;
	}

	/**
	 * @param {WsSharedDocDo} doc
	 * @param {WebSocket} ws
	 */
	public closeConn(doc: WsSharedDocDo, ws: WebSocket): void {
		if (doc.conns.has(ws)) {
			const controlledIds = doc.conns.get(ws) as Set<number>;
			doc.conns.delete(ws);
			removeAwarenessStates(doc.awareness, Array.from(controlledIds), null);
			if (doc.conns.size === 0 && this.persistence !== null) {
				// if persisted, we store state and destroy ydocument
				this.persistence
					.writeState(doc.name, doc)
					.then(() => {
						doc.destroy();
						return null;
					})
					.catch(() => {});
				this.docs.delete(doc.name);
				this.metricsService.decrementNumberOfBoardsOnServerCounter();
			}
			this.metricsService.decrementNumberOfUsersOnServerCounter();
		}

		try {
			ws.close();
		} catch (err) {
			throw new Error('Cannot close the connection. It is possible that connection is already closed.');
		}
	}

	/**
	 * @param {WsSharedDocDo} doc
	 * @param {WebSocket} conn
	 * @param {Uint8Array} message
	 */
	public send(doc: WsSharedDocDo, conn: WebSocket, message: Uint8Array): void {
		if (conn.readyState !== WSConnectionState.CONNECTING && conn.readyState !== WSConnectionState.OPEN) {
			this.closeConn(doc, conn);
		}
		try {
			conn.send(message, (err: Error | undefined) => {
				if (err != null) {
					this.closeConn(doc, conn);
				}
			});
		} catch (e) {
			this.closeConn(doc, conn);
		}
	}

	/**
	 * @param {Uint8Array} update
	 * @param {any} origin
	 * @param {WsSharedDocDo} doc
	 */
	public updateHandler(update: Uint8Array, origin, doc: WsSharedDocDo): void {
		const encoder = encoding.createEncoder();
		encoding.writeVarUint(encoder, WSMessageType.SYNC);
		writeUpdate(encoder, update);
		const message = encoding.toUint8Array(encoder);
		doc.conns.forEach((_, conn) => {
			this.send(doc, conn, message);
		});
	}

	/**
	 * Gets a Y.Doc by name, whether in memory or on disk
	 *
	 * @param {string} docName - the name of the Y.Doc to find or create
	 * @param  {boolean} gc - whether to allow gc on the doc (applies only when created)
	 * @return {WsSharedDocDo}
	 */
	getYDoc(docName: string, gc = true): WsSharedDocDo {
		return map.setIfUndefined(this.docs, docName, () => {
			const doc = new WsSharedDocDo(docName, this, gc);
			if (this.persistence !== null) {
				this.persistence.bindState(docName, doc).catch(() => {});
			}
			this.docs.set(docName, doc);
			this.metricsService.incrementNumberOfBoardsOnServerCounter();
			return doc;
		});
	}

	public messageHandler(conn: WebSocket, doc: WsSharedDocDo, message: Uint8Array): void {
		try {
			const encoder = encoding.createEncoder();
			const decoder = decoding.createDecoder(message);
			const messageType = decoding.readVarUint(decoder);
			switch (messageType) {
				case WSMessageType.SYNC:
					encoding.writeVarUint(encoder, WSMessageType.SYNC);
					readSyncMessage(decoder, encoder, doc, conn);

					// If the `encoder` only contains the type of reply message and no
					// message, there is no need to send the message. When `encoder` only
					// contains the type of reply, its length is 1.
					if (encoding.length(encoder) > 1) {
						this.send(doc, conn, encoding.toUint8Array(encoder));
					}
					break;
				case WSMessageType.AWARENESS: {
					applyAwarenessUpdate(doc.awareness, decoding.readVarUint8Array(decoder), conn);
					break;
				}
				default:
					break;
			}
		} catch (err) {
			doc.emit('error', [err]);
		}
	}

	/**
	 * @param {WebSocket} ws
	 * @param {string} docName
	 */
	public setupWSConnection(ws: WebSocket, docName = 'GLOBAL'): void {
		ws.binaryType = 'arraybuffer';
		// get doc, initialize if it does not exist yet
		const doc = this.getYDoc(docName, true);
		doc.conns.set(ws, new Set());

		// listen and reply to events
		ws.on('message', (message: ArrayBufferLike) => {
			this.messageHandler(ws, doc, new Uint8Array(message));
		});

		// Check if connection is still alive
		let pongReceived = true;
		const pingInterval = setInterval(() => {
			const hasConn = doc.conns.has(ws);

			if (pongReceived) {
				if (!hasConn) return;
				pongReceived = false;

				try {
					ws.ping();
				} catch (e) {
					this.closeConn(doc, ws);
					clearInterval(pingInterval);
				}
				return;
			}

			if (hasConn) {
				this.closeConn(doc, ws);
			}

			clearInterval(pingInterval);
		}, this.pingTimeout);
		ws.on('close', () => {
			this.closeConn(doc, ws);
			clearInterval(pingInterval);
		});
		ws.on('pong', () => {
			pongReceived = true;
		});
		{
			const encoder = encoding.createEncoder();
			encoding.writeVarUint(encoder, WSMessageType.SYNC);
			writeSyncStep1(encoder, doc);
			this.send(doc, ws, encoding.toUint8Array(encoder));
			const awarenessStates = doc.awareness.getStates();
			if (awarenessStates.size > 0) {
				encoding.writeVarUint(encoder, WSMessageType.AWARENESS);
				encoding.writeVarUint8Array(encoder, encodeAwarenessUpdate(doc.awareness, Array.from(awarenessStates.keys())));
				this.send(doc, ws, encoding.toUint8Array(encoder));
			}
		}
		this.metricsService.incrementNumberOfUsersOnServerCounter();
	}

	public async updateDocument(docName: string, ydoc: WsSharedDocDo): Promise<void> {
		await this.tldrawBoardRepo.updateDocument(docName, ydoc);
	}

	public async flushDocument(docName: string): Promise<void> {
		await this.tldrawBoardRepo.flushDocument(docName);
	}

	public async authorizeConnection(drawingName: string, token: string) {
		if (!token) {
			throw new UnauthorizedException('Token was not given');
		}
		const headers = {
			Accept: 'Application/json',
			Authorization: `Bearer ${token}`,
		};

		await firstValueFrom(
			this.httpService.get(`${this.configService.get<string>('API_HOST')}/v3/elements/${drawingName}/permission`, {
				headers,
			})
		);
	}
}<|MERGE_RESOLUTION|>--- conflicted
+++ resolved
@@ -23,11 +23,8 @@
 	constructor(
 		private readonly configService: ConfigService<TldrawConfig, true>,
 		private readonly tldrawBoardRepo: TldrawBoardRepo,
-<<<<<<< HEAD
-		private readonly httpService: HttpService
-=======
+		private readonly httpService: HttpService,
 		private readonly metricsService: MetricsService
->>>>>>> 53445540
 	) {
 		this.pingTimeout = this.configService.get<number>('TLDRAW_PING_TIMEOUT');
 	}
