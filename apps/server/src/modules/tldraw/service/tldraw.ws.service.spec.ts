import { Test } from '@nestjs/testing';
import { INestApplication } from '@nestjs/common';
import WebSocket from 'ws';
import { WsAdapter } from '@nestjs/platform-ws';
import { TextEncoder } from 'util';
import * as Yjs from 'yjs';
import * as SyncProtocols from 'y-protocols/sync';
import * as AwarenessProtocol from 'y-protocols/awareness';
import * as Ioredis from 'ioredis';
import { encoding } from 'lib0';
import { TldrawWsFactory } from '@shared/testing/factory/tldraw.ws.factory';
import { HttpService } from '@nestjs/axios';
<<<<<<< HEAD
import { of, throwError } from 'rxjs';
import { AxiosResponse } from 'axios';
import { axiosResponseFactory, WebSocketReadyStateEnum } from '@shared/testing';
import { Logger } from '@src/core/logger';
import { createMock, DeepMocked } from '@golevelup/ts-jest';
import { ConfigModule } from '@nestjs/config';
import { createConfigModuleOptions } from '@src/config';
import { MongoMemoryDatabaseModule } from '@infra/database';
import { TldrawRedisFactory } from '../redis';
=======
import { createMock } from '@golevelup/ts-jest';
import { MetricsService } from '../metrics';
import { WsSharedDocDo } from '../domain/ws-shared-doc.do';
import { config } from '../config';
import { TldrawBoardRepo } from '../repo';
>>>>>>> f7f0c732
import { TldrawWs } from '../controller';
import { TldrawDrawing } from '../entities';
import { TldrawBoardRepo, TldrawRepo, YMongodb } from '../repo';
import { TestConnection, tldrawTestConfig } from '../testing';
import { WsSharedDocDo } from '../domain';
import { TldrawWsService } from '.';
import { MetricsService } from '../metrics';

jest.mock('yjs', () => {
	const moduleMock: unknown = {
		__esModule: true,
		...jest.requireActual('yjs'),
	};
	return moduleMock;
});
jest.mock('y-protocols/awareness', () => {
	const moduleMock: unknown = {
		__esModule: true,
		...jest.requireActual('y-protocols/awareness'),
	};
	return moduleMock;
});
jest.mock('y-protocols/sync', () => {
	const moduleMock: unknown = {
		__esModule: true,
		...jest.requireActual('y-protocols/sync'),
	};
	return moduleMock;
});

describe('TldrawWSService', () => {
	let app: INestApplication;
	let ws: WebSocket;
	let service: TldrawWsService;
<<<<<<< HEAD
	let boardRepo: TldrawBoardRepo;
	let logger: DeepMocked<Logger>;
	let httpService: DeepMocked<HttpService>;
=======
>>>>>>> f7f0c732

	const gatewayPort = 3346;
	const wsUrl = TestConnection.getWsUrl(gatewayPort);

	const delay = (ms: number) =>
		new Promise((resolve) => {
			setTimeout(resolve, ms);
		});

	beforeAll(async () => {
		const testingModule = await Test.createTestingModule({
			imports: [
				MongoMemoryDatabaseModule.forRoot({ entities: [TldrawDrawing] }),
				ConfigModule.forRoot(createConfigModuleOptions(tldrawTestConfig)),
			],
			providers: [
				TldrawWs,
				TldrawWsService,
				TldrawBoardRepo,
				YMongodb,
				MetricsService,
				TldrawRedisFactory,
				{
					provide: TldrawRepo,
					useValue: createMock<TldrawRepo>(),
				},
				{
					provide: Logger,
					useValue: createMock<Logger>(),
				},
				{
					provide: HttpService,
					useValue: createMock<HttpService>(),
				},
			],
		}).compile();

<<<<<<< HEAD
		service = testingModule.get(TldrawWsService);
		httpService = testingModule.get(HttpService);
		boardRepo = testingModule.get(TldrawBoardRepo);
		logger = testingModule.get(Logger);
=======
		service = testingModule.get<TldrawWsService>(TldrawWsService);
>>>>>>> f7f0c732
		app = testingModule.createNestApplication();
		app.useWebSocketAdapter(new WsAdapter(app));
		await app.init();
	});

	afterAll(async () => {
		await app.close();
	});

	afterEach(() => {
		jest.clearAllMocks();
		jest.restoreAllMocks();
	});

	const createMessage = (values: number[]) => {
		const encoder = encoding.createEncoder();
		values.forEach((val) => {
			encoding.writeVarUint(encoder, val);
		});
		encoding.writeVarUint(encoder, 0);
		encoding.writeVarUint(encoder, 1);
		const msg = encoding.toUint8Array(encoder);

		return {
			msg,
		};
	};

	it('should check if service properties are set correctly', () => {
		expect(service).toBeDefined();
	});

	describe('send', () => {
		describe('when client is not connected to WS', () => {
			const setup = async () => {
				ws = await TestConnection.setupWs(wsUrl, 'TEST');
				const clientMessageMock = 'test-message';

				const closeConSpy = jest.spyOn(service, 'closeConn').mockResolvedValueOnce();
				const sendSpy = jest.spyOn(service, 'send');
				const doc = TldrawWsFactory.createWsSharedDocDo();
				const byteArray = new TextEncoder().encode(clientMessageMock);

				return {
					closeConSpy,
					sendSpy,
					doc,
					byteArray,
				};
			};

			it('should throw error for send message', async () => {
				const { closeConSpy, sendSpy, doc, byteArray } = await setup();

				service.send(doc, ws, byteArray);

				expect(sendSpy).toThrow();
				expect(sendSpy).toHaveBeenCalledWith(doc, ws, byteArray);
				expect(closeConSpy).toHaveBeenCalled();
				ws.close();
				sendSpy.mockRestore();
			});
		});

		describe('when client is not connected to WS and close connection throws error', () => {
			const setup = () => {
				const socketMock = TldrawWsFactory.createWebsocket(WebSocketReadyStateEnum.OPEN);
				const clientMessageMock = 'test-message';

				const closeConSpy = jest.spyOn(service, 'closeConn').mockRejectedValue(new Error('error'));
				jest.spyOn(socketMock, 'send').mockImplementation((...args: unknown[]) => {
					args.forEach((arg) => {
						if (typeof arg === 'function') {
							arg(new Error('error'));
						}
					});
				});
				const sendSpy = jest.spyOn(service, 'send');
				const errorLogSpy = jest.spyOn(logger, 'warning');
				const doc = TldrawWsFactory.createWsSharedDocDo();
				const byteArray = new TextEncoder().encode(clientMessageMock);

				return {
					socketMock,
					closeConSpy,
					errorLogSpy,
					sendSpy,
					doc,
					byteArray,
				};
			};

			it('should log error', async () => {
				const { socketMock, closeConSpy, errorLogSpy, sendSpy, doc, byteArray } = setup();

				service.send(doc, socketMock, byteArray);

				await delay(100);

				expect(sendSpy).toHaveBeenCalledWith(doc, socketMock, byteArray);
				expect(closeConSpy).toHaveBeenCalled();
				expect(errorLogSpy).toHaveBeenCalled();
				closeConSpy.mockRestore();
				sendSpy.mockRestore();
			});
		});

		describe('when web socket has ready state CLOSED and close connection throws error', () => {
			const setup = () => {
				const socketMock = TldrawWsFactory.createWebsocket(WebSocketReadyStateEnum.CLOSED);
				const clientMessageMock = 'test-message';

				const closeConSpy = jest.spyOn(service, 'closeConn').mockRejectedValue(new Error('error'));
				const sendSpy = jest.spyOn(service, 'send');
				const errorLogSpy = jest.spyOn(logger, 'warning');
				const doc = TldrawWsFactory.createWsSharedDocDo();
				const byteArray = new TextEncoder().encode(clientMessageMock);

				return {
					socketMock,
					closeConSpy,
					errorLogSpy,
					sendSpy,
					doc,
					byteArray,
				};
			};

			it('should log error', async () => {
				const { socketMock, closeConSpy, errorLogSpy, sendSpy, doc, byteArray } = setup();

				service.send(doc, socketMock, byteArray);

				await delay(100);

				expect(sendSpy).toHaveBeenCalledWith(doc, socketMock, byteArray);
				expect(closeConSpy).toHaveBeenCalled();
				expect(errorLogSpy).toHaveBeenCalled();
				closeConSpy.mockRestore();
				sendSpy.mockRestore();
			});
		});

		describe('when websocket has ready state different than Open (1) or Connecting (0)', () => {
			const setup = () => {
				const clientMessageMock = 'test-message';
				const closeConSpy = jest.spyOn(service, 'closeConn');
				const sendSpy = jest.spyOn(service, 'send');
				const doc = TldrawWsFactory.createWsSharedDocDo();
				const socketMock = TldrawWsFactory.createWebsocket(WebSocketReadyStateEnum.CLOSED);
				const byteArray = new TextEncoder().encode(clientMessageMock);

				return {
					closeConSpy,
					sendSpy,
					doc,
					socketMock,
					byteArray,
				};
			};

			it('should close connection', () => {
				const { closeConSpy, sendSpy, doc, socketMock, byteArray } = setup();

				service.send(doc, socketMock, byteArray);

				expect(sendSpy).toHaveBeenCalledWith(doc, socketMock, byteArray);
				expect(sendSpy).toHaveBeenCalledTimes(1);
				expect(closeConSpy).toHaveBeenCalled();
				closeConSpy.mockRestore();
				sendSpy.mockRestore();
			});
		});

		describe('when websocket has ready state Open (0)', () => {
			const setup = async () => {
				ws = await TestConnection.setupWs(wsUrl, 'TEST');
				const clientMessageMock = 'test-message';

				const sendSpy = jest.spyOn(service, 'send');
				jest.spyOn(Ioredis.Redis.prototype, 'publish').mockResolvedValueOnce(1);
				const doc = TldrawWsFactory.createWsSharedDocDo();
				const socketMock = TldrawWsFactory.createWebsocket(WebSocketReadyStateEnum.OPEN);
				doc.connections.set(socketMock, new Set());
				const encoder = encoding.createEncoder();
				encoding.writeVarUint(encoder, 2);
				const updateByteArray = new TextEncoder().encode(clientMessageMock);
				encoding.writeVarUint8Array(encoder, updateByteArray);
				const msg = encoding.toUint8Array(encoder);

				return {
					sendSpy,
					doc,
					msg,
					socketMock,
				};
			};

			it('should call send in updateHandler', async () => {
				const { sendSpy, doc, msg, socketMock } = await setup();

				service.updateHandler(msg, socketMock, doc);

				expect(sendSpy).toHaveBeenCalled();
				ws.close();
				sendSpy.mockRestore();
			});
		});

		describe('when received message of type specific type', () => {
			const setup = async (messageValues: number[]) => {
				ws = await TestConnection.setupWs(wsUrl, 'TEST');

				const errorLogSpy = jest.spyOn(logger, 'warning');
				const publishSpy = jest.spyOn(Ioredis.Redis.prototype, 'publish');
				const sendSpy = jest.spyOn(service, 'send');
				const applyAwarenessUpdateSpy = jest.spyOn(AwarenessProtocol, 'applyAwarenessUpdate');
				const syncProtocolUpdateSpy = jest
					.spyOn(SyncProtocols, 'readSyncMessage')
					.mockImplementationOnce((_dec, enc) => {
						enc.bufs = [new Uint8Array(2), new Uint8Array(2)];
						return 1;
					});
				const doc = new WsSharedDocDo('TEST');
				const { msg } = createMessage(messageValues);

				return {
					sendSpy,
					errorLogSpy,
					publishSpy,
					applyAwarenessUpdateSpy,
					syncProtocolUpdateSpy,
					doc,
					msg,
				};
			};

			it('should call send method when received message of type SYNC', async () => {
				const { sendSpy, applyAwarenessUpdateSpy, syncProtocolUpdateSpy, doc, msg } = await setup([0, 1]);

				service.messageHandler(ws, doc, msg);

				expect(sendSpy).toHaveBeenCalledTimes(1);
				ws.close();
				sendSpy.mockRestore();
				applyAwarenessUpdateSpy.mockRestore();
				syncProtocolUpdateSpy.mockRestore();
			});

			it('should not call send method when received message of type AWARENESS', async () => {
				const { sendSpy, applyAwarenessUpdateSpy, syncProtocolUpdateSpy, doc, msg } = await setup([1, 1, 0]);

				service.messageHandler(ws, doc, msg);

				expect(sendSpy).not.toHaveBeenCalled();
				ws.close();
				sendSpy.mockRestore();
				applyAwarenessUpdateSpy.mockRestore();
				syncProtocolUpdateSpy.mockRestore();
			});

			it('should do nothing when received message unknown type', async () => {
				const { sendSpy, applyAwarenessUpdateSpy, syncProtocolUpdateSpy, doc, msg } = await setup([2]);

				service.messageHandler(ws, doc, msg);

				expect(sendSpy).toHaveBeenCalledTimes(0);
				expect(applyAwarenessUpdateSpy).toHaveBeenCalledTimes(0);
				ws.close();
				sendSpy.mockRestore();
				applyAwarenessUpdateSpy.mockRestore();
				syncProtocolUpdateSpy.mockRestore();
			});
		});

		describe('when publishing AWARENESS has errors', () => {
			const setup = async (messageValues: number[]) => {
				ws = await TestConnection.setupWs(wsUrl, 'TEST');

				const errorLogSpy = jest.spyOn(logger, 'warning');
				const publishSpy = jest
					.spyOn(Ioredis.Redis.prototype, 'publish')
					.mockImplementationOnce((_channel, _message, cb) => {
						if (cb) {
							cb(new Error('error'));
						}
						return Promise.resolve(0);
					});
				const sendSpy = jest.spyOn(service, 'send');
				const applyAwarenessUpdateSpy = jest.spyOn(AwarenessProtocol, 'applyAwarenessUpdate');
				const syncProtocolUpdateSpy = jest
					.spyOn(SyncProtocols, 'readSyncMessage')
					.mockImplementationOnce((_dec, enc) => {
						enc.bufs = [new Uint8Array(2), new Uint8Array(2)];
						return 1;
					});
				const doc = new WsSharedDocDo('TEST');
				const { msg } = createMessage(messageValues);

				return {
					sendSpy,
					errorLogSpy,
					publishSpy,
					applyAwarenessUpdateSpy,
					syncProtocolUpdateSpy,
					doc,
					msg,
				};
			};

			it('should log error', async () => {
				const { publishSpy, errorLogSpy, sendSpy, applyAwarenessUpdateSpy, syncProtocolUpdateSpy, doc, msg } =
					await setup([1, 1, 0]);

				service.messageHandler(ws, doc, msg);

				expect(sendSpy).not.toHaveBeenCalled();
				expect(errorLogSpy).toHaveBeenCalled();
				ws.close();
				sendSpy.mockRestore();
				applyAwarenessUpdateSpy.mockRestore();
				syncProtocolUpdateSpy.mockRestore();
				publishSpy.mockRestore();
			});
		});

		describe('when error is thrown during receiving message', () => {
			const setup = async () => {
				ws = await TestConnection.setupWs(wsUrl);

				const sendSpy = jest.spyOn(service, 'send');
				jest.spyOn(SyncProtocols, 'readSyncMessage').mockImplementationOnce(() => {
					throw new Error('error');
				});
				const doc = new WsSharedDocDo('TEST');
				const { msg } = createMessage([0]);

				return {
					sendSpy,
					doc,
					msg,
				};
			};

			it('should not call send method', async () => {
				const { sendSpy, doc, msg } = await setup();

				expect(() => service.messageHandler(ws, doc, msg)).toThrow('error');

				expect(sendSpy).toHaveBeenCalledTimes(0);
				ws.close();
				sendSpy.mockRestore();
			});
		});

		describe('when awareness states (clients) size is greater then one', () => {
			const setup = async () => {
				ws = await TestConnection.setupWs(wsUrl, 'TEST');

				const doc = new WsSharedDocDo('TEST');
				doc.awareness.states = new Map();
				doc.awareness.states.set(1, ['test1']);
				doc.awareness.states.set(2, ['test2']);

				const messageHandlerSpy = jest.spyOn(service, 'messageHandler').mockReturnValueOnce();
				const sendSpy = jest.spyOn(service, 'send').mockImplementation(() => {});
				const getYDocSpy = jest.spyOn(service, 'getYDoc').mockReturnValueOnce(doc);
				const closeConnSpy = jest.spyOn(service, 'closeConn').mockResolvedValue();
				const { msg } = createMessage([0]);
				jest.spyOn(AwarenessProtocol, 'encodeAwarenessUpdate').mockReturnValueOnce(msg);

				return {
					messageHandlerSpy,
					sendSpy,
					getYDocSpy,
					closeConnSpy,
				};
			};

			it('should send to every client', async () => {
				const { messageHandlerSpy, sendSpy, getYDocSpy, closeConnSpy } = await setup();

				await service.setupWSConnection(ws, 'TEST');
				await delay(20);
				ws.emit('pong');

<<<<<<< HEAD
				await delay(20);
=======
				expect(sendSpy).toHaveBeenCalledTimes(3);
>>>>>>> f7f0c732

				expect(sendSpy).toHaveBeenCalledTimes(2);
				ws.close();
				messageHandlerSpy.mockRestore();
				sendSpy.mockRestore();
				getYDocSpy.mockRestore();
				closeConnSpy.mockRestore();
			});
		});
	});

	describe('on websocket error', () => {
		const setup = async () => {
			ws = await TestConnection.setupWs(wsUrl, 'TEST');
			const errorLogSpy = jest.spyOn(logger, 'warning');

			return {
				errorLogSpy,
			};
		};

		it('should log error', async () => {
			const { errorLogSpy } = await setup();

			await service.setupWSConnection(ws, 'TEST');
			ws.emit('error', new Error('error'));

			expect(errorLogSpy).toHaveBeenCalled();
			ws.close();
		});
	});

	describe('closeConn', () => {
		describe('when there is no error', () => {
			const setup = async () => {
				ws = await TestConnection.setupWs(wsUrl);

				const flushDocumentSpy = jest.spyOn(boardRepo, 'flushDocument').mockResolvedValueOnce();
				const redisUnsubscribeSpy = jest.spyOn(Ioredis.Redis.prototype, 'unsubscribe').mockResolvedValueOnce(1);
				const closeConnSpy = jest.spyOn(service, 'closeConn');
				jest.spyOn(Ioredis.Redis.prototype, 'subscribe').mockResolvedValueOnce({});

				return {
					flushDocumentSpy,
					redisUnsubscribeSpy,
					closeConnSpy,
				};
			};

			it('should close connection', async () => {
				const { flushDocumentSpy, redisUnsubscribeSpy, closeConnSpy } = await setup();

				await service.setupWSConnection(ws, 'TEST');

				expect(closeConnSpy).toHaveBeenCalled();
				ws.close();
				closeConnSpy.mockRestore();
				flushDocumentSpy.mockRestore();
				redisUnsubscribeSpy.mockRestore();
			});
		});

		describe('when close connection fails', () => {
			const setup = async () => {
				ws = await TestConnection.setupWs(wsUrl);

				const flushDocumentSpy = jest.spyOn(boardRepo, 'flushDocument').mockResolvedValueOnce();
				const redisUnsubscribeSpy = jest.spyOn(Ioredis.Redis.prototype, 'unsubscribe').mockResolvedValueOnce(1);
				const closeConnSpy = jest.spyOn(service, 'closeConn').mockRejectedValue(new Error('error'));
				const errorLogSpy = jest.spyOn(logger, 'warning');
				const sendSpyError = jest.spyOn(service, 'send').mockReturnValue();
				jest.spyOn(Ioredis.Redis.prototype, 'subscribe').mockResolvedValueOnce({});

				return {
					flushDocumentSpy,
					redisUnsubscribeSpy,
					closeConnSpy,
					errorLogSpy,
					sendSpyError,
				};
			};

			it('should log error', async () => {
				const { flushDocumentSpy, redisUnsubscribeSpy, closeConnSpy, errorLogSpy, sendSpyError } = await setup();

				await service.setupWSConnection(ws, 'TEST');

				await delay(100);

				expect(closeConnSpy).toHaveBeenCalled();

				ws.close();
				await delay(100);
				expect(errorLogSpy).toHaveBeenCalled();
				flushDocumentSpy.mockRestore();
				redisUnsubscribeSpy.mockRestore();
				closeConnSpy.mockRestore();
				sendSpyError.mockRestore();
			});
		});

		describe('when unsubscribing from Redis fails', () => {
			const setup = async () => {
				ws = await TestConnection.setupWs(wsUrl);
				const doc = TldrawWsFactory.createWsSharedDocDo();
				doc.connections.set(ws, new Set<number>());

				const flushDocumentSpy = jest.spyOn(boardRepo, 'flushDocument').mockResolvedValueOnce();
				const redisUnsubscribeSpy = jest
					.spyOn(Ioredis.Redis.prototype, 'unsubscribe')
					.mockImplementationOnce((...args: unknown[]) => {
						args.forEach((arg) => {
							if (typeof arg === 'function') {
								arg(new Error('error'));
							}
						});
						return Promise.resolve(0);
					});
				const errorLogSpy = jest.spyOn(logger, 'warning');
				jest.spyOn(Ioredis.Redis.prototype, 'subscribe').mockResolvedValueOnce({});

				return {
					doc,
					flushDocumentSpy,
					redisUnsubscribeSpy,
					errorLogSpy,
				};
			};

			it('should log error', async () => {
				const { doc, errorLogSpy, flushDocumentSpy, redisUnsubscribeSpy } = await setup();

				await service.closeConn(doc, ws);

				await delay(100);

				expect(redisUnsubscribeSpy).toHaveBeenCalled();
				expect(errorLogSpy).toHaveBeenCalled();
				flushDocumentSpy.mockRestore();
				redisUnsubscribeSpy.mockRestore();
			});
		});

		describe('when unsubscribing from Redis throw error', () => {
			const setup = async () => {
				ws = await TestConnection.setupWs(wsUrl);
				const doc = TldrawWsFactory.createWsSharedDocDo();
				doc.connections.set(ws, new Set<number>());

				const flushDocumentSpy = jest.spyOn(boardRepo, 'flushDocument').mockResolvedValueOnce();
				const redisUnsubscribeSpy = jest
					.spyOn(Ioredis.Redis.prototype, 'unsubscribe')
					.mockRejectedValue(new Error('error'));
				const closeConnSpy = jest.spyOn(service, 'closeConn');
				const errorLogSpy = jest.spyOn(logger, 'warning');
				jest.spyOn(Ioredis.Redis.prototype, 'subscribe').mockResolvedValueOnce({});

				return {
					doc,
					flushDocumentSpy,
					redisUnsubscribeSpy,
					closeConnSpy,
					errorLogSpy,
				};
			};

			it('should log error', async () => {
				const { doc, errorLogSpy, flushDocumentSpy, redisUnsubscribeSpy, closeConnSpy } = await setup();

				await service.closeConn(doc, ws);
				await delay(200);

				expect(redisUnsubscribeSpy).toHaveBeenCalled();
				expect(closeConnSpy).toHaveBeenCalled();
				expect(errorLogSpy).toHaveBeenCalled();
				closeConnSpy.mockRestore();
				flushDocumentSpy.mockRestore();
				redisUnsubscribeSpy.mockRestore();
			});
		});

		describe('when updating new document fails', () => {
			const setup = async () => {
				ws = await TestConnection.setupWs(wsUrl);

				const closeConnSpy = jest.spyOn(service, 'closeConn');
				const errorLogSpy = jest.spyOn(logger, 'warning');
				const updateDocSpy = jest.spyOn(boardRepo, 'updateDocument');
				const sendSpy = jest.spyOn(service, 'send').mockImplementation(() => {});

				return {
					closeConnSpy,
					errorLogSpy,
					updateDocSpy,
					sendSpy,
				};
			};

			it('should log error', async () => {
				const { sendSpy, errorLogSpy, updateDocSpy, closeConnSpy } = await setup();
				updateDocSpy.mockRejectedValueOnce(new Error('error'));

				await expect(service.setupWSConnection(ws, 'test-update-fail')).rejects.toThrow('error');
				ws.close();

				expect(errorLogSpy).toHaveBeenCalled();
				closeConnSpy.mockRestore();
				sendSpy.mockRestore();
				ws.close();
			});
		});

		describe('when pong not received', () => {
			const setup = async () => {
				ws = await TestConnection.setupWs(wsUrl, 'TEST');

				const messageHandlerSpy = jest.spyOn(service, 'messageHandler').mockReturnValueOnce();
				const closeConnSpy = jest.spyOn(service, 'closeConn').mockImplementation(() => Promise.resolve());
				const pingSpy = jest.spyOn(ws, 'ping').mockImplementationOnce(() => {});
				const sendSpy = jest.spyOn(service, 'send').mockImplementation(() => {});
				const clearIntervalSpy = jest.spyOn(global, 'clearInterval');
				jest.spyOn(Ioredis.Redis.prototype, 'subscribe').mockResolvedValueOnce({});

				return {
					messageHandlerSpy,
					closeConnSpy,
					pingSpy,
					sendSpy,
					clearIntervalSpy,
				};
			};

			it('should close connection', async () => {
				const { messageHandlerSpy, closeConnSpy, pingSpy, sendSpy, clearIntervalSpy } = await setup();

				await service.setupWSConnection(ws, 'TEST');

				await delay(20);

				expect(closeConnSpy).toHaveBeenCalled();
				expect(clearIntervalSpy).toHaveBeenCalled();
				ws.close();
				messageHandlerSpy.mockRestore();
				pingSpy.mockRestore();
				closeConnSpy.mockRestore();
				sendSpy.mockRestore();
				clearIntervalSpy.mockRestore();
			});
		});

		describe('when pong not received and close connection fails', () => {
			const setup = async () => {
				ws = await TestConnection.setupWs(wsUrl, 'TEST');

				const messageHandlerSpy = jest.spyOn(service, 'messageHandler').mockReturnValueOnce();
				const closeConnSpy = jest.spyOn(service, 'closeConn').mockRejectedValue(new Error('error'));
				const pingSpy = jest.spyOn(ws, 'ping').mockImplementation(() => {});
				const sendSpy = jest.spyOn(service, 'send').mockImplementation(() => {});
				const clearIntervalSpy = jest.spyOn(global, 'clearInterval');
				const errorLogSpy = jest.spyOn(logger, 'warning');
				jest.spyOn(boardRepo, 'updateDocument').mockImplementationOnce(() => Promise.resolve());
				jest.spyOn(Ioredis.Redis.prototype, 'subscribe').mockResolvedValueOnce({});

				return {
					messageHandlerSpy,
					closeConnSpy,
					pingSpy,
					sendSpy,
					clearIntervalSpy,
					errorLogSpy,
				};
			};

			it('should log error', async () => {
				const { messageHandlerSpy, closeConnSpy, pingSpy, sendSpy, clearIntervalSpy, errorLogSpy } = await setup();

				await service.setupWSConnection(ws, 'TEST');

				await delay(200);

				expect(closeConnSpy).toHaveBeenCalled();
				expect(clearIntervalSpy).toHaveBeenCalled();
				expect(errorLogSpy).toHaveBeenCalled();
				ws.close();
				messageHandlerSpy.mockRestore();
				pingSpy.mockRestore();
				closeConnSpy.mockRestore();
				sendSpy.mockRestore();
				clearIntervalSpy.mockRestore();
			});
		});

		describe('when flushDocument failed', () => {
			const setup = async () => {
				ws = await TestConnection.setupWs(wsUrl, 'TEST');
				const doc = TldrawWsFactory.createWsSharedDocDo();
				doc.connections.set(ws, new Set<number>());

				const flushDocumentSpy = jest.spyOn(boardRepo, 'flushDocument');
				const errorLogSpy = jest.spyOn(logger, 'warning');

				return {
					doc,
					flushDocumentSpy,
					errorLogSpy,
				};
			};

			it('should log error', async () => {
				const { doc, flushDocumentSpy, errorLogSpy } = await setup();
				flushDocumentSpy.mockRejectedValueOnce(new Error('error'));

				await expect(service.closeConn(doc, ws)).rejects.toThrow('error');

				expect(flushDocumentSpy).toHaveBeenCalled();
				expect(errorLogSpy).toHaveBeenCalled();
				ws.close();
			});
		});
	});

	describe('updateHandler', () => {
		const setup = async () => {
			ws = await TestConnection.setupWs(wsUrl);

			const sendSpy = jest.spyOn(service, 'send').mockReturnValueOnce();
			const errorLogSpy = jest.spyOn(logger, 'warning');
			const publishSpy = jest.spyOn(Ioredis.Redis.prototype, 'publish').mockResolvedValueOnce(1);

			const doc = TldrawWsFactory.createWsSharedDocDo();
			const socketMock = TldrawWsFactory.createWebsocket(WebSocketReadyStateEnum.OPEN);
			doc.connections.set(socketMock, new Set());
			const msg = new Uint8Array([0]);

			return {
				doc,
				sendSpy,
				socketMock,
				msg,
				errorLogSpy,
				publishSpy,
			};
		};

		it('should call send method', async () => {
			const { sendSpy, doc, socketMock, msg } = await setup();

			service.updateHandler(msg, socketMock, doc);

			expect(sendSpy).toHaveBeenCalled();
			ws.close();
		});
	});

	describe('when publish to Redis has errors', () => {
		const setup = async () => {
			ws = await TestConnection.setupWs(wsUrl);

			const sendSpy = jest.spyOn(service, 'send').mockReturnValueOnce();
			const errorLogSpy = jest.spyOn(logger, 'warning');
			const publishSpy = jest
				.spyOn(Ioredis.Redis.prototype, 'publish')
				.mockImplementationOnce((_channel, _message, cb) => {
					if (cb) {
						cb(new Error('error'));
					}
					return Promise.resolve(0);
				});

			const doc = TldrawWsFactory.createWsSharedDocDo();
			const socketMock = TldrawWsFactory.createWebsocket(WebSocketReadyStateEnum.OPEN);
			doc.connections.set(socketMock, new Set());
			const msg = new Uint8Array([0]);

			return {
				doc,
				sendSpy,
				socketMock,
				msg,
				errorLogSpy,
				publishSpy,
			};
		};

		it('should log error', async () => {
			const { doc, socketMock, msg, errorLogSpy, publishSpy } = await setup();

			service.updateHandler(msg, socketMock, doc);

			expect(errorLogSpy).toHaveBeenCalled();
			ws.close();
			publishSpy.mockRestore();
		});
	});

	describe('when publish to Redis throws errors', () => {
		const setup = async () => {
			ws = await TestConnection.setupWs(wsUrl);

			const sendSpy = jest.spyOn(service, 'send').mockReturnValueOnce();
			const errorLogSpy = jest.spyOn(logger, 'warning');
			const publishSpy = jest.spyOn(Ioredis.Redis.prototype, 'publish').mockRejectedValueOnce(new Error('error'));

			const doc = TldrawWsFactory.createWsSharedDocDo();
			const socketMock = TldrawWsFactory.createWebsocket(WebSocketReadyStateEnum.OPEN);
			doc.connections.set(socketMock, new Set());
			const msg = new Uint8Array([0]);

			return {
				doc,
				sendSpy,
				socketMock,
				msg,
				errorLogSpy,
				publishSpy,
			};
		};

		it('should log error', async () => {
			const { doc, socketMock, msg, errorLogSpy, publishSpy } = await setup();

			service.updateHandler(msg, socketMock, doc);

			await delay(20);

			expect(errorLogSpy).toHaveBeenCalled();
			ws.close();
			publishSpy.mockRestore();
		});
	});

	describe('messageHandler', () => {
		describe('when message is received', () => {
			const setup = async (messageValues: number[]) => {
				ws = await TestConnection.setupWs(wsUrl, 'TEST');

				const errorLogSpy = jest.spyOn(logger, 'warning');
				const messageHandlerSpy = jest.spyOn(service, 'messageHandler');
				const readSyncMessageSpy = jest.spyOn(SyncProtocols, 'readSyncMessage').mockImplementationOnce((_dec, enc) => {
					enc.bufs = [new Uint8Array(2), new Uint8Array(2)];
					return 1;
				});
				const publishSpy = jest.spyOn(Ioredis.Redis.prototype, 'publish');
				jest.spyOn(Ioredis.Redis.prototype, 'subscribe').mockResolvedValueOnce({});
				const { msg } = createMessage(messageValues);

				return {
					msg,
					messageHandlerSpy,
					readSyncMessageSpy,
					errorLogSpy,
					publishSpy,
				};
			};

			it('should handle message', async () => {
				const { messageHandlerSpy, msg, readSyncMessageSpy, publishSpy } = await setup([0, 1]);
				publishSpy.mockResolvedValueOnce(1);

				await service.setupWSConnection(ws, 'TEST');
				ws.emit('message', msg);

				await delay(20);

				expect(messageHandlerSpy).toHaveBeenCalledTimes(1);
				ws.close();
				messageHandlerSpy.mockRestore();
				readSyncMessageSpy.mockRestore();
				publishSpy.mockRestore();
			});

			it('should log error when publish to Redis throws', async () => {
				const { errorLogSpy, publishSpy } = await setup([1, 1]);
				publishSpy.mockRejectedValueOnce(new Error('error'));

				await service.setupWSConnection(ws, 'TEST');

				expect(errorLogSpy).toHaveBeenCalled();
				ws.close();
			});
		});
	});

	describe('getYDoc', () => {
		describe('when getting yDoc by name', () => {
			it('should assign to service docs map and return instance', () => {
				jest.spyOn(Ioredis.Redis.prototype, 'subscribe').mockResolvedValueOnce({});
				const docName = 'get-test';
				const doc = service.getYDoc(docName);

				expect(doc).toBeInstanceOf(WsSharedDocDo);
				expect(service.docs.get(docName)).not.toBeUndefined();
			});

			describe('when subscribing to redis channel', () => {
				const setup = () => {
					const redisSubscribeSpy = jest.spyOn(Ioredis.Redis.prototype, 'subscribe').mockResolvedValueOnce(1);
					const redisOnSpy = jest.spyOn(Ioredis.Redis.prototype, 'on');
					const errorLogSpy = jest.spyOn(logger, 'warning');

					return {
						redisOnSpy,
						redisSubscribeSpy,
						errorLogSpy,
					};
				};

				it('should register new listener', () => {
					const { redisOnSpy, redisSubscribeSpy } = setup();

					const doc = service.getYDoc('test-redis');

					expect(doc).toBeDefined();
					expect(redisOnSpy).toHaveBeenCalled();
					redisSubscribeSpy.mockRestore();
					redisSubscribeSpy.mockRestore();
				});
			});

			describe('when subscribing to redis channel fails', () => {
				const setup = () => {
					const redisSubscribeSpy = jest
						.spyOn(Ioredis.Redis.prototype, 'subscribe')
						.mockImplementationOnce((...args: unknown[]) => {
							args.forEach((arg) => {
								if (typeof arg === 'function') {
									arg(new Error('error'));
								}
							});
							return Promise.resolve(0);
						});
					const redisOnSpy = jest.spyOn(Ioredis.Redis.prototype, 'on');
					const errorLogSpy = jest.spyOn(logger, 'warning');

					return {
						redisOnSpy,
						redisSubscribeSpy,
						errorLogSpy,
					};
				};

				it('should log error', () => {
					const { errorLogSpy, redisSubscribeSpy, redisOnSpy } = setup();

					service.getYDoc('test-redis-fail');

					expect(redisSubscribeSpy).toHaveBeenCalled();
					expect(errorLogSpy).toHaveBeenCalled();
					redisSubscribeSpy.mockRestore();
					redisOnSpy.mockRestore();
				});
			});
		});

		describe('when subscribing to redis channel throws error', () => {
			const setup = () => {
				const redisSubscribeSpy = jest
					.spyOn(Ioredis.Redis.prototype, 'subscribe')
					.mockRejectedValue(new Error('error'));
				const redisOnSpy = jest.spyOn(Ioredis.Redis.prototype, 'on');
				const errorLogSpy = jest.spyOn(logger, 'warning');

				return {
					redisOnSpy,
					redisSubscribeSpy,
					errorLogSpy,
				};
			};

			it('should log error', async () => {
				const { errorLogSpy, redisSubscribeSpy, redisOnSpy } = setup();

				service.getYDoc('test-redis-fail-2');

				await delay(500);

				expect(redisSubscribeSpy).toHaveBeenCalled();
				expect(errorLogSpy).toHaveBeenCalled();
				redisSubscribeSpy.mockRestore();
				redisOnSpy.mockRestore();
			});
		});
	});

	describe('redisMessageHandler', () => {
		const setup = () => {
			const applyUpdateSpy = jest.spyOn(Yjs, 'applyUpdate').mockReturnValueOnce();
			const applyAwarenessUpdateSpy = jest.spyOn(AwarenessProtocol, 'applyAwarenessUpdate').mockReturnValueOnce();

			const doc = new WsSharedDocDo('TEST');
			doc.awarenessChannel = 'TEST-AWARENESS';

			return {
				doc,
				applyUpdateSpy,
				applyAwarenessUpdateSpy,
			};
		};

		describe('when channel name is the same as docName', () => {
			it('should call applyUpdate', () => {
				const { doc, applyUpdateSpy } = setup();

				service.redisMessageHandler(Buffer.from('TEST'), Buffer.from('message'), doc);

				expect(applyUpdateSpy).toHaveBeenCalled();
			});
		});

		describe('when channel name is the same as docAwarenessChannel name', () => {
			it('should call applyAwarenessUpdate', () => {
				const { doc, applyAwarenessUpdateSpy } = setup();

				service.redisMessageHandler(Buffer.from('TEST-AWARENESS'), Buffer.from('message'), doc);

				expect(applyAwarenessUpdateSpy).toHaveBeenCalled();
			});
		});
	});

	describe('awarenessUpdateHandler', () => {
		const setup = async () => {
			ws = await TestConnection.setupWs(wsUrl);

			class MockAwareness {
				on = jest.fn();
			}

			const doc = new WsSharedDocDo('TEST-AUH');
			doc.awareness = new MockAwareness() as unknown as AwarenessProtocol.Awareness;
			const awarenessMetaMock = new Map<number, { clock: number; lastUpdated: number }>();
			awarenessMetaMock.set(1, { clock: 11, lastUpdated: 21 });
			awarenessMetaMock.set(2, { clock: 12, lastUpdated: 22 });
			awarenessMetaMock.set(3, { clock: 13, lastUpdated: 23 });
			const awarenessStatesMock = new Map<number, { [x: string]: unknown }>();
			awarenessStatesMock.set(1, { updating: '21' });
			awarenessStatesMock.set(2, { updating: '22' });
			awarenessStatesMock.set(3, { updating: '23' });
			doc.awareness.states = awarenessStatesMock;
			doc.awareness.meta = awarenessMetaMock;

			const sendSpy = jest.spyOn(service, 'send').mockReturnValue();

			const mockIDs = new Set<number>();
			const mockConns = new Map<WebSocket, Set<number>>();
			mockConns.set(ws, mockIDs);
			doc.connections = mockConns;

			return {
				sendSpy,
				doc,
				mockIDs,
				mockConns,
			};
		};

		describe('when adding two clients states', () => {
			it('should have two registered clients states', async () => {
				const { sendSpy, doc, mockIDs } = await setup();
				const awarenessUpdate = {
					added: [1, 3],
					updated: [],
					removed: [],
				};

				service.awarenessUpdateHandler(awarenessUpdate, ws, doc);

				expect(mockIDs.size).toBe(2);
				expect(mockIDs.has(1)).toBe(true);
				expect(mockIDs.has(3)).toBe(true);
				expect(mockIDs.has(2)).toBe(false);
				expect(sendSpy).toBeCalled();
				ws.close();
				sendSpy.mockRestore();
			});
		});

		describe('when removing one of two existing clients states', () => {
			it('should have one registered client state', async () => {
				const { sendSpy, doc, mockIDs } = await setup();
				let awarenessUpdate: { added: number[]; updated: number[]; removed: number[] } = {
					added: [1, 3],
					updated: [],
					removed: [],
				};

				service.awarenessUpdateHandler(awarenessUpdate, ws, doc);
				awarenessUpdate = {
					added: [],
					updated: [],
					removed: [1],
				};
				service.awarenessUpdateHandler(awarenessUpdate, ws, doc);

				expect(mockIDs.size).toBe(1);
				expect(mockIDs.has(1)).toBe(false);
				expect(mockIDs.has(3)).toBe(true);
				expect(sendSpy).toBeCalled();
				ws.close();
				sendSpy.mockRestore();
			});
		});

		describe('when updating client state', () => {
			it('should not change number of states', async () => {
				const { sendSpy, doc, mockIDs } = await setup();
				let awarenessUpdate: { added: number[]; updated: number[]; removed: number[] } = {
					added: [1],
					updated: [],
					removed: [],
				};

				service.awarenessUpdateHandler(awarenessUpdate, ws, doc);
				awarenessUpdate = {
					added: [],
					updated: [1],
					removed: [],
				};
				service.awarenessUpdateHandler(awarenessUpdate, ws, doc);

				expect(mockIDs.size).toBe(1);
				expect(mockIDs.has(1)).toBe(true);
				expect(sendSpy).toBeCalled();

				ws.close();
				sendSpy.mockRestore();
			});
		});
	});
});<|MERGE_RESOLUTION|>--- conflicted
+++ resolved
@@ -10,7 +10,6 @@
 import { encoding } from 'lib0';
 import { TldrawWsFactory } from '@shared/testing/factory/tldraw.ws.factory';
 import { HttpService } from '@nestjs/axios';
-<<<<<<< HEAD
 import { of, throwError } from 'rxjs';
 import { AxiosResponse } from 'axios';
 import { axiosResponseFactory, WebSocketReadyStateEnum } from '@shared/testing';
@@ -20,13 +19,6 @@
 import { createConfigModuleOptions } from '@src/config';
 import { MongoMemoryDatabaseModule } from '@infra/database';
 import { TldrawRedisFactory } from '../redis';
-=======
-import { createMock } from '@golevelup/ts-jest';
-import { MetricsService } from '../metrics';
-import { WsSharedDocDo } from '../domain/ws-shared-doc.do';
-import { config } from '../config';
-import { TldrawBoardRepo } from '../repo';
->>>>>>> f7f0c732
 import { TldrawWs } from '../controller';
 import { TldrawDrawing } from '../entities';
 import { TldrawBoardRepo, TldrawRepo, YMongodb } from '../repo';
@@ -61,12 +53,9 @@
 	let app: INestApplication;
 	let ws: WebSocket;
 	let service: TldrawWsService;
-<<<<<<< HEAD
 	let boardRepo: TldrawBoardRepo;
 	let logger: DeepMocked<Logger>;
 	let httpService: DeepMocked<HttpService>;
-=======
->>>>>>> f7f0c732
 
 	const gatewayPort = 3346;
 	const wsUrl = TestConnection.getWsUrl(gatewayPort);
@@ -104,14 +93,10 @@
 			],
 		}).compile();
 
-<<<<<<< HEAD
 		service = testingModule.get(TldrawWsService);
 		httpService = testingModule.get(HttpService);
 		boardRepo = testingModule.get(TldrawBoardRepo);
 		logger = testingModule.get(Logger);
-=======
-		service = testingModule.get<TldrawWsService>(TldrawWsService);
->>>>>>> f7f0c732
 		app = testingModule.createNestApplication();
 		app.useWebSocketAdapter(new WsAdapter(app));
 		await app.init();
@@ -498,13 +483,9 @@
 				await delay(20);
 				ws.emit('pong');
 
-<<<<<<< HEAD
 				await delay(20);
-=======
+
 				expect(sendSpy).toHaveBeenCalledTimes(3);
->>>>>>> f7f0c732
-
-				expect(sendSpy).toHaveBeenCalledTimes(2);
 				ws.close();
 				messageHandlerSpy.mockRestore();
 				sendSpy.mockRestore();
