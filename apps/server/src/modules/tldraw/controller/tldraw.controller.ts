import { ApiOperation, ApiResponse, ApiTags } from '@nestjs/swagger';
import { Controller, Delete, ForbiddenException, HttpCode, NotFoundException, Param, UseGuards } from '@nestjs/common';
import { ApiValidationError } from '@shared/common';
<<<<<<< HEAD
import { AuthGuard } from '@nestjs/passport';
import { TldrawService } from '../service/tldraw.service';
=======
import { TldrawService } from '../service';
>>>>>>> dfcfc9e2
import { TldrawDeleteParams } from './tldraw.params';

@ApiTags('Tldraw Document')
@UseGuards(AuthGuard('api-key'))
@Controller('tldraw-document')
export class TldrawController {
	constructor(private readonly tldrawService: TldrawService) {}

	@ApiOperation({ summary: 'Delete every element of tldraw drawing by its docName.' })
	@ApiResponse({ status: 204 })
	@ApiResponse({ status: 400, type: ApiValidationError })
	@ApiResponse({ status: 403, type: ForbiddenException })
	@ApiResponse({ status: 404, type: NotFoundException })
	@HttpCode(204)
	@Delete(':docName')
	async deleteByDocName(@Param() urlParams: TldrawDeleteParams) {
		await this.tldrawService.deleteByDocName(urlParams.docName);
	}
}<|MERGE_RESOLUTION|>--- conflicted
+++ resolved
@@ -1,12 +1,8 @@
 import { ApiOperation, ApiResponse, ApiTags } from '@nestjs/swagger';
 import { Controller, Delete, ForbiddenException, HttpCode, NotFoundException, Param, UseGuards } from '@nestjs/common';
 import { ApiValidationError } from '@shared/common';
-<<<<<<< HEAD
 import { AuthGuard } from '@nestjs/passport';
-import { TldrawService } from '../service/tldraw.service';
-=======
 import { TldrawService } from '../service';
->>>>>>> dfcfc9e2
 import { TldrawDeleteParams } from './tldraw.params';
 
 @ApiTags('Tldraw Document')
