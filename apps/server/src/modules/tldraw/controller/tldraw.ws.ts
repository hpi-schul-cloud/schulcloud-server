import { WebSocketGateway, WebSocketServer, OnGatewayInit, OnGatewayConnection } from '@nestjs/websockets';
import { Server, WebSocket } from 'ws';
import { Request } from 'express';
import { ConfigService } from '@nestjs/config';
import cookie from 'cookie';
import { BadRequestException, UnauthorizedException } from '@nestjs/common';
import { Logger } from '@src/core/logger';
import { AxiosError } from 'axios';
<<<<<<< HEAD
import { WebsocketCloseErrorLoggable } from '../loggable';
=======
import { firstValueFrom } from 'rxjs';
import { HttpService } from '@nestjs/axios';
import { WebsocketCloseErrorLoggable } from '../loggable/websocket-close-error.loggable';
>>>>>>> f7f0c732
import { TldrawConfig, SOCKET_PORT } from '../config';
import { WsCloseCodeEnum, WsCloseMessageEnum } from '../types';
import { TldrawWsService } from '../service';

@WebSocketGateway(SOCKET_PORT)
export class TldrawWs implements OnGatewayInit, OnGatewayConnection {
	@WebSocketServer()
	server!: Server;

	private readonly apiHostUrl: string;

	private readonly isTldrawEnabled: boolean;

	constructor(
		private readonly configService: ConfigService<TldrawConfig, true>,
		private readonly tldrawWsService: TldrawWsService,
		private readonly httpService: HttpService,
		private readonly logger: Logger
	) {
		this.isTldrawEnabled = this.configService.get<boolean>('FEATURE_TLDRAW_ENABLED');
		this.apiHostUrl = this.configService.get<string>('API_HOST');
	}

	public async handleConnection(client: WebSocket, request: Request): Promise<void> {
		const docName = this.getDocNameFromRequest(request);

		if (!this.isTldrawEnabled || !docName) {
			this.closeClientAndLogError(
				client,
				WsCloseCodeEnum.WS_CLIENT_BAD_REQUEST_CODE,
				WsCloseMessageEnum.WS_CLIENT_BAD_REQUEST_MESSAGE,
				new BadRequestException()
			);
			return;
		}

		try {
			const cookies = this.parseCookiesFromHeader(request);
<<<<<<< HEAD
			try {
				await this.tldrawWsService.authorizeConnection(docName, cookies?.jwt);
			} catch (err) {
				if ((err as AxiosError).response?.status === 404 || (err as AxiosError).response?.status === 400) {
					this.closeClientAndLogError(
						client,
						WsCloseCodeEnum.WS_CLIENT_NOT_FOUND_CODE,
						WsCloseMessageEnum.WS_CLIENT_NOT_FOUND_MESSAGE,
						err
					);
				} else {
					this.closeClientAndLogError(
						client,
						WsCloseCodeEnum.WS_CLIENT_UNAUTHORISED_CONNECTION_CODE,
						WsCloseMessageEnum.WS_CLIENT_UNAUTHORISED_CONNECTION_MESSAGE,
						err
					);
				}
				return;
			}
			try {
				await this.tldrawWsService.setupWSConnection(client, docName);
			} catch (err) {
				this.closeClientAndLogError(
					client,
					WsCloseCodeEnum.WS_CLIENT_ESTABLISHING_CONNECTION_CODE,
					WsCloseMessageEnum.WS_CLIENT_ESTABLISHING_CONNECTION_MESSAGE,
=======
			await this.authorizeConnection(docName, cookies?.jwt);
		} catch (err) {
			if (err instanceof AxiosError && (err.response?.status === 400 || err.response?.status === 404)) {
				this.closeClientAndLogError(
					client,
					WsCloseCodeEnum.WS_CLIENT_NOT_FOUND_CODE,
					WsCloseMessageEnum.WS_CLIENT_NOT_FOUND_MESSAGE,
					err
				);
			} else {
				this.closeClientAndLogError(
					client,
					WsCloseCodeEnum.WS_CLIENT_UNAUTHORISED_CONNECTION_CODE,
					WsCloseMessageEnum.WS_CLIENT_UNAUTHORISED_CONNECTION_MESSAGE,
>>>>>>> f7f0c732
					err
				);
			}
			return;
		}

		try {
			this.tldrawWsService.setupWSConnection(client, docName);
		} catch (err) {
			this.closeClientAndLogError(
				client,
				WsCloseCodeEnum.WS_CLIENT_FAILED_CONNECTION_CODE,
				WsCloseMessageEnum.WS_CLIENT_FAILED_CONNECTION_MESSAGE,
				err
			);
		}
	}

	public async afterInit(): Promise<void> {
		await this.tldrawWsService.createDbIndex();
	}

	private getDocNameFromRequest(request: Request): string {
		const urlStripped = request.url.replace(/(\/)|(tldraw-server)/g, '');
		return urlStripped;
	}

	private parseCookiesFromHeader(request: Request): { [p: string]: string } {
		const parsedCookies: { [p: string]: string } = cookie.parse(request.headers.cookie || '');
		return parsedCookies;
	}

	private closeClientAndLogError(client: WebSocket, code: WsCloseCodeEnum, data: string, err: unknown): void {
		client.close(code, data);
		this.logger.warning(new WebsocketCloseErrorLoggable(`(${code}) ${data}`, err));
	}

	private async authorizeConnection(drawingName: string, token: string): Promise<void> {
		if (!token) {
			throw new UnauthorizedException('Token was not given');
		}

		await firstValueFrom(
			this.httpService.get(`${this.apiHostUrl}/v3/elements/${drawingName}/permission`, {
				headers: {
					Accept: 'Application/json',
					Authorization: `Bearer ${token}`,
				},
			})
		);
	}
}<|MERGE_RESOLUTION|>--- conflicted
+++ resolved
@@ -6,13 +6,9 @@
 import { BadRequestException, UnauthorizedException } from '@nestjs/common';
 import { Logger } from '@src/core/logger';
 import { AxiosError } from 'axios';
-<<<<<<< HEAD
 import { WebsocketCloseErrorLoggable } from '../loggable';
-=======
 import { firstValueFrom } from 'rxjs';
 import { HttpService } from '@nestjs/axios';
-import { WebsocketCloseErrorLoggable } from '../loggable/websocket-close-error.loggable';
->>>>>>> f7f0c732
 import { TldrawConfig, SOCKET_PORT } from '../config';
 import { WsCloseCodeEnum, WsCloseMessageEnum } from '../types';
 import { TldrawWsService } from '../service';
@@ -36,82 +32,52 @@
 		this.apiHostUrl = this.configService.get<string>('API_HOST');
 	}
 
-	public async handleConnection(client: WebSocket, request: Request): Promise<void> {
-		const docName = this.getDocNameFromRequest(request);
+    public async handleConnection(client: WebSocket, request: Request): Promise<void> {
+        const docName = this.getDocNameFromRequest(request);
 
-		if (!this.isTldrawEnabled || !docName) {
-			this.closeClientAndLogError(
-				client,
-				WsCloseCodeEnum.WS_CLIENT_BAD_REQUEST_CODE,
-				WsCloseMessageEnum.WS_CLIENT_BAD_REQUEST_MESSAGE,
-				new BadRequestException()
-			);
-			return;
-		}
+        if (!this.isTldrawEnabled || !docName) {
+            this.closeClientAndLogError(
+                client,
+                WsCloseCodeEnum.WS_CLIENT_BAD_REQUEST_CODE,
+                WsCloseMessageEnum.WS_CLIENT_BAD_REQUEST_MESSAGE,
+                new BadRequestException()
+            );
+            return;
+        }
 
-		try {
-			const cookies = this.parseCookiesFromHeader(request);
-<<<<<<< HEAD
-			try {
-				await this.tldrawWsService.authorizeConnection(docName, cookies?.jwt);
-			} catch (err) {
-				if ((err as AxiosError).response?.status === 404 || (err as AxiosError).response?.status === 400) {
-					this.closeClientAndLogError(
-						client,
-						WsCloseCodeEnum.WS_CLIENT_NOT_FOUND_CODE,
-						WsCloseMessageEnum.WS_CLIENT_NOT_FOUND_MESSAGE,
-						err
-					);
-				} else {
-					this.closeClientAndLogError(
-						client,
-						WsCloseCodeEnum.WS_CLIENT_UNAUTHORISED_CONNECTION_CODE,
-						WsCloseMessageEnum.WS_CLIENT_UNAUTHORISED_CONNECTION_MESSAGE,
-						err
-					);
-				}
-				return;
-			}
-			try {
-				await this.tldrawWsService.setupWSConnection(client, docName);
-			} catch (err) {
-				this.closeClientAndLogError(
-					client,
-					WsCloseCodeEnum.WS_CLIENT_ESTABLISHING_CONNECTION_CODE,
-					WsCloseMessageEnum.WS_CLIENT_ESTABLISHING_CONNECTION_MESSAGE,
-=======
-			await this.authorizeConnection(docName, cookies?.jwt);
-		} catch (err) {
-			if (err instanceof AxiosError && (err.response?.status === 400 || err.response?.status === 404)) {
-				this.closeClientAndLogError(
-					client,
-					WsCloseCodeEnum.WS_CLIENT_NOT_FOUND_CODE,
-					WsCloseMessageEnum.WS_CLIENT_NOT_FOUND_MESSAGE,
-					err
-				);
-			} else {
-				this.closeClientAndLogError(
-					client,
-					WsCloseCodeEnum.WS_CLIENT_UNAUTHORISED_CONNECTION_CODE,
-					WsCloseMessageEnum.WS_CLIENT_UNAUTHORISED_CONNECTION_MESSAGE,
->>>>>>> f7f0c732
-					err
-				);
-			}
-			return;
-		}
+        try {
+            const cookies = this.parseCookiesFromHeader(request);
+            await this.authorizeConnection(docName, cookies?.jwt);
+        } catch (err) {
+            if (err instanceof AxiosError && (err.response?.status === 400 || err.response?.status === 404)) {
+                this.closeClientAndLogError(
+                    client,
+                    WsCloseCodeEnum.WS_CLIENT_NOT_FOUND_CODE,
+                    WsCloseMessageEnum.WS_CLIENT_NOT_FOUND_MESSAGE,
+                    err
+                );
+            } else {
+                this.closeClientAndLogError(
+                    client,
+                    WsCloseCodeEnum.WS_CLIENT_UNAUTHORISED_CONNECTION_CODE,
+                    WsCloseMessageEnum.WS_CLIENT_UNAUTHORISED_CONNECTION_MESSAGE,
+                    err
+                );
+            }
+            return;
+        }
 
-		try {
-			this.tldrawWsService.setupWSConnection(client, docName);
-		} catch (err) {
-			this.closeClientAndLogError(
-				client,
-				WsCloseCodeEnum.WS_CLIENT_FAILED_CONNECTION_CODE,
-				WsCloseMessageEnum.WS_CLIENT_FAILED_CONNECTION_MESSAGE,
-				err
-			);
-		}
-	}
+        try {
+            this.tldrawWsService.setupWSConnection(client, docName);
+        } catch (err) {
+            this.closeClientAndLogError(
+                client,
+                WsCloseCodeEnum.WS_CLIENT_FAILED_CONNECTION_CODE,
+                WsCloseMessageEnum.WS_CLIENT_FAILED_CONNECTION_MESSAGE,
+                err
+            );
+        }
+    }
 
 	public async afterInit(): Promise<void> {
 		await this.tldrawWsService.createDbIndex();
