--- conflicted
+++ resolved
@@ -1,29 +1,16 @@
 import { DynamicModule, Module } from '@nestjs/common';
 import { MongoMemoryDatabaseModule, MongoDatabaseModuleOptions } from '@infra/database';
-<<<<<<< HEAD
 import { Logger, LoggerModule } from '@src/core/logger';
 import { ConfigModule } from '@nestjs/config';
 import { createConfigModuleOptions } from '@src/config';
 import { RedisModule } from '@infra/redis';
 import { defaultMikroOrmOptions } from '@modules/server';
 import { HttpModule } from '@nestjs/axios';
+import { MetricsService } from './metrics';
 import { config } from './config';
 import { TldrawController } from './controller/tldraw.controller';
 import { TldrawService } from './service/tldraw.service';
 import { TldrawRepo } from './repo/tldraw.repo';
-=======
-import { CoreModule } from '@src/core';
-import { LoggerModule } from '@src/core/logger';
-import { AuthenticationModule } from '@modules/authentication/authentication.module';
-import { AuthorizationModule } from '@modules/authorization';
-import { Course, User } from '@shared/domain/entity';
-import { MetricsService } from '@modules/tldraw/metrics';
-import { AuthenticationApiModule } from '../authentication/authentication-api.module';
-import { TldrawWsModule } from './tldraw-ws.module';
-import { TldrawWs } from './controller';
-import { TldrawBoardRepo } from './repo';
-import { TldrawWsService } from './service';
->>>>>>> 53445540
 
 const imports = [
 	MongoMemoryDatabaseModule.forRoot({ ...defaultMikroOrmOptions }),
@@ -32,11 +19,7 @@
 	RedisModule,
 	HttpModule,
 ];
-<<<<<<< HEAD
-const providers = [Logger, TldrawService, TldrawRepo];
-=======
-const providers = [TldrawWs, TldrawBoardRepo, TldrawWsService, MetricsService];
->>>>>>> 53445540
+const providers = [Logger, TldrawService, TldrawRepo, MetricsService];
 @Module({
 	imports,
 	providers,
