import { MongoDatabaseModuleOptions, MongoMemoryDatabaseModule } from '@infra/database';
import { defaultMikroOrmOptions } from '@modules/server';
import { HttpModule } from '@nestjs/axios';
import { DynamicModule, Module } from '@nestjs/common';
import { ConfigModule } from '@nestjs/config';
import { createConfigModuleOptions } from '@src/config';
import { Logger, LoggerModule } from '@src/core/logger';
import { config } from './config';
import { TldrawController } from './controller/tldraw.controller';
import { MetricsService } from './metrics';
import { TldrawRepo } from './repo/tldraw.repo';
<<<<<<< HEAD
import { TldrawRedisFactory } from './redis';
=======
import { TldrawService } from './service/tldraw.service';
>>>>>>> d86cb15c

const imports = [
	MongoMemoryDatabaseModule.forRoot({ ...defaultMikroOrmOptions }),
	LoggerModule,
	ConfigModule.forRoot(createConfigModuleOptions(config)),
	HttpModule,
];
const providers = [Logger, TldrawService, TldrawRepo, MetricsService, TldrawRedisFactory];
@Module({
	imports,
	providers,
})
export class TldrawTestModule {
	static forRoot(options?: MongoDatabaseModuleOptions): DynamicModule {
		return {
			module: TldrawTestModule,
			imports: [...imports, MongoMemoryDatabaseModule.forRoot({ ...defaultMikroOrmOptions, ...options })],
			controllers: [TldrawController],
			providers,
		};
	}
}<|MERGE_RESOLUTION|>--- conflicted
+++ resolved
@@ -9,11 +9,8 @@
 import { TldrawController } from './controller/tldraw.controller';
 import { MetricsService } from './metrics';
 import { TldrawRepo } from './repo/tldraw.repo';
-<<<<<<< HEAD
+import { TldrawService } from './service/tldraw.service';
 import { TldrawRedisFactory } from './redis';
-=======
-import { TldrawService } from './service/tldraw.service';
->>>>>>> d86cb15c
 
 const imports = [
 	MongoMemoryDatabaseModule.forRoot({ ...defaultMikroOrmOptions }),
