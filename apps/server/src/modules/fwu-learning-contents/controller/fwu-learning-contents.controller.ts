--- conflicted
+++ resolved
@@ -10,11 +10,7 @@
 	StreamableFile,
 } from '@nestjs/common';
 import { ApiTags } from '@nestjs/swagger';
-<<<<<<< HEAD
-import { Authenticate } from '@modules/authentication/decorator/auth.decorator';
-=======
-import { Authenticate } from '@src/modules/authentication';
->>>>>>> 0ab2dfbf
+import { Authenticate } from '@modules/authentication';
 import { Request, Response } from 'express';
 import { FwuLearningContentsUc } from '../uc/fwu-learning-contents.uc';
 import { GetFwuLearningContentParams } from './dto/fwu-learning-contents.params';
