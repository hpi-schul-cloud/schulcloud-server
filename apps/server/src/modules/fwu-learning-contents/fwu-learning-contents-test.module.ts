--- conflicted
+++ resolved
@@ -1,10 +1,6 @@
 import { CoreModule } from '@core/core.module';
 import { LoggerModule } from '@core/logger';
 import { AuthGuardModule, AuthGuardOptions } from '@infra/auth-guard';
-<<<<<<< HEAD
-import { MongoMemoryDatabaseModule } from '@infra/database';
-=======
->>>>>>> 396fa329
 import { RabbitMQWrapperTestModule } from '@infra/rabbitmq';
 import { S3ClientModule } from '@infra/s3-client';
 import { AuthorizationModule } from '@modules/authorization';
@@ -12,11 +8,7 @@
 import { Module } from '@nestjs/common';
 import { ConfigModule } from '@nestjs/config';
 import { createConfigModuleOptions } from '@shared/common/config-module-options';
-<<<<<<< HEAD
-=======
-import { Role, SchoolEntity, SchoolYearEntity, User } from '@shared/domain/entity';
-import { MongoDatabaseModuleOptions, MongoMemoryDatabaseModule } from '@testing/database';
->>>>>>> 396fa329
+import { MongoMemoryDatabaseModule } from '@testing/database';
 import { FwuLearningContentsController } from './controller/fwu-learning-contents.controller';
 import { config, s3Config } from './fwu-learning-contents.config';
 import { TEST_ENTITIES } from './fwu.entity.imports';
