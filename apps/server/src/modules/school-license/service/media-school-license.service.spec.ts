<<<<<<< HEAD
import { NotFoundError } from '@mikro-orm/core';
import { ObjectId } from '@mikro-orm/mongodb';
import { Test, TestingModule } from '@nestjs/testing';
=======
>>>>>>> bc2ce576
import { createMock, DeepMocked } from '@golevelup/ts-jest';
import { ObjectId } from '@mikro-orm/mongodb';
import { mediaSourceFactory } from '@modules/media-source/testing';
<<<<<<< HEAD
import { federalStateFactory } from '@testing/factory/federal-state.factory';
import { Logger } from '@core/logger';
import { SchoolService } from '@modules/school';
import { MediaSourceDataFormat, MediaSourceService } from '@modules/media-source';
import { FederalStateEntityMapper } from '@modules/school/repo/mikro-orm/mapper';
import { schoolFactory } from '@modules/school/testing';
import { SchoolLicenseType } from '../enum';
import {
	BuildMediaSchoolLicenseFailedLoggable,
	SchoolNotFoundLoggableException,
	SchoolNumberNotFoundLoggableException,
} from '../loggable';
import { FederalStateAbbreviationOfSchoolNotFoundLoggableException } from '../loggable/federal-state-abbreviation-of-school-not-found.loggable-exception';
import { MediaSchoolLicenseRepo, MEDIA_SCHOOL_LICENSE_REPO } from '../repo';
import { mediaSchoolLicenseFactory, vidisOfferFactory } from '../testing';
import { MediaSchoolLicenseFetchService } from './media-school-license-fetch.service';
=======
import { ExternalToolMedium } from '@modules/tool/external-tool/domain';
import { Test, TestingModule } from '@nestjs/testing';
import { MediaSchoolLicense } from '../domain';
import { MEDIA_SCHOOL_LICENSE_REPO, MediaSchoolLicenseRepo } from '../repo';
import { mediaSchoolLicenseFactory } from '../testing';
>>>>>>> bc2ce576
import { MediaSchoolLicenseService } from './media-school-license.service';

describe(MediaSchoolLicenseService.name, () => {
	let module: TestingModule;
	let mediaSchoolLicenseService: MediaSchoolLicenseService;
	let mediaSchoolLicenseRepo: DeepMocked<MediaSchoolLicenseRepo>;
	let schoolService: DeepMocked<SchoolService>;
	let logger: DeepMocked<Logger>;
	let mediaSourceService: DeepMocked<MediaSourceService>;
	let mediaSchoolLicenseFetchService: DeepMocked<MediaSchoolLicenseFetchService>;

	beforeAll(async () => {
		module = await Test.createTestingModule({
			providers: [
				MediaSchoolLicenseService,
				{
					provide: MEDIA_SCHOOL_LICENSE_REPO,
					useValue: createMock<MediaSchoolLicenseRepo>(),
				},
				{
					provide: SchoolService,
					useValue: createMock<SchoolService>(),
				},
				{
					provide: Logger,
					useValue: createMock<Logger>(),
				},
				{
					provide: MediaSourceService,
					useValue: createMock<MediaSourceService>(),
				},
				{
					provide: MediaSchoolLicenseFetchService,
					useValue: createMock<MediaSchoolLicenseFetchService>(),
				},
			],
		}).compile();

		mediaSchoolLicenseService = module.get(MediaSchoolLicenseService);
		mediaSchoolLicenseRepo = module.get(MEDIA_SCHOOL_LICENSE_REPO);
		schoolService = module.get(SchoolService);
		logger = module.get(Logger);
		mediaSourceService = module.get(MediaSourceService);
		mediaSchoolLicenseFetchService = module.get(MediaSchoolLicenseFetchService);
	});

	afterAll(async () => {
		await module.close();
	});

	afterEach(() => {
		jest.clearAllMocks();
	});

	describe('saveAllMediaSchoolLicenses', () => {
		describe('when media school licenses are given', () => {
			const setup = () => {
				const mediaSchooLicenses = mediaSchoolLicenseFactory.buildList(3);

				mediaSchoolLicenseRepo.saveAll.mockResolvedValueOnce(mediaSchooLicenses);

				return {
					mediaSchooLicenses,
				};
			};

			it('should save the media school licenses', async () => {
				const { mediaSchooLicenses } = setup();

				await mediaSchoolLicenseService.saveAllMediaSchoolLicenses(mediaSchooLicenses);

				expect(mediaSchoolLicenseRepo.saveAll).toBeCalledWith(mediaSchooLicenses);
			});

			it('should return the saved media school licenses', async () => {
				const { mediaSchooLicenses } = setup();

				const result = await mediaSchoolLicenseService.saveAllMediaSchoolLicenses(mediaSchooLicenses);

				expect(result.length).toEqual(mediaSchooLicenses.length);
				expect(result).toEqual(mediaSchooLicenses);
			});
		});
	});

	describe('deleteAllByMediaSource', () => {
		describe('when a media source id is given', () => {
			const setup = () => {
				const mediaSource = mediaSourceFactory.build();

				return {
					mediaSource,
				};
			};

			it('should delete the media school license by media source', async () => {
				const { mediaSource } = setup();

				await mediaSchoolLicenseService.deleteAllByMediaSource(mediaSource.id);

				expect(mediaSchoolLicenseRepo.deleteAllByMediaSource).toBeCalledWith(mediaSource.id);
			});
		});
	});

<<<<<<< HEAD
	describe('deleteAllBySchoolAndMediaSource', () => {
		describe('when school id and  media source id is given', () => {
			const setup = () => {
				const mediaSource = mediaSourceFactory.build();
				const school = schoolFactory.build();

				return {
					mediaSource,
					school,
				};
			};

			it('should delete the media school license by media source', async () => {
				const { mediaSource, school } = setup();

				await mediaSchoolLicenseService.deleteAllBySchoolAndMediaSource(school.id, mediaSource.id);

				expect(mediaSchoolLicenseRepo.deleteAllBySchoolAndMediaSource).toBeCalledWith(school.id, mediaSource.id);
			});
		});
	});

	describe('updateMediaSchoolLicenses', () => {
		describe('when school id is given', () => {
			const setup = () => {
				const federalStateEntity = federalStateFactory.build();
				const federalState = FederalStateEntityMapper.mapToDo(federalStateEntity);
				const schoolId = new ObjectId().toHexString();
				const school = schoolFactory.build({ id: schoolId, federalState, officialSchoolNumber: '00100' });
				const mediaSource = mediaSourceFactory.build();
				const offersFromMediaSource = vidisOfferFactory.buildList(3);

				schoolService.getSchoolById.mockResolvedValue(school);
				mediaSourceService.findByFormat.mockResolvedValue(mediaSource);
				mediaSchoolLicenseFetchService.fetchOffersForSchoolFromVidis.mockResolvedValue(offersFromMediaSource);
				mediaSchoolLicenseRepo.deleteAllBySchoolAndMediaSource.mockImplementation();
				mediaSchoolLicenseRepo.saveAll.mockImplementation();

				return {
					school,
					mediaSource,
					offersFromMediaSource,
				};
			};

			it('should call school service', async () => {
				const { school } = setup();

				await mediaSchoolLicenseService.updateMediaSchoolLicenses(school.id);

				expect(schoolService.getSchoolById).toBeCalledWith(school.id);
			});
		});

		describe('when school without federal state was found', () => {
			const setup = () => {
				const schoolId = new ObjectId().toHexString();
				const school = schoolFactory.build({ id: schoolId, federalState: undefined, officialSchoolNumber: '00100' });

				schoolService.getSchoolById.mockResolvedValue(school);

				return {
					school,
				};
			};

			it('should throw FederalStateAbbreviationOfSchoolNotFoundLoggableException', async () => {
				const { school } = setup();

				await expect(mediaSchoolLicenseService.updateMediaSchoolLicenses(school.id)).rejects.toThrow(
					new FederalStateAbbreviationOfSchoolNotFoundLoggableException(school.id)
				);
			});
		});

		describe('when school with federal state abbreviation and official school number was found ', () => {
			const setup = () => {
				const federalStateEntity = federalStateFactory.build();
				const federalState = FederalStateEntityMapper.mapToDo(federalStateEntity);
				const schoolId = new ObjectId().toHexString();
				const school = schoolFactory.build({ id: schoolId, federalState, officialSchoolNumber: '00100' });
				const mediaSource = mediaSourceFactory.build();
				const offersFromMediaSource = vidisOfferFactory.buildList(3);

				schoolService.getSchoolById.mockResolvedValue(school);
				mediaSourceService.findByFormat.mockResolvedValue(mediaSource);
				mediaSchoolLicenseFetchService.fetchOffersForSchoolFromVidis.mockResolvedValue(offersFromMediaSource);

				return {
					school,
					mediaSource,
					offersFromMediaSource,
				};
			};

			it('should call mediaSourceService', async () => {
				const { school } = setup();

				await mediaSchoolLicenseService.updateMediaSchoolLicenses(school.id);

				expect(mediaSourceService.findByFormat).toBeCalledWith(MediaSourceDataFormat.VIDIS);
			});
		});

		describe('when school with federal state abbreviation and without official school number was found ', () => {
			const setup = () => {
				const federalStateEntity = federalStateFactory.build();
				const federalState = FederalStateEntityMapper.mapToDo(federalStateEntity);
				const school = schoolFactory.build({ officialSchoolNumber: undefined, federalState });

				schoolService.getSchoolById.mockResolvedValue(school);

				return {
					school,
				};
			};

			it('should throw SchoolNumberNotFoundLoggableException', async () => {
				const { school } = setup();

				await expect(mediaSchoolLicenseService.updateMediaSchoolLicenses(school.id)).rejects.toThrow(
					new SchoolNumberNotFoundLoggableException(school.id)
				);
			});
		});

		describe('when media source was found ', () => {
			const setup = () => {
				const federalStateEntity = federalStateFactory.build();
				const federalState = FederalStateEntityMapper.mapToDo(federalStateEntity);
				const school = schoolFactory.build({ officialSchoolNumber: '00100', federalState });
				const mediaSource = mediaSourceFactory.build({ format: MediaSourceDataFormat.VIDIS });

				schoolService.getSchoolById.mockResolvedValue(school);
				mediaSourceService.findByFormat.mockResolvedValue(mediaSource);

				const schoolName = `${federalState.getProps().abbreviation}_${school.officialSchoolNumber ?? ''}`;

				return {
					school,
					mediaSource,
					schoolName,
				};
			};

			it('should call mediaSchoolLicenseFetchService', async () => {
				const { school, mediaSource, schoolName } = setup();

				await mediaSchoolLicenseService.updateMediaSchoolLicenses(school.id);

				expect(mediaSchoolLicenseFetchService.fetchOffersForSchoolFromVidis).toHaveBeenCalledWith(
					mediaSource,
					schoolName
				);
			});
		});

		describe('when fetching offers from media source was successful', () => {
			const setup = () => {
				const school = schoolFactory.build({ officialSchoolNumber: '00100' });
				const mediaSource = mediaSourceFactory.build({ format: MediaSourceDataFormat.VIDIS });
				const offersFromMediaSource = vidisOfferFactory.buildList(3);

				schoolService.getSchoolById.mockResolvedValue(school);
				mediaSourceService.findByFormat.mockResolvedValue(mediaSource);
				mediaSchoolLicenseFetchService.fetchOffersForSchoolFromVidis.mockResolvedValue(offersFromMediaSource);
				mediaSchoolLicenseRepo.deleteAllBySchoolAndMediaSource.mockImplementation();
				mediaSchoolLicenseRepo.saveAll.mockImplementation();

				return {
					school,
					mediaSource,
					offersFromMediaSource,
				};
			};

			it('should delete all media school licences by school and media source', async () => {
				const { school, mediaSource } = setup();

				await mediaSchoolLicenseService.updateMediaSchoolLicenses(school.id);

				expect(mediaSchoolLicenseRepo.deleteAllBySchoolAndMediaSource).toHaveBeenCalledWith(school.id, mediaSource.id);
			});
		});

		describe('when fetching offers from media source was successful and offers have an offerId', () => {
			const setup = () => {
				const school = schoolFactory.build({ officialSchoolNumber: '00100' });
				const mediaSource = mediaSourceFactory.withBasicAuthConfig().build({ format: MediaSourceDataFormat.VIDIS });
				const offersFromMediaSource = vidisOfferFactory.buildList(5, { offerId: 12345 });
				const mediaSchoolLicenses = mediaSchoolLicenseFactory.buildList(5, {
					type: SchoolLicenseType.MEDIA_LICENSE,
					mediaSource,
					school,
					mediumId: '12345',
				});

				schoolService.getSchoolById.mockResolvedValue(school);
				mediaSourceService.findByFormat.mockResolvedValue(mediaSource);
				mediaSchoolLicenseFetchService.fetchOffersForSchoolFromVidis.mockResolvedValue(offersFromMediaSource);
				mediaSchoolLicenseRepo.deleteAllBySchoolAndMediaSource.mockImplementation();
				mediaSchoolLicenseRepo.saveAll.mockImplementation();

				return {
					school,
					mediaSource,
					offersFromMediaSource,
					mediaSchoolLicenses,
				};
			};

			it('should save all media school licences', async () => {
				const { school, mediaSchoolLicenses, mediaSource } = setup();

				await mediaSchoolLicenseService.updateMediaSchoolLicenses(school.id);

				expect(mediaSchoolLicenseRepo.saveAll).toHaveBeenCalledWith(
					expect.arrayContaining(
						mediaSchoolLicenses.map((license) =>
							expect.objectContaining({
								...license,
								id: expect.any(String),
								props: expect.objectContaining({
									id: expect.any(String),
									mediaSource,
									mediumId: mediaSchoolLicenses[0].mediumId,
									school,
									type: SchoolLicenseType.MEDIA_LICENSE,
								}),
							})
						)
					)
				);
			});
		});

		describe('when fetching offers from media source was successful and offers have no offerId ', () => {
			const setup = () => {
				const school = schoolFactory.build({ officialSchoolNumber: '00100' });
				const mediaSource = mediaSourceFactory.build();
				const offersFromMediaSource = vidisOfferFactory.buildList(3, { offerId: undefined });

				schoolService.getSchoolById.mockResolvedValue(school);
				mediaSourceService.findByFormat.mockResolvedValue(mediaSource);
				mediaSchoolLicenseFetchService.fetchOffersForSchoolFromVidis.mockResolvedValue(offersFromMediaSource);
				mediaSchoolLicenseRepo.deleteAllBySchoolAndMediaSource.mockImplementation();
				mediaSchoolLicenseRepo.saveAll.mockImplementation();

				return {
					school,
					mediaSource,
					offersFromMediaSource,
				};
			};

			it('should not save media school licenses', async () => {
				const { school } = setup();

				await mediaSchoolLicenseService.updateMediaSchoolLicenses(school.id);

				expect(mediaSchoolLicenseRepo.saveAll).not.toHaveBeenCalled();
			});

			it('should log info that medium id is missing', async () => {
				const { school } = setup();

				await mediaSchoolLicenseService.updateMediaSchoolLicenses(school.id);

				expect(logger.info).toHaveBeenCalledWith(new BuildMediaSchoolLicenseFailedLoggable());
=======
	describe('findMediaSchoolLicensesBySchoolId', () => {
		describe('when media school licenses are found', () => {
			const setup = () => {
				const mediaSchooLicenses = mediaSchoolLicenseFactory.buildList(3);
				const schoolId = new ObjectId().toHexString();

				mediaSchoolLicenseRepo.findMediaSchoolLicensesBySchoolId.mockResolvedValueOnce(mediaSchooLicenses);

				return {
					mediaSchooLicenses,
					schoolId,
				};
			};

			it('should call the repo with the correct schholId', async () => {
				const { schoolId } = setup();

				await mediaSchoolLicenseService.findMediaSchoolLicensesBySchoolId(schoolId);

				expect(mediaSchoolLicenseRepo.findMediaSchoolLicensesBySchoolId).toBeCalledWith(schoolId);
			});

			it('should return the found media school licenses', async () => {
				const { mediaSchooLicenses, schoolId } = setup();

				const result = await mediaSchoolLicenseService.findMediaSchoolLicensesBySchoolId(schoolId);

				expect(result.length).toEqual(mediaSchooLicenses.length);
				expect(result).toEqual(mediaSchooLicenses);
			});
		});

		describe('when media school licenses are not found', () => {
			const setup = () => {
				const schoolId = new ObjectId().toHexString();

				mediaSchoolLicenseRepo.findMediaSchoolLicensesBySchoolId.mockResolvedValueOnce([]);

				return {
					schoolId,
				};
			};

			it('should return 0 found media school licenses', async () => {
				const { schoolId } = setup();

				const result = await mediaSchoolLicenseService.findMediaSchoolLicensesBySchoolId(schoolId);

				expect(result.length).toEqual(0);
			});
		});
	});

	describe('hasLicenseForExternalTool', () => {
		describe('when school has license', () => {
			const setup = () => {
				const toolMedium: ExternalToolMedium = {
					mediumId: 'mediumId',
					mediaSourceId: 'mediaSourceId',
				};
				const medium = mediaSchoolLicenseFactory.build({
					mediumId: toolMedium.mediumId,
					mediaSource: mediaSourceFactory.build({
						sourceId: toolMedium.mediaSourceId,
					}),
				});
				const unusedMedium = mediaSchoolLicenseFactory.build();
				const mediaUserLicenses: MediaSchoolLicense[] = [medium, unusedMedium];

				return {
					toolMedium,
					mediaUserLicenses,
				};
			};

			it('should return true', () => {
				const { toolMedium, mediaUserLicenses } = setup();

				const result = mediaSchoolLicenseService.hasLicenseForExternalTool(toolMedium, mediaUserLicenses);

				expect(result).toEqual(true);
			});
		});

		describe('when school has license without sourceId', () => {
			const setup = () => {
				const toolMedium: ExternalToolMedium = {
					mediumId: 'mediumId',
				};
				const medium = mediaSchoolLicenseFactory.build({
					mediumId: toolMedium.mediumId,
					mediaSource: undefined,
				});
				const unusedMedium = mediaSchoolLicenseFactory.build();
				const mediaUserLicenses: MediaSchoolLicense[] = [medium, unusedMedium];

				return {
					toolMedium,
					mediaUserLicenses,
				};
			};

			it('should return true', () => {
				const { toolMedium, mediaUserLicenses } = setup();

				const result = mediaSchoolLicenseService.hasLicenseForExternalTool(toolMedium, mediaUserLicenses);

				expect(result).toEqual(true);
			});
		});

		describe('when school has not the correct license', () => {
			const setup = () => {
				const medium: ExternalToolMedium = { mediumId: 'mediumId' };
				const mediaUserLicenses: MediaSchoolLicense[] = mediaSchoolLicenseFactory.buildList(2);

				return {
					medium,
					mediaUserLicenses,
				};
			};

			it('should return false', () => {
				const { medium, mediaUserLicenses } = setup();

				const result = mediaSchoolLicenseService.hasLicenseForExternalTool(medium, mediaUserLicenses);

				expect(result).toEqual(false);
			});
		});

		describe('when school has no licenses', () => {
			const setup = () => {
				const medium: ExternalToolMedium = { mediumId: 'mediumId' };
				const mediaUserLicenses: MediaSchoolLicense[] = [];

				return {
					medium,
					mediaUserLicenses,
				};
			};

			it('should return false', () => {
				const { medium, mediaUserLicenses } = setup();

				const result = mediaSchoolLicenseService.hasLicenseForExternalTool(medium, mediaUserLicenses);

				expect(result).toEqual(false);
>>>>>>> bc2ce576
			});
		});
	});
});<|MERGE_RESOLUTION|>--- conflicted
+++ resolved
@@ -1,36 +1,21 @@
-<<<<<<< HEAD
-import { NotFoundError } from '@mikro-orm/core';
-import { ObjectId } from '@mikro-orm/mongodb';
-import { Test, TestingModule } from '@nestjs/testing';
-=======
->>>>>>> bc2ce576
 import { createMock, DeepMocked } from '@golevelup/ts-jest';
 import { ObjectId } from '@mikro-orm/mongodb';
 import { mediaSourceFactory } from '@modules/media-source/testing';
-<<<<<<< HEAD
+import { ExternalToolMedium } from '@modules/tool/external-tool/domain';
+import { Test, TestingModule } from '@nestjs/testing';
 import { federalStateFactory } from '@testing/factory/federal-state.factory';
 import { Logger } from '@core/logger';
 import { SchoolService } from '@modules/school';
 import { MediaSourceDataFormat, MediaSourceService } from '@modules/media-source';
 import { FederalStateEntityMapper } from '@modules/school/repo/mikro-orm/mapper';
 import { schoolFactory } from '@modules/school/testing';
+import { MediaSchoolLicense } from '../domain';
 import { SchoolLicenseType } from '../enum';
-import {
-	BuildMediaSchoolLicenseFailedLoggable,
-	SchoolNotFoundLoggableException,
-	SchoolNumberNotFoundLoggableException,
-} from '../loggable';
+import { BuildMediaSchoolLicenseFailedLoggable, SchoolNumberNotFoundLoggableException } from '../loggable';
 import { FederalStateAbbreviationOfSchoolNotFoundLoggableException } from '../loggable/federal-state-abbreviation-of-school-not-found.loggable-exception';
 import { MediaSchoolLicenseRepo, MEDIA_SCHOOL_LICENSE_REPO } from '../repo';
 import { mediaSchoolLicenseFactory, vidisOfferFactory } from '../testing';
 import { MediaSchoolLicenseFetchService } from './media-school-license-fetch.service';
-=======
-import { ExternalToolMedium } from '@modules/tool/external-tool/domain';
-import { Test, TestingModule } from '@nestjs/testing';
-import { MediaSchoolLicense } from '../domain';
-import { MEDIA_SCHOOL_LICENSE_REPO, MediaSchoolLicenseRepo } from '../repo';
-import { mediaSchoolLicenseFactory } from '../testing';
->>>>>>> bc2ce576
 import { MediaSchoolLicenseService } from './media-school-license.service';
 
 describe(MediaSchoolLicenseService.name, () => {
@@ -136,7 +121,158 @@
 		});
 	});
 
-<<<<<<< HEAD
+	describe('findMediaSchoolLicensesBySchoolId', () => {
+		describe('when media school licenses are found', () => {
+			const setup = () => {
+				const mediaSchooLicenses = mediaSchoolLicenseFactory.buildList(3);
+				const schoolId = new ObjectId().toHexString();
+
+				mediaSchoolLicenseRepo.findMediaSchoolLicensesBySchoolId.mockResolvedValueOnce(mediaSchooLicenses);
+
+				return {
+					mediaSchooLicenses,
+					schoolId,
+				};
+			};
+
+			it('should call the repo with the correct schholId', async () => {
+				const { schoolId } = setup();
+
+				await mediaSchoolLicenseService.findMediaSchoolLicensesBySchoolId(schoolId);
+
+				expect(mediaSchoolLicenseRepo.findMediaSchoolLicensesBySchoolId).toBeCalledWith(schoolId);
+			});
+
+			it('should return the found media school licenses', async () => {
+				const { mediaSchooLicenses, schoolId } = setup();
+
+				const result = await mediaSchoolLicenseService.findMediaSchoolLicensesBySchoolId(schoolId);
+
+				expect(result.length).toEqual(mediaSchooLicenses.length);
+				expect(result).toEqual(mediaSchooLicenses);
+			});
+		});
+
+		describe('when media school licenses are not found', () => {
+			const setup = () => {
+				const schoolId = new ObjectId().toHexString();
+
+				mediaSchoolLicenseRepo.findMediaSchoolLicensesBySchoolId.mockResolvedValueOnce([]);
+
+				return {
+					schoolId,
+				};
+			};
+
+			it('should return 0 found media school licenses', async () => {
+				const { schoolId } = setup();
+
+				const result = await mediaSchoolLicenseService.findMediaSchoolLicensesBySchoolId(schoolId);
+
+				expect(result.length).toEqual(0);
+			});
+		});
+	});
+
+	describe('hasLicenseForExternalTool', () => {
+		describe('when school has license', () => {
+			const setup = () => {
+				const toolMedium: ExternalToolMedium = {
+					mediumId: 'mediumId',
+					mediaSourceId: 'mediaSourceId',
+				};
+				const medium = mediaSchoolLicenseFactory.build({
+					mediumId: toolMedium.mediumId,
+					mediaSource: mediaSourceFactory.build({
+						sourceId: toolMedium.mediaSourceId,
+					}),
+				});
+				const unusedMedium = mediaSchoolLicenseFactory.build();
+				const mediaUserLicenses: MediaSchoolLicense[] = [medium, unusedMedium];
+
+				return {
+					toolMedium,
+					mediaUserLicenses,
+				};
+			};
+
+			it('should return true', () => {
+				const { toolMedium, mediaUserLicenses } = setup();
+
+				const result = mediaSchoolLicenseService.hasLicenseForExternalTool(toolMedium, mediaUserLicenses);
+
+				expect(result).toEqual(true);
+			});
+		});
+
+		describe('when school has license without sourceId', () => {
+			const setup = () => {
+				const toolMedium: ExternalToolMedium = {
+					mediumId: 'mediumId',
+				};
+				const medium = mediaSchoolLicenseFactory.build({
+					mediumId: toolMedium.mediumId,
+					mediaSource: undefined,
+				});
+				const unusedMedium = mediaSchoolLicenseFactory.build();
+				const mediaUserLicenses: MediaSchoolLicense[] = [medium, unusedMedium];
+
+				return {
+					toolMedium,
+					mediaUserLicenses,
+				};
+			};
+
+			it('should return true', () => {
+				const { toolMedium, mediaUserLicenses } = setup();
+
+				const result = mediaSchoolLicenseService.hasLicenseForExternalTool(toolMedium, mediaUserLicenses);
+
+				expect(result).toEqual(true);
+			});
+		});
+
+		describe('when school has not the correct license', () => {
+			const setup = () => {
+				const medium: ExternalToolMedium = { mediumId: 'mediumId' };
+				const mediaUserLicenses: MediaSchoolLicense[] = mediaSchoolLicenseFactory.buildList(2);
+
+				return {
+					medium,
+					mediaUserLicenses,
+				};
+			};
+
+			it('should return false', () => {
+				const { medium, mediaUserLicenses } = setup();
+
+				const result = mediaSchoolLicenseService.hasLicenseForExternalTool(medium, mediaUserLicenses);
+
+				expect(result).toEqual(false);
+			});
+		});
+
+		describe('when school has no licenses', () => {
+			const setup = () => {
+				const medium: ExternalToolMedium = { mediumId: 'mediumId' };
+				const mediaUserLicenses: MediaSchoolLicense[] = [];
+
+				return {
+					medium,
+					mediaUserLicenses,
+				};
+			};
+
+			it('should return false', () => {
+				const { medium, mediaUserLicenses } = setup();
+
+				const result = mediaSchoolLicenseService.hasLicenseForExternalTool(medium, mediaUserLicenses);
+
+				expect(result).toEqual(false);
+			});
+		});
+	});
+
 	describe('deleteAllBySchoolAndMediaSource', () => {
 		describe('when school id and  media source id is given', () => {
 			const setup = () => {
@@ -406,156 +542,6 @@
 				await mediaSchoolLicenseService.updateMediaSchoolLicenses(school.id);
 
 				expect(logger.info).toHaveBeenCalledWith(new BuildMediaSchoolLicenseFailedLoggable());
-=======
-	describe('findMediaSchoolLicensesBySchoolId', () => {
-		describe('when media school licenses are found', () => {
-			const setup = () => {
-				const mediaSchooLicenses = mediaSchoolLicenseFactory.buildList(3);
-				const schoolId = new ObjectId().toHexString();
-
-				mediaSchoolLicenseRepo.findMediaSchoolLicensesBySchoolId.mockResolvedValueOnce(mediaSchooLicenses);
-
-				return {
-					mediaSchooLicenses,
-					schoolId,
-				};
-			};
-
-			it('should call the repo with the correct schholId', async () => {
-				const { schoolId } = setup();
-
-				await mediaSchoolLicenseService.findMediaSchoolLicensesBySchoolId(schoolId);
-
-				expect(mediaSchoolLicenseRepo.findMediaSchoolLicensesBySchoolId).toBeCalledWith(schoolId);
-			});
-
-			it('should return the found media school licenses', async () => {
-				const { mediaSchooLicenses, schoolId } = setup();
-
-				const result = await mediaSchoolLicenseService.findMediaSchoolLicensesBySchoolId(schoolId);
-
-				expect(result.length).toEqual(mediaSchooLicenses.length);
-				expect(result).toEqual(mediaSchooLicenses);
-			});
-		});
-
-		describe('when media school licenses are not found', () => {
-			const setup = () => {
-				const schoolId = new ObjectId().toHexString();
-
-				mediaSchoolLicenseRepo.findMediaSchoolLicensesBySchoolId.mockResolvedValueOnce([]);
-
-				return {
-					schoolId,
-				};
-			};
-
-			it('should return 0 found media school licenses', async () => {
-				const { schoolId } = setup();
-
-				const result = await mediaSchoolLicenseService.findMediaSchoolLicensesBySchoolId(schoolId);
-
-				expect(result.length).toEqual(0);
-			});
-		});
-	});
-
-	describe('hasLicenseForExternalTool', () => {
-		describe('when school has license', () => {
-			const setup = () => {
-				const toolMedium: ExternalToolMedium = {
-					mediumId: 'mediumId',
-					mediaSourceId: 'mediaSourceId',
-				};
-				const medium = mediaSchoolLicenseFactory.build({
-					mediumId: toolMedium.mediumId,
-					mediaSource: mediaSourceFactory.build({
-						sourceId: toolMedium.mediaSourceId,
-					}),
-				});
-				const unusedMedium = mediaSchoolLicenseFactory.build();
-				const mediaUserLicenses: MediaSchoolLicense[] = [medium, unusedMedium];
-
-				return {
-					toolMedium,
-					mediaUserLicenses,
-				};
-			};
-
-			it('should return true', () => {
-				const { toolMedium, mediaUserLicenses } = setup();
-
-				const result = mediaSchoolLicenseService.hasLicenseForExternalTool(toolMedium, mediaUserLicenses);
-
-				expect(result).toEqual(true);
-			});
-		});
-
-		describe('when school has license without sourceId', () => {
-			const setup = () => {
-				const toolMedium: ExternalToolMedium = {
-					mediumId: 'mediumId',
-				};
-				const medium = mediaSchoolLicenseFactory.build({
-					mediumId: toolMedium.mediumId,
-					mediaSource: undefined,
-				});
-				const unusedMedium = mediaSchoolLicenseFactory.build();
-				const mediaUserLicenses: MediaSchoolLicense[] = [medium, unusedMedium];
-
-				return {
-					toolMedium,
-					mediaUserLicenses,
-				};
-			};
-
-			it('should return true', () => {
-				const { toolMedium, mediaUserLicenses } = setup();
-
-				const result = mediaSchoolLicenseService.hasLicenseForExternalTool(toolMedium, mediaUserLicenses);
-
-				expect(result).toEqual(true);
-			});
-		});
-
-		describe('when school has not the correct license', () => {
-			const setup = () => {
-				const medium: ExternalToolMedium = { mediumId: 'mediumId' };
-				const mediaUserLicenses: MediaSchoolLicense[] = mediaSchoolLicenseFactory.buildList(2);
-
-				return {
-					medium,
-					mediaUserLicenses,
-				};
-			};
-
-			it('should return false', () => {
-				const { medium, mediaUserLicenses } = setup();
-
-				const result = mediaSchoolLicenseService.hasLicenseForExternalTool(medium, mediaUserLicenses);
-
-				expect(result).toEqual(false);
-			});
-		});
-
-		describe('when school has no licenses', () => {
-			const setup = () => {
-				const medium: ExternalToolMedium = { mediumId: 'mediumId' };
-				const mediaUserLicenses: MediaSchoolLicense[] = [];
-
-				return {
-					medium,
-					mediaUserLicenses,
-				};
-			};
-
-			it('should return false', () => {
-				const { medium, mediaUserLicenses } = setup();
-
-				const result = mediaSchoolLicenseService.hasLicenseForExternalTool(medium, mediaUserLicenses);
-
-				expect(result).toEqual(false);
->>>>>>> bc2ce576
 			});
 		});
 	});
