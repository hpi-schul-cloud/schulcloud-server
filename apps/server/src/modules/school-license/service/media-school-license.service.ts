<<<<<<< HEAD
import { Logger } from '@core/logger';
import { OfferDTO } from '@infra/vidis-client';
import { ObjectId } from '@mikro-orm/mongodb';
=======
import { ExternalToolMedium } from '@modules/tool/external-tool/domain/';
>>>>>>> bc2ce576
import { Inject } from '@nestjs/common';
import { EntityId } from '@shared/domain/types';
import { MediaSource, MediaSourceDataFormat, MediaSourceService } from '@modules/media-source';
import { School, SchoolService } from '@modules/school';
import { MediaSchoolLicense } from '../domain';
import { SchoolLicenseType } from '../enum';
import {
	BuildMediaSchoolLicenseFailedLoggable,
	FederalStateAbbreviationOfSchoolNotFoundLoggableException,
	MediaSourceNotFoundLoggableException,
	SchoolNumberNotFoundLoggableException,
} from '../loggable';
import { MEDIA_SCHOOL_LICENSE_REPO, MediaSchoolLicenseRepo } from '../repo';
import { MediaSchoolLicenseFetchService } from './media-school-license-fetch.service';

export class MediaSchoolLicenseService {
	constructor(
		@Inject(MEDIA_SCHOOL_LICENSE_REPO) private readonly mediaSchoolLicenseRepo: MediaSchoolLicenseRepo,
		private readonly schoolService: SchoolService,
		private readonly logger: Logger,
		private readonly mediaSourceService: MediaSourceService,
		private readonly mediaSchoolLicenseFetchService: MediaSchoolLicenseFetchService
	) {}

	public async deleteAllByMediaSource(mediaSourceId: EntityId): Promise<number> {
		const deleteCount: number = await this.mediaSchoolLicenseRepo.deleteAllByMediaSource(mediaSourceId);

		return deleteCount;
	}

	public async saveAllMediaSchoolLicenses(licenses: MediaSchoolLicense[]): Promise<MediaSchoolLicense[]> {
		const mediaSchoolLicenses: MediaSchoolLicense[] = await this.mediaSchoolLicenseRepo.saveAll(licenses);

		return mediaSchoolLicenses;
	}

<<<<<<< HEAD
	public async deleteAllBySchoolAndMediaSource(schoolId: EntityId, mediaSourceId: EntityId): Promise<number> {
		const deleteCount: number = await this.mediaSchoolLicenseRepo.deleteAllBySchoolAndMediaSource(
			schoolId,
			mediaSourceId
		);

		return deleteCount;
	}

	public async updateMediaSchoolLicenses(schoolId: EntityId): Promise<void> {
		const school: School = await this.schoolService.getSchoolById(schoolId);

		const abbreviation: string | undefined = school.getProps().federalState?.getProps().abbreviation;
		const { officialSchoolNumber } = school;

		if (!abbreviation) {
			throw new FederalStateAbbreviationOfSchoolNotFoundLoggableException(schoolId);
		}

		if (!officialSchoolNumber) {
			throw new SchoolNumberNotFoundLoggableException(schoolId);
		}

		const schoolName = `${abbreviation}_${officialSchoolNumber}`;

		const mediaSource: MediaSource | null = await this.mediaSourceService.findByFormat(MediaSourceDataFormat.VIDIS);

		if (!mediaSource) {
			throw new MediaSourceNotFoundLoggableException(MediaSourceDataFormat.VIDIS);
		}

		const offersFromMediaSource: OfferDTO[] = await this.mediaSchoolLicenseFetchService.fetchOffersForSchoolFromVidis(
			mediaSource,
			schoolName
		);

		await this.deleteAllBySchoolAndMediaSource(schoolId, mediaSource.id);

		await this.createLicenses(offersFromMediaSource, mediaSource, school);
	}

	private async buildMediaSchoolLicense(
		school: School,
		mediaSource: MediaSource,
		mediumId: number | undefined
	): Promise<MediaSchoolLicense | null> {
		if (!mediumId) {
			this.logger.info(new BuildMediaSchoolLicenseFailedLoggable());

			return null;
		}

		const license: MediaSchoolLicense = new MediaSchoolLicense({
			id: new ObjectId().toHexString(),
			type: SchoolLicenseType.MEDIA_LICENSE,
			school,
			mediaSource,
			mediumId: mediumId.toString(),
		});

		return license;
	}

	private async createLicenses(offers: OfferDTO[], mediaSource: MediaSource, school: School): Promise<void> {
		const newLicensesPromises: Promise<MediaSchoolLicense | null>[] = offers.map(
			async (offer): Promise<MediaSchoolLicense | null> => {
				const newLicense: MediaSchoolLicense | null = await this.buildMediaSchoolLicense(
					school,
					mediaSource,
					offer.offerId
				);

				return newLicense;
			}
		);

		const newLicenses = await Promise.all(newLicensesPromises);
		const filteredLicenses = newLicenses.filter((license): license is MediaSchoolLicense => license !== null);

		if (filteredLicenses.length) {
			await this.saveAllMediaSchoolLicenses(filteredLicenses);
		}
=======
	public async findMediaSchoolLicensesBySchoolId(schoolId: string): Promise<MediaSchoolLicense[]> {
		const mediaSchoolLicenses: MediaSchoolLicense[] =
			await this.mediaSchoolLicenseRepo.findMediaSchoolLicensesBySchoolId(schoolId);

		return mediaSchoolLicenses;
	}

	public hasLicenseForExternalTool(
		externalToolMedium: ExternalToolMedium,
		mediaSchoolLicense: MediaSchoolLicense[]
	): boolean {
		return mediaSchoolLicense.some(
			(license: MediaSchoolLicense) =>
				license.mediumId === externalToolMedium.mediumId &&
				license.mediaSource?.sourceId === externalToolMedium.mediaSourceId
		);
>>>>>>> bc2ce576
	}
}<|MERGE_RESOLUTION|>--- conflicted
+++ resolved
@@ -1,10 +1,7 @@
-<<<<<<< HEAD
+import { ExternalToolMedium } from '@modules/tool/external-tool/domain/';
 import { Logger } from '@core/logger';
 import { OfferDTO } from '@infra/vidis-client';
 import { ObjectId } from '@mikro-orm/mongodb';
-=======
-import { ExternalToolMedium } from '@modules/tool/external-tool/domain/';
->>>>>>> bc2ce576
 import { Inject } from '@nestjs/common';
 import { EntityId } from '@shared/domain/types';
 import { MediaSource, MediaSourceDataFormat, MediaSourceService } from '@modules/media-source';
@@ -41,7 +38,24 @@
 		return mediaSchoolLicenses;
 	}
 
-<<<<<<< HEAD
+	public async findMediaSchoolLicensesBySchoolId(schoolId: string): Promise<MediaSchoolLicense[]> {
+		const mediaSchoolLicenses: MediaSchoolLicense[] =
+			await this.mediaSchoolLicenseRepo.findMediaSchoolLicensesBySchoolId(schoolId);
+
+		return mediaSchoolLicenses;
+	}
+
+	public hasLicenseForExternalTool(
+		externalToolMedium: ExternalToolMedium,
+		mediaSchoolLicense: MediaSchoolLicense[]
+	): boolean {
+		return mediaSchoolLicense.some(
+			(license: MediaSchoolLicense) =>
+				license.mediumId === externalToolMedium.mediumId &&
+				license.mediaSource?.sourceId === externalToolMedium.mediaSourceId
+		);
+	}
+
 	public async deleteAllBySchoolAndMediaSource(schoolId: EntityId, mediaSourceId: EntityId): Promise<number> {
 		const deleteCount: number = await this.mediaSchoolLicenseRepo.deleteAllBySchoolAndMediaSource(
 			schoolId,
@@ -124,23 +138,5 @@
 		if (filteredLicenses.length) {
 			await this.saveAllMediaSchoolLicenses(filteredLicenses);
 		}
-=======
-	public async findMediaSchoolLicensesBySchoolId(schoolId: string): Promise<MediaSchoolLicense[]> {
-		const mediaSchoolLicenses: MediaSchoolLicense[] =
-			await this.mediaSchoolLicenseRepo.findMediaSchoolLicensesBySchoolId(schoolId);
-
-		return mediaSchoolLicenses;
-	}
-
-	public hasLicenseForExternalTool(
-		externalToolMedium: ExternalToolMedium,
-		mediaSchoolLicense: MediaSchoolLicense[]
-	): boolean {
-		return mediaSchoolLicense.some(
-			(license: MediaSchoolLicense) =>
-				license.mediumId === externalToolMedium.mediumId &&
-				license.mediaSource?.sourceId === externalToolMedium.mediaSourceId
-		);
->>>>>>> bc2ce576
 	}
 }