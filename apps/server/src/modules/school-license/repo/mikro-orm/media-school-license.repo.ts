--- conflicted
+++ resolved
@@ -38,7 +38,6 @@
 		return deleteCount;
 	}
 
-<<<<<<< HEAD
 	public async deleteAllBySchoolAndMediaSource(schoolId: EntityId, mediaSourceId: EntityId): Promise<number> {
 		const deleteCount = await this.em.nativeDelete(this.entityName, {
 			school: new ObjectId(schoolId),
@@ -46,7 +45,8 @@
 		});
 
 		return deleteCount;
-=======
+	}
+
 	public async findMediaSchoolLicensesBySchoolId(schoolId: EntityId): Promise<MediaSchoolLicense[]> {
 		const scope: MediaSchoolLicenseScope = new MediaSchoolLicenseScope();
 		scope.bySchoolId(schoolId);
@@ -79,6 +79,5 @@
 		});
 
 		return mediaSchoolLicense;
->>>>>>> bc2ce576
 	}
 }