--- conflicted
+++ resolved
@@ -1,15 +1,8 @@
 import { AuthorizationService } from '@modules/authorization';
-<<<<<<< HEAD
-import { User } from '@modules/user/repo';
-=======
->>>>>>> c7290ba1
 import { Injectable } from '@nestjs/common';
 import { Permission } from '@shared/domain/interface';
 import { EntityId } from '@shared/domain/types';
-<<<<<<< HEAD
-=======
 import { MediaSchoolLicense } from '../domain';
->>>>>>> c7290ba1
 import { MediaSchoolLicenseService } from '../service';
 
 @Injectable()
@@ -20,7 +13,7 @@
 	) {}
 
 	public async updateMediaSchoolLicenses(currentUserId: string, schoolId: EntityId): Promise<void> {
-		const user: User = await this.authorizationService.getUserWithPermissions(currentUserId);
+		const user = await this.authorizationService.getUserWithPermissions(currentUserId);
 
 		this.authorizationService.checkAllPermissions(user, [Permission.MEDIA_SCHOOL_LICENSE_ADMIN]);
 
@@ -31,13 +24,11 @@
 		currentUserId: string,
 		schoolId: EntityId
 	): Promise<MediaSchoolLicense[]> {
-		const user: User = await this.authorizationService.getUserWithPermissions(currentUserId);
+		const user = await this.authorizationService.getUserWithPermissions(currentUserId);
 
 		this.authorizationService.checkAllPermissions(user, [Permission.MEDIA_SCHOOL_LICENSE_ADMIN]);
 
-		const licenses: MediaSchoolLicense[] = await this.mediaSchoolLicenseService.findMediaSchoolLicensesBySchoolId(
-			schoolId
-		);
+		const licenses = await this.mediaSchoolLicenseService.findMediaSchoolLicensesBySchoolId(schoolId);
 
 		return licenses;
 	}
