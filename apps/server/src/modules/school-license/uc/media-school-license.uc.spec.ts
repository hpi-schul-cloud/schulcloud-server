--- conflicted
+++ resolved
@@ -1,18 +1,11 @@
+import { Permission } from '@aws-sdk/client-s3';
 import { createMock, DeepMocked } from '@golevelup/ts-jest';
 import { AuthorizationService } from '@modules/authorization';
-<<<<<<< HEAD
 import { schoolEntityFactory } from '@modules/school/testing';
-=======
->>>>>>> 389052b3
 import { UnauthorizedException } from '@nestjs/common';
 import { Test, TestingModule } from '@nestjs/testing';
 import { User } from '@shared/domain/entity';
-import { Permission } from '@shared/domain/interface';
-<<<<<<< HEAD
-=======
 import { setupEntities } from '@testing/database';
-import { schoolEntityFactory } from '@testing/factory/school-entity.factory';
->>>>>>> 389052b3
 import { userFactory } from '@testing/factory/user.factory';
 import { MediaSchoolLicenseService } from '../service';
 import { MediaSchoolLicenseUc } from './media-school-license.uc';
