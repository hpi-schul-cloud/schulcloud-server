export class TimestampResponseDto {
	public lastUpdatedAt: string;

	public createdAt: string;

	public deletedAt?: string;

<<<<<<< HEAD
	constructor(lastUpdatedAt: string, createdAt: string, deletedAt?: string) {
		this.lastUpdatedAt = lastUpdatedAt;
		this.createdAt = createdAt;
		this.deletedAt = deletedAt;
=======
	constructor(props: Readonly<TimestampResponseDto>) {
		this.lastUpdatedAt = props.lastUpdatedAt;
		this.createdAt = props.createdAt;
		this.deletedAt = props.deletedAt;
>>>>>>> 6133a8e3
	}
}<|MERGE_RESOLUTION|>--- conflicted
+++ resolved
@@ -5,16 +5,9 @@
 
 	public deletedAt?: string;
 
-<<<<<<< HEAD
-	constructor(lastUpdatedAt: string, createdAt: string, deletedAt?: string) {
-		this.lastUpdatedAt = lastUpdatedAt;
-		this.createdAt = createdAt;
-		this.deletedAt = deletedAt;
-=======
 	constructor(props: Readonly<TimestampResponseDto>) {
 		this.lastUpdatedAt = props.lastUpdatedAt;
 		this.createdAt = props.createdAt;
 		this.deletedAt = props.deletedAt;
->>>>>>> 6133a8e3
 	}
 }