import { faker } from '@faker-js/faker';
import { DeepMocked, createMock } from '@golevelup/ts-jest';
import { Test, TestingModule } from '@nestjs/testing';
<<<<<<< HEAD
import { CourseFileIdsResponse } from '../controller/dto';
import { CourseExportBodyResponse } from '../controller/dto/course-export-body.response';
=======
>>>>>>> 6133a8e3
import { CommonCartridgeExportService } from '../service/common-cartridge-export.service';
import { CommonCartridgeImportService } from '../service/common-cartridge-import.service';
import { CommonCartridgeUc } from './common-cartridge.uc';
<<<<<<< HEAD
=======
import { CommonCartridgeVersion } from '../export/common-cartridge.enums';
>>>>>>> 6133a8e3

describe('CommonCartridgeUc', () => {
	let module: TestingModule;
	let sut: CommonCartridgeUc;
	let commonCartridgeExportServiceMock: DeepMocked<CommonCartridgeExportService>;
	let commonCartridgeImportServiceMock: DeepMocked<CommonCartridgeImportService>;

	beforeAll(async () => {
		module = await Test.createTestingModule({
			providers: [
				CommonCartridgeUc,
				{
					provide: CommonCartridgeExportService,
					useValue: createMock<CommonCartridgeExportService>(),
				},
				{
					provide: CommonCartridgeImportService,
					useValue: createMock<CommonCartridgeImportService>(),
				},
			],
		}).compile();

		sut = module.get(CommonCartridgeUc);
		commonCartridgeExportServiceMock = module.get(CommonCartridgeExportService);
		commonCartridgeImportServiceMock = module.get(CommonCartridgeImportService);
	});

	afterAll(async () => {
		await module.close();
	});

	it('should be defined', () => {
		expect(sut).toBeDefined();
	});

	describe('exportCourse', () => {
		const setup = () => {
			const courseId = faker.string.uuid();
<<<<<<< HEAD
			const expected = new CourseExportBodyResponse({
				courseFileIds: new CourseFileIdsResponse([]),
				courseCommonCartridgeMetadata: {
					id: courseId,
					title: faker.lorem.sentence(),
					copyRightOwners: [],
					creationDate: faker.date.recent().toDateString(),
				},
			});

			commonCartridgeExportServiceMock.findCourseFileRecords.mockResolvedValue([]);
			commonCartridgeExportServiceMock.findCourseCommonCartridgeMetadata.mockResolvedValue(
				expected.courseCommonCartridgeMetadata
			);
=======
			const version = CommonCartridgeVersion.V_1_1_0;
			const topics = [faker.lorem.sentence(), faker.lorem.sentence()];
			const tasks = [faker.lorem.sentence(), faker.lorem.sentence()];
			const columnBoards = [faker.lorem.sentence(), faker.lorem.sentence()];
			const expected = Buffer.alloc(0);

			commonCartridgeExportServiceMock.exportCourse.mockResolvedValue(expected);
>>>>>>> 6133a8e3

			return { courseId, version, topics, tasks, columnBoards, expected };
		};

		it('should return a course export response with file IDs and metadata of a course', async () => {
			const { courseId, expected, version, tasks, columnBoards, topics } = setup();

			expect(await sut.exportCourse(courseId, version, topics, tasks, columnBoards)).toEqual(expected);
			expect(commonCartridgeExportServiceMock.exportCourse).toHaveBeenCalledWith(
				courseId,
				version,
				topics,
				tasks,
				columnBoards
			);
		});
	});

	describe('importCourse', () => {
		const setup = () => {
			const file = Buffer.from(faker.lorem.paragraphs());

			return { file };
		};

		it('should class the import service', async () => {
			const { file } = setup();

			await sut.importCourse(file);

			expect(commonCartridgeImportServiceMock.importFile).toHaveBeenCalledWith(file);
		});
	});
});
<|MERGE_RESOLUTION|>--- conflicted
+++ resolved
@@ -1,111 +1,86 @@
-import { faker } from '@faker-js/faker';
-import { DeepMocked, createMock } from '@golevelup/ts-jest';
-import { Test, TestingModule } from '@nestjs/testing';
-<<<<<<< HEAD
-import { CourseFileIdsResponse } from '../controller/dto';
-import { CourseExportBodyResponse } from '../controller/dto/course-export-body.response';
-=======
->>>>>>> 6133a8e3
-import { CommonCartridgeExportService } from '../service/common-cartridge-export.service';
-import { CommonCartridgeImportService } from '../service/common-cartridge-import.service';
-import { CommonCartridgeUc } from './common-cartridge.uc';
-<<<<<<< HEAD
-=======
-import { CommonCartridgeVersion } from '../export/common-cartridge.enums';
->>>>>>> 6133a8e3
-
-describe('CommonCartridgeUc', () => {
-	let module: TestingModule;
-	let sut: CommonCartridgeUc;
-	let commonCartridgeExportServiceMock: DeepMocked<CommonCartridgeExportService>;
-	let commonCartridgeImportServiceMock: DeepMocked<CommonCartridgeImportService>;
-
-	beforeAll(async () => {
-		module = await Test.createTestingModule({
-			providers: [
-				CommonCartridgeUc,
-				{
-					provide: CommonCartridgeExportService,
-					useValue: createMock<CommonCartridgeExportService>(),
-				},
-				{
-					provide: CommonCartridgeImportService,
-					useValue: createMock<CommonCartridgeImportService>(),
-				},
-			],
-		}).compile();
-
-		sut = module.get(CommonCartridgeUc);
-		commonCartridgeExportServiceMock = module.get(CommonCartridgeExportService);
-		commonCartridgeImportServiceMock = module.get(CommonCartridgeImportService);
-	});
-
-	afterAll(async () => {
-		await module.close();
-	});
-
-	it('should be defined', () => {
-		expect(sut).toBeDefined();
-	});
-
-	describe('exportCourse', () => {
-		const setup = () => {
-			const courseId = faker.string.uuid();
-<<<<<<< HEAD
-			const expected = new CourseExportBodyResponse({
-				courseFileIds: new CourseFileIdsResponse([]),
-				courseCommonCartridgeMetadata: {
-					id: courseId,
-					title: faker.lorem.sentence(),
-					copyRightOwners: [],
-					creationDate: faker.date.recent().toDateString(),
-				},
-			});
-
-			commonCartridgeExportServiceMock.findCourseFileRecords.mockResolvedValue([]);
-			commonCartridgeExportServiceMock.findCourseCommonCartridgeMetadata.mockResolvedValue(
-				expected.courseCommonCartridgeMetadata
-			);
-=======
-			const version = CommonCartridgeVersion.V_1_1_0;
-			const topics = [faker.lorem.sentence(), faker.lorem.sentence()];
-			const tasks = [faker.lorem.sentence(), faker.lorem.sentence()];
-			const columnBoards = [faker.lorem.sentence(), faker.lorem.sentence()];
-			const expected = Buffer.alloc(0);
-
-			commonCartridgeExportServiceMock.exportCourse.mockResolvedValue(expected);
->>>>>>> 6133a8e3
-
-			return { courseId, version, topics, tasks, columnBoards, expected };
-		};
-
-		it('should return a course export response with file IDs and metadata of a course', async () => {
-			const { courseId, expected, version, tasks, columnBoards, topics } = setup();
-
-			expect(await sut.exportCourse(courseId, version, topics, tasks, columnBoards)).toEqual(expected);
-			expect(commonCartridgeExportServiceMock.exportCourse).toHaveBeenCalledWith(
-				courseId,
-				version,
-				topics,
-				tasks,
-				columnBoards
-			);
-		});
-	});
-
-	describe('importCourse', () => {
-		const setup = () => {
-			const file = Buffer.from(faker.lorem.paragraphs());
-
-			return { file };
-		};
-
-		it('should class the import service', async () => {
-			const { file } = setup();
-
-			await sut.importCourse(file);
-
-			expect(commonCartridgeImportServiceMock.importFile).toHaveBeenCalledWith(file);
-		});
-	});
-});
+import { faker } from '@faker-js/faker';
+import { DeepMocked, createMock } from '@golevelup/ts-jest';
+import { Test, TestingModule } from '@nestjs/testing';
+import { CommonCartridgeExportService } from '../service/common-cartridge-export.service';
+import { CommonCartridgeUc } from './common-cartridge.uc';
+import { CommonCartridgeVersion } from '../export/common-cartridge.enums';
+import { CommonCartridgeImportService } from '../service';
+
+describe('CommonCartridgeUc', () => {
+	let module: TestingModule;
+	let sut: CommonCartridgeUc;
+	let commonCartridgeExportServiceMock: DeepMocked<CommonCartridgeExportService>;
+	let commonCartridgeImportServiceMock: DeepMocked<CommonCartridgeImportService>;
+
+	beforeAll(async () => {
+		module = await Test.createTestingModule({
+			providers: [
+				CommonCartridgeUc,
+				{
+					provide: CommonCartridgeExportService,
+					useValue: createMock<CommonCartridgeExportService>(),
+				},
+				{
+					provide: CommonCartridgeImportService,
+					useValue: createMock<CommonCartridgeImportService>(),
+				},
+			],
+		}).compile();
+
+		sut = module.get(CommonCartridgeUc);
+		commonCartridgeExportServiceMock = module.get(CommonCartridgeExportService);
+		commonCartridgeImportServiceMock = module.get(CommonCartridgeImportService);
+	});
+
+	afterAll(async () => {
+		await module.close();
+	});
+
+	it('should be defined', () => {
+		expect(sut).toBeDefined();
+	});
+
+	describe('exportCourse', () => {
+		const setup = () => {
+			const courseId = faker.string.uuid();
+			const version = CommonCartridgeVersion.V_1_1_0;
+			const topics = [faker.lorem.sentence(), faker.lorem.sentence()];
+			const tasks = [faker.lorem.sentence(), faker.lorem.sentence()];
+			const columnBoards = [faker.lorem.sentence(), faker.lorem.sentence()];
+			const expected = Buffer.alloc(0);
+
+			commonCartridgeExportServiceMock.exportCourse.mockResolvedValue(expected);
+
+			return { courseId, version, topics, tasks, columnBoards, expected };
+		};
+
+		it('should return a course export response with file IDs and metadata of a course', async () => {
+			const { courseId, expected, version, tasks, columnBoards, topics } = setup();
+
+			expect(await sut.exportCourse(courseId, version, topics, tasks, columnBoards)).toEqual(expected);
+			expect(commonCartridgeExportServiceMock.exportCourse).toHaveBeenCalledWith(
+				courseId,
+				version,
+				topics,
+				tasks,
+				columnBoards
+			);
+		});
+	});
+
+	describe('importCourse', () => {
+		const setup = () => {
+			const file = Buffer.from(faker.lorem.paragraphs());
+
+			return { file };
+		};
+
+		it('should class the import service', async () => {
+			const { file } = setup();
+
+			await sut.importCourse(file);
+
+			expect(commonCartridgeImportServiceMock.importFile).toHaveBeenCalledWith(file);
+		});
+	});
+});