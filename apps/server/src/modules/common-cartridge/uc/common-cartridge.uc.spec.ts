import { faker } from '@faker-js/faker';
import { DeepMocked, createMock } from '@golevelup/ts-jest';
import { Test, TestingModule } from '@nestjs/testing';
import { CommonCartridgeExportService } from '../service/common-cartridge-export.service';
import { CommonCartridgeUc } from './common-cartridge.uc';
import { CommonCartridgeVersion } from '../export/common-cartridge.enums';

describe('CommonCartridgeUc', () => {
	let module: TestingModule;
	let sut: CommonCartridgeUc;
	let commonCartridgeExportServiceMock: DeepMocked<CommonCartridgeExportService>;

	beforeAll(async () => {
		module = await Test.createTestingModule({
			providers: [
				CommonCartridgeUc,
				{
					provide: CommonCartridgeExportService,
					useValue: createMock<CommonCartridgeExportService>(),
				},
			],
		}).compile();

		sut = module.get(CommonCartridgeUc);
		commonCartridgeExportServiceMock = module.get(CommonCartridgeExportService);
	});

	afterAll(async () => {
		await module.close();
	});

	it('should be defined', () => {
		expect(sut).toBeDefined();
	});

	describe('exportCourse', () => {
		const setup = () => {
			const courseId = faker.string.uuid();
			const version = CommonCartridgeVersion.V_1_1_0;
			const topics = [faker.lorem.sentence(), faker.lorem.sentence()];
			const tasks = [faker.lorem.sentence(), faker.lorem.sentence()];
			const columnBoards = [faker.lorem.sentence(), faker.lorem.sentence()];
			const expected = Buffer.alloc(0);

			commonCartridgeExportServiceMock.exportCourse.mockResolvedValue(expected);

			return { courseId, version, topics, tasks, columnBoards, expected };
		};

		it('should return a course export response with file IDs and metadata of a course', async () => {
			const { courseId, expected, version, tasks, columnBoards, topics } = setup();

			expect(await sut.exportCourse(courseId, version, topics, tasks, columnBoards)).toEqual(expected);
<<<<<<< HEAD
=======
			expect(commonCartridgeExportServiceMock.exportCourse).toHaveBeenCalledWith(
				courseId,
				version,
				topics,
				tasks,
				columnBoards
			);
>>>>>>> 6133a8e3
		});
	});
});
<|MERGE_RESOLUTION|>--- conflicted
+++ resolved
@@ -1,66 +1,63 @@
-import { faker } from '@faker-js/faker';
-import { DeepMocked, createMock } from '@golevelup/ts-jest';
-import { Test, TestingModule } from '@nestjs/testing';
-import { CommonCartridgeExportService } from '../service/common-cartridge-export.service';
-import { CommonCartridgeUc } from './common-cartridge.uc';
-import { CommonCartridgeVersion } from '../export/common-cartridge.enums';
-
-describe('CommonCartridgeUc', () => {
-	let module: TestingModule;
-	let sut: CommonCartridgeUc;
-	let commonCartridgeExportServiceMock: DeepMocked<CommonCartridgeExportService>;
-
-	beforeAll(async () => {
-		module = await Test.createTestingModule({
-			providers: [
-				CommonCartridgeUc,
-				{
-					provide: CommonCartridgeExportService,
-					useValue: createMock<CommonCartridgeExportService>(),
-				},
-			],
-		}).compile();
-
-		sut = module.get(CommonCartridgeUc);
-		commonCartridgeExportServiceMock = module.get(CommonCartridgeExportService);
-	});
-
-	afterAll(async () => {
-		await module.close();
-	});
-
-	it('should be defined', () => {
-		expect(sut).toBeDefined();
-	});
-
-	describe('exportCourse', () => {
-		const setup = () => {
-			const courseId = faker.string.uuid();
-			const version = CommonCartridgeVersion.V_1_1_0;
-			const topics = [faker.lorem.sentence(), faker.lorem.sentence()];
-			const tasks = [faker.lorem.sentence(), faker.lorem.sentence()];
-			const columnBoards = [faker.lorem.sentence(), faker.lorem.sentence()];
-			const expected = Buffer.alloc(0);
-
-			commonCartridgeExportServiceMock.exportCourse.mockResolvedValue(expected);
-
-			return { courseId, version, topics, tasks, columnBoards, expected };
-		};
-
-		it('should return a course export response with file IDs and metadata of a course', async () => {
-			const { courseId, expected, version, tasks, columnBoards, topics } = setup();
-
-			expect(await sut.exportCourse(courseId, version, topics, tasks, columnBoards)).toEqual(expected);
-<<<<<<< HEAD
-=======
-			expect(commonCartridgeExportServiceMock.exportCourse).toHaveBeenCalledWith(
-				courseId,
-				version,
-				topics,
-				tasks,
-				columnBoards
-			);
->>>>>>> 6133a8e3
-		});
-	});
-});
+import { faker } from '@faker-js/faker';
+import { DeepMocked, createMock } from '@golevelup/ts-jest';
+import { Test, TestingModule } from '@nestjs/testing';
+import { CommonCartridgeExportService } from '../service/common-cartridge-export.service';
+import { CommonCartridgeUc } from './common-cartridge.uc';
+import { CommonCartridgeVersion } from '../export/common-cartridge.enums';
+
+describe('CommonCartridgeUc', () => {
+	let module: TestingModule;
+	let sut: CommonCartridgeUc;
+	let commonCartridgeExportServiceMock: DeepMocked<CommonCartridgeExportService>;
+
+	beforeAll(async () => {
+		module = await Test.createTestingModule({
+			providers: [
+				CommonCartridgeUc,
+				{
+					provide: CommonCartridgeExportService,
+					useValue: createMock<CommonCartridgeExportService>(),
+				},
+			],
+		}).compile();
+
+		sut = module.get(CommonCartridgeUc);
+		commonCartridgeExportServiceMock = module.get(CommonCartridgeExportService);
+	});
+
+	afterAll(async () => {
+		await module.close();
+	});
+
+	it('should be defined', () => {
+		expect(sut).toBeDefined();
+	});
+
+	describe('exportCourse', () => {
+		const setup = () => {
+			const courseId = faker.string.uuid();
+			const version = CommonCartridgeVersion.V_1_1_0;
+			const topics = [faker.lorem.sentence(), faker.lorem.sentence()];
+			const tasks = [faker.lorem.sentence(), faker.lorem.sentence()];
+			const columnBoards = [faker.lorem.sentence(), faker.lorem.sentence()];
+			const expected = Buffer.alloc(0);
+
+			commonCartridgeExportServiceMock.exportCourse.mockResolvedValue(expected);
+
+			return { courseId, version, topics, tasks, columnBoards, expected };
+		};
+
+		it('should return a course export response with file IDs and metadata of a course', async () => {
+			const { courseId, expected, version, tasks, columnBoards, topics } = setup();
+
+			expect(await sut.exportCourse(courseId, version, topics, tasks, columnBoards)).toEqual(expected);
+			expect(commonCartridgeExportServiceMock.exportCourse).toHaveBeenCalledWith(
+				courseId,
+				version,
+				topics,
+				tasks,
+				columnBoards
+			);
+		});
+	});
+});