--- conflicted
+++ resolved
@@ -1,32 +1,28 @@
-import { Injectable } from '@nestjs/common';
-import { EntityId } from '@shared/domain/types';
-<<<<<<< HEAD
-=======
-import { CommonCartridgeExportService, CommonCartridgeImportService } from '../service';
->>>>>>> f8c4db05
-import { CommonCartridgeVersion } from '../export/common-cartridge.enums';
-import { CommonCartridgeExportService } from '../service/common-cartridge-export.service';
-
-@Injectable()
-export class CommonCartridgeUc {
-	constructor(
-		private readonly exportService: CommonCartridgeExportService,
-		private readonly importService: CommonCartridgeImportService
-	) {}
-
-	public async exportCourse(
-		courseId: EntityId,
-		version: CommonCartridgeVersion,
-		topics: string[],
-		tasks: string[],
-		columnBoards: string[]
-	): Promise<Buffer> {
-		const exportedCourse = await this.exportService.exportCourse(courseId, version, topics, tasks, columnBoards);
-
-		return exportedCourse;
-	}
-
-	public async importCourse(file: Buffer): Promise<void> {
-		await this.importService.importFile(file);
-	}
-}
+import { Injectable } from '@nestjs/common';
+import { EntityId } from '@shared/domain/types';
+import { CommonCartridgeExportService, CommonCartridgeImportService } from '../service';
+import { CommonCartridgeVersion } from '../export/common-cartridge.enums';
+
+@Injectable()
+export class CommonCartridgeUc {
+	constructor(
+		private readonly exportService: CommonCartridgeExportService,
+		private readonly importService: CommonCartridgeImportService
+	) {}
+
+	public async exportCourse(
+		courseId: EntityId,
+		version: CommonCartridgeVersion,
+		topics: string[],
+		tasks: string[],
+		columnBoards: string[]
+	): Promise<Buffer> {
+		const exportedCourse = await this.exportService.exportCourse(courseId, version, topics, tasks, columnBoards);
+
+		return exportedCourse;
+	}
+
+	public async importCourse(file: Buffer): Promise<void> {
+		await this.importService.importFile(file);
+	}
+}