--- conflicted
+++ resolved
@@ -1,36 +1,21 @@
-import { Injectable } from '@nestjs/common';
-import { EntityId } from '@shared/domain/types';
-<<<<<<< HEAD
-import { CourseCommonCartridgeMetadataDto } from '../common-cartridge-client/course-client';
-import { CourseFileIdsResponse } from '../controller/dto';
-import { CourseExportBodyResponse } from '../controller/dto/course-export-body.response';
-import { CommonCartridgeExportService } from '../service/common-cartridge-export.service';
-=======
-import { CommonCartridgeExportService } from '../service/common-cartridge-export.service';
-import { CommonCartridgeVersion } from '../export/common-cartridge.enums';
->>>>>>> 0f4a3be7
-
-@Injectable()
-export class CommonCartridgeUc {
-	constructor(private readonly exportService: CommonCartridgeExportService) {}
-
-<<<<<<< HEAD
-	public async exportCourse(courseId: EntityId): Promise<CourseExportBodyResponse> {
-		const fileRecords = await this.exportService.findCourseFileRecords(courseId);
-		const courseFileIds = new CourseFileIdsResponse(fileRecords.map((file) => file.id));
-		const courseCommonCartridgeMetadata: CourseCommonCartridgeMetadataDto =
-			await this.exportService.findCourseCommonCartridgeMetadata(courseId);
-=======
-	public async exportCourse(
-		courseId: EntityId,
-		version: CommonCartridgeVersion,
-		topics: string[],
-		tasks: string[],
-		columnBoards: string[]
-	): Promise<Buffer> {
-		const exportedCourse = await this.exportService.exportCourse(courseId, version, topics, tasks, columnBoards);
->>>>>>> 0f4a3be7
-
-		return exportedCourse;
-	}
-}
+import { Injectable } from '@nestjs/common';
+import { EntityId } from '@shared/domain/types';
+import { CommonCartridgeVersion } from '../export/common-cartridge.enums';
+import { CommonCartridgeExportService } from '../service/common-cartridge-export.service';
+
+@Injectable()
+export class CommonCartridgeUc {
+	constructor(private readonly exportService: CommonCartridgeExportService) {}
+
+	public async exportCourse(
+		courseId: EntityId,
+		version: CommonCartridgeVersion,
+		topics: string[],
+		tasks: string[],
+		columnBoards: string[]
+	): Promise<Buffer> {
+		const exportedCourse = await this.exportService.exportCourse(courseId, version, topics, tasks, columnBoards);
+
+		return exportedCourse;
+	}
+}