--- conflicted
+++ resolved
@@ -1,52 +1,34 @@
-import { Body, Controller, Param, Post, Query, Res, StreamableFile } from '@nestjs/common';
-import { ApiTags } from '@nestjs/swagger';
-import { Response } from 'express';
-import { CommonCartridgeUc } from '../uc/common-cartridge.uc';
-<<<<<<< HEAD
-import { ExportCourseParams } from './dto';
-import { CourseQueryParams } from './dto/course.query.params';
-import { CourseExportBodyParams } from './dto/course-export.body.params';
-=======
-import { ExportCourseParams, CourseQueryParams, CourseExportBodyParams } from './dto';
->>>>>>> 6133a8e3
-
-@ApiTags('common-cartridge')
-@Controller('common-cartridge')
-export class CommonCartridgeController {
-	constructor(private readonly commonCartridgeUC: CommonCartridgeUc) {}
-
-<<<<<<< HEAD
-	@Post('export/:parentId')
-=======
-	@Post('export/:courseId')
->>>>>>> 6133a8e3
-	public async exportCourse(
-		@Param() exportCourseParams: ExportCourseParams,
-		@Query() queryParams: CourseQueryParams,
-		@Body() bodyParams: CourseExportBodyParams,
-		@Res({ passthrough: true }) response: Response
-	): Promise<StreamableFile> {
-		const result = await this.commonCartridgeUC.exportCourse(
-<<<<<<< HEAD
-			exportCourseParams.parentId,
-=======
-			exportCourseParams.courseId,
->>>>>>> 6133a8e3
-			queryParams.version,
-			bodyParams.topics,
-			bodyParams.tasks,
-			bodyParams.columnBoards
-		);
-
-		response.set({
-			'Content-Type': 'application/zip',
-<<<<<<< HEAD
-			'Content-Disposition': `attachment; filename=course_${exportCourseParams.parentId}.zip`,
-=======
-			'Content-Disposition': `attachment; filename=course_${exportCourseParams.courseId}.zip`,
->>>>>>> 6133a8e3
-		});
-
-		return new StreamableFile(result);
-	}
-}
+import { Body, Controller, Param, Post, Query, Res, StreamableFile } from '@nestjs/common';
+import { ApiTags } from '@nestjs/swagger';
+import { Response } from 'express';
+import { CommonCartridgeUc } from '../uc/common-cartridge.uc';
+import { ExportCourseParams, CourseQueryParams, CourseExportBodyParams } from './dto';
+
+@ApiTags('common-cartridge')
+@Controller('common-cartridge')
+export class CommonCartridgeController {
+	constructor(private readonly commonCartridgeUC: CommonCartridgeUc) {}
+
+	@Post('export/:courseId')
+	public async exportCourse(
+		@Param() exportCourseParams: ExportCourseParams,
+		@Query() queryParams: CourseQueryParams,
+		@Body() bodyParams: CourseExportBodyParams,
+		@Res({ passthrough: true }) response: Response
+	): Promise<StreamableFile> {
+		const result = await this.commonCartridgeUC.exportCourse(
+			exportCourseParams.courseId,
+			queryParams.version,
+			bodyParams.topics,
+			bodyParams.tasks,
+			bodyParams.columnBoards
+		);
+
+		response.set({
+			'Content-Type': 'application/zip',
+			'Content-Disposition': `attachment; filename=course_${exportCourseParams.courseId}.zip`,
+		});
+
+		return new StreamableFile(result);
+	}
+}