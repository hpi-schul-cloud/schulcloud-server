--- conflicted
+++ resolved
@@ -1,82 +1,76 @@
-<<<<<<< HEAD
-import { CurrentUser, ICurrentUser, JwtAuthentication } from '@infra/auth-guard';
-import { Controller, Get, Param, Post, UploadedFile, UseInterceptors } from '@nestjs/common';
-import { FileInterceptor } from '@nestjs/platform-express';
-import {
-	ApiBadRequestResponse,
-	ApiBody,
-	ApiConsumes,
-	ApiCreatedResponse,
-	ApiInternalServerErrorResponse,
-	ApiOperation,
-	ApiProduces,
-	ApiTags,
-	ApiUnauthorizedResponse,
-} from '@nestjs/swagger';
-import { CommonCartridgeUc } from '../uc/common-cartridge.uc';
-import { CommonCartridgeImportBodyParams, ExportCourseParams } from './dto';
-import { CourseExportBodyResponse } from './dto/course-export-body.response';
-import { CommonCartridgeFileValidatorPipe } from './utils';
-=======
-import { Body, Controller, Param, Post, Query, Res, StreamableFile } from '@nestjs/common';
-import { ApiTags } from '@nestjs/swagger';
-import { Response } from 'express';
-import { CommonCartridgeUc } from '../uc/common-cartridge.uc';
-import { ExportCourseParams, CourseQueryParams, CourseExportBodyParams } from './dto';
->>>>>>> 6133a8e3
-
-@JwtAuthentication()
-@ApiTags('common-cartridge')
-@Controller('common-cartridge')
-export class CommonCartridgeController {
-	constructor(private readonly commonCartridgeUC: CommonCartridgeUc) {}
-
-<<<<<<< HEAD
-	@Get('export/:parentId')
-	public async exportCourse(@Param() exportCourseParams: ExportCourseParams): Promise<CourseExportBodyResponse> {
-		const response = await this.commonCartridgeUC.exportCourse(exportCourseParams.parentId);
-
-		return response;
-	}
-
-	@Post('import')
-	@UseInterceptors(FileInterceptor('file'))
-	@ApiOperation({ summary: 'Imports a course from a Common Cartridge file.' })
-	@ApiConsumes('application/octet-stream')
-	@ApiProduces('application/json')
-	@ApiBody({ type: CommonCartridgeImportBodyParams, required: true })
-	@ApiCreatedResponse({ description: 'Course was successfully imported.' })
-	@ApiUnauthorizedResponse({ description: 'Request is unauthorized.' })
-	@ApiBadRequestResponse({ description: 'Request data has invalid format.' })
-	@ApiInternalServerErrorResponse({ description: 'Internal server error.' })
-	public async importCourse(
-		@CurrentUser() currentUser: ICurrentUser,
-		@UploadedFile(CommonCartridgeFileValidatorPipe)
-		file: Express.Multer.File
-	): Promise<void> {
-		await this.commonCartridgeUC.importCourse(file.buffer);
-=======
-	@Post('export/:courseId')
-	public async exportCourse(
-		@Param() exportCourseParams: ExportCourseParams,
-		@Query() queryParams: CourseQueryParams,
-		@Body() bodyParams: CourseExportBodyParams,
-		@Res({ passthrough: true }) response: Response
-	): Promise<StreamableFile> {
-		const result = await this.commonCartridgeUC.exportCourse(
-			exportCourseParams.courseId,
-			queryParams.version,
-			bodyParams.topics,
-			bodyParams.tasks,
-			bodyParams.columnBoards
-		);
-
-		response.set({
-			'Content-Type': 'application/zip',
-			'Content-Disposition': `attachment; filename=course_${exportCourseParams.courseId}.zip`,
-		});
-
-		return new StreamableFile(result);
->>>>>>> 6133a8e3
-	}
-}
+import {
+	Body,
+	Controller,
+	Param,
+	Post,
+	Query,
+	Res,
+	StreamableFile,
+	UploadedFile,
+	UseInterceptors,
+} from '@nestjs/common';
+import {
+	ApiBadRequestResponse,
+	ApiBody,
+	ApiConsumes,
+	ApiCreatedResponse,
+	ApiInternalServerErrorResponse,
+	ApiOperation,
+	ApiProduces,
+	ApiTags,
+	ApiUnauthorizedResponse,
+} from '@nestjs/swagger';
+import { Response } from 'express';
+import { FileInterceptor } from '@nestjs/platform-express';
+import { JwtAuthentication, CurrentUser, ICurrentUser } from '@src/infra/auth-guard';
+import { CommonCartridgeUc } from '../uc/common-cartridge.uc';
+import { ExportCourseParams, CourseQueryParams, CourseExportBodyParams, CommonCartridgeImportBodyParams } from './dto';
+import { CommonCartridgeFileValidatorPipe } from './utils';
+
+@JwtAuthentication()
+@ApiTags('common-cartridge')
+@Controller('common-cartridge')
+export class CommonCartridgeController {
+	constructor(private readonly commonCartridgeUC: CommonCartridgeUc) {}
+
+	@Post('export/:courseId')
+	public async exportCourse(
+		@Param() exportCourseParams: ExportCourseParams,
+		@Query() queryParams: CourseQueryParams,
+		@Body() bodyParams: CourseExportBodyParams,
+		@Res({ passthrough: true }) response: Response
+	): Promise<StreamableFile> {
+		const result = await this.commonCartridgeUC.exportCourse(
+			exportCourseParams.courseId,
+			queryParams.version,
+			bodyParams.topics,
+			bodyParams.tasks,
+			bodyParams.columnBoards
+		);
+
+		response.set({
+			'Content-Type': 'application/zip',
+			'Content-Disposition': `attachment; filename=course_${exportCourseParams.courseId}.zip`,
+		});
+
+		return new StreamableFile(result);
+	}
+
+	@Post('import')
+	@UseInterceptors(FileInterceptor('file'))
+	@ApiOperation({ summary: 'Imports a course from a Common Cartridge file.' })
+	@ApiConsumes('application/octet-stream')
+	@ApiProduces('application/json')
+	@ApiBody({ type: CommonCartridgeImportBodyParams, required: true })
+	@ApiCreatedResponse({ description: 'Course was successfully imported.' })
+	@ApiUnauthorizedResponse({ description: 'Request is unauthorized.' })
+	@ApiBadRequestResponse({ description: 'Request data has invalid format.' })
+	@ApiInternalServerErrorResponse({ description: 'Internal server error.' })
+	public async importCourse(
+		@CurrentUser() currentUser: ICurrentUser,
+		@UploadedFile(CommonCartridgeFileValidatorPipe)
+		file: Express.Multer.File
+	): Promise<void> {
+		await this.commonCartridgeUC.importCourse(file.buffer);
+	}
+}