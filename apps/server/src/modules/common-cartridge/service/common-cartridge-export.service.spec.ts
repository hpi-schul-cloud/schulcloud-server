import { DeepMocked, createMock } from '@golevelup/ts-jest';
import { FilesStorageClientAdapterService } from '@modules/files-storage-client';
import { Test, TestingModule } from '@nestjs/testing';
<<<<<<< HEAD
import { ErrorLogger } from '@src/core/logger';
import AdmZip from 'adm-zip';
import {
	BoardClientAdapter,
	BoardSkeletonDto,
	CardSkeletonDto,
	ColumnSkeletonDto,
} from '../common-cartridge-client/board-client';
import { CardClientAdapter } from '../common-cartridge-client/card-client/card-client.adapter';
import { CardListResponseDto } from '../common-cartridge-client/card-client/dto/card-list-response.dto';
import { CardResponseDto } from '../common-cartridge-client/card-client/dto/card-response.dto';
import { LinkElementContentDto } from '../common-cartridge-client/card-client/dto/link-element-content.dto';
import { LinkElementResponseDto } from '../common-cartridge-client/card-client/dto/link-element-response.dto';
import { RichTextElementContentDto } from '../common-cartridge-client/card-client/dto/rich-text-element-content.dto';
import { RichTextElementResponseDto } from '../common-cartridge-client/card-client/dto/rich-text-element-response.dto';
import { TimestampResponseDto } from '../common-cartridge-client/card-client/dto/timestamp-response.dto';
import { VisibilitySettingsResponseDto } from '../common-cartridge-client/card-client/dto/visibility-settings-response.dto';
import { ContentElementType } from '../common-cartridge-client/card-client/enums/content-element-type.enum';
import { CourseCommonCartridgeMetadataDto, CoursesClientAdapter } from '../common-cartridge-client/course-client';
import { LessonDto, LessonLinkedTaskDto } from '../common-cartridge-client/lesson-client/dto';
import { LessonClientAdapter } from '../common-cartridge-client/lesson-client/lesson-client.adapter';
import { CourseRoomsClientAdapter } from '../common-cartridge-client/room-client';
import { BoardTaskStatusDto } from '../common-cartridge-client/room-client/dto/board-task-status.dto';
import { BoardTaskDto } from '../common-cartridge-client/room-client/dto/board-task.dto';
import { RoomBoardDto } from '../common-cartridge-client/room-client/dto/room-board.dto';
import { BoardElementDtoType } from '../common-cartridge-client/room-client/enums/board-element.enum';
import { BoardLayout } from '../common-cartridge-client/room-client/enums/board-layout.enum';
import { CommonCartridgeVersion } from '../export/common-cartridge.enums';
import { CommonCartridgeExportService } from './common-cartridge-export.service';
import { CommonCartridgeExportMapper } from './common-cartridge.mapper';
=======
import AdmZip from 'adm-zip';
import { BoardClientAdapter, BoardSkeletonDto } from '../common-cartridge-client/board-client';
import { CommonCartridgeExportService } from './common-cartridge-export.service';
import { CourseCommonCartridgeMetadataDto, CoursesClientAdapter } from '../common-cartridge-client/course-client';
import { CourseRoomsClientAdapter } from '../common-cartridge-client/room-client';
import { CardClientAdapter } from '../common-cartridge-client/card-client/card-client.adapter';
import { LessonClientAdapter } from '../common-cartridge-client/lesson-client/lesson-client.adapter';
import { CommonCartridgeExportMapper } from './common-cartridge.mapper';
import { CommonCartridgeVersion } from '../export/common-cartridge.enums';
import {
	RoomBoardDto,
	BoardTaskDto,
	BoardLessonDto,
	BoardColumnBoardDto,
} from '../common-cartridge-client/room-client/dto';
import {
	RichTextElementContentDto,
	LinkElementContentDto,
	CardListResponseDto,
} from '../common-cartridge-client/card-client/dto';
import {
	boardCloumnBoardFactory,
	boardLessonFactory,
	boardTaskFactory,
	columnBoardFactory,
	courseMetadataFactory,
	lessonFactory,
	listOfCardResponseFactory,
	roomFactory,
} from '../testing/common-cartridge-dtos.factory';
>>>>>>> 6133a8e3

describe.skip('CommonCartridgeExportService', () => {
	let module: TestingModule;
	let sut: CommonCartridgeExportService;
	let coursesClientAdapterMock: DeepMocked<CoursesClientAdapter>;
	let courseRoomsClientAdapterMock: DeepMocked<CourseRoomsClientAdapter>;
	let cardClientAdapterMock: DeepMocked<CardClientAdapter>;
	let boardClientAdapterMock: DeepMocked<BoardClientAdapter>;
	let lessonClientAdapterMock: DeepMocked<LessonClientAdapter>;

<<<<<<< HEAD
	const dummyCourseId = faker.string.uuid();
=======
>>>>>>> 6133a8e3
	const createXmlString = (nodeName: string, value: boolean | number | string): string =>
		`<${nodeName}>${value.toString()}</${nodeName}>`;
	const getFileContent = (archive: AdmZip, filePath: string): string | undefined =>
		archive.getEntry(filePath)?.getData().toString();
<<<<<<< HEAD

=======
>>>>>>> 6133a8e3
	const setupParams = async (
		version: CommonCartridgeVersion,
		exportTopics: boolean,
		exportTasks: boolean,
		exportColumnBoards: boolean
	) => {
<<<<<<< HEAD
		const courseMetadata = new CourseCommonCartridgeMetadataDto({
			id: dummyCourseId,
			courseName: 'TEST COURSE',
			creationDate: faker.date.recent().toISOString(),
			copyRightOwners: [faker.person.fullName()],
		});

		const lessonLinkedTask: LessonLinkedTaskDto = {
			name: 'TEST LINKED TASK',
			description: faker.lorem.paragraph(),
			descriptionInputFormat: 'plainText',
			availableDate: faker.date.recent().toISOString(),
			dueDate: faker.date.future().toISOString(),
			private: false,
			publicSubmissions: false,
			teamSubmissions: false,
			creator: faker.internet.email(),
			courseId: dummyCourseId,
			submissionIds: [],
			finishedIds: [],
		};

		const lessons: LessonDto[] = [
			{
				lessonId: faker.string.uuid(),
				name: 'TEST LESSON 1',
				courseId: dummyCourseId,
				courseGroupId: faker.string.uuid(),
				hidden: false,
				position: faker.number.int(),
				contents: [
					{
						id: faker.string.uuid(),
						content: {
							text: 'text',
						},
						title: faker.lorem.sentence(),
						component: 'text',
						hidden: false,
					},
				],
				materials: [],
				linkedTasks: [lessonLinkedTask],
			},
			{
				lessonId: faker.string.uuid(),
				name: 'TEST LESSON 2',
				courseId: dummyCourseId,
				courseGroupId: faker.string.uuid(),
				hidden: false,
				position: faker.number.int(),
				contents: [
					{
						id: faker.string.uuid(),
						content: {
							text: 'text',
						},
						title: faker.lorem.sentence(),
						component: 'text',
						hidden: false,
					},
				],
				materials: [],
			},
		];

		const boardSkeleton: BoardSkeletonDto = {
			boardId: faker.string.uuid(),
			title: 'TEST BOARD SKELETON',
			columns: [
				new ColumnSkeletonDto({
					columnId: faker.string.uuid(),
					title: faker.lorem.sentence(),
					cards: [
						new CardSkeletonDto({
							cardId: faker.string.uuid(),
							height: faker.number.int(),
						}),
						new CardSkeletonDto({
							cardId: faker.string.uuid(),
							height: faker.number.int(),
						}),
					],
				}),
				new ColumnSkeletonDto({
					columnId: faker.string.uuid(),
					title: faker.lorem.sentence(),
					cards: [],
				}),
			],
			isVisible: true,
			layout: 'columns',
		};

		const listOfCardsResponse: CardListResponseDto = {
			data: [
				new CardResponseDto(
					boardSkeleton.columns[0].cards?.[0].cardId ?? '',
					'TEST CARD 1',
					faker.number.int(),
					[
						new RichTextElementResponseDto(
							faker.string.uuid(),
							ContentElementType.RICH_TEXT,
							new RichTextElementContentDto('dummy rich text', 'plainText'),
							new TimestampResponseDto(faker.date.recent().toISOString(), faker.date.recent().toISOString(), undefined)
						),
					],
					new VisibilitySettingsResponseDto('public'),
					new TimestampResponseDto(faker.date.recent().toISOString(), faker.date.recent().toISOString(), undefined)
				),
				new CardResponseDto(
					boardSkeleton.columns[0].cards?.[1].cardId ?? '',
					'TEST CARD 2',
					faker.number.int(),
					[
						new LinkElementResponseDto(
							faker.string.uuid(),
							ContentElementType.LINK,
							new LinkElementContentDto('dummy url', 'dummy title of the link', 'dummy description'),
							new TimestampResponseDto(faker.date.recent().toISOString(), faker.date.recent().toISOString(), undefined)
						),
					],
					new VisibilitySettingsResponseDto('public'),
					new TimestampResponseDto(faker.date.recent().toISOString(), faker.date.recent().toISOString(), undefined)
				),
			],
		};

		const boardTask: BoardTaskDto = {
			id: faker.string.uuid(),
			name: 'TEST TASK',
			availableDate: faker.date.recent().toISOString(),
			dueDate: faker.date.future().toISOString(),
			courseName: courseMetadata.courseName,
			description: faker.lorem.paragraph(),
			displayColor: faker.internet.color(),
			createdAt: faker.date.recent().toISOString(),
			updatedAt: faker.date.recent().toISOString(),
			status: new BoardTaskStatusDto({
				submitted: faker.number.int(),
				maxSubmissions: faker.number.int(),
				graded: faker.number.int(),
				isDraft: faker.datatype.boolean(),
				isSubstitutionTeacher: faker.datatype.boolean(),
				isFinished: faker.datatype.boolean(),
			}),
		};

		const room: RoomBoardDto = {
			roomId: faker.string.uuid(),
			title: courseMetadata.courseName,
			displayColor: faker.internet.color(),
			elements: [
				{
					type: BoardElementDtoType.TASK,
					content: { ...boardTask, status: { ...boardTask.status } },
				},
				{
					type: BoardElementDtoType.COLUMN_BOARD,
					content: {
						id: boardSkeleton.boardId,
						title: 'TEST BOARD COLUMN BOARD',
						published: faker.datatype.boolean(),
						createdAt: faker.date.recent().toISOString(),
						updatedAt: faker.date.recent().toISOString(),
						columnBoardId: boardSkeleton.boardId,
						layout: BoardLayout.COLUMNS,
					},
				},
			],
			isArchived: false,
			isSynchronized: false,
		};

		coursesClientAdapterMock.getCourseCommonCartridgeMetadata.mockResolvedValue(courseMetadata);
		courseRoomsClientAdapterMock.getRoomBoardByCourseId.mockResolvedValue(room);
		lessonClientAdapterMock.getLessonById.mockResolvedValue(lessons[0]);
		lessonClientAdapterMock.getLessonTasks.mockResolvedValue([lessonLinkedTask]);
		boardClientAdapterMock.getBoardSkeletonById.mockResolvedValue(boardSkeleton);
		cardClientAdapterMock.getAllBoardCardsByIds.mockResolvedValue(listOfCardsResponse);

		const buffer = await sut.exportCourse(
			dummyCourseId,
			version,
			exportTopics ? [lessons[0].lessonId, lessons[1].lessonId] : [],
			exportTasks ? [room.elements[0].content.id] : [],
			exportColumnBoards ? [room.elements[1].content.id] : []
=======
		const courseMetadata: CourseCommonCartridgeMetadataDto = courseMetadataFactory.build();
		const lessons = lessonFactory.buildList(2);
		const [lesson] = lessons;
		lesson.courseId = courseMetadata.id;

		const boardSkeleton: BoardSkeletonDto = columnBoardFactory.build();
		const listOfCardsResponse: CardListResponseDto = listOfCardResponseFactory.build();
		const boardTask: BoardTaskDto = boardTaskFactory.build();
		boardTask.courseName = courseMetadata.courseName;

		const room: RoomBoardDto = roomFactory.build();
		room.title = courseMetadata.courseName;
		room.elements[0].content = boardTask;
		room.elements[1].content = new BoardLessonDto(boardLessonFactory.build());
		room.elements[1].content.id = lesson.lessonId;
		room.elements[1].content.name = lesson.name;
		room.elements[2].content = new BoardColumnBoardDto(boardCloumnBoardFactory.build());

		coursesClientAdapterMock.getCourseCommonCartridgeMetadata.mockResolvedValue(courseMetadata);
		lessonClientAdapterMock.getLessonById.mockResolvedValue(lesson);
		lessonClientAdapterMock.getLessonTasks.mockResolvedValue(lesson.linkedTasks ?? []);
		boardClientAdapterMock.getBoardSkeletonById.mockResolvedValue(boardSkeleton);
		cardClientAdapterMock.getAllBoardCardsByIds.mockResolvedValue(listOfCardsResponse);
		courseRoomsClientAdapterMock.getRoomBoardByCourseId.mockResolvedValue(room);

		const buffer = await sut.exportCourse(
			courseMetadata.id,
			version,
			exportTopics ? [room.elements[1].content.id] : [],
			exportTasks ? [room.elements[0].content.id] : [],
			exportColumnBoards ? [room.elements[2].content.id] : []
>>>>>>> 6133a8e3
		);

		const archive = new AdmZip(buffer);

		return {
			courseMetadata,
			archive,
			version,
			room,
<<<<<<< HEAD
=======
			lesson,
>>>>>>> 6133a8e3
			lessons,
			boardTask,
			boardSkeleton,
			listOfCardsResponse,
<<<<<<< HEAD
=======
			textElement: listOfCardsResponse.data[0].elements[0].content as RichTextElementContentDto,
			linkElement: listOfCardsResponse.data[0].elements[1].content as LinkElementContentDto,
>>>>>>> 6133a8e3
		};
	};

	beforeAll(async () => {
		module = await Test.createTestingModule({
			providers: [
				CommonCartridgeExportService,
				CommonCartridgeExportMapper,
				{
					provide: FilesStorageClientAdapterService,
					useValue: createMock<FilesStorageClientAdapterService>(),
				},
				{
					provide: BoardClientAdapter,
					useValue: createMock<BoardClientAdapter>(),
				},
				{
					provide: CoursesClientAdapter,
					useValue: createMock<CoursesClientAdapter>(),
				},
				{
					provide: CourseRoomsClientAdapter,
					useValue: createMock<CourseRoomsClientAdapter>(),
				},
				{
					provide: CardClientAdapter,
					useValue: createMock<CardClientAdapter>(),
				},
				{
					provide: LessonClientAdapter,
					useValue: createMock<LessonClientAdapter>(),
				},
<<<<<<< HEAD
				{
					provide: ErrorLogger,
					useValue: createMock<ErrorLogger>(),
				},
=======
>>>>>>> 6133a8e3
			],
		}).compile();

		sut = module.get(CommonCartridgeExportService);
		coursesClientAdapterMock = module.get(CoursesClientAdapter);
		courseRoomsClientAdapterMock = module.get(CourseRoomsClientAdapter);
		cardClientAdapterMock = module.get(CardClientAdapter);
		boardClientAdapterMock = module.get(BoardClientAdapter);
		lessonClientAdapterMock = module.get(LessonClientAdapter);
	});

	afterAll(async () => {
		await module.close();
	});

	it('should be defined', () => {
		expect(sut).toBeDefined();
	});

	describe('exportCourse', () => {
		describe('when using version 1.1', () => {
			const setup = async () => setupParams(CommonCartridgeVersion.V_1_1_0, true, true, true);

			it('should use schema version 1.1.0', async () => {
				const { archive } = await setup();

				expect(getFileContent(archive, 'imsmanifest.xml')).toContain(createXmlString('schemaversion', '1.1.0'));
			});

			it('should add course', async () => {
				const { archive, courseMetadata } = await setup();

				expect(getFileContent(archive, 'imsmanifest.xml')).toContain(
					createXmlString('mnf:string', courseMetadata.courseName)
				);
			});

<<<<<<< HEAD
			it('should add lessons', async () => {
				const { archive, lessons } = await setup();

				lessons.forEach((lesson) => {
					expect(getFileContent(archive, 'imsmanifest.xml')).toContain(createXmlString('title', lesson.name));
				});
			});

			it('should add task', async () => {
				const { archive, boardTask } = await setup();

				expect(getFileContent(archive, 'imsmanifest.xml')).toContain(createXmlString('title', boardTask.name));

				expect(getFileContent(archive, 'imsmanifest.xml')).toContain(`<resource identifier="i${boardTask.id}"`);
			});

			// it('should add tasks of lesson to manifest file', async () => {
			// 	const { archive, lessons } = await setup();
			// 	const manifest = archive.getEntry('imsmanifest.xml')?.getData().toString();

			// 	lessons[0].linkedTasks?.forEach((linkedTask) => {
			// 		expect(manifest).toContain(`<title>${linkedTask.name}</title>`);
			// 	});
			// });

			it('should add column boards', async () => {
				const { archive, boardSkeleton } = await setup();
				const manifest = getFileContent(archive, 'imsmanifest.xml');

				expect(manifest).toContain(createXmlString('title', boardSkeleton.title));
			});

			it('should add column', async () => {
				const { archive, boardSkeleton } = await setup();
				const manifest = getFileContent(archive, 'imsmanifest.xml');

				expect(manifest).toContain(createXmlString('title', boardSkeleton.columns[0].title ?? ''));
			});

=======
			it('should add lesson', async () => {
				const { archive, lesson } = await setup();

				expect(getFileContent(archive, 'imsmanifest.xml')).toContain(createXmlString('title', lesson.name));
			});

			it('should add task', async () => {
				const { archive, boardTask } = await setup();

				expect(getFileContent(archive, 'imsmanifest.xml')).toContain(createXmlString('title', boardTask.name));

				expect(getFileContent(archive, 'imsmanifest.xml')).toContain(`<resource identifier="i${boardTask.id}"`);
			});

			it('should add tasks of lesson to manifest file', async () => {
				const { archive, lesson } = await setup();
				const manifest = archive.getEntry('imsmanifest.xml')?.getData().toString();

				lesson.linkedTasks.forEach((linkedTask) => {
					expect(manifest).toContain(`<title>${linkedTask.name}</title>`);
				});
			});

			it('should add lernstore element of lesson to manifest file', async () => {
				const { archive, lesson } = await setup();
				const manifest = archive.getEntry('imsmanifest.xml')?.getData().toString();

				lesson.contents.forEach((content) => {
					expect(manifest).toContain(`<title>${content.title}</title>`);
				});
			});

			it('should add column boards', async () => {
				const { archive, boardSkeleton } = await setup();
				const manifest = getFileContent(archive, 'imsmanifest.xml');

				expect(manifest).toContain(createXmlString('title', boardSkeleton.title));
			});

			it('should add column', async () => {
				const { archive, boardSkeleton } = await setup();
				const manifest = getFileContent(archive, 'imsmanifest.xml');

				expect(manifest).toContain(createXmlString('title', boardSkeleton.columns[0].title ?? ''));
			});

>>>>>>> 6133a8e3
			it('should add card', async () => {
				const { archive, listOfCardsResponse } = await setup();
				const manifest = getFileContent(archive, 'imsmanifest.xml');

				expect(manifest).toContain(createXmlString('title', listOfCardsResponse.data[0].title ?? ''));
			});
		});

		describe('when using version 1.3', () => {
			const setup = async () => setupParams(CommonCartridgeVersion.V_1_3_0, true, true, true);

			it('should use schema version 1.3.0', async () => {
				const { archive } = await setup();

				expect(getFileContent(archive, 'imsmanifest.xml')).toContain(createXmlString('schemaversion', '1.3.0'));
			});
<<<<<<< HEAD

			it('should add course', async () => {
				const { archive, courseMetadata } = await setup();

				expect(getFileContent(archive, 'imsmanifest.xml')).toContain(
					createXmlString('mnf:string', courseMetadata.courseName)
				);
			});

			it('should add lessons', async () => {
				const { archive, lessons } = await setup();

				lessons.forEach((lesson) => {
					expect(getFileContent(archive, 'imsmanifest.xml')).toContain(createXmlString('title', lesson.name));
				});
			});

			it('should add tasks', async () => {
				const { archive, boardTask } = await setup();

				expect(getFileContent(archive, 'imsmanifest.xml')).toContain(`<resource identifier="i${boardTask.id}"`);
			});

			it('should add tasks of lesson to manifest file', async () => {
				const { archive, lessons } = await setup();
				const manifest = archive.getEntry('imsmanifest.xml')?.getData().toString();

				lessons[0].linkedTasks?.forEach((linkedTask) => {
					expect(manifest).toContain(`<title>${linkedTask.name}</title>`);
				});
			});

			it('should add column boards', async () => {
				const { archive, boardSkeleton } = await setup();
				const manifest = getFileContent(archive, 'imsmanifest.xml');

				expect(manifest).toContain(createXmlString('title', boardSkeleton.title));
			});

=======

			it('should add course', async () => {
				const { archive, courseMetadata } = await setup();

				expect(getFileContent(archive, 'imsmanifest.xml')).toContain(
					createXmlString('mnf:string', courseMetadata.courseName)
				);
			});

			it('should add lesson', async () => {
				const { archive, lesson } = await setup();

				expect(getFileContent(archive, 'imsmanifest.xml')).toContain(createXmlString('title', lesson.name));
			});

			it('should add tasks', async () => {
				const { archive, boardTask } = await setup();

				expect(getFileContent(archive, 'imsmanifest.xml')).toContain(`<resource identifier="i${boardTask.id}"`);
			});

			it('should add tasks of lesson to manifest file', async () => {
				const { archive, lesson } = await setup();
				const manifest = archive.getEntry('imsmanifest.xml')?.getData().toString();

				lesson.linkedTasks.forEach((linkedTask) => {
					expect(manifest).toContain(`<title>${linkedTask.name}</title>`);
				});
			});

			it('should add lernstore element of lesson to manifest file', async () => {
				const { archive, lesson } = await setup();
				const manifest = archive.getEntry('imsmanifest.xml')?.getData().toString();

				lesson.contents.forEach((content) => {
					expect(manifest).toContain(`<title>${content.title}</title>`);
				});
			});

			it('should add column boards', async () => {
				const { archive, boardSkeleton } = await setup();
				const manifest = getFileContent(archive, 'imsmanifest.xml');

				expect(manifest).toContain(createXmlString('title', boardSkeleton.title));
			});

>>>>>>> 6133a8e3
			it('should add column', async () => {
				const { archive, boardSkeleton } = await setup();
				const manifest = getFileContent(archive, 'imsmanifest.xml');

				expect(manifest).toContain(createXmlString('title', boardSkeleton.columns[0].title ?? ''));
			});

			it('should add card', async () => {
				const { archive, listOfCardsResponse } = await setup();
				const manifest = getFileContent(archive, 'imsmanifest.xml');

				expect(manifest).toContain(createXmlString('title', listOfCardsResponse.data[0].title ?? ''));
			});

<<<<<<< HEAD
			// it('should add content element of cards', async () => {
			// 	const { archive, textCardElement } = await setup();
			// 	const manifest = getFileContent(archive, 'imsmanifest.xml');

			// 	expect(manifest).toContain(`<resource identifier="i${textCardElement.id}"`);
			// });

			// it('should add link element of card', async () => {
			// 	const { archive, linkElement } = await setup();
			// 	const manifest = getFileContent(archive, 'imsmanifest.xml');

			// 	expect(manifest).toContain(`<resource identifier="i${linkElement.id}"`);
			// });
		});

		describe('When topics array is empty', () => {
			const setup = async () => setupParams(CommonCartridgeVersion.V_1_1_0, false, true, true);

			it("shouldn't add lessons", async () => {
				const { archive, lessons } = await setup();

				lessons.forEach((lesson) => {
					expect(getFileContent(archive, 'imsmanifest.xml')).not.toContain(createXmlString('title', lesson.name));
				});
			});
		});

		describe('When tasks array is empty', () => {
			const setup = async () => setupParams(CommonCartridgeVersion.V_1_1_0, true, false, true);

			it("shouldn't add tasks", async () => {
				const { archive, boardTask } = await setup();

				expect(getFileContent(archive, 'imsmanifest.xml')).not.toContain(`<resource identifier="i${boardTask.id}"`);
			});
		});

		describe('When columnBoards array is empty', () => {
=======
			it('should add link element of card', async () => {
				const { archive, linkElement } = await setup();
				const manifest = getFileContent(archive, 'imsmanifest.xml');

				expect(manifest).toContain(createXmlString('title', linkElement.title));
			});

			it('should add text element of card', async () => {
				const { archive, textElement } = await setup();
				const manifest = getFileContent(archive, 'imsmanifest.xml');

				expect(manifest).toContain(createXmlString('title', textElement.text));
			});
		});

		describe('when topics array is empty', () => {
			const setup = async () => setupParams(CommonCartridgeVersion.V_1_1_0, false, true, true);

			it("shouldn't add lessons", async () => {
				const { archive, lessons } = await setup();

				lessons.forEach((lesson) => {
					expect(getFileContent(archive, 'imsmanifest.xml')).not.toContain(createXmlString('title', lesson.name));
				});
			});
		});

		describe('when tasks array is empty', () => {
			const setup = async () => setupParams(CommonCartridgeVersion.V_1_1_0, true, false, true);

			it("shouldn't add tasks", async () => {
				const { archive, boardTask } = await setup();

				expect(getFileContent(archive, 'imsmanifest.xml')).not.toContain(createXmlString('title', boardTask.name));
			});
		});

		describe('when columnBoards array is empty', () => {
>>>>>>> 6133a8e3
			const setup = async () => setupParams(CommonCartridgeVersion.V_1_1_0, true, true, false);

			it("shouldn't add column boards", async () => {
				const { archive, boardSkeleton } = await setup();

				expect(getFileContent(archive, 'imsmanifest.xml')).not.toContain(
					createXmlString('title', boardSkeleton.columns[0].title)
				);
			});
		});
	});
});
<|MERGE_RESOLUTION|>--- conflicted
+++ resolved
@@ -1,711 +1,341 @@
-import { DeepMocked, createMock } from '@golevelup/ts-jest';
-import { FilesStorageClientAdapterService } from '@modules/files-storage-client';
-import { Test, TestingModule } from '@nestjs/testing';
-<<<<<<< HEAD
-import { ErrorLogger } from '@src/core/logger';
-import AdmZip from 'adm-zip';
-import {
-	BoardClientAdapter,
-	BoardSkeletonDto,
-	CardSkeletonDto,
-	ColumnSkeletonDto,
-} from '../common-cartridge-client/board-client';
-import { CardClientAdapter } from '../common-cartridge-client/card-client/card-client.adapter';
-import { CardListResponseDto } from '../common-cartridge-client/card-client/dto/card-list-response.dto';
-import { CardResponseDto } from '../common-cartridge-client/card-client/dto/card-response.dto';
-import { LinkElementContentDto } from '../common-cartridge-client/card-client/dto/link-element-content.dto';
-import { LinkElementResponseDto } from '../common-cartridge-client/card-client/dto/link-element-response.dto';
-import { RichTextElementContentDto } from '../common-cartridge-client/card-client/dto/rich-text-element-content.dto';
-import { RichTextElementResponseDto } from '../common-cartridge-client/card-client/dto/rich-text-element-response.dto';
-import { TimestampResponseDto } from '../common-cartridge-client/card-client/dto/timestamp-response.dto';
-import { VisibilitySettingsResponseDto } from '../common-cartridge-client/card-client/dto/visibility-settings-response.dto';
-import { ContentElementType } from '../common-cartridge-client/card-client/enums/content-element-type.enum';
-import { CourseCommonCartridgeMetadataDto, CoursesClientAdapter } from '../common-cartridge-client/course-client';
-import { LessonDto, LessonLinkedTaskDto } from '../common-cartridge-client/lesson-client/dto';
-import { LessonClientAdapter } from '../common-cartridge-client/lesson-client/lesson-client.adapter';
-import { CourseRoomsClientAdapter } from '../common-cartridge-client/room-client';
-import { BoardTaskStatusDto } from '../common-cartridge-client/room-client/dto/board-task-status.dto';
-import { BoardTaskDto } from '../common-cartridge-client/room-client/dto/board-task.dto';
-import { RoomBoardDto } from '../common-cartridge-client/room-client/dto/room-board.dto';
-import { BoardElementDtoType } from '../common-cartridge-client/room-client/enums/board-element.enum';
-import { BoardLayout } from '../common-cartridge-client/room-client/enums/board-layout.enum';
-import { CommonCartridgeVersion } from '../export/common-cartridge.enums';
-import { CommonCartridgeExportService } from './common-cartridge-export.service';
-import { CommonCartridgeExportMapper } from './common-cartridge.mapper';
-=======
-import AdmZip from 'adm-zip';
-import { BoardClientAdapter, BoardSkeletonDto } from '../common-cartridge-client/board-client';
-import { CommonCartridgeExportService } from './common-cartridge-export.service';
-import { CourseCommonCartridgeMetadataDto, CoursesClientAdapter } from '../common-cartridge-client/course-client';
-import { CourseRoomsClientAdapter } from '../common-cartridge-client/room-client';
-import { CardClientAdapter } from '../common-cartridge-client/card-client/card-client.adapter';
-import { LessonClientAdapter } from '../common-cartridge-client/lesson-client/lesson-client.adapter';
-import { CommonCartridgeExportMapper } from './common-cartridge.mapper';
-import { CommonCartridgeVersion } from '../export/common-cartridge.enums';
-import {
-	RoomBoardDto,
-	BoardTaskDto,
-	BoardLessonDto,
-	BoardColumnBoardDto,
-} from '../common-cartridge-client/room-client/dto';
-import {
-	RichTextElementContentDto,
-	LinkElementContentDto,
-	CardListResponseDto,
-} from '../common-cartridge-client/card-client/dto';
-import {
-	boardCloumnBoardFactory,
-	boardLessonFactory,
-	boardTaskFactory,
-	columnBoardFactory,
-	courseMetadataFactory,
-	lessonFactory,
-	listOfCardResponseFactory,
-	roomFactory,
-} from '../testing/common-cartridge-dtos.factory';
->>>>>>> 6133a8e3
-
-describe.skip('CommonCartridgeExportService', () => {
-	let module: TestingModule;
-	let sut: CommonCartridgeExportService;
-	let coursesClientAdapterMock: DeepMocked<CoursesClientAdapter>;
-	let courseRoomsClientAdapterMock: DeepMocked<CourseRoomsClientAdapter>;
-	let cardClientAdapterMock: DeepMocked<CardClientAdapter>;
-	let boardClientAdapterMock: DeepMocked<BoardClientAdapter>;
-	let lessonClientAdapterMock: DeepMocked<LessonClientAdapter>;
-
-<<<<<<< HEAD
-	const dummyCourseId = faker.string.uuid();
-=======
->>>>>>> 6133a8e3
-	const createXmlString = (nodeName: string, value: boolean | number | string): string =>
-		`<${nodeName}>${value.toString()}</${nodeName}>`;
-	const getFileContent = (archive: AdmZip, filePath: string): string | undefined =>
-		archive.getEntry(filePath)?.getData().toString();
-<<<<<<< HEAD
-
-=======
->>>>>>> 6133a8e3
-	const setupParams = async (
-		version: CommonCartridgeVersion,
-		exportTopics: boolean,
-		exportTasks: boolean,
-		exportColumnBoards: boolean
-	) => {
-<<<<<<< HEAD
-		const courseMetadata = new CourseCommonCartridgeMetadataDto({
-			id: dummyCourseId,
-			courseName: 'TEST COURSE',
-			creationDate: faker.date.recent().toISOString(),
-			copyRightOwners: [faker.person.fullName()],
-		});
-
-		const lessonLinkedTask: LessonLinkedTaskDto = {
-			name: 'TEST LINKED TASK',
-			description: faker.lorem.paragraph(),
-			descriptionInputFormat: 'plainText',
-			availableDate: faker.date.recent().toISOString(),
-			dueDate: faker.date.future().toISOString(),
-			private: false,
-			publicSubmissions: false,
-			teamSubmissions: false,
-			creator: faker.internet.email(),
-			courseId: dummyCourseId,
-			submissionIds: [],
-			finishedIds: [],
-		};
-
-		const lessons: LessonDto[] = [
-			{
-				lessonId: faker.string.uuid(),
-				name: 'TEST LESSON 1',
-				courseId: dummyCourseId,
-				courseGroupId: faker.string.uuid(),
-				hidden: false,
-				position: faker.number.int(),
-				contents: [
-					{
-						id: faker.string.uuid(),
-						content: {
-							text: 'text',
-						},
-						title: faker.lorem.sentence(),
-						component: 'text',
-						hidden: false,
-					},
-				],
-				materials: [],
-				linkedTasks: [lessonLinkedTask],
-			},
-			{
-				lessonId: faker.string.uuid(),
-				name: 'TEST LESSON 2',
-				courseId: dummyCourseId,
-				courseGroupId: faker.string.uuid(),
-				hidden: false,
-				position: faker.number.int(),
-				contents: [
-					{
-						id: faker.string.uuid(),
-						content: {
-							text: 'text',
-						},
-						title: faker.lorem.sentence(),
-						component: 'text',
-						hidden: false,
-					},
-				],
-				materials: [],
-			},
-		];
-
-		const boardSkeleton: BoardSkeletonDto = {
-			boardId: faker.string.uuid(),
-			title: 'TEST BOARD SKELETON',
-			columns: [
-				new ColumnSkeletonDto({
-					columnId: faker.string.uuid(),
-					title: faker.lorem.sentence(),
-					cards: [
-						new CardSkeletonDto({
-							cardId: faker.string.uuid(),
-							height: faker.number.int(),
-						}),
-						new CardSkeletonDto({
-							cardId: faker.string.uuid(),
-							height: faker.number.int(),
-						}),
-					],
-				}),
-				new ColumnSkeletonDto({
-					columnId: faker.string.uuid(),
-					title: faker.lorem.sentence(),
-					cards: [],
-				}),
-			],
-			isVisible: true,
-			layout: 'columns',
-		};
-
-		const listOfCardsResponse: CardListResponseDto = {
-			data: [
-				new CardResponseDto(
-					boardSkeleton.columns[0].cards?.[0].cardId ?? '',
-					'TEST CARD 1',
-					faker.number.int(),
-					[
-						new RichTextElementResponseDto(
-							faker.string.uuid(),
-							ContentElementType.RICH_TEXT,
-							new RichTextElementContentDto('dummy rich text', 'plainText'),
-							new TimestampResponseDto(faker.date.recent().toISOString(), faker.date.recent().toISOString(), undefined)
-						),
-					],
-					new VisibilitySettingsResponseDto('public'),
-					new TimestampResponseDto(faker.date.recent().toISOString(), faker.date.recent().toISOString(), undefined)
-				),
-				new CardResponseDto(
-					boardSkeleton.columns[0].cards?.[1].cardId ?? '',
-					'TEST CARD 2',
-					faker.number.int(),
-					[
-						new LinkElementResponseDto(
-							faker.string.uuid(),
-							ContentElementType.LINK,
-							new LinkElementContentDto('dummy url', 'dummy title of the link', 'dummy description'),
-							new TimestampResponseDto(faker.date.recent().toISOString(), faker.date.recent().toISOString(), undefined)
-						),
-					],
-					new VisibilitySettingsResponseDto('public'),
-					new TimestampResponseDto(faker.date.recent().toISOString(), faker.date.recent().toISOString(), undefined)
-				),
-			],
-		};
-
-		const boardTask: BoardTaskDto = {
-			id: faker.string.uuid(),
-			name: 'TEST TASK',
-			availableDate: faker.date.recent().toISOString(),
-			dueDate: faker.date.future().toISOString(),
-			courseName: courseMetadata.courseName,
-			description: faker.lorem.paragraph(),
-			displayColor: faker.internet.color(),
-			createdAt: faker.date.recent().toISOString(),
-			updatedAt: faker.date.recent().toISOString(),
-			status: new BoardTaskStatusDto({
-				submitted: faker.number.int(),
-				maxSubmissions: faker.number.int(),
-				graded: faker.number.int(),
-				isDraft: faker.datatype.boolean(),
-				isSubstitutionTeacher: faker.datatype.boolean(),
-				isFinished: faker.datatype.boolean(),
-			}),
-		};
-
-		const room: RoomBoardDto = {
-			roomId: faker.string.uuid(),
-			title: courseMetadata.courseName,
-			displayColor: faker.internet.color(),
-			elements: [
-				{
-					type: BoardElementDtoType.TASK,
-					content: { ...boardTask, status: { ...boardTask.status } },
-				},
-				{
-					type: BoardElementDtoType.COLUMN_BOARD,
-					content: {
-						id: boardSkeleton.boardId,
-						title: 'TEST BOARD COLUMN BOARD',
-						published: faker.datatype.boolean(),
-						createdAt: faker.date.recent().toISOString(),
-						updatedAt: faker.date.recent().toISOString(),
-						columnBoardId: boardSkeleton.boardId,
-						layout: BoardLayout.COLUMNS,
-					},
-				},
-			],
-			isArchived: false,
-			isSynchronized: false,
-		};
-
-		coursesClientAdapterMock.getCourseCommonCartridgeMetadata.mockResolvedValue(courseMetadata);
-		courseRoomsClientAdapterMock.getRoomBoardByCourseId.mockResolvedValue(room);
-		lessonClientAdapterMock.getLessonById.mockResolvedValue(lessons[0]);
-		lessonClientAdapterMock.getLessonTasks.mockResolvedValue([lessonLinkedTask]);
-		boardClientAdapterMock.getBoardSkeletonById.mockResolvedValue(boardSkeleton);
-		cardClientAdapterMock.getAllBoardCardsByIds.mockResolvedValue(listOfCardsResponse);
-
-		const buffer = await sut.exportCourse(
-			dummyCourseId,
-			version,
-			exportTopics ? [lessons[0].lessonId, lessons[1].lessonId] : [],
-			exportTasks ? [room.elements[0].content.id] : [],
-			exportColumnBoards ? [room.elements[1].content.id] : []
-=======
-		const courseMetadata: CourseCommonCartridgeMetadataDto = courseMetadataFactory.build();
-		const lessons = lessonFactory.buildList(2);
-		const [lesson] = lessons;
-		lesson.courseId = courseMetadata.id;
-
-		const boardSkeleton: BoardSkeletonDto = columnBoardFactory.build();
-		const listOfCardsResponse: CardListResponseDto = listOfCardResponseFactory.build();
-		const boardTask: BoardTaskDto = boardTaskFactory.build();
-		boardTask.courseName = courseMetadata.courseName;
-
-		const room: RoomBoardDto = roomFactory.build();
-		room.title = courseMetadata.courseName;
-		room.elements[0].content = boardTask;
-		room.elements[1].content = new BoardLessonDto(boardLessonFactory.build());
-		room.elements[1].content.id = lesson.lessonId;
-		room.elements[1].content.name = lesson.name;
-		room.elements[2].content = new BoardColumnBoardDto(boardCloumnBoardFactory.build());
-
-		coursesClientAdapterMock.getCourseCommonCartridgeMetadata.mockResolvedValue(courseMetadata);
-		lessonClientAdapterMock.getLessonById.mockResolvedValue(lesson);
-		lessonClientAdapterMock.getLessonTasks.mockResolvedValue(lesson.linkedTasks ?? []);
-		boardClientAdapterMock.getBoardSkeletonById.mockResolvedValue(boardSkeleton);
-		cardClientAdapterMock.getAllBoardCardsByIds.mockResolvedValue(listOfCardsResponse);
-		courseRoomsClientAdapterMock.getRoomBoardByCourseId.mockResolvedValue(room);
-
-		const buffer = await sut.exportCourse(
-			courseMetadata.id,
-			version,
-			exportTopics ? [room.elements[1].content.id] : [],
-			exportTasks ? [room.elements[0].content.id] : [],
-			exportColumnBoards ? [room.elements[2].content.id] : []
->>>>>>> 6133a8e3
-		);
-
-		const archive = new AdmZip(buffer);
-
-		return {
-			courseMetadata,
-			archive,
-			version,
-			room,
-<<<<<<< HEAD
-=======
-			lesson,
->>>>>>> 6133a8e3
-			lessons,
-			boardTask,
-			boardSkeleton,
-			listOfCardsResponse,
-<<<<<<< HEAD
-=======
-			textElement: listOfCardsResponse.data[0].elements[0].content as RichTextElementContentDto,
-			linkElement: listOfCardsResponse.data[0].elements[1].content as LinkElementContentDto,
->>>>>>> 6133a8e3
-		};
-	};
-
-	beforeAll(async () => {
-		module = await Test.createTestingModule({
-			providers: [
-				CommonCartridgeExportService,
-				CommonCartridgeExportMapper,
-				{
-					provide: FilesStorageClientAdapterService,
-					useValue: createMock<FilesStorageClientAdapterService>(),
-				},
-				{
-					provide: BoardClientAdapter,
-					useValue: createMock<BoardClientAdapter>(),
-				},
-				{
-					provide: CoursesClientAdapter,
-					useValue: createMock<CoursesClientAdapter>(),
-				},
-				{
-					provide: CourseRoomsClientAdapter,
-					useValue: createMock<CourseRoomsClientAdapter>(),
-				},
-				{
-					provide: CardClientAdapter,
-					useValue: createMock<CardClientAdapter>(),
-				},
-				{
-					provide: LessonClientAdapter,
-					useValue: createMock<LessonClientAdapter>(),
-				},
-<<<<<<< HEAD
-				{
-					provide: ErrorLogger,
-					useValue: createMock<ErrorLogger>(),
-				},
-=======
->>>>>>> 6133a8e3
-			],
-		}).compile();
-
-		sut = module.get(CommonCartridgeExportService);
-		coursesClientAdapterMock = module.get(CoursesClientAdapter);
-		courseRoomsClientAdapterMock = module.get(CourseRoomsClientAdapter);
-		cardClientAdapterMock = module.get(CardClientAdapter);
-		boardClientAdapterMock = module.get(BoardClientAdapter);
-		lessonClientAdapterMock = module.get(LessonClientAdapter);
-	});
-
-	afterAll(async () => {
-		await module.close();
-	});
-
-	it('should be defined', () => {
-		expect(sut).toBeDefined();
-	});
-
-	describe('exportCourse', () => {
-		describe('when using version 1.1', () => {
-			const setup = async () => setupParams(CommonCartridgeVersion.V_1_1_0, true, true, true);
-
-			it('should use schema version 1.1.0', async () => {
-				const { archive } = await setup();
-
-				expect(getFileContent(archive, 'imsmanifest.xml')).toContain(createXmlString('schemaversion', '1.1.0'));
-			});
-
-			it('should add course', async () => {
-				const { archive, courseMetadata } = await setup();
-
-				expect(getFileContent(archive, 'imsmanifest.xml')).toContain(
-					createXmlString('mnf:string', courseMetadata.courseName)
-				);
-			});
-
-<<<<<<< HEAD
-			it('should add lessons', async () => {
-				const { archive, lessons } = await setup();
-
-				lessons.forEach((lesson) => {
-					expect(getFileContent(archive, 'imsmanifest.xml')).toContain(createXmlString('title', lesson.name));
-				});
-			});
-
-			it('should add task', async () => {
-				const { archive, boardTask } = await setup();
-
-				expect(getFileContent(archive, 'imsmanifest.xml')).toContain(createXmlString('title', boardTask.name));
-
-				expect(getFileContent(archive, 'imsmanifest.xml')).toContain(`<resource identifier="i${boardTask.id}"`);
-			});
-
-			// it('should add tasks of lesson to manifest file', async () => {
-			// 	const { archive, lessons } = await setup();
-			// 	const manifest = archive.getEntry('imsmanifest.xml')?.getData().toString();
-
-			// 	lessons[0].linkedTasks?.forEach((linkedTask) => {
-			// 		expect(manifest).toContain(`<title>${linkedTask.name}</title>`);
-			// 	});
-			// });
-
-			it('should add column boards', async () => {
-				const { archive, boardSkeleton } = await setup();
-				const manifest = getFileContent(archive, 'imsmanifest.xml');
-
-				expect(manifest).toContain(createXmlString('title', boardSkeleton.title));
-			});
-
-			it('should add column', async () => {
-				const { archive, boardSkeleton } = await setup();
-				const manifest = getFileContent(archive, 'imsmanifest.xml');
-
-				expect(manifest).toContain(createXmlString('title', boardSkeleton.columns[0].title ?? ''));
-			});
-
-=======
-			it('should add lesson', async () => {
-				const { archive, lesson } = await setup();
-
-				expect(getFileContent(archive, 'imsmanifest.xml')).toContain(createXmlString('title', lesson.name));
-			});
-
-			it('should add task', async () => {
-				const { archive, boardTask } = await setup();
-
-				expect(getFileContent(archive, 'imsmanifest.xml')).toContain(createXmlString('title', boardTask.name));
-
-				expect(getFileContent(archive, 'imsmanifest.xml')).toContain(`<resource identifier="i${boardTask.id}"`);
-			});
-
-			it('should add tasks of lesson to manifest file', async () => {
-				const { archive, lesson } = await setup();
-				const manifest = archive.getEntry('imsmanifest.xml')?.getData().toString();
-
-				lesson.linkedTasks.forEach((linkedTask) => {
-					expect(manifest).toContain(`<title>${linkedTask.name}</title>`);
-				});
-			});
-
-			it('should add lernstore element of lesson to manifest file', async () => {
-				const { archive, lesson } = await setup();
-				const manifest = archive.getEntry('imsmanifest.xml')?.getData().toString();
-
-				lesson.contents.forEach((content) => {
-					expect(manifest).toContain(`<title>${content.title}</title>`);
-				});
-			});
-
-			it('should add column boards', async () => {
-				const { archive, boardSkeleton } = await setup();
-				const manifest = getFileContent(archive, 'imsmanifest.xml');
-
-				expect(manifest).toContain(createXmlString('title', boardSkeleton.title));
-			});
-
-			it('should add column', async () => {
-				const { archive, boardSkeleton } = await setup();
-				const manifest = getFileContent(archive, 'imsmanifest.xml');
-
-				expect(manifest).toContain(createXmlString('title', boardSkeleton.columns[0].title ?? ''));
-			});
-
->>>>>>> 6133a8e3
-			it('should add card', async () => {
-				const { archive, listOfCardsResponse } = await setup();
-				const manifest = getFileContent(archive, 'imsmanifest.xml');
-
-				expect(manifest).toContain(createXmlString('title', listOfCardsResponse.data[0].title ?? ''));
-			});
-		});
-
-		describe('when using version 1.3', () => {
-			const setup = async () => setupParams(CommonCartridgeVersion.V_1_3_0, true, true, true);
-
-			it('should use schema version 1.3.0', async () => {
-				const { archive } = await setup();
-
-				expect(getFileContent(archive, 'imsmanifest.xml')).toContain(createXmlString('schemaversion', '1.3.0'));
-			});
-<<<<<<< HEAD
-
-			it('should add course', async () => {
-				const { archive, courseMetadata } = await setup();
-
-				expect(getFileContent(archive, 'imsmanifest.xml')).toContain(
-					createXmlString('mnf:string', courseMetadata.courseName)
-				);
-			});
-
-			it('should add lessons', async () => {
-				const { archive, lessons } = await setup();
-
-				lessons.forEach((lesson) => {
-					expect(getFileContent(archive, 'imsmanifest.xml')).toContain(createXmlString('title', lesson.name));
-				});
-			});
-
-			it('should add tasks', async () => {
-				const { archive, boardTask } = await setup();
-
-				expect(getFileContent(archive, 'imsmanifest.xml')).toContain(`<resource identifier="i${boardTask.id}"`);
-			});
-
-			it('should add tasks of lesson to manifest file', async () => {
-				const { archive, lessons } = await setup();
-				const manifest = archive.getEntry('imsmanifest.xml')?.getData().toString();
-
-				lessons[0].linkedTasks?.forEach((linkedTask) => {
-					expect(manifest).toContain(`<title>${linkedTask.name}</title>`);
-				});
-			});
-
-			it('should add column boards', async () => {
-				const { archive, boardSkeleton } = await setup();
-				const manifest = getFileContent(archive, 'imsmanifest.xml');
-
-				expect(manifest).toContain(createXmlString('title', boardSkeleton.title));
-			});
-
-=======
-
-			it('should add course', async () => {
-				const { archive, courseMetadata } = await setup();
-
-				expect(getFileContent(archive, 'imsmanifest.xml')).toContain(
-					createXmlString('mnf:string', courseMetadata.courseName)
-				);
-			});
-
-			it('should add lesson', async () => {
-				const { archive, lesson } = await setup();
-
-				expect(getFileContent(archive, 'imsmanifest.xml')).toContain(createXmlString('title', lesson.name));
-			});
-
-			it('should add tasks', async () => {
-				const { archive, boardTask } = await setup();
-
-				expect(getFileContent(archive, 'imsmanifest.xml')).toContain(`<resource identifier="i${boardTask.id}"`);
-			});
-
-			it('should add tasks of lesson to manifest file', async () => {
-				const { archive, lesson } = await setup();
-				const manifest = archive.getEntry('imsmanifest.xml')?.getData().toString();
-
-				lesson.linkedTasks.forEach((linkedTask) => {
-					expect(manifest).toContain(`<title>${linkedTask.name}</title>`);
-				});
-			});
-
-			it('should add lernstore element of lesson to manifest file', async () => {
-				const { archive, lesson } = await setup();
-				const manifest = archive.getEntry('imsmanifest.xml')?.getData().toString();
-
-				lesson.contents.forEach((content) => {
-					expect(manifest).toContain(`<title>${content.title}</title>`);
-				});
-			});
-
-			it('should add column boards', async () => {
-				const { archive, boardSkeleton } = await setup();
-				const manifest = getFileContent(archive, 'imsmanifest.xml');
-
-				expect(manifest).toContain(createXmlString('title', boardSkeleton.title));
-			});
-
->>>>>>> 6133a8e3
-			it('should add column', async () => {
-				const { archive, boardSkeleton } = await setup();
-				const manifest = getFileContent(archive, 'imsmanifest.xml');
-
-				expect(manifest).toContain(createXmlString('title', boardSkeleton.columns[0].title ?? ''));
-			});
-
-			it('should add card', async () => {
-				const { archive, listOfCardsResponse } = await setup();
-				const manifest = getFileContent(archive, 'imsmanifest.xml');
-
-				expect(manifest).toContain(createXmlString('title', listOfCardsResponse.data[0].title ?? ''));
-			});
-
-<<<<<<< HEAD
-			// it('should add content element of cards', async () => {
-			// 	const { archive, textCardElement } = await setup();
-			// 	const manifest = getFileContent(archive, 'imsmanifest.xml');
-
-			// 	expect(manifest).toContain(`<resource identifier="i${textCardElement.id}"`);
-			// });
-
-			// it('should add link element of card', async () => {
-			// 	const { archive, linkElement } = await setup();
-			// 	const manifest = getFileContent(archive, 'imsmanifest.xml');
-
-			// 	expect(manifest).toContain(`<resource identifier="i${linkElement.id}"`);
-			// });
-		});
-
-		describe('When topics array is empty', () => {
-			const setup = async () => setupParams(CommonCartridgeVersion.V_1_1_0, false, true, true);
-
-			it("shouldn't add lessons", async () => {
-				const { archive, lessons } = await setup();
-
-				lessons.forEach((lesson) => {
-					expect(getFileContent(archive, 'imsmanifest.xml')).not.toContain(createXmlString('title', lesson.name));
-				});
-			});
-		});
-
-		describe('When tasks array is empty', () => {
-			const setup = async () => setupParams(CommonCartridgeVersion.V_1_1_0, true, false, true);
-
-			it("shouldn't add tasks", async () => {
-				const { archive, boardTask } = await setup();
-
-				expect(getFileContent(archive, 'imsmanifest.xml')).not.toContain(`<resource identifier="i${boardTask.id}"`);
-			});
-		});
-
-		describe('When columnBoards array is empty', () => {
-=======
-			it('should add link element of card', async () => {
-				const { archive, linkElement } = await setup();
-				const manifest = getFileContent(archive, 'imsmanifest.xml');
-
-				expect(manifest).toContain(createXmlString('title', linkElement.title));
-			});
-
-			it('should add text element of card', async () => {
-				const { archive, textElement } = await setup();
-				const manifest = getFileContent(archive, 'imsmanifest.xml');
-
-				expect(manifest).toContain(createXmlString('title', textElement.text));
-			});
-		});
-
-		describe('when topics array is empty', () => {
-			const setup = async () => setupParams(CommonCartridgeVersion.V_1_1_0, false, true, true);
-
-			it("shouldn't add lessons", async () => {
-				const { archive, lessons } = await setup();
-
-				lessons.forEach((lesson) => {
-					expect(getFileContent(archive, 'imsmanifest.xml')).not.toContain(createXmlString('title', lesson.name));
-				});
-			});
-		});
-
-		describe('when tasks array is empty', () => {
-			const setup = async () => setupParams(CommonCartridgeVersion.V_1_1_0, true, false, true);
-
-			it("shouldn't add tasks", async () => {
-				const { archive, boardTask } = await setup();
-
-				expect(getFileContent(archive, 'imsmanifest.xml')).not.toContain(createXmlString('title', boardTask.name));
-			});
-		});
-
-		describe('when columnBoards array is empty', () => {
->>>>>>> 6133a8e3
-			const setup = async () => setupParams(CommonCartridgeVersion.V_1_1_0, true, true, false);
-
-			it("shouldn't add column boards", async () => {
-				const { archive, boardSkeleton } = await setup();
-
-				expect(getFileContent(archive, 'imsmanifest.xml')).not.toContain(
-					createXmlString('title', boardSkeleton.columns[0].title)
-				);
-			});
-		});
-	});
-});
+import { DeepMocked, createMock } from '@golevelup/ts-jest';
+import { FilesStorageClientAdapterService } from '@modules/files-storage-client';
+import { Test, TestingModule } from '@nestjs/testing';
+import AdmZip from 'adm-zip';
+import { BoardClientAdapter, BoardSkeletonDto } from '../common-cartridge-client/board-client';
+import { CommonCartridgeExportService } from './common-cartridge-export.service';
+import { CourseCommonCartridgeMetadataDto, CoursesClientAdapter } from '../common-cartridge-client/course-client';
+import { CourseRoomsClientAdapter } from '../common-cartridge-client/room-client';
+import { CardClientAdapter } from '../common-cartridge-client/card-client/card-client.adapter';
+import { LessonClientAdapter } from '../common-cartridge-client/lesson-client/lesson-client.adapter';
+import { CommonCartridgeExportMapper } from './common-cartridge.mapper';
+import { CommonCartridgeVersion } from '../export/common-cartridge.enums';
+import {
+	RoomBoardDto,
+	BoardTaskDto,
+	BoardLessonDto,
+	BoardColumnBoardDto,
+} from '../common-cartridge-client/room-client/dto';
+import {
+	RichTextElementContentDto,
+	LinkElementContentDto,
+	CardListResponseDto,
+} from '../common-cartridge-client/card-client/dto';
+import {
+	boardCloumnBoardFactory,
+	boardLessonFactory,
+	boardTaskFactory,
+	columnBoardFactory,
+	courseMetadataFactory,
+	lessonFactory,
+	listOfCardResponseFactory,
+	roomFactory,
+} from '../testing/common-cartridge-dtos.factory';
+
+describe.skip('CommonCartridgeExportService', () => {
+	let module: TestingModule;
+	let sut: CommonCartridgeExportService;
+	let coursesClientAdapterMock: DeepMocked<CoursesClientAdapter>;
+	let courseRoomsClientAdapterMock: DeepMocked<CourseRoomsClientAdapter>;
+	let cardClientAdapterMock: DeepMocked<CardClientAdapter>;
+	let boardClientAdapterMock: DeepMocked<BoardClientAdapter>;
+	let lessonClientAdapterMock: DeepMocked<LessonClientAdapter>;
+
+	const createXmlString = (nodeName: string, value: boolean | number | string): string =>
+		`<${nodeName}>${value.toString()}</${nodeName}>`;
+	const getFileContent = (archive: AdmZip, filePath: string): string | undefined =>
+		archive.getEntry(filePath)?.getData().toString();
+	const setupParams = async (
+		version: CommonCartridgeVersion,
+		exportTopics: boolean,
+		exportTasks: boolean,
+		exportColumnBoards: boolean
+	) => {
+		const courseMetadata: CourseCommonCartridgeMetadataDto = courseMetadataFactory.build();
+		const lessons = lessonFactory.buildList(2);
+		const [lesson] = lessons;
+		lesson.courseId = courseMetadata.id;
+
+		const boardSkeleton: BoardSkeletonDto = columnBoardFactory.build();
+		const listOfCardsResponse: CardListResponseDto = listOfCardResponseFactory.build();
+		const boardTask: BoardTaskDto = boardTaskFactory.build();
+		boardTask.courseName = courseMetadata.courseName;
+
+		const room: RoomBoardDto = roomFactory.build();
+		room.title = courseMetadata.courseName;
+		room.elements[0].content = boardTask;
+		room.elements[1].content = new BoardLessonDto(boardLessonFactory.build());
+		room.elements[1].content.id = lesson.lessonId;
+		room.elements[1].content.name = lesson.name;
+		room.elements[2].content = new BoardColumnBoardDto(boardCloumnBoardFactory.build());
+
+		coursesClientAdapterMock.getCourseCommonCartridgeMetadata.mockResolvedValue(courseMetadata);
+		lessonClientAdapterMock.getLessonById.mockResolvedValue(lesson);
+		lessonClientAdapterMock.getLessonTasks.mockResolvedValue(lesson.linkedTasks ?? []);
+		boardClientAdapterMock.getBoardSkeletonById.mockResolvedValue(boardSkeleton);
+		cardClientAdapterMock.getAllBoardCardsByIds.mockResolvedValue(listOfCardsResponse);
+		courseRoomsClientAdapterMock.getRoomBoardByCourseId.mockResolvedValue(room);
+
+		const buffer = await sut.exportCourse(
+			courseMetadata.id,
+			version,
+			exportTopics ? [room.elements[1].content.id] : [],
+			exportTasks ? [room.elements[0].content.id] : [],
+			exportColumnBoards ? [room.elements[2].content.id] : []
+		);
+
+		const archive = new AdmZip(buffer);
+
+		return {
+			courseMetadata,
+			archive,
+			version,
+			room,
+			lesson,
+			lessons,
+			boardTask,
+			boardSkeleton,
+			listOfCardsResponse,
+			textElement: listOfCardsResponse.data[0].elements[0].content as RichTextElementContentDto,
+			linkElement: listOfCardsResponse.data[0].elements[1].content as LinkElementContentDto,
+		};
+	};
+
+	beforeAll(async () => {
+		module = await Test.createTestingModule({
+			providers: [
+				CommonCartridgeExportService,
+				CommonCartridgeExportMapper,
+				{
+					provide: FilesStorageClientAdapterService,
+					useValue: createMock<FilesStorageClientAdapterService>(),
+				},
+				{
+					provide: BoardClientAdapter,
+					useValue: createMock<BoardClientAdapter>(),
+				},
+				{
+					provide: CoursesClientAdapter,
+					useValue: createMock<CoursesClientAdapter>(),
+				},
+				{
+					provide: CourseRoomsClientAdapter,
+					useValue: createMock<CourseRoomsClientAdapter>(),
+				},
+				{
+					provide: CardClientAdapter,
+					useValue: createMock<CardClientAdapter>(),
+				},
+				{
+					provide: LessonClientAdapter,
+					useValue: createMock<LessonClientAdapter>(),
+				},
+			],
+		}).compile();
+
+		sut = module.get(CommonCartridgeExportService);
+		coursesClientAdapterMock = module.get(CoursesClientAdapter);
+		courseRoomsClientAdapterMock = module.get(CourseRoomsClientAdapter);
+		cardClientAdapterMock = module.get(CardClientAdapter);
+		boardClientAdapterMock = module.get(BoardClientAdapter);
+		lessonClientAdapterMock = module.get(LessonClientAdapter);
+	});
+
+	afterAll(async () => {
+		await module.close();
+	});
+
+	it('should be defined', () => {
+		expect(sut).toBeDefined();
+	});
+
+	describe('exportCourse', () => {
+		describe('when using version 1.1', () => {
+			const setup = async () => setupParams(CommonCartridgeVersion.V_1_1_0, true, true, true);
+
+			it('should use schema version 1.1.0', async () => {
+				const { archive } = await setup();
+
+				expect(getFileContent(archive, 'imsmanifest.xml')).toContain(createXmlString('schemaversion', '1.1.0'));
+			});
+
+			it('should add course', async () => {
+				const { archive, courseMetadata } = await setup();
+
+				expect(getFileContent(archive, 'imsmanifest.xml')).toContain(
+					createXmlString('mnf:string', courseMetadata.courseName)
+				);
+			});
+
+			it('should add lesson', async () => {
+				const { archive, lesson } = await setup();
+
+				expect(getFileContent(archive, 'imsmanifest.xml')).toContain(createXmlString('title', lesson.name));
+			});
+
+			it('should add task', async () => {
+				const { archive, boardTask } = await setup();
+
+				expect(getFileContent(archive, 'imsmanifest.xml')).toContain(createXmlString('title', boardTask.name));
+
+				expect(getFileContent(archive, 'imsmanifest.xml')).toContain(`<resource identifier="i${boardTask.id}"`);
+			});
+
+			it('should add tasks of lesson to manifest file', async () => {
+				const { archive, lesson } = await setup();
+				const manifest = archive.getEntry('imsmanifest.xml')?.getData().toString();
+
+				lesson.linkedTasks.forEach((linkedTask) => {
+					expect(manifest).toContain(`<title>${linkedTask.name}</title>`);
+				});
+			});
+
+			it('should add lernstore element of lesson to manifest file', async () => {
+				const { archive, lesson } = await setup();
+				const manifest = archive.getEntry('imsmanifest.xml')?.getData().toString();
+
+				lesson.contents.forEach((content) => {
+					expect(manifest).toContain(`<title>${content.title}</title>`);
+				});
+			});
+
+			it('should add column boards', async () => {
+				const { archive, boardSkeleton } = await setup();
+				const manifest = getFileContent(archive, 'imsmanifest.xml');
+
+				expect(manifest).toContain(createXmlString('title', boardSkeleton.title));
+			});
+
+			it('should add column', async () => {
+				const { archive, boardSkeleton } = await setup();
+				const manifest = getFileContent(archive, 'imsmanifest.xml');
+
+				expect(manifest).toContain(createXmlString('title', boardSkeleton.columns[0].title ?? ''));
+			});
+
+			it('should add card', async () => {
+				const { archive, listOfCardsResponse } = await setup();
+				const manifest = getFileContent(archive, 'imsmanifest.xml');
+
+				expect(manifest).toContain(createXmlString('title', listOfCardsResponse.data[0].title ?? ''));
+			});
+		});
+
+		describe('when using version 1.3', () => {
+			const setup = async () => setupParams(CommonCartridgeVersion.V_1_3_0, true, true, true);
+
+			it('should use schema version 1.3.0', async () => {
+				const { archive } = await setup();
+
+				expect(getFileContent(archive, 'imsmanifest.xml')).toContain(createXmlString('schemaversion', '1.3.0'));
+			});
+
+			it('should add course', async () => {
+				const { archive, courseMetadata } = await setup();
+
+				expect(getFileContent(archive, 'imsmanifest.xml')).toContain(
+					createXmlString('mnf:string', courseMetadata.courseName)
+				);
+			});
+
+			it('should add lesson', async () => {
+				const { archive, lesson } = await setup();
+
+				expect(getFileContent(archive, 'imsmanifest.xml')).toContain(createXmlString('title', lesson.name));
+			});
+
+			it('should add tasks', async () => {
+				const { archive, boardTask } = await setup();
+
+				expect(getFileContent(archive, 'imsmanifest.xml')).toContain(`<resource identifier="i${boardTask.id}"`);
+			});
+
+			it('should add tasks of lesson to manifest file', async () => {
+				const { archive, lesson } = await setup();
+				const manifest = archive.getEntry('imsmanifest.xml')?.getData().toString();
+
+				lesson.linkedTasks.forEach((linkedTask) => {
+					expect(manifest).toContain(`<title>${linkedTask.name}</title>`);
+				});
+			});
+
+			it('should add lernstore element of lesson to manifest file', async () => {
+				const { archive, lesson } = await setup();
+				const manifest = archive.getEntry('imsmanifest.xml')?.getData().toString();
+
+				lesson.contents.forEach((content) => {
+					expect(manifest).toContain(`<title>${content.title}</title>`);
+				});
+			});
+
+			it('should add column boards', async () => {
+				const { archive, boardSkeleton } = await setup();
+				const manifest = getFileContent(archive, 'imsmanifest.xml');
+
+				expect(manifest).toContain(createXmlString('title', boardSkeleton.title));
+			});
+
+			it('should add column', async () => {
+				const { archive, boardSkeleton } = await setup();
+				const manifest = getFileContent(archive, 'imsmanifest.xml');
+
+				expect(manifest).toContain(createXmlString('title', boardSkeleton.columns[0].title ?? ''));
+			});
+
+			it('should add card', async () => {
+				const { archive, listOfCardsResponse } = await setup();
+				const manifest = getFileContent(archive, 'imsmanifest.xml');
+
+				expect(manifest).toContain(createXmlString('title', listOfCardsResponse.data[0].title ?? ''));
+			});
+
+			it('should add link element of card', async () => {
+				const { archive, linkElement } = await setup();
+				const manifest = getFileContent(archive, 'imsmanifest.xml');
+
+				expect(manifest).toContain(createXmlString('title', linkElement.title));
+			});
+
+			it('should add text element of card', async () => {
+				const { archive, textElement } = await setup();
+				const manifest = getFileContent(archive, 'imsmanifest.xml');
+
+				expect(manifest).toContain(createXmlString('title', textElement.text));
+			});
+		});
+
+		describe('when topics array is empty', () => {
+			const setup = async () => setupParams(CommonCartridgeVersion.V_1_1_0, false, true, true);
+
+			it("shouldn't add lessons", async () => {
+				const { archive, lessons } = await setup();
+
+				lessons.forEach((lesson) => {
+					expect(getFileContent(archive, 'imsmanifest.xml')).not.toContain(createXmlString('title', lesson.name));
+				});
+			});
+		});
+
+		describe('when tasks array is empty', () => {
+			const setup = async () => setupParams(CommonCartridgeVersion.V_1_1_0, true, false, true);
+
+			it("shouldn't add tasks", async () => {
+				const { archive, boardTask } = await setup();
+
+				expect(getFileContent(archive, 'imsmanifest.xml')).not.toContain(createXmlString('title', boardTask.name));
+			});
+		});
+
+		describe('when columnBoards array is empty', () => {
+			const setup = async () => setupParams(CommonCartridgeVersion.V_1_1_0, true, true, false);
+
+			it("shouldn't add column boards", async () => {
+				const { archive, boardSkeleton } = await setup();
+
+				expect(getFileContent(archive, 'imsmanifest.xml')).not.toContain(
+					createXmlString('title', boardSkeleton.columns[0].title)
+				);
+			});
+		});
+	});
+});