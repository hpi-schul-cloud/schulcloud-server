--- conflicted
+++ resolved
@@ -1,89 +1,88 @@
-import { faker } from '@faker-js/faker';
-import { DeepMocked, createMock } from '@golevelup/ts-jest';
-import { FilesStorageClientAdapterService } from '@modules/files-storage-client';
-import { Test, TestingModule } from '@nestjs/testing';
-import { BoardClientAdapter } from '../common-cartridge-client/board-client/board-client.adapter';
-import { CommonCartridgeExportService } from './common-cartridge-export.service';
-import { CoursesClientAdapter } from '../common-cartridge-client/course-client';
-
-describe('CommonCartridgeExportService', () => {
-	let module: TestingModule;
-	let sut: CommonCartridgeExportService;
-	let filesStorageServiceMock: DeepMocked<FilesStorageClientAdapterService>;
-	let coursesClientAdapterMock: DeepMocked<CoursesClientAdapter>;
-
-	beforeAll(async () => {
-		module = await Test.createTestingModule({
-			providers: [
-				CommonCartridgeExportService,
-				{
-					provide: FilesStorageClientAdapterService,
-					useValue: createMock<FilesStorageClientAdapterService>(),
-				},
-				{
-<<<<<<< HEAD
-					provide: BoardClientAdapter,
-					useValue: createMock<BoardClientAdapter>(),
-=======
-					provide: CoursesClientAdapter,
-					useValue: createMock<CoursesClientAdapter>(),
->>>>>>> ebd0fa47
-				},
-			],
-		}).compile();
-
-		sut = module.get(CommonCartridgeExportService);
-		filesStorageServiceMock = module.get(FilesStorageClientAdapterService);
-		coursesClientAdapterMock = module.get(CoursesClientAdapter);
-	});
-
-	afterAll(async () => {
-		await module.close();
-	});
-
-	it('should be defined', () => {
-		expect(sut).toBeDefined();
-	});
-
-	describe('findCourseFileRecords', () => {
-		const setup = () => {
-			const courseId = faker.string.uuid();
-			const expected = [];
-
-			filesStorageServiceMock.listFilesOfParent.mockResolvedValue([]);
-
-			return { courseId, expected };
-		};
-
-		it('should return a list of FileRecords', async () => {
-			const { courseId, expected } = setup();
-
-			const result = await sut.findCourseFileRecords(courseId);
-
-			expect(result).toEqual(expected);
-		});
-	});
-
-	describe('findCourseCcMetadata', () => {
-		const setup = () => {
-			const courseId = faker.string.uuid();
-			const expected = {
-				id: courseId,
-				title: faker.lorem.sentence(),
-				copyRightOwners: [faker.lorem.word()],
-			};
-
-			coursesClientAdapterMock.getCourseCommonCartridgeMetadata.mockResolvedValue(expected);
-
-			return { courseId, expected };
-		};
-
-		it('should return a CourseCommonCartridgeMetadataDto', async () => {
-			const { courseId, expected } = setup();
-
-			const result = await sut.findCourseCommonCartridgeMetadata(courseId);
-
-			expect(result).toEqual(expected);
-		});
-	});
-});
+import { faker } from '@faker-js/faker';
+import { DeepMocked, createMock } from '@golevelup/ts-jest';
+import { FilesStorageClientAdapterService } from '@modules/files-storage-client';
+import { Test, TestingModule } from '@nestjs/testing';
+import { BoardClientAdapter } from '../common-cartridge-client/board-client/board-client.adapter';
+import { CommonCartridgeExportService } from './common-cartridge-export.service';
+import { CoursesClientAdapter } from '../common-cartridge-client/course-client';
+
+describe('CommonCartridgeExportService', () => {
+	let module: TestingModule;
+	let sut: CommonCartridgeExportService;
+	let filesStorageServiceMock: DeepMocked<FilesStorageClientAdapterService>;
+	let coursesClientAdapterMock: DeepMocked<CoursesClientAdapter>;
+
+	beforeAll(async () => {
+		module = await Test.createTestingModule({
+			providers: [
+				CommonCartridgeExportService,
+				{
+					provide: FilesStorageClientAdapterService,
+					useValue: createMock<FilesStorageClientAdapterService>(),
+				},
+				{
+					provide: BoardClientAdapter,
+					useValue: createMock<BoardClientAdapter>(),
+				},
+				{
+					provide: CoursesClientAdapter,
+					useValue: createMock<CoursesClientAdapter>(),
+				},
+			],
+		}).compile();
+
+		sut = module.get(CommonCartridgeExportService);
+		filesStorageServiceMock = module.get(FilesStorageClientAdapterService);
+		coursesClientAdapterMock = module.get(CoursesClientAdapter);
+	});
+
+	afterAll(async () => {
+		await module.close();
+	});
+
+	it('should be defined', () => {
+		expect(sut).toBeDefined();
+	});
+
+	describe('findCourseFileRecords', () => {
+		const setup = () => {
+			const courseId = faker.string.uuid();
+			const expected = [];
+
+			filesStorageServiceMock.listFilesOfParent.mockResolvedValue([]);
+
+			return { courseId, expected };
+		};
+
+		it('should return a list of FileRecords', async () => {
+			const { courseId, expected } = setup();
+
+			const result = await sut.findCourseFileRecords(courseId);
+
+			expect(result).toEqual(expected);
+		});
+	});
+
+	describe('findCourseCcMetadata', () => {
+		const setup = () => {
+			const courseId = faker.string.uuid();
+			const expected = {
+				id: courseId,
+				title: faker.lorem.sentence(),
+				copyRightOwners: [faker.lorem.word()],
+			};
+
+			coursesClientAdapterMock.getCourseCommonCartridgeMetadata.mockResolvedValue(expected);
+
+			return { courseId, expected };
+		};
+
+		it('should return a CourseCommonCartridgeMetadataDto', async () => {
+			const { courseId, expected } = setup();
+
+			const result = await sut.findCourseCommonCartridgeMetadata(courseId);
+
+			expect(result).toEqual(expected);
+		});
+	});
+});