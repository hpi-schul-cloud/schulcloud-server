import { DeepMocked, createMock } from '@golevelup/ts-jest';
<<<<<<< HEAD
import { FileDto, FilesStorageClientAdapterService } from '@modules/files-storage-client';
import { Test, TestingModule } from '@nestjs/testing';
import AdmZip from 'adm-zip';
import { CoursesClientAdapter } from '@infra/courses-client';
import { CourseCommonCartridgeMetadataDto } from '@infra/courses-client/dto';
import { FilesStorageClientAdapter } from '@infra/files-storage-client';
import { faker } from '@faker-js/faker';
import { FileRecordParentType } from '@src/modules/files-storage/interface';
=======
import { CoursesClientAdapter } from '@infra/courses-client';
import { CourseCommonCartridgeMetadataDto } from '@infra/courses-client/dto';
import { FilesStorageClientAdapterService } from '@modules/files-storage-client';
import { Test, TestingModule } from '@nestjs/testing';
import AdmZip from 'adm-zip';
>>>>>>> 24b9dc18
import { BoardClientAdapter, BoardSkeletonDto } from '../common-cartridge-client/board-client';
import { CardClientAdapter } from '../common-cartridge-client/card-client/card-client.adapter';
import {
	CardListResponseDto,
	LinkElementContentDto,
	RichTextElementContentDto,
} from '../common-cartridge-client/card-client/dto';
import { LessonClientAdapter } from '../common-cartridge-client/lesson-client/lesson-client.adapter';
import { CourseRoomsClientAdapter } from '../common-cartridge-client/room-client';
import {
	BoardColumnBoardDto,
	BoardLessonDto,
	BoardTaskDto,
	RoomBoardDto,
} from '../common-cartridge-client/room-client/dto';
import { CommonCartridgeVersion } from '../export/common-cartridge.enums';
import {
	boardCloumnBoardFactory,
	boardLessonFactory,
	boardTaskFactory,
	columnBoardFactory,
	courseMetadataFactory,
	lessonFactory,
	listOfCardResponseFactory,
	roomFactory,
} from '../testing/common-cartridge-dtos.factory';
import { CommonCartridgeExportService } from './common-cartridge-export.service';
import { CommonCartridgeExportMapper } from './common-cartridge.mapper';

describe('CommonCartridgeExportService', () => {
	let module: TestingModule;
	let sut: CommonCartridgeExportService;
	let coursesClientAdapterMock: DeepMocked<CoursesClientAdapter>;
	let courseRoomsClientAdapterMock: DeepMocked<CourseRoomsClientAdapter>;
	let cardClientAdapterMock: DeepMocked<CardClientAdapter>;
	let boardClientAdapterMock: DeepMocked<BoardClientAdapter>;
	let lessonClientAdapterMock: DeepMocked<LessonClientAdapter>;
	let filesMetadataClientAdapterMock: DeepMocked<FilesStorageClientAdapterService>;
	let filesStorageClientAdapterMock: DeepMocked<FilesStorageClientAdapter>;

	const createXmlString = (nodeName: string, value: boolean | number | string): string =>
		`<${nodeName}>${value.toString()}</${nodeName}>`;
	const getFileContent = (archive: AdmZip, filePath: string): string | undefined =>
		archive.getEntry(filePath)?.getData().toString();
	const setupParams = async (
		version: CommonCartridgeVersion,
		exportTopics: boolean,
		exportTasks: boolean,
		exportColumnBoards: boolean
	) => {
		const courseMetadata: CourseCommonCartridgeMetadataDto = courseMetadataFactory.build();
		const lessons = lessonFactory.buildList(2);
		const [lesson] = lessons;
		lesson.courseId = courseMetadata.id;

		const boardSkeleton: BoardSkeletonDto = columnBoardFactory.build();
		const listOfCardsResponse: CardListResponseDto = listOfCardResponseFactory.build();
		const boardTask: BoardTaskDto = boardTaskFactory.build();
		boardTask.courseName = courseMetadata.title;

		const room: RoomBoardDto = roomFactory.build();
		room.title = courseMetadata.title;
		room.elements[0].content = boardTask;
		room.elements[1].content = new BoardLessonDto(boardLessonFactory.build());
		room.elements[1].content.id = lesson.lessonId;
		room.elements[1].content.name = lesson.name;
		room.elements[2].content = new BoardColumnBoardDto(boardCloumnBoardFactory.build());

		coursesClientAdapterMock.getCourseCommonCartridgeMetadata.mockResolvedValue(courseMetadata);
		lessonClientAdapterMock.getLessonById.mockResolvedValue(lesson);
		lessonClientAdapterMock.getLessonTasks.mockResolvedValue(lesson.linkedTasks ?? []);
		boardClientAdapterMock.getBoardSkeletonById.mockResolvedValue(boardSkeleton);
		cardClientAdapterMock.getAllBoardCardsByIds.mockResolvedValue(listOfCardsResponse);
		courseRoomsClientAdapterMock.getRoomBoardByCourseId.mockResolvedValue(room);

		const buffer = await sut.exportCourse(
			courseMetadata.id,
			version,
			exportTopics ? [room.elements[1].content.id] : [],
			exportTasks ? [room.elements[0].content.id] : [],
			exportColumnBoards ? [room.elements[2].content.id] : []
		);

		const archive = new AdmZip(buffer);

		return {
			courseMetadata,
			archive,
			version,
			room,
			lesson,
			lessons,
			boardTask,
			boardSkeleton,
			listOfCardsResponse,
			textElement: listOfCardsResponse.data[0].elements[0].content as RichTextElementContentDto,
			linkElement: listOfCardsResponse.data[0].elements[1].content as LinkElementContentDto,
		};
	};
	const setupFile = () => {
		const fileRecord: FileDto = new FileDto({
			id: faker.string.uuid(),
			name: faker.system.fileName(),
			parentId: faker.string.uuid(),
			parentType: FileRecordParentType.Course,
			createdAt: faker.date.past(),
			updatedAt: faker.date.recent(),
		});
		const file = Buffer.from(faker.lorem.paragraphs(100));

		filesMetadataClientAdapterMock.listFilesOfParent.mockResolvedValue([fileRecord]);
		filesStorageClientAdapterMock.download.mockResolvedValue(file);

		return { fileRecord, file };
	};

	beforeAll(async () => {
		module = await Test.createTestingModule({
			providers: [
				CommonCartridgeExportService,
				CommonCartridgeExportMapper,
				{
					provide: FilesStorageClientAdapterService,
					useValue: createMock<FilesStorageClientAdapterService>(),
				},
				{
					provide: BoardClientAdapter,
					useValue: createMock<BoardClientAdapter>(),
				},
				{
					provide: CoursesClientAdapter,
					useValue: createMock<CoursesClientAdapter>(),
				},
				{
					provide: CourseRoomsClientAdapter,
					useValue: createMock<CourseRoomsClientAdapter>(),
				},
				{
					provide: CardClientAdapter,
					useValue: createMock<CardClientAdapter>(),
				},
				{
					provide: LessonClientAdapter,
					useValue: createMock<LessonClientAdapter>(),
				},
				{
					provide: FilesStorageClientAdapter,
					useValue: createMock<FilesStorageClientAdapter>(),
				},
				{
					provide: FilesStorageClientAdapterService,
					useValue: createMock<FilesStorageClientAdapterService>(),
				},
			],
		}).compile();

		sut = module.get(CommonCartridgeExportService);
		coursesClientAdapterMock = module.get(CoursesClientAdapter);
		courseRoomsClientAdapterMock = module.get(CourseRoomsClientAdapter);
		cardClientAdapterMock = module.get(CardClientAdapter);
		boardClientAdapterMock = module.get(BoardClientAdapter);
		lessonClientAdapterMock = module.get(LessonClientAdapter);
		filesMetadataClientAdapterMock = module.get(FilesStorageClientAdapterService);
		filesStorageClientAdapterMock = module.get(FilesStorageClientAdapter);
	});

	afterAll(async () => {
		await module.close();
	});

	it('should be defined', () => {
		expect(sut).toBeDefined();
	});

	describe('exportCourse', () => {
		describe('when using version 1.1', () => {
			const setup = async () => {
				const fileSetup = setupFile();
				const paramsSetup = await setupParams(CommonCartridgeVersion.V_1_1_0, true, true, true);

				return { ...fileSetup, ...paramsSetup };
			};

			it('should use schema version 1.1.0', async () => {
				const { archive } = await setup();

				expect(getFileContent(archive, 'imsmanifest.xml')).toContain(createXmlString('schemaversion', '1.1.0'));
			});

			it('should add course', async () => {
				const { archive, courseMetadata } = await setup();

				expect(getFileContent(archive, 'imsmanifest.xml')).toContain(
					createXmlString('mnf:string', courseMetadata.title)
				);
			});

			it('should add lesson', async () => {
				const { archive, lesson } = await setup();

				expect(getFileContent(archive, 'imsmanifest.xml')).toContain(createXmlString('title', lesson.name));
			});

			it('should add task with file', async () => {
				const { archive, boardTask, fileRecord } = await setup();

				expect(getFileContent(archive, 'imsmanifest.xml')).toContain(createXmlString('title', boardTask.name));

				expect(getFileContent(archive, 'imsmanifest.xml')).toContain(`<resource identifier="i${boardTask.id}"`);

				expect(getFileContent(archive, 'imsmanifest.xml')).toContain(`${fileRecord.name}"`);
			});

			it('should add tasks of lesson to manifest file', async () => {
				const { archive, lesson } = await setup();
				const manifest = archive.getEntry('imsmanifest.xml')?.getData().toString();

				lesson.linkedTasks.forEach((linkedTask) => {
					expect(manifest).toContain(`<title>${linkedTask.name}</title>`);
				});
			});

			it('should add lernstore element of lesson to manifest file', async () => {
				const { archive, lesson } = await setup();
				const manifest = archive.getEntry('imsmanifest.xml')?.getData().toString();

				lesson.contents.forEach((content) => {
					expect(manifest).toContain(`<title>${content.title}</title>`);
				});
			});

			it('should add column boards', async () => {
				const { archive, boardSkeleton } = await setup();
				const manifest = getFileContent(archive, 'imsmanifest.xml');

				expect(manifest).toContain(createXmlString('title', boardSkeleton.title));
			});

			it('should add column', async () => {
				const { archive, boardSkeleton } = await setup();
				const manifest = getFileContent(archive, 'imsmanifest.xml');

				expect(manifest).toContain(createXmlString('title', boardSkeleton.columns[0].title ?? ''));
			});

			it('should add card', async () => {
				const { archive, listOfCardsResponse } = await setup();
				const manifest = getFileContent(archive, 'imsmanifest.xml');

				expect(manifest).toContain(createXmlString('title', listOfCardsResponse.data[0].title ?? ''));
			});
		});

		describe('when using version 1.3', () => {
			const setup = () => setupParams(CommonCartridgeVersion.V_1_3_0, true, true, true);

			it('should use schema version 1.3.0', async () => {
				const { archive } = await setup();

				expect(getFileContent(archive, 'imsmanifest.xml')).toContain(createXmlString('schemaversion', '1.3.0'));
			});

			it('should add course', async () => {
				const { archive, courseMetadata } = await setup();

				expect(getFileContent(archive, 'imsmanifest.xml')).toContain(
					createXmlString('mnf:string', courseMetadata.title)
				);
			});

			it('should add lesson', async () => {
				const { archive, lesson } = await setup();

				expect(getFileContent(archive, 'imsmanifest.xml')).toContain(createXmlString('title', lesson.name));
			});

			it('should add tasks', async () => {
				const { archive, boardTask } = await setup();

				expect(getFileContent(archive, 'imsmanifest.xml')).toContain(`<resource identifier="i${boardTask.id}"`);
			});

			it('should add tasks of lesson to manifest file', async () => {
				const { archive, lesson } = await setup();
				const manifest = archive.getEntry('imsmanifest.xml')?.getData().toString();

				lesson.linkedTasks.forEach((linkedTask) => {
					expect(manifest).toContain(`<title>${linkedTask.name}</title>`);
				});
			});

			it('should add lernstore element of lesson to manifest file', async () => {
				const { archive, lesson } = await setup();
				const manifest = archive.getEntry('imsmanifest.xml')?.getData().toString();

				lesson.contents.forEach((content) => {
					expect(manifest).toContain(`<title>${content.title}</title>`);
				});
			});

			it('should add column boards', async () => {
				const { archive, boardSkeleton } = await setup();
				const manifest = getFileContent(archive, 'imsmanifest.xml');

				expect(manifest).toContain(createXmlString('title', boardSkeleton.title));
			});

			it('should add column', async () => {
				const { archive, boardSkeleton } = await setup();
				const manifest = getFileContent(archive, 'imsmanifest.xml');

				expect(manifest).toContain(createXmlString('title', boardSkeleton.columns[0].title ?? ''));
			});

			it('should add card', async () => {
				const { archive, listOfCardsResponse } = await setup();
				const manifest = getFileContent(archive, 'imsmanifest.xml');

				expect(manifest).toContain(createXmlString('title', listOfCardsResponse.data[0].title ?? ''));
			});

			it('should add link element of card', async () => {
				const { archive, linkElement } = await setup();
				const manifest = getFileContent(archive, 'imsmanifest.xml');

				expect(manifest).toContain(createXmlString('title', linkElement.title));
			});

			it('should add text element of card', async () => {
				const { archive, textElement } = await setup();
				const manifest = getFileContent(archive, 'imsmanifest.xml');

				expect(manifest).toContain(createXmlString('title', textElement.text));
			});
		});

		describe('when topics array is empty', () => {
			const setup = () => setupParams(CommonCartridgeVersion.V_1_1_0, false, true, true);

			it("shouldn't add lessons", async () => {
				const { archive, lessons } = await setup();

				lessons.forEach((lesson) => {
					expect(getFileContent(archive, 'imsmanifest.xml')).not.toContain(createXmlString('title', lesson.name));
				});
			});
		});

		describe('when tasks array is empty', () => {
			const setup = () => setupParams(CommonCartridgeVersion.V_1_1_0, true, false, true);

			it("shouldn't add tasks", async () => {
				const { archive, boardTask } = await setup();

				expect(getFileContent(archive, 'imsmanifest.xml')).not.toContain(createXmlString('title', boardTask.name));
			});
		});

		describe('when columnBoards array is empty', () => {
			const setup = () => setupParams(CommonCartridgeVersion.V_1_1_0, true, true, false);

			it("shouldn't add column boards", async () => {
				const { archive, boardSkeleton } = await setup();

				expect(getFileContent(archive, 'imsmanifest.xml')).not.toContain(
					createXmlString('title', boardSkeleton.columns[0].title)
				);
			});
		});
	});
});
<|MERGE_RESOLUTION|>--- conflicted
+++ resolved
@@ -1,388 +1,380 @@
-import { DeepMocked, createMock } from '@golevelup/ts-jest';
-<<<<<<< HEAD
-import { FileDto, FilesStorageClientAdapterService } from '@modules/files-storage-client';
-import { Test, TestingModule } from '@nestjs/testing';
-import AdmZip from 'adm-zip';
-import { CoursesClientAdapter } from '@infra/courses-client';
-import { CourseCommonCartridgeMetadataDto } from '@infra/courses-client/dto';
-import { FilesStorageClientAdapter } from '@infra/files-storage-client';
-import { faker } from '@faker-js/faker';
-import { FileRecordParentType } from '@src/modules/files-storage/interface';
-=======
-import { CoursesClientAdapter } from '@infra/courses-client';
-import { CourseCommonCartridgeMetadataDto } from '@infra/courses-client/dto';
-import { FilesStorageClientAdapterService } from '@modules/files-storage-client';
-import { Test, TestingModule } from '@nestjs/testing';
-import AdmZip from 'adm-zip';
->>>>>>> 24b9dc18
-import { BoardClientAdapter, BoardSkeletonDto } from '../common-cartridge-client/board-client';
-import { CardClientAdapter } from '../common-cartridge-client/card-client/card-client.adapter';
-import {
-	CardListResponseDto,
-	LinkElementContentDto,
-	RichTextElementContentDto,
-} from '../common-cartridge-client/card-client/dto';
-import { LessonClientAdapter } from '../common-cartridge-client/lesson-client/lesson-client.adapter';
-import { CourseRoomsClientAdapter } from '../common-cartridge-client/room-client';
-import {
-	BoardColumnBoardDto,
-	BoardLessonDto,
-	BoardTaskDto,
-	RoomBoardDto,
-} from '../common-cartridge-client/room-client/dto';
-import { CommonCartridgeVersion } from '../export/common-cartridge.enums';
-import {
-	boardCloumnBoardFactory,
-	boardLessonFactory,
-	boardTaskFactory,
-	columnBoardFactory,
-	courseMetadataFactory,
-	lessonFactory,
-	listOfCardResponseFactory,
-	roomFactory,
-} from '../testing/common-cartridge-dtos.factory';
-import { CommonCartridgeExportService } from './common-cartridge-export.service';
-import { CommonCartridgeExportMapper } from './common-cartridge.mapper';
-
-describe('CommonCartridgeExportService', () => {
-	let module: TestingModule;
-	let sut: CommonCartridgeExportService;
-	let coursesClientAdapterMock: DeepMocked<CoursesClientAdapter>;
-	let courseRoomsClientAdapterMock: DeepMocked<CourseRoomsClientAdapter>;
-	let cardClientAdapterMock: DeepMocked<CardClientAdapter>;
-	let boardClientAdapterMock: DeepMocked<BoardClientAdapter>;
-	let lessonClientAdapterMock: DeepMocked<LessonClientAdapter>;
-	let filesMetadataClientAdapterMock: DeepMocked<FilesStorageClientAdapterService>;
-	let filesStorageClientAdapterMock: DeepMocked<FilesStorageClientAdapter>;
-
-	const createXmlString = (nodeName: string, value: boolean | number | string): string =>
-		`<${nodeName}>${value.toString()}</${nodeName}>`;
-	const getFileContent = (archive: AdmZip, filePath: string): string | undefined =>
-		archive.getEntry(filePath)?.getData().toString();
-	const setupParams = async (
-		version: CommonCartridgeVersion,
-		exportTopics: boolean,
-		exportTasks: boolean,
-		exportColumnBoards: boolean
-	) => {
-		const courseMetadata: CourseCommonCartridgeMetadataDto = courseMetadataFactory.build();
-		const lessons = lessonFactory.buildList(2);
-		const [lesson] = lessons;
-		lesson.courseId = courseMetadata.id;
-
-		const boardSkeleton: BoardSkeletonDto = columnBoardFactory.build();
-		const listOfCardsResponse: CardListResponseDto = listOfCardResponseFactory.build();
-		const boardTask: BoardTaskDto = boardTaskFactory.build();
-		boardTask.courseName = courseMetadata.title;
-
-		const room: RoomBoardDto = roomFactory.build();
-		room.title = courseMetadata.title;
-		room.elements[0].content = boardTask;
-		room.elements[1].content = new BoardLessonDto(boardLessonFactory.build());
-		room.elements[1].content.id = lesson.lessonId;
-		room.elements[1].content.name = lesson.name;
-		room.elements[2].content = new BoardColumnBoardDto(boardCloumnBoardFactory.build());
-
-		coursesClientAdapterMock.getCourseCommonCartridgeMetadata.mockResolvedValue(courseMetadata);
-		lessonClientAdapterMock.getLessonById.mockResolvedValue(lesson);
-		lessonClientAdapterMock.getLessonTasks.mockResolvedValue(lesson.linkedTasks ?? []);
-		boardClientAdapterMock.getBoardSkeletonById.mockResolvedValue(boardSkeleton);
-		cardClientAdapterMock.getAllBoardCardsByIds.mockResolvedValue(listOfCardsResponse);
-		courseRoomsClientAdapterMock.getRoomBoardByCourseId.mockResolvedValue(room);
-
-		const buffer = await sut.exportCourse(
-			courseMetadata.id,
-			version,
-			exportTopics ? [room.elements[1].content.id] : [],
-			exportTasks ? [room.elements[0].content.id] : [],
-			exportColumnBoards ? [room.elements[2].content.id] : []
-		);
-
-		const archive = new AdmZip(buffer);
-
-		return {
-			courseMetadata,
-			archive,
-			version,
-			room,
-			lesson,
-			lessons,
-			boardTask,
-			boardSkeleton,
-			listOfCardsResponse,
-			textElement: listOfCardsResponse.data[0].elements[0].content as RichTextElementContentDto,
-			linkElement: listOfCardsResponse.data[0].elements[1].content as LinkElementContentDto,
-		};
-	};
-	const setupFile = () => {
-		const fileRecord: FileDto = new FileDto({
-			id: faker.string.uuid(),
-			name: faker.system.fileName(),
-			parentId: faker.string.uuid(),
-			parentType: FileRecordParentType.Course,
-			createdAt: faker.date.past(),
-			updatedAt: faker.date.recent(),
-		});
-		const file = Buffer.from(faker.lorem.paragraphs(100));
-
-		filesMetadataClientAdapterMock.listFilesOfParent.mockResolvedValue([fileRecord]);
-		filesStorageClientAdapterMock.download.mockResolvedValue(file);
-
-		return { fileRecord, file };
-	};
-
-	beforeAll(async () => {
-		module = await Test.createTestingModule({
-			providers: [
-				CommonCartridgeExportService,
-				CommonCartridgeExportMapper,
-				{
-					provide: FilesStorageClientAdapterService,
-					useValue: createMock<FilesStorageClientAdapterService>(),
-				},
-				{
-					provide: BoardClientAdapter,
-					useValue: createMock<BoardClientAdapter>(),
-				},
-				{
-					provide: CoursesClientAdapter,
-					useValue: createMock<CoursesClientAdapter>(),
-				},
-				{
-					provide: CourseRoomsClientAdapter,
-					useValue: createMock<CourseRoomsClientAdapter>(),
-				},
-				{
-					provide: CardClientAdapter,
-					useValue: createMock<CardClientAdapter>(),
-				},
-				{
-					provide: LessonClientAdapter,
-					useValue: createMock<LessonClientAdapter>(),
-				},
-				{
-					provide: FilesStorageClientAdapter,
-					useValue: createMock<FilesStorageClientAdapter>(),
-				},
-				{
-					provide: FilesStorageClientAdapterService,
-					useValue: createMock<FilesStorageClientAdapterService>(),
-				},
-			],
-		}).compile();
-
-		sut = module.get(CommonCartridgeExportService);
-		coursesClientAdapterMock = module.get(CoursesClientAdapter);
-		courseRoomsClientAdapterMock = module.get(CourseRoomsClientAdapter);
-		cardClientAdapterMock = module.get(CardClientAdapter);
-		boardClientAdapterMock = module.get(BoardClientAdapter);
-		lessonClientAdapterMock = module.get(LessonClientAdapter);
-		filesMetadataClientAdapterMock = module.get(FilesStorageClientAdapterService);
-		filesStorageClientAdapterMock = module.get(FilesStorageClientAdapter);
-	});
-
-	afterAll(async () => {
-		await module.close();
-	});
-
-	it('should be defined', () => {
-		expect(sut).toBeDefined();
-	});
-
-	describe('exportCourse', () => {
-		describe('when using version 1.1', () => {
-			const setup = async () => {
-				const fileSetup = setupFile();
-				const paramsSetup = await setupParams(CommonCartridgeVersion.V_1_1_0, true, true, true);
-
-				return { ...fileSetup, ...paramsSetup };
-			};
-
-			it('should use schema version 1.1.0', async () => {
-				const { archive } = await setup();
-
-				expect(getFileContent(archive, 'imsmanifest.xml')).toContain(createXmlString('schemaversion', '1.1.0'));
-			});
-
-			it('should add course', async () => {
-				const { archive, courseMetadata } = await setup();
-
-				expect(getFileContent(archive, 'imsmanifest.xml')).toContain(
-					createXmlString('mnf:string', courseMetadata.title)
-				);
-			});
-
-			it('should add lesson', async () => {
-				const { archive, lesson } = await setup();
-
-				expect(getFileContent(archive, 'imsmanifest.xml')).toContain(createXmlString('title', lesson.name));
-			});
-
-			it('should add task with file', async () => {
-				const { archive, boardTask, fileRecord } = await setup();
-
-				expect(getFileContent(archive, 'imsmanifest.xml')).toContain(createXmlString('title', boardTask.name));
-
-				expect(getFileContent(archive, 'imsmanifest.xml')).toContain(`<resource identifier="i${boardTask.id}"`);
-
-				expect(getFileContent(archive, 'imsmanifest.xml')).toContain(`${fileRecord.name}"`);
-			});
-
-			it('should add tasks of lesson to manifest file', async () => {
-				const { archive, lesson } = await setup();
-				const manifest = archive.getEntry('imsmanifest.xml')?.getData().toString();
-
-				lesson.linkedTasks.forEach((linkedTask) => {
-					expect(manifest).toContain(`<title>${linkedTask.name}</title>`);
-				});
-			});
-
-			it('should add lernstore element of lesson to manifest file', async () => {
-				const { archive, lesson } = await setup();
-				const manifest = archive.getEntry('imsmanifest.xml')?.getData().toString();
-
-				lesson.contents.forEach((content) => {
-					expect(manifest).toContain(`<title>${content.title}</title>`);
-				});
-			});
-
-			it('should add column boards', async () => {
-				const { archive, boardSkeleton } = await setup();
-				const manifest = getFileContent(archive, 'imsmanifest.xml');
-
-				expect(manifest).toContain(createXmlString('title', boardSkeleton.title));
-			});
-
-			it('should add column', async () => {
-				const { archive, boardSkeleton } = await setup();
-				const manifest = getFileContent(archive, 'imsmanifest.xml');
-
-				expect(manifest).toContain(createXmlString('title', boardSkeleton.columns[0].title ?? ''));
-			});
-
-			it('should add card', async () => {
-				const { archive, listOfCardsResponse } = await setup();
-				const manifest = getFileContent(archive, 'imsmanifest.xml');
-
-				expect(manifest).toContain(createXmlString('title', listOfCardsResponse.data[0].title ?? ''));
-			});
-		});
-
-		describe('when using version 1.3', () => {
-			const setup = () => setupParams(CommonCartridgeVersion.V_1_3_0, true, true, true);
-
-			it('should use schema version 1.3.0', async () => {
-				const { archive } = await setup();
-
-				expect(getFileContent(archive, 'imsmanifest.xml')).toContain(createXmlString('schemaversion', '1.3.0'));
-			});
-
-			it('should add course', async () => {
-				const { archive, courseMetadata } = await setup();
-
-				expect(getFileContent(archive, 'imsmanifest.xml')).toContain(
-					createXmlString('mnf:string', courseMetadata.title)
-				);
-			});
-
-			it('should add lesson', async () => {
-				const { archive, lesson } = await setup();
-
-				expect(getFileContent(archive, 'imsmanifest.xml')).toContain(createXmlString('title', lesson.name));
-			});
-
-			it('should add tasks', async () => {
-				const { archive, boardTask } = await setup();
-
-				expect(getFileContent(archive, 'imsmanifest.xml')).toContain(`<resource identifier="i${boardTask.id}"`);
-			});
-
-			it('should add tasks of lesson to manifest file', async () => {
-				const { archive, lesson } = await setup();
-				const manifest = archive.getEntry('imsmanifest.xml')?.getData().toString();
-
-				lesson.linkedTasks.forEach((linkedTask) => {
-					expect(manifest).toContain(`<title>${linkedTask.name}</title>`);
-				});
-			});
-
-			it('should add lernstore element of lesson to manifest file', async () => {
-				const { archive, lesson } = await setup();
-				const manifest = archive.getEntry('imsmanifest.xml')?.getData().toString();
-
-				lesson.contents.forEach((content) => {
-					expect(manifest).toContain(`<title>${content.title}</title>`);
-				});
-			});
-
-			it('should add column boards', async () => {
-				const { archive, boardSkeleton } = await setup();
-				const manifest = getFileContent(archive, 'imsmanifest.xml');
-
-				expect(manifest).toContain(createXmlString('title', boardSkeleton.title));
-			});
-
-			it('should add column', async () => {
-				const { archive, boardSkeleton } = await setup();
-				const manifest = getFileContent(archive, 'imsmanifest.xml');
-
-				expect(manifest).toContain(createXmlString('title', boardSkeleton.columns[0].title ?? ''));
-			});
-
-			it('should add card', async () => {
-				const { archive, listOfCardsResponse } = await setup();
-				const manifest = getFileContent(archive, 'imsmanifest.xml');
-
-				expect(manifest).toContain(createXmlString('title', listOfCardsResponse.data[0].title ?? ''));
-			});
-
-			it('should add link element of card', async () => {
-				const { archive, linkElement } = await setup();
-				const manifest = getFileContent(archive, 'imsmanifest.xml');
-
-				expect(manifest).toContain(createXmlString('title', linkElement.title));
-			});
-
-			it('should add text element of card', async () => {
-				const { archive, textElement } = await setup();
-				const manifest = getFileContent(archive, 'imsmanifest.xml');
-
-				expect(manifest).toContain(createXmlString('title', textElement.text));
-			});
-		});
-
-		describe('when topics array is empty', () => {
-			const setup = () => setupParams(CommonCartridgeVersion.V_1_1_0, false, true, true);
-
-			it("shouldn't add lessons", async () => {
-				const { archive, lessons } = await setup();
-
-				lessons.forEach((lesson) => {
-					expect(getFileContent(archive, 'imsmanifest.xml')).not.toContain(createXmlString('title', lesson.name));
-				});
-			});
-		});
-
-		describe('when tasks array is empty', () => {
-			const setup = () => setupParams(CommonCartridgeVersion.V_1_1_0, true, false, true);
-
-			it("shouldn't add tasks", async () => {
-				const { archive, boardTask } = await setup();
-
-				expect(getFileContent(archive, 'imsmanifest.xml')).not.toContain(createXmlString('title', boardTask.name));
-			});
-		});
-
-		describe('when columnBoards array is empty', () => {
-			const setup = () => setupParams(CommonCartridgeVersion.V_1_1_0, true, true, false);
-
-			it("shouldn't add column boards", async () => {
-				const { archive, boardSkeleton } = await setup();
-
-				expect(getFileContent(archive, 'imsmanifest.xml')).not.toContain(
-					createXmlString('title', boardSkeleton.columns[0].title)
-				);
-			});
-		});
-	});
-});
+import { DeepMocked, createMock } from '@golevelup/ts-jest';
+import { FileDto, FilesStorageClientAdapterService } from '@modules/files-storage-client';
+import { Test, TestingModule } from '@nestjs/testing';
+import AdmZip from 'adm-zip';
+import { CoursesClientAdapter } from '@infra/courses-client';
+import { CourseCommonCartridgeMetadataDto } from '@infra/courses-client/dto';
+import { FilesStorageClientAdapter } from '@infra/files-storage-client';
+import { faker } from '@faker-js/faker';
+import { FileRecordParentType } from '@modules/files-storage/interface';
+import { BoardClientAdapter, BoardSkeletonDto } from '../common-cartridge-client/board-client';
+import { CardClientAdapter } from '../common-cartridge-client/card-client/card-client.adapter';
+import {
+	CardListResponseDto,
+	LinkElementContentDto,
+	RichTextElementContentDto,
+} from '../common-cartridge-client/card-client/dto';
+import { LessonClientAdapter } from '../common-cartridge-client/lesson-client/lesson-client.adapter';
+import { CourseRoomsClientAdapter } from '../common-cartridge-client/room-client';
+import {
+	BoardColumnBoardDto,
+	BoardLessonDto,
+	BoardTaskDto,
+	RoomBoardDto,
+} from '../common-cartridge-client/room-client/dto';
+import { CommonCartridgeVersion } from '../export/common-cartridge.enums';
+import {
+	boardCloumnBoardFactory,
+	boardLessonFactory,
+	boardTaskFactory,
+	columnBoardFactory,
+	courseMetadataFactory,
+	lessonFactory,
+	listOfCardResponseFactory,
+	roomFactory,
+} from '../testing/common-cartridge-dtos.factory';
+import { CommonCartridgeExportService } from './common-cartridge-export.service';
+import { CommonCartridgeExportMapper } from './common-cartridge.mapper';
+
+describe('CommonCartridgeExportService', () => {
+	let module: TestingModule;
+	let sut: CommonCartridgeExportService;
+	let coursesClientAdapterMock: DeepMocked<CoursesClientAdapter>;
+	let courseRoomsClientAdapterMock: DeepMocked<CourseRoomsClientAdapter>;
+	let cardClientAdapterMock: DeepMocked<CardClientAdapter>;
+	let boardClientAdapterMock: DeepMocked<BoardClientAdapter>;
+	let lessonClientAdapterMock: DeepMocked<LessonClientAdapter>;
+	let filesMetadataClientAdapterMock: DeepMocked<FilesStorageClientAdapterService>;
+	let filesStorageClientAdapterMock: DeepMocked<FilesStorageClientAdapter>;
+
+	const createXmlString = (nodeName: string, value: boolean | number | string): string =>
+		`<${nodeName}>${value.toString()}</${nodeName}>`;
+	const getFileContent = (archive: AdmZip, filePath: string): string | undefined =>
+		archive.getEntry(filePath)?.getData().toString();
+	const setupParams = async (
+		version: CommonCartridgeVersion,
+		exportTopics: boolean,
+		exportTasks: boolean,
+		exportColumnBoards: boolean
+	) => {
+		const courseMetadata: CourseCommonCartridgeMetadataDto = courseMetadataFactory.build();
+		const lessons = lessonFactory.buildList(2);
+		const [lesson] = lessons;
+		lesson.courseId = courseMetadata.id;
+
+		const boardSkeleton: BoardSkeletonDto = columnBoardFactory.build();
+		const listOfCardsResponse: CardListResponseDto = listOfCardResponseFactory.build();
+		const boardTask: BoardTaskDto = boardTaskFactory.build();
+		boardTask.courseName = courseMetadata.title;
+
+		const room: RoomBoardDto = roomFactory.build();
+		room.title = courseMetadata.title;
+		room.elements[0].content = boardTask;
+		room.elements[1].content = new BoardLessonDto(boardLessonFactory.build());
+		room.elements[1].content.id = lesson.lessonId;
+		room.elements[1].content.name = lesson.name;
+		room.elements[2].content = new BoardColumnBoardDto(boardCloumnBoardFactory.build());
+
+		coursesClientAdapterMock.getCourseCommonCartridgeMetadata.mockResolvedValue(courseMetadata);
+		lessonClientAdapterMock.getLessonById.mockResolvedValue(lesson);
+		lessonClientAdapterMock.getLessonTasks.mockResolvedValue(lesson.linkedTasks ?? []);
+		boardClientAdapterMock.getBoardSkeletonById.mockResolvedValue(boardSkeleton);
+		cardClientAdapterMock.getAllBoardCardsByIds.mockResolvedValue(listOfCardsResponse);
+		courseRoomsClientAdapterMock.getRoomBoardByCourseId.mockResolvedValue(room);
+
+		const buffer = await sut.exportCourse(
+			courseMetadata.id,
+			version,
+			exportTopics ? [room.elements[1].content.id] : [],
+			exportTasks ? [room.elements[0].content.id] : [],
+			exportColumnBoards ? [room.elements[2].content.id] : []
+		);
+
+		const archive = new AdmZip(buffer);
+
+		return {
+			courseMetadata,
+			archive,
+			version,
+			room,
+			lesson,
+			lessons,
+			boardTask,
+			boardSkeleton,
+			listOfCardsResponse,
+			textElement: listOfCardsResponse.data[0].elements[0].content as RichTextElementContentDto,
+			linkElement: listOfCardsResponse.data[0].elements[1].content as LinkElementContentDto,
+		};
+	};
+	const setupFile = () => {
+		const fileRecord: FileDto = new FileDto({
+			id: faker.string.uuid(),
+			name: faker.system.fileName(),
+			parentId: faker.string.uuid(),
+			parentType: FileRecordParentType.Course,
+			createdAt: faker.date.past(),
+			updatedAt: faker.date.recent(),
+		});
+		const file = Buffer.from(faker.lorem.paragraphs(100));
+
+		filesMetadataClientAdapterMock.listFilesOfParent.mockResolvedValue([fileRecord]);
+		filesStorageClientAdapterMock.download.mockResolvedValue(file);
+
+		return { fileRecord, file };
+	};
+
+	beforeAll(async () => {
+		module = await Test.createTestingModule({
+			providers: [
+				CommonCartridgeExportService,
+				CommonCartridgeExportMapper,
+				{
+					provide: FilesStorageClientAdapterService,
+					useValue: createMock<FilesStorageClientAdapterService>(),
+				},
+				{
+					provide: BoardClientAdapter,
+					useValue: createMock<BoardClientAdapter>(),
+				},
+				{
+					provide: CoursesClientAdapter,
+					useValue: createMock<CoursesClientAdapter>(),
+				},
+				{
+					provide: CourseRoomsClientAdapter,
+					useValue: createMock<CourseRoomsClientAdapter>(),
+				},
+				{
+					provide: CardClientAdapter,
+					useValue: createMock<CardClientAdapter>(),
+				},
+				{
+					provide: LessonClientAdapter,
+					useValue: createMock<LessonClientAdapter>(),
+				},
+				{
+					provide: FilesStorageClientAdapter,
+					useValue: createMock<FilesStorageClientAdapter>(),
+				},
+				{
+					provide: FilesStorageClientAdapterService,
+					useValue: createMock<FilesStorageClientAdapterService>(),
+				},
+			],
+		}).compile();
+
+		sut = module.get(CommonCartridgeExportService);
+		coursesClientAdapterMock = module.get(CoursesClientAdapter);
+		courseRoomsClientAdapterMock = module.get(CourseRoomsClientAdapter);
+		cardClientAdapterMock = module.get(CardClientAdapter);
+		boardClientAdapterMock = module.get(BoardClientAdapter);
+		lessonClientAdapterMock = module.get(LessonClientAdapter);
+		filesMetadataClientAdapterMock = module.get(FilesStorageClientAdapterService);
+		filesStorageClientAdapterMock = module.get(FilesStorageClientAdapter);
+	});
+
+	afterAll(async () => {
+		await module.close();
+	});
+
+	it('should be defined', () => {
+		expect(sut).toBeDefined();
+	});
+
+	describe('exportCourse', () => {
+		describe('when using version 1.1', () => {
+			const setup = async () => {
+				const fileSetup = setupFile();
+				const paramsSetup = await setupParams(CommonCartridgeVersion.V_1_1_0, true, true, true);
+
+				return { ...fileSetup, ...paramsSetup };
+			};
+
+			it('should use schema version 1.1.0', async () => {
+				const { archive } = await setup();
+
+				expect(getFileContent(archive, 'imsmanifest.xml')).toContain(createXmlString('schemaversion', '1.1.0'));
+			});
+
+			it('should add course', async () => {
+				const { archive, courseMetadata } = await setup();
+
+				expect(getFileContent(archive, 'imsmanifest.xml')).toContain(
+					createXmlString('mnf:string', courseMetadata.title)
+				);
+			});
+
+			it('should add lesson', async () => {
+				const { archive, lesson } = await setup();
+
+				expect(getFileContent(archive, 'imsmanifest.xml')).toContain(createXmlString('title', lesson.name));
+			});
+
+			it('should add task with file', async () => {
+				const { archive, boardTask, fileRecord } = await setup();
+
+				expect(getFileContent(archive, 'imsmanifest.xml')).toContain(createXmlString('title', boardTask.name));
+
+				expect(getFileContent(archive, 'imsmanifest.xml')).toContain(`<resource identifier="i${boardTask.id}"`);
+
+				expect(getFileContent(archive, 'imsmanifest.xml')).toContain(`${fileRecord.name}"`);
+			});
+
+			it('should add tasks of lesson to manifest file', async () => {
+				const { archive, lesson } = await setup();
+				const manifest = archive.getEntry('imsmanifest.xml')?.getData().toString();
+
+				lesson.linkedTasks.forEach((linkedTask) => {
+					expect(manifest).toContain(`<title>${linkedTask.name}</title>`);
+				});
+			});
+
+			it('should add lernstore element of lesson to manifest file', async () => {
+				const { archive, lesson } = await setup();
+				const manifest = archive.getEntry('imsmanifest.xml')?.getData().toString();
+
+				lesson.contents.forEach((content) => {
+					expect(manifest).toContain(`<title>${content.title}</title>`);
+				});
+			});
+
+			it('should add column boards', async () => {
+				const { archive, boardSkeleton } = await setup();
+				const manifest = getFileContent(archive, 'imsmanifest.xml');
+
+				expect(manifest).toContain(createXmlString('title', boardSkeleton.title));
+			});
+
+			it('should add column', async () => {
+				const { archive, boardSkeleton } = await setup();
+				const manifest = getFileContent(archive, 'imsmanifest.xml');
+
+				expect(manifest).toContain(createXmlString('title', boardSkeleton.columns[0].title ?? ''));
+			});
+
+			it('should add card', async () => {
+				const { archive, listOfCardsResponse } = await setup();
+				const manifest = getFileContent(archive, 'imsmanifest.xml');
+
+				expect(manifest).toContain(createXmlString('title', listOfCardsResponse.data[0].title ?? ''));
+			});
+		});
+
+		describe('when using version 1.3', () => {
+			const setup = () => setupParams(CommonCartridgeVersion.V_1_3_0, true, true, true);
+
+			it('should use schema version 1.3.0', async () => {
+				const { archive } = await setup();
+
+				expect(getFileContent(archive, 'imsmanifest.xml')).toContain(createXmlString('schemaversion', '1.3.0'));
+			});
+
+			it('should add course', async () => {
+				const { archive, courseMetadata } = await setup();
+
+				expect(getFileContent(archive, 'imsmanifest.xml')).toContain(
+					createXmlString('mnf:string', courseMetadata.title)
+				);
+			});
+
+			it('should add lesson', async () => {
+				const { archive, lesson } = await setup();
+
+				expect(getFileContent(archive, 'imsmanifest.xml')).toContain(createXmlString('title', lesson.name));
+			});
+
+			it('should add tasks', async () => {
+				const { archive, boardTask } = await setup();
+
+				expect(getFileContent(archive, 'imsmanifest.xml')).toContain(`<resource identifier="i${boardTask.id}"`);
+			});
+
+			it('should add tasks of lesson to manifest file', async () => {
+				const { archive, lesson } = await setup();
+				const manifest = archive.getEntry('imsmanifest.xml')?.getData().toString();
+
+				lesson.linkedTasks.forEach((linkedTask) => {
+					expect(manifest).toContain(`<title>${linkedTask.name}</title>`);
+				});
+			});
+
+			it('should add lernstore element of lesson to manifest file', async () => {
+				const { archive, lesson } = await setup();
+				const manifest = archive.getEntry('imsmanifest.xml')?.getData().toString();
+
+				lesson.contents.forEach((content) => {
+					expect(manifest).toContain(`<title>${content.title}</title>`);
+				});
+			});
+
+			it('should add column boards', async () => {
+				const { archive, boardSkeleton } = await setup();
+				const manifest = getFileContent(archive, 'imsmanifest.xml');
+
+				expect(manifest).toContain(createXmlString('title', boardSkeleton.title));
+			});
+
+			it('should add column', async () => {
+				const { archive, boardSkeleton } = await setup();
+				const manifest = getFileContent(archive, 'imsmanifest.xml');
+
+				expect(manifest).toContain(createXmlString('title', boardSkeleton.columns[0].title ?? ''));
+			});
+
+			it('should add card', async () => {
+				const { archive, listOfCardsResponse } = await setup();
+				const manifest = getFileContent(archive, 'imsmanifest.xml');
+
+				expect(manifest).toContain(createXmlString('title', listOfCardsResponse.data[0].title ?? ''));
+			});
+
+			it('should add link element of card', async () => {
+				const { archive, linkElement } = await setup();
+				const manifest = getFileContent(archive, 'imsmanifest.xml');
+
+				expect(manifest).toContain(createXmlString('title', linkElement.title));
+			});
+
+			it('should add text element of card', async () => {
+				const { archive, textElement } = await setup();
+				const manifest = getFileContent(archive, 'imsmanifest.xml');
+
+				expect(manifest).toContain(createXmlString('title', textElement.text));
+			});
+		});
+
+		describe('when topics array is empty', () => {
+			const setup = () => setupParams(CommonCartridgeVersion.V_1_1_0, false, true, true);
+
+			it("shouldn't add lessons", async () => {
+				const { archive, lessons } = await setup();
+
+				lessons.forEach((lesson) => {
+					expect(getFileContent(archive, 'imsmanifest.xml')).not.toContain(createXmlString('title', lesson.name));
+				});
+			});
+		});
+
+		describe('when tasks array is empty', () => {
+			const setup = () => setupParams(CommonCartridgeVersion.V_1_1_0, true, false, true);
+
+			it("shouldn't add tasks", async () => {
+				const { archive, boardTask } = await setup();
+
+				expect(getFileContent(archive, 'imsmanifest.xml')).not.toContain(createXmlString('title', boardTask.name));
+			});
+		});
+
+		describe('when columnBoards array is empty', () => {
+			const setup = () => setupParams(CommonCartridgeVersion.V_1_1_0, true, true, false);
+
+			it("shouldn't add column boards", async () => {
+				const { archive, boardSkeleton } = await setup();
+
+				expect(getFileContent(archive, 'imsmanifest.xml')).not.toContain(
+					createXmlString('title', boardSkeleton.columns[0].title)
+				);
+			});
+		});
+	});
+});