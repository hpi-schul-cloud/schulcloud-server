import { faker } from '@faker-js/faker';
import { createMock, DeepMocked } from '@golevelup/ts-jest';
import { CoursesClientAdapter } from '@infra/courses-client';
import { Test, TestingModule } from '@nestjs/testing';
import { BoardsClientAdapter } from '@infra/boards-client';
import type { CommonCartridgeFileParser } from '../import/common-cartridge-file-parser';
import { CommonCartridgeImportService } from './common-cartridge-import.service';

jest.mock('../import/common-cartridge-file-parser', () => {
	const fileParserMock = createMock<CommonCartridgeFileParser>();
	const rootId = faker.string.uuid();

	fileParserMock.getTitle.mockReturnValue(faker.lorem.words());
	fileParserMock.getOrganizations.mockReturnValue([
		{
			pathDepth: 0,
			title: faker.lorem.words(),
			path: faker.system.filePath(),
			identifier: rootId,
			isInlined: true,
			isResource: false,
			resourcePath: faker.system.filePath(),
			resourceType: faker.lorem.word(),
		},
		{
			pathDepth: 1,
			title: faker.lorem.words(),
			path: `${rootId}/${faker.system.filePath()}`,
			identifier: faker.string.uuid(),
			isInlined: true,
			isResource: false,
			resourcePath: faker.system.filePath(),
			resourceType: faker.lorem.word(),
		},
	]);

	return {
		CommonCartridgeFileParser: jest.fn(() => fileParserMock),
	};
});

describe(CommonCartridgeImportService.name, () => {
	let module: TestingModule;
	let sut: CommonCartridgeImportService;
	let coursesClientAdapterMock: DeepMocked<CoursesClientAdapter>;
	let boardsClientAdapterMock: DeepMocked<BoardsClientAdapter>;

	beforeEach(async () => {
		module = await Test.createTestingModule({
			providers: [
				CommonCartridgeImportService,
				{
					provide: CoursesClientAdapter,
					useValue: createMock<CoursesClientAdapter>(),
				},
				{
					provide: BoardsClientAdapter,
					useValue: createMock<BoardsClientAdapter>(),
				},
			],
		}).compile();

		sut = module.get(CommonCartridgeImportService);
		coursesClientAdapterMock = module.get(CoursesClientAdapter);
		boardsClientAdapterMock = module.get(BoardsClientAdapter);
	});

	afterEach(async () => {
		await module.close();
	});

	beforeEach(() => {
		jest.clearAllMocks();
	});

	it('should be defined', () => {
		expect(sut).toBeDefined();
	});

	describe('importFile', () => {
		describe('when importing a file', () => {
			const setup = () => {
				const file = Buffer.from('');

				return { file };
			};

			it('should create a course', async () => {
<<<<<<< HEAD
				await sut.importManifestFile(Buffer.from(''));
=======
				const { file } = setup();

				await sut.importFile(file);
>>>>>>> 389052b3

				expect(coursesClientAdapterMock.createCourse).toHaveBeenCalledWith({ title: expect.any(String) });
			});

			it('should create boards', async () => {
				const { file } = setup();

				await sut.importFile(file);

				expect(boardsClientAdapterMock.createBoard).toHaveBeenCalledTimes(1);
			});

			it('should create columns', async () => {
				const { file } = setup();

				await sut.importFile(file);

				expect(boardsClientAdapterMock.createBoardColumn).toHaveBeenCalledTimes(1);
				expect(boardsClientAdapterMock.updateBoardColumnTitle).toHaveBeenCalledTimes(1);
			});
		});
	});
});
<|MERGE_RESOLUTION|>--- conflicted
+++ resolved
@@ -1,118 +1,115 @@
-import { faker } from '@faker-js/faker';
-import { createMock, DeepMocked } from '@golevelup/ts-jest';
-import { CoursesClientAdapter } from '@infra/courses-client';
-import { Test, TestingModule } from '@nestjs/testing';
-import { BoardsClientAdapter } from '@infra/boards-client';
-import type { CommonCartridgeFileParser } from '../import/common-cartridge-file-parser';
-import { CommonCartridgeImportService } from './common-cartridge-import.service';
-
-jest.mock('../import/common-cartridge-file-parser', () => {
-	const fileParserMock = createMock<CommonCartridgeFileParser>();
-	const rootId = faker.string.uuid();
-
-	fileParserMock.getTitle.mockReturnValue(faker.lorem.words());
-	fileParserMock.getOrganizations.mockReturnValue([
-		{
-			pathDepth: 0,
-			title: faker.lorem.words(),
-			path: faker.system.filePath(),
-			identifier: rootId,
-			isInlined: true,
-			isResource: false,
-			resourcePath: faker.system.filePath(),
-			resourceType: faker.lorem.word(),
-		},
-		{
-			pathDepth: 1,
-			title: faker.lorem.words(),
-			path: `${rootId}/${faker.system.filePath()}`,
-			identifier: faker.string.uuid(),
-			isInlined: true,
-			isResource: false,
-			resourcePath: faker.system.filePath(),
-			resourceType: faker.lorem.word(),
-		},
-	]);
-
-	return {
-		CommonCartridgeFileParser: jest.fn(() => fileParserMock),
-	};
-});
-
-describe(CommonCartridgeImportService.name, () => {
-	let module: TestingModule;
-	let sut: CommonCartridgeImportService;
-	let coursesClientAdapterMock: DeepMocked<CoursesClientAdapter>;
-	let boardsClientAdapterMock: DeepMocked<BoardsClientAdapter>;
-
-	beforeEach(async () => {
-		module = await Test.createTestingModule({
-			providers: [
-				CommonCartridgeImportService,
-				{
-					provide: CoursesClientAdapter,
-					useValue: createMock<CoursesClientAdapter>(),
-				},
-				{
-					provide: BoardsClientAdapter,
-					useValue: createMock<BoardsClientAdapter>(),
-				},
-			],
-		}).compile();
-
-		sut = module.get(CommonCartridgeImportService);
-		coursesClientAdapterMock = module.get(CoursesClientAdapter);
-		boardsClientAdapterMock = module.get(BoardsClientAdapter);
-	});
-
-	afterEach(async () => {
-		await module.close();
-	});
-
-	beforeEach(() => {
-		jest.clearAllMocks();
-	});
-
-	it('should be defined', () => {
-		expect(sut).toBeDefined();
-	});
-
-	describe('importFile', () => {
-		describe('when importing a file', () => {
-			const setup = () => {
-				const file = Buffer.from('');
-
-				return { file };
-			};
-
-			it('should create a course', async () => {
-<<<<<<< HEAD
-				await sut.importManifestFile(Buffer.from(''));
-=======
-				const { file } = setup();
-
-				await sut.importFile(file);
->>>>>>> 389052b3
-
-				expect(coursesClientAdapterMock.createCourse).toHaveBeenCalledWith({ title: expect.any(String) });
-			});
-
-			it('should create boards', async () => {
-				const { file } = setup();
-
-				await sut.importFile(file);
-
-				expect(boardsClientAdapterMock.createBoard).toHaveBeenCalledTimes(1);
-			});
-
-			it('should create columns', async () => {
-				const { file } = setup();
-
-				await sut.importFile(file);
-
-				expect(boardsClientAdapterMock.createBoardColumn).toHaveBeenCalledTimes(1);
-				expect(boardsClientAdapterMock.updateBoardColumnTitle).toHaveBeenCalledTimes(1);
-			});
-		});
-	});
-});
+import { faker } from '@faker-js/faker';
+import { createMock, DeepMocked } from '@golevelup/ts-jest';
+import { BoardsClientAdapter } from '@infra/boards-client';
+import { CoursesClientAdapter } from '@infra/courses-client';
+import { Test, TestingModule } from '@nestjs/testing';
+import { currentUserFactory } from '@testing/factory/currentuser.factory';
+import type { CommonCartridgeFileParser } from '../import/common-cartridge-file-parser';
+import { CommonCartridgeImportService } from './common-cartridge-import.service';
+
+jest.mock('../import/common-cartridge-file-parser', () => {
+	const fileParserMock = createMock<CommonCartridgeFileParser>();
+	const rootId = faker.string.uuid();
+
+	fileParserMock.getTitle.mockReturnValue(faker.lorem.words());
+	fileParserMock.getOrganizations.mockReturnValue([
+		{
+			pathDepth: 0,
+			title: faker.lorem.words(),
+			path: faker.system.filePath(),
+			identifier: rootId,
+			isInlined: true,
+			isResource: false,
+			resourcePath: faker.system.filePath(),
+			resourceType: faker.lorem.word(),
+		},
+		{
+			pathDepth: 1,
+			title: faker.lorem.words(),
+			path: `${rootId}/${faker.system.filePath()}`,
+			identifier: faker.string.uuid(),
+			isInlined: true,
+			isResource: false,
+			resourcePath: faker.system.filePath(),
+			resourceType: faker.lorem.word(),
+		},
+	]);
+
+	return {
+		CommonCartridgeFileParser: jest.fn(() => fileParserMock),
+	};
+});
+
+describe(CommonCartridgeImportService.name, () => {
+	let module: TestingModule;
+	let sut: CommonCartridgeImportService;
+	let coursesClientAdapterMock: DeepMocked<CoursesClientAdapter>;
+	let boardsClientAdapterMock: DeepMocked<BoardsClientAdapter>;
+
+	beforeEach(async () => {
+		module = await Test.createTestingModule({
+			providers: [
+				CommonCartridgeImportService,
+				{
+					provide: CoursesClientAdapter,
+					useValue: createMock<CoursesClientAdapter>(),
+				},
+				{
+					provide: BoardsClientAdapter,
+					useValue: createMock<BoardsClientAdapter>(),
+				},
+			],
+		}).compile();
+
+		sut = module.get(CommonCartridgeImportService);
+		coursesClientAdapterMock = module.get(CoursesClientAdapter);
+		boardsClientAdapterMock = module.get(BoardsClientAdapter);
+	});
+
+	afterEach(async () => {
+		await module.close();
+	});
+
+	beforeEach(() => {
+		jest.clearAllMocks();
+	});
+
+	it('should be defined', () => {
+		expect(sut).toBeDefined();
+	});
+
+	describe('importFile', () => {
+		describe('when importing a file', () => {
+			const setup = () => {
+				const file = Buffer.from('');
+				const currentUser = currentUserFactory.build();
+
+				return { file, currentUser };
+			};
+
+			it('should create a course', async () => {
+				const { currentUser } = setup();
+				await sut.importManifestFile(Buffer.from(''), currentUser);
+
+				expect(coursesClientAdapterMock.createCourse).toHaveBeenCalledWith({ title: expect.any(String) });
+			});
+
+			it('should create boards', async () => {
+				const { file, currentUser } = setup();
+
+				await sut.importManifestFile(file, currentUser);
+
+				expect(boardsClientAdapterMock.createBoard).toHaveBeenCalledTimes(1);
+			});
+
+			it('should create columns', async () => {
+				const { file, currentUser } = setup();
+
+				await sut.importManifestFile(file, currentUser);
+
+				expect(boardsClientAdapterMock.createBoardColumn).toHaveBeenCalledTimes(1);
+				expect(boardsClientAdapterMock.updateBoardColumnTitle).toHaveBeenCalledTimes(1);
+			});
+		});
+	});
+});