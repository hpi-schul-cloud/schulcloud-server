--- conflicted
+++ resolved
@@ -1,262 +1,246 @@
-import { faker } from '@faker-js/faker';
-import { createMock, DeepMocked } from '@golevelup/ts-jest';
-import { BoardsClientAdapter } from '@infra/boards-client';
-import { CardClientAdapter } from '@infra/cards-client';
-import { ColumnClientAdapter } from '@infra/column-client';
-import { CoursesClientAdapter } from '@infra/courses-client';
-import { FilesStorageClientAdapter } from '@infra/files-storage-client';
-import { Test, TestingModule } from '@nestjs/testing';
-<<<<<<< HEAD
-import { currentUserFactory } from '@testing/factory/currentuser.factory';
-import type { CommonCartridgeFileParser } from '../import/common-cartridge-file-parser';
-=======
-import { CommonCartridgeFileParser } from '../import/common-cartridge-file-parser';
-import { CommonCartridgeResourceTypeV1P1 } from '../import/common-cartridge-import.enums';
-import { CommonCartridgeImportMapper } from './common-cartridge-import.mapper';
->>>>>>> 9708173c
-import { CommonCartridgeImportService } from './common-cartridge-import.service';
-
-jest.mock('../import/common-cartridge-file-parser');
-
-describe(CommonCartridgeImportService.name, () => {
-	let module: TestingModule;
-	let sut: CommonCartridgeImportService;
-	let coursesClientAdapterMock: DeepMocked<CoursesClientAdapter>;
-<<<<<<< HEAD
-	let filesStorageClientAdapterMock: DeepMocked<FilesStorageClientAdapter>;
-=======
-	let boardsClientAdapterMock: DeepMocked<BoardsClientAdapter>;
-	let columnClientAdapterMock: DeepMocked<ColumnClientAdapter>;
-	let cardClientAdapterMock: DeepMocked<CardClientAdapter>;
-	let commonCartridgeFileParser: jest.Mocked<CommonCartridgeFileParser>;
->>>>>>> 9708173c
-
-	beforeEach(async () => {
-		module = await Test.createTestingModule({
-			providers: [
-				CommonCartridgeImportService,
-				{
-					provide: CoursesClientAdapter,
-					useValue: createMock<CoursesClientAdapter>(),
-				},
-				{
-					provide: FilesStorageClientAdapter,
-					useValue: createMock<FilesStorageClientAdapter>(),
-				},
-				{
-					provide: ColumnClientAdapter,
-					useValue: createMock<ColumnClientAdapter>(),
-				},
-				{
-					provide: CardClientAdapter,
-					useValue: createMock<CardClientAdapter>(),
-				},
-				{
-					provide: CommonCartridgeImportMapper,
-					useValue: createMock<CommonCartridgeImportMapper>(),
-				},
-			],
-		}).compile();
-
-		sut = module.get(CommonCartridgeImportService);
-		coursesClientAdapterMock = module.get(CoursesClientAdapter);
-<<<<<<< HEAD
-		filesStorageClientAdapterMock = module.get(FilesStorageClientAdapter);
-=======
-		boardsClientAdapterMock = module.get(BoardsClientAdapter);
-		columnClientAdapterMock = module.get(ColumnClientAdapter);
-		cardClientAdapterMock = module.get(CardClientAdapter);
-		commonCartridgeFileParser = createMock<CommonCartridgeFileParser>();
-		(CommonCartridgeFileParser as jest.Mock).mockImplementation(() => commonCartridgeFileParser);
->>>>>>> 9708173c
-	});
-
-	afterEach(async () => {
-		await module.close();
-	});
-
-	beforeEach(() => {
-		jest.clearAllMocks();
-	});
-
-	it('should be defined', () => {
-		expect(sut).toBeDefined();
-	});
-
-	describe('importManifestFile', () => {
-		describe('when importing a file', () => {
-			const setup = () => {
-				const boardId = faker.string.uuid();
-				const columnId = faker.string.uuid();
-				const columnId2 = faker.string.uuid();
-				const cardId = faker.string.uuid();
-				const elementId = faker.string.uuid();
-				const file = Buffer.from('');
-<<<<<<< HEAD
-				const currentUser = currentUserFactory.build();
-=======
-				commonCartridgeFileParser.getTitle.mockReturnValue('test course');
-				commonCartridgeFileParser.getOrganizations.mockReturnValue([
-					{
-						pathDepth: 0,
-						title: 'Mock Board',
-						identifier: boardId,
-						path: boardId,
-						isInlined: false,
-						isResource: false,
-						resourcePath: '',
-						resourceType: '',
-					},
-					{
-						pathDepth: 1,
-						title: faker.lorem.words(),
-						path: `${boardId}/${columnId}`,
-						identifier: columnId,
-						isInlined: false,
-						isResource: false,
-						resourcePath: faker.system.filePath(),
-						resourceType: faker.lorem.word(),
-					},
-					{
-						pathDepth: 2,
-						title: faker.lorem.words(),
-						path: `${boardId}/${columnId}/${cardId}`,
-						identifier: cardId,
-						isInlined: false,
-						isResource: true,
-						resourcePath: 'https://www.webcontent.html',
-						resourceType: CommonCartridgeResourceTypeV1P1.WEB_CONTENT,
-					},
-					{
-						pathDepth: 3,
-						title: faker.lorem.words(),
-						path: `${boardId}/${columnId}/${cardId}/${elementId}`,
-						identifier: elementId,
-						isInlined: false,
-						isResource: false,
-						resourcePath: 'https://www.webcontent.html',
-						resourceType: CommonCartridgeResourceTypeV1P1.WEB_CONTENT,
-					},
-					{
-						pathDepth: 1,
-						title: faker.lorem.words(),
-						path: `${boardId}/${columnId2}`,
-						identifier: columnId2,
-						isInlined: false,
-						isResource: true,
-						resourcePath: faker.system.filePath(),
-						resourceType: faker.lorem.word(),
-					},
-					{
-						pathDepth: 2,
-						title: faker.lorem.words(),
-						path: `${boardId}/${columnId2}/${cardId}`,
-						identifier: cardId,
-						isInlined: false,
-						isResource: true,
-						resourcePath: 'https://www.weblink.com',
-						resourceType: CommonCartridgeResourceTypeV1P1.WEB_LINK,
-					},
-					{
-						pathDepth: 3,
-						title: faker.lorem.words(),
-						path: `${boardId}/${columnId2}/${cardId}/${elementId}`,
-						identifier: elementId,
-						isInlined: false,
-						isResource: false,
-						resourcePath: 'https://www.weblink.com',
-						resourceType: CommonCartridgeResourceTypeV1P1.WEB_LINK,
-					},
-					{
-						pathDepth: 2,
-						title: 'card without resource',
-						path: `${boardId}/${columnId}/${cardId}`,
-						identifier: cardId,
-						isInlined: false,
-						isResource: false,
-						resourcePath: faker.system.filePath(),
-						resourceType: CommonCartridgeResourceTypeV1P1.UNKNOWN,
-					},
-					{
-						pathDepth: 3,
-						title: faker.lorem.words(),
-						path: `${boardId}/${columnId}/${cardId}/${elementId}`,
-						identifier: elementId,
-						isInlined: false,
-						isResource: false,
-						resourcePath: faker.system.filePath(),
-						resourceType: CommonCartridgeResourceTypeV1P1.UNKNOWN,
-					},
-				]);
-
-				coursesClientAdapterMock.createCourse.mockResolvedValue({ courseId: faker.string.uuid() });
-
-				boardsClientAdapterMock.createBoard.mockResolvedValue({ id: boardId });
->>>>>>> 9708173c
-
-				return { file, currentUser };
-			};
-
-			it('should create a course', async () => {
-				const { currentUser } = setup();
-				await sut.importManifestFile(Buffer.from(''), currentUser);
-
-<<<<<<< HEAD
-				expect(coursesClientAdapterMock.createCourse).toHaveBeenCalledWith({ title: expect.any(String) });
-				expect(filesStorageClientAdapterMock.upload).toHaveBeenCalledTimes(2);
-=======
-				expect(coursesClientAdapterMock.createCourse).toHaveBeenCalledWith({ title: 'test course' });
-			});
-
-			it('should give Untitled Course as title if no title is found', async () => {
-				const { file } = setup();
-				commonCartridgeFileParser.getTitle.mockReturnValue(undefined);
-
-				await sut.importFile(file);
-
-				expect(coursesClientAdapterMock.createCourse).toHaveBeenCalledWith({ title: 'Untitled Course' });
-			});
-
-			it('should create a board', async () => {
-				const { file } = setup();
-
-				await sut.importFile(file);
-
-				expect(boardsClientAdapterMock.createBoard).toHaveBeenCalledWith({
-					title: 'Mock Board',
-					layout: 'columns',
-					parentId: expect.any(String),
-					parentType: 'course',
-				});
-			});
-
-			it('should create a column', async () => {
-				const { file } = setup();
-
-				await sut.importFile(file);
-
-				expect(boardsClientAdapterMock.createBoardColumn).toHaveBeenCalledWith(expect.any(String));
-			});
-
-			it('should update column resources', async () => {
-				const { file } = setup();
-
-				await sut.importFile(file);
-
-				expect(columnClientAdapterMock.updateBoardColumnTitle).toHaveBeenCalledTimes(2);
-				expect(cardClientAdapterMock.updateCardTitle).toHaveBeenCalledTimes(2);
-				expect(cardClientAdapterMock.updateCardElement).toHaveBeenCalledTimes(1);
-			});
-
-			it('should create a cards and update titles', async () => {
-				const { file } = setup();
-
-				await sut.importFile(file);
-
-				expect(columnClientAdapterMock.createCard).toHaveBeenCalledTimes(3);
-				expect(cardClientAdapterMock.updateCardTitle).toHaveBeenCalledTimes(2);
->>>>>>> 9708173c
-			});
-		});
-	});
-});
+import { faker } from '@faker-js/faker';
+import { createMock, DeepMocked } from '@golevelup/ts-jest';
+import { BoardsClientAdapter } from '@infra/boards-client';
+import { CardClientAdapter } from '@infra/cards-client';
+import { ColumnClientAdapter } from '@infra/column-client';
+import { CoursesClientAdapter } from '@infra/courses-client';
+import { FilesStorageClientAdapter } from '@infra/files-storage-client';
+import { Test, TestingModule } from '@nestjs/testing';
+import { currentUserFactory } from '@testing/factory/currentuser.factory';
+import { CommonCartridgeFileParser } from '../import/common-cartridge-file-parser';
+import { CommonCartridgeResourceTypeV1P1 } from '../import/common-cartridge-import.enums';
+import { CommonCartridgeImportMapper } from './common-cartridge-import.mapper';
+import { CommonCartridgeImportService } from './common-cartridge-import.service';
+
+jest.mock('../import/common-cartridge-file-parser');
+
+describe(CommonCartridgeImportService.name, () => {
+	let module: TestingModule;
+	let sut: CommonCartridgeImportService;
+	let coursesClientAdapterMock: DeepMocked<CoursesClientAdapter>;
+	let filesStorageClientAdapterMock: DeepMocked<FilesStorageClientAdapter>;
+	let boardsClientAdapterMock: DeepMocked<BoardsClientAdapter>;
+	let columnClientAdapterMock: DeepMocked<ColumnClientAdapter>;
+	let cardClientAdapterMock: DeepMocked<CardClientAdapter>;
+	let commonCartridgeFileParser: jest.Mocked<CommonCartridgeFileParser>;
+
+	beforeEach(async () => {
+		module = await Test.createTestingModule({
+			providers: [
+				CommonCartridgeImportService,
+				{
+					provide: CoursesClientAdapter,
+					useValue: createMock<CoursesClientAdapter>(),
+				},
+				{
+					provide: FilesStorageClientAdapter,
+					useValue: createMock<FilesStorageClientAdapter>(),
+				},
+				{
+					provide: ColumnClientAdapter,
+					useValue: createMock<ColumnClientAdapter>(),
+				},
+				{
+					provide: CardClientAdapter,
+					useValue: createMock<CardClientAdapter>(),
+				},
+				{
+					provide: CommonCartridgeImportMapper,
+					useValue: createMock<CommonCartridgeImportMapper>(),
+				},
+			],
+		}).compile();
+
+		sut = module.get(CommonCartridgeImportService);
+		coursesClientAdapterMock = module.get(CoursesClientAdapter);
+		filesStorageClientAdapterMock = module.get(FilesStorageClientAdapter);
+		boardsClientAdapterMock = module.get(BoardsClientAdapter);
+		columnClientAdapterMock = module.get(ColumnClientAdapter);
+		cardClientAdapterMock = module.get(CardClientAdapter);
+		commonCartridgeFileParser = createMock<CommonCartridgeFileParser>();
+		(CommonCartridgeFileParser as jest.Mock).mockImplementation(() => commonCartridgeFileParser);
+	});
+
+	afterEach(async () => {
+		await module.close();
+	});
+
+	beforeEach(() => {
+		jest.clearAllMocks();
+	});
+
+	it('should be defined', () => {
+		expect(sut).toBeDefined();
+	});
+
+	describe('importManifestFile', () => {
+		describe('when importing a file', () => {
+			const setup = () => {
+				const boardId = faker.string.uuid();
+				const columnId = faker.string.uuid();
+				const columnId2 = faker.string.uuid();
+				const cardId = faker.string.uuid();
+				const elementId = faker.string.uuid();
+				const file = Buffer.from('');
+				const currentUser = currentUserFactory.build();
+				commonCartridgeFileParser.getTitle.mockReturnValue('test course');
+				commonCartridgeFileParser.getOrganizations.mockReturnValue([
+					{
+						pathDepth: 0,
+						title: 'Mock Board',
+						identifier: boardId,
+						path: boardId,
+						isInlined: false,
+						isResource: false,
+						resourcePath: '',
+						resourceType: '',
+					},
+					{
+						pathDepth: 1,
+						title: faker.lorem.words(),
+						path: `${boardId}/${columnId}`,
+						identifier: columnId,
+						isInlined: false,
+						isResource: false,
+						resourcePath: faker.system.filePath(),
+						resourceType: faker.lorem.word(),
+					},
+					{
+						pathDepth: 2,
+						title: faker.lorem.words(),
+						path: `${boardId}/${columnId}/${cardId}`,
+						identifier: cardId,
+						isInlined: false,
+						isResource: true,
+						resourcePath: 'https://www.webcontent.html',
+						resourceType: CommonCartridgeResourceTypeV1P1.WEB_CONTENT,
+					},
+					{
+						pathDepth: 3,
+						title: faker.lorem.words(),
+						path: `${boardId}/${columnId}/${cardId}/${elementId}`,
+						identifier: elementId,
+						isInlined: false,
+						isResource: false,
+						resourcePath: 'https://www.webcontent.html',
+						resourceType: CommonCartridgeResourceTypeV1P1.WEB_CONTENT,
+					},
+					{
+						pathDepth: 1,
+						title: faker.lorem.words(),
+						path: `${boardId}/${columnId2}`,
+						identifier: columnId2,
+						isInlined: false,
+						isResource: true,
+						resourcePath: faker.system.filePath(),
+						resourceType: faker.lorem.word(),
+					},
+					{
+						pathDepth: 2,
+						title: faker.lorem.words(),
+						path: `${boardId}/${columnId2}/${cardId}`,
+						identifier: cardId,
+						isInlined: false,
+						isResource: true,
+						resourcePath: 'https://www.weblink.com',
+						resourceType: CommonCartridgeResourceTypeV1P1.WEB_LINK,
+					},
+					{
+						pathDepth: 3,
+						title: faker.lorem.words(),
+						path: `${boardId}/${columnId2}/${cardId}/${elementId}`,
+						identifier: elementId,
+						isInlined: false,
+						isResource: false,
+						resourcePath: 'https://www.weblink.com',
+						resourceType: CommonCartridgeResourceTypeV1P1.WEB_LINK,
+					},
+					{
+						pathDepth: 2,
+						title: 'card without resource',
+						path: `${boardId}/${columnId}/${cardId}`,
+						identifier: cardId,
+						isInlined: false,
+						isResource: false,
+						resourcePath: faker.system.filePath(),
+						resourceType: CommonCartridgeResourceTypeV1P1.UNKNOWN,
+					},
+					{
+						pathDepth: 3,
+						title: faker.lorem.words(),
+						path: `${boardId}/${columnId}/${cardId}/${elementId}`,
+						identifier: elementId,
+						isInlined: false,
+						isResource: false,
+						resourcePath: faker.system.filePath(),
+						resourceType: CommonCartridgeResourceTypeV1P1.UNKNOWN,
+					},
+				]);
+
+				coursesClientAdapterMock.createCourse.mockResolvedValue({ courseId: faker.string.uuid() });
+
+				boardsClientAdapterMock.createBoard.mockResolvedValue({ id: boardId });
+
+				return { file, currentUser };
+			};
+
+			it('should create a course', async () => {
+				const { currentUser } = setup();
+				await sut.importManifestFile(Buffer.from(''), currentUser);
+
+				expect(coursesClientAdapterMock.createCourse).toHaveBeenCalledWith({ title: expect.any(String) });
+				expect(filesStorageClientAdapterMock.upload).toHaveBeenCalledTimes(2);
+				expect(coursesClientAdapterMock.createCourse).toHaveBeenCalledWith({ title: 'test course' });
+			});
+
+			it('should give Untitled Course as title if no title is found', async () => {
+				const { file } = setup();
+				commonCartridgeFileParser.getTitle.mockReturnValue(undefined);
+
+				await sut.importFile(file);
+
+				expect(coursesClientAdapterMock.createCourse).toHaveBeenCalledWith({ title: 'Untitled Course' });
+			});
+
+			it('should create a board', async () => {
+				const { file } = setup();
+
+				await sut.importFile(file);
+
+				expect(boardsClientAdapterMock.createBoard).toHaveBeenCalledWith({
+					title: 'Mock Board',
+					layout: 'columns',
+					parentId: expect.any(String),
+					parentType: 'course',
+				});
+			});
+
+			it('should create a column', async () => {
+				const { file } = setup();
+
+				await sut.importFile(file);
+
+				expect(boardsClientAdapterMock.createBoardColumn).toHaveBeenCalledWith(expect.any(String));
+			});
+
+			it('should update column resources', async () => {
+				const { file } = setup();
+
+				await sut.importFile(file);
+
+				expect(columnClientAdapterMock.updateBoardColumnTitle).toHaveBeenCalledTimes(2);
+				expect(cardClientAdapterMock.updateCardTitle).toHaveBeenCalledTimes(2);
+				expect(cardClientAdapterMock.updateCardElement).toHaveBeenCalledTimes(1);
+			});
+
+			it('should create a cards and update titles', async () => {
+				const { file } = setup();
+
+				await sut.importFile(file);
+
+				expect(columnClientAdapterMock.createCard).toHaveBeenCalledTimes(3);
+				expect(cardClientAdapterMock.updateCardTitle).toHaveBeenCalledTimes(2);
+			});
+		});
+	});
+});