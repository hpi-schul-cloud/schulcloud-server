import { sanitizeRichText } from '@shared/controller/transformer';
import { InputFormat } from '@shared/domain/types';
import AdmZip from 'adm-zip';
import { load } from 'cheerio';
import { CommonCartridgeResourceTypeV1P1 } from './common-cartridge-import.enums';
import {
	CommonCartridgeFileResourceProps,
	CommonCartridgeOrganizationProps,
	CommonCartridgeResourceProps,
	CommonCartridgeWebContentResourceProps,
	CommonCartridgeWebLinkResourceProps,
} from './common-cartridge-import.types';

export class CommonCartridgeResourceFactory {
	constructor(private readonly archive: AdmZip) {}

	public create(
		organization: CommonCartridgeOrganizationProps,
		inputFormat: InputFormat
	): CommonCartridgeResourceProps | undefined {
		if (!this.isValidOrganization(organization)) {
			return undefined;
		}

		const content = this.archive.readAsText(organization.resourcePath);
		const { title } = organization;

		switch (organization.resourceType) {
			case CommonCartridgeResourceTypeV1P1.WEB_LINK:
				return this.createWebLinkResource(content, title);
			case CommonCartridgeResourceTypeV1P1.WEB_CONTENT:
				if (this.isFile(organization.resourcePath)) {
					return this.createFileContentResource(organization.resourcePath, title);
				} else {
					return this.createWebContentResource(content, inputFormat);
				}
			default:
				return undefined;
		}
	}

	private isValidOrganization(organization: CommonCartridgeOrganizationProps): boolean {
		const { isResource, isInlined, resourcePath } = organization;
		const isValidOrganization = isResource && !isInlined && resourcePath !== '';

		return isValidOrganization;
	}

	private createWebLinkResource(content: string, title: string): CommonCartridgeWebLinkResourceProps | undefined {
		const document = load(content, { xml: true });
		const url = document('webLink > url').attr('href') ?? '';

		if (url === '') {
			return undefined;
		}

		return {
			type: CommonCartridgeResourceTypeV1P1.WEB_LINK,
			title,
			url,
		};
	}

	private createWebContentResource(
		content: string,
		inputFormat: InputFormat
	): CommonCartridgeWebContentResourceProps | undefined {
		const document = load(content);
		const unsanitizedHtml = document('body').html()?.trim() || content;
		const sanitizedHtml = sanitizeRichText(unsanitizedHtml, inputFormat);

		return {
			type: CommonCartridgeResourceTypeV1P1.WEB_CONTENT,
			html: sanitizedHtml,
		};
	}
<<<<<<< HEAD

	private tryCreateDocument(content: string, contentType: 'text/html' | 'text/xml'): Document | undefined {
		try {
			const parser = new JSDOM(content, { contentType }).window.document;

			return parser;
		} catch (error) {
			return undefined;
		}
	}

	private createFileContentResource(resourcePath: string, title: string): CommonCartridgeFileResourceProps | undefined {
		const fileName = resourcePath.split('/').pop() ?? 'unnamed';
		const zipEntry = this.archive.getEntry(resourcePath);
		const buffer = zipEntry?.getData();

		if (!(buffer instanceof Buffer) || buffer.length === 0) {
			return undefined;
		}

		const file = new File([buffer], fileName, {});

		return {
			type: CommonCartridgeResourceTypeV1P1.FILE,
			href: resourcePath,
			fileName,
			file,
			description: title,
		};
	}

	private isFile(resourcePath: string): boolean {
		return !resourcePath.endsWith('.html');
	}
=======
>>>>>>> df82b5a7
}
<|MERGE_RESOLUTION|>--- conflicted
+++ resolved
@@ -1,114 +1,101 @@
-import { sanitizeRichText } from '@shared/controller/transformer';
-import { InputFormat } from '@shared/domain/types';
-import AdmZip from 'adm-zip';
-import { load } from 'cheerio';
-import { CommonCartridgeResourceTypeV1P1 } from './common-cartridge-import.enums';
-import {
-	CommonCartridgeFileResourceProps,
-	CommonCartridgeOrganizationProps,
-	CommonCartridgeResourceProps,
-	CommonCartridgeWebContentResourceProps,
-	CommonCartridgeWebLinkResourceProps,
-} from './common-cartridge-import.types';
-
-export class CommonCartridgeResourceFactory {
-	constructor(private readonly archive: AdmZip) {}
-
-	public create(
-		organization: CommonCartridgeOrganizationProps,
-		inputFormat: InputFormat
-	): CommonCartridgeResourceProps | undefined {
-		if (!this.isValidOrganization(organization)) {
-			return undefined;
-		}
-
-		const content = this.archive.readAsText(organization.resourcePath);
-		const { title } = organization;
-
-		switch (organization.resourceType) {
-			case CommonCartridgeResourceTypeV1P1.WEB_LINK:
-				return this.createWebLinkResource(content, title);
-			case CommonCartridgeResourceTypeV1P1.WEB_CONTENT:
-				if (this.isFile(organization.resourcePath)) {
-					return this.createFileContentResource(organization.resourcePath, title);
-				} else {
-					return this.createWebContentResource(content, inputFormat);
-				}
-			default:
-				return undefined;
-		}
-	}
-
-	private isValidOrganization(organization: CommonCartridgeOrganizationProps): boolean {
-		const { isResource, isInlined, resourcePath } = organization;
-		const isValidOrganization = isResource && !isInlined && resourcePath !== '';
-
-		return isValidOrganization;
-	}
-
-	private createWebLinkResource(content: string, title: string): CommonCartridgeWebLinkResourceProps | undefined {
-		const document = load(content, { xml: true });
-		const url = document('webLink > url').attr('href') ?? '';
-
-		if (url === '') {
-			return undefined;
-		}
-
-		return {
-			type: CommonCartridgeResourceTypeV1P1.WEB_LINK,
-			title,
-			url,
-		};
-	}
-
-	private createWebContentResource(
-		content: string,
-		inputFormat: InputFormat
-	): CommonCartridgeWebContentResourceProps | undefined {
-		const document = load(content);
-		const unsanitizedHtml = document('body').html()?.trim() || content;
-		const sanitizedHtml = sanitizeRichText(unsanitizedHtml, inputFormat);
-
-		return {
-			type: CommonCartridgeResourceTypeV1P1.WEB_CONTENT,
-			html: sanitizedHtml,
-		};
-	}
-<<<<<<< HEAD
-
-	private tryCreateDocument(content: string, contentType: 'text/html' | 'text/xml'): Document | undefined {
-		try {
-			const parser = new JSDOM(content, { contentType }).window.document;
-
-			return parser;
-		} catch (error) {
-			return undefined;
-		}
-	}
-
-	private createFileContentResource(resourcePath: string, title: string): CommonCartridgeFileResourceProps | undefined {
-		const fileName = resourcePath.split('/').pop() ?? 'unnamed';
-		const zipEntry = this.archive.getEntry(resourcePath);
-		const buffer = zipEntry?.getData();
-
-		if (!(buffer instanceof Buffer) || buffer.length === 0) {
-			return undefined;
-		}
-
-		const file = new File([buffer], fileName, {});
-
-		return {
-			type: CommonCartridgeResourceTypeV1P1.FILE,
-			href: resourcePath,
-			fileName,
-			file,
-			description: title,
-		};
-	}
-
-	private isFile(resourcePath: string): boolean {
-		return !resourcePath.endsWith('.html');
-	}
-=======
->>>>>>> df82b5a7
-}
+import { sanitizeRichText } from '@shared/controller/transformer';
+import { InputFormat } from '@shared/domain/types';
+import AdmZip from 'adm-zip';
+import { load } from 'cheerio';
+import { CommonCartridgeResourceTypeV1P1 } from './common-cartridge-import.enums';
+import {
+	CommonCartridgeFileResourceProps,
+	CommonCartridgeOrganizationProps,
+	CommonCartridgeResourceProps,
+	CommonCartridgeWebContentResourceProps,
+	CommonCartridgeWebLinkResourceProps,
+} from './common-cartridge-import.types';
+
+export class CommonCartridgeResourceFactory {
+	constructor(private readonly archive: AdmZip) {}
+
+	public create(
+		organization: CommonCartridgeOrganizationProps,
+		inputFormat: InputFormat
+	): CommonCartridgeResourceProps | undefined {
+		if (!this.isValidOrganization(organization)) {
+			return undefined;
+		}
+
+		const content = this.archive.readAsText(organization.resourcePath);
+		const { title } = organization;
+
+		switch (organization.resourceType) {
+			case CommonCartridgeResourceTypeV1P1.WEB_LINK:
+				return this.createWebLinkResource(content, title);
+			case CommonCartridgeResourceTypeV1P1.WEB_CONTENT:
+				if (this.isFile(organization.resourcePath)) {
+					return this.createFileContentResource(organization.resourcePath, title);
+				} else {
+					return this.createWebContentResource(content, inputFormat);
+				}
+			default:
+				return undefined;
+		}
+	}
+
+	private isValidOrganization(organization: CommonCartridgeOrganizationProps): boolean {
+		const { isResource, isInlined, resourcePath } = organization;
+		const isValidOrganization = isResource && !isInlined && resourcePath !== '';
+
+		return isValidOrganization;
+	}
+
+	private createWebLinkResource(content: string, title: string): CommonCartridgeWebLinkResourceProps | undefined {
+		const document = load(content, { xml: true });
+		const url = document('webLink > url').attr('href') ?? '';
+
+		if (url === '') {
+			return undefined;
+		}
+
+		return {
+			type: CommonCartridgeResourceTypeV1P1.WEB_LINK,
+			title,
+			url,
+		};
+	}
+
+	private createWebContentResource(
+		content: string,
+		inputFormat: InputFormat
+	): CommonCartridgeWebContentResourceProps | undefined {
+		const document = load(content);
+		const unsanitizedHtml = document('body').html()?.trim() || content;
+		const sanitizedHtml = sanitizeRichText(unsanitizedHtml, inputFormat);
+
+		return {
+			type: CommonCartridgeResourceTypeV1P1.WEB_CONTENT,
+			html: sanitizedHtml,
+		};
+	}
+
+	private createFileContentResource(resourcePath: string, title: string): CommonCartridgeFileResourceProps | undefined {
+		const fileName = resourcePath.split('/').pop() ?? 'unnamed';
+		const zipEntry = this.archive.getEntry(resourcePath);
+		const buffer = zipEntry?.getData();
+
+		if (!(buffer instanceof Buffer) || buffer.length === 0) {
+			return undefined;
+		}
+
+		const file = new File([buffer], fileName, {});
+
+		return {
+			type: CommonCartridgeResourceTypeV1P1.FILE,
+			href: resourcePath,
+			fileName,
+			file,
+			description: title,
+		};
+	}
+
+	private isFile(resourcePath: string): boolean {
+		return !resourcePath.endsWith('.html');
+	}
+}