import { Configuration } from '@hpi-schul-cloud/commons';
import { MikroOrmModule } from '@mikro-orm/nestjs';
import { FilesStorageClientModule } from '@modules/files-storage-client';
import { Module } from '@nestjs/common';
import { ALL_ENTITIES } from '@shared/domain/entity';
import { DB_PASSWORD, DB_URL, DB_USERNAME } from '@src/config';
import { RabbitMQWrapperModule } from '@src/infra/rabbitmq';
<<<<<<< HEAD
import { LoggerModule } from '@src/core/logger';
import { defaultMikroOrmOptions } from '../server';
=======
import { defaultMikroOrmOptions } from '@shared/common';
>>>>>>> 02f404f6
import { BoardClientModule } from './common-cartridge-client/board-client';
import { CoursesClientModule } from './common-cartridge-client/course-client';
import { CommonCartridgeExportService } from './service/common-cartridge-export.service';
import { CommonCartridgeUc } from './uc/common-cartridge.uc';
import { CourseRoomsModule } from './common-cartridge-client/room-client';
import { CardClientModule } from './common-cartridge-client/card-client/card-client.module';
import { LessonClientModule } from './common-cartridge-client/lesson-client/lesson-client.module';
import { CommonCartridgeExportMapper } from './service/common-cartridge.mapper';

@Module({
	imports: [
		RabbitMQWrapperModule,
		FilesStorageClientModule,
		LoggerModule,
		MikroOrmModule.forRoot({
			...defaultMikroOrmOptions,
			type: 'mongo',
			clientUrl: DB_URL,
			password: DB_PASSWORD,
			user: DB_USERNAME,
			entities: ALL_ENTITIES,
		}),
		BoardClientModule.register({
			basePath: `${Configuration.get('API_HOST') as string}/v3/`,
		}),
		CourseRoomsModule.register({
			basePath: `${Configuration.get('API_HOST') as string}/v3/`,
		}),

		CardClientModule.register({
			basePath: `${Configuration.get('API_HOST') as string}/v3/`,
		}),
		CoursesClientModule.register({
			basePath: `${Configuration.get('API_HOST') as string}/v3/`,
		}),
		LessonClientModule.register({
			basePath: `${Configuration.get('API_HOST') as string}/v3/`,
		}),
	],
	providers: [CommonCartridgeExportMapper, CommonCartridgeUc, CommonCartridgeExportService],
	exports: [CommonCartridgeUc],
})
export class CommonCartridgeModule {}
<|MERGE_RESOLUTION|>--- conflicted
+++ resolved
@@ -1,56 +1,52 @@
-import { Configuration } from '@hpi-schul-cloud/commons';
-import { MikroOrmModule } from '@mikro-orm/nestjs';
-import { FilesStorageClientModule } from '@modules/files-storage-client';
-import { Module } from '@nestjs/common';
-import { ALL_ENTITIES } from '@shared/domain/entity';
-import { DB_PASSWORD, DB_URL, DB_USERNAME } from '@src/config';
-import { RabbitMQWrapperModule } from '@src/infra/rabbitmq';
-<<<<<<< HEAD
-import { LoggerModule } from '@src/core/logger';
-import { defaultMikroOrmOptions } from '../server';
-=======
-import { defaultMikroOrmOptions } from '@shared/common';
->>>>>>> 02f404f6
-import { BoardClientModule } from './common-cartridge-client/board-client';
-import { CoursesClientModule } from './common-cartridge-client/course-client';
-import { CommonCartridgeExportService } from './service/common-cartridge-export.service';
-import { CommonCartridgeUc } from './uc/common-cartridge.uc';
-import { CourseRoomsModule } from './common-cartridge-client/room-client';
-import { CardClientModule } from './common-cartridge-client/card-client/card-client.module';
-import { LessonClientModule } from './common-cartridge-client/lesson-client/lesson-client.module';
-import { CommonCartridgeExportMapper } from './service/common-cartridge.mapper';
-
-@Module({
-	imports: [
-		RabbitMQWrapperModule,
-		FilesStorageClientModule,
-		LoggerModule,
-		MikroOrmModule.forRoot({
-			...defaultMikroOrmOptions,
-			type: 'mongo',
-			clientUrl: DB_URL,
-			password: DB_PASSWORD,
-			user: DB_USERNAME,
-			entities: ALL_ENTITIES,
-		}),
-		BoardClientModule.register({
-			basePath: `${Configuration.get('API_HOST') as string}/v3/`,
-		}),
-		CourseRoomsModule.register({
-			basePath: `${Configuration.get('API_HOST') as string}/v3/`,
-		}),
-
-		CardClientModule.register({
-			basePath: `${Configuration.get('API_HOST') as string}/v3/`,
-		}),
-		CoursesClientModule.register({
-			basePath: `${Configuration.get('API_HOST') as string}/v3/`,
-		}),
-		LessonClientModule.register({
-			basePath: `${Configuration.get('API_HOST') as string}/v3/`,
-		}),
-	],
-	providers: [CommonCartridgeExportMapper, CommonCartridgeUc, CommonCartridgeExportService],
-	exports: [CommonCartridgeUc],
-})
-export class CommonCartridgeModule {}
+import { Configuration } from '@hpi-schul-cloud/commons';
+import { MikroOrmModule } from '@mikro-orm/nestjs';
+import { FilesStorageClientModule } from '@modules/files-storage-client';
+import { Module } from '@nestjs/common';
+import { ALL_ENTITIES } from '@shared/domain/entity';
+import { DB_PASSWORD, DB_URL, DB_USERNAME } from '@src/config';
+import { RabbitMQWrapperModule } from '@src/infra/rabbitmq';
+import { defaultMikroOrmOptions } from '@shared/common';
+import { LoggerModule } from '@src/core/logger';
+import { BoardClientModule } from './common-cartridge-client/board-client';
+import { CoursesClientModule } from './common-cartridge-client/course-client';
+import { CommonCartridgeExportService } from './service/common-cartridge-export.service';
+import { CommonCartridgeUc } from './uc/common-cartridge.uc';
+import { CourseRoomsModule } from './common-cartridge-client/room-client';
+import { CardClientModule } from './common-cartridge-client/card-client/card-client.module';
+import { LessonClientModule } from './common-cartridge-client/lesson-client/lesson-client.module';
+import { CommonCartridgeExportMapper } from './service/common-cartridge.mapper';
+
+@Module({
+	imports: [
+		RabbitMQWrapperModule,
+		FilesStorageClientModule,
+		LoggerModule,
+		MikroOrmModule.forRoot({
+			...defaultMikroOrmOptions,
+			type: 'mongo',
+			clientUrl: DB_URL,
+			password: DB_PASSWORD,
+			user: DB_USERNAME,
+			entities: ALL_ENTITIES,
+		}),
+		BoardClientModule.register({
+			basePath: `${Configuration.get('API_HOST') as string}/v3/`,
+		}),
+		CourseRoomsModule.register({
+			basePath: `${Configuration.get('API_HOST') as string}/v3/`,
+		}),
+
+		CardClientModule.register({
+			basePath: `${Configuration.get('API_HOST') as string}/v3/`,
+		}),
+		CoursesClientModule.register({
+			basePath: `${Configuration.get('API_HOST') as string}/v3/`,
+		}),
+		LessonClientModule.register({
+			basePath: `${Configuration.get('API_HOST') as string}/v3/`,
+		}),
+	],
+	providers: [CommonCartridgeExportMapper, CommonCartridgeUc, CommonCartridgeExportService],
+	exports: [CommonCartridgeUc],
+})
+export class CommonCartridgeModule {}