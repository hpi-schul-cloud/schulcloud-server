--- conflicted
+++ resolved
@@ -1,59 +1,55 @@
-import { Configuration } from '@hpi-schul-cloud/commons';
-import { FilesStorageRestClientModule } from '@infra/files-storage-client';
-import { RabbitMQWrapperModule } from '@infra/rabbitmq';
-import { MikroOrmModule } from '@mikro-orm/nestjs';
-import { FilesStorageClientModule } from '@modules/files-storage-client';
-import { Module } from '@nestjs/common';
-import { ALL_ENTITIES } from '@shared/domain/entity';
-import { DB_PASSWORD, DB_URL, DB_USERNAME } from '@src/config';
-<<<<<<< HEAD
-import { LoggerModule } from '@src/core/logger';
-import { defaultMikroOrmOptions } from '../server';
-=======
-import { RabbitMQWrapperModule } from '@src/infra/rabbitmq';
-import { defaultMikroOrmOptions } from '@shared/common';
->>>>>>> 02f404f6
-import { BoardClientModule } from './common-cartridge-client/board-client';
-import { CardClientModule } from './common-cartridge-client/card-client/card-client.module';
-import { CoursesClientModule } from './common-cartridge-client/course-client';
-import { LessonClientModule } from './common-cartridge-client/lesson-client/lesson-client.module';
-import { CourseRoomsModule } from './common-cartridge-client/room-client';
-import { CommonCartridgeExportService } from './service/common-cartridge-export.service';
-import { CommonCartridgeExportMapper } from './service/common-cartridge.mapper';
-import { CommonCartridgeUc } from './uc/common-cartridge.uc';
-
-@Module({
-	imports: [
-		RabbitMQWrapperModule,
-		FilesStorageClientModule,
-		FilesStorageRestClientModule,
-		LoggerModule,
-		MikroOrmModule.forRoot({
-			...defaultMikroOrmOptions,
-			type: 'mongo',
-			clientUrl: DB_URL,
-			password: DB_PASSWORD,
-			user: DB_USERNAME,
-			entities: ALL_ENTITIES,
-		}),
-		BoardClientModule.register({
-			basePath: `${Configuration.get('API_HOST') as string}/v3/`,
-		}),
-		CourseRoomsModule.register({
-			basePath: `${Configuration.get('API_HOST') as string}/v3/`,
-		}),
-
-		CardClientModule.register({
-			basePath: `${Configuration.get('API_HOST') as string}/v3/`,
-		}),
-		CoursesClientModule.register({
-			basePath: `${Configuration.get('API_HOST') as string}/v3/`,
-		}),
-		LessonClientModule.register({
-			basePath: `${Configuration.get('API_HOST') as string}/v3/`,
-		}),
-	],
-	providers: [CommonCartridgeExportMapper, CommonCartridgeUc, CommonCartridgeExportService],
-	exports: [CommonCartridgeUc],
-})
-export class CommonCartridgeModule {}
+import { Configuration } from '@hpi-schul-cloud/commons';
+import { FilesStorageRestClientModule } from '@infra/files-storage-client';
+import { RabbitMQWrapperModule } from '@infra/rabbitmq';
+import { MikroOrmModule } from '@mikro-orm/nestjs';
+import { FilesStorageClientModule } from '@modules/files-storage-client';
+import { Module } from '@nestjs/common';
+import { ALL_ENTITIES } from '@shared/domain/entity';
+import { DB_PASSWORD, DB_URL, DB_USERNAME } from '@src/config';
+import { LoggerModule } from '@src/core/logger';
+import { RabbitMQWrapperModule } from '@src/infra/rabbitmq';
+import { defaultMikroOrmOptions } from '@shared/common';
+import { BoardClientModule } from './common-cartridge-client/board-client';
+import { CardClientModule } from './common-cartridge-client/card-client/card-client.module';
+import { CoursesClientModule } from './common-cartridge-client/course-client';
+import { LessonClientModule } from './common-cartridge-client/lesson-client/lesson-client.module';
+import { CourseRoomsModule } from './common-cartridge-client/room-client';
+import { CommonCartridgeExportService } from './service/common-cartridge-export.service';
+import { CommonCartridgeExportMapper } from './service/common-cartridge.mapper';
+import { CommonCartridgeUc } from './uc/common-cartridge.uc';
+
+@Module({
+	imports: [
+		RabbitMQWrapperModule,
+		FilesStorageClientModule,
+		FilesStorageRestClientModule,
+		LoggerModule,
+		MikroOrmModule.forRoot({
+			...defaultMikroOrmOptions,
+			type: 'mongo',
+			clientUrl: DB_URL,
+			password: DB_PASSWORD,
+			user: DB_USERNAME,
+			entities: ALL_ENTITIES,
+		}),
+		BoardClientModule.register({
+			basePath: `${Configuration.get('API_HOST') as string}/v3/`,
+		}),
+		CourseRoomsModule.register({
+			basePath: `${Configuration.get('API_HOST') as string}/v3/`,
+		}),
+
+		CardClientModule.register({
+			basePath: `${Configuration.get('API_HOST') as string}/v3/`,
+		}),
+		CoursesClientModule.register({
+			basePath: `${Configuration.get('API_HOST') as string}/v3/`,
+		}),
+		LessonClientModule.register({
+			basePath: `${Configuration.get('API_HOST') as string}/v3/`,
+		}),
+	],
+	providers: [CommonCartridgeExportMapper, CommonCartridgeUc, CommonCartridgeExportService],
+	exports: [CommonCartridgeUc],
+})
+export class CommonCartridgeModule {}