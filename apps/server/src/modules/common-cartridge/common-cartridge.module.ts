--- conflicted
+++ resolved
@@ -1,62 +1,42 @@
-import { LoggerModule } from '@core/logger';
-import { Configuration } from '@hpi-schul-cloud/commons';
-import { CoursesClientModule } from '@infra/courses-client';
-import { FilesStorageClientModule } from '@infra/files-storage-client';
-import { RabbitMQWrapperModule } from '@infra/rabbitmq';
-import { Module } from '@nestjs/common';
-<<<<<<< HEAD
-import { FilesStorageClientModule as FilesMetadataClientModule } from '../files-storage-client';
-import { BoardClientModule } from './common-cartridge-client/board-client';
-=======
-import { defaultMikroOrmOptions } from '@shared/common/defaultMikroOrmOptions';
-import { ALL_ENTITIES } from '@shared/domain/entity';
-import { LoggerModule } from '@core/logger';
-import { BoardsClientModule } from '@infra/boards-client';
->>>>>>> f8f3e1ea
-import { CardClientModule } from './common-cartridge-client/card-client/card-client.module';
-import { LessonClientModule } from './common-cartridge-client/lesson-client/lesson-client.module';
-import { CourseRoomsModule } from './common-cartridge-client/room-client';
-import { CommonCartridgeExportService, CommonCartridgeImportService } from './service';
-import { CommonCartridgeExportMapper } from './service/common-cartridge.mapper';
-import { CommonCartridgeUc } from './uc/common-cartridge.uc';
-
-@Module({
-	imports: [
-		RabbitMQWrapperModule,
-		FilesMetadataClientModule,
-		FilesStorageClientModule,
-		LoggerModule,
-		CoursesClientModule,
-<<<<<<< HEAD
-		BoardClientModule.register({
-			basePath: `${Configuration.get('API_HOST') as string}/v3/`,
-=======
-		BoardsClientModule,
-		MikroOrmModule.forRoot({
-			...defaultMikroOrmOptions,
-			type: 'mongo',
-			clientUrl: DB_URL,
-			password: DB_PASSWORD,
-			user: DB_USERNAME,
-			entities: ALL_ENTITIES,
->>>>>>> f8f3e1ea
-		}),
-		CourseRoomsModule.register({
-			basePath: `${Configuration.get('API_HOST') as string}/v3/`,
-		}),
-		CardClientModule.register({
-			basePath: `${Configuration.get('API_HOST') as string}/v3/`,
-		}),
-		LessonClientModule.register({
-			basePath: `${Configuration.get('API_HOST') as string}/v3/`,
-		}),
-	],
-	providers: [
-		CommonCartridgeExportMapper,
-		CommonCartridgeUc,
-		CommonCartridgeExportService,
-		CommonCartridgeImportService,
-	],
-	exports: [CommonCartridgeUc],
-})
-export class CommonCartridgeModule {}
+import { LoggerModule } from '@core/logger';
+import { Configuration } from '@hpi-schul-cloud/commons';
+import { BoardsClientModule } from '@infra/boards-client';
+import { CoursesClientModule } from '@infra/courses-client';
+import { FilesStorageClientModule } from '@infra/files-storage-client';
+import { RabbitMQWrapperModule } from '@infra/rabbitmq';
+import { Module } from '@nestjs/common';
+import { FilesStorageClientModule as FilesMetadataClientModule } from '../files-storage-client';
+import { CardClientModule } from './common-cartridge-client/card-client/card-client.module';
+import { LessonClientModule } from './common-cartridge-client/lesson-client/lesson-client.module';
+import { CourseRoomsModule } from './common-cartridge-client/room-client';
+import { CommonCartridgeExportService, CommonCartridgeImportService } from './service';
+import { CommonCartridgeExportMapper } from './service/common-cartridge.mapper';
+import { CommonCartridgeUc } from './uc/common-cartridge.uc';
+
+@Module({
+	imports: [
+		RabbitMQWrapperModule,
+		FilesMetadataClientModule,
+		FilesStorageClientModule,
+		LoggerModule,
+		CoursesClientModule,
+		BoardsClientModule,
+		CourseRoomsModule.register({
+			basePath: `${Configuration.get('API_HOST') as string}/v3/`,
+		}),
+		CardClientModule.register({
+			basePath: `${Configuration.get('API_HOST') as string}/v3/`,
+		}),
+		LessonClientModule.register({
+			basePath: `${Configuration.get('API_HOST') as string}/v3/`,
+		}),
+	],
+	providers: [
+		CommonCartridgeExportMapper,
+		CommonCartridgeUc,
+		CommonCartridgeExportService,
+		CommonCartridgeImportService,
+	],
+	exports: [CommonCartridgeUc],
+})
+export class CommonCartridgeModule {}