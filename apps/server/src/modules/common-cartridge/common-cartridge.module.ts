import { Configuration } from '@hpi-schul-cloud/commons';
<<<<<<< HEAD
=======
import { FilesStorageClientModule } from '@infra/files-storage-client';
import { DB_PASSWORD, DB_URL, DB_USERNAME } from '@imports-from-feathers';
>>>>>>> 7b88ebd6
import { CoursesClientModule } from '@infra/courses-client';
import { RabbitMQWrapperModule } from '@infra/rabbitmq';
import { Module } from '@nestjs/common';
<<<<<<< HEAD
=======
import { defaultMikroOrmOptions } from '@shared/common/defaultMikroOrmOptions';
import { ALL_ENTITIES } from '@shared/domain/entity';
import { LoggerModule } from '@core/logger';
>>>>>>> 7b88ebd6
import { BoardClientModule } from './common-cartridge-client/board-client';
import { CardClientModule } from './common-cartridge-client/card-client/card-client.module';
import { LessonClientModule } from './common-cartridge-client/lesson-client/lesson-client.module';
import { CourseRoomsModule } from './common-cartridge-client/room-client';
import { CommonCartridgeExportService, CommonCartridgeImportService } from './service';
import { CommonCartridgeExportMapper } from './service/common-cartridge.mapper';
import { FilesStorageClientModule as FilesMetadataClientModule } from '../files-storage-client';
import { CommonCartridgeUc } from './uc/common-cartridge.uc';

@Module({
	imports: [
		RabbitMQWrapperModule,
		FilesMetadataClientModule,
		FilesStorageClientModule,
		LoggerModule,
		CoursesClientModule,
		BoardClientModule.register({
			basePath: `${Configuration.get('API_HOST') as string}/v3/`,
		}),
		CourseRoomsModule.register({
			basePath: `${Configuration.get('API_HOST') as string}/v3/`,
		}),
		CardClientModule.register({
			basePath: `${Configuration.get('API_HOST') as string}/v3/`,
		}),
		LessonClientModule.register({
			basePath: `${Configuration.get('API_HOST') as string}/v3/`,
		}),
	],
	providers: [
		CommonCartridgeExportMapper,
		CommonCartridgeUc,
		CommonCartridgeExportService,
		CommonCartridgeImportService,
	],
	exports: [CommonCartridgeUc],
})
export class CommonCartridgeModule {}
<|MERGE_RESOLUTION|>--- conflicted
+++ resolved
@@ -1,53 +1,44 @@
-import { Configuration } from '@hpi-schul-cloud/commons';
-<<<<<<< HEAD
-=======
-import { FilesStorageClientModule } from '@infra/files-storage-client';
-import { DB_PASSWORD, DB_URL, DB_USERNAME } from '@imports-from-feathers';
->>>>>>> 7b88ebd6
-import { CoursesClientModule } from '@infra/courses-client';
-import { RabbitMQWrapperModule } from '@infra/rabbitmq';
-import { Module } from '@nestjs/common';
-<<<<<<< HEAD
-=======
-import { defaultMikroOrmOptions } from '@shared/common/defaultMikroOrmOptions';
-import { ALL_ENTITIES } from '@shared/domain/entity';
-import { LoggerModule } from '@core/logger';
->>>>>>> 7b88ebd6
-import { BoardClientModule } from './common-cartridge-client/board-client';
-import { CardClientModule } from './common-cartridge-client/card-client/card-client.module';
-import { LessonClientModule } from './common-cartridge-client/lesson-client/lesson-client.module';
-import { CourseRoomsModule } from './common-cartridge-client/room-client';
-import { CommonCartridgeExportService, CommonCartridgeImportService } from './service';
-import { CommonCartridgeExportMapper } from './service/common-cartridge.mapper';
-import { FilesStorageClientModule as FilesMetadataClientModule } from '../files-storage-client';
-import { CommonCartridgeUc } from './uc/common-cartridge.uc';
-
-@Module({
-	imports: [
-		RabbitMQWrapperModule,
-		FilesMetadataClientModule,
-		FilesStorageClientModule,
-		LoggerModule,
-		CoursesClientModule,
-		BoardClientModule.register({
-			basePath: `${Configuration.get('API_HOST') as string}/v3/`,
-		}),
-		CourseRoomsModule.register({
-			basePath: `${Configuration.get('API_HOST') as string}/v3/`,
-		}),
-		CardClientModule.register({
-			basePath: `${Configuration.get('API_HOST') as string}/v3/`,
-		}),
-		LessonClientModule.register({
-			basePath: `${Configuration.get('API_HOST') as string}/v3/`,
-		}),
-	],
-	providers: [
-		CommonCartridgeExportMapper,
-		CommonCartridgeUc,
-		CommonCartridgeExportService,
-		CommonCartridgeImportService,
-	],
-	exports: [CommonCartridgeUc],
-})
-export class CommonCartridgeModule {}
+import { LoggerModule } from '@core/logger';
+import { Configuration } from '@hpi-schul-cloud/commons';
+import { CoursesClientModule } from '@infra/courses-client';
+import { FilesStorageClientModule } from '@infra/files-storage-client';
+import { RabbitMQWrapperModule } from '@infra/rabbitmq';
+import { Module } from '@nestjs/common';
+import { FilesStorageClientModule as FilesMetadataClientModule } from '../files-storage-client';
+import { BoardClientModule } from './common-cartridge-client/board-client';
+import { CardClientModule } from './common-cartridge-client/card-client/card-client.module';
+import { LessonClientModule } from './common-cartridge-client/lesson-client/lesson-client.module';
+import { CourseRoomsModule } from './common-cartridge-client/room-client';
+import { CommonCartridgeExportService, CommonCartridgeImportService } from './service';
+import { CommonCartridgeExportMapper } from './service/common-cartridge.mapper';
+import { CommonCartridgeUc } from './uc/common-cartridge.uc';
+
+@Module({
+	imports: [
+		RabbitMQWrapperModule,
+		FilesMetadataClientModule,
+		FilesStorageClientModule,
+		LoggerModule,
+		CoursesClientModule,
+		BoardClientModule.register({
+			basePath: `${Configuration.get('API_HOST') as string}/v3/`,
+		}),
+		CourseRoomsModule.register({
+			basePath: `${Configuration.get('API_HOST') as string}/v3/`,
+		}),
+		CardClientModule.register({
+			basePath: `${Configuration.get('API_HOST') as string}/v3/`,
+		}),
+		LessonClientModule.register({
+			basePath: `${Configuration.get('API_HOST') as string}/v3/`,
+		}),
+	],
+	providers: [
+		CommonCartridgeExportMapper,
+		CommonCartridgeUc,
+		CommonCartridgeExportService,
+		CommonCartridgeImportService,
+	],
+	exports: [CommonCartridgeUc],
+})
+export class CommonCartridgeModule {}