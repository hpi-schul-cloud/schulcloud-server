--- conflicted
+++ resolved
@@ -1,56 +1,50 @@
-import { Configuration } from '@hpi-schul-cloud/commons';
-import { CoursesClientModule } from '@infra/courses-client';
-import { MikroOrmModule } from '@mikro-orm/nestjs';
-import { Module } from '@nestjs/common';
-import { defaultMikroOrmOptions } from '@shared/common/defaultMikroOrmOptions';
-import { ALL_ENTITIES } from '@shared/domain/entity';
-import { DB_PASSWORD, DB_URL, DB_USERNAME } from '@src/config';
-import { RabbitMQWrapperModule } from '@src/infra/rabbitmq';
-import { BoardClientModule } from './common-cartridge-client/board-client';
-import { CardClientModule } from './common-cartridge-client/card-client/card-client.module';
-import { LessonClientModule } from './common-cartridge-client/lesson-client/lesson-client.module';
-<<<<<<< HEAD
-import { CourseRoomsModule } from './common-cartridge-client/room-client';
-import { CommonCartridgeExportService, CommonCartridgeImportService } from './service';
-import { CommonCartridgeUc } from './uc/common-cartridge.uc';
-=======
-import { CommonCartridgeExportMapper } from './service/common-cartridge.mapper';
->>>>>>> 6133a8e3
-
-@Module({
-	imports: [
-		RabbitMQWrapperModule,
-<<<<<<< HEAD
-		FilesStorageClientModule,
-		CoursesClientModule,
-=======
->>>>>>> 6133a8e3
-		MikroOrmModule.forRoot({
-			...defaultMikroOrmOptions,
-			type: 'mongo',
-			clientUrl: DB_URL,
-			password: DB_PASSWORD,
-			user: DB_USERNAME,
-			entities: ALL_ENTITIES,
-		}),
-		BoardClientModule.register({
-			basePath: `${Configuration.get('API_HOST') as string}/v3/`,
-		}),
-		CourseRoomsModule.register({
-			basePath: `${Configuration.get('API_HOST') as string}/v3/`,
-		}),
-		CardClientModule.register({
-			basePath: `${Configuration.get('API_HOST') as string}/v3/`,
-		}),
-		LessonClientModule.register({
-			basePath: `${Configuration.get('API_HOST') as string}/v3/`,
-		}),
-	],
-<<<<<<< HEAD
-	providers: [CommonCartridgeUc, CommonCartridgeExportService, CommonCartridgeImportService],
-=======
-	providers: [CommonCartridgeExportMapper, CommonCartridgeUc, CommonCartridgeExportService],
->>>>>>> 6133a8e3
-	exports: [CommonCartridgeUc],
-})
-export class CommonCartridgeModule {}
+import { Configuration } from '@hpi-schul-cloud/commons';
+import { CoursesClientModule } from '@infra/courses-client';
+import { MikroOrmModule } from '@mikro-orm/nestjs';
+import { Module } from '@nestjs/common';
+import { defaultMikroOrmOptions } from '@shared/common/defaultMikroOrmOptions';
+import { ALL_ENTITIES } from '@shared/domain/entity';
+import { DB_PASSWORD, DB_URL, DB_USERNAME } from '@src/config';
+import { RabbitMQWrapperModule } from '@src/infra/rabbitmq';
+import { BoardClientModule } from './common-cartridge-client/board-client';
+import { CardClientModule } from './common-cartridge-client/card-client/card-client.module';
+import { LessonClientModule } from './common-cartridge-client/lesson-client/lesson-client.module';
+import { CourseRoomsModule } from './common-cartridge-client/room-client';
+import { CommonCartridgeExportService, CommonCartridgeImportService } from './service';
+import { CommonCartridgeUc } from './uc/common-cartridge.uc';
+import { CommonCartridgeExportMapper } from './service/common-cartridge.mapper';
+
+@Module({
+	imports: [
+		RabbitMQWrapperModule,
+		CoursesClientModule,
+		MikroOrmModule.forRoot({
+			...defaultMikroOrmOptions,
+			type: 'mongo',
+			clientUrl: DB_URL,
+			password: DB_PASSWORD,
+			user: DB_USERNAME,
+			entities: ALL_ENTITIES,
+		}),
+		BoardClientModule.register({
+			basePath: `${Configuration.get('API_HOST') as string}/v3/`,
+		}),
+		CourseRoomsModule.register({
+			basePath: `${Configuration.get('API_HOST') as string}/v3/`,
+		}),
+		CardClientModule.register({
+			basePath: `${Configuration.get('API_HOST') as string}/v3/`,
+		}),
+		LessonClientModule.register({
+			basePath: `${Configuration.get('API_HOST') as string}/v3/`,
+		}),
+	],
+	providers: [
+		CommonCartridgeExportMapper,
+		CommonCartridgeUc,
+		CommonCartridgeExportService,
+		CommonCartridgeImportService,
+	],
+	exports: [CommonCartridgeUc],
+})
+export class CommonCartridgeModule {}