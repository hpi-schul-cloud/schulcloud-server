<<<<<<< HEAD
import { CourseEntity } from '@modules/course/repo';
import { Injectable, NotImplementedException } from '@nestjs/common';
import { LessonEntity, Task, User } from '@shared/domain/entity';
=======
import { User } from '@modules/user/repo';
import { Injectable, NotImplementedException } from '@nestjs/common';
import { Course, LessonEntity, Task } from '@shared/domain/entity';
>>>>>>> fba446b6

export enum TaskParentPermission {
	read,
	write,
}

@Injectable()
export class CourseRoomsAuthorisationService {
	public hasCourseWritePermission(user: User, course: CourseEntity): boolean {
		const hasPermission = course.substitutionTeachers.contains(user) || course.teachers.contains(user);

		return hasPermission;
	}

	public hasCourseReadPermission(user: User, course: CourseEntity): boolean {
		const hasPermission =
			course.students.contains(user) || course.substitutionTeachers.contains(user) || course.teachers.contains(user);

		return hasPermission;
	}

	public hasTaskReadPermission(user: User, task: Task): boolean {
		const isCreator = task.creator === user;
		let hasCoursePermission = false;

		if (task.lesson) {
			throw new NotImplementedException('rooms currenlty do not support tasks in lessons');
		}

		if (task.course) {
			hasCoursePermission = this.hasCourseReadPermission(user, task.course);

			if (!task.isPublished()) {
				hasCoursePermission = this.hasCourseWritePermission(user, task.course);
			}
		}

		const hasPermission = isCreator || hasCoursePermission;

		return hasPermission;
	}

	public hasLessonReadPermission(user: User, lesson: LessonEntity): boolean {
		let hasCoursePermission = false;
		hasCoursePermission = this.hasCourseReadPermission(user, lesson.course);
		if (lesson.hidden) {
			hasCoursePermission = this.hasCourseWritePermission(user, lesson.course);
		}

		return hasCoursePermission;
	}
}<|MERGE_RESOLUTION|>--- conflicted
+++ resolved
@@ -1,12 +1,7 @@
-<<<<<<< HEAD
 import { CourseEntity } from '@modules/course/repo';
-import { Injectable, NotImplementedException } from '@nestjs/common';
-import { LessonEntity, Task, User } from '@shared/domain/entity';
-=======
 import { User } from '@modules/user/repo';
 import { Injectable, NotImplementedException } from '@nestjs/common';
-import { Course, LessonEntity, Task } from '@shared/domain/entity';
->>>>>>> fba446b6
+import { LessonEntity, Task } from '@shared/domain/entity';
 
 export enum TaskParentPermission {
 	read,
