--- conflicted
+++ resolved
@@ -3,12 +3,9 @@
 import { IConfig } from '@hpi-schul-cloud/commons/lib/interfaces/IConfig';
 import { AuthorizationService } from '@modules/authorization';
 import { Test, TestingModule } from '@nestjs/testing';
-<<<<<<< HEAD
 import {
 	Course,
 	CourseGroup,
-	LegacyBoard,
-	LegacyBoardElement,
 	LessonEntity,
 	Material,
 	Submission,
@@ -17,21 +14,12 @@
 	User,
 } from '@shared/domain/entity';
 import { setupEntities } from '@testing/database';
-import { boardFactory } from '@testing/factory/board.factory';
-=======
-import { Course, LessonEntity, Task, TaskWithStatusVo, User } from '@shared/domain/entity';
->>>>>>> d4059558
 import { courseFactory } from '@testing/factory/course.factory';
 import { lessonFactory } from '@testing/factory/lesson.factory';
 import { taskFactory } from '@testing/factory/task.factory';
 import { userFactory } from '@testing/factory/user.factory';
-<<<<<<< HEAD
-import { columnboardBoardElementFactory, lessonBoardElementFactory } from '../testing';
-=======
-import { setupEntities } from '@testing/setup-entities';
-import { LegacyBoard } from '../repo';
+import { LegacyBoard, LegacyBoardElement } from '../repo';
 import { boardFactory, columnboardBoardElementFactory, lessonBoardElementFactory } from '../testing';
->>>>>>> d4059558
 import { LessonMetaData } from '../types';
 import { CourseRoomsAuthorisationService } from './course-rooms.authorisation.service';
 import { RoomBoardDTOFactory } from './room-board-dto.factory';
