import { Test, TestingModule } from '@nestjs/testing';
import { NotFoundException, UnauthorizedException } from '@nestjs/common';
import { courseFactory, taskFactory, userFactory, setupEntities } from '@shared/testing';
import { Course, EntityId } from '@shared/domain';
import { NotFoundException } from '@nestjs/common';
import { CourseRepo, TaskRepo } from '@shared/repo';
import { RoomsUc } from './rooms.uc';

describe('rooms usecase', () => {
	let uc: RoomsUc;
	let courseRepo: CourseRepo;
	let taskRepo: TaskRepo;

	beforeAll(async () => {
		await setupEntities();
	});

	beforeEach(async () => {
		const module: TestingModule = await Test.createTestingModule({
			imports: [],
			providers: [
				RoomsUc,
				{
					provide: CourseRepo,
					useValue: {
						// eslint-disable-next-line @typescript-eslint/no-unused-vars
						findOne(courseId: EntityId, userId?: EntityId): Promise<Course> {
							throw new Error('Please write a mock for CourseRepo.findOne');
						},
					},
				},
				{
					provide: TaskRepo,
					useValue: {
						// eslint-disable-next-line @typescript-eslint/no-unused-vars
						findBySingleParent(courseId: EntityId) {
							throw new Error('Please write a mock for TaskRepo.findBySingleParent');
						},
					},
				},
			],
		}).compile();

		uc = module.get(RoomsUc);
		courseRepo = module.get(CourseRepo);
		taskRepo = module.get(TaskRepo);
	});

	describe('getBoard', () => {
		it('should get course for roomId', async () => {
			const user = userFactory.build();
			const course = courseFactory.buildWithId({ teachers: [user] });
			const task = taskFactory.finished(user).buildWithId({ course });

			const spy = jest.spyOn(courseRepo, 'findOne').mockImplementation(() => Promise.resolve(course));
			jest.spyOn(taskRepo, 'findBySingleParent').mockImplementation(() => Promise.resolve([[task], 1]));

			await uc.getBoard(course.id, user.id);
			expect(spy).toHaveBeenCalledWith(course.id, user.id);
		});

		it('should fetch published drafts for students', async () => {
			const user = userFactory.build();
			const course = courseFactory.buildWithId({ students: [user] });
			const task = taskFactory.buildWithId({ course });
			jest.spyOn(courseRepo, 'findOne').mockImplementation(() => Promise.resolve(course));

			const spy = jest.spyOn(taskRepo, 'findBySingleParent').mockImplementation(() => Promise.resolve([[task], 1]));

			await uc.getBoard(course.id, user.id);
			expect(spy).toHaveBeenCalledWith(course.id, { draft: false });
		});

		it('should fetch draft tasks for teachers', async () => {
			const user = userFactory.build();
			const course = courseFactory.buildWithId({ teachers: [user] });
			jest.spyOn(courseRepo, 'findOne').mockImplementation(() => Promise.resolve(course));

			const task = taskFactory.buildWithId({ course });
			const spy = jest.spyOn(taskRepo, 'findBySingleParent').mockImplementation(() => Promise.resolve([[task], 1]));

			await uc.getBoard(course.id, user.id);
			expect(spy).toHaveBeenCalledWith(course.id, { draft: true });
		});

		it('should return board with tasks for teacher', async () => {
			const user = userFactory.build();
			const course = courseFactory.buildWithId({ teachers: [user] });
			jest.spyOn(courseRepo, 'findOne').mockImplementation(() => Promise.resolve(course));

			const task = taskFactory.buildWithId({ course });
			jest.spyOn(taskRepo, 'findBySingleParent').mockImplementation(() => Promise.resolve([[task], 1]));

			const result = await uc.getBoard(course.id, user.id);
			expect(result.elements.length).toEqual(1);
		});

		it('should return board with tasks for students', async () => {
			const user = userFactory.build();
			const course = courseFactory.buildWithId({ students: [user] });
			jest.spyOn(courseRepo, 'findOne').mockImplementation(() => Promise.resolve(course));

			const task = taskFactory.buildWithId({ course });
			jest.spyOn(taskRepo, 'findBySingleParent').mockImplementation(() => Promise.resolve([[task], 1]));

			const result = await uc.getBoard(course.id, user.id);
			expect(result.elements.length).toEqual(1);
		});

		it('should return board with tasks for substitution teacher', async () => {
			const user = userFactory.build();
			const course = courseFactory.buildWithId({ substitutionTeachers: [user] });
			jest.spyOn(courseRepo, 'findOne').mockImplementation(() => Promise.resolve(course));

			const task = taskFactory.buildWithId({ course });
			jest.spyOn(taskRepo, 'findBySingleParent').mockImplementation(() => Promise.resolve([[task], 1]));

			const result = await uc.getBoard(course.id, user.id);
			expect(result.elements.length).toEqual(1);
		});

<<<<<<< HEAD
		describe('when course is invalid', () => {
			it('should throw NotFound', async () => {
				const user = userFactory.build();
				const courseWithoutUser = courseFactory.buildWithId({});
				jest.spyOn(courseRepo, 'findOne').mockImplementation(() => Promise.resolve(courseWithoutUser));

				const task = taskFactory.buildWithId({ course: courseWithoutUser });
				jest.spyOn(taskRepo, 'findBySingleParent').mockImplementation(() => Promise.resolve([[task], 1]));

				const callUc = () => uc.getBoard(courseWithoutUser.id, user.id);
				await expect(callUc).rejects.toThrow(NotFoundException);
			});
=======
		it('should "not" return tasks for not specified role in course', async () => {
			const user = userFactory.buildWithId();
			const secondUser = userFactory.buildWithId();
			const course = courseFactory.buildWithId({ substitutionTeachers: [user] });
			jest.spyOn(courseRepo, 'findOne').mockImplementation(() => Promise.resolve(course));

			const task = taskFactory.buildWithId({ course });
			jest.spyOn(taskRepo, 'findBySingleParent').mockImplementation(() => Promise.resolve([[task], 1]));

			await expect(async () => {
				await uc.getBoard(course.id, secondUser.id);
			}).rejects.toThrow(NotFoundException || UnauthorizedException);
>>>>>>> 955fe5bb
		});
	});
});<|MERGE_RESOLUTION|>--- conflicted
+++ resolved
@@ -2,7 +2,6 @@
 import { NotFoundException, UnauthorizedException } from '@nestjs/common';
 import { courseFactory, taskFactory, userFactory, setupEntities } from '@shared/testing';
 import { Course, EntityId } from '@shared/domain';
-import { NotFoundException } from '@nestjs/common';
 import { CourseRepo, TaskRepo } from '@shared/repo';
 import { RoomsUc } from './rooms.uc';
 
@@ -119,20 +118,6 @@
 			expect(result.elements.length).toEqual(1);
 		});
 
-<<<<<<< HEAD
-		describe('when course is invalid', () => {
-			it('should throw NotFound', async () => {
-				const user = userFactory.build();
-				const courseWithoutUser = courseFactory.buildWithId({});
-				jest.spyOn(courseRepo, 'findOne').mockImplementation(() => Promise.resolve(courseWithoutUser));
-
-				const task = taskFactory.buildWithId({ course: courseWithoutUser });
-				jest.spyOn(taskRepo, 'findBySingleParent').mockImplementation(() => Promise.resolve([[task], 1]));
-
-				const callUc = () => uc.getBoard(courseWithoutUser.id, user.id);
-				await expect(callUc).rejects.toThrow(NotFoundException);
-			});
-=======
 		it('should "not" return tasks for not specified role in course', async () => {
 			const user = userFactory.buildWithId();
 			const secondUser = userFactory.buildWithId();
@@ -145,7 +130,6 @@
 			await expect(async () => {
 				await uc.getBoard(course.id, secondUser.id);
 			}).rejects.toThrow(NotFoundException || UnauthorizedException);
->>>>>>> 955fe5bb
 		});
 	});
 });