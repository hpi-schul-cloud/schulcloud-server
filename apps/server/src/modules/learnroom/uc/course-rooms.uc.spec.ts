--- conflicted
+++ resolved
@@ -1,34 +1,16 @@
 import { createMock, DeepMocked } from '@golevelup/ts-jest';
 import { ForbiddenException } from '@nestjs/common';
 import { Test, TestingModule } from '@nestjs/testing';
-import {
-	Course,
-	CourseGroup,
-	LegacyBoard,
-	LegacyBoardElement,
-	LessonEntity,
-	Material,
-	Submission,
-	Task,
-	User,
-} from '@shared/domain/entity';
+import { Course, CourseGroup, LessonEntity, Material, Submission, Task, User } from '@shared/domain/entity';
 import { CourseRepo } from '@shared/repo/course';
 import { TaskRepo } from '@shared/repo/task';
 import { UserRepo } from '@shared/repo/user';
-<<<<<<< HEAD
 import { setupEntities } from '@testing/database';
-import { boardFactory } from '@testing/factory/board.factory';
-=======
->>>>>>> d4059558
 import { courseFactory } from '@testing/factory/course.factory';
 import { lessonFactory } from '@testing/factory/lesson.factory';
 import { taskFactory } from '@testing/factory/task.factory';
 import { userFactory } from '@testing/factory/user.factory';
-<<<<<<< HEAD
-=======
-import { setupEntities } from '@testing/setup-entities';
-import { LegacyBoardRepo } from '../repo';
->>>>>>> d4059558
+import { LegacyBoard, LegacyBoardElement, LegacyBoardRepo } from '../repo';
 import { CourseRoomsService } from '../service/course-rooms.service';
 import { boardFactory } from '../testing';
 import { RoomBoardDTO } from '../types';
