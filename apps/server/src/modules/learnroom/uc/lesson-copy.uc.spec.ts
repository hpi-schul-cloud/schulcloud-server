import { createMock, DeepMocked } from '@golevelup/ts-jest';
import { MikroORM } from '@mikro-orm/core';
import { ForbiddenException } from '@nestjs/common';
import { Test } from '@nestjs/testing';
<<<<<<< HEAD
import { Actions, PermissionTypes, LessonCopyParams, LessonCopyService, User, EtherpadService } from '@shared/domain';
=======
import { Actions, CopyHelperService, LessonCopyService, PermissionTypes, User } from '@shared/domain';
import { Permission } from '@shared/domain/interface/permission.enum';
>>>>>>> 20f19f7b
import { CopyElementType, CopyStatusEnum } from '@shared/domain/types';
import { CourseRepo, LessonRepo, UserRepo } from '@shared/repo';
import { courseFactory, lessonFactory, setupEntities, userFactory } from '@shared/testing';
import { AuthorizationService } from '@src/modules/authorization';
import { LessonCopyUC } from './lesson-copy.uc';

describe('lesson copy uc', () => {
	let orm: MikroORM;
	let uc: LessonCopyUC;
<<<<<<< HEAD
	let userRepo: UserRepo;
	let lessonRepo: LessonRepo;
	let courseRepo: CourseRepo;
	let authorisation: AuthorizationService;
	let lessonCopyService: LessonCopyService;
	let etherpadService: EtherpadService;
=======
	let userRepo: DeepMocked<UserRepo>;
	let lessonRepo: DeepMocked<LessonRepo>;
	let courseRepo: DeepMocked<CourseRepo>;
	let authorisation: DeepMocked<AuthorizationService>;
	let lessonCopyService: DeepMocked<LessonCopyService>;
	let copyHelperService: DeepMocked<CopyHelperService>;
>>>>>>> 20f19f7b

	beforeAll(async () => {
		orm = await setupEntities();
	});

	afterAll(async () => {
		await orm.close();
	});

	beforeEach(async () => {
		const module = await Test.createTestingModule({
			providers: [
				LessonCopyUC,
				{
					provide: UserRepo,
					useValue: createMock<UserRepo>(),
				},
				{
					provide: LessonRepo,
					useValue: createMock<LessonRepo>(),
				},
				{
					provide: CourseRepo,
					useValue: createMock<CourseRepo>(),
				},
				{
					provide: AuthorizationService,
					useValue: createMock<AuthorizationService>(),
				},
				{
					provide: LessonCopyService,
					useValue: createMock<LessonCopyService>(),
				},
				{
<<<<<<< HEAD
					provide: EtherpadService,
					useValue: createMock<EtherpadService>(),
=======
					provide: CopyHelperService,
					useValue: createMock<CopyHelperService>(),
>>>>>>> 20f19f7b
				},
			],
		}).compile();

		uc = module.get(LessonCopyUC);
		userRepo = module.get(UserRepo);
		lessonRepo = module.get(LessonRepo);
		authorisation = module.get(AuthorizationService);
		courseRepo = module.get(CourseRepo);
		lessonCopyService = module.get(LessonCopyService);
<<<<<<< HEAD
		etherpadService = module.get(EtherpadService);
=======
		copyHelperService = module.get(CopyHelperService);
>>>>>>> 20f19f7b
	});

	describe('copy lesson', () => {
		const setup = () => {
			const user = userFactory.buildWithId();
			const course = courseFactory.buildWithId({ teachers: [user] });
			const allLessons = lessonFactory.buildList(3, { course });
			const lesson = allLessons[0];

			authorisation.getUserWithPermissions.mockResolvedValue(user);
			lessonRepo.findById.mockResolvedValue(lesson);
			lessonRepo.findAllByCourseIds.mockResolvedValue([allLessons, allLessons.length]);

			courseRepo.findById.mockResolvedValue(course);
			authorisation.hasPermission.mockReturnValue(true);
			const copy = lessonFactory.buildWithId({ course });
			const status = {
				title: 'lessonCopy',
				type: CopyElementType.TASK,
				status: CopyStatusEnum.SUCCESS,
				copyEntity: copy,
			};
<<<<<<< HEAD
			const lessonCopySpy = jest
				.spyOn(lessonCopyService, 'copyLesson')
				// eslint-disable-next-line @typescript-eslint/no-unused-vars
				.mockImplementation((params: LessonCopyParams) => Promise.resolve(status));
=======
			lessonCopyService.copyLesson.mockReturnValue(status);
>>>>>>> 20f19f7b
			const lessonPersistSpy = jest.spyOn(lessonRepo, 'save');
			lessonRepo.save.mockResolvedValue(undefined);
			const lessonCopyName = 'Copy';
			copyHelperService.deriveCopyName.mockReturnValue(lessonCopyName);
			return {
				user,
				course,
				lesson,
				copy,
				status,
				lessonPersistSpy,
				lessonCopyName,
				allLessons,
			};
		};

		it('should fetch correct user', async () => {
			const { course, user, lesson } = setup();
			await uc.copyLesson(user.id, lesson.id, { courseId: course.id });
			expect(authorisation.getUserWithPermissions).toBeCalledWith(user.id);
		});

		it('should fetch correct lesson', async () => {
			const { course, user, lesson } = setup();
			await uc.copyLesson(user.id, lesson.id, { courseId: course.id });
			expect(lessonRepo.findById).toBeCalledWith(lesson.id);
		});

		it('should fetch destination course', async () => {
			const { course, user, lesson } = setup();
			await uc.copyLesson(user.id, lesson.id, { courseId: course.id });
			expect(courseRepo.findById).toBeCalledWith(course.id);
		});

		it('should pass without destination course', async () => {
			const { user, lesson } = setup();
			await uc.copyLesson(user.id, lesson.id, {});
			expect(courseRepo.findById).not.toHaveBeenCalled();
		});

		it('should check authorisation for lesson', async () => {
			const { course, user, lesson } = setup();
			await uc.copyLesson(user.id, lesson.id, { courseId: course.id });
			expect(authorisation.hasPermission).toBeCalledWith(user, lesson, {
				action: Actions.read,
				requiredPermissions: [Permission.TOPIC_CREATE],
			});
		});

		it('should check authorisation for destination course', async () => {
			const { course, user, lesson } = setup();
			await uc.copyLesson(user.id, lesson.id, { courseId: course.id });
			expect(authorisation.hasPermission).toBeCalledWith(user, course, {
				action: Actions.write,
				requiredPermissions: [],
			});
		});

		it('should pass authorisation check without destination course', async () => {
			const { course, user, lesson } = setup();
			await uc.copyLesson(user.id, lesson.id, {});
			expect(authorisation.hasPermission).not.toBeCalledWith(user, course, {
				action: Actions.write,
				requiredPermissions: [],
			});
		});

		it('should call copy service', async () => {
			const { course, user, lesson, lessonCopyName } = setup();
			await uc.copyLesson(user.id, lesson.id, { courseId: course.id });
			expect(lessonCopyService.copyLesson).toBeCalledWith({
				originalLesson: lesson,
				destinationCourse: course,
				user,
				copyName: lessonCopyName,
			});
		});

		it('should persist copy', async () => {
			const { course, user, lesson, lessonPersistSpy, copy } = setup();
			await uc.copyLesson(user.id, lesson.id, { courseId: course.id });
			expect(lessonPersistSpy).toBeCalledWith(copy);
		});

		it('should return status', async () => {
			const { course, user, lesson, status } = setup();
			const result = await uc.copyLesson(user.id, lesson.id, { courseId: course.id });
			expect(result).toEqual(status);
		});

		it('should use copyHelperService', async () => {
			const { course, user, lesson, allLessons } = setup();
			await uc.copyLesson(user.id, lesson.id, { courseId: course.id });
			const existingNames = allLessons.map((l) => l.name);
			expect(copyHelperService.deriveCopyName).toHaveBeenCalledWith(lesson.name, existingNames);
		});

		it('should use findAllByCourseIds to determine existing lesson names', async () => {
			const { course, user, lesson } = setup();
			await uc.copyLesson(user.id, lesson.id, { courseId: course.id });
			expect(lessonRepo.findAllByCourseIds).toHaveBeenCalledWith([course.id]);
		});

		describe('when access to lesson is forbidden', () => {
			const setupWithLessonForbidden = () => {
				const user = userFactory.buildWithId();
				const course = courseFactory.buildWithId();
				const lesson = lessonFactory.buildWithId();
				userRepo.findById.mockResolvedValue(user);
				lessonRepo.findById.mockResolvedValue(lesson);
				authorisation.hasPermission.mockImplementation((u: User, e: PermissionTypes) => e !== lesson);

				return { user, course, lesson };
			};

			it('should throw NotFoundException', async () => {
				const { course, user, lesson } = setupWithLessonForbidden();

				try {
					await uc.copyLesson(user.id, lesson.id, { courseId: course.id });
					throw new Error('should have failed');
				} catch (err) {
					expect(err).toBeInstanceOf(ForbiddenException);
				}
			});
		});

		describe('when access to course is forbidden', () => {
			const setupWithCourseForbidden = () => {
				const user = userFactory.buildWithId();
				const course = courseFactory.buildWithId();
				const lesson = lessonFactory.buildWithId();
				userRepo.findById.mockResolvedValue(user);
				lessonRepo.findById.mockResolvedValue(lesson);
				courseRepo.findById.mockResolvedValue(course);
				authorisation.hasPermission.mockImplementation((u: User, e: PermissionTypes) => e !== course);

				return { user, course, lesson };
			};

			it('should throw Forbidden Exception', async () => {
				const { course, user, lesson } = setupWithCourseForbidden();

				try {
					await uc.copyLesson(user.id, lesson.id, { courseId: course.id });
					throw new Error('should have failed');
				} catch (err) {
					expect(err).toBeInstanceOf(ForbiddenException);
				}
			});
		});
	});
});<|MERGE_RESOLUTION|>--- conflicted
+++ resolved
@@ -2,12 +2,8 @@
 import { MikroORM } from '@mikro-orm/core';
 import { ForbiddenException } from '@nestjs/common';
 import { Test } from '@nestjs/testing';
-<<<<<<< HEAD
-import { Actions, PermissionTypes, LessonCopyParams, LessonCopyService, User, EtherpadService } from '@shared/domain';
-=======
-import { Actions, CopyHelperService, LessonCopyService, PermissionTypes, User } from '@shared/domain';
+import { Actions, CopyHelperService, LessonCopyService, PermissionTypes, User, EtherpadService } from '@shared/domain';
 import { Permission } from '@shared/domain/interface/permission.enum';
->>>>>>> 20f19f7b
 import { CopyElementType, CopyStatusEnum } from '@shared/domain/types';
 import { CourseRepo, LessonRepo, UserRepo } from '@shared/repo';
 import { courseFactory, lessonFactory, setupEntities, userFactory } from '@shared/testing';
@@ -17,21 +13,14 @@
 describe('lesson copy uc', () => {
 	let orm: MikroORM;
 	let uc: LessonCopyUC;
-<<<<<<< HEAD
-	let userRepo: UserRepo;
-	let lessonRepo: LessonRepo;
-	let courseRepo: CourseRepo;
-	let authorisation: AuthorizationService;
-	let lessonCopyService: LessonCopyService;
-	let etherpadService: EtherpadService;
-=======
 	let userRepo: DeepMocked<UserRepo>;
 	let lessonRepo: DeepMocked<LessonRepo>;
 	let courseRepo: DeepMocked<CourseRepo>;
 	let authorisation: DeepMocked<AuthorizationService>;
 	let lessonCopyService: DeepMocked<LessonCopyService>;
 	let copyHelperService: DeepMocked<CopyHelperService>;
->>>>>>> 20f19f7b
+	let etherpadService: DeepMocked<EtherpadService>;
+
 
 	beforeAll(async () => {
 		orm = await setupEntities();
@@ -66,13 +55,12 @@
 					useValue: createMock<LessonCopyService>(),
 				},
 				{
-<<<<<<< HEAD
+					provide: CopyHelperService,
+					useValue: createMock<CopyHelperService>(),
+				},
+				{
 					provide: EtherpadService,
 					useValue: createMock<EtherpadService>(),
-=======
-					provide: CopyHelperService,
-					useValue: createMock<CopyHelperService>(),
->>>>>>> 20f19f7b
 				},
 			],
 		}).compile();
@@ -83,11 +71,8 @@
 		authorisation = module.get(AuthorizationService);
 		courseRepo = module.get(CourseRepo);
 		lessonCopyService = module.get(LessonCopyService);
-<<<<<<< HEAD
+		copyHelperService = module.get(CopyHelperService);
 		etherpadService = module.get(EtherpadService);
-=======
-		copyHelperService = module.get(CopyHelperService);
->>>>>>> 20f19f7b
 	});
 
 	describe('copy lesson', () => {
@@ -110,14 +95,7 @@
 				status: CopyStatusEnum.SUCCESS,
 				copyEntity: copy,
 			};
-<<<<<<< HEAD
-			const lessonCopySpy = jest
-				.spyOn(lessonCopyService, 'copyLesson')
-				// eslint-disable-next-line @typescript-eslint/no-unused-vars
-				.mockImplementation((params: LessonCopyParams) => Promise.resolve(status));
-=======
-			lessonCopyService.copyLesson.mockReturnValue(status);
->>>>>>> 20f19f7b
+			lessonCopyService.copyLesson.mockResolvedValue(status);
 			const lessonPersistSpy = jest.spyOn(lessonRepo, 'save');
 			lessonRepo.save.mockResolvedValue(undefined);
 			const lessonCopyName = 'Copy';
