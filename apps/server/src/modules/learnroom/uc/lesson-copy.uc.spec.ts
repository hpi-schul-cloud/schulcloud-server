import { createMock, DeepMocked } from '@golevelup/ts-jest';
import { Configuration } from '@hpi-schul-cloud/commons';
import { ObjectId } from '@mikro-orm/mongodb';
import { AuthorizationContextBuilder, AuthorizationService } from '@modules/authorization';
import { CopyElementType, CopyHelperService, CopyStatusEnum } from '@modules/copy-helper';
import { CourseEntity, CourseGroupEntity, CourseRepo } from '@modules/course/repo';
import { courseEntityFactory } from '@modules/course/testing';
import { LessonCopyService, LessonService } from '@modules/lesson';
import { User, UserRepo } from '@modules/user/repo';
import { userFactory } from '@modules/user/testing';
import { ForbiddenException, InternalServerErrorException } from '@nestjs/common';
import { Test, TestingModule } from '@nestjs/testing';
<<<<<<< HEAD
import { LessonEntity, Material, Submission, Task, User } from '@shared/domain/entity';
import { Permission } from '@shared/domain/interface';
import { UserRepo } from '@shared/repo/user';
=======
import { Course, CourseGroup, LessonEntity, Material, Submission, Task } from '@shared/domain/entity';
import { Permission } from '@shared/domain/interface';
import { CourseRepo } from '@shared/repo/course';
>>>>>>> fba446b6
import { setupEntities } from '@testing/database';
import { lessonFactory } from '@testing/factory/lesson.factory';
import { LessonCopyUC } from './lesson-copy.uc';

describe('lesson copy uc', () => {
	let module: TestingModule;
	let uc: LessonCopyUC;
	let userRepo: DeepMocked<UserRepo>;
	let lessonService: DeepMocked<LessonService>;
	let courseRepo: DeepMocked<CourseRepo>;
	let authorisation: DeepMocked<AuthorizationService>;
	let lessonCopyService: DeepMocked<LessonCopyService>;
	let copyHelperService: DeepMocked<CopyHelperService>;

	afterAll(async () => {
		await module.close();
	});

	beforeAll(async () => {
		await setupEntities([User, CourseEntity, CourseGroupEntity, LessonEntity, Material, Task, Submission]);
		module = await Test.createTestingModule({
			providers: [
				LessonCopyUC,
				{
					provide: UserRepo,
					useValue: createMock<UserRepo>(),
				},
				{
					provide: LessonService,
					useValue: createMock<LessonService>(),
				},
				{
					provide: CourseRepo,
					useValue: createMock<CourseRepo>(),
				},
				{
					provide: AuthorizationService,
					useValue: createMock<AuthorizationService>(),
				},
				{
					provide: LessonCopyService,
					useValue: createMock<LessonCopyService>(),
				},
				{
					provide: CopyHelperService,
					useValue: createMock<CopyHelperService>(),
				},
			],
		}).compile();

		uc = module.get(LessonCopyUC);
		userRepo = module.get(UserRepo);
		lessonService = module.get(LessonService);
		authorisation = module.get(AuthorizationService);
		courseRepo = module.get(CourseRepo);
		lessonCopyService = module.get(LessonCopyService);
		copyHelperService = module.get(CopyHelperService);
	});

	afterEach(() => {
		jest.resetAllMocks();
	});

	// Please be careful the Configuration.set is effects all tests !!!

	describe('copy lesson', () => {
		// missing tests
		// when course repo is throw a error
		// when lesson repo is throw a error
		describe('when feature flag is disabled', () => {
			const setup = () => {
				Configuration.set('FEATURE_COPY_SERVICE_ENABLED', false);

				const user = userFactory.buildWithId();
				const course = courseEntityFactory.buildWithId({ teachers: [user] });
				const lesson = lessonFactory.build({ course });

				const parentParams = { courseId: course.id, userId: user.id };

				return {
					userId: user.id,
					lessonId: lesson.id,
					parentParams,
				};
			};

			it('should throw if copy feature is deactivated', async () => {
				const { userId, lessonId, parentParams } = setup();

				await expect(uc.copyLesson(userId, lessonId, parentParams)).rejects.toThrowError(
					new InternalServerErrorException('Copy Feature not enabled')
				);
			});
		});

		describe('when authorization resolve and no destination course is passed', () => {
			const setup = () => {
				Configuration.set('FEATURE_COPY_SERVICE_ENABLED', true);

				const user = userFactory.buildWithId();
				const course = courseEntityFactory.buildWithId({ teachers: [user] });
				const allLessons = lessonFactory.buildList(3, { course });
				const copy = lessonFactory.buildWithId({ course });

				const lesson = allLessons[0];
				const status = {
					title: 'lessonCopy',
					type: CopyElementType.LESSON,
					status: CopyStatusEnum.SUCCESS,
					copyEntity: copy,
				};
				const lessonCopyName = 'Copy';
				const parentParams = { userId: user.id };

				authorisation.getUserWithPermissions.mockResolvedValueOnce(user);
				authorisation.hasPermission.mockReturnValue(true);

				lessonService.findById.mockResolvedValueOnce(lesson);
				lessonService.findByCourseIds.mockResolvedValueOnce([allLessons, allLessons.length]);
				courseRepo.findById.mockResolvedValueOnce(course);

				lessonCopyService.copyLesson.mockResolvedValueOnce(status);
				copyHelperService.deriveCopyName.mockReturnValueOnce(lessonCopyName);

				return {
					user,
					userId: user.id,
					course,
					courseId: course.id,
					lessonId: lesson.id,
					parentParams,
				};
			};

			it('should pass without destination course', async () => {
				const { lessonId, userId, parentParams } = setup();

				await uc.copyLesson(userId, lessonId, parentParams);

				expect(courseRepo.findById).not.toHaveBeenCalled();
			});

			it('should pass authorisation check without destination course', async () => {
				const { course, user, lessonId, userId, parentParams } = setup();

				await uc.copyLesson(userId, lessonId, parentParams);

				const context = AuthorizationContextBuilder.write([]);
				expect(authorisation.hasPermission).not.toBeCalledWith(user, course, context);
			});
		});

		describe('when authorization resolve', () => {
			const setup = () => {
				Configuration.set('FEATURE_COPY_SERVICE_ENABLED', true);

				const user = userFactory.buildWithId();
				const course = courseEntityFactory.buildWithId({ teachers: [user] });
				const allLessons = lessonFactory.buildList(3, { course });
				const copy = lessonFactory.buildWithId({ course });

				const lesson = allLessons[0];
				const status = {
					title: 'lessonCopy',
					type: CopyElementType.LESSON,
					status: CopyStatusEnum.SUCCESS,
					copyEntity: copy,
				};
				const lessonCopyName = 'Copy';
				const parentParams = { courseId: course.id, userId: user.id };

				authorisation.getUserWithPermissions.mockResolvedValueOnce(user);
				authorisation.hasPermission.mockReturnValue(true);

				lessonService.findById.mockResolvedValueOnce(lesson);
				lessonService.findByCourseIds.mockResolvedValueOnce([allLessons, allLessons.length]);
				courseRepo.findById.mockResolvedValueOnce(course);

				lessonCopyService.copyLesson.mockResolvedValueOnce(status);
				// lessonCopyService.updateCopiedEmbeddedTasks.mockReturnValue(status);
				copyHelperService.deriveCopyName.mockReturnValueOnce(lessonCopyName);

				return {
					user,
					userId: user.id,
					course,
					courseId: course.id,
					lesson,
					lessonId: lesson.id,
					parentParams,
					copy,
					status,
					lessonCopyName,
					allLessons,
				};
			};

			it('should fetch correct user', async () => {
				const { lessonId, userId, parentParams } = setup();

				await uc.copyLesson(userId, lessonId, parentParams);

				expect(authorisation.getUserWithPermissions).toBeCalledWith(userId);
			});

			it('should fetch correct lesson', async () => {
				const { lessonId, userId, parentParams } = setup();

				await uc.copyLesson(userId, lessonId, parentParams);

				expect(lessonService.findById).toBeCalledWith(lessonId);
			});

			it('should fetch destination course', async () => {
				const { course, lessonId, userId, parentParams } = setup();

				await uc.copyLesson(userId, lessonId, parentParams);

				expect(courseRepo.findById).toBeCalledWith(course.id);
			});

			it('should check authorisation for lesson', async () => {
				const { lessonId, userId, user, lesson, parentParams } = setup();

				await uc.copyLesson(userId, lessonId, parentParams);

				const context = AuthorizationContextBuilder.read([Permission.TOPIC_CREATE]);
				expect(authorisation.hasPermission).toBeCalledWith(user, lesson, context);
			});

			it('should check authorisation for destination course', async () => {
				const { course, user, lessonId, userId, parentParams } = setup();

				await uc.copyLesson(userId, lessonId, parentParams);

				const context = AuthorizationContextBuilder.write([]);
				expect(authorisation.checkPermission).toBeCalledWith(user, course, context);
			});

			it('should call copy service', async () => {
				const { course, user, lessonId, lessonCopyName, userId, parentParams } = setup();

				await uc.copyLesson(userId, lessonId, parentParams);

				expect(lessonCopyService.copyLesson).toBeCalledWith({
					originalLessonId: lessonId,
					destinationCourse: course,
					user,
					copyName: lessonCopyName,
				});
			});

			it('should return status', async () => {
				const { lessonId, status, userId, parentParams } = setup();

				const result = await uc.copyLesson(userId, lessonId, parentParams);

				expect(result).toEqual(status);
			});

			it('should use copyHelperService', async () => {
				const { lessonId, allLessons, userId, lesson, parentParams } = setup();

				await uc.copyLesson(userId, lessonId, parentParams);

				const existingNames = allLessons.map((l) => l.name);
				expect(copyHelperService.deriveCopyName).toHaveBeenCalledWith(lesson.name, existingNames);
			});

			it('should use findAllByCourseIds to determine existing lesson names', async () => {
				const { courseId, userId, lessonId, parentParams } = setup();

				await uc.copyLesson(userId, lessonId, parentParams);

				expect(lessonService.findByCourseIds).toHaveBeenCalledWith([courseId]);
			});
		});

		describe('when authorization of lesson throw forbidden exception', () => {
			const setup = () => {
				Configuration.set('FEATURE_COPY_SERVICE_ENABLED', true);

				const user = userFactory.buildWithId();
				const course = courseEntityFactory.buildWithId();
				const lesson = lessonFactory.buildWithId();

				const parentParams = { courseId: course.id, userId: new ObjectId().toHexString() };

				userRepo.findById.mockResolvedValueOnce(user);
				lessonService.findById.mockResolvedValueOnce(lesson);
				courseRepo.findById.mockResolvedValueOnce(course);
				authorisation.hasPermission.mockReturnValueOnce(false);

				return {
					userId: user.id,
					lessonId: lesson.id,
					parentParams,
				};
			};

			it('should throw ForbiddenException', async () => {
				const { parentParams, userId, lessonId } = setup();

				await expect(uc.copyLesson(userId, lessonId, parentParams)).rejects.toThrowError(
					new ForbiddenException('could not find lesson to copy')
				);
			});
		});

		describe('when authorization of course throw with forbidden exception', () => {
			const setup = () => {
				Configuration.set('FEATURE_COPY_SERVICE_ENABLED', true);

				const user = userFactory.buildWithId();
				const course = courseEntityFactory.buildWithId();
				const lesson = lessonFactory.buildWithId();

				const parentParams = { courseId: course.id, userId: new ObjectId().toHexString() };

				userRepo.findById.mockResolvedValueOnce(user);
				lessonService.findById.mockResolvedValueOnce(lesson);
				courseRepo.findById.mockResolvedValueOnce(course);
				authorisation.checkPermission.mockImplementationOnce(() => {
					throw new ForbiddenException();
				});

				authorisation.hasPermission.mockReturnValueOnce(true);

				return {
					userId: user.id,
					lessonId: lesson.id,
					parentParams,
				};
			};

			it('should pass the forbidden exception', async () => {
				const { parentParams, userId, lessonId } = setup();

				await expect(uc.copyLesson(userId, lessonId, parentParams)).rejects.toThrowError(new ForbiddenException());
			});
		});
	});
});<|MERGE_RESOLUTION|>--- conflicted
+++ resolved
@@ -10,15 +10,8 @@
 import { userFactory } from '@modules/user/testing';
 import { ForbiddenException, InternalServerErrorException } from '@nestjs/common';
 import { Test, TestingModule } from '@nestjs/testing';
-<<<<<<< HEAD
-import { LessonEntity, Material, Submission, Task, User } from '@shared/domain/entity';
+import { LessonEntity, Material, Submission, Task } from '@shared/domain/entity';
 import { Permission } from '@shared/domain/interface';
-import { UserRepo } from '@shared/repo/user';
-=======
-import { Course, CourseGroup, LessonEntity, Material, Submission, Task } from '@shared/domain/entity';
-import { Permission } from '@shared/domain/interface';
-import { CourseRepo } from '@shared/repo/course';
->>>>>>> fba446b6
 import { setupEntities } from '@testing/database';
 import { lessonFactory } from '@testing/factory/lesson.factory';
 import { LessonCopyUC } from './lesson-copy.uc';
