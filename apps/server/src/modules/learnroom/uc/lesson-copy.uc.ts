--- conflicted
+++ resolved
@@ -39,16 +39,12 @@
 		if (parentParams.courseId) {
 			destinationCourse = await this.getDestinationCourse(parentParams.courseId, user);
 		}
-<<<<<<< HEAD
-		const status = await this.lessonCopyService.copyLesson({
-=======
 
 		const [existingLessons] = await this.lessonRepo.findAllByCourseIds([originalLesson.course.id]);
 		const existingNames = existingLessons.map((l) => l.name);
 		const copyName = this.copyHelperService.deriveCopyName(originalLesson.name, existingNames);
 
-		const status = this.lessonCopyService.copyLesson({
->>>>>>> 20f19f7b
+		const status = await this.lessonCopyService.copyLesson({
 			originalLesson,
 			destinationCourse,
 			user,
