import { DeepMocked, createMock } from '@golevelup/ts-jest';
import { CommonCartridgeVersion } from '@modules/common-cartridge';
import { ForbiddenException, NotFoundException } from '@nestjs/common';
import { ConfigService } from '@nestjs/config';
import { Test, TestingModule } from '@nestjs/testing';
<<<<<<< HEAD
import { createMock, DeepMocked } from '@golevelup/ts-jest';
import { CommonCartridgeExportService } from '@modules/learnroom/service/common-cartridge-export.service';
import { AuthorizationReferenceService } from '@modules/authorization/domain';
import { ObjectId } from '@mikro-orm/mongodb';
import { ForbiddenException } from '@nestjs/common';
=======
import { ObjectId } from 'bson';
import { AuthorizationReferenceService } from '../../authorization/domain';
import { LearnroomConfig } from '../learnroom.config';
import { CommonCartridgeExportService } from '../service/common-cartridge-export.service';
>>>>>>> 2bee6087
import { CourseExportUc } from './course-export.uc';

describe('CourseExportUc', () => {
	let module: TestingModule;
	let courseExportUc: CourseExportUc;
	let courseExportServiceMock: DeepMocked<CommonCartridgeExportService>;
	let authorizationServiceMock: DeepMocked<AuthorizationReferenceService>;
	let configServiceMock: DeepMocked<ConfigService<LearnroomConfig, true>>;

	beforeAll(async () => {
		module = await Test.createTestingModule({
			providers: [
				CourseExportUc,
				{
					provide: CommonCartridgeExportService,
					useValue: createMock<CommonCartridgeExportService>(),
				},
				{
					provide: AuthorizationReferenceService,
					useValue: createMock<AuthorizationReferenceService>(),
				},
				{
					provide: ConfigService,
					useValue: createMock<ConfigService<LearnroomConfig, true>>(),
				},
			],
		}).compile();
		courseExportUc = module.get(CourseExportUc);
		courseExportServiceMock = module.get(CommonCartridgeExportService);
		authorizationServiceMock = module.get(AuthorizationReferenceService);
		configServiceMock = module.get(ConfigService);
	});

	afterAll(async () => {
		await module.close();
	});

	afterEach(() => {
		// is needed to solve buffer test isolation
		jest.resetAllMocks();
	});

	describe('exportCourse', () => {
		const setupParams = () => {
			const courseId = new ObjectId().toHexString();
			const userId = new ObjectId().toHexString();
			const version: CommonCartridgeVersion = CommonCartridgeVersion.V_1_1_0;

			return { version, userId, courseId };
		};

		describe('when authorization throw a error', () => {
			const setup = () => {
				authorizationServiceMock.checkPermissionByReferences.mockRejectedValueOnce(new ForbiddenException());
				courseExportServiceMock.exportCourse.mockResolvedValueOnce(Buffer.from(''));
				configServiceMock.get.mockReturnValueOnce(true);

				return setupParams();
			};

			it('should pass this error', async () => {
				const { courseId, userId, version } = setup();

				await expect(courseExportUc.exportCourse(courseId, userId, version)).rejects.toThrowError(
					new ForbiddenException()
				);
			});
		});

		describe('when course export service throw a error', () => {
			const setup = () => {
				authorizationServiceMock.checkPermissionByReferences.mockResolvedValueOnce();
				courseExportServiceMock.exportCourse.mockRejectedValueOnce(new Error());
				configServiceMock.get.mockReturnValueOnce(true);

				return setupParams();
			};

			it('should pass this error', async () => {
				const { courseId, userId, version } = setup();

				await expect(courseExportUc.exportCourse(courseId, userId, version)).rejects.toThrowError(new Error());
			});
		});

		describe('when authorization resolve', () => {
			const setup = () => {
				authorizationServiceMock.checkPermissionByReferences.mockResolvedValueOnce();
				courseExportServiceMock.exportCourse.mockResolvedValueOnce(Buffer.from(''));
				configServiceMock.get.mockReturnValueOnce(true);

				return setupParams();
			};

			it('should check for permissions', async () => {
				const { courseId, userId, version } = setup();

				await expect(courseExportUc.exportCourse(courseId, userId, version)).resolves.not.toThrow();
				expect(authorizationServiceMock.checkPermissionByReferences).toBeCalledTimes(1);
			});

			it('should return a binary file as buffer', async () => {
				const { courseId, userId, version } = setup();

				await expect(courseExportUc.exportCourse(courseId, userId, version)).resolves.toBeInstanceOf(Buffer);
			});
		});

		describe('when feature is disabled', () => {
			const setup = () => {
				authorizationServiceMock.checkPermissionByReferences.mockResolvedValueOnce();
				courseExportServiceMock.exportCourse.mockResolvedValueOnce(Buffer.from(''));
				configServiceMock.get.mockReturnValueOnce(false);

				return setupParams();
			};

			it('should throw a NotFoundException', async () => {
				const { courseId, userId, version } = setup();

				await expect(courseExportUc.exportCourse(courseId, userId, version)).rejects.toThrowError(
					new NotFoundException()
				);
			});
		});
	});
});<|MERGE_RESOLUTION|>--- conflicted
+++ resolved
@@ -1,20 +1,12 @@
 import { DeepMocked, createMock } from '@golevelup/ts-jest';
+import { ObjectId } from '@mikro-orm/mongodb';
 import { CommonCartridgeVersion } from '@modules/common-cartridge';
 import { ForbiddenException, NotFoundException } from '@nestjs/common';
 import { ConfigService } from '@nestjs/config';
 import { Test, TestingModule } from '@nestjs/testing';
-<<<<<<< HEAD
-import { createMock, DeepMocked } from '@golevelup/ts-jest';
-import { CommonCartridgeExportService } from '@modules/learnroom/service/common-cartridge-export.service';
-import { AuthorizationReferenceService } from '@modules/authorization/domain';
-import { ObjectId } from '@mikro-orm/mongodb';
-import { ForbiddenException } from '@nestjs/common';
-=======
-import { ObjectId } from 'bson';
 import { AuthorizationReferenceService } from '../../authorization/domain';
 import { LearnroomConfig } from '../learnroom.config';
 import { CommonCartridgeExportService } from '../service/common-cartridge-export.service';
->>>>>>> 2bee6087
 import { CourseExportUc } from './course-export.uc';
 
 describe('CourseExportUc', () => {
