--- conflicted
+++ resolved
@@ -1,14 +1,9 @@
 import { Configuration } from '@hpi-schul-cloud/commons/lib';
 import { Action, AuthorizationService } from '@modules/authorization';
-<<<<<<< HEAD
 import { CourseEntity } from '@modules/course/repo';
-import { Injectable } from '@nestjs/common';
-import { LessonEntity, Task, TaskWithStatusVo, User } from '@shared/domain/entity';
-=======
 import { User } from '@modules/user/repo';
 import { Injectable } from '@nestjs/common';
-import { Course, LessonEntity, Task, TaskWithStatusVo } from '@shared/domain/entity';
->>>>>>> fba446b6
+import { LessonEntity, Task, TaskWithStatusVo } from '@shared/domain/entity';
 import { Permission } from '@shared/domain/interface';
 import { TaskStatus } from '@shared/domain/types';
 import {
