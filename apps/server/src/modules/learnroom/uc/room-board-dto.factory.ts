--- conflicted
+++ resolved
@@ -1,13 +1,9 @@
 import { Configuration } from '@hpi-schul-cloud/commons/lib';
 import { Action, AuthorizationService } from '@modules/authorization';
 import { CourseEntity } from '@modules/course/repo';
-<<<<<<< HEAD
 import { LessonEntity } from '@modules/lesson/repo';
-=======
-import { LessonEntity } from '@modules/lesson/repository';
 import { TaskStatus } from '@modules/task';
 import { Task, TaskWithStatusVo } from '@modules/task/repo';
->>>>>>> 569b2d08
 import { User } from '@modules/user/repo';
 import { Injectable } from '@nestjs/common';
 import { Permission } from '@shared/domain/interface';
