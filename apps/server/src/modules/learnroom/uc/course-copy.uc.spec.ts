import { createMock, DeepMocked } from '@golevelup/ts-jest';
import { Configuration } from '@hpi-schul-cloud/commons';
import { ForbiddenException, InternalServerErrorException } from '@nestjs/common';
import { Test } from '@nestjs/testing';
import { Actions, CopyElementType, CopyStatusEnum, Permission } from '@shared/domain';
import { boardFactory, courseFactory, setupEntities, userFactory } from '@shared/testing';
import { AuthorizationService } from '@src/modules/authorization/authorization.service';
import { AllowedAuthorizationEntityType } from '@src/modules/authorization/interfaces';
import { CourseCopyService } from '../service';
import { CourseCopyUC } from './course-copy.uc';

describe('course copy uc', () => {
	let uc: CourseCopyUC;
	let authorization: DeepMocked<AuthorizationService>;
	let courseCopyService: DeepMocked<CourseCopyService>;

	beforeAll(async () => {
		await setupEntities();
	});

	beforeEach(async () => {
		const module = await Test.createTestingModule({
			providers: [
				CourseCopyUC,
				{
					provide: AuthorizationService,
					useValue: createMock<AuthorizationService>(),
				},
				{
					provide: CourseCopyService,
					useValue: createMock<CourseCopyService>(),
				},
			],
		}).compile();

		uc = module.get(CourseCopyUC);
		authorization = module.get(AuthorizationService);
		courseCopyService = module.get(CourseCopyService);
		Configuration.set('FEATURE_COPY_SERVICE_ENABLED', true);
	});

	describe('copy course', () => {
		const setup = () => {
			const user = userFactory.buildWithId();
			const allCourses = courseFactory.buildList(3, { teachers: [user] });
			const course = allCourses[0];
			const originalBoard = boardFactory.build({ course });
			const courseCopy = courseFactory.buildWithId({ teachers: [user] });
			const boardCopy = boardFactory.build({ course: courseCopy });

			authorization.getUserWithPermissions.mockResolvedValue(user);
			const status = {
				title: 'courseCopy',
				type: CopyElementType.COURSE,
				status: CopyStatusEnum.SUCCESS,
				copyEntity: courseCopy,
			};
<<<<<<< HEAD
			const jwt = 'some-great-jwt';
			courseCopyService.copyCourse.mockResolvedValue(status);
=======

			courseCopyService.copyCourse.mockReturnValue(status);
>>>>>>> 41a5a402

			return {
				user,
				course,
				originalBoard,
				courseCopy,
				boardCopy,
				allCourses,
<<<<<<< HEAD
				jwt,
				status,
=======
				boardCopyStatus,
>>>>>>> 41a5a402
			};
		};

		it('should throw if copy feature is deactivated', async () => {
			Configuration.set('FEATURE_COPY_SERVICE_ENABLED', false);
			const { course, user } = setup();
			await expect(uc.copyCourse(user.id, course.id)).rejects.toThrowError(InternalServerErrorException);
		});

<<<<<<< HEAD
		it('should check permission to create a course', async () => {
			const { course, user, jwt } = setup();
			await uc.copyCourse(user.id, course.id, jwt);
			expect(authorization.checkPermissionByReferences).toBeCalledWith(
				user.id,
				AllowedAuthorizationEntityType.Course,
				course.id,
				{
					action: Actions.write,
					requiredPermissions: [Permission.COURSE_CREATE],
				}
			);
		});

		it('should call course copy service', async () => {
			const { course, user, jwt } = setup();
			await uc.copyCourse(user.id, course.id, jwt);
			expect(courseCopyService.copyCourse).toBeCalledWith({ userId: user.id, courseId: course.id, jwt });
=======
		it('should fetch correct user', async () => {
			const { course, user } = setup();
			await uc.copyCourse(user.id, course.id);
			expect(authorisation.getUserWithPermissions).toBeCalledWith(user.id);
		});

		it('should fetch original course', async () => {
			const { course, user } = setup();
			await uc.copyCourse(user.id, course.id);
			expect(courseRepo.findById).toBeCalledWith(course.id);
		});

		it('should fetch original board', async () => {
			const { course, user } = setup();
			await uc.copyCourse(user.id, course.id);
			expect(boardRepo.findByCourseId).toBeCalledWith(course.id);
		});

		it('should check authorisation for course', async () => {
			const { course, user } = setup();
			await uc.copyCourse(user.id, course.id);
			expect(authorisation.checkPermission).toBeCalledWith(user, course, {
				action: Actions.write,
				requiredPermissions: [Permission.COURSE_CREATE],
			});
		});

		it('should call course copy service', async () => {
			const { course, user, courseCopyName } = setup();
			await uc.copyCourse(user.id, course.id);
			expect(courseCopyService.copyCourse).toBeCalledWith({ originalCourse: course, user, copyName: courseCopyName });
		});

		it('should persist course copy', async () => {
			const { course, user, courseCopy } = setup();
			await uc.copyCourse(user.id, course.id);
			expect(courseRepo.save).toBeCalledWith(courseCopy);
		});

		it('should try to copy files copies from original task to task copy', async () => {
			const { course, user } = setup();
			await uc.copyCourse(user.id, course.id);
			expect(fileCopyAppendService.copyFiles).toBeCalled();
		});

		it('should call board copy service', async () => {
			const { course, courseCopy, originalBoard, user } = setup();
			await uc.copyCourse(user.id, course.id);
			expect(boardCopyService.copyBoard).toBeCalledWith({ originalBoard, destinationCourse: courseCopy, user });
		});

		it('should persist board copy', async () => {
			const { course, user, boardCopy } = setup();
			await uc.copyCourse(user.id, course.id);
			expect(boardRepo.save).toBeCalledWith(boardCopy);
>>>>>>> 41a5a402
		});

		it('should return status', async () => {
			const { course, user, status } = setup();
			const result = await uc.copyCourse(user.id, course.id);
			expect(result).toEqual(status);
		});

<<<<<<< HEAD
=======
		it('should ensure course has uptodate board', async () => {
			const { course, user, originalBoard } = setup();
			await uc.copyCourse(user.id, course.id);
			expect(roomsService.updateBoard).toHaveBeenCalledWith(originalBoard, course.id, user.id);
		});

		it('should use deriveCopyName from copyHelperService', async () => {
			const { course, user, allCourses } = setup();
			await uc.copyCourse(user.id, course.id);
			const allCourseNames = allCourses.map((c) => c.name);
			expect(copyHelperService.deriveCopyName).toHaveBeenCalledWith(course.name, allCourseNames);
		});

		it('should use deriveStatusFromElements from copyHelperService', async () => {
			const { course, user } = setup();
			const result = await uc.copyCourse(user.id, course.id);
			expect(copyHelperService.deriveStatusFromElements).toHaveBeenCalledWith(result.elements);
		});

		it('should use lessonCopyService.updateCopiedEmbeddedTasks', async () => {
			const { course, user } = setup();
			await uc.copyCourse(user.id, course.id);
			expect(lessonCopyService.updateCopiedEmbeddedTasks).toHaveBeenCalled();
		});

		it('should use findAllByUserId to determine existing course names', async () => {
			const { course, user } = setup();
			await uc.copyCourse(user.id, course.id);
			expect(courseRepo.findAllByUserId).toHaveBeenCalledWith(user.id);
		});

>>>>>>> 41a5a402
		describe('when access to course is forbidden', () => {
			const setupWithCourseForbidden = () => {
				const user = userFactory.buildWithId();
				const course = courseFactory.buildWithId();
				authorization.checkPermissionByReferences.mockImplementation(() => {
					throw new ForbiddenException();
				});
				return { user, course };
			};

			it('should throw ForbiddenException', async () => {
				const { course, user } = setupWithCourseForbidden();

				try {
					await uc.copyCourse(user.id, course.id);
					throw new Error('should have failed');
				} catch (err) {
					expect(err).toBeInstanceOf(ForbiddenException);
				}
			});
		});
	});
});<|MERGE_RESOLUTION|>--- conflicted
+++ resolved
@@ -55,13 +55,8 @@
 				status: CopyStatusEnum.SUCCESS,
 				copyEntity: courseCopy,
 			};
-<<<<<<< HEAD
-			const jwt = 'some-great-jwt';
+
 			courseCopyService.copyCourse.mockResolvedValue(status);
-=======
-
-			courseCopyService.copyCourse.mockReturnValue(status);
->>>>>>> 41a5a402
 
 			return {
 				user,
@@ -70,12 +65,7 @@
 				courseCopy,
 				boardCopy,
 				allCourses,
-<<<<<<< HEAD
-				jwt,
 				status,
-=======
-				boardCopyStatus,
->>>>>>> 41a5a402
 			};
 		};
 
@@ -85,10 +75,9 @@
 			await expect(uc.copyCourse(user.id, course.id)).rejects.toThrowError(InternalServerErrorException);
 		});
 
-<<<<<<< HEAD
 		it('should check permission to create a course', async () => {
-			const { course, user, jwt } = setup();
-			await uc.copyCourse(user.id, course.id, jwt);
+			const { course, user } = setup();
+			await uc.copyCourse(user.id, course.id);
 			expect(authorization.checkPermissionByReferences).toBeCalledWith(
 				user.id,
 				AllowedAuthorizationEntityType.Course,
@@ -101,66 +90,9 @@
 		});
 
 		it('should call course copy service', async () => {
-			const { course, user, jwt } = setup();
-			await uc.copyCourse(user.id, course.id, jwt);
-			expect(courseCopyService.copyCourse).toBeCalledWith({ userId: user.id, courseId: course.id, jwt });
-=======
-		it('should fetch correct user', async () => {
 			const { course, user } = setup();
 			await uc.copyCourse(user.id, course.id);
-			expect(authorisation.getUserWithPermissions).toBeCalledWith(user.id);
-		});
-
-		it('should fetch original course', async () => {
-			const { course, user } = setup();
-			await uc.copyCourse(user.id, course.id);
-			expect(courseRepo.findById).toBeCalledWith(course.id);
-		});
-
-		it('should fetch original board', async () => {
-			const { course, user } = setup();
-			await uc.copyCourse(user.id, course.id);
-			expect(boardRepo.findByCourseId).toBeCalledWith(course.id);
-		});
-
-		it('should check authorisation for course', async () => {
-			const { course, user } = setup();
-			await uc.copyCourse(user.id, course.id);
-			expect(authorisation.checkPermission).toBeCalledWith(user, course, {
-				action: Actions.write,
-				requiredPermissions: [Permission.COURSE_CREATE],
-			});
-		});
-
-		it('should call course copy service', async () => {
-			const { course, user, courseCopyName } = setup();
-			await uc.copyCourse(user.id, course.id);
-			expect(courseCopyService.copyCourse).toBeCalledWith({ originalCourse: course, user, copyName: courseCopyName });
-		});
-
-		it('should persist course copy', async () => {
-			const { course, user, courseCopy } = setup();
-			await uc.copyCourse(user.id, course.id);
-			expect(courseRepo.save).toBeCalledWith(courseCopy);
-		});
-
-		it('should try to copy files copies from original task to task copy', async () => {
-			const { course, user } = setup();
-			await uc.copyCourse(user.id, course.id);
-			expect(fileCopyAppendService.copyFiles).toBeCalled();
-		});
-
-		it('should call board copy service', async () => {
-			const { course, courseCopy, originalBoard, user } = setup();
-			await uc.copyCourse(user.id, course.id);
-			expect(boardCopyService.copyBoard).toBeCalledWith({ originalBoard, destinationCourse: courseCopy, user });
-		});
-
-		it('should persist board copy', async () => {
-			const { course, user, boardCopy } = setup();
-			await uc.copyCourse(user.id, course.id);
-			expect(boardRepo.save).toBeCalledWith(boardCopy);
->>>>>>> 41a5a402
+			expect(courseCopyService.copyCourse).toBeCalledWith({ userId: user.id, courseId: course.id });
 		});
 
 		it('should return status', async () => {
@@ -169,40 +101,6 @@
 			expect(result).toEqual(status);
 		});
 
-<<<<<<< HEAD
-=======
-		it('should ensure course has uptodate board', async () => {
-			const { course, user, originalBoard } = setup();
-			await uc.copyCourse(user.id, course.id);
-			expect(roomsService.updateBoard).toHaveBeenCalledWith(originalBoard, course.id, user.id);
-		});
-
-		it('should use deriveCopyName from copyHelperService', async () => {
-			const { course, user, allCourses } = setup();
-			await uc.copyCourse(user.id, course.id);
-			const allCourseNames = allCourses.map((c) => c.name);
-			expect(copyHelperService.deriveCopyName).toHaveBeenCalledWith(course.name, allCourseNames);
-		});
-
-		it('should use deriveStatusFromElements from copyHelperService', async () => {
-			const { course, user } = setup();
-			const result = await uc.copyCourse(user.id, course.id);
-			expect(copyHelperService.deriveStatusFromElements).toHaveBeenCalledWith(result.elements);
-		});
-
-		it('should use lessonCopyService.updateCopiedEmbeddedTasks', async () => {
-			const { course, user } = setup();
-			await uc.copyCourse(user.id, course.id);
-			expect(lessonCopyService.updateCopiedEmbeddedTasks).toHaveBeenCalled();
-		});
-
-		it('should use findAllByUserId to determine existing course names', async () => {
-			const { course, user } = setup();
-			await uc.copyCourse(user.id, course.id);
-			expect(courseRepo.findAllByUserId).toHaveBeenCalledWith(user.id);
-		});
-
->>>>>>> 41a5a402
 		describe('when access to course is forbidden', () => {
 			const setupWithCourseForbidden = () => {
 				const user = userFactory.buildWithId();
