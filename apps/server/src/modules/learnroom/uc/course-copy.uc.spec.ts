--- conflicted
+++ resolved
@@ -29,11 +29,8 @@
 	let boardCopyService: DeepMocked<BoardCopyService>;
 	let roomsService: DeepMocked<RoomsService>;
 	let copyHelperService: DeepMocked<CopyHelperService>;
-<<<<<<< HEAD
 	let lessonCopyService: DeepMocked<LessonCopyService>;
-=======
 	let fileCopyAppendService: DeepMocked<FileCopyAppendService>;
->>>>>>> 14debcdb
 
 	beforeAll(async () => {
 		orm = await setupEntities();
@@ -80,13 +77,12 @@
 					useValue: createMock<CopyHelperService>(),
 				},
 				{
-<<<<<<< HEAD
 					provide: LessonCopyService,
 					useValue: createMock<LessonCopyService>(),
-=======
+				},
+				{
 					provide: FileCopyAppendService,
 					useValue: createMock<FileCopyAppendService>(),
->>>>>>> 14debcdb
 				},
 			],
 		}).compile();
@@ -99,11 +95,8 @@
 		boardCopyService = module.get(BoardCopyService);
 		roomsService = module.get(RoomsService);
 		copyHelperService = module.get(CopyHelperService);
-<<<<<<< HEAD
 		lessonCopyService = module.get(LessonCopyService);
-=======
 		fileCopyAppendService = module.get(FileCopyAppendService);
->>>>>>> 14debcdb
 	});
 
 	describe('copy course', () => {
@@ -236,8 +229,8 @@
 		});
 
 		it('should use lessonCopyService.updateCopiedEmbeddedTasks', async () => {
-			const { course, user } = setup();
-			await uc.copyCourse(user.id, course.id);
+			const { course, user, jwt } = setup();
+			await uc.copyCourse(user.id, course.id, jwt);
 			expect(lessonCopyService.updateCopiedEmbeddedTasks).toHaveBeenCalled();
 		});
 
