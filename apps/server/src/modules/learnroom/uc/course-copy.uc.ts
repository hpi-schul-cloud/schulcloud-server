import { Injectable } from '@nestjs/common';
import {
	Actions,
	Board,
	BoardCopyService,
	CopyHelperService,
	CopyStatus,
	Course,
	EntityId,
	LessonCopyService,
	Permission,
} from '@shared/domain';
import { CourseCopyService } from '@shared/domain/service/course-copy.service';
import { FileCopyAppendService } from '@shared/domain/service/file-copy-append.service';
import { BoardRepo, CourseRepo } from '@shared/repo';
import { AuthorizationService } from '@src/modules/authorization/authorization.service';
import { RoomsService } from './rooms.service';

@Injectable()
export class CourseCopyUC {
	constructor(
		private readonly courseRepo: CourseRepo,
		private readonly boardRepo: BoardRepo,
		private readonly authorisation: AuthorizationService,
		private readonly courseCopyService: CourseCopyService,
		private readonly boardCopyService: BoardCopyService,
		private readonly roomsService: RoomsService,
		private readonly copyHelperService: CopyHelperService,
		private readonly lessonCopyService: LessonCopyService,
		private readonly fileCopyAppendService: FileCopyAppendService
	) {}

	async copyCourse(userId: EntityId, courseId: EntityId, jwt: string): Promise<CopyStatus> {
		const user = await this.authorisation.getUserWithPermissions(userId);
		const originalCourse = await this.courseRepo.findById(courseId);
		let originalBoard = await this.boardRepo.findByCourseId(courseId);
		originalBoard = await this.roomsService.updateBoard(originalBoard, courseId, userId);

		this.authorisation.checkPermission(user, originalCourse, {
			action: Actions.write,
			requiredPermissions: [Permission.COURSE_CREATE],
		});

		const [existingCourses] = await this.courseRepo.findAllByUserId(userId);
		const existingNames = existingCourses.map((course: Course) => course.name);

		const copyName = this.copyHelperService.deriveCopyName(originalCourse.name, existingNames);

		const statusCourse = this.courseCopyService.copyCourse({ originalCourse, user, copyName });
		const courseCopy = statusCourse.copyEntity as Course;
		await this.courseRepo.save(courseCopy);

<<<<<<< HEAD
		let statusBoard = await this.boardCopyService.copyBoard({
			originalBoard,
			destinationCourse: courseCopy,
			user,
		});
		const boardCopy = statusBoard.copyEntity as Board;
		await this.boardRepo.save(boardCopy);
		statusBoard = await this.fileCopyAppendService.copyFiles(statusBoard, courseCopy.id, userId, jwt);
=======
		let statusBoard = await this.boardCopyService.copyBoard({ originalBoard, destinationCourse: courseCopy, user });

		if (statusBoard && statusBoard.copyEntity) {
			const boardCopy = statusBoard.copyEntity as Board;
			await this.boardRepo.save(boardCopy);
			statusBoard = this.lessonCopyService.updateCopiedEmbeddedTasks(statusBoard);
			statusBoard = await this.fileCopyAppendService.appendFiles(statusBoard, jwt);
			const updatedBoardCopy = statusBoard.copyEntity as Board;
			await this.boardRepo.save(updatedBoardCopy);
		}
>>>>>>> 84cc9ab5

		statusCourse.elements ||= [];
		statusCourse.elements.push(statusBoard);

		return statusCourse;
	}
}<|MERGE_RESOLUTION|>--- conflicted
+++ resolved
@@ -50,27 +50,16 @@
 		const courseCopy = statusCourse.copyEntity as Course;
 		await this.courseRepo.save(courseCopy);
 
-<<<<<<< HEAD
-		let statusBoard = await this.boardCopyService.copyBoard({
-			originalBoard,
-			destinationCourse: courseCopy,
-			user,
-		});
-		const boardCopy = statusBoard.copyEntity as Board;
-		await this.boardRepo.save(boardCopy);
-		statusBoard = await this.fileCopyAppendService.copyFiles(statusBoard, courseCopy.id, userId, jwt);
-=======
 		let statusBoard = await this.boardCopyService.copyBoard({ originalBoard, destinationCourse: courseCopy, user });
 
 		if (statusBoard && statusBoard.copyEntity) {
 			const boardCopy = statusBoard.copyEntity as Board;
 			await this.boardRepo.save(boardCopy);
 			statusBoard = this.lessonCopyService.updateCopiedEmbeddedTasks(statusBoard);
-			statusBoard = await this.fileCopyAppendService.appendFiles(statusBoard, jwt);
+			statusBoard = await this.fileCopyAppendService.copyFiles(statusBoard, courseCopy.id, userId, jwt);
 			const updatedBoardCopy = statusBoard.copyEntity as Board;
 			await this.boardRepo.save(updatedBoardCopy);
 		}
->>>>>>> 84cc9ab5
 
 		statusCourse.elements ||= [];
 		statusCourse.elements.push(statusBoard);
