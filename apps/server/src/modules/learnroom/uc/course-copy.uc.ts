import { Configuration } from '@hpi-schul-cloud/commons';
import { Injectable, InternalServerErrorException } from '@nestjs/common';
import { Actions, CopyStatus, EntityId, Permission } from '@shared/domain';
import { AuthorizationService } from '@src/modules/authorization';
import { AllowedAuthorizationEntityType } from '@src/modules/authorization/interfaces';
import { CourseCopyService } from '../service';

@Injectable()
export class CourseCopyUC {
	constructor(
		private readonly authorization: AuthorizationService,
		private readonly courseCopyService: CourseCopyService
	) {}

<<<<<<< HEAD
	async copyCourse(userId: EntityId, courseId: EntityId, jwt: string): Promise<CopyStatus> {
		this.checkFeatureEnabled();
=======
	async copyCourse(userId: EntityId, courseId: EntityId): Promise<CopyStatus> {
		this.featureEnabled();
		const user = await this.authorisation.getUserWithPermissions(userId);
		const originalCourse = await this.courseRepo.findById(courseId);
		let originalBoard = await this.boardRepo.findByCourseId(courseId);
		originalBoard = await this.roomsService.updateBoard(originalBoard, courseId, userId);
>>>>>>> 41a5a402

		await this.authorization.checkPermissionByReferences(userId, AllowedAuthorizationEntityType.Course, courseId, {
			action: Actions.write,
			requiredPermissions: [Permission.COURSE_CREATE],
		});

		const result = await this.courseCopyService.copyCourse({ userId, courseId, jwt });

<<<<<<< HEAD
		return result;
=======
		const copyName = this.copyHelperService.deriveCopyName(originalCourse.name, existingNames);

		const statusCourse = this.courseCopyService.copyCourse({ originalCourse, user, copyName });
		const courseCopy = statusCourse.copyEntity as Course;
		await this.courseRepo.save(courseCopy);

		let statusBoard = await this.boardCopyService.copyBoard({ originalBoard, destinationCourse: courseCopy, user });

		if (statusBoard && statusBoard.copyEntity) {
			const boardCopy = statusBoard.copyEntity as Board;
			await this.boardRepo.save(boardCopy);
			statusBoard = this.lessonCopyService.updateCopiedEmbeddedTasks(statusBoard);
			statusBoard = await this.fileCopyAppendService.copyFiles(statusBoard, courseCopy.id, userId);
			const updatedBoardCopy = statusBoard.copyEntity as Board;
			await this.boardRepo.save(updatedBoardCopy);
		}

		statusCourse.elements ||= [];
		statusCourse.elements.push(statusBoard);
		statusCourse.status = this.copyHelperService.deriveStatusFromElements(statusCourse.elements);
		return statusCourse;
>>>>>>> 41a5a402
	}

	private checkFeatureEnabled() {
		const enabled = Configuration.get('FEATURE_COPY_SERVICE_ENABLED') as boolean;
		if (!enabled) {
			throw new InternalServerErrorException('Copy Feature not enabled');
		}
	}
}<|MERGE_RESOLUTION|>--- conflicted
+++ resolved
@@ -12,50 +12,17 @@
 		private readonly courseCopyService: CourseCopyService
 	) {}
 
-<<<<<<< HEAD
-	async copyCourse(userId: EntityId, courseId: EntityId, jwt: string): Promise<CopyStatus> {
+	async copyCourse(userId: EntityId, courseId: EntityId): Promise<CopyStatus> {
 		this.checkFeatureEnabled();
-=======
-	async copyCourse(userId: EntityId, courseId: EntityId): Promise<CopyStatus> {
-		this.featureEnabled();
-		const user = await this.authorisation.getUserWithPermissions(userId);
-		const originalCourse = await this.courseRepo.findById(courseId);
-		let originalBoard = await this.boardRepo.findByCourseId(courseId);
-		originalBoard = await this.roomsService.updateBoard(originalBoard, courseId, userId);
->>>>>>> 41a5a402
 
 		await this.authorization.checkPermissionByReferences(userId, AllowedAuthorizationEntityType.Course, courseId, {
 			action: Actions.write,
 			requiredPermissions: [Permission.COURSE_CREATE],
 		});
 
-		const result = await this.courseCopyService.copyCourse({ userId, courseId, jwt });
+		const result = await this.courseCopyService.copyCourse({ userId, courseId });
 
-<<<<<<< HEAD
 		return result;
-=======
-		const copyName = this.copyHelperService.deriveCopyName(originalCourse.name, existingNames);
-
-		const statusCourse = this.courseCopyService.copyCourse({ originalCourse, user, copyName });
-		const courseCopy = statusCourse.copyEntity as Course;
-		await this.courseRepo.save(courseCopy);
-
-		let statusBoard = await this.boardCopyService.copyBoard({ originalBoard, destinationCourse: courseCopy, user });
-
-		if (statusBoard && statusBoard.copyEntity) {
-			const boardCopy = statusBoard.copyEntity as Board;
-			await this.boardRepo.save(boardCopy);
-			statusBoard = this.lessonCopyService.updateCopiedEmbeddedTasks(statusBoard);
-			statusBoard = await this.fileCopyAppendService.copyFiles(statusBoard, courseCopy.id, userId);
-			const updatedBoardCopy = statusBoard.copyEntity as Board;
-			await this.boardRepo.save(updatedBoardCopy);
-		}
-
-		statusCourse.elements ||= [];
-		statusCourse.elements.push(statusBoard);
-		statusCourse.status = this.copyHelperService.deriveStatusFromElements(statusCourse.elements);
-		return statusCourse;
->>>>>>> 41a5a402
 	}
 
 	private checkFeatureEnabled() {
