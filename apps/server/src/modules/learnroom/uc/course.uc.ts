import { Injectable } from '@nestjs/common';
<<<<<<< HEAD
import { PaginationParams } from '@shared/controller/';
import { Actions, Counted, Course, EntityId, Permission, SortOrder } from '@shared/domain';
import { CourseRepo } from '@shared/repo';
import { AuthorizationService } from '@src/modules/authorization';
import { AllowedAuthorizationEntityType } from '@src/modules/authorization/interfaces';
import { ImsccFileBuilder } from '@src/modules/learnroom/imscc/imscc-file-builder';
import { Readable } from 'stream';
=======
import { Counted, Course, EntityId, SortOrder } from '@shared/domain';
import { CourseRepo } from '@shared/repo';
import { PaginationParams } from '@shared/controller/';
>>>>>>> 738bd488

@Injectable()
export class CourseUc {
	constructor(private readonly courseRepo: CourseRepo) {}

	findAllByUser(userId: EntityId, options?: PaginationParams): Promise<Counted<Course[]>> {
		return this.courseRepo.findAllByUserId(userId, {}, { pagination: options, order: { updatedAt: SortOrder.desc } });
	}
}<|MERGE_RESOLUTION|>--- conflicted
+++ resolved
@@ -1,17 +1,7 @@
 import { Injectable } from '@nestjs/common';
-<<<<<<< HEAD
 import { PaginationParams } from '@shared/controller/';
-import { Actions, Counted, Course, EntityId, Permission, SortOrder } from '@shared/domain';
-import { CourseRepo } from '@shared/repo';
-import { AuthorizationService } from '@src/modules/authorization';
-import { AllowedAuthorizationEntityType } from '@src/modules/authorization/interfaces';
-import { ImsccFileBuilder } from '@src/modules/learnroom/imscc/imscc-file-builder';
-import { Readable } from 'stream';
-=======
 import { Counted, Course, EntityId, SortOrder } from '@shared/domain';
 import { CourseRepo } from '@shared/repo';
-import { PaginationParams } from '@shared/controller/';
->>>>>>> 738bd488
 
 @Injectable()
 export class CourseUc {
