--- conflicted
+++ resolved
@@ -46,7 +46,10 @@
 		return role.permissions ?? [];
 	}
 
-<<<<<<< HEAD
+	public async findCourseById(courseId: EntityId): Promise<CourseEntity> {
+		return this.courseService.findById(courseId);
+	}
+
 	public async findAllCourses(
 		userId: EntityId,
 		schoolId: EntityId,
@@ -133,9 +136,5 @@
 			})
 		);
 		return groups;
-=======
-	public async findCourseById(courseId: EntityId): Promise<Course> {
-		return this.courseService.findById(courseId);
->>>>>>> 3c240957
 	}
 }