import { AuthorizationModule } from '@modules/authorization';
import { AuthorizationReferenceModule } from '@modules/authorization-reference';
import { ClassModule } from '@modules/class';
import { CopyHelperModule } from '@modules/copy-helper';
import { CourseModule } from '@modules/course';
import { CourseRepo } from '@modules/course/repo';
import { GroupModule } from '@modules/group';
import { LessonModule } from '@modules/lesson';
import { RoleModule } from '@modules/role';
import { SchoolModule } from '@modules/school';
import { UserModule } from '@modules/user';
import { Module } from '@nestjs/common';
<<<<<<< HEAD
import { UserRepo } from '@shared/repo/user';
=======
import { CourseRepo } from '@shared/repo/course';
>>>>>>> fba446b6
import { CourseRoomsController } from './controller/course-rooms.controller';
import { CourseController } from './controller/course.controller';
import { DashboardController } from './controller/dashboard.controller';
import { LearnroomModule } from './learnroom.module';
import { RoomBoardResponseMapper } from './mapper/room-board-response.mapper';
import { DashboardModelMapper, DashboardRepo, LegacyBoardRepo } from './repo';
import { DASHBOARD_REPO } from './repo/mikro-orm/dashboard.repo';
import {
	CourseCopyUC,
	CourseImportUc,
	CourseRoomsAuthorisationService,
	CourseRoomsUc,
	CourseSyncUc,
	DashboardUc,
	LessonCopyUC,
	RoomBoardDTOFactory,
} from './uc';

/**
 * @deprecated - the learnroom module is deprecated and will be removed in the future
 * it will be replaced by the new rooms module
 */
@Module({
	imports: [
		AuthorizationModule,
		LessonModule,
		CopyHelperModule,
		LearnroomModule,
		AuthorizationReferenceModule,
		RoleModule,
		SchoolModule,
		GroupModule,
		UserModule,
		ClassModule,
		CourseModule,
	],
	controllers: [DashboardController, CourseRoomsController, CourseController],
	providers: [
		DashboardUc,
		CourseRoomsUc,
		RoomBoardResponseMapper,
		RoomBoardDTOFactory,
		LessonCopyUC,
		CourseCopyUC,
		CourseRoomsAuthorisationService,
		CourseImportUc,
		CourseSyncUc,
		// FIXME Refactor UCs to use services and remove these imports
		{
			provide: DASHBOARD_REPO,
			useClass: DashboardRepo,
		},
		DashboardModelMapper,
		CourseRepo,
		LegacyBoardRepo,
	],
})
export class LearnroomApiModule {}<|MERGE_RESOLUTION|>--- conflicted
+++ resolved
@@ -10,11 +10,6 @@
 import { SchoolModule } from '@modules/school';
 import { UserModule } from '@modules/user';
 import { Module } from '@nestjs/common';
-<<<<<<< HEAD
-import { UserRepo } from '@shared/repo/user';
-=======
-import { CourseRepo } from '@shared/repo/course';
->>>>>>> fba446b6
 import { CourseRoomsController } from './controller/course-rooms.controller';
 import { CourseController } from './controller/course.controller';
 import { DashboardController } from './controller/dashboard.controller';
