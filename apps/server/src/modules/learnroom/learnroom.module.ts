--- conflicted
+++ resolved
@@ -32,12 +32,12 @@
 
 @Module({
 	imports: [
+		BoardModule,
+		CopyHelperModule,
+		ContextExternalToolModule,
 		LessonModule,
+		LoggerModule,
 		TaskModule,
-		CopyHelperModule,
-		BoardModule,
-		LoggerModule,
-		ContextExternalToolModule,
 		ToolConfigModule,
 	],
 	providers: [
@@ -45,18 +45,6 @@
 			provide: 'DASHBOARD_REPO',
 			useClass: DashboardRepo,
 		},
-<<<<<<< HEAD
-=======
-		DashboardElementRepo,
-		DashboardModelMapper,
-		CourseRepo,
-		{
-			provide: COURSE_REPO,
-			useClass: CourseMikroOrmRepo,
-		},
-		BoardRepo,
-		UserRepo,
->>>>>>> 019423c9
 		BoardCopyService,
 		BoardNodeRepo,
 		CommonCartridgeExportService,
@@ -66,6 +54,10 @@
 		CourseGroupRepo,
 		CourseGroupService,
 		CourseRepo,
+		{
+			provide: COURSE_REPO,
+			useClass: CourseMikroOrmRepo,
+		},
 		CourseService,
 		DashboardElementRepo,
 		DashboardModelMapper,
