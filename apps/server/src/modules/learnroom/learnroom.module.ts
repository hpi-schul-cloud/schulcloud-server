--- conflicted
+++ resolved
@@ -20,17 +20,14 @@
 import { DashboardController } from './controller/dashboard.controller';
 import { RoomsController } from './controller/rooms.controller';
 import { RoomBoardResponseMapper } from './mapper/room-board-response.mapper';
-<<<<<<< HEAD
 import { BoardCopyService } from './service/board-copy.service';
 import { CourseCopyService } from './service/course-copy.service';
 import { CourseEntityCopyService } from './service/course-entity-copy.service';
 import { LessonCopyService } from './service/lesson-copy.service';
 import { MetadataLoader } from './service/metadata-loader.service';
 import { RoomsService } from './service/rooms.service';
-=======
 import { CommonCartridgeExportService } from './service/common-cartridge-export.service';
 import { CourseService } from './service/course.service';
->>>>>>> 738bd488
 import { CourseCopyUC } from './uc/course-copy.uc';
 import { CourseExportUc } from './uc/course-export.uc';
 import { CourseUc } from './uc/course.uc';
@@ -75,13 +72,10 @@
 		FeathersServiceProvider,
 		Logger,
 		FileCopyAppendService,
-<<<<<<< HEAD
 		MetadataLoader,
-=======
 		CourseService,
 		CommonCartridgeExportService,
 		CourseExportUc,
->>>>>>> 738bd488
 	],
 	exports: [CourseCopyService, MetadataLoader],
 })
