--- conflicted
+++ resolved
@@ -11,23 +11,10 @@
 import { UserModule } from '@modules/user';
 import { forwardRef, Module } from '@nestjs/common';
 import { CqrsModule } from '@nestjs/cqrs';
-<<<<<<< HEAD
-import {
-	CourseGroupRepo,
-	CourseRepo,
-	DashboardElementRepo,
-	DashboardModelMapper,
-	DashboardRepo,
-	LegacyBoardRepo,
-} from '@shared/repo';
-import { LoggerModule } from '@core/logger';
-=======
 import { CourseRepo } from '@shared/repo/course';
 import { CourseGroupRepo } from '@shared/repo/coursegroup';
 import { DashboardElementRepo, DashboardModelMapper, DashboardRepo } from '@shared/repo/dashboard';
 import { LegacyBoardRepo } from '@shared/repo/legacy-board';
-import { UserRepo } from '@shared/repo/user';
->>>>>>> 17bac3c4
 import { CommonCartridgeFileValidatorPipe } from '../common-cartridge/controller/utils';
 import { COURSE_REPO } from './domain';
 import { CommonCartridgeImportMapper } from './mapper/common-cartridge-import.mapper';
