import { BoardModule } from '@modules/board';
import { ClassModule } from '@modules/class';
import { CopyHelperModule } from '@modules/copy-helper';
import { GroupModule } from '@modules/group';
import { LessonModule } from '@modules/lesson';
import { RoleModule } from '@modules/role';
import { SchoolModule } from '@modules/school';
import { TaskModule } from '@modules/task';
import { ContextExternalToolModule } from '@modules/tool/context-external-tool';
import { UserModule } from '@modules/user';
import { forwardRef, Module } from '@nestjs/common';
import { CqrsModule } from '@nestjs/cqrs';
import {
	CourseGroupRepo,
	CourseRepo,
	DashboardElementRepo,
	DashboardModelMapper,
	DashboardRepo,
	LegacyBoardRepo,
} from '@shared/repo';
import { LoggerModule } from '@src/core/logger';
import { COURSE_REPO } from './domain';
import { CommonCartridgeImportMapper } from './mapper/common-cartridge-import.mapper';
import { ColumnBoardNodeRepo } from './repo';
import { CourseMikroOrmRepo } from './repo/mikro-orm/course.repo';
import {
	BoardCopyService,
	CommonCartridgeImportService,
	CourseCopyService,
	CourseDoService,
	CourseGroupService,
	CourseRoomsService,
	CourseService,
	CourseSyncService,
	DashboardService,
	GroupDeletedHandlerService,
} from './service';
import { CommonCartridgeFileValidatorPipe } from './utils';

/**
 * @deprecated - the learnroom module is deprecated and will be removed in the future
 * it will be replaced by the new rooms module
 */
@Module({
	imports: [
		forwardRef(() => BoardModule),
		CopyHelperModule,
		ContextExternalToolModule,
		LessonModule,
		LoggerModule,
		TaskModule,
		CqrsModule,
		UserModule,
		ClassModule,
		SchoolModule,
		GroupModule,
		RoleModule,
	],
	providers: [
		{
			provide: 'DASHBOARD_REPO',
			useClass: DashboardRepo,
		},
		BoardCopyService,
<<<<<<< HEAD
		BoardNodeRepo,
=======
		CommonCartridgeExportService,
>>>>>>> b9b08d03
		CommonCartridgeFileValidatorPipe,
		CommonCartridgeImportService,
		CommonCartridgeImportMapper,
		CourseCopyService,
		CourseGroupRepo,
		CourseGroupService,
		CourseRepo,
		{
			provide: COURSE_REPO,
			useClass: CourseMikroOrmRepo,
		},
		CourseService,
		CourseDoService,
		CourseSyncService,
		DashboardElementRepo,
		DashboardModelMapper,
		DashboardService,
		LegacyBoardRepo,
		CourseRoomsService,
		GroupDeletedHandlerService,
		ColumnBoardNodeRepo,
	],
	exports: [
		CourseCopyService,
		CourseService,
		CourseDoService,
		CourseSyncService,
		CourseRoomsService,
		CommonCartridgeImportService,
		CourseGroupService,
		DashboardService,
	],
})
export class LearnroomModule {}<|MERGE_RESOLUTION|>--- conflicted
+++ resolved
@@ -62,11 +62,6 @@
 			useClass: DashboardRepo,
 		},
 		BoardCopyService,
-<<<<<<< HEAD
-		BoardNodeRepo,
-=======
-		CommonCartridgeExportService,
->>>>>>> b9b08d03
 		CommonCartridgeFileValidatorPipe,
 		CommonCartridgeImportService,
 		CommonCartridgeImportMapper,
