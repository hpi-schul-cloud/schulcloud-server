--- conflicted
+++ resolved
@@ -3,10 +3,7 @@
 import { LessonModule } from '@modules/lesson';
 import { TaskModule } from '@modules/task';
 import { ContextExternalToolModule } from '@modules/tool/context-external-tool';
-<<<<<<< HEAD
-=======
 import { ToolConfigModule } from '@modules/tool/tool-config.module';
->>>>>>> 348a7ffb
 import { Module } from '@nestjs/common';
 import {
 	BoardRepo,
@@ -18,11 +15,7 @@
 	UserRepo,
 } from '@shared/repo';
 import { LoggerModule } from '@src/core/logger';
-<<<<<<< HEAD
-import { ToolConfigModule } from '../tool/tool-config.module';
 import { CommonCartridgeMapper } from './mapper/common-cartridge.mapper';
-=======
->>>>>>> 348a7ffb
 import {
 	BoardCopyService,
 	ColumnBoardTargetService,
@@ -34,10 +27,7 @@
 	DashboardService,
 	RoomsService,
 } from './service';
-<<<<<<< HEAD
-=======
 import { CommonCartridgeFileValidatorPipe } from './utils';
->>>>>>> 348a7ffb
 
 @Module({
 	imports: [
@@ -69,11 +59,8 @@
 		CourseGroupService,
 		CourseGroupRepo,
 		DashboardService,
-<<<<<<< HEAD
 		CommonCartridgeMapper,
-=======
 		CommonCartridgeFileValidatorPipe,
->>>>>>> 348a7ffb
 	],
 	exports: [
 		CourseCopyService,
