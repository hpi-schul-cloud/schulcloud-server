--- conflicted
+++ resolved
@@ -6,11 +6,7 @@
 	CourseGroupService,
 	CourseService,
 	DashboardService,
-<<<<<<< HEAD
+	RoomsService,
 } from './service';
 export { CommonCartridgeConfig } from './common-cartridge';
-export { LearnroomConfig } from './learnroom.config';
-=======
-	RoomsService,
-} from './service';
->>>>>>> 349f3fbb
+export { LearnroomConfig } from './learnroom.config';