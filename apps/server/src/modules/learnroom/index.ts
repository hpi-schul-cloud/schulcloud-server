export * from './learnroom.module';
export * from './service/course-copy.service';
<<<<<<< HEAD
export * from './types';
=======
export { CourseService } from './service';
>>>>>>> 3e112cc9
<|MERGE_RESOLUTION|>--- conflicted
+++ resolved
@@ -1,7 +1,4 @@
 export * from './learnroom.module';
+export { CourseService } from './service';
 export * from './service/course-copy.service';
-<<<<<<< HEAD
-export * from './types';
-=======
-export { CourseService } from './service';
->>>>>>> 3e112cc9
+export * from './types';