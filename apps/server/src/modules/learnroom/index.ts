<<<<<<< HEAD
export { LearnroomConfig } from './learnroom.config';
=======
>>>>>>> 616163af
export * from './learnroom.module';
export {
	CommonCartridgeExportService,
	CourseCopyService,
	CourseGroupService,
	CourseService,
	DashboardService,
	RoomsService,
} from './service';
export { CommonCartridgeConfig } from './common-cartridge';
export { LearnroomConfig } from './learnroom.config';<|MERGE_RESOLUTION|>--- conflicted
+++ resolved
@@ -1,7 +1,5 @@
-<<<<<<< HEAD
+export { CommonCartridgeConfig } from './common-cartridge';
 export { LearnroomConfig } from './learnroom.config';
-=======
->>>>>>> 616163af
 export * from './learnroom.module';
 export {
 	CommonCartridgeExportService,
@@ -10,6 +8,4 @@
 	CourseService,
 	DashboardService,
 	RoomsService,
-} from './service';
-export { CommonCartridgeConfig } from './common-cartridge';
-export { LearnroomConfig } from './learnroom.config';+} from './service';