--- conflicted
+++ resolved
@@ -1,190 +1,181 @@
-import { faker } from '@faker-js/faker';
-<<<<<<< HEAD
-=======
-import { Test, TestingModule } from '@nestjs/testing';
-import { ContentElementType } from '@modules/board/domain';
->>>>>>> 2d62bb32
-import { LinkContentBody, RichTextContentBody } from '@modules/board/controller/dto';
-import {
-	CommonCartridgeImportOrganizationProps,
-	CommonCartridgeImportResourceProps,
-	CommonCartridgeResourceTypeV1P1,
-} from '@modules/common-cartridge';
-<<<<<<< HEAD
-import { Test, TestingModule } from '@nestjs/testing';
-import { CardInitProps, ColumnInitProps, ContentElementType } from '@shared/domain/domainobject';
-=======
->>>>>>> 2d62bb32
-import { InputFormat } from '@shared/domain/types';
-import { CommonCartridgeImportMapper } from './common-cartridge-import.mapper';
-
-describe('CommonCartridgeImportMapper', () => {
-	let moduleRef: TestingModule;
-	let sut: CommonCartridgeImportMapper;
-
-	const setupOrganization = () => {
-		const organization: CommonCartridgeImportOrganizationProps = {
-			path: faker.string.uuid(),
-			pathDepth: faker.number.int({ min: 0, max: 3 }),
-			identifier: faker.string.uuid(),
-			identifierRef: faker.string.uuid(),
-			title: faker.lorem.words(3),
-			isResource: true,
-			isInlined: false,
-			resourcePath: faker.system.filePath(),
-			resourceType: faker.string.alpha(10),
-		};
-
-		return { organization };
-	};
-
-	// AI next 18 lines
-	beforeAll(async () => {
-		moduleRef = await Test.createTestingModule({
-			providers: [CommonCartridgeImportMapper],
-		}).compile();
-
-		sut = moduleRef.get(CommonCartridgeImportMapper);
-	});
-
-	afterAll(async () => {
-		await moduleRef.close();
-	});
-
-	it('should be defined', () => {
-		expect(sut).toBeDefined();
-	});
-
-	describe('mapOrganizationToColumn', () => {
-		describe('when organization is provided', () => {
-			const setup = () => setupOrganization();
-
-			it('should map organization to column', () => {
-				const { organization } = setup();
-
-				const result = sut.mapOrganizationToColumn(organization);
-
-				expect(result).toEqual({
-					title: organization.title,
-				});
-			});
-		});
-	});
-
-	describe('mapOrganizationToCard', () => {
-		describe('when organization is provided', () => {
-			const setup = () => setupOrganization();
-
-			it('should map organization to card', () => {
-				const { organization } = setup();
-
-				const result = sut.mapOrganizationToCard(organization);
-
-				expect(result).toEqual({
-					title: organization.title,
-					height: 150,
-				});
-			});
-		});
-
-		describe('when organization is provided and withTitle is false', () => {
-			const setup = () => setupOrganization();
-
-			it('should set the title to an empty string', () => {
-				const { organization } = setup();
-
-				const result = sut.mapOrganizationToCard(organization, false);
-
-				expect(result).toEqual({
-					title: '',
-					height: 150,
-				});
-			});
-		});
-	});
-
-	// AI next 17 lines
-	describe('mapOrganizationToTextElement', () => {
-		describe('when organization is provided', () => {
-			const setup = () => setupOrganization();
-
-			it('should map organization to text element', () => {
-				const { organization } = setup();
-
-				const result = sut.mapOrganizationToTextElement(organization);
-
-				expect(result).toBeInstanceOf(RichTextContentBody);
-				expect(result).toEqual<RichTextContentBody>({
-					text: `<b>${organization.title}</b>`,
-					inputFormat: InputFormat.RICH_TEXT_CK5_SIMPLE,
-				});
-			});
-		});
-	});
-
-	describe('mapResourceTypeToContentElementType', () => {
-		describe('when resourceType is provided', () => {
-			it('should return undefined', () => {
-				const result = sut.mapResourceTypeToContentElementType(undefined);
-
-				expect(result).toBeUndefined();
-			});
-
-			it('should return link', () => {
-				const result = sut.mapResourceTypeToContentElementType(CommonCartridgeResourceTypeV1P1.WEB_LINK);
-
-				expect(result).toEqual(ContentElementType.LINK);
-			});
-
-			it('should return rich text', () => {
-				const result = sut.mapResourceTypeToContentElementType(CommonCartridgeResourceTypeV1P1.WEB_CONTENT);
-
-				expect(result).toEqual(ContentElementType.RICH_TEXT);
-			});
-		});
-	});
-
-	describe('mapResourceToContentElementBody', () => {
-		describe('when known resource type is provided', () => {
-			it('should return link content element body', () => {
-				const resource: CommonCartridgeImportResourceProps = {
-					type: CommonCartridgeResourceTypeV1P1.WEB_LINK,
-					title: faker.lorem.words(3),
-					url: faker.internet.url(),
-				};
-
-				const result = sut.mapResourceToContentElementBody(resource);
-
-				expect(result).toBeInstanceOf(LinkContentBody);
-				expect(result).toEqual<LinkContentBody>({
-					title: resource.title,
-					url: resource.url,
-				});
-			});
-
-			it('should return rich text content element body', () => {
-				const resource: CommonCartridgeImportResourceProps = {
-					type: CommonCartridgeResourceTypeV1P1.WEB_CONTENT,
-					title: faker.lorem.words(3),
-					html: faker.lorem.paragraph(),
-				};
-
-				const result = sut.mapResourceToContentElementBody(resource);
-
-				expect(result).toBeInstanceOf(RichTextContentBody);
-				expect(result).toEqual<RichTextContentBody>({
-					text: resource.html,
-					inputFormat: InputFormat.RICH_TEXT_CK5_SIMPLE,
-				});
-			});
-		});
-
-		describe('when unknown resource type is provided', () => {
-			it('should throw', () => {
-				expect(() => sut.mapResourceToContentElementBody({ type: CommonCartridgeResourceTypeV1P1.UNKNOWN })).toThrow(
-					'Resource type not supported'
-				);
-			});
-		});
-	});
-});
+import { faker } from '@faker-js/faker';
+import { ContentElementType, LinkContentBody, RichTextContentBody } from '@modules/board';
+import {
+	CommonCartridgeImportOrganizationProps,
+	CommonCartridgeImportResourceProps,
+	CommonCartridgeResourceTypeV1P1,
+} from '@modules/common-cartridge';
+import { Test, TestingModule } from '@nestjs/testing';
+import { InputFormat } from '@shared/domain/types';
+import { CommonCartridgeImportMapper } from './common-cartridge-import.mapper';
+
+describe('CommonCartridgeImportMapper', () => {
+	let moduleRef: TestingModule;
+	let sut: CommonCartridgeImportMapper;
+
+	const setupOrganization = () => {
+		const organization: CommonCartridgeImportOrganizationProps = {
+			path: faker.string.uuid(),
+			pathDepth: faker.number.int({ min: 0, max: 3 }),
+			identifier: faker.string.uuid(),
+			identifierRef: faker.string.uuid(),
+			title: faker.lorem.words(3),
+			isResource: true,
+			isInlined: false,
+			resourcePath: faker.system.filePath(),
+			resourceType: faker.string.alpha(10),
+		};
+
+		return { organization };
+	};
+
+	// AI next 18 lines
+	beforeAll(async () => {
+		moduleRef = await Test.createTestingModule({
+			providers: [CommonCartridgeImportMapper],
+		}).compile();
+
+		sut = moduleRef.get(CommonCartridgeImportMapper);
+	});
+
+	afterAll(async () => {
+		await moduleRef.close();
+	});
+
+	it('should be defined', () => {
+		expect(sut).toBeDefined();
+	});
+
+	describe('mapOrganizationToColumn', () => {
+		describe('when organization is provided', () => {
+			const setup = () => setupOrganization();
+
+			it('should map organization to column', () => {
+				const { organization } = setup();
+
+				const result = sut.mapOrganizationToColumn(organization);
+
+				expect(result).toEqual({
+					title: organization.title,
+				});
+			});
+		});
+	});
+
+	describe('mapOrganizationToCard', () => {
+		describe('when organization is provided', () => {
+			const setup = () => setupOrganization();
+
+			it('should map organization to card', () => {
+				const { organization } = setup();
+
+				const result = sut.mapOrganizationToCard(organization);
+
+				expect(result).toEqual({
+					title: organization.title,
+					height: 150,
+				});
+			});
+		});
+
+		describe('when organization is provided and withTitle is false', () => {
+			const setup = () => setupOrganization();
+
+			it('should set the title to an empty string', () => {
+				const { organization } = setup();
+
+				const result = sut.mapOrganizationToCard(organization, false);
+
+				expect(result).toEqual({
+					title: '',
+					height: 150,
+				});
+			});
+		});
+	});
+
+	// AI next 17 lines
+	describe('mapOrganizationToTextElement', () => {
+		describe('when organization is provided', () => {
+			const setup = () => setupOrganization();
+
+			it('should map organization to text element', () => {
+				const { organization } = setup();
+
+				const result = sut.mapOrganizationToTextElement(organization);
+
+				expect(result).toBeInstanceOf(RichTextContentBody);
+				expect(result).toEqual<RichTextContentBody>({
+					text: `<b>${organization.title}</b>`,
+					inputFormat: InputFormat.RICH_TEXT_CK5_SIMPLE,
+				});
+			});
+		});
+	});
+
+	describe('mapResourceTypeToContentElementType', () => {
+		describe('when resourceType is provided', () => {
+			it('should return undefined', () => {
+				const result = sut.mapResourceTypeToContentElementType(undefined);
+
+				expect(result).toBeUndefined();
+			});
+
+			it('should return link', () => {
+				const result = sut.mapResourceTypeToContentElementType(CommonCartridgeResourceTypeV1P1.WEB_LINK);
+
+				expect(result).toEqual(ContentElementType.LINK);
+			});
+
+			it('should return rich text', () => {
+				const result = sut.mapResourceTypeToContentElementType(CommonCartridgeResourceTypeV1P1.WEB_CONTENT);
+
+				expect(result).toEqual(ContentElementType.RICH_TEXT);
+			});
+		});
+	});
+
+	describe('mapResourceToContentElementBody', () => {
+		describe('when known resource type is provided', () => {
+			it('should return link content element body', () => {
+				const resource: CommonCartridgeImportResourceProps = {
+					type: CommonCartridgeResourceTypeV1P1.WEB_LINK,
+					title: faker.lorem.words(3),
+					url: faker.internet.url(),
+				};
+
+				const result = sut.mapResourceToContentElementBody(resource);
+
+				expect(result).toBeInstanceOf(LinkContentBody);
+				expect(result).toEqual<LinkContentBody>({
+					title: resource.title,
+					url: resource.url,
+				});
+			});
+
+			it('should return rich text content element body', () => {
+				const resource: CommonCartridgeImportResourceProps = {
+					type: CommonCartridgeResourceTypeV1P1.WEB_CONTENT,
+					title: faker.lorem.words(3),
+					html: faker.lorem.paragraph(),
+				};
+
+				const result = sut.mapResourceToContentElementBody(resource);
+
+				expect(result).toBeInstanceOf(RichTextContentBody);
+				expect(result).toEqual<RichTextContentBody>({
+					text: resource.html,
+					inputFormat: InputFormat.RICH_TEXT_CK5_SIMPLE,
+				});
+			});
+		});
+
+		describe('when unknown resource type is provided', () => {
+			it('should throw', () => {
+				expect(() => sut.mapResourceToContentElementBody({ type: CommonCartridgeResourceTypeV1P1.UNKNOWN })).toThrow(
+					'Resource type not supported'
+				);
+			});
+		});
+	});
+});