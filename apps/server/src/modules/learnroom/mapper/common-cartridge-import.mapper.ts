<<<<<<< HEAD
=======
import { Injectable } from '@nestjs/common';
import { ContentElementType } from '@modules/board/domain';
import { InputFormat } from '@shared/domain/types';
>>>>>>> 2d62bb32
import { AnyElementContentBody, LinkContentBody, RichTextContentBody } from '@modules/board/controller/dto';
import { CommonCartridgeOrganizationProps, CommonCartridgeResourceTypeV1P1 } from '@modules/common-cartridge';
import {
	CommonCartridgeResourceProps,
	CommonCartridgeWebContentResourceProps,
	CommonCartridgeWebLinkResourceProps,
} from '@modules/common-cartridge/import/common-cartridge-import.types';
import { Injectable } from '@nestjs/common';
import { CardInitProps, ColumnInitProps, ContentElementType } from '@shared/domain/domainobject';
import { InputFormat } from '@shared/domain/types';

@Injectable()
export class CommonCartridgeImportMapper {
	public mapOrganizationToColumn(organization: CommonCartridgeOrganizationProps) {
		return {
			title: organization.title,
		};
	}

	public mapOrganizationToCard(organization: CommonCartridgeOrganizationProps, withTitle = true) {
		return {
			title: withTitle ? organization.title : '',
			height: 150,
		};
	}

	public mapOrganizationToTextElement(organization: CommonCartridgeOrganizationProps): AnyElementContentBody {
		const body = new RichTextContentBody();
		body.text = `<b>${organization.title}</b>`;
		body.inputFormat = InputFormat.RICH_TEXT_CK5_SIMPLE;

		return body;
	}

	public mapResourceTypeToContentElementType(
		resourceType: CommonCartridgeResourceTypeV1P1 | undefined
	): ContentElementType | undefined {
		switch (resourceType) {
			case CommonCartridgeResourceTypeV1P1.WEB_LINK:
				return ContentElementType.LINK;
			case CommonCartridgeResourceTypeV1P1.WEB_CONTENT:
				return ContentElementType.RICH_TEXT;
			default:
				return undefined;
		}
	}

	public mapResourceToContentElementBody(resource: CommonCartridgeResourceProps): AnyElementContentBody {
		switch (resource.type) {
			case CommonCartridgeResourceTypeV1P1.WEB_LINK:
				return this.createLinkContentElementBody(resource);
			case CommonCartridgeResourceTypeV1P1.WEB_CONTENT:
				return this.createWebContentElementBody(resource);
			default:
				throw new Error('Resource type not supported');
		}
	}

	private createLinkContentElementBody(resource: CommonCartridgeWebLinkResourceProps): AnyElementContentBody {
		const body = new LinkContentBody();

		body.title = resource.title;
		body.url = resource.url;

		return body;
	}

	private createWebContentElementBody(resource: CommonCartridgeWebContentResourceProps): AnyElementContentBody {
		const body = new RichTextContentBody();

		body.text = resource.html;
		body.inputFormat = InputFormat.RICH_TEXT_CK5_SIMPLE;

		return body;
	}
}
<|MERGE_RESOLUTION|>--- conflicted
+++ resolved
@@ -1,82 +1,76 @@
-<<<<<<< HEAD
-=======
-import { Injectable } from '@nestjs/common';
-import { ContentElementType } from '@modules/board/domain';
-import { InputFormat } from '@shared/domain/types';
->>>>>>> 2d62bb32
-import { AnyElementContentBody, LinkContentBody, RichTextContentBody } from '@modules/board/controller/dto';
-import { CommonCartridgeOrganizationProps, CommonCartridgeResourceTypeV1P1 } from '@modules/common-cartridge';
-import {
-	CommonCartridgeResourceProps,
-	CommonCartridgeWebContentResourceProps,
-	CommonCartridgeWebLinkResourceProps,
-} from '@modules/common-cartridge/import/common-cartridge-import.types';
-import { Injectable } from '@nestjs/common';
-import { CardInitProps, ColumnInitProps, ContentElementType } from '@shared/domain/domainobject';
-import { InputFormat } from '@shared/domain/types';
-
-@Injectable()
-export class CommonCartridgeImportMapper {
-	public mapOrganizationToColumn(organization: CommonCartridgeOrganizationProps) {
-		return {
-			title: organization.title,
-		};
-	}
-
-	public mapOrganizationToCard(organization: CommonCartridgeOrganizationProps, withTitle = true) {
-		return {
-			title: withTitle ? organization.title : '',
-			height: 150,
-		};
-	}
-
-	public mapOrganizationToTextElement(organization: CommonCartridgeOrganizationProps): AnyElementContentBody {
-		const body = new RichTextContentBody();
-		body.text = `<b>${organization.title}</b>`;
-		body.inputFormat = InputFormat.RICH_TEXT_CK5_SIMPLE;
-
-		return body;
-	}
-
-	public mapResourceTypeToContentElementType(
-		resourceType: CommonCartridgeResourceTypeV1P1 | undefined
-	): ContentElementType | undefined {
-		switch (resourceType) {
-			case CommonCartridgeResourceTypeV1P1.WEB_LINK:
-				return ContentElementType.LINK;
-			case CommonCartridgeResourceTypeV1P1.WEB_CONTENT:
-				return ContentElementType.RICH_TEXT;
-			default:
-				return undefined;
-		}
-	}
-
-	public mapResourceToContentElementBody(resource: CommonCartridgeResourceProps): AnyElementContentBody {
-		switch (resource.type) {
-			case CommonCartridgeResourceTypeV1P1.WEB_LINK:
-				return this.createLinkContentElementBody(resource);
-			case CommonCartridgeResourceTypeV1P1.WEB_CONTENT:
-				return this.createWebContentElementBody(resource);
-			default:
-				throw new Error('Resource type not supported');
-		}
-	}
-
-	private createLinkContentElementBody(resource: CommonCartridgeWebLinkResourceProps): AnyElementContentBody {
-		const body = new LinkContentBody();
-
-		body.title = resource.title;
-		body.url = resource.url;
-
-		return body;
-	}
-
-	private createWebContentElementBody(resource: CommonCartridgeWebContentResourceProps): AnyElementContentBody {
-		const body = new RichTextContentBody();
-
-		body.text = resource.html;
-		body.inputFormat = InputFormat.RICH_TEXT_CK5_SIMPLE;
-
-		return body;
-	}
-}
+import { AnyElementContentBody, ContentElementType, LinkContentBody, RichTextContentBody } from '@modules/board';
+import {
+	CommonCartridgeImportResourceProps,
+	CommonCartridgeImportWebContentResourceProps,
+	CommonCartridgeImportWebLinkResourceProps,
+	CommonCartridgeOrganizationProps,
+	CommonCartridgeResourceTypeV1P1,
+} from '@modules/common-cartridge';
+import { Injectable } from '@nestjs/common';
+import { InputFormat } from '@shared/domain/types';
+
+@Injectable()
+export class CommonCartridgeImportMapper {
+	public mapOrganizationToColumn(organization: CommonCartridgeOrganizationProps) {
+		return {
+			title: organization.title,
+		};
+	}
+
+	public mapOrganizationToCard(organization: CommonCartridgeOrganizationProps, withTitle = true) {
+		return {
+			title: withTitle ? organization.title : '',
+			height: 150,
+		};
+	}
+
+	public mapOrganizationToTextElement(organization: CommonCartridgeOrganizationProps): AnyElementContentBody {
+		const body = new RichTextContentBody();
+		body.text = `<b>${organization.title}</b>`;
+		body.inputFormat = InputFormat.RICH_TEXT_CK5_SIMPLE;
+
+		return body;
+	}
+
+	public mapResourceTypeToContentElementType(
+		resourceType: CommonCartridgeResourceTypeV1P1 | undefined
+	): ContentElementType | undefined {
+		switch (resourceType) {
+			case CommonCartridgeResourceTypeV1P1.WEB_LINK:
+				return ContentElementType.LINK;
+			case CommonCartridgeResourceTypeV1P1.WEB_CONTENT:
+				return ContentElementType.RICH_TEXT;
+			default:
+				return undefined;
+		}
+	}
+
+	public mapResourceToContentElementBody(resource: CommonCartridgeImportResourceProps): AnyElementContentBody {
+		switch (resource.type) {
+			case CommonCartridgeResourceTypeV1P1.WEB_LINK:
+				return this.createLinkContentElementBody(resource);
+			case CommonCartridgeResourceTypeV1P1.WEB_CONTENT:
+				return this.createWebContentElementBody(resource);
+			default:
+				throw new Error('Resource type not supported');
+		}
+	}
+
+	private createLinkContentElementBody(resource: CommonCartridgeImportWebLinkResourceProps): AnyElementContentBody {
+		const body = new LinkContentBody();
+
+		body.title = resource.title;
+		body.url = resource.url;
+
+		return body;
+	}
+
+	private createWebContentElementBody(resource: CommonCartridgeImportWebContentResourceProps): AnyElementContentBody {
+		const body = new RichTextContentBody();
+
+		body.text = resource.html;
+		body.inputFormat = InputFormat.RICH_TEXT_CK5_SIMPLE;
+
+		return body;
+	}
+}