--- conflicted
+++ resolved
@@ -180,40 +180,13 @@
 		describe('when entitys are not found', () => {
 			const setup = async () => {
 				const schoolEntity: SchoolEntity = schoolEntityFactory.buildWithId();
-<<<<<<< HEAD
-				const groupEntity: GroupEntity = groupEntityFactory.buildWithId();
-				const classEntity: ClassEntity = classEntityFactory.buildWithId();
-				const courseScope = new CourseScope();
-				const emSPy = jest.spyOn(em, 'find');
-
-				const expectedProps = {
-					name: `course 1`,
-					features: new Set<CourseFeatures>([CourseFeatures.VIDEOCONFERENCE]),
-					schoolId: schoolEntity.id,
-					studentIds: [userEntity.id],
-					groupIds: [groupEntity.id],
-					classIds: [classEntity.id],
-					copyingSince: new Date(),
-					syncedWithGroup: groupEntity.id,
-					untilDate: new Date(new Date().getTime() + 3600000),
-					startDate: new Date(),
-				};
-				const courseDOs: Course[] = courseFactory.buildList(5, expectedProps);
-				const courseEntities: CourseEntity[] = courseEntityFactory.buildList(5);
-
-				await em.persistAndFlush(courseEntities);
-				await em.persistAndFlush([courseEntity, userEntity, schoolEntity, groupEntity, classEntity]);
-=======
 				const courseEntities: CourseEntity[] = courseEntityFactory.buildList(2, {
 					school: schoolEntity,
 					untilDate: new Date('2050-04-24'),
 				});
 
 				await em.persistAndFlush([schoolEntity, ...courseEntities]);
->>>>>>> c81fe1f9
-				em.clear();
-
-				const pagination = { skip: 1, limit: 2 };
+				em.clear();
 
 				const filter = { schoolId: schoolEntity.id, courseStatusQueryType: CourseStatusQueryType.ARCHIVE };
 
@@ -257,25 +230,18 @@
 				};
 				const filter = { schoolId: schoolEntity.id, courseStatusQueryType: CourseStatusQueryType.ARCHIVE };
 
-<<<<<<< HEAD
-				return { emSPy, schoolEntity, courseEntities, courseDOs, options, courseScope };
-			};
-=======
 				const courseDOs = courseEntities.map((courseEntity) => CourseEntityMapper.mapEntityToDo(courseEntity));
->>>>>>> c81fe1f9
 
 				return { courseDOs, options, filter };
 			};
 
 			it('should return archived courses', async () => {
-				const { options, filter, courseDOs } = await setup();
-
-				await repo.findCourses(filter, options);
+				const { options, filter } = await setup();
+
+				const result = await repo.findCourses(filter, options);
 
 				expect(result.length).toEqual(5);
 			});
-<<<<<<< HEAD
-=======
 
 			it('should return current courses', async () => {
 				const { options, filter } = await setup();
@@ -285,7 +251,6 @@
 
 				expect(result.length).toEqual(3);
 			});
->>>>>>> c81fe1f9
 		});
 	});
 });