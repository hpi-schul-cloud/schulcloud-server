import {
	Collection,
	Entity,
	IdentifiedReference,
	Index,
	ManyToMany,
	ManyToOne,
	OneToMany,
	Property,
	wrap,
} from '@mikro-orm/core';
import { ObjectId } from '@mikro-orm/mongodb';
<<<<<<< HEAD
import { CourseEntity } from '@modules/course/repo/course.entity';
import { BaseEntityWithTimestamps } from '@shared/domain/entity/base.entity';
import { User } from '@shared/domain/entity/user.entity';
=======
import { User } from '@modules/user/repo';
import { BaseEntityWithTimestamps } from '@shared/domain/entity/base.entity';
import { Course } from '@shared/domain/entity/course.entity';
>>>>>>> fba446b6

export interface DashboardGridElementModelProperties {
	id?: string;
	title?: string;
	xPos: number;
	yPos: number;
	references: CourseEntity[];
	dashboard: DashboardEntity;
}

@Entity({ tableName: 'dashboardelement' })
export class DashboardGridElementEntity extends BaseEntityWithTimestamps {
	constructor({ id, title, xPos, yPos, references, dashboard }: DashboardGridElementModelProperties) {
		super();
		if (id) {
			this._id = ObjectId.createFromHexString(id);
			this.id = id;
		}
		this.title = title;
		this.xPos = xPos;
		this.yPos = yPos;
		this.references.set(references);
		this.dashboard = wrap(dashboard).toReference();
	}

	@Property({ nullable: true })
	title?: string;

	@Property()
	xPos: number;

	@Property()
	yPos: number;

	@Index()
	@ManyToMany(() => CourseEntity, undefined, { fieldName: 'referenceIds' })
	references = new Collection<CourseEntity>(this);

	@Index()
	@ManyToOne('DashboardEntity', { wrappedReference: true })
	dashboard: IdentifiedReference<DashboardEntity>;
}

export interface DashboardModelProperties {
	id: string;
	user: User;
	gridElements?: DashboardGridElementEntity[];
}

@Entity({ tableName: 'dashboard' })
export class DashboardEntity extends BaseEntityWithTimestamps {
	constructor(props: DashboardModelProperties) {
		super();
		this._id = ObjectId.createFromHexString(props.id);
		this.id = props.id;
		this.user = wrap(props.user).toReference();
		if (props.gridElements) this.gridElements.set(props.gridElements);
	}

	@OneToMany('DashboardGridElementEntity', 'dashboard', { orphanRemoval: true })
	gridElements: Collection<DashboardGridElementEntity> = new Collection<DashboardGridElementEntity>(this);

	// userId
	@Index()
	@ManyToOne('User', { fieldName: 'userId', wrappedReference: true })
	user: IdentifiedReference<User>;

	// sizetype
}<|MERGE_RESOLUTION|>--- conflicted
+++ resolved
@@ -10,15 +10,9 @@
 	wrap,
 } from '@mikro-orm/core';
 import { ObjectId } from '@mikro-orm/mongodb';
-<<<<<<< HEAD
-import { CourseEntity } from '@modules/course/repo/course.entity';
-import { BaseEntityWithTimestamps } from '@shared/domain/entity/base.entity';
-import { User } from '@shared/domain/entity/user.entity';
-=======
+import { CourseEntity } from '@modules/course/repo';
 import { User } from '@modules/user/repo';
 import { BaseEntityWithTimestamps } from '@shared/domain/entity/base.entity';
-import { Course } from '@shared/domain/entity/course.entity';
->>>>>>> fba446b6
 
 export interface DashboardGridElementModelProperties {
 	id?: string;
