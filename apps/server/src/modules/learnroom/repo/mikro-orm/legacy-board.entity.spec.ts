--- conflicted
+++ resolved
@@ -1,14 +1,9 @@
 import { columnBoardFactory } from '@modules/board/testing';
-<<<<<<< HEAD
 import { CourseEntity, CourseGroupEntity } from '@modules/course/repo';
 import { courseEntityFactory } from '@modules/course/testing';
-import { BadRequestException } from '@nestjs/common';
-import { LessonEntity, Material, Submission, Task, User } from '@shared/domain/entity';
-=======
 import { User } from '@modules/user/repo';
 import { BadRequestException } from '@nestjs/common';
-import { Course, CourseGroup, LessonEntity, Material, Submission, Task } from '@shared/domain/entity';
->>>>>>> fba446b6
+import { LessonEntity, Material, Submission, Task } from '@shared/domain/entity';
 import { setupEntities } from '@testing/database';
 import { lessonFactory } from '@testing/factory/lesson.factory';
 import { taskFactory } from '@testing/factory/task.factory';
