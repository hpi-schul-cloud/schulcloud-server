import { createMock, DeepMocked } from '@golevelup/ts-jest';
import { ObjectId } from '@mikro-orm/mongodb';
import { Test, TestingModule } from '@nestjs/testing';
import { BoardExternalReference, BoardExternalReferenceType, EntityId } from '@shared/domain';
import { BoardRepo, LessonRepo } from '@shared/repo';
import { boardFactory, courseFactory, lessonFactory, setupEntities, taskFactory, userFactory } from '@shared/testing';
import { CardService, ColumnBoardService, ColumnService, ContentElementService } from '@src/modules/board';
import { TaskService } from '@src/modules/task/service';
import { ColumnBoardTargetService } from './column-board-target.service';
import { RoomsService } from './rooms.service';

describe('rooms service', () => {
	let module: TestingModule;
	let roomsService: RoomsService;
	let lessonRepo: DeepMocked<LessonRepo>;
	let taskService: DeepMocked<TaskService>;
	let boardRepo: DeepMocked<BoardRepo>;
	let columnBoardService: DeepMocked<ColumnBoardService>;
	let columnBoardTargetService: DeepMocked<ColumnBoardTargetService>;

	afterAll(async () => {
		await module.close();
	});

	beforeAll(async () => {
		await setupEntities();
		module = await Test.createTestingModule({
			imports: [],
			providers: [
				RoomsService,
				{
					provide: LessonRepo,
					useValue: createMock<LessonRepo>(),
				},
				{
					provide: TaskService,
					useValue: createMock<TaskService>(),
				},
				{
					provide: BoardRepo,
					useValue: createMock<BoardRepo>(),
				},
				{
					provide: ColumnBoardService,
					useValue: createMock<ColumnBoardService>(),
				},
				{
<<<<<<< HEAD
					provide: ColumnService,
					useValue: createMock<ColumnService>(),
				},
				{
					provide: CardService,
					useValue: createMock<CardService>(),
				},
				{
					provide: ContentElementService,
					useValue: createMock<ContentElementService>(),
				},
				{
					provide: EntityManager,
					useValue: createMock<EntityManager>(),
=======
					provide: ColumnBoardTargetService,
					useValue: createMock<ColumnBoardTargetService>(),
>>>>>>> 7890b1ed
				},
			],
		}).compile();
		roomsService = module.get(RoomsService);
		lessonRepo = module.get(LessonRepo);
		taskService = module.get(TaskService);
		boardRepo = module.get(BoardRepo);
		columnBoardService = module.get(ColumnBoardService);
		columnBoardTargetService = module.get(ColumnBoardTargetService);
	});

	describe('updateBoard', () => {
		describe('for lessons and tasks', () => {
			const setup = () => {
				const user = userFactory.buildWithId();
				const room = courseFactory.buildWithId({ students: [user] });
				const tasks = taskFactory.buildList(3, { course: room });
				const lessons = lessonFactory.buildList(3, { course: room });
				const board = boardFactory.buildWithId({ course: room });

				board.syncBoardElementReferences([...tasks, ...lessons]);

				const tasksSpy = taskService.findBySingleParent.mockResolvedValue([tasks, 3]);
				const lessonsSpy = lessonRepo.findAllByCourseIds.mockResolvedValue([lessons, 3]);
				const syncBoardElementReferencesSpy = jest.spyOn(board, 'syncBoardElementReferences');
				const saveSpy = boardRepo.save.mockResolvedValue();

				return {
					user,
					board,
					room,
					tasks,
					lessons,
					lessonsSpy,
					tasksSpy,
					syncBoardElementReferencesSpy,
					saveSpy,
				};
			};

			it('should fetch all lessons of room', async () => {
				const { board, room, user, lessonsSpy } = setup();
				await roomsService.updateBoard(board, room.id, user.id);
				expect(lessonsSpy).toHaveBeenCalledWith([room.id]);
			});

			it('should fetch all tasks of room', async () => {
				const { board, room, user, tasksSpy } = setup();
				await roomsService.updateBoard(board, room.id, user.id);
				expect(tasksSpy).toHaveBeenCalledWith(user.id, room.id);
			});

			it('should sync boards lessons with fetched tasks and lessons', async () => {
				const { board, room, user, tasks, lessons, syncBoardElementReferencesSpy } = setup();
				await roomsService.updateBoard(board, room.id, user.id);
				expect(syncBoardElementReferencesSpy).toHaveBeenCalledWith([...lessons, ...tasks]);
			});

			it('should persist board', async () => {
				const { board, room, user, saveSpy } = setup();
				await roomsService.updateBoard(board, room.id, user.id);
				expect(saveSpy).toHaveBeenCalledWith(board);
			});
		});

		describe('for column boards', () => {
			const setup = () => {
				lessonRepo.findAllByCourseIds.mockResolvedValueOnce([[], 0]);
				taskService.findBySingleParent.mockResolvedValueOnce([[], 0]);

				const user = userFactory.buildWithId();
				const course1 = courseFactory.buildWithId({ students: [user] });
				const course2 = courseFactory.buildWithId({ students: [user] });
				const boardWithoutColumnBoard = boardFactory.build({ course: course1 });
				const boardWithColumnBoard = boardFactory.build({ course: course2 });
				const columnBoardId = new ObjectId().toHexString();

				jest.spyOn(boardWithoutColumnBoard, 'syncBoardElementReferences').mockImplementation();
				jest.spyOn(boardWithColumnBoard, 'syncBoardElementReferences').mockImplementation();

				columnBoardService.findIdsByExternalReference.mockImplementation(
					async (courseReference: BoardExternalReference): Promise<EntityId[]> => {
						if (courseReference.id === boardWithColumnBoard.course.id) {
							return Promise.resolve([columnBoardId]);
						}
						return Promise.resolve([]);
					}
				);

				return { user, boardWithoutColumnBoard, boardWithColumnBoard, columnBoardId };
			};

			describe('when no column board exists for the board', () => {
				it('should create one', async () => {
					const { user, boardWithoutColumnBoard: board } = setup();

					await roomsService.updateBoard(board, board.course.id, user.id);

					expect(columnBoardService.create).toBeCalledWith<BoardExternalReference[]>({
						type: BoardExternalReferenceType.Course,
						id: board.course.id,
					});
				});
			});

			describe('when a colum board exists for the board', () => {
				it('should not create one', async () => {
					const { user, boardWithColumnBoard: board } = setup();

					await roomsService.updateBoard(board, board.course.id, user.id);

					expect(columnBoardService.create).not.toBeCalledWith(expect.objectContaining({ id: board.course.id }));
				});
			});

			it('should use the service to find or create targets', async () => {
				const { user, boardWithColumnBoard: board, columnBoardId } = setup();

				await roomsService.updateBoard(board, board.course.id, user.id);

				expect(columnBoardTargetService.findOrCreateTargets).toBeCalledWith([columnBoardId]);
			});
		});
	});
});<|MERGE_RESOLUTION|>--- conflicted
+++ resolved
@@ -4,7 +4,7 @@
 import { BoardExternalReference, BoardExternalReferenceType, EntityId } from '@shared/domain';
 import { BoardRepo, LessonRepo } from '@shared/repo';
 import { boardFactory, courseFactory, lessonFactory, setupEntities, taskFactory, userFactory } from '@shared/testing';
-import { CardService, ColumnBoardService, ColumnService, ContentElementService } from '@src/modules/board';
+import { ColumnBoardService } from '@src/modules/board';
 import { TaskService } from '@src/modules/task/service';
 import { ColumnBoardTargetService } from './column-board-target.service';
 import { RoomsService } from './rooms.service';
@@ -45,25 +45,8 @@
 					useValue: createMock<ColumnBoardService>(),
 				},
 				{
-<<<<<<< HEAD
-					provide: ColumnService,
-					useValue: createMock<ColumnService>(),
-				},
-				{
-					provide: CardService,
-					useValue: createMock<CardService>(),
-				},
-				{
-					provide: ContentElementService,
-					useValue: createMock<ContentElementService>(),
-				},
-				{
-					provide: EntityManager,
-					useValue: createMock<EntityManager>(),
-=======
 					provide: ColumnBoardTargetService,
 					useValue: createMock<ColumnBoardTargetService>(),
->>>>>>> 7890b1ed
 				},
 			],
 		}).compile();
