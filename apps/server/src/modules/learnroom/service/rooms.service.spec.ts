import { createMock, DeepMocked } from '@golevelup/ts-jest';
import { Configuration } from '@hpi-schul-cloud/commons/lib';
import { IConfig } from '@hpi-schul-cloud/commons/lib/interfaces/IConfig';
import { CardService, ColumnBoardService, ColumnService, ContentElementService } from '@modules/board';
import { LessonService } from '@modules/lesson';
import { TaskService } from '@modules/task';
import { Test, TestingModule } from '@nestjs/testing';
<<<<<<< HEAD
import { BoardExternalReference, BoardExternalReferenceType } from '@shared/domain/domainobject';
import { EntityId } from '@shared/domain/types';
import { LegacyBoardRepo } from '@shared/repo';
import { boardFactory, courseFactory, lessonFactory, setupEntities, taskFactory, userFactory } from '@shared/testing';
import { ColumnBoardNode } from '@shared/domain/entity';
// eslint-disable-next-line @typescript-eslint/no-restricted-imports
import { BoardNodeRepo } from '@modules/board/repo';
=======
import { BoardRepo } from '@shared/repo';
import {
	boardFactory,
	columnBoardTargetFactory,
	courseFactory,
	lessonFactory,
	setupEntities,
	taskFactory,
	userFactory,
} from '@shared/testing';
import { ColumnBoardTargetService } from './column-board-target.service';
>>>>>>> 60368791
import { RoomsService } from './rooms.service';

describe('rooms service', () => {
	let module: TestingModule;
	let roomsService: RoomsService;
	let lessonService: DeepMocked<LessonService>;
	let taskService: DeepMocked<TaskService>;
	let legacyBoardRepo: DeepMocked<LegacyBoardRepo>;
	let columnBoardService: DeepMocked<ColumnBoardService>;

	let configBefore: IConfig;

	afterAll(async () => {
		await module.close();
	});

	beforeAll(async () => {
		configBefore = Configuration.toObject({ plainSecrets: true });
		await setupEntities();
		module = await Test.createTestingModule({
			providers: [
				RoomsService,
				{
					provide: LessonService,
					useValue: createMock<LessonService>(),
				},
				{
					provide: TaskService,
					useValue: createMock<TaskService>(),
				},
				{
					provide: LegacyBoardRepo,
					useValue: createMock<LegacyBoardRepo>(),
				},
				{
					provide: ColumnBoardService,
					useValue: createMock<ColumnBoardService>(),
				},
				{
					provide: ColumnService,
					useValue: createMock<ColumnService>(),
				},
				{
					provide: CardService,
					useValue: createMock<CardService>(),
				},
				{
					provide: ContentElementService,
					useValue: createMock<ContentElementService>(),
				},
				{
					provide: ColumnBoardNode,
					useValue: createMock<ColumnBoardNode>(),
				},
				{
					provide: BoardNodeRepo,
					useValue: createMock<BoardNodeRepo>(),
				},
			],
		}).compile();
		roomsService = module.get(RoomsService);
		lessonService = module.get(LessonService);
		taskService = module.get(TaskService);
		legacyBoardRepo = module.get(LegacyBoardRepo);
		columnBoardService = module.get(ColumnBoardService);
	});

	afterEach(() => {
		jest.clearAllMocks();
		Configuration.reset(configBefore);
	});

	describe('updateBoard', () => {
		describe('for lessons, tasks and column boards', () => {
			const setup = () => {
				const user = userFactory.buildWithId();
				const room = courseFactory.buildWithId({ students: [user] });
				const tasks = taskFactory.buildList(3, { course: room });
				const lessons = lessonFactory.buildList(3, { course: room });
				const board = boardFactory.buildWithId({ course: room });
				const columnBoardTarget = columnBoardTargetFactory.build();
				const columnBoardTargetId = 'testid';

				board.syncBoardElementReferences([...tasks, ...lessons]);

				const tasksSpy = taskService.findBySingleParent.mockResolvedValue([tasks, 3]);
				const lessonsSpy = lessonService.findByCourseIds.mockResolvedValue([lessons, 3]);
				const columnBoardIdsSpy = columnBoardService.findIdsByExternalReference.mockResolvedValue([
					columnBoardTargetId,
				]);
				const columnBoardTargetsSpy = columnBoardTargetService.findOrCreateTargets.mockResolvedValue([
					columnBoardTarget,
				]);
				const syncBoardElementReferencesSpy = jest.spyOn(board, 'syncBoardElementReferences');
				const saveSpy = legacyBoardRepo.save.mockResolvedValue();

				return {
					user,
					board,
					room,
					tasks,
					lessons,
					columnBoardTarget,
					lessonsSpy,
					tasksSpy,
					syncBoardElementReferencesSpy,
					saveSpy,
					columnBoardIdsSpy,
					columnBoardTargetsSpy,
				};
			};

			it('should fetch all lessons of room', async () => {
				const { board, room, user, lessonsSpy } = setup();
				await roomsService.updateLegacyBoard(board, room.id, user.id);
				expect(lessonsSpy).toHaveBeenCalledWith([room.id]);
			});

			it('should fetch all tasks of room', async () => {
				const { board, room, user, tasksSpy } = setup();
				await roomsService.updateLegacyBoard(board, room.id, user.id);
				expect(tasksSpy).toHaveBeenCalledWith(user.id, room.id);
			});

<<<<<<< HEAD
			it('should sync boards lessons with fetched tasks and lessons', async () => {
				const { board, room, user, tasks, lessons, syncBoardElementReferencesSpy } = setup();
				await roomsService.updateLegacyBoard(board, room.id, user.id);
				expect(syncBoardElementReferencesSpy).toHaveBeenCalledWith([...lessons, ...tasks]);
			});

			it('should persist board', async () => {
				const { board, room, user, saveSpy } = setup();
				await roomsService.updateLegacyBoard(board, room.id, user.id);
				expect(saveSpy).toHaveBeenCalledWith(board);
			});
		});

		describe('for column boards', () => {
			const setup = () => {
				lessonService.findByCourseIds.mockResolvedValueOnce([[], 0]);
				taskService.findBySingleParent.mockResolvedValueOnce([[], 0]);

				const user = userFactory.buildWithId();
				const course1 = courseFactory.buildWithId({ students: [user] });
				const course2 = courseFactory.buildWithId({ students: [user] });
				const boardWithoutColumnBoard = boardFactory.build({ course: course1 });
				const boardWithColumnBoard = boardFactory.build({ course: course2 });
				const columnBoardId = new ObjectId().toHexString();

				jest.spyOn(boardWithoutColumnBoard, 'syncBoardElementReferences').mockImplementation();
				jest.spyOn(boardWithColumnBoard, 'syncBoardElementReferences').mockImplementation();

				columnBoardService.findIdsByExternalReference.mockImplementation(
					async (courseReference: BoardExternalReference): Promise<EntityId[]> => {
						if (courseReference.id === boardWithColumnBoard.course.id) {
							return Promise.resolve([columnBoardId]);
						}
						return Promise.resolve([]);
					}
				);

				return { user, boardWithoutColumnBoard, boardWithColumnBoard, columnBoardId };
			};

			describe('when ColumnBoard-feature is enabled', () => {
				const setupWithEnvVariables = () => {
					Configuration.set('FEATURE_COLUMN_BOARD_ENABLED', 'true');

					return setup();
				};

				describe('when no column board exists for the board', () => {
					it('should create one', async () => {
						const { user, boardWithoutColumnBoard: board } = setupWithEnvVariables();

						await roomsService.updateLegacyBoard(board, board.course.id, user.id);

						expect(columnBoardService.createWelcomeColumnBoard).toBeCalledWith<BoardExternalReference[]>({
							type: BoardExternalReferenceType.Course,
							id: board.course.id,
						});
					});
				});

				describe('when a colum board exists for the board', () => {
					it('should not create one', async () => {
						const { user, boardWithColumnBoard: board } = setupWithEnvVariables();

						await roomsService.updateLegacyBoard(board, board.course.id, user.id);

						expect(columnBoardService.createWelcomeColumnBoard).not.toBeCalledWith(
							expect.objectContaining({ id: board.course.id })
						);
					});
				});
			});

			describe('when ColumnBoard-feature and COLUMN_BOARD_HELP_LINK is enabled', () => {
				const setupWithEnvVariables = () => {
					Configuration.set('FEATURE_COLUMN_BOARD_ENABLED', 'true');
					Configuration.set('COLUMN_BOARD_HELP_LINK', 'www.google.com');

					return setup();
				};

				describe('when no column board exists for the board', () => {
					it('should create one', async () => {
						const { user, boardWithoutColumnBoard: board } = setupWithEnvVariables();

						await roomsService.updateLegacyBoard(board, board.course.id, user.id);

						expect(columnBoardService.createWelcomeColumnBoard).toBeCalledWith<BoardExternalReference[]>({
							type: BoardExternalReferenceType.Course,
							id: board.course.id,
						});
					});
				});
			});

			describe('when ColumnBoard-feature and COLUMN_BOARD_FEEDBACK_LINK is enabled', () => {
				const setupWithEnvVariables = () => {
					Configuration.set('FEATURE_COLUMN_BOARD_ENABLED', 'true');
					Configuration.set('COLUMN_BOARD_FEEDBACK_LINK', 'www.twitter.com');

					return setup();
				};

				describe('when no column board exists for the board', () => {
					it('should create one', async () => {
						const { user, boardWithoutColumnBoard: board } = setupWithEnvVariables();

						await roomsService.updateLegacyBoard(board, board.course.id, user.id);

						expect(columnBoardService.createWelcomeColumnBoard).toBeCalledWith<BoardExternalReference[]>({
							type: BoardExternalReferenceType.Course,
							id: board.course.id,
						});
					});
				});
			});

			describe('when ColumnBoard-feature is disabled', () => {
				const setupWithEnvVariables = () => {
					Configuration.set('FEATURE_COLUMN_BOARD_ENABLED', 'false');

					return setup();
				};

				describe('when no column board exists for the board', () => {
					it('should NOT create one', async () => {
						const { user, boardWithoutColumnBoard: board } = setupWithEnvVariables();

						await roomsService.updateLegacyBoard(board, board.course.id, user.id);

						expect(columnBoardService.createWelcomeColumnBoard).not.toBeCalled();
					});
				});
=======
			it('should fetch all column boards', async () => {
				const { board, room, user } = setup();

				await roomsService.updateBoard(board, room.id, user.id);

				expect(columnBoardService.findIdsByExternalReference).toHaveBeenCalledWith({
					type: 'course',
					id: room.id,
				});
				expect(columnBoardTargetService.findOrCreateTargets).toHaveBeenCalledWith(['testid']);
			});

			it('should sync boards lessons with fetched tasks and lessons', async () => {
				const { board, room, user, tasks, lessons, columnBoardTarget, syncBoardElementReferencesSpy } = setup();
				await roomsService.updateBoard(board, room.id, user.id);
				expect(syncBoardElementReferencesSpy).toHaveBeenCalledWith([...lessons, ...tasks, columnBoardTarget]);
			});

			it('should persist board', async () => {
				const { board, room, user, saveSpy } = setup();
				await roomsService.updateBoard(board, room.id, user.id);
				expect(saveSpy).toHaveBeenCalledWith(board);
>>>>>>> 60368791
			});
		});
	});
});<|MERGE_RESOLUTION|>--- conflicted
+++ resolved
@@ -5,27 +5,17 @@
 import { LessonService } from '@modules/lesson';
 import { TaskService } from '@modules/task';
 import { Test, TestingModule } from '@nestjs/testing';
-<<<<<<< HEAD
-import { BoardExternalReference, BoardExternalReferenceType } from '@shared/domain/domainobject';
-import { EntityId } from '@shared/domain/types';
 import { LegacyBoardRepo } from '@shared/repo';
-import { boardFactory, courseFactory, lessonFactory, setupEntities, taskFactory, userFactory } from '@shared/testing';
-import { ColumnBoardNode } from '@shared/domain/entity';
-// eslint-disable-next-line @typescript-eslint/no-restricted-imports
-import { BoardNodeRepo } from '@modules/board/repo';
-=======
-import { BoardRepo } from '@shared/repo';
 import {
 	boardFactory,
-	columnBoardTargetFactory,
 	courseFactory,
 	lessonFactory,
 	setupEntities,
 	taskFactory,
 	userFactory,
 } from '@shared/testing';
-import { ColumnBoardTargetService } from './column-board-target.service';
->>>>>>> 60368791
+import { ColumnBoardNode } from '@shared/domain/entity';
+import { BoardNodeRepo } from '@modules/board/repo';
 import { RoomsService } from './rooms.service';
 
 describe('rooms service', () => {
@@ -35,7 +25,6 @@
 	let taskService: DeepMocked<TaskService>;
 	let legacyBoardRepo: DeepMocked<LegacyBoardRepo>;
 	let columnBoardService: DeepMocked<ColumnBoardService>;
-
 	let configBefore: IConfig;
 
 	afterAll(async () => {
@@ -98,7 +87,7 @@
 		Configuration.reset(configBefore);
 	});
 
-	describe('updateBoard', () => {
+	describe('updateLegacyBoard', () => {
 		describe('for lessons, tasks and column boards', () => {
 			const setup = () => {
 				const user = userFactory.buildWithId();
@@ -106,19 +95,12 @@
 				const tasks = taskFactory.buildList(3, { course: room });
 				const lessons = lessonFactory.buildList(3, { course: room });
 				const board = boardFactory.buildWithId({ course: room });
-				const columnBoardTarget = columnBoardTargetFactory.build();
-				const columnBoardTargetId = 'testid';
 
 				board.syncBoardElementReferences([...tasks, ...lessons]);
 
 				const tasksSpy = taskService.findBySingleParent.mockResolvedValue([tasks, 3]);
 				const lessonsSpy = lessonService.findByCourseIds.mockResolvedValue([lessons, 3]);
-				const columnBoardIdsSpy = columnBoardService.findIdsByExternalReference.mockResolvedValue([
-					columnBoardTargetId,
-				]);
-				const columnBoardTargetsSpy = columnBoardTargetService.findOrCreateTargets.mockResolvedValue([
-					columnBoardTarget,
-				]);
+
 				const syncBoardElementReferencesSpy = jest.spyOn(board, 'syncBoardElementReferences');
 				const saveSpy = legacyBoardRepo.save.mockResolvedValue();
 
@@ -128,13 +110,10 @@
 					room,
 					tasks,
 					lessons,
-					columnBoardTarget,
 					lessonsSpy,
 					tasksSpy,
 					syncBoardElementReferencesSpy,
 					saveSpy,
-					columnBoardIdsSpy,
-					columnBoardTargetsSpy,
 				};
 			};
 
@@ -150,11 +129,21 @@
 				expect(tasksSpy).toHaveBeenCalledWith(user.id, room.id);
 			});
 
-<<<<<<< HEAD
+			it('should fetch all column boards', async () => {
+				const { board, room, user } = setup();
+
+				await roomsService.updateLegacyBoard(board, room.id, user.id);
+
+				expect(columnBoardService.findIdsByExternalReference).toHaveBeenCalledWith({
+					type: 'course',
+					id: room.id,
+				});
+			});
+
 			it('should sync boards lessons with fetched tasks and lessons', async () => {
-				const { board, room, user, tasks, lessons, syncBoardElementReferencesSpy } = setup();
+				const { board, room, user, tasks, lessons, columnBoardTarget, syncBoardElementReferencesSpy } = setup();
 				await roomsService.updateLegacyBoard(board, room.id, user.id);
-				expect(syncBoardElementReferencesSpy).toHaveBeenCalledWith([...lessons, ...tasks]);
+				expect(syncBoardElementReferencesSpy).toHaveBeenCalledWith([...lessons, ...tasks, columnBoardTarget]);
 			});
 
 			it('should persist board', async () => {
@@ -163,152 +152,5 @@
 				expect(saveSpy).toHaveBeenCalledWith(board);
 			});
 		});
-
-		describe('for column boards', () => {
-			const setup = () => {
-				lessonService.findByCourseIds.mockResolvedValueOnce([[], 0]);
-				taskService.findBySingleParent.mockResolvedValueOnce([[], 0]);
-
-				const user = userFactory.buildWithId();
-				const course1 = courseFactory.buildWithId({ students: [user] });
-				const course2 = courseFactory.buildWithId({ students: [user] });
-				const boardWithoutColumnBoard = boardFactory.build({ course: course1 });
-				const boardWithColumnBoard = boardFactory.build({ course: course2 });
-				const columnBoardId = new ObjectId().toHexString();
-
-				jest.spyOn(boardWithoutColumnBoard, 'syncBoardElementReferences').mockImplementation();
-				jest.spyOn(boardWithColumnBoard, 'syncBoardElementReferences').mockImplementation();
-
-				columnBoardService.findIdsByExternalReference.mockImplementation(
-					async (courseReference: BoardExternalReference): Promise<EntityId[]> => {
-						if (courseReference.id === boardWithColumnBoard.course.id) {
-							return Promise.resolve([columnBoardId]);
-						}
-						return Promise.resolve([]);
-					}
-				);
-
-				return { user, boardWithoutColumnBoard, boardWithColumnBoard, columnBoardId };
-			};
-
-			describe('when ColumnBoard-feature is enabled', () => {
-				const setupWithEnvVariables = () => {
-					Configuration.set('FEATURE_COLUMN_BOARD_ENABLED', 'true');
-
-					return setup();
-				};
-
-				describe('when no column board exists for the board', () => {
-					it('should create one', async () => {
-						const { user, boardWithoutColumnBoard: board } = setupWithEnvVariables();
-
-						await roomsService.updateLegacyBoard(board, board.course.id, user.id);
-
-						expect(columnBoardService.createWelcomeColumnBoard).toBeCalledWith<BoardExternalReference[]>({
-							type: BoardExternalReferenceType.Course,
-							id: board.course.id,
-						});
-					});
-				});
-
-				describe('when a colum board exists for the board', () => {
-					it('should not create one', async () => {
-						const { user, boardWithColumnBoard: board } = setupWithEnvVariables();
-
-						await roomsService.updateLegacyBoard(board, board.course.id, user.id);
-
-						expect(columnBoardService.createWelcomeColumnBoard).not.toBeCalledWith(
-							expect.objectContaining({ id: board.course.id })
-						);
-					});
-				});
-			});
-
-			describe('when ColumnBoard-feature and COLUMN_BOARD_HELP_LINK is enabled', () => {
-				const setupWithEnvVariables = () => {
-					Configuration.set('FEATURE_COLUMN_BOARD_ENABLED', 'true');
-					Configuration.set('COLUMN_BOARD_HELP_LINK', 'www.google.com');
-
-					return setup();
-				};
-
-				describe('when no column board exists for the board', () => {
-					it('should create one', async () => {
-						const { user, boardWithoutColumnBoard: board } = setupWithEnvVariables();
-
-						await roomsService.updateLegacyBoard(board, board.course.id, user.id);
-
-						expect(columnBoardService.createWelcomeColumnBoard).toBeCalledWith<BoardExternalReference[]>({
-							type: BoardExternalReferenceType.Course,
-							id: board.course.id,
-						});
-					});
-				});
-			});
-
-			describe('when ColumnBoard-feature and COLUMN_BOARD_FEEDBACK_LINK is enabled', () => {
-				const setupWithEnvVariables = () => {
-					Configuration.set('FEATURE_COLUMN_BOARD_ENABLED', 'true');
-					Configuration.set('COLUMN_BOARD_FEEDBACK_LINK', 'www.twitter.com');
-
-					return setup();
-				};
-
-				describe('when no column board exists for the board', () => {
-					it('should create one', async () => {
-						const { user, boardWithoutColumnBoard: board } = setupWithEnvVariables();
-
-						await roomsService.updateLegacyBoard(board, board.course.id, user.id);
-
-						expect(columnBoardService.createWelcomeColumnBoard).toBeCalledWith<BoardExternalReference[]>({
-							type: BoardExternalReferenceType.Course,
-							id: board.course.id,
-						});
-					});
-				});
-			});
-
-			describe('when ColumnBoard-feature is disabled', () => {
-				const setupWithEnvVariables = () => {
-					Configuration.set('FEATURE_COLUMN_BOARD_ENABLED', 'false');
-
-					return setup();
-				};
-
-				describe('when no column board exists for the board', () => {
-					it('should NOT create one', async () => {
-						const { user, boardWithoutColumnBoard: board } = setupWithEnvVariables();
-
-						await roomsService.updateLegacyBoard(board, board.course.id, user.id);
-
-						expect(columnBoardService.createWelcomeColumnBoard).not.toBeCalled();
-					});
-				});
-=======
-			it('should fetch all column boards', async () => {
-				const { board, room, user } = setup();
-
-				await roomsService.updateBoard(board, room.id, user.id);
-
-				expect(columnBoardService.findIdsByExternalReference).toHaveBeenCalledWith({
-					type: 'course',
-					id: room.id,
-				});
-				expect(columnBoardTargetService.findOrCreateTargets).toHaveBeenCalledWith(['testid']);
-			});
-
-			it('should sync boards lessons with fetched tasks and lessons', async () => {
-				const { board, room, user, tasks, lessons, columnBoardTarget, syncBoardElementReferencesSpy } = setup();
-				await roomsService.updateBoard(board, room.id, user.id);
-				expect(syncBoardElementReferencesSpy).toHaveBeenCalledWith([...lessons, ...tasks, columnBoardTarget]);
-			});
-
-			it('should persist board', async () => {
-				const { board, room, user, saveSpy } = setup();
-				await roomsService.updateBoard(board, room.id, user.id);
-				expect(saveSpy).toHaveBeenCalledWith(board);
->>>>>>> 60368791
-			});
-		});
 	});
 });