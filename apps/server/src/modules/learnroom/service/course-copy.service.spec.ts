import { createMock, DeepMocked } from '@golevelup/ts-jest';
import { CopyElementType, CopyHelperService, CopyStatusEnum } from '@modules/copy-helper';
import { LessonCopyService } from '@modules/lesson/service';
import { ToolContextType } from '@modules/tool/common/enum';
import { ContextExternalTool } from '@modules/tool/context-external-tool/domain';
import { ContextExternalToolService } from '@modules/tool/context-external-tool/service';
import { Test, TestingModule } from '@nestjs/testing';
import { Course } from '@shared/domain/entity';
import { BoardRepo, CourseRepo, UserRepo } from '@shared/repo';
import {
	boardFactory,
	contextExternalToolFactory,
	courseFactory,
	courseGroupFactory,
	schoolFactory,
	setupEntities,
	userFactory,
} from '@shared/testing';
import { IToolFeatures } from '@src/modules/tool/tool-config';
import { ToolFeatures } from '@modules/tool/tool-config';
import { BoardCopyService } from './board-copy.service';
import { CourseCopyService } from './course-copy.service';
import { RoomsService } from './rooms.service';

describe('course copy service', () => {
	let module: TestingModule;
	let service: CourseCopyService;
	let courseRepo: DeepMocked<CourseRepo>;
	let boardRepo: DeepMocked<BoardRepo>;
	let roomsService: DeepMocked<RoomsService>;
	let boardCopyService: DeepMocked<BoardCopyService>;
	let lessonCopyService: DeepMocked<LessonCopyService>;
	let copyHelperService: DeepMocked<CopyHelperService>;
	let userRepo: DeepMocked<UserRepo>;
	let contextExternalToolService: DeepMocked<ContextExternalToolService>;
	let toolFeatures: IToolFeatures;

	afterAll(async () => {
		await module.close();
	});

	beforeAll(async () => {
		await setupEntities();
		module = await Test.createTestingModule({
			providers: [
				CourseCopyService,
				{
					provide: UserRepo,
					useValue: createMock<UserRepo>(),
				},
				{
					provide: CourseRepo,
					useValue: createMock<CourseRepo>(),
				},
				{
					provide: BoardRepo,
					useValue: createMock<BoardRepo>(),
				},
				{
					provide: RoomsService,
					useValue: createMock<RoomsService>(),
				},
				{
					provide: BoardCopyService,
					useValue: createMock<BoardCopyService>(),
				},
				{
					provide: LessonCopyService,
					useValue: createMock<LessonCopyService>(),
				},
				{
					provide: CopyHelperService,
					useValue: createMock<CopyHelperService>(),
				},
				{
					provide: UserRepo,
					useValue: createMock<UserRepo>(),
				},
				{
					provide: ContextExternalToolService,
					useValue: createMock<ContextExternalToolService>(),
				},
				{
					provide: ToolFeatures,
					useValue: {
						ctlToolsTabEnabled: false,
					},
				},
			],
		}).compile();

		service = module.get(CourseCopyService);
		courseRepo = module.get(CourseRepo);
		boardRepo = module.get(BoardRepo);
		roomsService = module.get(RoomsService);
		boardCopyService = module.get(BoardCopyService);
		lessonCopyService = module.get(LessonCopyService);
		copyHelperService = module.get(CopyHelperService);
		userRepo = module.get(UserRepo);
		contextExternalToolService = module.get(ContextExternalToolService);
		toolFeatures = module.get(ToolFeatures);
	});

	beforeEach(() => {
		jest.clearAllMocks();
	});

	describe('copy course', () => {
		const setup = () => {
			const user = userFactory.buildWithId();
			const allCourses = courseFactory.buildList(3, { teachers: [user] });
			const course = allCourses[0];
			const originalBoard = boardFactory.build({ course });
			const courseCopy = courseFactory.buildWithId({ teachers: [user] });
			const boardCopy = boardFactory.build({ course: courseCopy });
			const tools: ContextExternalTool[] = contextExternalToolFactory.buildList(2);

			userRepo.findById.mockResolvedValue(user);
			courseRepo.findById.mockResolvedValue(course);
			courseRepo.findAllByUserId.mockResolvedValue([allCourses, allCourses.length]);
			boardRepo.findByCourseId.mockResolvedValue(originalBoard);
			roomsService.updateBoard.mockResolvedValue(originalBoard);
			contextExternalToolService.findAllByContext.mockResolvedValue(tools);

			const courseCopyName = 'Copy';
			copyHelperService.deriveCopyName.mockReturnValue(courseCopyName);
			copyHelperService.deriveStatusFromElements.mockReturnValue(CopyStatusEnum.SUCCESS);

			const boardCopyStatus = {
				title: 'boardCopy',
				type: CopyElementType.BOARD,
				status: CopyStatusEnum.SUCCESS,
				copyEntity: boardFactory.build(),
				elements: [],
			};
			boardCopyService.copyBoard.mockResolvedValue(boardCopyStatus);

			lessonCopyService.updateCopiedEmbeddedTasks.mockReturnValue(boardCopyStatus);

			toolFeatures.ctlToolsCopyEnabled = true;

			return {
				user,
				course,
				originalBoard,
				courseCopy,
				boardCopy,
				courseCopyName,
				allCourses,
				boardCopyStatus,
				tools,
			};
		};

		it('should fetch the user', async () => {
			const { course, user } = setup();
			await service.copyCourse({ userId: user.id, courseId: course.id });
			expect(userRepo.findById).toBeCalledWith(user.id, true);
		});

		it('should fetch original course', async () => {
			const { course, user } = setup();
			await service.copyCourse({ userId: user.id, courseId: course.id });
			expect(courseRepo.findById).toBeCalledWith(course.id);
		});

		it('should fetch original board', async () => {
			const { course, user } = setup();
			await service.copyCourse({ userId: user.id, courseId: course.id });
			expect(boardRepo.findByCourseId).toBeCalledWith(course.id);
		});

		it('should persist course copy', async () => {
			const { course, user } = setup();
			await service.copyCourse({ userId: user.id, courseId: course.id });
			expect(courseRepo.createCourse).toBeCalled();
		});

		it('should call board copy service', async () => {
			const { course, originalBoard, user, courseCopyName } = setup();
			await service.copyCourse({ userId: user.id, courseId: course.id });
			expect(courseRepo.createCourse).toHaveBeenCalledWith(expect.objectContaining({ name: courseCopyName }));
			expect(boardCopyService.copyBoard).toBeCalledWith(
				expect.objectContaining({
					originalBoard,
					user,
				})
			);
		});

		it('should return status', async () => {
			const { course, user } = setup();
			const result = await service.copyCourse({ userId: user.id, courseId: course.id });

			expect(result).toEqual(
				expect.objectContaining({
					type: CopyElementType.COURSE,
					status: CopyStatusEnum.SUCCESS,
				})
			);
		});

		it('should ensure course has up to date board', async () => {
			const { course, user, originalBoard } = setup();
			await service.copyCourse({ userId: user.id, courseId: course.id });
			expect(roomsService.updateBoard).toHaveBeenCalledWith(originalBoard, course.id, user.id);
		});

		it('should use deriveCopyName from copyHelperService', async () => {
			const { course, user, allCourses } = setup();
			await service.copyCourse({ userId: user.id, courseId: course.id });
			const allCourseNames = allCourses.map((c) => c.name);
			expect(copyHelperService.deriveCopyName).toHaveBeenCalledWith(course.name, allCourseNames);
		});

		it('should use deriveStatusFromElements from copyHelperService', async () => {
			const { course, user } = setup();
			const result = await service.copyCourse({ userId: user.id, courseId: course.id });
			expect(copyHelperService.deriveStatusFromElements).toHaveBeenCalledWith(result.elements);
		});

		it('should use findAllByUserId to determine existing course names', async () => {
			const { course, user } = setup();
			await service.copyCourse({ userId: user.id, courseId: course.id });

			expect(courseRepo.findAllByUserId).toHaveBeenCalledWith(user.id);
		});

		it('should set status type to course', async () => {
			const { course, user } = setup();
			const status = await service.copyCourse({ userId: user.id, courseId: course.id });

			expect(status.type).toEqual(CopyElementType.COURSE);
		});

		it('should set original entity in status', async () => {
			const { course, user } = setup();
			const status = await service.copyCourse({ userId: user.id, courseId: course.id });

			expect(status.originalEntity).toEqual(course);
		});

		it('should set status to success', async () => {
			const { course, user } = setup();
			const status = await service.copyCourse({ userId: user.id, courseId: course.id });

			expect(status.status).toEqual(CopyStatusEnum.SUCCESS);
		});

		it('should set status title to title of the copy', async () => {
			const { course, user } = setup();
			const status = await service.copyCourse({ userId: user.id, courseId: course.id });

			expect(status.title).toEqual((status.copyEntity as Course).name);
		});

		it('should set static statuses (metadata, ltitools, usergroup, timegroup)', async () => {
			const { course, user } = setup();
			const status = await service.copyCourse({ userId: user.id, courseId: course.id });

			const metadataStatus = status.elements?.find((el) => el.type === CopyElementType.METADATA);
			const ltiToolsStatus = status.elements?.find((el) => el.type === CopyElementType.LTITOOL_GROUP);
			const teachersStatus = status.elements?.find((el) => el.type === CopyElementType.USER_GROUP);
			const timesStatus = status.elements?.find((el) => el.type === CopyElementType.TIME_GROUP);

			expect(metadataStatus?.status).toEqual(CopyStatusEnum.SUCCESS);
			expect(ltiToolsStatus?.status).toEqual(CopyStatusEnum.NOT_DOING);
			expect(teachersStatus?.status).toEqual(CopyStatusEnum.NOT_DOING);
			expect(timesStatus?.status).toEqual(CopyStatusEnum.NOT_DOING);
		});

		it('should not set status of course groups in absence of course groups', async () => {
			const { course, user } = setup();
			const status = await service.copyCourse({ userId: user.id, courseId: course.id });
			const coursegroupsStatus = status.elements?.find((el) => el.type === CopyElementType.COURSEGROUP_GROUP);

			expect(coursegroupsStatus).not.toBeDefined();
		});

		it('should call copyHelperService', async () => {
			const { course, user } = setup();
			await service.copyCourse({ userId: user.id, courseId: course.id });

			expect(copyHelperService.deriveStatusFromElements).toHaveBeenCalled();
		});

		it('should assign user as teacher', async () => {
			const { course, user } = setup();
			await service.copyCourse({ userId: user.id, courseId: course.id });

			expect(courseRepo.createCourse).toHaveBeenCalledWith(expect.objectContaining({ teacherIds: [user.id] }));
		});

		it('should set school of user', async () => {
			const { course } = setup();

			const destinationSchool = schoolFactory.buildWithId();
			const targetUser = userFactory.build({ school: destinationSchool });
			userRepo.findById.mockResolvedValue(targetUser);

			await service.copyCourse({ userId: targetUser.id, courseId: course.id });

			expect(courseRepo.createCourse).toHaveBeenCalledWith(expect.objectContaining({ schoolId: targetUser.school.id }));
		});

		it('should set start date of course', async () => {
			const { course, user } = setup();
			await service.copyCourse({ userId: user.id, courseId: course.id });

<<<<<<< HEAD
			expect(courseRepo.createCourse).toHaveBeenCalledWith(
				expect.objectContaining({ startDate: user.school.schoolYear?.startDate })
			);
=======
			expect(courseCopy.startDate).toEqual(user.school.currentYear?.startDate);
>>>>>>> 58793436
		});

		it('should set start and end-date of course to undefined when school year is undefined', async () => {
			const { course, user } = setup();
<<<<<<< HEAD
			user.school.schoolYear = undefined;
			await service.copyCourse({ userId: user.id, courseId: course.id });
=======
			user.school.currentYear = undefined;
			const status = await service.copyCourse({ userId: user.id, courseId: course.id });
			const courseCopy = status.copyEntity as Course;
>>>>>>> 58793436

			expect(courseRepo.createCourse).toHaveBeenCalledWith(
				expect.objectContaining({ startDate: undefined, untilDate: undefined })
			);
		});

		it('should set end date of course', async () => {
			const { course, user } = setup();
			await service.copyCourse({ userId: user.id, courseId: course.id });

<<<<<<< HEAD
			expect(courseRepo.createCourse).toHaveBeenCalledWith(
				expect.objectContaining({ untilDate: user.school.schoolYear?.endDate })
			);
=======
			expect(courseCopy.untilDate).toEqual(user.school.currentYear?.endDate);
>>>>>>> 58793436
		});

		it('should set color of course', async () => {
			const { course, user } = setup();
			await service.copyCourse({ userId: user.id, courseId: course.id });

			expect(courseRepo.createCourse).toHaveBeenCalledWith(expect.objectContaining({ color: course.color }));
		});

		it('should find all ctl tools for this course', async () => {
			const { course, user } = setup();
			await service.copyCourse({ userId: user.id, courseId: course.id });

			expect(contextExternalToolService.findAllByContext).toHaveBeenCalledWith({
				id: course.id,
				type: ToolContextType.COURSE,
			});
		});

		it('should copy all ctl tools', async () => {
			const { course, user, tools } = setup();
			const status = await service.copyCourse({ userId: user.id, courseId: course.id });
			const courseCopy = status.copyEntity as Course;

			expect(contextExternalToolService.copyContextExternalTool).toHaveBeenCalledWith(tools[0], courseCopy.id);
			expect(contextExternalToolService.copyContextExternalTool).toHaveBeenCalledWith(tools[1], courseCopy.id);
		});
	});

	describe('when FEATURE_CTL_TOOLS_COPY_ENABLED is false', () => {
		const setup = () => {
			const user = userFactory.buildWithId();
			const allCourses = courseFactory.buildList(3, { teachers: [user] });
			const course = allCourses[0];
			const originalBoard = boardFactory.build({ course });

			userRepo.findById.mockResolvedValue(user);
			courseRepo.findById.mockResolvedValue(course);
			courseRepo.findAllByUserId.mockResolvedValue([allCourses, allCourses.length]);
			boardRepo.findByCourseId.mockResolvedValue(originalBoard);
			roomsService.updateBoard.mockResolvedValue(originalBoard);

			const courseCopyName = 'Copy';
			copyHelperService.deriveCopyName.mockReturnValue(courseCopyName);
			copyHelperService.deriveStatusFromElements.mockReturnValue(CopyStatusEnum.SUCCESS);

			const boardCopyStatus = {
				title: 'boardCopy',
				type: CopyElementType.BOARD,
				status: CopyStatusEnum.SUCCESS,
				copyEntity: boardFactory.build(),
				elements: [],
			};
			boardCopyService.copyBoard.mockResolvedValue(boardCopyStatus);

			lessonCopyService.updateCopiedEmbeddedTasks.mockReturnValue(boardCopyStatus);

			toolFeatures.ctlToolsCopyEnabled = false;

			return {
				user,
				course,
			};
		};

		it('should not find ctl tools', async () => {
			const { course, user } = setup();
			await service.copyCourse({ userId: user.id, courseId: course.id });

			expect(contextExternalToolService.findAllByContext).not.toHaveBeenCalled();
		});

		it('should not copy ctl tools', async () => {
			const { course, user } = setup();
			await service.copyCourse({ userId: user.id, courseId: course.id });

			expect(contextExternalToolService.copyContextExternalTool).not.toHaveBeenCalled();
		});
	});

	describe('when course is empty', () => {
		const setup = () => {
			const user = userFactory.build();
			const course = courseFactory.build();
			courseRepo.findById.mockResolvedValue(course);
			courseRepo.findAllByUserId.mockResolvedValue([[course], 1]);
			userRepo.findById.mockResolvedValue(user);
			const boardCopy = boardFactory.build();
			const boardCopyStatus = {
				title: 'board',
				type: CopyElementType.BOARD,
				status: CopyStatusEnum.SUCCESS,
				copyEntity: boardCopy,
			};
			const copyName = 'Copy';
			boardCopyService.copyBoard.mockResolvedValue(boardCopyStatus);
			copyHelperService.deriveStatusFromElements.mockReturnValue(CopyStatusEnum.PARTIAL);

			return { user, course, boardCopyStatus, copyName };
		};

		describe('copy course entity', () => {
			it('should assign user as teacher', async () => {
				const { course } = setup();
				const destinationSchool = schoolFactory.buildWithId();
				const targetUser = userFactory.build({ school: destinationSchool });
				userRepo.findById.mockResolvedValue(targetUser);
				await service.copyCourse({ userId: targetUser.id, courseId: course.id });

				expect(courseRepo.createCourse).toHaveBeenCalledWith(expect.objectContaining({ teacherIds: [targetUser.id] }));
			});

			it('should set school of user', async () => {
				const { course } = setup();
				const destinationSchool = schoolFactory.buildWithId();
				const targetUser = userFactory.build({ school: destinationSchool });
				userRepo.findById.mockResolvedValue(targetUser);
				await service.copyCourse({ userId: targetUser.id, courseId: course.id });

				expect(courseRepo.createCourse).toHaveBeenCalledWith(
					expect.objectContaining({ schoolId: destinationSchool.id })
				);
			});

			it('should set start date of course', async () => {
				const { course, user } = setup();
				await service.copyCourse({ userId: user.id, courseId: course.id });

<<<<<<< HEAD
				expect(courseRepo.createCourse).toHaveBeenCalledWith(
					expect.objectContaining({ startDate: user.school.schoolYear?.startDate })
				);
=======
				expect(courseCopy.startDate).toEqual(user.school.currentYear?.startDate);
>>>>>>> 58793436
			});

			it('should set start date and until date of course to undefined when school year is undefined', async () => {
				const { course, user } = setup();
<<<<<<< HEAD
				user.school.schoolYear = undefined;
				await service.copyCourse({ userId: user.id, courseId: course.id });
=======
				user.school.currentYear = undefined;
				const status = await service.copyCourse({ userId: user.id, courseId: course.id });
				const courseCopy = status.copyEntity as Course;
>>>>>>> 58793436

				expect(courseRepo.createCourse).toHaveBeenCalledWith(
					expect.objectContaining({ startDate: undefined, untilDate: undefined })
				);
			});

			it('should set end date of course', async () => {
				const { course, user } = setup();
				await service.copyCourse({ userId: user.id, courseId: course.id });

<<<<<<< HEAD
				expect(courseRepo.createCourse).toHaveBeenCalledWith(
					expect.objectContaining({ untilDate: user.school.schoolYear?.endDate })
				);
=======
				expect(courseCopy.untilDate).toEqual(user.school.currentYear?.endDate);
>>>>>>> 58793436
			});

			it('should set color of course', async () => {
				const { course, user } = setup();
				await service.copyCourse({ userId: user.id, courseId: course.id });

				expect(courseRepo.createCourse).toHaveBeenCalledWith(expect.objectContaining({ color: course.color }));
			});
		});
	});

	describe('when course contains additional users', () => {
		const setupWithAdditionalUsers = () => {
			const user = userFactory.build();
			const teachers = userFactory.buildList(1);

			const substitutionTeachers = userFactory.buildList(1);
			const students = userFactory.buildList(1);

			const originalCourse = courseFactory.build({ teachers: [user, ...teachers], substitutionTeachers, students });
			const originalBoard = boardFactory.build({ course: originalCourse });

			courseRepo.findById.mockResolvedValue(originalCourse);
			courseRepo.findAllByUserId.mockResolvedValue([[originalCourse], 1]);

			userRepo.findById.mockResolvedValue(user);
			boardRepo.findByCourseId.mockResolvedValue(originalBoard);
			roomsService.updateBoard.mockResolvedValue(originalBoard);

			const courseCopyName = 'Copy';
			copyHelperService.deriveCopyName.mockReturnValue(courseCopyName);
			copyHelperService.deriveStatusFromElements.mockReturnValue(CopyStatusEnum.SUCCESS);

			return { user, originalBoard, originalCourse };
		};

		it('should not set any students in the copy', async () => {
			const { originalCourse, user } = setupWithAdditionalUsers();
			const status = await service.copyCourse({ userId: user.id, courseId: originalCourse.id });
			const courseCopy = status.copyEntity as Course;

			expect(courseCopy.students.length).toEqual(0);
		});

		it('should not set any additional teachers', async () => {
			const { originalCourse, user } = setupWithAdditionalUsers();
			await service.copyCourse({ userId: user.id, courseId: originalCourse.id });

			expect(courseRepo.createCourse).toHaveBeenCalledWith(expect.objectContaining({ teacherIds: [user.id] }));
		});

		it('should not set any substitution Teachers in the copy', async () => {
			const { originalCourse, user } = setupWithAdditionalUsers();
			const status = await service.copyCourse({ userId: user.id, courseId: originalCourse.id });
			const courseCopy = status.copyEntity as Course;

			expect(courseCopy.substitutionTeachers.length).toEqual(0);
		});
	});

	describe('when course contains course groups', () => {
		const setupWithCourseGroups = () => {
			const user = userFactory.build();
			const originalCourse = courseFactory.build();
			const originalBoard = boardFactory.build({ course: originalCourse });
			courseGroupFactory.build({ course: originalCourse });
			courseRepo.findById.mockResolvedValue(originalCourse);
			courseRepo.findAllByUserId.mockResolvedValue([[originalCourse], 1]);

			userRepo.findById.mockResolvedValue(user);
			boardRepo.findByCourseId.mockResolvedValue(originalBoard);
			roomsService.updateBoard.mockResolvedValue(originalBoard);

			const boardCopy = boardFactory.build();
			const boardCopyStatus = {
				title: 'board',
				type: CopyElementType.BOARD,
				status: CopyStatusEnum.SUCCESS,
				copyEntity: boardCopy,
			};
			boardCopyService.copyBoard.mockResolvedValue(boardCopyStatus);
			// copyHelperService.deriveStatusFromElements.mockReturnValue(CopyStatusEnum.PARTIAL);

			return { user, originalCourse, boardCopyStatus };
		};

		it('should set status of coursegroups', async () => {
			const { originalCourse, user } = setupWithCourseGroups();

			const status = await service.copyCourse({ userId: user.id, courseId: originalCourse.id });
			const coursegroupsStatus = status.elements?.find((el) => el.type === CopyElementType.COURSEGROUP_GROUP);

			expect(coursegroupsStatus).toBeDefined();
			expect(coursegroupsStatus?.status).toEqual(CopyStatusEnum.NOT_IMPLEMENTED);
		});
	});
});<|MERGE_RESOLUTION|>--- conflicted
+++ resolved
@@ -307,25 +307,15 @@
 			const { course, user } = setup();
 			await service.copyCourse({ userId: user.id, courseId: course.id });
 
-<<<<<<< HEAD
 			expect(courseRepo.createCourse).toHaveBeenCalledWith(
-				expect.objectContaining({ startDate: user.school.schoolYear?.startDate })
+				expect.objectContaining({ startDate: user.school.currentYear?.startDate })
 			);
-=======
-			expect(courseCopy.startDate).toEqual(user.school.currentYear?.startDate);
->>>>>>> 58793436
 		});
 
 		it('should set start and end-date of course to undefined when school year is undefined', async () => {
 			const { course, user } = setup();
-<<<<<<< HEAD
-			user.school.schoolYear = undefined;
-			await service.copyCourse({ userId: user.id, courseId: course.id });
-=======
 			user.school.currentYear = undefined;
-			const status = await service.copyCourse({ userId: user.id, courseId: course.id });
-			const courseCopy = status.copyEntity as Course;
->>>>>>> 58793436
+			await service.copyCourse({ userId: user.id, courseId: course.id });
 
 			expect(courseRepo.createCourse).toHaveBeenCalledWith(
 				expect.objectContaining({ startDate: undefined, untilDate: undefined })
@@ -336,13 +326,9 @@
 			const { course, user } = setup();
 			await service.copyCourse({ userId: user.id, courseId: course.id });
 
-<<<<<<< HEAD
 			expect(courseRepo.createCourse).toHaveBeenCalledWith(
-				expect.objectContaining({ untilDate: user.school.schoolYear?.endDate })
+				expect.objectContaining({ untilDate: user.school.currentYear?.endDate })
 			);
-=======
-			expect(courseCopy.untilDate).toEqual(user.school.currentYear?.endDate);
->>>>>>> 58793436
 		});
 
 		it('should set color of course', async () => {
@@ -471,25 +457,15 @@
 				const { course, user } = setup();
 				await service.copyCourse({ userId: user.id, courseId: course.id });
 
-<<<<<<< HEAD
 				expect(courseRepo.createCourse).toHaveBeenCalledWith(
-					expect.objectContaining({ startDate: user.school.schoolYear?.startDate })
+					expect.objectContaining({ startDate: user.school.currentYear?.startDate })
 				);
-=======
-				expect(courseCopy.startDate).toEqual(user.school.currentYear?.startDate);
->>>>>>> 58793436
 			});
 
 			it('should set start date and until date of course to undefined when school year is undefined', async () => {
 				const { course, user } = setup();
-<<<<<<< HEAD
-				user.school.schoolYear = undefined;
+				user.school.currentYear = undefined;
 				await service.copyCourse({ userId: user.id, courseId: course.id });
-=======
-				user.school.currentYear = undefined;
-				const status = await service.copyCourse({ userId: user.id, courseId: course.id });
-				const courseCopy = status.copyEntity as Course;
->>>>>>> 58793436
 
 				expect(courseRepo.createCourse).toHaveBeenCalledWith(
 					expect.objectContaining({ startDate: undefined, untilDate: undefined })
@@ -500,13 +476,9 @@
 				const { course, user } = setup();
 				await service.copyCourse({ userId: user.id, courseId: course.id });
 
-<<<<<<< HEAD
 				expect(courseRepo.createCourse).toHaveBeenCalledWith(
-					expect.objectContaining({ untilDate: user.school.schoolYear?.endDate })
+					expect.objectContaining({ untilDate: user.school.currentYear?.endDate })
 				);
-=======
-				expect(courseCopy.untilDate).toEqual(user.school.currentYear?.endDate);
->>>>>>> 58793436
 			});
 
 			it('should set color of course', async () => {
