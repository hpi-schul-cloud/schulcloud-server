--- conflicted
+++ resolved
@@ -14,18 +14,7 @@
 import { userFactory } from '@modules/user/testing';
 import { ConfigService } from '@nestjs/config';
 import { Test, TestingModule } from '@nestjs/testing';
-<<<<<<< HEAD
-import { User } from '@shared/domain/entity';
-import { UserRepo } from '@shared/repo/user';
 import { setupEntities } from '@testing/database';
-import { userFactory } from '@testing/factory/user.factory';
-=======
-import { Course, CourseGroup } from '@shared/domain/entity';
-import { CourseRepo } from '@shared/repo/course';
-import { setupEntities } from '@testing/database';
-import { courseFactory } from '@testing/factory/course.factory';
-import { courseGroupFactory } from '@testing/factory/coursegroup.factory';
->>>>>>> fba446b6
 import {
 	contextExternalToolFactory,
 	copyContextExternalToolRejectDataFactory,
