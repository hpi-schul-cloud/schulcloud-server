--- conflicted
+++ resolved
@@ -15,17 +15,7 @@
 import { userFactory } from '@modules/user/testing';
 import { EventBus } from '@nestjs/cqrs';
 import { Test, TestingModule } from '@nestjs/testing';
-<<<<<<< HEAD
-import { User } from '@shared/domain/entity';
-import { UserRepo } from '@shared/repo/user';
 import { setupEntities } from '@testing/database';
-import { userFactory } from '@testing/factory/user.factory';
-=======
-import { Course, CourseGroup } from '@shared/domain/entity';
-import { CourseGroupRepo } from '@shared/repo/coursegroup';
-import { setupEntities } from '@testing/database';
-import { courseGroupFactory } from '@testing/factory/coursegroup.factory';
->>>>>>> fba446b6
 import { ObjectId } from 'bson';
 import { CourseGroupService } from './coursegroup.service';
 
