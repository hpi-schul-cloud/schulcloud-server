--- conflicted
+++ resolved
@@ -1,3 +1,4 @@
+import { Logger } from '@core/logger';
 import { createMock, DeepMocked } from '@golevelup/ts-jest';
 import { MikroORM } from '@mikro-orm/core';
 import {
@@ -10,14 +11,8 @@
 import { deletionRequestFactory } from '@modules/deletion/domain/testing';
 import { EventBus } from '@nestjs/cqrs';
 import { Test, TestingModule } from '@nestjs/testing';
-<<<<<<< HEAD
 import { CourseGroupRepo } from '@shared/repo/coursegroup';
 import { UserRepo } from '@shared/repo/user';
-import { Logger } from '@src/core/logger';
-=======
-import { CourseGroupRepo, UserRepo } from '@shared/repo';
-import { Logger } from '@core/logger';
->>>>>>> 24b9dc18
 import { courseGroupFactory } from '@testing/factory/coursegroup.factory';
 import { userFactory } from '@testing/factory/user.factory';
 import { setupEntities } from '@testing/setup-entities';
