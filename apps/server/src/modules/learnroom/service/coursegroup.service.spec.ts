--- conflicted
+++ resolved
@@ -3,10 +3,8 @@
 import { CourseGroupRepo, UserRepo } from '@shared/repo';
 import { courseGroupFactory, setupEntities, userFactory } from '@shared/testing';
 import { Logger } from '@src/core/logger';
-<<<<<<< HEAD
 import { DomainDeletionReportBuilder } from '@shared/domain/builder';
 import { DomainName, OperationType } from '@shared/domain/types';
-=======
 import { EventBus } from '@nestjs/cqrs';
 import { ObjectId } from 'bson';
 import {
@@ -17,7 +15,6 @@
 	DataDeletedEvent,
 } from '@modules/deletion';
 import { deletionRequestFactory } from '@modules/deletion/domain/testing';
->>>>>>> 7ea68804
 import { CourseGroupService } from './coursegroup.service';
 
 describe('CourseGroupService', () => {
@@ -109,14 +106,11 @@
 			userRepo.findById.mockResolvedValue(user);
 			courseGroupRepo.findByUserId.mockResolvedValue([[courseGroup1, courseGroup2], 2]);
 
-<<<<<<< HEAD
 			const expectedResult = DomainDeletionReportBuilder.build(DomainName.COURSEGROUP, OperationType.UPDATE, 2, [
 				courseGroup1.id,
 				courseGroup2.id,
-=======
 			const expectedResult = DomainDeletionReportBuilder.build(DomainName.COURSEGROUP, [
 				DomainOperationReportBuilder.build(OperationType.UPDATE, 2, [courseGroup1.id, courseGroup2.id]),
->>>>>>> 7ea68804
 			]);
 
 			return {
