--- conflicted
+++ resolved
@@ -1,16 +1,9 @@
 import { createMock, DeepMocked } from '@golevelup/ts-jest';
 import { Test, TestingModule } from '@nestjs/testing';
-import { DomainOperationBuilder } from '@shared/domain/builder';
 import { DashboardEntity, GridElement } from '@shared/domain/entity';
-import { DomainName, LearnroomMetadata, LearnroomTypes, OperationType } from '@shared/domain/types';
 import { DashboardElementRepo, IDashboardRepo, UserRepo } from '@shared/repo';
 import { setupEntities, userFactory } from '@shared/testing';
-<<<<<<< HEAD
-import { Logger } from '@src/core/logger';
-import { ObjectId } from '@mikro-orm/mongodb';
-=======
 import { LearnroomMetadata, LearnroomTypes } from '@shared/domain/types';
-import { DashboardEntity, GridElement } from '@shared/domain/entity';
 import { Logger } from '@src/core/logger';
 import { ObjectId } from 'bson';
 import { EventBus } from '@nestjs/cqrs';
@@ -22,7 +15,6 @@
 	DataDeletedEvent,
 } from '@modules/deletion';
 import { deletionRequestFactory } from '@modules/deletion/domain/testing';
->>>>>>> e35bb66f
 import { DashboardService } from '.';
 
 const learnroomMock = (id: string, name: string) => {
