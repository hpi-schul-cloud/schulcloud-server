import { createMock, DeepMocked } from '@golevelup/ts-jest';
import { MikroORM } from '@mikro-orm/core';
import {
	DataDeletedEvent,
	DomainDeletionReportBuilder,
	DomainName,
	DomainOperationReportBuilder,
	OperationType,
} from '@modules/deletion';
import { deletionRequestFactory } from '@modules/deletion/domain/testing';
import { EventBus } from '@nestjs/cqrs';
import { Test, TestingModule } from '@nestjs/testing';
import { DashboardEntity, GridElement } from '@shared/domain/entity';
import { LearnroomMetadata, LearnroomTypes } from '@shared/domain/types';
<<<<<<< HEAD
import { DashboardElementRepo, IDashboardRepo } from '@shared/repo/dashboard';
import { UserRepo } from '@shared/repo/user';
import { Logger } from '@src/core/logger';
=======
import { DashboardElementRepo, IDashboardRepo, UserRepo } from '@shared/repo';
import { Logger } from '@core/logger';
>>>>>>> 24b9dc18
import { userFactory } from '@testing/factory/user.factory';
import { setupEntities } from '@testing/setup-entities';
import { ObjectId } from 'bson';
import { DashboardService } from '.';

const learnroomMock = (id: string, name: string) => {
	return {
		getMetadata(): LearnroomMetadata {
			return {
				id,
				type: LearnroomTypes.Course,
				title: name,
				shortTitle: name.substr(0, 2),
				displayColor: '#ACACAC',
				isSynchronized: false,
			};
		},
	};
};

describe(DashboardService.name, () => {
	let module: TestingModule;
	let userRepo: DeepMocked<UserRepo>;
	let dashboardRepo: IDashboardRepo;
	let dashboardElementRepo: DeepMocked<DashboardElementRepo>;
	let dashboardService: DeepMocked<DashboardService>;
	let eventBus: DeepMocked<EventBus>;

	beforeAll(async () => {
		const orm = await setupEntities();
		module = await Test.createTestingModule({
			providers: [
				DashboardService,
				{
					provide: UserRepo,
					useValue: createMock<UserRepo>(),
				},
				{
					provide: 'DASHBOARD_REPO',
					useValue: createMock<DashboardService>(),
				},
				{
					provide: DashboardElementRepo,
					useValue: createMock<DashboardElementRepo>(),
				},
				{
					provide: Logger,
					useValue: createMock<Logger>(),
				},
				{
					provide: EventBus,
					useValue: {
						publish: jest.fn(),
					},
				},
				{
					provide: MikroORM,
					useValue: orm,
				},
			],
		}).compile();
		dashboardService = module.get(DashboardService);
		userRepo = module.get(UserRepo);
		dashboardRepo = module.get('DASHBOARD_REPO');
		dashboardElementRepo = module.get(DashboardElementRepo);
		eventBus = module.get(EventBus);
	});

	afterAll(async () => {
		await module.close();
	});

	beforeEach(() => {
		jest.clearAllMocks();
	});

	describe('when deleting dashboard by userId', () => {
		const setup = () => {
			const user = userFactory.buildWithId();
			const dashboardId = new ObjectId().toHexString();
			const dashboard = new DashboardEntity(dashboardId, {
				grid: [
					{
						pos: { x: 1, y: 2 },
						gridElement: GridElement.FromPersistedReference('elementId', learnroomMock('referenceId', 'Mathe')),
					},
				],
				userId: user.id,
			});
			userRepo.findById.mockResolvedValue(user);

			const expectedResult = DomainDeletionReportBuilder.build(DomainName.DASHBOARD, [
				DomainOperationReportBuilder.build(OperationType.DELETE, 1, [dashboardId]),
			]);

			return { dashboard, expectedResult, user };
		};

		describe('when dashboard exist', () => {
			it('should call dashboardRepo.getUsersDashboardIfExist', async () => {
				const { user } = setup();
				const spy = jest.spyOn(dashboardRepo, 'getUsersDashboardIfExist');

				await dashboardService.deleteUserData(user.id);

				expect(spy).toHaveBeenCalledWith(user.id);
			});

			it('should call dashboardElementRepo.deleteByDashboardId', async () => {
				const { dashboard, user } = setup();
				jest.spyOn(dashboardRepo, 'getUsersDashboardIfExist').mockResolvedValueOnce(dashboard);
				const spy = jest.spyOn(dashboardElementRepo, 'deleteByDashboardId');

				await dashboardService.deleteUserData(user.id);

				expect(spy).toHaveBeenCalledWith(dashboard.id);
			});

			it('should call dashboardRepo.deleteDashboardByUserId', async () => {
				const { user } = setup();
				const spy = jest.spyOn(dashboardRepo, 'deleteDashboardByUserId');

				await dashboardService.deleteUserData(user.id);

				expect(spy).toHaveBeenCalledWith(user.id);
			});

			it('should delete users dashboard', async () => {
				const { dashboard, expectedResult, user } = setup();
				jest.spyOn(dashboardRepo, 'getUsersDashboardIfExist').mockResolvedValueOnce(dashboard);
				jest.spyOn(dashboardRepo, 'deleteDashboardByUserId').mockImplementation(() => Promise.resolve(1));

				const result = await dashboardService.deleteUserData(user.id);

				expect(result).toEqual(expectedResult);
			});
		});
	});

	describe('handle', () => {
		const setup = () => {
			const targetRefId = new ObjectId().toHexString();
			const targetRefDomain = DomainName.FILERECORDS;
			const deletionRequest = deletionRequestFactory.build({ targetRefId, targetRefDomain });
			const deletionRequestId = deletionRequest.id;

			const expectedData = DomainDeletionReportBuilder.build(DomainName.FILERECORDS, [
				DomainOperationReportBuilder.build(OperationType.UPDATE, 2, [
					new ObjectId().toHexString(),
					new ObjectId().toHexString(),
				]),
			]);

			return {
				deletionRequestId,
				expectedData,
				targetRefId,
			};
		};

		describe('when UserDeletedEvent is received', () => {
			it('should call deleteUserData in dashboardService', async () => {
				const { deletionRequestId, expectedData, targetRefId } = setup();

				jest.spyOn(dashboardService, 'deleteUserData').mockResolvedValueOnce(expectedData);

				await dashboardService.handle({ deletionRequestId, targetRefId });

				expect(dashboardService.deleteUserData).toHaveBeenCalledWith(targetRefId);
			});

			it('should call eventBus.publish with DataDeletedEvent', async () => {
				const { deletionRequestId, expectedData, targetRefId } = setup();

				jest.spyOn(dashboardService, 'deleteUserData').mockResolvedValueOnce(expectedData);

				await dashboardService.handle({ deletionRequestId, targetRefId });

				expect(eventBus.publish).toHaveBeenCalledWith(new DataDeletedEvent(deletionRequestId, expectedData));
			});
		});
	});
});<|MERGE_RESOLUTION|>--- conflicted
+++ resolved
@@ -1,3 +1,4 @@
+import { Logger } from '@core/logger';
 import { createMock, DeepMocked } from '@golevelup/ts-jest';
 import { MikroORM } from '@mikro-orm/core';
 import {
@@ -12,14 +13,8 @@
 import { Test, TestingModule } from '@nestjs/testing';
 import { DashboardEntity, GridElement } from '@shared/domain/entity';
 import { LearnroomMetadata, LearnroomTypes } from '@shared/domain/types';
-<<<<<<< HEAD
 import { DashboardElementRepo, IDashboardRepo } from '@shared/repo/dashboard';
 import { UserRepo } from '@shared/repo/user';
-import { Logger } from '@src/core/logger';
-=======
-import { DashboardElementRepo, IDashboardRepo, UserRepo } from '@shared/repo';
-import { Logger } from '@core/logger';
->>>>>>> 24b9dc18
 import { userFactory } from '@testing/factory/user.factory';
 import { setupEntities } from '@testing/setup-entities';
 import { ObjectId } from 'bson';
