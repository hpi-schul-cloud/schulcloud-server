import { Logger } from '@core/logger';
import { createMock, DeepMocked } from '@golevelup/ts-jest';
import { MikroORM } from '@mikro-orm/core';
import { CourseEntity, CourseGroupEntity } from '@modules/course/repo';
import { courseEntityFactory } from '@modules/course/testing';
import {
	DataDeletedEvent,
	DomainDeletionReportBuilder,
	DomainName,
	DomainOperationReportBuilder,
	OperationType,
} from '@modules/deletion';
import { deletionRequestFactory } from '@modules/deletion/domain/testing';
import { User, UserRepo } from '@modules/user/repo';
import { userFactory } from '@modules/user/testing';
import { EventBus } from '@nestjs/cqrs';
import { Test, TestingModule } from '@nestjs/testing';
<<<<<<< HEAD
import { User } from '@shared/domain/entity';
import { UserRepo } from '@shared/repo/user';
import { setupEntities } from '@testing/database';
import { userFactory } from '@testing/factory/user.factory';
=======
import { Course, CourseGroup } from '@shared/domain/entity';
import { setupEntities } from '@testing/database';
import { courseFactory } from '@testing/factory/course.factory';
>>>>>>> fba446b6
import { ObjectId } from 'bson';
import { DashboardService } from '.';
import { Dashboard, GridElement } from '../domain/do/dashboard';
import { DashboardElementRepo } from '../repo';
import { DASHBOARD_REPO, IDashboardRepo } from '../repo/mikro-orm/dashboard.repo';

describe(DashboardService.name, () => {
	let module: TestingModule;
	let userRepo: DeepMocked<UserRepo>;
	let dashboardRepo: IDashboardRepo;
	let dashboardElementRepo: DeepMocked<DashboardElementRepo>;
	let dashboardService: DeepMocked<DashboardService>;
	let eventBus: DeepMocked<EventBus>;

	beforeAll(async () => {
		const orm = await setupEntities([User]);
		module = await Test.createTestingModule({
			providers: [
				DashboardService,
				{
					provide: UserRepo,
					useValue: createMock<UserRepo>(),
				},
				{
					provide: DASHBOARD_REPO,
					useValue: createMock<DashboardService>(),
				},
				{
					provide: DashboardElementRepo,
					useValue: createMock<DashboardElementRepo>(),
				},
				{
					provide: Logger,
					useValue: createMock<Logger>(),
				},
				{
					provide: EventBus,
					useValue: {
						publish: jest.fn(),
					},
				},
				{
					provide: MikroORM,
					useValue: orm,
				},
			],
		}).compile();
		dashboardService = module.get(DashboardService);
		userRepo = module.get(UserRepo);
		dashboardRepo = module.get(DASHBOARD_REPO);
		dashboardElementRepo = module.get(DashboardElementRepo);
		eventBus = module.get(EventBus);

		await setupEntities([CourseEntity, CourseGroupEntity]);
	});

	afterAll(async () => {
		await module.close();
	});

	beforeEach(() => {
		jest.clearAllMocks();
	});

	describe('when deleting dashboard by userId', () => {
		const setup = () => {
			const user = userFactory.buildWithId();
			const dashboardId = new ObjectId().toHexString();
			const dashboard = new Dashboard(dashboardId, {
				grid: [
					{
						pos: { x: 1, y: 2 },
						gridElement: GridElement.FromPersistedReference(
							'elementId',
							courseEntityFactory.buildWithId({ name: 'Mathe' })
						),
					},
				],
				userId: user.id,
			});
			userRepo.findById.mockResolvedValue(user);

			const expectedResult = DomainDeletionReportBuilder.build(DomainName.DASHBOARD, [
				DomainOperationReportBuilder.build(OperationType.DELETE, 1, [dashboardId]),
			]);

			return { dashboard, expectedResult, user };
		};

		describe('when dashboard exist', () => {
			it('should call dashboardRepo.getUsersDashboardIfExist', async () => {
				const { user } = setup();
				const spy = jest.spyOn(dashboardRepo, 'getUsersDashboardIfExist');

				await dashboardService.deleteUserData(user.id);

				expect(spy).toHaveBeenCalledWith(user.id);
			});

			it('should call dashboardElementRepo.deleteByDashboardId', async () => {
				const { dashboard, user } = setup();
				jest.spyOn(dashboardRepo, 'getUsersDashboardIfExist').mockResolvedValueOnce(dashboard);
				const spy = jest.spyOn(dashboardElementRepo, 'deleteByDashboardId');

				await dashboardService.deleteUserData(user.id);

				expect(spy).toHaveBeenCalledWith(dashboard.id);
			});

			it('should call dashboardRepo.deleteDashboardByUserId', async () => {
				const { user } = setup();
				const spy = jest.spyOn(dashboardRepo, 'deleteDashboardByUserId');

				await dashboardService.deleteUserData(user.id);

				expect(spy).toHaveBeenCalledWith(user.id);
			});

			it('should delete users dashboard', async () => {
				const { dashboard, expectedResult, user } = setup();
				jest.spyOn(dashboardRepo, 'getUsersDashboardIfExist').mockResolvedValueOnce(dashboard);
				jest.spyOn(dashboardRepo, 'deleteDashboardByUserId').mockImplementation(() => Promise.resolve(1));

				const result = await dashboardService.deleteUserData(user.id);

				expect(result).toEqual(expectedResult);
			});
		});
	});

	describe('handle', () => {
		const setup = () => {
			const targetRefId = new ObjectId().toHexString();
			const targetRefDomain = DomainName.FILERECORDS;
			const deletionRequest = deletionRequestFactory.build({ targetRefId, targetRefDomain });
			const deletionRequestId = deletionRequest.id;

			const expectedData = DomainDeletionReportBuilder.build(DomainName.FILERECORDS, [
				DomainOperationReportBuilder.build(OperationType.UPDATE, 2, [
					new ObjectId().toHexString(),
					new ObjectId().toHexString(),
				]),
			]);

			return {
				deletionRequestId,
				expectedData,
				targetRefId,
			};
		};

		describe('when UserDeletedEvent is received', () => {
			it('should call deleteUserData in dashboardService', async () => {
				const { deletionRequestId, expectedData, targetRefId } = setup();

				jest.spyOn(dashboardService, 'deleteUserData').mockResolvedValueOnce(expectedData);

				await dashboardService.handle({ deletionRequestId, targetRefId });

				expect(dashboardService.deleteUserData).toHaveBeenCalledWith(targetRefId);
			});

			it('should call eventBus.publish with DataDeletedEvent', async () => {
				const { deletionRequestId, expectedData, targetRefId } = setup();

				jest.spyOn(dashboardService, 'deleteUserData').mockResolvedValueOnce(expectedData);

				await dashboardService.handle({ deletionRequestId, targetRefId });

				expect(eventBus.publish).toHaveBeenCalledWith(new DataDeletedEvent(deletionRequestId, expectedData));
			});
		});
	});
});<|MERGE_RESOLUTION|>--- conflicted
+++ resolved
@@ -15,16 +15,7 @@
 import { userFactory } from '@modules/user/testing';
 import { EventBus } from '@nestjs/cqrs';
 import { Test, TestingModule } from '@nestjs/testing';
-<<<<<<< HEAD
-import { User } from '@shared/domain/entity';
-import { UserRepo } from '@shared/repo/user';
 import { setupEntities } from '@testing/database';
-import { userFactory } from '@testing/factory/user.factory';
-=======
-import { Course, CourseGroup } from '@shared/domain/entity';
-import { setupEntities } from '@testing/database';
-import { courseFactory } from '@testing/factory/course.factory';
->>>>>>> fba446b6
 import { ObjectId } from 'bson';
 import { DashboardService } from '.';
 import { Dashboard, GridElement } from '../domain/do/dashboard';
