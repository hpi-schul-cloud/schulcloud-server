--- conflicted
+++ resolved
@@ -1,3 +1,4 @@
+import { Logger } from '@core/logger';
 import { MikroORM, UseRequestContext } from '@mikro-orm/core';
 import {
 	DataDeletedEvent,
@@ -14,13 +15,7 @@
 import { Inject, Injectable } from '@nestjs/common';
 import { EventBus, EventsHandler, IEventHandler } from '@nestjs/cqrs';
 import { EntityId } from '@shared/domain/types';
-<<<<<<< HEAD
 import { DashboardElementRepo, IDashboardRepo } from '@shared/repo/dashboard';
-import { Logger } from '@src/core/logger';
-=======
-import { DashboardElementRepo, IDashboardRepo } from '@shared/repo';
-import { Logger } from '@core/logger';
->>>>>>> 24b9dc18
 
 @Injectable()
 @EventsHandler(UserDeletedEvent)
