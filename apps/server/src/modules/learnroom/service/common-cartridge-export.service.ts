<<<<<<< HEAD
import { ColumnBoardService } from '@modules/board';
import { CommonCartridgeVersion } from '@modules/common-cartridge';
import { CommonCartridgeFileBuilder } from '@modules/common-cartridge/export/builders/common-cartridge-file-builder';
import { CommonCartridgeOrganizationNode } from '@modules/common-cartridge/export/builders/common-cartridge-organization-node';
import { createIdentifier } from '@modules/common-cartridge/export/utils';
import { LessonService } from '@modules/lesson';
import { TaskService } from '@modules/task';
import { Injectable } from '@nestjs/common';
import {
	AnyBoardDo,
=======
import {
	AnyBoardNode,
>>>>>>> 2d62bb32
	BoardExternalReferenceType,
	Card,
	Column,
	isCard,
	isColumn,
	isLinkElement,
	isRichTextElement,
} from '@modules/board/domain';
import {
	CommonCartridgeFileBuilder,
	CommonCartridgeOrganizationBuilder,
	CommonCartridgeVersion,
} from '@modules/common-cartridge';
import { LessonService } from '@modules/lesson';
import { TaskService } from '@modules/task';
import { Injectable } from '@nestjs/common';
import { ComponentProperties } from '@shared/domain/entity';
import { EntityId } from '@shared/domain/types';
import { CommonCartridgeExportMapper } from '../mapper/common-cartridge-export.mapper';
import { CourseService } from './course.service';

@Injectable()
export class CommonCartridgeExportService {
	constructor(
		private readonly courseService: CourseService,
		private readonly lessonService: LessonService,
		private readonly taskService: TaskService,
		private readonly columnBoardService: ColumnBoardService,
		private readonly mapper: CommonCartridgeExportMapper
	) {}

	public async exportCourse(
		courseId: EntityId,
		userId: EntityId,
		version: CommonCartridgeVersion,
		exportedTopics: string[],
		exportedTasks: string[],
		exportedColumnBoards: string[]
	): Promise<Buffer> {
		const course = await this.courseService.findById(courseId);
		const builder = new CommonCartridgeFileBuilder(this.mapper.mapCourseToManifest(version, course));

		builder.addMetadata(this.mapper.mapCourseToMetadata(course));

		await this.addLessons(builder, courseId, version, exportedTopics);
		await this.addTasks(builder, courseId, userId, version, exportedTasks);
		await this.addColumnBoards(builder, courseId, exportedColumnBoards);

		return builder.build();
	}

	private async addLessons(
		builder: CommonCartridgeFileBuilder,
		courseId: EntityId,
		version: CommonCartridgeVersion,
		topics: string[]
	): Promise<void> {
		const [lessons] = await this.lessonService.findByCourseIds([courseId]);

		lessons.forEach((lesson) => {
			if (!topics.includes(lesson.id)) {
				return;
			}

			const lessonOrganization = builder.createOrganization(this.mapper.mapLessonToOrganization(lesson));

			lesson.contents.forEach((content) => {
				this.addComponentToOrganization(content, lessonOrganization);
			});

			lesson.getLessonLinkedTasks().forEach((task) => {
				lessonOrganization.addResource(this.mapper.mapTaskToResource(task, version));
			});
		});
	}

	private async addTasks(
		builder: CommonCartridgeFileBuilder,
		courseId: EntityId,
		userId: EntityId,
		version: CommonCartridgeVersion,
		exportedTasks: string[]
	): Promise<void> {
		const [tasks] = await this.taskService.findBySingleParent(userId, courseId);

		if (tasks.length === 0) {
			return;
		}

		const tasksOrganization = builder.createOrganization({
			title: 'Aufgaben',
			identifier: createIdentifier(),
		});

		tasks.forEach((task) => {
			if (!exportedTasks.includes(task.id)) {
				return;
			}

			tasksOrganization.addResource(this.mapper.mapTaskToResource(task, version));
		});
	}

	private async addColumnBoards(
		builder: CommonCartridgeFileBuilder,
		courseId: EntityId,
		exportedColumnBoards: string[]
	): Promise<void> {
		const columnBoards = (
			await this.columnBoardService.findByExternalReference({
				type: BoardExternalReferenceType.Course,
				id: courseId,
			})
		).filter((cb) => exportedColumnBoards.includes(cb.id));

<<<<<<< HEAD
			const columnBoardOrganization = builder.createOrganization({
=======
		for (const columnBoard of columnBoards) {
			const organization = builder.addOrganization({
>>>>>>> 2d62bb32
				title: columnBoard.title,
				identifier: createIdentifier(columnBoard.id),
			});

			columnBoard.children
				.filter((child) => isColumn(child))
				.forEach((column) => this.addColumnToOrganization(column as Column, columnBoardOrganization));
		}
	}

	private addColumnToOrganization(column: Column, columnBoardOrganization: CommonCartridgeOrganizationNode): void {
		const { id } = column;
<<<<<<< HEAD
		const columnOrganization = columnBoardOrganization.createChild({
			title: column.title,
=======
		const columnOrganization = organizationBuilder.addSubOrganization({
			title: column.title ?? '',
>>>>>>> 2d62bb32
			identifier: createIdentifier(id),
		});

		column.children
			.filter((child) => isCard(child))
			.forEach((card) => this.addCardToOrganization(card as Card, columnOrganization));
	}

<<<<<<< HEAD
	private addCardToOrganization(card: Card, columnOrganization: CommonCartridgeOrganizationNode): void {
		const cardOrganization = columnOrganization.createChild({
			title: card.title,
			identifier: createIdentifier(card.id),
=======
	private addCardToOrganization(card: Card, organizationBuilder: CommonCartridgeOrganizationBuilder): void {
		const { id } = card;
		const cardOrganization = organizationBuilder.addSubOrganization({
			title: card.title ?? '',
			identifier: createIdentifier(id),
>>>>>>> 2d62bb32
		});

		card.children.forEach((child) => this.addCardElementToOrganization(child, cardOrganization));
	}

<<<<<<< HEAD
	private addCardElementToOrganization(element: AnyBoardDo, cardOrganization: CommonCartridgeOrganizationNode): void {
=======
	private addCardElementToOrganization(
		element: AnyBoardNode,
		organizationBuilder: CommonCartridgeOrganizationBuilder
	): void {
>>>>>>> 2d62bb32
		if (isRichTextElement(element)) {
			const resource = this.mapper.mapRichTextElementToResource(element);

			cardOrganization.addResource(resource);
		}

		if (isLinkElement(element)) {
			const resource = this.mapper.mapLinkElementToResource(element);

			cardOrganization.addResource(resource);
		}
	}

	private addComponentToOrganization(
		component: ComponentProperties,
		lessonOrganization: CommonCartridgeOrganizationNode
	): void {
		const resources = this.mapper.mapContentToResources(component);

		if (Array.isArray(resources)) {
			const componentOrganization = lessonOrganization.createChild(this.mapper.mapContentToOrganization(component));

			resources.forEach((resource) => {
				componentOrganization.addResource(resource);
			});
		} else {
			lessonOrganization.addResource(resources);
		}
	}
}<|MERGE_RESOLUTION|>--- conflicted
+++ resolved
@@ -1,30 +1,19 @@
-<<<<<<< HEAD
-import { ColumnBoardService } from '@modules/board';
-import { CommonCartridgeVersion } from '@modules/common-cartridge';
-import { CommonCartridgeFileBuilder } from '@modules/common-cartridge/export/builders/common-cartridge-file-builder';
-import { CommonCartridgeOrganizationNode } from '@modules/common-cartridge/export/builders/common-cartridge-organization-node';
-import { createIdentifier } from '@modules/common-cartridge/export/utils';
-import { LessonService } from '@modules/lesson';
-import { TaskService } from '@modules/task';
-import { Injectable } from '@nestjs/common';
-import {
-	AnyBoardDo,
-=======
 import {
 	AnyBoardNode,
->>>>>>> 2d62bb32
 	BoardExternalReferenceType,
 	Card,
 	Column,
+	ColumnBoardService,
 	isCard,
 	isColumn,
 	isLinkElement,
 	isRichTextElement,
-} from '@modules/board/domain';
+} from '@modules/board';
 import {
 	CommonCartridgeFileBuilder,
-	CommonCartridgeOrganizationBuilder,
+	CommonCartridgeOrganizationNode,
 	CommonCartridgeVersion,
+	createIdentifier,
 } from '@modules/common-cartridge';
 import { LessonService } from '@modules/lesson';
 import { TaskService } from '@modules/task';
@@ -128,12 +117,8 @@
 			})
 		).filter((cb) => exportedColumnBoards.includes(cb.id));
 
-<<<<<<< HEAD
+		for (const columnBoard of columnBoards) {
 			const columnBoardOrganization = builder.createOrganization({
-=======
-		for (const columnBoard of columnBoards) {
-			const organization = builder.addOrganization({
->>>>>>> 2d62bb32
 				title: columnBoard.title,
 				identifier: createIdentifier(columnBoard.id),
 			});
@@ -146,13 +131,8 @@
 
 	private addColumnToOrganization(column: Column, columnBoardOrganization: CommonCartridgeOrganizationNode): void {
 		const { id } = column;
-<<<<<<< HEAD
 		const columnOrganization = columnBoardOrganization.createChild({
-			title: column.title,
-=======
-		const columnOrganization = organizationBuilder.addSubOrganization({
-			title: column.title ?? '',
->>>>>>> 2d62bb32
+			title: column.title || '',
 			identifier: createIdentifier(id),
 		});
 
@@ -161,31 +141,16 @@
 			.forEach((card) => this.addCardToOrganization(card as Card, columnOrganization));
 	}
 
-<<<<<<< HEAD
 	private addCardToOrganization(card: Card, columnOrganization: CommonCartridgeOrganizationNode): void {
 		const cardOrganization = columnOrganization.createChild({
-			title: card.title,
+			title: card.title || '',
 			identifier: createIdentifier(card.id),
-=======
-	private addCardToOrganization(card: Card, organizationBuilder: CommonCartridgeOrganizationBuilder): void {
-		const { id } = card;
-		const cardOrganization = organizationBuilder.addSubOrganization({
-			title: card.title ?? '',
-			identifier: createIdentifier(id),
->>>>>>> 2d62bb32
 		});
 
 		card.children.forEach((child) => this.addCardElementToOrganization(child, cardOrganization));
 	}
 
-<<<<<<< HEAD
-	private addCardElementToOrganization(element: AnyBoardDo, cardOrganization: CommonCartridgeOrganizationNode): void {
-=======
-	private addCardElementToOrganization(
-		element: AnyBoardNode,
-		organizationBuilder: CommonCartridgeOrganizationBuilder
-	): void {
->>>>>>> 2d62bb32
+	private addCardElementToOrganization(element: AnyBoardNode, cardOrganization: CommonCartridgeOrganizationNode): void {
 		if (isRichTextElement(element)) {
 			const resource = this.mapper.mapRichTextElementToResource(element);
 
