--- conflicted
+++ resolved
@@ -1,9 +1,5 @@
 import { Injectable } from '@nestjs/common';
-<<<<<<< HEAD
-import { Course, EntityId, Lesson, Task } from '@shared/domain';
-=======
-import { EntityId, Lesson, IComponentProperties } from '@shared/domain';
->>>>>>> fd4e60fd
+import { EntityId, Lesson, IComponentProperties, Course } from '@shared/domain';
 import { LessonService } from '@src/modules/lesson/service';
 import { TaskService } from '@src/modules/task/service/task.service';
 import { ComponentType } from '@src/shared/domain/entity/lesson.entity';
@@ -18,8 +14,6 @@
 
 @Injectable()
 export class CommonCartridgeExportService {
-	defaultVersion = CommonCartridgeVersion.V_1_1_0;
-
 	constructor(
 		private readonly courseService: CourseService,
 		private readonly lessonService: LessonService,
@@ -36,19 +30,14 @@
 		const builder = new CommonCartridgeFileBuilder({
 			identifier: `i${course.id}`,
 			title: course.name,
-<<<<<<< HEAD
+			version,
 			copyrightOwners: this.mapCourseTeachersToCopyrightOwners(course),
 			currentYear: course.createdAt.getFullYear().toString(),
-		})
-			.addOrganizationItems(this.mapLessonsToOrganizationItems(lessons))
-			.addAssignments(this.mapTasksToAssignments(tasks));
-=======
-			version,
 		});
 		lessons.forEach((lesson) => {
 			const organizationBuilder = builder.addOrganization(this.mapLessonToOrganization(lesson, version));
 			lesson.contents.forEach((content) => {
-				const resourceProps = this.mapContentToResource(lesson.id, content);
+				const resourceProps = this.mapContentToResource(lesson.id, content, version);
 				if (resourceProps) {
 					organizationBuilder.addResourceToOrganization(resourceProps);
 				}
@@ -65,7 +54,6 @@
 		// 	.addAssignments(this.mapTasksToAssignments(tasks));
 		// return builder.build();
 
->>>>>>> fd4e60fd
 		return builder.build();
 	}
 
@@ -80,11 +68,12 @@
 
 	private mapContentToResource(
 		lessonId: string,
-		content: IComponentProperties
+		content: IComponentProperties,
+		version: CommonCartridgeVersion
 	): ICommonCartridgeResourceProps | undefined {
 		if (content.component === ComponentType.TEXT) {
 			return {
-				version: this.defaultVersion,
+				version,
 				type: CommonCartridgeResourceType.WEB_CONTENT,
 				identifier: `i${content._id as string}`,
 				href: `i${lessonId}/i${content._id as string}.html`,
@@ -95,7 +84,7 @@
 
 		if (content.component === ComponentType.GEOGEBRA) {
 			return {
-				version: this.defaultVersion,
+				version,
 				type: CommonCartridgeResourceType.WEB_LINK,
 				identifier: `i${content._id as string}`,
 				href: `i${lessonId}/i${content._id as string}.xml`,
@@ -106,7 +95,7 @@
 
 		if (content.component === ComponentType.ETHERPAD) {
 			return {
-				version: this.defaultVersion,
+				version,
 				type: CommonCartridgeResourceType.WEB_LINK,
 				identifier: `i${content._id as string}`,
 				href: `i${lessonId}/i${content._id as string}.xml`,
