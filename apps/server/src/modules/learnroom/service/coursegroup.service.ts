--- conflicted
+++ resolved
@@ -1,3 +1,4 @@
+import { Logger } from '@core/logger';
 import { MikroORM, UseRequestContext } from '@mikro-orm/core';
 import {
 	DataDeletedEvent,
@@ -15,13 +16,7 @@
 import { EventBus, EventsHandler, IEventHandler } from '@nestjs/cqrs';
 import { CourseGroup } from '@shared/domain/entity';
 import { Counted, EntityId } from '@shared/domain/types';
-<<<<<<< HEAD
 import { CourseGroupRepo } from '@shared/repo/coursegroup';
-import { Logger } from '@src/core/logger';
-=======
-import { CourseGroupRepo } from '@shared/repo';
-import { Logger } from '@core/logger';
->>>>>>> 24b9dc18
 
 @Injectable()
 @EventsHandler(UserDeletedEvent)
