<<<<<<< HEAD
import { CardService, ColumnBoardService, ColumnService, ContentElementService } from '@modules/board';
import {
	CommonCartridgeFileParser,
	CommonCartridgeImportOrganizationProps,
	DEFAULT_FILE_PARSER_OPTIONS,
} from '@modules/common-cartridge';
import { Injectable } from '@nestjs/common';
=======
>>>>>>> 2d62bb32
import {
	BoardExternalReferenceType,
	BoardLayout,
	BoardNodeFactory,
	Card,
	ContentElementType,
	Column,
	ColumnBoard,
} from '@modules/board/domain';
import { BoardNodeService } from '@modules/board/service';
import { Injectable } from '@nestjs/common';
import { Course, User } from '@shared/domain/entity';
<<<<<<< HEAD
=======
import {
	CommonCartridgeFileParser,
	CommonCartridgeOrganizationProps,
	DEFAULT_FILE_PARSER_OPTIONS,
} from '@src/modules/common-cartridge';
>>>>>>> 2d62bb32
import { CommonCartridgeImportMapper } from '../mapper/common-cartridge-import.mapper';
import { CourseService } from './course.service';

@Injectable()
export class CommonCartridgeImportService {
	constructor(
		private readonly courseService: CourseService,
		private readonly boardNodeFactory: BoardNodeFactory,
		private readonly boardNodeService: BoardNodeService,
		private readonly mapper: CommonCartridgeImportMapper
	) {}

	public async importFile(user: User, file: Buffer): Promise<void> {
		const parser = new CommonCartridgeFileParser(file, DEFAULT_FILE_PARSER_OPTIONS);
		const course = new Course({ teachers: [user], school: user.school, name: parser.getTitle() });

		await this.courseService.create(course);
		await this.createColumnBoards(parser, course);
	}

	private async createColumnBoards(parser: CommonCartridgeFileParser, course: Course): Promise<void> {
		const organizations = parser.getOrganizations();
		const boards = organizations.filter((organization) => organization.pathDepth === 0);

		for await (const board of boards) {
			await this.createColumnBoard(parser, course, board, organizations);
		}
	}

	private async createColumnBoard(
		parser: CommonCartridgeFileParser,
		course: Course,
		boardProps: CommonCartridgeImportOrganizationProps,
		organizations: CommonCartridgeImportOrganizationProps[]
	): Promise<void> {
		const columnBoard = this.boardNodeFactory.buildColumnBoard({
			context: {
				type: BoardExternalReferenceType.Course,
				id: course.id,
			},
			layout: BoardLayout.COLUMNS,
			title: boardProps.title || '',
		});
		await this.boardNodeService.addRoot(columnBoard);

		await this.createColumns(parser, columnBoard, boardProps, organizations);
	}

	private async createColumns(
		parser: CommonCartridgeFileParser,
		columnBoard: ColumnBoard,
		boardProps: CommonCartridgeImportOrganizationProps,
		organizations: CommonCartridgeImportOrganizationProps[]
	): Promise<void> {
		const columnsWithResource = organizations.filter(
			(organization) =>
				organization.pathDepth === 1 && organization.path.startsWith(boardProps.identifier) && organization.isResource
		);

		for await (const columnWithResource of columnsWithResource) {
			await this.createColumnWithResource(parser, columnBoard, columnWithResource);
		}

		const columnsWithoutResource = organizations.filter(
			(organization) =>
				organization.pathDepth === 1 && organization.path.startsWith(boardProps.identifier) && !organization.isResource
		);

		for await (const columnWithoutResource of columnsWithoutResource) {
			await this.createColumn(parser, columnBoard, columnWithoutResource, organizations);
		}
	}

	private async createColumnWithResource(
		parser: CommonCartridgeFileParser,
		columnBoard: ColumnBoard,
		columnProps: CommonCartridgeImportOrganizationProps
	): Promise<void> {
		const column = this.boardNodeFactory.buildColumn();
		const { title } = this.mapper.mapOrganizationToColumn(columnProps);
		column.title = title;
		await this.boardNodeService.addToParent(columnBoard, column);
		await this.createCardWithElement(parser, column, columnProps, false);
	}

	private async createColumn(
		parser: CommonCartridgeFileParser,
		columnBoard: ColumnBoard,
		columnProps: CommonCartridgeImportOrganizationProps,
		organizations: CommonCartridgeImportOrganizationProps[]
	): Promise<void> {
		const column = this.boardNodeFactory.buildColumn();
		const { title } = this.mapper.mapOrganizationToColumn(columnProps);
		column.title = title;
		await this.boardNodeService.addToParent(columnBoard, column);

		const cards = organizations.filter(
			(organization) => organization.pathDepth === 2 && organization.path.startsWith(columnProps.path)
		);

		const cardsWithResource = cards.filter((card) => card.isResource);

		for await (const card of cardsWithResource) {
			await this.createCardWithElement(parser, column, card, true);
		}

		const cardsWithoutResource = cards.filter((card) => !card.isResource);

		for await (const card of cardsWithoutResource) {
			await this.createCard(parser, column, card, organizations);
		}
	}

	private async createCardWithElement(
		parser: CommonCartridgeFileParser,
		column: Column,
		cardProps: CommonCartridgeImportOrganizationProps,
		withTitle = true
	): Promise<void> {
		const card = this.boardNodeFactory.buildCard();
		const { title, height } = this.mapper.mapOrganizationToCard(cardProps, withTitle);
		card.title = title;
		card.height = height;
		await this.boardNodeService.addToParent(column, card);
		const resource = parser.getResource(cardProps);
		const contentElementType = this.mapper.mapResourceTypeToContentElementType(resource?.type);

		if (resource && contentElementType) {
			const contentElement = this.boardNodeFactory.buildContentElement(contentElementType);
			await this.boardNodeService.addToParent(card, contentElement);
			const contentElementBody = this.mapper.mapResourceToContentElementBody(resource);

			await this.boardNodeService.updateContent(contentElement, contentElementBody);
		}
	}

	private async createCard(
		parser: CommonCartridgeFileParser,
		column: Column,
		cardProps: CommonCartridgeImportOrganizationProps,
		organizations: CommonCartridgeImportOrganizationProps[]
	) {
		const card = this.boardNodeFactory.buildCard();
		const { title, height } = this.mapper.mapOrganizationToCard(cardProps, true);
		card.title = title;
		card.height = height;
		await this.boardNodeService.addToParent(column, column);

		const cardElements = organizations.filter(
			(organization) => organization.pathDepth >= 3 && organization.path.startsWith(cardProps.path)
		);

		for await (const cardElement of cardElements) {
			await this.createCardElement(parser, card, cardElement);
		}
	}

	private async createCardElement(
		parser: CommonCartridgeFileParser,
		card: Card,
		cardElementProps: CommonCartridgeImportOrganizationProps
	) {
		if (cardElementProps.isResource) {
			const resource = parser.getResource(cardElementProps);
			const contentElementType = this.mapper.mapResourceTypeToContentElementType(resource?.type);

			if (resource && contentElementType) {
				const contentElement = this.boardNodeFactory.buildContentElement(contentElementType);
				await this.boardNodeService.addToParent(card, contentElement);
				const contentElementBody = this.mapper.mapResourceToContentElementBody(resource);
				await this.boardNodeService.updateContent(contentElement, contentElementBody);
			}
		} else {
			const contentElement = this.boardNodeFactory.buildContentElement(ContentElementType.RICH_TEXT);
			await this.boardNodeService.addToParent(card, contentElement);
			const contentElementBody = this.mapper.mapOrganizationToTextElement(cardElementProps);

			await this.boardNodeService.updateContent(contentElement, contentElementBody);
		}
	}
}
<|MERGE_RESOLUTION|>--- conflicted
+++ resolved
@@ -1,211 +1,198 @@
-<<<<<<< HEAD
-import { CardService, ColumnBoardService, ColumnService, ContentElementService } from '@modules/board';
-import {
-	CommonCartridgeFileParser,
-	CommonCartridgeImportOrganizationProps,
-	DEFAULT_FILE_PARSER_OPTIONS,
-} from '@modules/common-cartridge';
-import { Injectable } from '@nestjs/common';
-=======
->>>>>>> 2d62bb32
-import {
-	BoardExternalReferenceType,
-	BoardLayout,
-	BoardNodeFactory,
-	Card,
-	ContentElementType,
-	Column,
-	ColumnBoard,
-} from '@modules/board/domain';
-import { BoardNodeService } from '@modules/board/service';
-import { Injectable } from '@nestjs/common';
-import { Course, User } from '@shared/domain/entity';
-<<<<<<< HEAD
-=======
-import {
-	CommonCartridgeFileParser,
-	CommonCartridgeOrganizationProps,
-	DEFAULT_FILE_PARSER_OPTIONS,
-} from '@src/modules/common-cartridge';
->>>>>>> 2d62bb32
-import { CommonCartridgeImportMapper } from '../mapper/common-cartridge-import.mapper';
-import { CourseService } from './course.service';
-
-@Injectable()
-export class CommonCartridgeImportService {
-	constructor(
-		private readonly courseService: CourseService,
-		private readonly boardNodeFactory: BoardNodeFactory,
-		private readonly boardNodeService: BoardNodeService,
-		private readonly mapper: CommonCartridgeImportMapper
-	) {}
-
-	public async importFile(user: User, file: Buffer): Promise<void> {
-		const parser = new CommonCartridgeFileParser(file, DEFAULT_FILE_PARSER_OPTIONS);
-		const course = new Course({ teachers: [user], school: user.school, name: parser.getTitle() });
-
-		await this.courseService.create(course);
-		await this.createColumnBoards(parser, course);
-	}
-
-	private async createColumnBoards(parser: CommonCartridgeFileParser, course: Course): Promise<void> {
-		const organizations = parser.getOrganizations();
-		const boards = organizations.filter((organization) => organization.pathDepth === 0);
-
-		for await (const board of boards) {
-			await this.createColumnBoard(parser, course, board, organizations);
-		}
-	}
-
-	private async createColumnBoard(
-		parser: CommonCartridgeFileParser,
-		course: Course,
-		boardProps: CommonCartridgeImportOrganizationProps,
-		organizations: CommonCartridgeImportOrganizationProps[]
-	): Promise<void> {
-		const columnBoard = this.boardNodeFactory.buildColumnBoard({
-			context: {
-				type: BoardExternalReferenceType.Course,
-				id: course.id,
-			},
-			layout: BoardLayout.COLUMNS,
-			title: boardProps.title || '',
-		});
-		await this.boardNodeService.addRoot(columnBoard);
-
-		await this.createColumns(parser, columnBoard, boardProps, organizations);
-	}
-
-	private async createColumns(
-		parser: CommonCartridgeFileParser,
-		columnBoard: ColumnBoard,
-		boardProps: CommonCartridgeImportOrganizationProps,
-		organizations: CommonCartridgeImportOrganizationProps[]
-	): Promise<void> {
-		const columnsWithResource = organizations.filter(
-			(organization) =>
-				organization.pathDepth === 1 && organization.path.startsWith(boardProps.identifier) && organization.isResource
-		);
-
-		for await (const columnWithResource of columnsWithResource) {
-			await this.createColumnWithResource(parser, columnBoard, columnWithResource);
-		}
-
-		const columnsWithoutResource = organizations.filter(
-			(organization) =>
-				organization.pathDepth === 1 && organization.path.startsWith(boardProps.identifier) && !organization.isResource
-		);
-
-		for await (const columnWithoutResource of columnsWithoutResource) {
-			await this.createColumn(parser, columnBoard, columnWithoutResource, organizations);
-		}
-	}
-
-	private async createColumnWithResource(
-		parser: CommonCartridgeFileParser,
-		columnBoard: ColumnBoard,
-		columnProps: CommonCartridgeImportOrganizationProps
-	): Promise<void> {
-		const column = this.boardNodeFactory.buildColumn();
-		const { title } = this.mapper.mapOrganizationToColumn(columnProps);
-		column.title = title;
-		await this.boardNodeService.addToParent(columnBoard, column);
-		await this.createCardWithElement(parser, column, columnProps, false);
-	}
-
-	private async createColumn(
-		parser: CommonCartridgeFileParser,
-		columnBoard: ColumnBoard,
-		columnProps: CommonCartridgeImportOrganizationProps,
-		organizations: CommonCartridgeImportOrganizationProps[]
-	): Promise<void> {
-		const column = this.boardNodeFactory.buildColumn();
-		const { title } = this.mapper.mapOrganizationToColumn(columnProps);
-		column.title = title;
-		await this.boardNodeService.addToParent(columnBoard, column);
-
-		const cards = organizations.filter(
-			(organization) => organization.pathDepth === 2 && organization.path.startsWith(columnProps.path)
-		);
-
-		const cardsWithResource = cards.filter((card) => card.isResource);
-
-		for await (const card of cardsWithResource) {
-			await this.createCardWithElement(parser, column, card, true);
-		}
-
-		const cardsWithoutResource = cards.filter((card) => !card.isResource);
-
-		for await (const card of cardsWithoutResource) {
-			await this.createCard(parser, column, card, organizations);
-		}
-	}
-
-	private async createCardWithElement(
-		parser: CommonCartridgeFileParser,
-		column: Column,
-		cardProps: CommonCartridgeImportOrganizationProps,
-		withTitle = true
-	): Promise<void> {
-		const card = this.boardNodeFactory.buildCard();
-		const { title, height } = this.mapper.mapOrganizationToCard(cardProps, withTitle);
-		card.title = title;
-		card.height = height;
-		await this.boardNodeService.addToParent(column, card);
-		const resource = parser.getResource(cardProps);
-		const contentElementType = this.mapper.mapResourceTypeToContentElementType(resource?.type);
-
-		if (resource && contentElementType) {
-			const contentElement = this.boardNodeFactory.buildContentElement(contentElementType);
-			await this.boardNodeService.addToParent(card, contentElement);
-			const contentElementBody = this.mapper.mapResourceToContentElementBody(resource);
-
-			await this.boardNodeService.updateContent(contentElement, contentElementBody);
-		}
-	}
-
-	private async createCard(
-		parser: CommonCartridgeFileParser,
-		column: Column,
-		cardProps: CommonCartridgeImportOrganizationProps,
-		organizations: CommonCartridgeImportOrganizationProps[]
-	) {
-		const card = this.boardNodeFactory.buildCard();
-		const { title, height } = this.mapper.mapOrganizationToCard(cardProps, true);
-		card.title = title;
-		card.height = height;
-		await this.boardNodeService.addToParent(column, column);
-
-		const cardElements = organizations.filter(
-			(organization) => organization.pathDepth >= 3 && organization.path.startsWith(cardProps.path)
-		);
-
-		for await (const cardElement of cardElements) {
-			await this.createCardElement(parser, card, cardElement);
-		}
-	}
-
-	private async createCardElement(
-		parser: CommonCartridgeFileParser,
-		card: Card,
-		cardElementProps: CommonCartridgeImportOrganizationProps
-	) {
-		if (cardElementProps.isResource) {
-			const resource = parser.getResource(cardElementProps);
-			const contentElementType = this.mapper.mapResourceTypeToContentElementType(resource?.type);
-
-			if (resource && contentElementType) {
-				const contentElement = this.boardNodeFactory.buildContentElement(contentElementType);
-				await this.boardNodeService.addToParent(card, contentElement);
-				const contentElementBody = this.mapper.mapResourceToContentElementBody(resource);
-				await this.boardNodeService.updateContent(contentElement, contentElementBody);
-			}
-		} else {
-			const contentElement = this.boardNodeFactory.buildContentElement(ContentElementType.RICH_TEXT);
-			await this.boardNodeService.addToParent(card, contentElement);
-			const contentElementBody = this.mapper.mapOrganizationToTextElement(cardElementProps);
-
-			await this.boardNodeService.updateContent(contentElement, contentElementBody);
-		}
-	}
-}
+import {
+	BoardExternalReferenceType,
+	BoardLayout,
+	BoardNodeFactory,
+	BoardNodeService,
+	Card,
+	Column,
+	ColumnBoard,
+	ContentElementType,
+} from '@modules/board';
+import {
+	CommonCartridgeFileParser,
+	CommonCartridgeImportOrganizationProps,
+	DEFAULT_FILE_PARSER_OPTIONS,
+} from '@modules/common-cartridge';
+import { Injectable } from '@nestjs/common';
+import { Course, User } from '@shared/domain/entity';
+import { CommonCartridgeImportMapper } from '../mapper/common-cartridge-import.mapper';
+import { CourseService } from './course.service';
+
+@Injectable()
+export class CommonCartridgeImportService {
+	constructor(
+		private readonly courseService: CourseService,
+		private readonly boardNodeFactory: BoardNodeFactory,
+		private readonly boardNodeService: BoardNodeService,
+		private readonly mapper: CommonCartridgeImportMapper
+	) {}
+
+	public async importFile(user: User, file: Buffer): Promise<void> {
+		const parser = new CommonCartridgeFileParser(file, DEFAULT_FILE_PARSER_OPTIONS);
+		const course = new Course({ teachers: [user], school: user.school, name: parser.getTitle() });
+
+		await this.courseService.create(course);
+		await this.createColumnBoards(parser, course);
+	}
+
+	private async createColumnBoards(parser: CommonCartridgeFileParser, course: Course): Promise<void> {
+		const organizations = parser.getOrganizations();
+		const boards = organizations.filter((organization) => organization.pathDepth === 0);
+
+		for await (const board of boards) {
+			await this.createColumnBoard(parser, course, board, organizations);
+		}
+	}
+
+	private async createColumnBoard(
+		parser: CommonCartridgeFileParser,
+		course: Course,
+		boardProps: CommonCartridgeImportOrganizationProps,
+		organizations: CommonCartridgeImportOrganizationProps[]
+	): Promise<void> {
+		const columnBoard = this.boardNodeFactory.buildColumnBoard({
+			context: {
+				type: BoardExternalReferenceType.Course,
+				id: course.id,
+			},
+			layout: BoardLayout.COLUMNS,
+			title: boardProps.title || '',
+		});
+		await this.boardNodeService.addRoot(columnBoard);
+
+		await this.createColumns(parser, columnBoard, boardProps, organizations);
+	}
+
+	private async createColumns(
+		parser: CommonCartridgeFileParser,
+		columnBoard: ColumnBoard,
+		boardProps: CommonCartridgeImportOrganizationProps,
+		organizations: CommonCartridgeImportOrganizationProps[]
+	): Promise<void> {
+		const columnsWithResource = organizations.filter(
+			(organization) =>
+				organization.pathDepth === 1 && organization.path.startsWith(boardProps.identifier) && organization.isResource
+		);
+
+		for await (const columnWithResource of columnsWithResource) {
+			await this.createColumnWithResource(parser, columnBoard, columnWithResource);
+		}
+
+		const columnsWithoutResource = organizations.filter(
+			(organization) =>
+				organization.pathDepth === 1 && organization.path.startsWith(boardProps.identifier) && !organization.isResource
+		);
+
+		for await (const columnWithoutResource of columnsWithoutResource) {
+			await this.createColumn(parser, columnBoard, columnWithoutResource, organizations);
+		}
+	}
+
+	private async createColumnWithResource(
+		parser: CommonCartridgeFileParser,
+		columnBoard: ColumnBoard,
+		columnProps: CommonCartridgeImportOrganizationProps
+	): Promise<void> {
+		const column = this.boardNodeFactory.buildColumn();
+		const { title } = this.mapper.mapOrganizationToColumn(columnProps);
+		column.title = title;
+		await this.boardNodeService.addToParent(columnBoard, column);
+		await this.createCardWithElement(parser, column, columnProps, false);
+	}
+
+	private async createColumn(
+		parser: CommonCartridgeFileParser,
+		columnBoard: ColumnBoard,
+		columnProps: CommonCartridgeImportOrganizationProps,
+		organizations: CommonCartridgeImportOrganizationProps[]
+	): Promise<void> {
+		const column = this.boardNodeFactory.buildColumn();
+		const { title } = this.mapper.mapOrganizationToColumn(columnProps);
+		column.title = title;
+		await this.boardNodeService.addToParent(columnBoard, column);
+
+		const cards = organizations.filter(
+			(organization) => organization.pathDepth === 2 && organization.path.startsWith(columnProps.path)
+		);
+
+		const cardsWithResource = cards.filter((card) => card.isResource);
+
+		for await (const card of cardsWithResource) {
+			await this.createCardWithElement(parser, column, card, true);
+		}
+
+		const cardsWithoutResource = cards.filter((card) => !card.isResource);
+
+		for await (const card of cardsWithoutResource) {
+			await this.createCard(parser, column, card, organizations);
+		}
+	}
+
+	private async createCardWithElement(
+		parser: CommonCartridgeFileParser,
+		column: Column,
+		cardProps: CommonCartridgeImportOrganizationProps,
+		withTitle = true
+	): Promise<void> {
+		const card = this.boardNodeFactory.buildCard();
+		const { title, height } = this.mapper.mapOrganizationToCard(cardProps, withTitle);
+		card.title = title;
+		card.height = height;
+		await this.boardNodeService.addToParent(column, card);
+		const resource = parser.getResource(cardProps);
+		const contentElementType = this.mapper.mapResourceTypeToContentElementType(resource?.type);
+
+		if (resource && contentElementType) {
+			const contentElement = this.boardNodeFactory.buildContentElement(contentElementType);
+			await this.boardNodeService.addToParent(card, contentElement);
+			const contentElementBody = this.mapper.mapResourceToContentElementBody(resource);
+
+			await this.boardNodeService.updateContent(contentElement, contentElementBody);
+		}
+	}
+
+	private async createCard(
+		parser: CommonCartridgeFileParser,
+		column: Column,
+		cardProps: CommonCartridgeImportOrganizationProps,
+		organizations: CommonCartridgeImportOrganizationProps[]
+	) {
+		const card = this.boardNodeFactory.buildCard();
+		const { title, height } = this.mapper.mapOrganizationToCard(cardProps, true);
+		card.title = title;
+		card.height = height;
+		await this.boardNodeService.addToParent(column, column);
+
+		const cardElements = organizations.filter(
+			(organization) => organization.pathDepth >= 3 && organization.path.startsWith(cardProps.path)
+		);
+
+		for await (const cardElement of cardElements) {
+			await this.createCardElement(parser, card, cardElement);
+		}
+	}
+
+	private async createCardElement(
+		parser: CommonCartridgeFileParser,
+		card: Card,
+		cardElementProps: CommonCartridgeImportOrganizationProps
+	) {
+		if (cardElementProps.isResource) {
+			const resource = parser.getResource(cardElementProps);
+			const contentElementType = this.mapper.mapResourceTypeToContentElementType(resource?.type);
+
+			if (resource && contentElementType) {
+				const contentElement = this.boardNodeFactory.buildContentElement(contentElementType);
+				await this.boardNodeService.addToParent(card, contentElement);
+				const contentElementBody = this.mapper.mapResourceToContentElementBody(resource);
+				await this.boardNodeService.updateContent(contentElement, contentElementBody);
+			}
+		} else {
+			const contentElement = this.boardNodeFactory.buildContentElement(ContentElementType.RICH_TEXT);
+			await this.boardNodeService.addToParent(card, contentElement);
+			const contentElementBody = this.mapper.mapOrganizationToTextElement(cardElementProps);
+
+			await this.boardNodeService.updateContent(contentElement, contentElementBody);
+		}
+	}
+}