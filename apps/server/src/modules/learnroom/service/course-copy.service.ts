--- conflicted
+++ resolved
@@ -1,12 +1,8 @@
+import { CopyElementType, CopyHelperService, CopyStatus, CopyStatusEnum } from '@modules/copy-helper';
 import { Injectable } from '@nestjs/common';
 import { Course, EntityId, User } from '@shared/domain';
 import { BoardRepo, CourseRepo, UserRepo } from '@shared/repo';
-<<<<<<< HEAD
-import { CopyElementType, CopyHelperService, CopyStatus, CopyStatusEnum } from '@src/modules/copy-helper';
 import { CourseCreateDto } from '../types';
-=======
-import { CopyElementType, CopyHelperService, CopyStatus, CopyStatusEnum } from '@modules/copy-helper';
->>>>>>> 3e112cc9
 import { BoardCopyService } from './board-copy.service';
 import { RoomsService } from './rooms.service';
 
