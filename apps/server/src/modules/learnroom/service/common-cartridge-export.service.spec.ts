--- conflicted
+++ resolved
@@ -3,18 +3,7 @@
 import { LessonService } from '@modules/lesson';
 import { TaskService } from '@modules/task';
 import { Test, TestingModule } from '@nestjs/testing';
-<<<<<<< HEAD
-import { ComponentType, Course, LessonEntity, Task } from '@shared/domain';
-=======
-import {
-	ComponentProperties,
-	ComponentTextProperties,
-	ComponentType,
-	Course,
-	LessonEntity,
-	Task,
-} from '@shared/domain/entity';
->>>>>>> 188b14d5
+import { ComponentType, Course, LessonEntity, Task } from '@shared/domain/entity';
 import { courseFactory, lessonFactory, setupEntities, taskFactory } from '@shared/testing';
 import AdmZip from 'adm-zip';
 import { CommonCartridgeVersion } from '../../common-cartridge';
@@ -95,13 +84,6 @@
 				},
 			],
 		});
-<<<<<<< HEAD
-=======
-		tasks = taskFactory.buildListWithId(5, {
-			name: 'Task of a lesson',
-			lesson: lessons[0],
-		});
->>>>>>> 188b14d5
 	});
 
 	afterAll(async () => {
@@ -150,8 +132,6 @@
 					expect(getFileContent(archive, 'imsmanifest.xml')).toContain(`<resource identifier="${task.id}"`);
 				});
 			});
-<<<<<<< HEAD
-=======
 
 			it('should add tasks of lesson to manifest file', () => {
 				const manifest = archive.getEntry('imsmanifest.xml')?.getData().toString();
@@ -160,12 +140,6 @@
 					expect(manifest).toContain(`identifier="i${task.id}" type="webcontent" intendeduse="unspecified"`);
 				});
 			});
-
-			it('should add version 1 information to manifest file', () => {
-				const manifest = archive.getEntry('imsmanifest.xml')?.getData().toString();
-				expect(manifest).toContain(CommonCartridgeVersion.V_1_1_0);
-			});
->>>>>>> 188b14d5
 		});
 
 		describe('when using version 1.3', () => {
@@ -196,8 +170,6 @@
 					expect(getFileContent(archive, 'imsmanifest.xml')).toContain(`<resource identifier="${task.id}"`);
 				});
 			});
-<<<<<<< HEAD
-=======
 
 			it('should add tasks of lesson to manifest file', () => {
 				const manifest = archive.getEntry('imsmanifest.xml')?.getData().toString();
@@ -206,12 +178,6 @@
 					expect(manifest).toContain(`identifier="i${task.id}" type="webcontent" intendeduse="assignment"`);
 				});
 			});
-
-			it('should add version 3 information to manifest file', () => {
-				const manifest = archive.getEntry('imsmanifest.xml')?.getData().toString();
-				expect(manifest).toContain(CommonCartridgeVersion.V_1_3_0);
-			});
->>>>>>> 188b14d5
 		});
 	});
 });