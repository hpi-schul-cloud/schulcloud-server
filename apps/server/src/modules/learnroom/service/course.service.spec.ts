import { createMock, DeepMocked } from '@golevelup/ts-jest';
import { Test, TestingModule } from '@nestjs/testing';
<<<<<<< HEAD
import { Course } from '@shared/domain/entity';
import { CourseRepo, UserRepo } from '@shared/repo';
import { courseFactory, setupEntities, userFactory } from '@shared/testing';
import { Logger } from '@src/core/logger';
import { EventBus } from '@nestjs/cqrs';
import { ObjectId } from 'bson';
import {
	DomainDeletionReportBuilder,
	DomainName,
	DomainOperationReportBuilder,
	OperationType,
	deletionRequestFactory,
	DataDeletedEvent,
} from '@modules/deletion';
=======
import { DomainOperationBuilder } from '@shared/domain/builder';
import { Course as CourseEntity } from '@shared/domain/entity';
import { DomainName, OperationType } from '@shared/domain/types';
import { CourseRepo as LegacyCourseRepo, UserRepo } from '@shared/repo';
import { courseFactory as courseEntityFactory, groupFactory, setupEntities, userFactory } from '@shared/testing';
import { Logger } from '@src/core/logger';
import { Group } from '@src/modules/group';
import { Course, COURSE_REPO, CourseRepo } from '../domain';
import { courseFactory } from '../testing';
>>>>>>> 60368791
import { CourseService } from './course.service';

describe('CourseService', () => {
	let module: TestingModule;
	let courseService: CourseService;

	let userRepo: DeepMocked<UserRepo>;
<<<<<<< HEAD
	let eventBus: DeepMocked<EventBus>;
=======
	let legacyCourseRepo: DeepMocked<LegacyCourseRepo>;
	let courseRepo: DeepMocked<CourseRepo>;
>>>>>>> 60368791

	beforeAll(async () => {
		await setupEntities();
		module = await Test.createTestingModule({
			providers: [
				CourseService,
				{
					provide: UserRepo,
					useValue: createMock<UserRepo>(),
				},
				{
					provide: LegacyCourseRepo,
					useValue: createMock<LegacyCourseRepo>(),
				},
				{
					provide: Logger,
					useValue: createMock<Logger>(),
				},
				{
<<<<<<< HEAD
					provide: EventBus,
					useValue: {
						publish: jest.fn(),
					},
=======
					provide: COURSE_REPO,
					useValue: createMock<CourseRepo>(),
>>>>>>> 60368791
				},
			],
		}).compile();
		legacyCourseRepo = module.get(LegacyCourseRepo);
		courseRepo = module.get(COURSE_REPO);
		courseService = module.get(CourseService);
		userRepo = module.get(UserRepo);
		eventBus = module.get(EventBus);
	});

	afterAll(async () => {
		await module.close();
	});

	beforeEach(() => {
		jest.clearAllMocks();
	});

	describe('findById', () => {
		const setup = () => {
			const courseId = 'courseId';
			legacyCourseRepo.findById.mockResolvedValueOnce({} as CourseEntity);

			return { courseId };
		};

		it('should call findById from course repository', async () => {
			const { courseId } = setup();

			await expect(courseService.findById(courseId)).resolves.not.toThrow();

			expect(legacyCourseRepo.findById).toBeCalledWith(courseId);
		});
	});

	describe('findAllCoursesByUserId', () => {
		describe('when finding by userId', () => {
			const setup = () => {
				const user = userFactory.buildWithId();
				const course1 = courseEntityFactory.buildWithId({ students: [user] });
				const course2 = courseEntityFactory.buildWithId({ teachers: [user] });
				const course3 = courseEntityFactory.buildWithId({ substitutionTeachers: [user] });
				const allCourses = [course1, course2, course3];

				userRepo.findById.mockResolvedValue(user);
				legacyCourseRepo.findAllByUserId.mockResolvedValue([allCourses, allCourses.length]);

				return {
					user,
					allCourses,
				};
			};

			it('should call courseRepo.findAllByUserId', async () => {
				const { user } = setup();

				await courseService.findAllCoursesByUserId(user.id);

				expect(legacyCourseRepo.findAllByUserId).toBeCalledWith(user.id);
			});

			it('should return array of courses with userId', async () => {
				const { user, allCourses } = setup();

				const [courses] = await courseService.findAllCoursesByUserId(user.id);

				expect(courses.length).toEqual(3);
				expect(courses).toEqual(allCourses);
			});
		});
	});

	describe('when deleting by userId', () => {
		const setup = () => {
			const user = userFactory.buildWithId();
			const course1 = courseEntityFactory.buildWithId({ students: [user] });
			const course2 = courseEntityFactory.buildWithId({ teachers: [user] });
			const course3 = courseEntityFactory.buildWithId({ substitutionTeachers: [user] });
			const allCourses = [course1, course2, course3];

			userRepo.findById.mockResolvedValue(user);
			legacyCourseRepo.findAllByUserId.mockResolvedValue([allCourses, allCourses.length]);

			const expectedResult = DomainDeletionReportBuilder.build(DomainName.COURSE, [
				DomainOperationReportBuilder.build(OperationType.UPDATE, 3, [course1.id, course2.id, course3.id]),
			]);

			return {
				expectedResult,
				user,
			};
		};

		it('should call courseRepo.findAllByUserId', async () => {
			const { user } = setup();
<<<<<<< HEAD
			await courseService.deleteUserData(user.id);
			expect(courseRepo.findAllByUserId).toBeCalledWith(user.id);
=======
			await courseService.deleteUserDataFromCourse(user.id);
			expect(legacyCourseRepo.findAllByUserId).toBeCalledWith(user.id);
>>>>>>> 60368791
		});

		it('should update courses without deleted user', async () => {
			const { expectedResult, user } = setup();
			const result = await courseService.deleteUserData(user.id);
			expect(result).toEqual(expectedResult);
		});
	});

	describe('findAllByUserId', () => {
		const setup = () => {
			const userId = 'userId';
			legacyCourseRepo.findAllByUserId.mockResolvedValueOnce([[], 0]);

			return { userId };
		};

		it('should call findAllByUserId from course repository', async () => {
			const { userId } = setup();

			await expect(courseService.findAllByUserId(userId)).resolves.not.toThrow();

			expect(legacyCourseRepo.findAllByUserId).toBeCalledWith(userId);
		});
	});

	describe('create', () => {
		const setup = () => {
			const course = courseEntityFactory.buildWithId();
			legacyCourseRepo.createCourse.mockResolvedValueOnce();

			return { course };
		};

		it('should call createCourse from course repository', async () => {
			const { course } = setup();

			await expect(courseService.create(course)).resolves.not.toThrow();

			expect(legacyCourseRepo.createCourse).toBeCalledWith(course);
		});
	});

	describe('saveAll', () => {
		const setup = () => {
			const course: Course = courseFactory.build();

			courseRepo.saveAll.mockResolvedValueOnce([course]);

			return {
				course,
			};
		};

		it('should save all courses', async () => {
			const { course } = setup();

			await courseService.saveAll([course]);

			expect(courseRepo.saveAll).toHaveBeenCalledWith([course]);
		});

		it('should return the saved courses', async () => {
			const { course } = setup();

			const result: Course[] = await courseService.saveAll([course]);

			expect(result).toEqual([course]);
		});
	});

	describe('findBySyncedGroup', () => {
		const setup = () => {
			const course: Course = courseFactory.build();
			const group: Group = groupFactory.build();

			courseRepo.findBySyncedGroup.mockResolvedValueOnce([course]);

			return {
				course,
				group,
			};
		};

		it('should return the synced courses', async () => {
			const { course, group } = setup();

			const result: Course[] = await courseService.findBySyncedGroup(group);

			expect(result).toEqual([course]);
		});
	});

	describe('handle', () => {
		const setup = () => {
			const targetRefId = new ObjectId().toHexString();
			const targetRefDomain = DomainName.FILERECORDS;
			const deletionRequest = deletionRequestFactory.build({ targetRefId, targetRefDomain });
			const deletionRequestId = deletionRequest.id;

			const expectedData = DomainDeletionReportBuilder.build(DomainName.FILERECORDS, [
				DomainOperationReportBuilder.build(OperationType.UPDATE, 2, [
					new ObjectId().toHexString(),
					new ObjectId().toHexString(),
				]),
			]);

			return {
				deletionRequestId,
				expectedData,
				targetRefId,
			};
		};

		describe('when UserDeletedEvent is received', () => {
			it('should call deleteUserData in courseService', async () => {
				const { deletionRequestId, expectedData, targetRefId } = setup();

				jest.spyOn(courseService, 'deleteUserData').mockResolvedValueOnce(expectedData);

				await courseService.handle({ deletionRequestId, targetRefId });

				expect(courseService.deleteUserData).toHaveBeenCalledWith(targetRefId);
			});

			it('should call eventBus.publish with DataDeletedEvent', async () => {
				const { deletionRequestId, expectedData, targetRefId } = setup();

				jest.spyOn(courseService, 'deleteUserData').mockResolvedValueOnce(expectedData);

				await courseService.handle({ deletionRequestId, targetRefId });

				expect(eventBus.publish).toHaveBeenCalledWith(new DataDeletedEvent(deletionRequestId, expectedData));
			});
		});
	});
});<|MERGE_RESOLUTION|>--- conflicted
+++ resolved
@@ -1,9 +1,8 @@
 import { createMock, DeepMocked } from '@golevelup/ts-jest';
 import { Test, TestingModule } from '@nestjs/testing';
-<<<<<<< HEAD
-import { Course } from '@shared/domain/entity';
-import { CourseRepo, UserRepo } from '@shared/repo';
-import { courseFactory, setupEntities, userFactory } from '@shared/testing';
+import { Course as CourseEntity } from '@shared/domain/entity';
+import { CourseRepo as LegacyCourseRepo, UserRepo } from '@shared/repo';
+import { courseFactory as courseEntityFactory, groupFactory, setupEntities, userFactory } from '@shared/testing';
 import { Logger } from '@src/core/logger';
 import { EventBus } from '@nestjs/cqrs';
 import { ObjectId } from 'bson';
@@ -15,17 +14,9 @@
 	deletionRequestFactory,
 	DataDeletedEvent,
 } from '@modules/deletion';
-=======
-import { DomainOperationBuilder } from '@shared/domain/builder';
-import { Course as CourseEntity } from '@shared/domain/entity';
-import { DomainName, OperationType } from '@shared/domain/types';
-import { CourseRepo as LegacyCourseRepo, UserRepo } from '@shared/repo';
-import { courseFactory as courseEntityFactory, groupFactory, setupEntities, userFactory } from '@shared/testing';
-import { Logger } from '@src/core/logger';
-import { Group } from '@src/modules/group';
+import { Group } from '@modules/group';
 import { Course, COURSE_REPO, CourseRepo } from '../domain';
 import { courseFactory } from '../testing';
->>>>>>> 60368791
 import { CourseService } from './course.service';
 
 describe('CourseService', () => {
@@ -33,12 +24,9 @@
 	let courseService: CourseService;
 
 	let userRepo: DeepMocked<UserRepo>;
-<<<<<<< HEAD
 	let eventBus: DeepMocked<EventBus>;
-=======
 	let legacyCourseRepo: DeepMocked<LegacyCourseRepo>;
 	let courseRepo: DeepMocked<CourseRepo>;
->>>>>>> 60368791
 
 	beforeAll(async () => {
 		await setupEntities();
@@ -58,15 +46,14 @@
 					useValue: createMock<Logger>(),
 				},
 				{
-<<<<<<< HEAD
 					provide: EventBus,
 					useValue: {
 						publish: jest.fn(),
 					},
-=======
+				},
+				{
 					provide: COURSE_REPO,
 					useValue: createMock<CourseRepo>(),
->>>>>>> 60368791
 				},
 			],
 		}).compile();
@@ -162,13 +149,8 @@
 
 		it('should call courseRepo.findAllByUserId', async () => {
 			const { user } = setup();
-<<<<<<< HEAD
 			await courseService.deleteUserData(user.id);
-			expect(courseRepo.findAllByUserId).toBeCalledWith(user.id);
-=======
-			await courseService.deleteUserDataFromCourse(user.id);
 			expect(legacyCourseRepo.findAllByUserId).toBeCalledWith(user.id);
->>>>>>> 60368791
 		});
 
 		it('should update courses without deleted user', async () => {
