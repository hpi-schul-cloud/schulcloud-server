import { createMock, DeepMocked } from '@golevelup/ts-jest';
import { Test, TestingModule } from '@nestjs/testing';
import { Course } from '@shared/domain';
<<<<<<< HEAD
import { CourseRepo } from '@shared/repo';
=======
import { CourseRepo, UserRepo } from '@shared/repo';
import { courseFactory, setupEntities, userFactory } from '@shared/testing';
>>>>>>> b088aef6
import { CourseService } from './course.service';

describe('CourseService', () => {
	let module: TestingModule;
	let courseRepo: DeepMocked<CourseRepo>;
	let courseService: CourseService;
	let userRepo: DeepMocked<UserRepo>;

	beforeAll(async () => {
		await setupEntities();
		module = await Test.createTestingModule({
			providers: [
				CourseService,
				{
					provide: UserRepo,
					useValue: createMock<UserRepo>(),
				},
				{
					provide: CourseRepo,
					useValue: createMock<CourseRepo>(),
				},
			],
		}).compile();
		courseRepo = module.get(CourseRepo);
		courseService = module.get(CourseService);
		userRepo = module.get(UserRepo);
	});

	afterAll(async () => {
		await module.close();
	});

	beforeEach(() => {
		jest.clearAllMocks();
	});

	describe('findById', () => {
		const setup = () => {
			const courseId = 'courseId';
			courseRepo.findById.mockResolvedValueOnce({} as Course);

			return { courseId };
		};

		it('should call findById from course repository', async () => {
			const { courseId } = setup();

			await expect(courseService.findById(courseId)).resolves.not.toThrow();

			expect(courseRepo.findById).toBeCalledWith(courseId);
		});
	});

<<<<<<< HEAD
	describe('findAllByUserId', () => {
		const setup = () => {
			const userId = 'userId';
			courseRepo.findAllByUserId.mockResolvedValueOnce([[], 0]);

			return { userId };
		};

		it('should call findAllByUserId from course repository', async () => {
			const { userId } = setup();

			await expect(courseService.findAllByUserId(userId)).resolves.not.toThrow();

			expect(courseRepo.findAllByUserId).toBeCalledWith(userId);
=======
	describe('when deleting by userId', () => {
		const setup = () => {
			const user = userFactory.buildWithId();
			const course1 = courseFactory.buildWithId({ students: [user] });
			const course2 = courseFactory.buildWithId({ teachers: [user] });
			const course3 = courseFactory.buildWithId({ substitutionTeachers: [user] });
			const allCourses = [course1, course2, course3];

			userRepo.findById.mockResolvedValue(user);
			courseRepo.findAllByUserId.mockResolvedValue([allCourses, allCourses.length]);

			return {
				user,
			};
		};

		it('should call courseRepo.findAllByUserId', async () => {
			const { user } = setup();
			await courseService.deleteUserDataFromCourse(user.id);
			expect(courseRepo.findAllByUserId).toBeCalledWith(user.id);
		});

		it('should update courses without deleted user', async () => {
			const { user } = setup();
			const result = await courseService.deleteUserDataFromCourse(user.id);
			expect(result).toEqual(3);
>>>>>>> b088aef6
		});
	});
});<|MERGE_RESOLUTION|>--- conflicted
+++ resolved
@@ -1,12 +1,8 @@
 import { createMock, DeepMocked } from '@golevelup/ts-jest';
 import { Test, TestingModule } from '@nestjs/testing';
 import { Course } from '@shared/domain';
-<<<<<<< HEAD
-import { CourseRepo } from '@shared/repo';
-=======
 import { CourseRepo, UserRepo } from '@shared/repo';
 import { courseFactory, setupEntities, userFactory } from '@shared/testing';
->>>>>>> b088aef6
 import { CourseService } from './course.service';
 
 describe('CourseService', () => {
@@ -60,22 +56,6 @@
 		});
 	});
 
-<<<<<<< HEAD
-	describe('findAllByUserId', () => {
-		const setup = () => {
-			const userId = 'userId';
-			courseRepo.findAllByUserId.mockResolvedValueOnce([[], 0]);
-
-			return { userId };
-		};
-
-		it('should call findAllByUserId from course repository', async () => {
-			const { userId } = setup();
-
-			await expect(courseService.findAllByUserId(userId)).resolves.not.toThrow();
-
-			expect(courseRepo.findAllByUserId).toBeCalledWith(userId);
-=======
 	describe('when deleting by userId', () => {
 		const setup = () => {
 			const user = userFactory.buildWithId();
@@ -102,7 +82,23 @@
 			const { user } = setup();
 			const result = await courseService.deleteUserDataFromCourse(user.id);
 			expect(result).toEqual(3);
->>>>>>> b088aef6
+		});
+	});
+
+	describe('findAllByUserId', () => {
+		const setup = () => {
+			const userId = 'userId';
+			courseRepo.findAllByUserId.mockResolvedValueOnce([[], 0]);
+
+			return { userId };
+		};
+
+		it('should call findAllByUserId from course repository', async () => {
+			const { userId } = setup();
+
+			await expect(courseService.findAllByUserId(userId)).resolves.not.toThrow();
+
+			expect(courseRepo.findAllByUserId).toBeCalledWith(userId);
 		});
 	});
 });