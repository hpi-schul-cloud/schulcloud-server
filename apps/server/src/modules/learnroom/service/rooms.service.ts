--- conflicted
+++ resolved
@@ -3,11 +3,7 @@
 import { TaskService } from '@modules/task';
 import { Injectable } from '@nestjs/common';
 import { BoardExternalReferenceType } from '@shared/domain/domainobject';
-<<<<<<< HEAD
 import { LegacyBoard, ColumnBoardNode } from '@shared/domain/entity';
-=======
-import { Board } from '@shared/domain/entity';
->>>>>>> 60368791
 import { EntityId } from '@shared/domain/types';
 import { LegacyBoardRepo } from '@shared/repo';
 // eslint-disable-next-line @typescript-eslint/no-restricted-imports
@@ -26,16 +22,15 @@
 	async updateLegacyBoard(board: LegacyBoard, roomId: EntityId, userId: EntityId): Promise<LegacyBoard> {
 		const [courseLessons] = await this.lessonService.findByCourseIds([roomId]);
 		const [courseTasks] = await this.taskService.findBySingleParent(userId, roomId);
-<<<<<<< HEAD
 
-		const columnBoards = await this.handleColumnBoardIntegration(roomId);
-=======
 		const columnBoardIds = await this.columnBoardService.findIdsByExternalReference({
 			type: BoardExternalReferenceType.Course,
 			id: roomId,
 		});
-		const courseColumnBoardTargets = await this.columnBoardTargetService.findOrCreateTargets(columnBoardIds);
->>>>>>> 60368791
+
+		const columnBoards = await Promise.all(
+			columnBoardIds.map(async (id) => (await this.boardNodeRepo.findById(id)) as ColumnBoardNode)
+		);
 
 		const boardElementTargets = [...courseLessons, ...courseTasks, ...columnBoards];
 
@@ -44,31 +39,4 @@
 		await this.boardRepo.save(board);
 		return board;
 	}
-<<<<<<< HEAD
-
-	private async handleColumnBoardIntegration(roomId: EntityId): Promise<ColumnBoardNode[]> {
-		let columnBoards: ColumnBoardNode[] = [];
-
-		if ((Configuration.get('FEATURE_COLUMN_BOARD_ENABLED') as boolean) === true) {
-			const courseReference = {
-				type: BoardExternalReferenceType.Course,
-				id: roomId,
-			};
-
-			const columnBoardIds = await this.columnBoardService.findIdsByExternalReference(courseReference);
-
-			if (columnBoardIds.length === 0) {
-				const columnBoard = await this.columnBoardService.createWelcomeColumnBoard(courseReference);
-				columnBoardIds.push(columnBoard.id);
-			}
-
-			columnBoards = await Promise.all(
-				columnBoardIds.map(async (id) => (await this.boardNodeRepo.findById(id)) as ColumnBoardNode)
-			);
-		}
-
-		return columnBoards;
-	}
-=======
->>>>>>> 60368791
 }