import { LegacyLogger } from '@core/logger';
import { createMock, DeepMocked } from '@golevelup/ts-jest';
import { ColumnBoardService } from '@modules/board';
import { BoardExternalReferenceType } from '@modules/board/domain';
import { CopyColumnBoardParams } from '@modules/board/service/internal';
import { columnBoardFactory } from '@modules/board/testing';
import { CopyElementType, CopyHelperService, CopyStatus, CopyStatusEnum } from '@modules/copy-helper';
import { CourseEntity, CourseGroupEntity } from '@modules/course/repo';
import { courseEntityFactory } from '@modules/course/testing';
import { StorageLocation } from '@modules/files-storage/interface';
import { LessonCopyService } from '@modules/lesson';
import { TaskCopyService } from '@modules/task';
import { User } from '@modules/user/repo';
import { userFactory } from '@modules/user/testing';
import { Test, TestingModule } from '@nestjs/testing';
import { AuthorizableObject } from '@shared/domain/domain-object';
<<<<<<< HEAD
import { LessonEntity, Material, Submission, Task, User } from '@shared/domain/entity';
=======
import { Course, CourseGroup, LessonEntity, Material, Submission, Task } from '@shared/domain/entity';
>>>>>>> fba446b6
import { EntityId } from '@shared/domain/types';
import { setupEntities } from '@testing/database';
import { lessonFactory } from '@testing/factory/lesson.factory';
import { taskFactory } from '@testing/factory/task.factory';
import { ColumnBoardNodeRepo, LegacyBoard, LegacyBoardElement, LegacyBoardRepo } from '../repo';
import {
	boardFactory,
	columnboardBoardElementFactory,
	columnBoardNodeFactory,
	lessonBoardElementFactory,
	taskBoardElementFactory,
} from '../testing';
import { BoardCopyService } from './board-copy.service';

describe('board copy service', () => {
	let module: TestingModule;
	let copyService: BoardCopyService;
	let taskCopyService: DeepMocked<TaskCopyService>;
	let lessonCopyService: DeepMocked<LessonCopyService>;
	let columnBoardService: DeepMocked<ColumnBoardService>;
	let copyHelperService: DeepMocked<CopyHelperService>;
	let boardRepo: DeepMocked<LegacyBoardRepo>;

	afterAll(async () => {
		await module.close();
	});

	beforeAll(async () => {
		await setupEntities([
			User,
			CourseEntity,
			CourseGroupEntity,
			Task,
			Submission,
			LessonEntity,
			Material,
			LegacyBoard,
			LegacyBoardElement,
		]);

		module = await Test.createTestingModule({
			providers: [
				BoardCopyService,
				{
					provide: TaskCopyService,
					useValue: createMock<TaskCopyService>(),
				},
				{
					provide: LessonCopyService,
					useValue: createMock<LessonCopyService>(),
				},
				{
					provide: ColumnBoardService,
					useValue: createMock<ColumnBoardService>(),
				},
				{
					provide: CopyHelperService,
					useValue: createMock<CopyHelperService>(),
				},
				{
					provide: LegacyBoardRepo,
					useValue: createMock<LegacyBoardRepo>(),
				},
				{
					provide: LegacyLogger,
					useValue: createMock<LegacyLogger>(),
				},
				{
					provide: ColumnBoardNodeRepo,
					useValue: createMock<ColumnBoardNodeRepo>(),
				},
			],
		}).compile();

		copyService = module.get(BoardCopyService);
		taskCopyService = module.get(TaskCopyService);
		lessonCopyService = module.get(LessonCopyService);
		copyHelperService = module.get(CopyHelperService);
		columnBoardService = module.get(ColumnBoardService);
		boardRepo = module.get(LegacyBoardRepo);
		boardRepo.save = jest.fn();
	});

	beforeEach(() => {
		jest.clearAllMocks();
	});

	describe('copyBoard', () => {
		describe('when the board is empty', () => {
			const setup = () => {
				const destinationCourse = courseEntityFactory.buildWithId();
				const originalBoard = boardFactory.buildWithId({ references: [], course: destinationCourse });
				const user = userFactory.build();

				return { destinationCourse, originalBoard, user };
			};

			it('should return copy type "board"', async () => {
				const { destinationCourse, originalBoard, user } = setup();

				const status = await copyService.copyBoard({
					originalBoard,
					user,
					originalCourse: destinationCourse,
					destinationCourse,
				});
				expect(status.type).toEqual(CopyElementType.BOARD);
			});

			it('should set title copy status to "board"', async () => {
				const { destinationCourse, originalBoard, user } = setup();

				const status = await copyService.copyBoard({
					originalBoard,
					user,
					originalCourse: destinationCourse,
					destinationCourse,
				});
				expect(status.title).toEqual('board');
			});

			it('should set original entity in status', async () => {
				const { destinationCourse, originalBoard, user } = setup();

				const status = await copyService.copyBoard({
					originalBoard,
					user,
					originalCourse: destinationCourse,
					destinationCourse,
				});
				expect(status.originalEntity).toEqual(originalBoard);
			});

			it('should create a copy', async () => {
				const { destinationCourse, originalBoard, user } = setup();

				const status = await copyService.copyBoard({
					originalBoard,
					user,
					originalCourse: destinationCourse,
					destinationCourse,
				});
				const board = status.copyEntity as LegacyBoard;
				expect(board.id).not.toEqual(originalBoard.id);
			});

			it('should set destination course of copy', async () => {
				const { destinationCourse, originalBoard, user } = setup();

				const status = await copyService.copyBoard({
					originalBoard,
					user,
					originalCourse: destinationCourse,
					destinationCourse,
				});
				const board = status.copyEntity as LegacyBoard;
				expect(board.course.id).toEqual(destinationCourse.id);
			});
		});

		describe('when board contains a task', () => {
			const setup = () => {
				const originalTask = taskFactory.build();
				const taskElement = taskBoardElementFactory.build({ target: originalTask });
				const destinationCourse = courseEntityFactory.build();
				const originalBoard = boardFactory.build({ references: [taskElement], course: destinationCourse });
				const user = userFactory.build();
				const taskCopy = taskFactory.build({ name: originalTask.name });

				taskCopyService.copyTask.mockResolvedValue({
					title: taskCopy.name,
					type: CopyElementType.TASK,
					status: CopyStatusEnum.SUCCESS,
					copyEntity: taskCopy,
				});

				return { destinationCourse, originalBoard, user, originalTask };
			};

			it('should call taskCopyService with original task', async () => {
				const { destinationCourse, originalBoard, user, originalTask } = setup();

				await copyService.copyBoard({ originalBoard, user, originalCourse: destinationCourse, destinationCourse });
				expect(taskCopyService.copyTask).toHaveBeenCalledWith({
					originalTaskId: originalTask.id,
					destinationCourse,
					user,
				});
			});

			it('should call copyHelperService', async () => {
				const { destinationCourse, originalBoard, user } = setup();

				await copyService.copyBoard({ originalBoard, user, originalCourse: destinationCourse, destinationCourse });
				expect(copyHelperService.deriveStatusFromElements).toHaveBeenCalledTimes(1);
			});

			it('should add copy of task to board copy', async () => {
				const { destinationCourse, originalBoard, user } = setup();

				const status = await copyService.copyBoard({
					originalBoard,
					user,
					originalCourse: destinationCourse,
					destinationCourse,
				});
				const board = status.copyEntity as LegacyBoard;
				expect(board.getElements().length).toEqual(1);
			});

			it('should add status of copying task to board copy status', async () => {
				const { destinationCourse, originalBoard, user, originalTask } = setup();

				const status = await copyService.copyBoard({
					originalBoard,
					user,
					originalCourse: destinationCourse,
					destinationCourse,
				});
				const taskStatus = status.elements?.find(
					(el) => el.type === CopyElementType.TASK && el.title === originalTask.name
				);
				expect(taskStatus).toBeDefined();
			});
		});

		describe('when board contains a lesson', () => {
			const setup = () => {
				const originalLesson = lessonFactory.buildWithId();
				const lessonElement = lessonBoardElementFactory.buildWithId({ target: originalLesson });
				const destinationCourse = courseEntityFactory.buildWithId();
				const originalBoard = boardFactory.buildWithId({ references: [lessonElement], course: destinationCourse });
				const user = userFactory.buildWithId();
				const lessonCopy = lessonFactory.buildWithId({ name: originalLesson.name });

				lessonCopyService.copyLesson.mockResolvedValue({
					title: originalLesson.name,
					type: CopyElementType.LESSON,
					status: CopyStatusEnum.SUCCESS,
					copyEntity: lessonCopy,
				});
				lessonCopyService.updateCopiedEmbeddedTasks = jest.fn().mockImplementation((status: CopyStatus) => status);

				return { destinationCourse, originalBoard, user, originalLesson };
			};

			it('should call lessonCopyService with original lesson', async () => {
				const { destinationCourse, originalBoard, user, originalLesson } = setup();

				const expected = {
					originalLessonId: originalLesson.id,
					destinationCourse,
					user,
				};

				await copyService.copyBoard({ originalBoard, user, originalCourse: destinationCourse, destinationCourse });
				expect(lessonCopyService.copyLesson).toHaveBeenCalledWith(expected);
			});

			it('should add lessonCopy to board copy', async () => {
				const { destinationCourse, originalBoard, user } = setup();
				const status = await copyService.copyBoard({
					originalBoard,
					user,
					originalCourse: destinationCourse,
					destinationCourse,
				});
				const board = status.copyEntity as LegacyBoard;

				expect(board.getElements().length).toEqual(1);
			});

			it('should add status of lessonCopy to board copy status', async () => {
				const { destinationCourse, originalBoard, user } = setup();
				const status = await copyService.copyBoard({
					originalBoard,
					user,
					originalCourse: destinationCourse,
					destinationCourse,
				});
				const lessonStatus = status.elements?.find((el) => el.type === CopyElementType.LESSON);

				expect(lessonStatus).toBeDefined();
			});
		});

		describe('when board contains column board', () => {
			const setup = () => {
				const originalColumnBoard = columnBoardFactory.build();
				const columnBoardTarget = columnBoardNodeFactory.build({
					title: originalColumnBoard.title,
				});
				const columBoardElement = columnboardBoardElementFactory.build({ target: columnBoardTarget });
				const destinationCourse = courseEntityFactory.buildWithId();
				const originalBoard = boardFactory.buildWithId({ references: [columBoardElement], course: destinationCourse });
				const user = userFactory.buildWithId();
				const copyOfColumnBoard = columnBoardFactory.build();

				columnBoardService.copyColumnBoard.mockResolvedValue({
					type: CopyElementType.COLUMNBOARD,
					status: CopyStatusEnum.SUCCESS,
					copyEntity: copyOfColumnBoard,
					originalEntity: originalColumnBoard,
					title: copyOfColumnBoard.title,
				});

				return { destinationCourse, originalBoard, user, originalColumnBoard, columnBoardTarget };
			};

			it('should call columnBoardCopyService with original columnBoard', async () => {
				const { destinationCourse, originalBoard, user, columnBoardTarget } = setup();

				const expected: CopyColumnBoardParams = {
					originalColumnBoardId: columnBoardTarget.id,
					targetExternalReference: {
						type: BoardExternalReferenceType.Course,
						id: destinationCourse.id,
					},
					sourceStorageLocationReference: { id: destinationCourse.school.id, type: StorageLocation.SCHOOL },
					targetStorageLocationReference: { id: destinationCourse.school.id, type: StorageLocation.SCHOOL },
					userId: user.id,
					targetSchoolId: user.school.id,
				};

				await copyService.copyBoard({ originalBoard, user, originalCourse: destinationCourse, destinationCourse });
				expect(columnBoardService.copyColumnBoard).toHaveBeenCalledWith(expected);
			});

			it('should add columnBoard copy to board copy', async () => {
				const { destinationCourse, originalBoard, user } = setup();
				const status = await copyService.copyBoard({
					originalBoard,
					originalCourse: destinationCourse,
					user,
					destinationCourse,
				});
				const board = status.copyEntity as LegacyBoard;

				expect(board.getElements().length).toEqual(1);
			});

			it('should add status of columnBoard copy to board copy status', async () => {
				const { destinationCourse, originalBoard, user } = setup();
				const status = await copyService.copyBoard({
					originalBoard,
					originalCourse: destinationCourse,
					user,
					destinationCourse,
				});
				const lessonStatus = status.elements?.find((el) => el.type === CopyElementType.COLUMNBOARD);

				expect(lessonStatus).toBeDefined();
			});
		});

		describe('when different elements have been copied', () => {
			const setup = () => {
				const originalTask = taskFactory.buildWithId();
				const taskElement = taskBoardElementFactory.buildWithId({ target: originalTask });
				const taskCopy = taskFactory.buildWithId({ name: originalTask.name });
				taskCopyService.copyTask.mockResolvedValue({
					title: taskCopy.name,
					type: CopyElementType.TASK,
					status: CopyStatusEnum.SUCCESS,
					copyEntity: taskCopy,
				});

				const originalLesson = lessonFactory.buildWithId();
				const lessonElement = lessonBoardElementFactory.buildWithId({ target: originalLesson });
				const lessonCopy = lessonFactory.buildWithId({ name: originalLesson.name });
				lessonCopyService.copyLesson.mockResolvedValue({
					title: originalLesson.name,
					type: CopyElementType.LESSON,
					status: CopyStatusEnum.SUCCESS,
					copyEntity: lessonCopy,
				});
				lessonCopyService.updateCopiedEmbeddedTasks = jest.fn().mockImplementation((status: CopyStatus) => status);

				const originalColumnBoard = columnBoardFactory.build();
				const columnBoardTarget = columnBoardNodeFactory.build({
					title: originalColumnBoard.title,
				});
				columnBoardTarget.id = originalColumnBoard.id;
				const columnBoardElement = columnboardBoardElementFactory.buildWithId({ target: columnBoardTarget });
				const columnBoardCopy = columnBoardFactory.build();
				columnBoardService.copyColumnBoard.mockResolvedValue({
					type: CopyElementType.COLUMNBOARD,
					status: CopyStatusEnum.SUCCESS,
					copyEntity: columnBoardCopy,
					originalEntity: originalColumnBoard,
					title: columnBoardCopy.title,
				});

				const copyDict = new Map<EntityId, AuthorizableObject>()
					.set(originalLesson.id, lessonCopy)
					.set(originalTask.id, taskCopy)
					.set(originalColumnBoard.id, columnBoardCopy);
				copyHelperService.buildCopyEntityDict.mockReturnValue(copyDict);

				const originalCourse = courseEntityFactory.buildWithId();
				const destinationCourse = courseEntityFactory.buildWithId();
				const originalBoard = boardFactory.buildWithId({
					references: [lessonElement, taskElement, columnBoardElement],
					course: originalCourse,
				});
				const user = userFactory.buildWithId();

				return {
					originalCourse,
					destinationCourse,
					originalBoard,
					user,
					lessonCopy,
					columnBoardCopy,
					originalTask,
					taskCopy,
					originalLesson,
				};
			};

			it('should trigger swapping ids for board', async () => {
				const { destinationCourse, originalBoard, user, columnBoardCopy } = setup();
				await copyService.copyBoard({ originalBoard, user, originalCourse: destinationCourse, destinationCourse });

				expect(columnBoardService.swapLinkedIds).toHaveBeenCalledWith(columnBoardCopy.id, expect.anything());
			});

			it('should pass task for swapping ids', async () => {
				const { destinationCourse, originalBoard, user, originalTask, taskCopy } = setup();
				await copyService.copyBoard({ originalBoard, user, originalCourse: destinationCourse, destinationCourse });

				const map = columnBoardService.swapLinkedIds.mock.calls[0][1];
				expect(map.get(originalTask.id)).toEqual(taskCopy.id);
			});

			it('should pass lesson for swapping ids', async () => {
				const { destinationCourse, originalBoard, user, originalLesson, lessonCopy } = setup();
				await copyService.copyBoard({ originalBoard, user, originalCourse: destinationCourse, destinationCourse });

				const map = columnBoardService.swapLinkedIds.mock.calls[0][1];
				expect(map.get(originalLesson.id)).toEqual(lessonCopy.id);
			});

			it('should pass course for swapping ids', async () => {
				const { originalCourse, destinationCourse, originalBoard, user } = setup();
				await copyService.copyBoard({ originalBoard, user, originalCourse: destinationCourse, destinationCourse });

				const map = columnBoardService.swapLinkedIds.mock.calls[0][1];
				expect(map.get(originalCourse.id)).toEqual(destinationCourse.id);
			});
		});

		describe('derive status from elements', () => {
			const setup = () => {
				const originalTask = taskFactory.build();
				const taskElement = taskBoardElementFactory.build({ target: originalTask });
				const taskCopy = taskFactory.build({ name: originalTask.name });

				const originalLesson = lessonFactory.build();
				const lessonElement = lessonBoardElementFactory.build({ target: originalLesson });
				const lessonCopy = lessonFactory.build({ name: originalLesson.name });

				const destinationCourse = courseEntityFactory.build();
				const originalBoard = boardFactory.build({
					references: [lessonElement, taskElement],
					course: destinationCourse,
				});
				const user = userFactory.build();

				return { destinationCourse, originalBoard, user, taskCopy, lessonCopy };
			};

			it('should call deriveStatusFromElements', async () => {
				const { destinationCourse, originalBoard, user } = setup();
				await copyService.copyBoard({ originalBoard, user, originalCourse: destinationCourse, destinationCourse });

				expect(copyHelperService.deriveStatusFromElements).toHaveBeenCalled();
			});

			it('should use returned value from deriveStatusFromElements', async () => {
				const { destinationCourse, originalBoard, user } = setup();
				copyHelperService.deriveStatusFromElements.mockReturnValue(CopyStatusEnum.PARTIAL);
				const status = await copyService.copyBoard({
					originalBoard,
					user,
					originalCourse: destinationCourse,
					destinationCourse,
				});

				expect(status.status).toEqual(CopyStatusEnum.PARTIAL);
			});
		});

		describe('when board contains corrupted references', () => {
			const setup = () => {
				const originalLesson = lessonFactory.buildWithId();
				const lessonElement = lessonBoardElementFactory.buildWithId({ target: originalLesson });
				const destinationCourse = courseEntityFactory.buildWithId();
				const originalBoard = boardFactory.buildWithId({ references: [lessonElement], course: destinationCourse });
				const user = userFactory.buildWithId();
				const lessonCopy = lessonFactory.buildWithId({ name: originalLesson.name });

				// eslint-disable-next-line @typescript-eslint/ban-ts-comment
				// @ts-ignore
				delete originalBoard.references[0].target;

				lessonCopyService.copyLesson.mockResolvedValue({
					title: originalLesson.name,
					type: CopyElementType.LESSON,
					status: CopyStatusEnum.SUCCESS,
					copyEntity: lessonCopy,
				});
				lessonCopyService.updateCopiedEmbeddedTasks = jest.fn().mockImplementation((status: CopyStatus) => status);

				return { destinationCourse, originalBoard, user, originalLesson };
			};

			it('should skip boardelements that contain a corrupted reference', async () => {
				const { destinationCourse, originalBoard, user } = setup();

				const status = await copyService.copyBoard({
					originalBoard,
					user,
					originalCourse: destinationCourse,
					destinationCourse,
				});
				const board = status.copyEntity as LegacyBoard;

				expect(board.references).toHaveLength(0);
			});
		});

		describe('when persist fails', () => {
			const setup = () => {
				const originalLesson = lessonFactory.buildWithId();
				const lessonElement = lessonBoardElementFactory.buildWithId({ target: originalLesson });
				const destinationCourse = courseEntityFactory.buildWithId();
				const originalBoard = boardFactory.buildWithId({ references: [lessonElement], course: destinationCourse });
				const user = userFactory.buildWithId();
				const lessonCopy = lessonFactory.buildWithId({ name: originalLesson.name });

				lessonCopyService.copyLesson.mockResolvedValue({
					title: originalLesson.name,
					type: CopyElementType.LESSON,
					status: CopyStatusEnum.SUCCESS,
					copyEntity: lessonCopy,
				});
				lessonCopyService.updateCopiedEmbeddedTasks = jest.fn().mockImplementation((status: CopyStatus) => status);
				boardRepo.save.mockRejectedValue(new Error());

				return { destinationCourse, originalBoard, user, originalLesson };
			};

			it('should return status fail', async () => {
				const { destinationCourse, originalBoard, user } = setup();

				const status = await copyService.copyBoard({
					originalBoard,
					user,
					originalCourse: destinationCourse,
					destinationCourse,
				});

				expect(status.status).toEqual(CopyStatusEnum.FAIL);
			});
		});
	});
});<|MERGE_RESOLUTION|>--- conflicted
+++ resolved
@@ -14,11 +14,7 @@
 import { userFactory } from '@modules/user/testing';
 import { Test, TestingModule } from '@nestjs/testing';
 import { AuthorizableObject } from '@shared/domain/domain-object';
-<<<<<<< HEAD
-import { LessonEntity, Material, Submission, Task, User } from '@shared/domain/entity';
-=======
-import { Course, CourseGroup, LessonEntity, Material, Submission, Task } from '@shared/domain/entity';
->>>>>>> fba446b6
+import { LessonEntity, Material, Submission, Task } from '@shared/domain/entity';
 import { EntityId } from '@shared/domain/types';
 import { setupEntities } from '@testing/database';
 import { lessonFactory } from '@testing/factory/lesson.factory';
