import { LegacyLogger } from '@core/logger';
import { BoardExternalReferenceType, ColumnBoard, ColumnBoardService } from '@modules/board';
import { CopyElementType, CopyHelperService, CopyStatus, CopyStatusEnum } from '@modules/copy-helper';
import { StorageLocation } from '@modules/files-storage/interface';
import { LessonCopyService } from '@modules/lesson';
import { TaskCopyService } from '@modules/task';
import { Injectable } from '@nestjs/common';
import { getResolvedValues } from '@shared/common/utils/promise';
import {
	ColumnboardBoardElement,
	ColumnBoardNode,
	Course,
	isLesson,
	isTask,
	LegacyBoard,
	LegacyBoardElement,
	LegacyBoardElementType,
	LessonBoardElement,
	LessonEntity,
	Task,
	TaskBoardElement,
	User,
} from '@shared/domain/entity';
import { EntityId } from '@shared/domain/types';
<<<<<<< HEAD
import { LegacyBoardRepo } from '@shared/repo/legacy-board';
import { LegacyLogger } from '@src/core/logger';
import { StorageLocation } from '@src/modules/files-storage/interface';
=======
import { LegacyBoardRepo } from '@shared/repo';
>>>>>>> 24b9dc18
import { sortBy } from 'lodash';
import { ColumnBoardNodeRepo } from '../repo';

export type BoardCopyParams = {
	originalBoard: LegacyBoard;
	originalCourse: Course;
	destinationCourse: Course;
	user: User;
};

@Injectable()
export class BoardCopyService {
	constructor(
		private readonly logger: LegacyLogger,
		private readonly boardRepo: LegacyBoardRepo,
		private readonly taskCopyService: TaskCopyService,
		private readonly lessonCopyService: LessonCopyService,
		private readonly columnBoardService: ColumnBoardService,
		private readonly copyHelperService: CopyHelperService,
		// TODO comment this, legacy!
		private readonly columnBoardNodeRepo: ColumnBoardNodeRepo
	) {}

	async copyBoard(params: BoardCopyParams): Promise<CopyStatus> {
		const { originalBoard, user, originalCourse, destinationCourse } = params;

		const boardElements: LegacyBoardElement[] = originalBoard.getElements();
		const elements: CopyStatus[] = await this.copyBoardElements(boardElements, user, originalCourse, destinationCourse);

		const references: LegacyBoardElement[] = await this.extractReferences(elements);

		let boardCopy: LegacyBoard = new LegacyBoard({ references, course: destinationCourse });
		let status: CopyStatus = {
			title: 'board',
			type: CopyElementType.BOARD,
			status: this.copyHelperService.deriveStatusFromElements(elements),
			copyEntity: boardCopy,
			originalEntity: params.originalBoard,
			elements,
		};

		status = this.updateCopiedEmbeddedTasksOfLessons(status);
		if (status.copyEntity) {
			boardCopy = status.copyEntity as LegacyBoard;
		}

		status = await this.swapLinkedIdsInBoards(status);

		try {
			await this.boardRepo.save(boardCopy);
		} catch (err) {
			this.logger.warn(err);
			status.status = CopyStatusEnum.FAIL;
		}

		return status;
	}

	private async copyBoardElements(
		boardElements: LegacyBoardElement[],
		user: User,
		originalCourse: Course,
		destinationCourse: Course
	): Promise<CopyStatus[]> {
		const promises: Promise<[number, CopyStatus]>[] = boardElements.map((element, pos) => {
			if (element.target === undefined) {
				return Promise.reject(new Error('Broken boardelement - not pointing to any target entity'));
			}

			if (element.boardElementType === LegacyBoardElementType.Task && isTask(element.target)) {
				return this.copyTask(element.target, user, destinationCourse).then((status) => [pos, status]);
			}

			if (element.boardElementType === LegacyBoardElementType.Lesson && isLesson(element.target)) {
				return this.copyLesson(element.target, user, destinationCourse).then((status) => [pos, status]);
			}

			if (
				element.boardElementType === LegacyBoardElementType.ColumnBoard &&
				element.target instanceof ColumnBoardNode
			) {
				return this.copyColumnBoard(element.target, user, originalCourse, destinationCourse).then((status) => [
					pos,
					status,
				]);
			}

			/* istanbul ignore next */
			this.logger.warn(`BoardCopyService unable to handle boardElementType.`);
			/* istanbul ignore next */
			return Promise.reject(new Error(`BoardCopyService unable to handle boardElementType.`));
		});

		const results = await Promise.allSettled(promises);
		const resolved: Array<[number, CopyStatus]> = getResolvedValues(results);
		const statuses: CopyStatus[] = this.sortByOriginalOrder(resolved);
		return statuses;
	}

	private async copyLesson(originalLesson: LessonEntity, user: User, destinationCourse: Course): Promise<CopyStatus> {
		return this.lessonCopyService.copyLesson({
			originalLessonId: originalLesson.id,
			user,
			destinationCourse,
		});
	}

	private async copyTask(originalTask: Task, user: User, destinationCourse: Course): Promise<CopyStatus> {
		return this.taskCopyService.copyTask({
			originalTaskId: originalTask.id,
			user,
			destinationCourse,
		});
	}

	private async copyColumnBoard(
		columnBoard: ColumnBoardNode,
		user: User,
		originalCourse: Course,
		destinationCourse: Course
	): Promise<CopyStatus> {
		return this.columnBoardService.copyColumnBoard({
			originalColumnBoardId: columnBoard.id,
			targetExternalReference: {
				id: destinationCourse.id,
				type: BoardExternalReferenceType.Course,
			},
			sourceStorageLocationReference: { id: originalCourse.school.id, type: StorageLocation.SCHOOL },
			targetStorageLocationReference: { id: destinationCourse.school.id, type: StorageLocation.SCHOOL },
			userId: user.id,
			targetSchoolId: user.school.id,
		});
	}

	private async extractReferences(statuses: CopyStatus[]): Promise<LegacyBoardElement[]> {
		const references: LegacyBoardElement[] = [];
		for (const status of statuses) {
			// statuses.forEach((status) => {
			if (status.copyEntity instanceof Task) {
				const taskElement = new TaskBoardElement({ target: status.copyEntity });
				references.push(taskElement);
			}
			if (status.copyEntity instanceof LessonEntity) {
				const lessonElement = new LessonBoardElement({ target: status.copyEntity });
				references.push(lessonElement);
			}
			if (status.copyEntity instanceof ColumnBoard) {
				// TODO comment this, legacy!
				// eslint-disable-next-line no-await-in-loop
				const columnBoardNode = await this.columnBoardNodeRepo.findById(status.copyEntity.id);
				const columnBoardElement = new ColumnboardBoardElement({
					target: columnBoardNode,
				});
				references.push(columnBoardElement);
			}
		}
		return references;
	}

	private updateCopiedEmbeddedTasksOfLessons(boardStatus: CopyStatus): CopyStatus {
		const copyDict = this.copyHelperService.buildCopyEntityDict(boardStatus);
		const elements = boardStatus.elements ?? [];
		const updatedElements = elements.map((elementCopyStatus) => {
			if (elementCopyStatus.type === CopyElementType.LESSON) {
				return this.lessonCopyService.updateCopiedEmbeddedTasks(elementCopyStatus, copyDict);
			}
			return elementCopyStatus;
		});
		boardStatus.elements = updatedElements;
		return boardStatus;
	}

	private async swapLinkedIdsInBoards(copyStatus: CopyStatus): Promise<CopyStatus> {
		const map = new Map<EntityId, EntityId>();
		const copyDict = this.copyHelperService.buildCopyEntityDict(copyStatus);
		copyDict.forEach((value, key) => map.set(key, value.id));

		if (copyStatus.copyEntity instanceof LegacyBoard && copyStatus.originalEntity instanceof LegacyBoard) {
			map.set(copyStatus.originalEntity.course.id, copyStatus.copyEntity.course.id);
		}

		const elements = copyStatus.elements ?? [];
		const updatedElements = await Promise.all(
			elements.map(async (el) => {
				if (el.type === CopyElementType.COLUMNBOARD && el.copyEntity) {
					el.copyEntity = await this.columnBoardService.swapLinkedIds(el.copyEntity?.id, map);
				}
				return el;
			})
		);

		copyStatus.elements = updatedElements;
		return copyStatus;
	}

	private sortByOriginalOrder(resolved: [number, CopyStatus][]): CopyStatus[] {
		const sortByPos = sortBy(resolved, ([pos]) => pos);
		const statuses = sortByPos.map(([, status]) => status);
		return statuses;
	}
}<|MERGE_RESOLUTION|>--- conflicted
+++ resolved
@@ -22,13 +22,7 @@
 	User,
 } from '@shared/domain/entity';
 import { EntityId } from '@shared/domain/types';
-<<<<<<< HEAD
 import { LegacyBoardRepo } from '@shared/repo/legacy-board';
-import { LegacyLogger } from '@src/core/logger';
-import { StorageLocation } from '@src/modules/files-storage/interface';
-=======
-import { LegacyBoardRepo } from '@shared/repo';
->>>>>>> 24b9dc18
 import { sortBy } from 'lodash';
 import { ColumnBoardNodeRepo } from '../repo';
 
