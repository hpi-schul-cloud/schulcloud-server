--- conflicted
+++ resolved
@@ -1,15 +1,10 @@
 import { Injectable } from '@nestjs/common';
-<<<<<<< HEAD
-import { Counted, Course, EntityId } from '@shared/domain';
-import { CourseRepo } from '@shared/repo';
-import { CourseCreateDto } from '../types';
-=======
 import { DataDeletionDomainOperationLoggable } from '@shared/common/loggable';
 import { Course } from '@shared/domain/entity';
 import { Counted, DomainModel, EntityId, StatusModel } from '@shared/domain/types';
 import { CourseRepo } from '@shared/repo';
 import { Logger } from '@src/core/logger';
->>>>>>> 58793436
+import { CourseCreateDto } from '../types';
 
 @Injectable()
 export class CourseService {
