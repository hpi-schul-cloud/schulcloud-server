--- conflicted
+++ resolved
@@ -65,12 +65,11 @@
 		return courses;
 	}
 
-<<<<<<< HEAD
 	async create(course: Course): Promise<void> {
 		await this.repo.createCourse(course);
-=======
+  }
+
 	private getCoursesId(courses: Course[]): EntityId[] {
 		return courses.map((course) => course.id);
->>>>>>> 01f41851
 	}
 }