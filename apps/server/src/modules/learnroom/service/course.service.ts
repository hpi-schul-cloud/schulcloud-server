<<<<<<< HEAD
import { Injectable } from '@nestjs/common';
import { EventBus, EventsHandler, IEventHandler } from '@nestjs/cqrs';
import { Course } from '@shared/domain/entity';
import { Counted, EntityId } from '@shared/domain/types';
import { CourseRepo } from '@shared/repo';
import { Logger } from '@src/core/logger';
import {
	UserDeletedEvent,
	DeletionService,
	DataDeletedEvent,
	DomainDeletionReport,
	DomainName,
	DomainDeletionReportBuilder,
	DomainOperationReportBuilder,
	OperationType,
	DataDeletionDomainOperationLoggable,
	StatusModel,
} from '@modules/deletion';

@Injectable()
@EventsHandler(UserDeletedEvent)
export class CourseService implements DeletionService, IEventHandler<UserDeletedEvent> {
	constructor(private readonly repo: CourseRepo, private readonly logger: Logger, private readonly eventBus: EventBus) {
		this.logger.setContext(CourseService.name);
	}

	public async handle({ deletionRequestId, targetRefId }: UserDeletedEvent): Promise<void> {
		const dataDeleted = await this.deleteUserData(targetRefId);
		await this.eventBus.publish(new DataDeletedEvent(deletionRequestId, dataDeleted));
	}

	async findById(courseId: EntityId): Promise<Course> {
=======
import { Inject, Injectable } from '@nestjs/common';
import { DataDeletionDomainOperationLoggable } from '@shared/common/loggable';
import { DomainOperationBuilder } from '@shared/domain/builder';
import { Course as CourseEntity } from '@shared/domain/entity';
import { DomainOperation } from '@shared/domain/interface';
import { Counted, DomainName, EntityId, OperationType, StatusModel } from '@shared/domain/types';
import { CourseRepo as LegacyCourseRepo } from '@shared/repo';
import { Logger } from '@src/core/logger';
import { Group } from '@src/modules/group/domain';
import { Course, COURSE_REPO, CourseRepo } from '../domain';

@Injectable()
export class CourseService {
	constructor(
		private readonly repo: LegacyCourseRepo,
		private readonly logger: Logger,
		@Inject(COURSE_REPO) private readonly courseRepo: CourseRepo
	) {
		this.logger.setContext(CourseService.name);
	}

	async findById(courseId: EntityId): Promise<CourseEntity> {
>>>>>>> 60368791
		return this.repo.findById(courseId);
	}

	public async findAllCoursesByUserId(userId: EntityId): Promise<Counted<CourseEntity[]>> {
		const [courses, count] = await this.repo.findAllByUserId(userId);

		return [courses, count];
	}

	public async deleteUserData(userId: EntityId): Promise<DomainDeletionReport> {
		this.logger.info(
			new DataDeletionDomainOperationLoggable(
				'Deleting data from Courses',
				DomainName.COURSE,
				userId,
				StatusModel.PENDING
			)
		);
		const [courses, count] = await this.repo.findAllByUserId(userId);

		courses.forEach((course: CourseEntity) => course.removeUser(userId));

		await this.repo.save(courses);

		const result = DomainDeletionReportBuilder.build(DomainName.COURSE, [
			DomainOperationReportBuilder.build(OperationType.UPDATE, count, this.getCoursesId(courses)),
		]);

		this.logger.info(
			new DataDeletionDomainOperationLoggable(
				'Successfully removed data from Courses',
				DomainName.COURSE,
				userId,
				StatusModel.FINISHED,
				0,
				count
			)
		);

		return result;
	}

	async findAllByUserId(userId: EntityId): Promise<CourseEntity[]> {
		const [courses] = await this.repo.findAllByUserId(userId);

		return courses;
	}

	async create(course: CourseEntity): Promise<void> {
		await this.repo.createCourse(course);
	}

	private getCoursesId(courses: CourseEntity[]): EntityId[] {
		return courses.map((course) => course.id);
	}

	async findOneForUser(courseId: EntityId, userId: EntityId): Promise<CourseEntity> {
		const course = await this.repo.findOne(courseId, userId);
		return course;
	}

	public async saveAll(courses: Course[]): Promise<Course[]> {
		const savedCourses: Course[] = await this.courseRepo.saveAll(courses);

		return savedCourses;
	}

	public async findBySyncedGroup(group: Group): Promise<Course[]> {
		const courses: Course[] = await this.courseRepo.findBySyncedGroup(group);

		return courses;
	}
}<|MERGE_RESOLUTION|>--- conflicted
+++ resolved
@@ -1,9 +1,8 @@
-<<<<<<< HEAD
-import { Injectable } from '@nestjs/common';
+import { Inject, Injectable } from '@nestjs/common';
 import { EventBus, EventsHandler, IEventHandler } from '@nestjs/cqrs';
-import { Course } from '@shared/domain/entity';
+import { Course as CourseEntity } from '@shared/domain/entity';
 import { Counted, EntityId } from '@shared/domain/types';
-import { CourseRepo } from '@shared/repo';
+import { CourseRepo as LegacyCourseRepo } from '@shared/repo';
 import { Logger } from '@src/core/logger';
 import {
 	UserDeletedEvent,
@@ -17,11 +16,18 @@
 	DataDeletionDomainOperationLoggable,
 	StatusModel,
 } from '@modules/deletion';
+import { Group } from '@modules/group/domain';
+import { Course, COURSE_REPO, CourseRepo } from '../domain';
 
 @Injectable()
 @EventsHandler(UserDeletedEvent)
 export class CourseService implements DeletionService, IEventHandler<UserDeletedEvent> {
-	constructor(private readonly repo: CourseRepo, private readonly logger: Logger, private readonly eventBus: EventBus) {
+	constructor(
+		private readonly repo: LegacyCourseRepo,
+		private readonly logger: Logger,
+		@Inject(COURSE_REPO) private readonly courseRepo: CourseRepo,
+		private readonly eventBus: EventBus
+	) {
 		this.logger.setContext(CourseService.name);
 	}
 
@@ -30,31 +36,7 @@
 		await this.eventBus.publish(new DataDeletedEvent(deletionRequestId, dataDeleted));
 	}
 
-	async findById(courseId: EntityId): Promise<Course> {
-=======
-import { Inject, Injectable } from '@nestjs/common';
-import { DataDeletionDomainOperationLoggable } from '@shared/common/loggable';
-import { DomainOperationBuilder } from '@shared/domain/builder';
-import { Course as CourseEntity } from '@shared/domain/entity';
-import { DomainOperation } from '@shared/domain/interface';
-import { Counted, DomainName, EntityId, OperationType, StatusModel } from '@shared/domain/types';
-import { CourseRepo as LegacyCourseRepo } from '@shared/repo';
-import { Logger } from '@src/core/logger';
-import { Group } from '@src/modules/group/domain';
-import { Course, COURSE_REPO, CourseRepo } from '../domain';
-
-@Injectable()
-export class CourseService {
-	constructor(
-		private readonly repo: LegacyCourseRepo,
-		private readonly logger: Logger,
-		@Inject(COURSE_REPO) private readonly courseRepo: CourseRepo
-	) {
-		this.logger.setContext(CourseService.name);
-	}
-
 	async findById(courseId: EntityId): Promise<CourseEntity> {
->>>>>>> 60368791
 		return this.repo.findById(courseId);
 	}
 
