--- conflicted
+++ resolved
@@ -1,217 +1,211 @@
-import { DeepMocked, createMock } from '@golevelup/ts-jest';
-import { MikroORM } from '@mikro-orm/core';
-import { BoardNodeFactory, BoardNodeService } from '@modules/board';
-import { LinkElement, RichTextElement } from '@modules/board/domain';
-<<<<<<< HEAD
-import { CourseService } from '@modules/course';
-import { CourseEntity, CourseGroupEntity } from '@modules/course/repo';
-import { Test, TestingModule } from '@nestjs/testing';
-import { User } from '@shared/domain/entity';
-=======
-import { User } from '@modules/user/repo';
-import { userFactory } from '@modules/user/testing';
-import { Test, TestingModule } from '@nestjs/testing';
-import { Course, CourseGroup } from '@shared/domain/entity';
->>>>>>> fba446b6
-import { InputFormat } from '@shared/domain/types';
-import { setupEntities } from '@testing/database';
-import { readFile } from 'fs/promises';
-import { CommonCartridgeImportMapper } from '../mapper/common-cartridge-import.mapper';
-import { CommonCartridgeImportService } from './common-cartridge-import.service';
-
-describe('CommonCartridgeImportService', () => {
-	let orm: MikroORM;
-	let moduleRef: TestingModule;
-	let sut: CommonCartridgeImportService;
-	let courseServiceMock: DeepMocked<CourseService>;
-	let boardNodeFactory: BoardNodeFactory;
-	let boardNodeServiceMock: DeepMocked<BoardNodeService>;
-
-	const courseName = 'Test Kurs';
-
-	const board1Title = 'Test Thema';
-	const board2Title = '';
-	const board3Title = 'Spaltenboard 1';
-
-	const card1Title = 'Karte 1';
-	const card2Title = 'Karte 2';
-	const card3Title = 'Karte 3';
-	const card4Title = 'Karte 4';
-
-	const columnPlaceholderTitle1 = '1';
-	const columnPlaceholderTitle2 = '2';
-
-	// eslint-disable-next-line @typescript-eslint/no-unsafe-return
-	const objectContainingTitle = (title: string) => expect.objectContaining({ title });
-
-	beforeEach(async () => {
-		orm = await setupEntities([User, CourseEntity, CourseGroupEntity]);
-		moduleRef = await Test.createTestingModule({
-			providers: [
-				CommonCartridgeImportService,
-				CommonCartridgeImportMapper,
-				BoardNodeFactory,
-				{
-					provide: CourseService,
-					useValue: createMock<CourseService>(),
-				},
-				{
-					provide: BoardNodeService,
-					useValue: createMock<BoardNodeService>(),
-				},
-			],
-		}).compile();
-
-		sut = moduleRef.get(CommonCartridgeImportService);
-		courseServiceMock = moduleRef.get(CourseService);
-		boardNodeFactory = moduleRef.get(BoardNodeFactory);
-		boardNodeServiceMock = moduleRef.get(BoardNodeService);
-	});
-
-	afterAll(async () => {
-		await moduleRef.close();
-		await orm.close();
-	});
-
-	beforeEach(() => {
-		jest.resetAllMocks();
-	});
-
-	it('should be defined', () => {
-		expect(sut).toBeDefined();
-	});
-
-	describe('importFile', () => {
-		describe('when the common cartridge is a valid dbc course', () => {
-			const setup = async () => {
-				const user = userFactory.buildWithId();
-				const buffer = await readFile('./apps/server/src/modules/common-cartridge/testing/assets/dbc_course.imscc');
-
-				const spyBuildColumnBoard = jest.spyOn(boardNodeFactory, 'buildColumnBoard');
-				const spyBuildColumn = jest.spyOn(boardNodeFactory, 'buildColumn');
-				const spyBuildCard = jest.spyOn(boardNodeFactory, 'buildCard');
-				const spyBuildContentElement = jest.spyOn(boardNodeFactory, 'buildContentElement');
-
-				return { user, buffer, spyBuildColumnBoard, spyBuildColumn, spyBuildCard, spyBuildContentElement };
-			};
-
-			it('should create a course', async () => {
-				const { user, buffer } = await setup();
-
-				await sut.importFile(user, buffer);
-
-				expect(courseServiceMock.create).toHaveBeenCalledTimes(1);
-				expect(courseServiceMock.create).toHaveBeenCalledWith(expect.objectContaining({ name: courseName }));
-			});
-
-			it('should create a column board', async () => {
-				const { user, buffer, spyBuildColumnBoard } = await setup();
-
-				await sut.importFile(user, buffer);
-
-				expect(spyBuildColumnBoard).toHaveBeenCalledTimes(3);
-
-				expect(boardNodeServiceMock.addRoot).toHaveBeenCalledWith(objectContainingTitle(board1Title));
-				expect(boardNodeServiceMock.addRoot).toHaveBeenCalledWith(objectContainingTitle(board2Title));
-				expect(boardNodeServiceMock.addRoot).toHaveBeenCalledWith(objectContainingTitle(board3Title));
-			});
-
-			it('should create columns', async () => {
-				const { user, buffer, spyBuildColumn } = await setup();
-
-				await sut.importFile(user, buffer);
-
-				expect(spyBuildColumn).toHaveBeenCalledTimes(6);
-
-				expect(boardNodeServiceMock.addToParent).toHaveBeenCalledWith(
-					objectContainingTitle(board1Title),
-					objectContainingTitle(columnPlaceholderTitle1)
-				);
-				expect(boardNodeServiceMock.addToParent).toHaveBeenCalledWith(
-					objectContainingTitle(board2Title),
-					objectContainingTitle(columnPlaceholderTitle1)
-				);
-				expect(boardNodeServiceMock.addToParent).toHaveBeenCalledWith(
-					objectContainingTitle(board3Title),
-					objectContainingTitle(columnPlaceholderTitle1)
-				);
-			});
-
-			it('should create cards', async () => {
-				const { user, buffer, spyBuildCard } = await setup();
-
-				await sut.importFile(user, buffer);
-
-				expect(spyBuildCard).toHaveBeenCalledTimes(6);
-
-				expect(boardNodeServiceMock.addToParent).toHaveBeenCalledWith(
-					objectContainingTitle(board1Title),
-					objectContainingTitle(columnPlaceholderTitle1)
-				);
-				expect(boardNodeServiceMock.addToParent).toHaveBeenCalledWith(
-					objectContainingTitle(board2Title),
-					objectContainingTitle(columnPlaceholderTitle1)
-				);
-				expect(boardNodeServiceMock.addToParent).toHaveBeenCalledWith(
-					objectContainingTitle(board3Title),
-					objectContainingTitle(columnPlaceholderTitle1)
-				);
-				expect(boardNodeServiceMock.addToParent).toHaveBeenCalledWith(
-					objectContainingTitle(board3Title),
-					objectContainingTitle(columnPlaceholderTitle2)
-				);
-			});
-
-			it('should create elements', async () => {
-				const { user, buffer, spyBuildContentElement } = await setup();
-
-				await sut.importFile(user, buffer);
-
-				expect(spyBuildContentElement).toHaveBeenCalledTimes(6);
-
-				expect(boardNodeServiceMock.addToParent).toHaveBeenCalledWith(
-					objectContainingTitle(card1Title),
-					expect.any(RichTextElement)
-				);
-				expect(boardNodeServiceMock.addToParent).toHaveBeenCalledWith(
-					objectContainingTitle(card2Title),
-					expect.any(LinkElement)
-				);
-				expect(boardNodeServiceMock.addToParent).toHaveBeenCalledWith(
-					objectContainingTitle(card3Title),
-					expect.any(LinkElement)
-				);
-				expect(boardNodeServiceMock.addToParent).toHaveBeenCalledWith(
-					objectContainingTitle(card4Title),
-					expect.any(RichTextElement)
-				);
-				expect(boardNodeServiceMock.updateContent).toHaveBeenCalledTimes(6);
-
-				expect(boardNodeServiceMock.updateContent).toHaveBeenCalledWith(expect.any(RichTextElement), {
-					text: '<h1>Test Text</h1><p></p><p>Dies ist ein Textinhalt.</p><p></p>',
-					inputFormat: InputFormat.RICH_TEXT_CK4,
-				});
-				expect(boardNodeServiceMock.updateContent).toHaveBeenCalledWith(expect.any(RichTextElement), {
-					text: '<h1>Test Aufgabe</h1><p></p>',
-					inputFormat: InputFormat.RICH_TEXT_CK4,
-				});
-				expect(boardNodeServiceMock.updateContent).toHaveBeenCalledWith(expect.any(RichTextElement), {
-					text: '<p></p><p>Karteninhalt von Karte 1</p><p></p>',
-					inputFormat: InputFormat.RICH_TEXT_CK4,
-				});
-				expect(boardNodeServiceMock.updateContent).toHaveBeenCalledWith(expect.any(LinkElement), {
-					title: 'Example Domain',
-					url: 'https://www.example.org/',
-				});
-				expect(boardNodeServiceMock.updateContent).toHaveBeenCalledWith(expect.any(LinkElement), {
-					title: 'Karte 3',
-					url: 'https://www.example.org/',
-				});
-				expect(boardNodeServiceMock.updateContent).toHaveBeenCalledWith(expect.any(RichTextElement), {
-					text: '<b>Example Domain</b>',
-					inputFormat: 'richTextCk5Simple',
-				});
-			});
-		});
-	});
-});
+import { DeepMocked, createMock } from '@golevelup/ts-jest';
+import { MikroORM } from '@mikro-orm/core';
+import { BoardNodeFactory, BoardNodeService } from '@modules/board';
+import { LinkElement, RichTextElement } from '@modules/board/domain';
+import { CourseService } from '@modules/course';
+import { CourseEntity, CourseGroupEntity } from '@modules/course/repo';
+import { User } from '@modules/user/repo';
+import { userFactory } from '@modules/user/testing';
+import { Test, TestingModule } from '@nestjs/testing';
+import { InputFormat } from '@shared/domain/types';
+import { setupEntities } from '@testing/database';
+import { readFile } from 'fs/promises';
+import { CommonCartridgeImportMapper } from '../mapper/common-cartridge-import.mapper';
+import { CommonCartridgeImportService } from './common-cartridge-import.service';
+
+describe('CommonCartridgeImportService', () => {
+	let orm: MikroORM;
+	let moduleRef: TestingModule;
+	let sut: CommonCartridgeImportService;
+	let courseServiceMock: DeepMocked<CourseService>;
+	let boardNodeFactory: BoardNodeFactory;
+	let boardNodeServiceMock: DeepMocked<BoardNodeService>;
+
+	const courseName = 'Test Kurs';
+
+	const board1Title = 'Test Thema';
+	const board2Title = '';
+	const board3Title = 'Spaltenboard 1';
+
+	const card1Title = 'Karte 1';
+	const card2Title = 'Karte 2';
+	const card3Title = 'Karte 3';
+	const card4Title = 'Karte 4';
+
+	const columnPlaceholderTitle1 = '1';
+	const columnPlaceholderTitle2 = '2';
+
+	// eslint-disable-next-line @typescript-eslint/no-unsafe-return
+	const objectContainingTitle = (title: string) => expect.objectContaining({ title });
+
+	beforeEach(async () => {
+		orm = await setupEntities([User, CourseEntity, CourseGroupEntity]);
+		moduleRef = await Test.createTestingModule({
+			providers: [
+				CommonCartridgeImportService,
+				CommonCartridgeImportMapper,
+				BoardNodeFactory,
+				{
+					provide: CourseService,
+					useValue: createMock<CourseService>(),
+				},
+				{
+					provide: BoardNodeService,
+					useValue: createMock<BoardNodeService>(),
+				},
+			],
+		}).compile();
+
+		sut = moduleRef.get(CommonCartridgeImportService);
+		courseServiceMock = moduleRef.get(CourseService);
+		boardNodeFactory = moduleRef.get(BoardNodeFactory);
+		boardNodeServiceMock = moduleRef.get(BoardNodeService);
+	});
+
+	afterAll(async () => {
+		await moduleRef.close();
+		await orm.close();
+	});
+
+	beforeEach(() => {
+		jest.resetAllMocks();
+	});
+
+	it('should be defined', () => {
+		expect(sut).toBeDefined();
+	});
+
+	describe('importFile', () => {
+		describe('when the common cartridge is a valid dbc course', () => {
+			const setup = async () => {
+				const user = userFactory.buildWithId();
+				const buffer = await readFile('./apps/server/src/modules/common-cartridge/testing/assets/dbc_course.imscc');
+
+				const spyBuildColumnBoard = jest.spyOn(boardNodeFactory, 'buildColumnBoard');
+				const spyBuildColumn = jest.spyOn(boardNodeFactory, 'buildColumn');
+				const spyBuildCard = jest.spyOn(boardNodeFactory, 'buildCard');
+				const spyBuildContentElement = jest.spyOn(boardNodeFactory, 'buildContentElement');
+
+				return { user, buffer, spyBuildColumnBoard, spyBuildColumn, spyBuildCard, spyBuildContentElement };
+			};
+
+			it('should create a course', async () => {
+				const { user, buffer } = await setup();
+
+				await sut.importFile(user, buffer);
+
+				expect(courseServiceMock.create).toHaveBeenCalledTimes(1);
+				expect(courseServiceMock.create).toHaveBeenCalledWith(expect.objectContaining({ name: courseName }));
+			});
+
+			it('should create a column board', async () => {
+				const { user, buffer, spyBuildColumnBoard } = await setup();
+
+				await sut.importFile(user, buffer);
+
+				expect(spyBuildColumnBoard).toHaveBeenCalledTimes(3);
+
+				expect(boardNodeServiceMock.addRoot).toHaveBeenCalledWith(objectContainingTitle(board1Title));
+				expect(boardNodeServiceMock.addRoot).toHaveBeenCalledWith(objectContainingTitle(board2Title));
+				expect(boardNodeServiceMock.addRoot).toHaveBeenCalledWith(objectContainingTitle(board3Title));
+			});
+
+			it('should create columns', async () => {
+				const { user, buffer, spyBuildColumn } = await setup();
+
+				await sut.importFile(user, buffer);
+
+				expect(spyBuildColumn).toHaveBeenCalledTimes(6);
+
+				expect(boardNodeServiceMock.addToParent).toHaveBeenCalledWith(
+					objectContainingTitle(board1Title),
+					objectContainingTitle(columnPlaceholderTitle1)
+				);
+				expect(boardNodeServiceMock.addToParent).toHaveBeenCalledWith(
+					objectContainingTitle(board2Title),
+					objectContainingTitle(columnPlaceholderTitle1)
+				);
+				expect(boardNodeServiceMock.addToParent).toHaveBeenCalledWith(
+					objectContainingTitle(board3Title),
+					objectContainingTitle(columnPlaceholderTitle1)
+				);
+			});
+
+			it('should create cards', async () => {
+				const { user, buffer, spyBuildCard } = await setup();
+
+				await sut.importFile(user, buffer);
+
+				expect(spyBuildCard).toHaveBeenCalledTimes(6);
+
+				expect(boardNodeServiceMock.addToParent).toHaveBeenCalledWith(
+					objectContainingTitle(board1Title),
+					objectContainingTitle(columnPlaceholderTitle1)
+				);
+				expect(boardNodeServiceMock.addToParent).toHaveBeenCalledWith(
+					objectContainingTitle(board2Title),
+					objectContainingTitle(columnPlaceholderTitle1)
+				);
+				expect(boardNodeServiceMock.addToParent).toHaveBeenCalledWith(
+					objectContainingTitle(board3Title),
+					objectContainingTitle(columnPlaceholderTitle1)
+				);
+				expect(boardNodeServiceMock.addToParent).toHaveBeenCalledWith(
+					objectContainingTitle(board3Title),
+					objectContainingTitle(columnPlaceholderTitle2)
+				);
+			});
+
+			it('should create elements', async () => {
+				const { user, buffer, spyBuildContentElement } = await setup();
+
+				await sut.importFile(user, buffer);
+
+				expect(spyBuildContentElement).toHaveBeenCalledTimes(6);
+
+				expect(boardNodeServiceMock.addToParent).toHaveBeenCalledWith(
+					objectContainingTitle(card1Title),
+					expect.any(RichTextElement)
+				);
+				expect(boardNodeServiceMock.addToParent).toHaveBeenCalledWith(
+					objectContainingTitle(card2Title),
+					expect.any(LinkElement)
+				);
+				expect(boardNodeServiceMock.addToParent).toHaveBeenCalledWith(
+					objectContainingTitle(card3Title),
+					expect.any(LinkElement)
+				);
+				expect(boardNodeServiceMock.addToParent).toHaveBeenCalledWith(
+					objectContainingTitle(card4Title),
+					expect.any(RichTextElement)
+				);
+				expect(boardNodeServiceMock.updateContent).toHaveBeenCalledTimes(6);
+
+				expect(boardNodeServiceMock.updateContent).toHaveBeenCalledWith(expect.any(RichTextElement), {
+					text: '<h1>Test Text</h1><p></p><p>Dies ist ein Textinhalt.</p><p></p>',
+					inputFormat: InputFormat.RICH_TEXT_CK4,
+				});
+				expect(boardNodeServiceMock.updateContent).toHaveBeenCalledWith(expect.any(RichTextElement), {
+					text: '<h1>Test Aufgabe</h1><p></p>',
+					inputFormat: InputFormat.RICH_TEXT_CK4,
+				});
+				expect(boardNodeServiceMock.updateContent).toHaveBeenCalledWith(expect.any(RichTextElement), {
+					text: '<p></p><p>Karteninhalt von Karte 1</p><p></p>',
+					inputFormat: InputFormat.RICH_TEXT_CK4,
+				});
+				expect(boardNodeServiceMock.updateContent).toHaveBeenCalledWith(expect.any(LinkElement), {
+					title: 'Example Domain',
+					url: 'https://www.example.org/',
+				});
+				expect(boardNodeServiceMock.updateContent).toHaveBeenCalledWith(expect.any(LinkElement), {
+					title: 'Karte 3',
+					url: 'https://www.example.org/',
+				});
+				expect(boardNodeServiceMock.updateContent).toHaveBeenCalledWith(expect.any(RichTextElement), {
+					text: '<b>Example Domain</b>',
+					inputFormat: 'richTextCk5Simple',
+				});
+			});
+		});
+	});
+});