--- conflicted
+++ resolved
@@ -1,171 +1,167 @@
-import { DeepMocked, createMock } from '@golevelup/ts-jest';
-import { MikroORM } from '@mikro-orm/core';
-import { CardService, ColumnBoardService, ColumnService, ContentElementService } from '@modules/board';
-import { Test, TestingModule } from '@nestjs/testing';
-import { setupEntities, userFactory } from '@shared/testing';
-<<<<<<< HEAD
-=======
-import { BoardNodeFactory, BoardNodeService } from '@src/modules/board';
->>>>>>> 2d62bb32
-import { readFile } from 'fs/promises';
-import { CommonCartridgeImportMapper } from '../mapper/common-cartridge-import.mapper';
-import { CommonCartridgeImportService } from './common-cartridge-import.service';
-import { CourseService } from './course.service';
-
-describe('CommonCartridgeImportService', () => {
-	let orm: MikroORM;
-	let moduleRef: TestingModule;
-	let sut: CommonCartridgeImportService;
-	let courseServiceMock: DeepMocked<CourseService>;
-	let boardNodeFactoryMock: DeepMocked<BoardNodeFactory>;
-	let boardNodeServiceMock: DeepMocked<BoardNodeService>;
-
-	beforeEach(async () => {
-		orm = await setupEntities();
-		moduleRef = await Test.createTestingModule({
-			providers: [
-				CommonCartridgeImportService,
-				CommonCartridgeImportMapper,
-				{
-					provide: CourseService,
-					useValue: createMock<CourseService>(),
-				},
-				{
-					provide: BoardNodeFactory,
-					useValue: createMock<BoardNodeFactory>(),
-				},
-				{
-					provide: BoardNodeService,
-					useValue: createMock<BoardNodeService>(),
-				},
-			],
-		}).compile();
-
-		sut = moduleRef.get(CommonCartridgeImportService);
-		courseServiceMock = moduleRef.get(CourseService);
-		boardNodeFactoryMock = moduleRef.get(BoardNodeFactory);
-		boardNodeServiceMock = moduleRef.get(BoardNodeService);
-	});
-
-	afterAll(async () => {
-		await moduleRef.close();
-		await orm.close();
-	});
-
-	beforeEach(() => {
-		jest.resetAllMocks();
-	});
-
-	it('should be defined', () => {
-		expect(sut).toBeDefined();
-	});
-
-	const setupEnvironment = async (filePath: string) => {
-		const user = userFactory.buildWithId();
-		const buffer = await readFile(filePath);
-
-		return { user, buffer };
-	};
-
-	describe('importFile', () => {
-		describe('when the common cartridge is valid', () => {
-			const setup = async () =>
-				setupEnvironment('./apps/server/src/modules/common-cartridge/testing/assets/us_history_since_1877.imscc');
-
-			it('should create a course', async () => {
-				const { user, buffer } = await setup();
-
-				await sut.importFile(user, buffer);
-
-				expect(courseServiceMock.create).toHaveBeenCalledTimes(1);
-			});
-
-			it('should create a column board', async () => {
-				const { user, buffer } = await setup();
-
-				await sut.importFile(user, buffer);
-
-				expect(boardNodeFactoryMock.buildColumnBoard).toHaveBeenCalledTimes(14);
-				expect(boardNodeServiceMock.addRoot).toHaveBeenCalledTimes(14);
-			});
-
-			it('should create columns', async () => {
-				const { user, buffer } = await setup();
-
-				await sut.importFile(user, buffer);
-
-				expect(boardNodeFactoryMock.buildColumn).toHaveBeenCalled();
-				expect(boardNodeServiceMock.addToParent).toHaveBeenCalled();
-			});
-
-			it('should create cards', async () => {
-				const { user, buffer } = await setup();
-
-				await sut.importFile(user, buffer);
-
-				expect(boardNodeFactoryMock.buildCard).toHaveBeenCalled();
-				expect(boardNodeServiceMock.addToParent).toHaveBeenCalled();
-			});
-
-			it('should create elements', async () => {
-				const { user, buffer } = await setup();
-
-				await sut.importFile(user, buffer);
-
-				expect(boardNodeFactoryMock.buildContentElement).toHaveBeenCalled();
-				expect(boardNodeServiceMock.addToParent).toHaveBeenCalled();
-				expect(boardNodeServiceMock.updateContent).toHaveBeenCalled();
-			});
-		});
-
-		describe('when the common cartridge is a valid dbc course', () => {
-			const setup = async () =>
-				setupEnvironment('./apps/server/src/modules/common-cartridge/testing/assets/dbc_course.imscc');
-
-			it('should create a course', async () => {
-				const { user, buffer } = await setup();
-
-				await sut.importFile(user, buffer);
-
-				expect(courseServiceMock.create).toHaveBeenCalledTimes(1);
-			});
-
-			it('should create a column board', async () => {
-				const { user, buffer } = await setup();
-
-				await sut.importFile(user, buffer);
-
-				expect(boardNodeFactoryMock.buildColumnBoard).toHaveBeenCalledTimes(3);
-				expect(boardNodeServiceMock.addRoot).toHaveBeenCalledTimes(3);
-			});
-
-			it('should create columns', async () => {
-				const { user, buffer } = await setup();
-
-				await sut.importFile(user, buffer);
-
-				expect(boardNodeFactoryMock.buildColumn).toHaveBeenCalled();
-				expect(boardNodeServiceMock.addToParent).toHaveBeenCalled();
-			});
-
-			it('should create cards', async () => {
-				const { user, buffer } = await setup();
-
-				await sut.importFile(user, buffer);
-
-				expect(boardNodeFactoryMock.buildCard).toHaveBeenCalled();
-				expect(boardNodeServiceMock.addToParent).toHaveBeenCalled();
-			});
-
-			it('should create elements', async () => {
-				const { user, buffer } = await setup();
-
-				await sut.importFile(user, buffer);
-
-				expect(boardNodeFactoryMock.buildContentElement).toHaveBeenCalled();
-				expect(boardNodeServiceMock.addToParent).toHaveBeenCalled();
-				expect(boardNodeServiceMock.updateContent).toHaveBeenCalled();
-			});
-		});
-	});
-});
+import { DeepMocked, createMock } from '@golevelup/ts-jest';
+import { MikroORM } from '@mikro-orm/core';
+import { Test, TestingModule } from '@nestjs/testing';
+import { setupEntities, userFactory } from '@shared/testing';
+import { BoardNodeFactory, BoardNodeService } from '@src/modules/board';
+import { readFile } from 'fs/promises';
+import { CommonCartridgeImportMapper } from '../mapper/common-cartridge-import.mapper';
+import { CommonCartridgeImportService } from './common-cartridge-import.service';
+import { CourseService } from './course.service';
+
+describe('CommonCartridgeImportService', () => {
+	let orm: MikroORM;
+	let moduleRef: TestingModule;
+	let sut: CommonCartridgeImportService;
+	let courseServiceMock: DeepMocked<CourseService>;
+	let boardNodeFactoryMock: DeepMocked<BoardNodeFactory>;
+	let boardNodeServiceMock: DeepMocked<BoardNodeService>;
+
+	beforeEach(async () => {
+		orm = await setupEntities();
+		moduleRef = await Test.createTestingModule({
+			providers: [
+				CommonCartridgeImportService,
+				CommonCartridgeImportMapper,
+				{
+					provide: CourseService,
+					useValue: createMock<CourseService>(),
+				},
+				{
+					provide: BoardNodeFactory,
+					useValue: createMock<BoardNodeFactory>(),
+				},
+				{
+					provide: BoardNodeService,
+					useValue: createMock<BoardNodeService>(),
+				},
+			],
+		}).compile();
+
+		sut = moduleRef.get(CommonCartridgeImportService);
+		courseServiceMock = moduleRef.get(CourseService);
+		boardNodeFactoryMock = moduleRef.get(BoardNodeFactory);
+		boardNodeServiceMock = moduleRef.get(BoardNodeService);
+	});
+
+	afterAll(async () => {
+		await moduleRef.close();
+		await orm.close();
+	});
+
+	beforeEach(() => {
+		jest.resetAllMocks();
+	});
+
+	it('should be defined', () => {
+		expect(sut).toBeDefined();
+	});
+
+	const setupEnvironment = async (filePath: string) => {
+		const user = userFactory.buildWithId();
+		const buffer = await readFile(filePath);
+
+		return { user, buffer };
+	};
+
+	describe('importFile', () => {
+		describe('when the common cartridge is valid', () => {
+			const setup = async () =>
+				setupEnvironment('./apps/server/src/modules/common-cartridge/testing/assets/us_history_since_1877.imscc');
+
+			it('should create a course', async () => {
+				const { user, buffer } = await setup();
+
+				await sut.importFile(user, buffer);
+
+				expect(courseServiceMock.create).toHaveBeenCalledTimes(1);
+			});
+
+			it('should create a column board', async () => {
+				const { user, buffer } = await setup();
+
+				await sut.importFile(user, buffer);
+
+				expect(boardNodeFactoryMock.buildColumnBoard).toHaveBeenCalledTimes(14);
+				expect(boardNodeServiceMock.addRoot).toHaveBeenCalledTimes(14);
+			});
+
+			it('should create columns', async () => {
+				const { user, buffer } = await setup();
+
+				await sut.importFile(user, buffer);
+
+				expect(boardNodeFactoryMock.buildColumn).toHaveBeenCalled();
+				expect(boardNodeServiceMock.addToParent).toHaveBeenCalled();
+			});
+
+			it('should create cards', async () => {
+				const { user, buffer } = await setup();
+
+				await sut.importFile(user, buffer);
+
+				expect(boardNodeFactoryMock.buildCard).toHaveBeenCalled();
+				expect(boardNodeServiceMock.addToParent).toHaveBeenCalled();
+			});
+
+			it('should create elements', async () => {
+				const { user, buffer } = await setup();
+
+				await sut.importFile(user, buffer);
+
+				expect(boardNodeFactoryMock.buildContentElement).toHaveBeenCalled();
+				expect(boardNodeServiceMock.addToParent).toHaveBeenCalled();
+				expect(boardNodeServiceMock.updateContent).toHaveBeenCalled();
+			});
+		});
+
+		describe('when the common cartridge is a valid dbc course', () => {
+			const setup = async () =>
+				setupEnvironment('./apps/server/src/modules/common-cartridge/testing/assets/dbc_course.imscc');
+
+			it('should create a course', async () => {
+				const { user, buffer } = await setup();
+
+				await sut.importFile(user, buffer);
+
+				expect(courseServiceMock.create).toHaveBeenCalledTimes(1);
+			});
+
+			it('should create a column board', async () => {
+				const { user, buffer } = await setup();
+
+				await sut.importFile(user, buffer);
+
+				expect(boardNodeFactoryMock.buildColumnBoard).toHaveBeenCalledTimes(3);
+				expect(boardNodeServiceMock.addRoot).toHaveBeenCalledTimes(3);
+			});
+
+			it('should create columns', async () => {
+				const { user, buffer } = await setup();
+
+				await sut.importFile(user, buffer);
+
+				expect(boardNodeFactoryMock.buildColumn).toHaveBeenCalled();
+				expect(boardNodeServiceMock.addToParent).toHaveBeenCalled();
+			});
+
+			it('should create cards', async () => {
+				const { user, buffer } = await setup();
+
+				await sut.importFile(user, buffer);
+
+				expect(boardNodeFactoryMock.buildCard).toHaveBeenCalled();
+				expect(boardNodeServiceMock.addToParent).toHaveBeenCalled();
+			});
+
+			it('should create elements', async () => {
+				const { user, buffer } = await setup();
+
+				await sut.importFile(user, buffer);
+
+				expect(boardNodeFactoryMock.buildContentElement).toHaveBeenCalled();
+				expect(boardNodeServiceMock.addToParent).toHaveBeenCalled();
+				expect(boardNodeServiceMock.updateContent).toHaveBeenCalled();
+			});
+		});
+	});
+});