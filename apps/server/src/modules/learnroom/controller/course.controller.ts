--- conflicted
+++ resolved
@@ -1,13 +1,7 @@
 import { Controller, Get, NotFoundException, Param, Query, Res, StreamableFile } from '@nestjs/common';
 import { ApiTags } from '@nestjs/swagger';
-<<<<<<< HEAD
-import { Authenticate, CurrentUser } from '@modules/authentication/decorator/auth.decorator';
+import { ICurrentUser, Authenticate, CurrentUser } from '@modules/authentication';
 import { PaginationParams } from '@shared/controller/';
-import { ICurrentUser } from '@modules/authentication';
-=======
-import { ICurrentUser, Authenticate, CurrentUser } from '@src/modules/authentication';
-import { PaginationParams } from '@shared/controller/';
->>>>>>> 0ab2dfbf
 import { Response } from 'express';
 import { ConfigService } from '@nestjs/config';
 import { CourseUc } from '../uc/course.uc';
