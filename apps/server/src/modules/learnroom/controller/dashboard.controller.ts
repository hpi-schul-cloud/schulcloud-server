--- conflicted
+++ resolved
@@ -1,19 +1,9 @@
-<<<<<<< HEAD
 import { Controller, Get, Patch, Param, Body, Query } from '@nestjs/common';
-import { ApiTags } from '@nestjs/swagger';
-=======
-import { Controller, Get, Patch, Param, Body } from '@nestjs/common';
 import { ApiTags, ApiBody } from '@nestjs/swagger';
->>>>>>> e704220c
 import { Authenticate } from '@src/modules/authentication/decorator/auth.decorator';
 import { ParseObjectIdPipe } from '@shared/controller';
-
-<<<<<<< HEAD
+import { DashboardUc } from '../uc/dashboard.uc';
 import { DashboardResponse, MoveElementParams, PatchGroupParams } from './dto';
-=======
-import { DashboardUc } from '../uc/dashboard.uc';
-import { DashboardResponse, MoveElementParams } from './dto';
->>>>>>> e704220c
 import { DashboardMapper } from '../mapper/dashboard.mapper';
 
 @ApiTags('Dashboard')
