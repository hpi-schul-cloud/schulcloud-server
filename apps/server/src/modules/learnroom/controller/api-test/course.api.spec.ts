--- conflicted
+++ resolved
@@ -210,15 +210,9 @@
 		};
 		it('should find course export', async () => {
 			const { teacher, course } = setup();
-<<<<<<< HEAD
-			await em.persistAndFlush([course, teacher.account, teacher.user]);
-			em.clear();
-			console.log(app);
+			await em.persistAndFlush([teacher.account, teacher.user, course]);
+			em.clear();
 			console.log(configService);
-=======
-			await em.persistAndFlush([teacher.account, teacher.user, course]);
-			em.clear();
->>>>>>> 484259bb
 			const version = { version: '1.1.0' };
 
 			const loggedInClient = await testApiClient.login(teacher.account);
@@ -226,26 +220,12 @@
 			expect(configService.get('FEATURE_IMSCC_COURSE_EXPORT_ENABLED')).toBe(true);
 			console.log(configService);
 			expect(response.statusCode).toEqual(200);
-<<<<<<< HEAD
-			const courseResponse = response.body as CourseResponse;
-			expect(courseResponse).toBeDefined();
-		});
-		it('should not export course if the export is disable', async () => {
-			const { teacher, course } = setup();
-			const version = { version: '1.1.0' };
-			await em.persistAndFlush([course, teacher.account, teacher.user]);
-			em.clear();
-			const loggedInClient = await testApiClient.login(teacher.account);
-			const response = await loggedInClient.get(`${course.id}/export`).query(version);
-			expect(response.statusCode).toEqual(404);
-=======
 			const file = response.body as StreamableFile;
 			expect(file).toBeDefined();
 			// eslint-disable-next-line @typescript-eslint/no-unsafe-member-access
 			expect(response.header['content-type']).toBe('application/zip');
 			// eslint-disable-next-line @typescript-eslint/no-unsafe-member-access
 			expect(response.header['content-disposition']).toBe('attachment;');
->>>>>>> 484259bb
 		});
 	});
 });