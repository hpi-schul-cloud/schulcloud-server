--- conflicted
+++ resolved
@@ -245,7 +245,6 @@
 		});
 	});
 
-<<<<<<< HEAD
 	describe('[POST] /courses/:courseId/start-sync', () => {
 		describe('when a course is not synchronized', () => {
 			const setup = async () => {
@@ -351,7 +350,8 @@
 					type: 'UNAUTHORIZED',
 				});
 			});
-=======
+		});
+	});
 	describe('[GET] /courses/:courseId/cc-metadata', () => {
 		const setup = async () => {
 			const teacher = createTeacher();
@@ -375,7 +375,6 @@
 
 			expect(response.statusCode).toBe(200);
 			expect(data.id).toBe(course.id);
->>>>>>> 3c240957
 		});
 	});
 });