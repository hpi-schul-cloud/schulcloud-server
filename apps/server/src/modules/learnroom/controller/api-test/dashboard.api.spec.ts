--- conflicted
+++ resolved
@@ -4,11 +4,6 @@
 import { User } from '@modules/user/repo';
 import { INestApplication } from '@nestjs/common';
 import { Test, TestingModule } from '@nestjs/testing';
-<<<<<<< HEAD
-import { User } from '@shared/domain/entity';
-=======
-import { courseFactory } from '@testing/factory/course.factory';
->>>>>>> fba446b6
 import { UserAndAccountTestFactory } from '@testing/factory/user-and-account.test.factory';
 import { TestApiClient } from '@testing/test-api-client';
 import { Dashboard, GridElement } from '../../domain/do/dashboard';
