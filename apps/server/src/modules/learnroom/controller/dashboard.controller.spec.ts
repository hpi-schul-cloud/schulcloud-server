--- conflicted
+++ resolved
@@ -129,11 +129,7 @@
 					});
 					return Promise.resolve(dashboard);
 				});
-<<<<<<< HEAD
 			await controller.updateGroup('dashboardId', {
-=======
-			await controller.renameGroup('dashboardId', {
->>>>>>> de821cf6
 				position: { x: 3, y: 4 },
 				title: 'groupTitle',
 			});
@@ -157,11 +153,7 @@
 					});
 					return Promise.resolve(dashboard);
 				});
-<<<<<<< HEAD
 			const response = await controller.updateGroup('dashboardId', {
-=======
-			const response = await controller.renameGroup('dashboardId', {
->>>>>>> de821cf6
 				position: { x: 3, y: 4 },
 				title: 'groupTitle',
 			});
