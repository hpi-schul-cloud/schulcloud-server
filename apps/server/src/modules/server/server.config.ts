import { Configuration } from '@hpi-schul-cloud/commons';
import type { IdentityManagementConfig } from '@infra/identity-management';
import type { AccountConfig } from '@modules/account';
import type { FilesStorageClientConfig } from '@modules/files-storage-client';
import type { CommonCartridgeConfig } from '@modules/learnroom/common-cartridge';
import type { UserConfig } from '@modules/user';
import type { CoreModuleConfig } from '@src/core';
import { MailConfig } from '@src/infra/mail/interfaces/mail-config';
<<<<<<< HEAD
import { SchoolConfig } from '../school';
=======
import { XApiKeyConfig } from '@modules/authentication';
>>>>>>> 3960c614

export enum NodeEnvType {
	TEST = 'test',
	DEVELOPMENT = 'development',
	PRODUCTION = 'production',
	MIGRATION = 'migration',
}

export interface ServerConfig
	extends CoreModuleConfig,
		UserConfig,
		FilesStorageClientConfig,
		AccountConfig,
		IdentityManagementConfig,
		CommonCartridgeConfig,
<<<<<<< HEAD
		SchoolConfig,
		MailConfig {
=======
		MailConfig,
		XApiKeyConfig {
>>>>>>> 3960c614
	NODE_ENV: string;
	SC_DOMAIN: string;
}

const config: ServerConfig = {
	SC_DOMAIN: Configuration.get('SC_DOMAIN') as string,
	INCOMING_REQUEST_TIMEOUT: Configuration.get('INCOMING_REQUEST_TIMEOUT_API') as number,
	INCOMING_REQUEST_TIMEOUT_COPY_API: Configuration.get('INCOMING_REQUEST_TIMEOUT_COPY_API') as number,
	NEST_LOG_LEVEL: Configuration.get('NEST_LOG_LEVEL') as string,
	AVAILABLE_LANGUAGES: (Configuration.get('I18N__AVAILABLE_LANGUAGES') as string).split(','),
	NODE_ENV: Configuration.get('NODE_ENV') as NodeEnvType,
	LOGIN_BLOCK_TIME: Configuration.get('LOGIN_BLOCK_TIME') as number,
	TEACHER_STUDENT_VISIBILITY__IS_CONFIGURABLE: Configuration.get(
		'TEACHER_STUDENT_VISIBILITY__IS_CONFIGURABLE'
	) as boolean,
	FEATURE_IMSCC_COURSE_EXPORT_ENABLED: Configuration.get('FEATURE_IMSCC_COURSE_EXPORT_ENABLED') as boolean,
	FEATURE_IDENTITY_MANAGEMENT_ENABLED: Configuration.get('FEATURE_IDENTITY_MANAGEMENT_ENABLED') as boolean,
	FEATURE_IDENTITY_MANAGEMENT_STORE_ENABLED: Configuration.get('FEATURE_IDENTITY_MANAGEMENT_STORE_ENABLED') as boolean,
	FEATURE_IDENTITY_MANAGEMENT_LOGIN_ENABLED: Configuration.get('FEATURE_IDENTITY_MANAGEMENT_LOGIN_ENABLED') as boolean,
<<<<<<< HEAD
	STUDENT_TEAM_CREATION: Configuration.get('STUDENT_TEAM_CREATION') as string,
=======
	ADMIN_API__ALLOWED_API_KEYS: (Configuration.get('ADMIN_API__ALLOWED_API_KEYS') as string)
		.split(',')
		.map((apiKey) => apiKey.trim()),
>>>>>>> 3960c614
	ADDITIONAL_BLACKLISTED_EMAIL_DOMAINS: (Configuration.get('ADDITIONAL_BLACKLISTED_EMAIL_DOMAINS') as string)
		.split(',')
		.map((domain) => domain.trim()),
};

export const serverConfig = () => config;<|MERGE_RESOLUTION|>--- conflicted
+++ resolved
@@ -1,16 +1,13 @@
 import { Configuration } from '@hpi-schul-cloud/commons';
 import type { IdentityManagementConfig } from '@infra/identity-management';
 import type { AccountConfig } from '@modules/account';
+import type { XApiKeyConfig } from '@modules/authentication';
 import type { FilesStorageClientConfig } from '@modules/files-storage-client';
 import type { CommonCartridgeConfig } from '@modules/learnroom/common-cartridge';
+import type { SchoolConfig } from '@modules/school';
 import type { UserConfig } from '@modules/user';
 import type { CoreModuleConfig } from '@src/core';
 import { MailConfig } from '@src/infra/mail/interfaces/mail-config';
-<<<<<<< HEAD
-import { SchoolConfig } from '../school';
-=======
-import { XApiKeyConfig } from '@modules/authentication';
->>>>>>> 3960c614
 
 export enum NodeEnvType {
 	TEST = 'test',
@@ -26,13 +23,9 @@
 		AccountConfig,
 		IdentityManagementConfig,
 		CommonCartridgeConfig,
-<<<<<<< HEAD
 		SchoolConfig,
-		MailConfig {
-=======
 		MailConfig,
 		XApiKeyConfig {
->>>>>>> 3960c614
 	NODE_ENV: string;
 	SC_DOMAIN: string;
 }
@@ -52,13 +45,10 @@
 	FEATURE_IDENTITY_MANAGEMENT_ENABLED: Configuration.get('FEATURE_IDENTITY_MANAGEMENT_ENABLED') as boolean,
 	FEATURE_IDENTITY_MANAGEMENT_STORE_ENABLED: Configuration.get('FEATURE_IDENTITY_MANAGEMENT_STORE_ENABLED') as boolean,
 	FEATURE_IDENTITY_MANAGEMENT_LOGIN_ENABLED: Configuration.get('FEATURE_IDENTITY_MANAGEMENT_LOGIN_ENABLED') as boolean,
-<<<<<<< HEAD
 	STUDENT_TEAM_CREATION: Configuration.get('STUDENT_TEAM_CREATION') as string,
-=======
 	ADMIN_API__ALLOWED_API_KEYS: (Configuration.get('ADMIN_API__ALLOWED_API_KEYS') as string)
 		.split(',')
 		.map((apiKey) => apiKey.trim()),
->>>>>>> 3960c614
 	ADDITIONAL_BLACKLISTED_EMAIL_DOMAINS: (Configuration.get('ADDITIONAL_BLACKLISTED_EMAIL_DOMAINS') as string)
 		.split(',')
 		.map((domain) => domain.trim()),
