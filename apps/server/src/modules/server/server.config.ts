--- conflicted
+++ resolved
@@ -54,11 +54,7 @@
 		IUserImportFeatures,
 		SchulconnexClientConfig,
 		SynchronizationConfig,
-<<<<<<< HEAD
 		DeletionConfig,
-		SystemConfig,
-=======
->>>>>>> cb9c2088
 		ProvisioningConfig {
 	NODE_ENV: NodeEnvType;
 	SC_DOMAIN: string;
