--- conflicted
+++ resolved
@@ -3,29 +3,21 @@
 import type { SchulconnexClientConfig } from '@infra/schulconnex-client';
 import type { AccountConfig } from '@modules/account';
 import type { AuthenticationConfig, XApiKeyConfig } from '@modules/authentication';
+import type { BoardConfig } from '@modules/board';
 import type { FilesStorageClientConfig } from '@modules/files-storage-client';
-<<<<<<< HEAD
-import type { LearnroomConfig } from '@modules/learnroom';
-=======
 import type { CommonCartridgeConfig, LearnroomConfig } from '@modules/learnroom';
->>>>>>> 616163af
+import type { LessonConfig } from '@modules/lesson';
 import type { SchoolConfig } from '@modules/school';
-import type { UserConfig } from '@modules/user';
-import { type IUserImportFeatures, UserImportConfiguration } from '@modules/user-import';
-import type { CoreModuleConfig } from '@src/core';
-<<<<<<< HEAD
-import { MailConfig } from '@src/infra/mail/interfaces/mail-config';
-=======
-import type { MailConfig } from '@src/infra/mail/interfaces/mail-config';
-import { ToolConfiguration, type IToolFeatures } from '@modules/tool';
-import { getTldrawClientConfig, type TldrawClientConfig } from '@modules/tldraw-client';
-import { VideoConferenceConfiguration, type IVideoConferenceSettings } from '@modules/video-conference';
-import type { UserLoginMigrationConfig } from '@modules/user-login-migration';
-import type { LessonConfig } from '@modules/lesson';
-import type { BoardConfig } from '@modules/board';
 import type { SharingConfig } from '@modules/sharing';
 import type { SystemConfig } from '@modules/system';
->>>>>>> 616163af
+import { getTldrawClientConfig, type TldrawClientConfig } from '@modules/tldraw-client';
+import { ToolConfiguration, type IToolFeatures } from '@modules/tool';
+import type { UserConfig } from '@modules/user';
+import { UserImportConfiguration, type IUserImportFeatures } from '@modules/user-import';
+import type { UserLoginMigrationConfig } from '@modules/user-login-migration';
+import { VideoConferenceConfiguration, type IVideoConferenceSettings } from '@modules/video-conference';
+import type { CoreModuleConfig } from '@src/core';
+import type { MailConfig } from '@src/infra/mail/interfaces/mail-config';
 
 export enum NodeEnvType {
 	TEST = 'test',
@@ -42,7 +34,7 @@
 		FilesStorageClientConfig,
 		AccountConfig,
 		IdentityManagementConfig,
-		LearnroomConfig,
+		CommonCartridgeConfig,
 		SchoolConfig,
 		MailConfig,
 		XApiKeyConfig,
@@ -54,7 +46,6 @@
 		LessonConfig,
 		IVideoConferenceSettings,
 		BoardConfig,
-		LearnroomConfig,
 		SharingConfig,
 		IUserImportFeatures,
 		SchulconnexClientConfig,
