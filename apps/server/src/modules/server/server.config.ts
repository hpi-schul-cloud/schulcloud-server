import type { CoreModuleConfig } from '@core/core.config';
import { Configuration } from '@hpi-schul-cloud/commons';
import { JwtAuthGuardConfig } from '@infra/auth-guard';
import { EncryptionConfig } from '@infra/encryption/encryption.config';
import type { FilesStorageClientConfig } from '@infra/files-storage-client';
import type { IdentityManagementConfig } from '@infra/identity-management';
import type { MailConfig } from '@infra/mail/interfaces/mail-config';
import type { SchulconnexClientConfig } from '@infra/schulconnex-client';
import { TspSyncConfig } from '@infra/sync';
import type { TspClientConfig } from '@infra/tsp-client';
import type { AccountConfig } from '@modules/account';
import { AlertConfig } from '@modules/alert';
import type { AuthenticationConfig } from '@modules/authentication';
import type { BoardConfig, MediaBoardConfig } from '@modules/board';
import type { CollaborativeTextEditorConfig } from '@modules/collaborative-text-editor';
import type { FilesStorageClientConfig as FilesMetadataClientConfig } from '@modules/files-storage-client';
import type { LearnroomConfig } from '@modules/learnroom';
import type { LessonConfig } from '@modules/lesson';
import { ManagementMediaSourcesConfig, ManagementServerConfig } from '@modules/management';
import { OauthConfig } from '@modules/oauth';
import { ProvisioningConfig } from '@modules/provisioning';
import { RocketChatUserConfig } from '@modules/rocketchat-user';
import { RoomConfig } from '@modules/room';
import type { SchoolConfig } from '@modules/school';
import type { SharingConfig } from '@modules/sharing';
import type { ShdConfig } from '@modules/shd';
import type { ToolConfig } from '@modules/tool';
import type { UserConfig } from '@modules/user';
import type { UserImportConfig } from '@modules/user-import';
import type { UserLoginMigrationConfig } from '@modules/user-login-migration';
import type { VideoConferenceConfig } from '@modules/video-conference';
import type { BbbConfig } from '@modules/video-conference/bbb';
import type { LanguageType } from '@shared/domain/interface';
import { SchulcloudTheme } from '@shared/domain/types';
import { Algorithm } from 'jsonwebtoken';
import type { Timezone } from './types/timezone.enum';

export enum NodeEnvType {
	TEST = 'test',
	DEVELOPMENT = 'development',
	PRODUCTION = 'production',
	MIGRATION = 'migration',
}

// Environment keys should be added over configs from modules, directly adding is only allow for legacy stuff
// Maye some of them must be outsourced to additional microservice config endpoints.
export interface ServerConfig
	extends CoreModuleConfig,
		UserConfig,
		FilesMetadataClientConfig,
		AccountConfig,
		IdentityManagementConfig,
		SchoolConfig,
		MailConfig,
		JwtAuthGuardConfig,
		RocketChatUserConfig,
		LearnroomConfig,
		AuthenticationConfig,
		ToolConfig,
		UserLoginMigrationConfig,
		LessonConfig,
		BoardConfig,
		MediaBoardConfig,
		SharingConfig,
		UserImportConfig,
		SchulconnexClientConfig,
		CollaborativeTextEditorConfig,
		ProvisioningConfig,
		RoomConfig,
		UserImportConfig,
		VideoConferenceConfig,
		BbbConfig,
		TspClientConfig,
		TspSyncConfig,
		AlertConfig,
		ShdConfig,
		OauthConfig,
		EncryptionConfig,
<<<<<<< HEAD
		ManagementMediaSourcesConfig,
		ManagementServerConfig {
=======
		FilesStorageClientConfig,
		VidisClientConfig,
		VidisSyncConfig {
>>>>>>> 2de08dd3
	NODE_ENV: NodeEnvType;
	SC_DOMAIN: string;
	HOST: string;
	ACCESSIBILITY_REPORT_EMAIL: string;
	SC_CONTACT_EMAIL: string;
	ADMIN_TABLES_DISPLAY_CONSENT_COLUMN: boolean;
	ALERT_STATUS_URL: string | null;
	CALENDAR_SERVICE_ENABLED: boolean;
	FEATURE_ES_COLLECTIONS_ENABLED: boolean;
	FEATURE_EXTENSIONS_ENABLED: boolean;
	FEATURE_TEAMS_ENABLED: boolean;
	FEATURE_LERNSTORE_ENABLED: boolean;
	FEATURE_ADMIN_TOGGLE_STUDENT_LERNSTORE_VIEW_ENABLED: boolean;
	TEACHER_STUDENT_VISIBILITY__IS_ENABLED_BY_DEFAULT: boolean;
	TEACHER_STUDENT_VISIBILITY__IS_VISIBLE: boolean;
	FEATURE_SCHOOL_POLICY_ENABLED_NEW: boolean;
	FEATURE_SCHOOL_TERMS_OF_USE_ENABLED: boolean;
	FEATURE_COLUMN_BOARD_SUBMISSIONS_ENABLED: boolean;
	FEATURE_COLUMN_BOARD_LINK_ELEMENT_ENABLED: boolean;
	FEATURE_COLUMN_BOARD_EXTERNAL_TOOLS_ENABLED: boolean;
	FEATURE_COLUMN_BOARD_COLLABORATIVE_TEXT_EDITOR_ENABLED: boolean;
	FEATURE_COLUMN_BOARD_SHARE: boolean;
	FEATURE_COLUMN_BOARD_SOCKET_ENABLED: boolean;
	FEATURE_COLUMN_BOARD_VIDEOCONFERENCE_ENABLED: boolean;
	FEATURE_BOARD_LAYOUT_ENABLED: boolean;
	FEATURE_CONSENT_NECESSARY: boolean;
	FEATURE_ALLOW_INSECURE_LDAP_URL_ENABLED: boolean;
	GHOST_BASE_URL: string;
	ROCKETCHAT_SERVICE_ENABLED: boolean;
	JWT_SHOW_TIMEOUT_WARNING_SECONDS: number;
	JWT_TIMEOUT_SECONDS: number;
	NOT_AUTHENTICATED_REDIRECT_URL: string;
	DOCUMENT_BASE_DIR: string;
	SC_THEME: SchulcloudTheme;
	SC_TITLE: string;
	TRAINING_URL: string;
	FEATURE_NEW_SCHOOL_ADMINISTRATION_PAGE_AS_DEFAULT_ENABLED: boolean;
	FEATURE_ENABLE_LDAP_SYNC_DURING_MIGRATION: boolean;
	FEATURE_SHOW_NEW_CLASS_VIEW_ENABLED: boolean;
	FEATURE_SHOW_NEW_ROOMS_VIEW_ENABLED: boolean;
	FEATURE_TLDRAW_ENABLED: boolean;
	I18N__AVAILABLE_LANGUAGES: LanguageType[];
	I18N__DEFAULT_LANGUAGE: LanguageType;
	I18N__FALLBACK_LANGUAGE: LanguageType;
	I18N__DEFAULT_TIMEZONE: Timezone;
	BOARD_COLLABORATION_URI: string;
	FEATURE_AI_TUTOR_ENABLED: boolean;
	FEATURE_ROOMS_ENABLED: boolean;
	FEATURE_ROOMS_CHANGE_PERMISSIONS_ENABLED: boolean;
	FEATURE_TSP_SYNC_ENABLED: boolean;
	FEATURE_VIDIS_MEDIA_ACTIVATIONS_ENABLED: boolean;
}

const config: ServerConfig = {
	ACCESSIBILITY_REPORT_EMAIL: Configuration.get('ACCESSIBILITY_REPORT_EMAIL') as string,
	SC_CONTACT_EMAIL: Configuration.get('SC_CONTACT_EMAIL') as string,
	ADMIN_TABLES_DISPLAY_CONSENT_COLUMN: Configuration.get('ADMIN_TABLES_DISPLAY_CONSENT_COLUMN') as boolean,
	ALERT_STATUS_URL:
		Configuration.get('ALERT_STATUS_URL') === null
			? (Configuration.get('ALERT_STATUS_URL') as null)
			: (Configuration.get('ALERT_STATUS_URL') as string),
	CALENDAR_SERVICE_ENABLED: Configuration.get('CALENDAR_SERVICE_ENABLED') as boolean,
	DISABLED_BRUTE_FORCE_CHECK: Configuration.get('DISABLED_BRUTE_FORCE_CHECK') as boolean,
	FEATURE_ES_COLLECTIONS_ENABLED: Configuration.get('FEATURE_ES_COLLECTIONS_ENABLED') as boolean,
	FEATURE_EXTENSIONS_ENABLED: Configuration.get('FEATURE_EXTENSIONS_ENABLED') as boolean,
	FEATURE_JWT_EXTENDED_TIMEOUT_ENABLED: Configuration.get('FEATURE_JWT_EXTENDED_TIMEOUT_ENABLED') as boolean,
	FEATURE_TEAMS_ENABLED: Configuration.get('FEATURE_TEAMS_ENABLED') as boolean,
	FEATURE_LERNSTORE_ENABLED: Configuration.get('FEATURE_LERNSTORE_ENABLED') as boolean,
	FEATURE_ADMIN_TOGGLE_STUDENT_LERNSTORE_VIEW_ENABLED: Configuration.get(
		'FEATURE_ADMIN_TOGGLE_STUDENT_LERNSTORE_VIEW_ENABLED'
	) as boolean,
	FEATURE_COLUMN_BOARD_ENABLED: Configuration.get('FEATURE_COLUMN_BOARD_ENABLED') as boolean,
	FEATURE_COLUMN_BOARD_SUBMISSIONS_ENABLED: Configuration.get('FEATURE_COLUMN_BOARD_SUBMISSIONS_ENABLED') as boolean,
	FEATURE_COLUMN_BOARD_LINK_ELEMENT_ENABLED: Configuration.get('FEATURE_COLUMN_BOARD_LINK_ELEMENT_ENABLED') as boolean,
	FEATURE_COLUMN_BOARD_COLLABORATIVE_TEXT_EDITOR_ENABLED: Configuration.get(
		'FEATURE_COLUMN_BOARD_COLLABORATIVE_TEXT_EDITOR_ENABLED'
	) as boolean,
	FEATURE_COLUMN_BOARD_EXTERNAL_TOOLS_ENABLED: Configuration.get(
		'FEATURE_COLUMN_BOARD_EXTERNAL_TOOLS_ENABLED'
	) as boolean,
	FEATURE_COLUMN_BOARD_SHARE: Configuration.get('FEATURE_COLUMN_BOARD_SHARE') as boolean,
	FEATURE_COLUMN_BOARD_SOCKET_ENABLED: Configuration.get('FEATURE_COLUMN_BOARD_SOCKET_ENABLED') as boolean,
	FEATURE_COLUMN_BOARD_VIDEOCONFERENCE_ENABLED: Configuration.get(
		'FEATURE_COLUMN_BOARD_VIDEOCONFERENCE_ENABLED'
	) as boolean,
	FEATURE_COURSE_SHARE: Configuration.get('FEATURE_COURSE_SHARE') as boolean,
	FEATURE_LESSON_SHARE: Configuration.get('FEATURE_LESSON_SHARE') as boolean,
	FEATURE_TASK_SHARE: Configuration.get('FEATURE_TASK_SHARE') as boolean,
	FEATURE_BOARD_LAYOUT_ENABLED: Configuration.get('FEATURE_BOARD_LAYOUT_ENABLED') as boolean,
	FEATURE_LOGIN_LINK_ENABLED: Configuration.get('FEATURE_LOGIN_LINK_ENABLED') as boolean,
	FEATURE_COPY_SERVICE_ENABLED: Configuration.get('FEATURE_COPY_SERVICE_ENABLED') as boolean,
	FEATURE_CONSENT_NECESSARY: Configuration.get('FEATURE_CONSENT_NECESSARY') as boolean,
	FEATURE_SCHOOL_SANIS_USER_MIGRATION_ENABLED: Configuration.get(
		'FEATURE_SCHOOL_SANIS_USER_MIGRATION_ENABLED'
	) as boolean,
	TEACHER_STUDENT_VISIBILITY__IS_ENABLED_BY_DEFAULT: Configuration.get(
		'TEACHER_STUDENT_VISIBILITY__IS_ENABLED_BY_DEFAULT'
	) as boolean,
	TEACHER_STUDENT_VISIBILITY__IS_VISIBLE: Configuration.get('TEACHER_STUDENT_VISIBILITY__IS_VISIBLE') as boolean,
	FEATURE_SCHOOL_POLICY_ENABLED_NEW: Configuration.get('FEATURE_SCHOOL_POLICY_ENABLED_NEW') as boolean,
	FEATURE_SCHOOL_TERMS_OF_USE_ENABLED: Configuration.get('FEATURE_SCHOOL_TERMS_OF_USE_ENABLED') as boolean,
	FEATURE_ALLOW_INSECURE_LDAP_URL_ENABLED: Configuration.get('FEATURE_ALLOW_INSECURE_LDAP_URL_ENABLED') as boolean,
	GHOST_BASE_URL: Configuration.get('GHOST_BASE_URL') as string,
	ROCKETCHAT_SERVICE_ENABLED: Configuration.get('ROCKETCHAT_SERVICE_ENABLED') as boolean,
	JWT_LIFETIME: Configuration.get('JWT_LIFETIME') as string,
	JWT_SHOW_TIMEOUT_WARNING_SECONDS: Configuration.get('JWT_SHOW_TIMEOUT_WARNING_SECONDS') as number,
	JWT_TIMEOUT_SECONDS: Configuration.get('JWT_TIMEOUT_SECONDS') as number,
	JWT_LIFETIME_SUPPORT_SECONDS: Configuration.get('JWT_LIFETIME_SUPPORT_SECONDS') as number,
	JWT_EXTENDED_TIMEOUT_SECONDS: Configuration.get('JWT_EXTENDED_TIMEOUT_SECONDS') as number,
	// Node's process.env escapes newlines. We need to reverse it for the keys to work.
	// See: https://stackoverflow.com/questions/30400341/environment-variables-containing-newlines-in-node
	JWT_PRIVATE_KEY: (Configuration.get('JWT_PRIVATE_KEY') as string).replace(/\\n/g, '\n'),
	JWT_PUBLIC_KEY: (Configuration.get('JWT_PUBLIC_KEY') as string).replace(/\\n/g, '\n'),
	JWT_SIGNING_ALGORITHM: Configuration.get('JWT_SIGNING_ALGORITHM') as Algorithm,
	NOT_AUTHENTICATED_REDIRECT_URL: Configuration.get('NOT_AUTHENTICATED_REDIRECT_URL') as string,
	DOCUMENT_BASE_DIR: Configuration.get('DOCUMENT_BASE_DIR') as string,
	SC_THEME: Configuration.get('SC_THEME') as SchulcloudTheme,
	SC_TITLE: Configuration.get('SC_TITLE') as string,
	SC_DOMAIN: Configuration.get('SC_DOMAIN') as string,
	TRAINING_URL: Configuration.get('TRAINING_URL') as string,
	INCOMING_REQUEST_TIMEOUT: Configuration.get('INCOMING_REQUEST_TIMEOUT_API') as number,
	INCOMING_REQUEST_TIMEOUT_COPY_API: Configuration.get('INCOMING_REQUEST_TIMEOUT_COPY_API') as number,
	NEST_LOG_LEVEL: Configuration.get('NEST_LOG_LEVEL') as string,
	EXIT_ON_ERROR: Configuration.get('EXIT_ON_ERROR') as boolean,
	AVAILABLE_LANGUAGES: (Configuration.get('I18N__AVAILABLE_LANGUAGES') as string).split(',') as LanguageType[],
	NODE_ENV: Configuration.get('NODE_ENV') as NodeEnvType,
	LOGIN_BLOCK_TIME: Configuration.get('LOGIN_BLOCK_TIME') as number,
	TEACHER_STUDENT_VISIBILITY__IS_CONFIGURABLE: Configuration.get(
		'TEACHER_STUDENT_VISIBILITY__IS_CONFIGURABLE'
	) as boolean,
	TEACHER_VISIBILITY_FOR_EXTERNAL_TEAM_INVITATION: Configuration.get(
		'TEACHER_VISIBILITY_FOR_EXTERNAL_TEAM_INVITATION'
	) as string,
	FEATURE_COMMON_CARTRIDGE_COURSE_EXPORT_ENABLED: Configuration.get(
		'FEATURE_COMMON_CARTRIDGE_COURSE_EXPORT_ENABLED'
	) as boolean,
	GEOGEBRA_BASE_URL: Configuration.get('GEOGEBRA_BASE_URL') as string,
	FEATURE_IDENTITY_MANAGEMENT_ENABLED: Configuration.get('FEATURE_IDENTITY_MANAGEMENT_ENABLED') as boolean,
	FEATURE_IDENTITY_MANAGEMENT_STORE_ENABLED: Configuration.get('FEATURE_IDENTITY_MANAGEMENT_STORE_ENABLED') as boolean,
	FEATURE_IDENTITY_MANAGEMENT_LOGIN_ENABLED: Configuration.get('FEATURE_IDENTITY_MANAGEMENT_LOGIN_ENABLED') as boolean,
	FEATURE_TSP_SYNC_ENABLED: Configuration.get('FEATURE_TSP_SYNC_ENABLED') as boolean,
	STUDENT_TEAM_CREATION: Configuration.get('STUDENT_TEAM_CREATION') as string,
	// parse [<description>:]<token>,[<description>:]<token>... and  discard description
	BLOCKLIST_OF_EMAIL_DOMAINS: (Configuration.get('BLOCKLIST_OF_EMAIL_DOMAINS') as string)
		.split(',')
		.map((domain) => domain.trim()),
	FEATURE_TLDRAW_ENABLED: Configuration.get('FEATURE_TLDRAW_ENABLED') as boolean,
	FEATURE_NEW_SCHOOL_ADMINISTRATION_PAGE_AS_DEFAULT_ENABLED: Configuration.get(
		'FEATURE_NEW_SCHOOL_ADMINISTRATION_PAGE_AS_DEFAULT_ENABLED'
	) as boolean,
	MIGRATION_END_GRACE_PERIOD_MS: Configuration.get('MIGRATION_END_GRACE_PERIOD_MS') as number,
	FEATURE_SHOW_OUTDATED_USERS: Configuration.get('FEATURE_SHOW_OUTDATED_USERS') as boolean,
	FEATURE_ENABLE_LDAP_SYNC_DURING_MIGRATION: Configuration.get('FEATURE_ENABLE_LDAP_SYNC_DURING_MIGRATION') as boolean,
	FEATURE_SHOW_NEW_CLASS_VIEW_ENABLED: Configuration.get('FEATURE_SHOW_NEW_CLASS_VIEW_ENABLED') as boolean,
	FEATURE_SHOW_NEW_ROOMS_VIEW_ENABLED: Configuration.get('FEATURE_SHOW_NEW_ROOMS_VIEW_ENABLED') as boolean,
	FEATURE_SHOW_MIGRATION_WIZARD: Configuration.get('FEATURE_SHOW_MIGRATION_WIZARD') as boolean,
	FEATURE_COMMON_CARTRIDGE_COURSE_IMPORT_ENABLED: Configuration.get(
		'FEATURE_COMMON_CARTRIDGE_COURSE_IMPORT_ENABLED'
	) as boolean,
	FEATURE_COMMON_CARTRIDGE_COURSE_IMPORT_MAX_FILE_SIZE: Configuration.get(
		'FEATURE_COMMON_CARTRIDGE_COURSE_IMPORT_MAX_FILE_SIZE'
	) as number,
	MIGRATION_WIZARD_DOCUMENTATION_LINK: Configuration.has('MIGRATION_WIZARD_DOCUMENTATION_LINK')
		? (Configuration.get('MIGRATION_WIZARD_DOCUMENTATION_LINK') as string)
		: undefined,
	FEATURE_NEXBOARD_COPY_ENABLED: Configuration.get('FEATURE_NEXBOARD_COPY_ENABLED') as boolean,
	FEATURE_ETHERPAD_ENABLED: Configuration.get('FEATURE_ETHERPAD_ENABLED') as boolean,
	ETHERPAD__PAD_URI: Configuration.get('ETHERPAD__PAD_URI') as string,
	ETHERPAD__COOKIE_EXPIRES_SECONDS: Configuration.get('ETHERPAD__COOKIE_EXPIRES_SECONDS') as number,
	ETHERPAD__COOKIE_RELEASE_THRESHOLD: Configuration.get('ETHERPAD__COOKIE_RELEASE_THRESHOLD') as number,
	I18N__AVAILABLE_LANGUAGES: (Configuration.get('I18N__AVAILABLE_LANGUAGES') as string).split(',') as LanguageType[],
	I18N__DEFAULT_LANGUAGE: Configuration.get('I18N__DEFAULT_LANGUAGE') as unknown as LanguageType,
	I18N__FALLBACK_LANGUAGE: Configuration.get('I18N__FALLBACK_LANGUAGE') as unknown as LanguageType,
	I18N__DEFAULT_TIMEZONE: Configuration.get('I18N__DEFAULT_TIMEZONE') as Timezone,
	IMPORTUSER_SAVE_ALL_MATCHES_REQUEST_TIMEOUT_MS: Configuration.get(
		'IMPORTUSER_SAVE_ALL_MATCHES_REQUEST_TIMEOUT_MS'
	) as number,
	SCHULCONNEX_CLIENT__API_URL: Configuration.has('SCHULCONNEX_CLIENT__API_URL')
		? (Configuration.get('SCHULCONNEX_CLIENT__API_URL') as string)
		: undefined,
	SCHULCONNEX_CLIENT__TOKEN_ENDPOINT: Configuration.has('SCHULCONNEX_CLIENT__TOKEN_ENDPOINT')
		? (Configuration.get('SCHULCONNEX_CLIENT__TOKEN_ENDPOINT') as string)
		: undefined,
	SCHULCONNEX_CLIENT__CLIENT_ID: Configuration.has('SCHULCONNEX_CLIENT__CLIENT_ID')
		? (Configuration.get('SCHULCONNEX_CLIENT__CLIENT_ID') as string)
		: undefined,
	SCHULCONNEX_CLIENT__CLIENT_SECRET: Configuration.has('SCHULCONNEX_CLIENT__CLIENT_SECRET')
		? (Configuration.get('SCHULCONNEX_CLIENT__CLIENT_SECRET') as string)
		: undefined,
	SCHULCONNEX_CLIENT__PERSON_INFO_TIMEOUT_IN_MS: Configuration.get(
		'SCHULCONNEX_CLIENT__PERSON_INFO_TIMEOUT_IN_MS'
	) as number,
	SCHULCONNEX_CLIENT__PERSONEN_INFO_TIMEOUT_IN_MS: Configuration.get(
		'SCHULCONNEX_CLIENT__PERSONEN_INFO_TIMEOUT_IN_MS'
	) as number,
	SCHULCONNEX_CLIENT__POLICIES_INFO_TIMEOUT_IN_MS: Configuration.get(
		'SCHULCONNEX_CLIENT__POLICIES_INFO_TIMEOUT_IN_MS'
	) as number,
	PROVISIONING_SCHULCONNEX_GROUP_USERS_LIMIT: Configuration.has('PROVISIONING_SCHULCONNEX_GROUP_USERS_LIMIT')
		? (Configuration.get('PROVISIONING_SCHULCONNEX_GROUP_USERS_LIMIT') as number)
		: undefined,
	FEATURE_SCHULCONNEX_COURSE_SYNC_ENABLED: Configuration.get('FEATURE_SCHULCONNEX_COURSE_SYNC_ENABLED') as boolean,
	FEATURE_MEDIA_SHELF_ENABLED: Configuration.get('FEATURE_MEDIA_SHELF_ENABLED') as boolean,
	FEATURE_OTHER_GROUPUSERS_PROVISIONING_ENABLED: Configuration.get(
		'FEATURE_OTHER_GROUPUSERS_PROVISIONING_ENABLED'
	) as boolean,
	ALERT_CACHE_INTERVAL_MIN: Configuration.get('ALERT_CACHE_INTERVAL_MIN') as number,
	FEATURE_SCHULCONNEX_MEDIA_LICENSE_ENABLED: Configuration.get('FEATURE_SCHULCONNEX_MEDIA_LICENSE_ENABLED') as boolean,
	PROVISIONING_SCHULCONNEX_POLICIES_INFO_URL: Configuration.get('PROVISIONING_SCHULCONNEX_POLICIES_INFO_URL') as string,
	BOARD_COLLABORATION_URI: Configuration.get('BOARD_COLLABORATION_URI') as string,
	FEATURE_CTL_TOOLS_TAB_ENABLED: Configuration.get('FEATURE_CTL_TOOLS_TAB_ENABLED') as boolean,
	FEATURE_LTI_TOOLS_TAB_ENABLED: Configuration.get('FEATURE_LTI_TOOLS_TAB_ENABLED') as boolean,
	CTL_TOOLS__EXTERNAL_TOOL_MAX_LOGO_SIZE_IN_BYTES: Configuration.get(
		'CTL_TOOLS__EXTERNAL_TOOL_MAX_LOGO_SIZE_IN_BYTES'
	) as number,
	CTL_TOOLS_BACKEND_URL: Configuration.get('PUBLIC_BACKEND_URL') as string,
	FEATURE_CTL_TOOLS_COPY_ENABLED: Configuration.get('FEATURE_CTL_TOOLS_COPY_ENABLED') as boolean,
	FEATURE_PREFERRED_CTL_TOOLS_ENABLED: Configuration.get('FEATURE_PREFERRED_CTL_TOOLS_ENABLED') as boolean,
	CTL_TOOLS_RELOAD_TIME_MS: Configuration.get('CTL_TOOLS_RELOAD_TIME_MS') as number,
	HOST: Configuration.get('HOST') as string,
	FILES_STORAGE__SERVICE_BASE_URL: Configuration.get('FILES_STORAGE__SERVICE_BASE_URL') as string,
	FEATURE_VIDEOCONFERENCE_ENABLED: Configuration.get('FEATURE_VIDEOCONFERENCE_ENABLED') as boolean,
	VIDEOCONFERENCE_HOST: Configuration.get('VIDEOCONFERENCE_HOST') as string,
	VIDEOCONFERENCE_SALT: Configuration.get('VIDEOCONFERENCE_SALT') as string,
	VIDEOCONFERENCE_DEFAULT_PRESENTATION: Configuration.get('VIDEOCONFERENCE_DEFAULT_PRESENTATION') as string,
	FEATURE_USER_MIGRATION_ENABLED: Configuration.get('FEATURE_USER_MIGRATION_ENABLED') as boolean,
	FEATURE_USER_MIGRATION_SYSTEM_ID: Configuration.get('FEATURE_USER_MIGRATION_SYSTEM_ID') as string,
	FEATURE_MIGRATION_WIZARD_WITH_USER_LOGIN_MIGRATION: Configuration.get(
		'FEATURE_MIGRATION_WIZARD_WITH_USER_LOGIN_MIGRATION'
	) as boolean,
	FEATURE_SANIS_GROUP_PROVISIONING_ENABLED: Configuration.get('FEATURE_SANIS_GROUP_PROVISIONING_ENABLED') as boolean,
	FEATURE_AI_TUTOR_ENABLED: Configuration.get('FEATURE_AI_TUTOR_ENABLED') as boolean,
	FEATURE_ROOMS_ENABLED: Configuration.get('FEATURE_ROOMS_ENABLED') as boolean,
	FEATURE_ROOMS_CHANGE_PERMISSIONS_ENABLED: Configuration.get('FEATURE_ROOMS_CHANGE_PERMISSIONS_ENABLED') as boolean,
	TSP_API_CLIENT_BASE_URL: Configuration.get('TSP_API_CLIENT_BASE_URL') as string,
	TSP_API_CLIENT_TOKEN_LIFETIME_MS: Configuration.get('TSP_API_CLIENT_TOKEN_LIFETIME_MS') as number,
	TSP_SYNC_SCHOOL_LIMIT: Configuration.get('TSP_SYNC_SCHOOL_LIMIT') as number,
	TSP_SYNC_SCHOOL_DAYS_TO_FETCH: Configuration.get('TSP_SYNC_SCHOOL_DAYS_TO_FETCH') as number,
	TSP_SYNC_DATA_LIMIT: Configuration.get('TSP_SYNC_DATA_LIMIT') as number,
	TSP_SYNC_DATA_DAYS_TO_FETCH: Configuration.get('TSP_SYNC_DATA_DAYS_TO_FETCH') as number,
	TSP_SYNC_MIGRATION_LIMIT: Configuration.get('TSP_SYNC_MIGRATION_LIMIT') as number,
	FEATURE_TSP_MIGRATION_ENABLED: Configuration.get('FEATURE_TSP_MIGRATION_ENABLED') as boolean,
	ROCKET_CHAT_URI: Configuration.get('ROCKET_CHAT_URI') as string,
	ROCKET_CHAT_ADMIN_ID: Configuration.get('ROCKET_CHAT_ADMIN_ID') as string,
	ROCKET_CHAT_ADMIN_TOKEN: Configuration.get('ROCKET_CHAT_ADMIN_TOKEN') as string,
	ROCKET_CHAT_ADMIN_USER: Configuration.get('ROCKET_CHAT_ADMIN_USER') as string,
	ROCKET_CHAT_ADMIN_PASSWORD: Configuration.get('ROCKET_CHAT_ADMIN_PASSWORD') as string,
	CTL_TOOLS__PREFERRED_TOOLS_LIMIT: Configuration.get('CTL_TOOLS__PREFERRED_TOOLS_LIMIT') as number,
	AES_KEY: Configuration.get('AES_KEY') as string,
	FEATURE_OAUTH_LOGIN: Configuration.get('FEATURE_OAUTH_LOGIN') as boolean,
	FEATURE_EXTERNAL_SYSTEM_LOGOUT_ENABLED: Configuration.get('FEATURE_EXTERNAL_SYSTEM_LOGOUT_ENABLED') as boolean,
	PUBLIC_BACKEND_URL: Configuration.get('PUBLIC_BACKEND_URL') as string,
	FEATURE_VIDIS_MEDIA_ACTIVATIONS_ENABLED: Configuration.get('FEATURE_VIDIS_MEDIA_ACTIVATIONS_ENABLED') as boolean,
	MEDIA_SOURCE_VIDIS_USERNAME: Configuration.has('MEDIA_SOURCE_VIDIS_USERNAME')
		? (Configuration.get('MEDIA_SOURCE_VIDIS_USERNAME') as string)
		: undefined,
	MEDIA_SOURCE_VIDIS_PASSWORD: Configuration.has('MEDIA_SOURCE_VIDIS_PASSWORD')
		? (Configuration.get('MEDIA_SOURCE_VIDIS_PASSWORD') as string)
		: undefined,
	SANIS_CLIENT_ID: Configuration.has('SANIS_CLIENT_ID') ? (Configuration.get('SANIS_CLIENT_ID') as string) : undefined,
	SANIS_CLIENT_SECRET: Configuration.has('SANIS_CLIENT_SECRET')
		? (Configuration.get('SANIS_CLIENT_SECRET') as string)
		: undefined,
};

export const serverConfig = () => config;
export const SERVER_CONFIG_TOKEN = 'SERVER_CONFIG_TOKEN';<|MERGE_RESOLUTION|>--- conflicted
+++ resolved
@@ -76,14 +76,9 @@
 		ShdConfig,
 		OauthConfig,
 		EncryptionConfig,
-<<<<<<< HEAD
+		FilesStorageClientConfig,
 		ManagementMediaSourcesConfig,
 		ManagementServerConfig {
-=======
-		FilesStorageClientConfig,
-		VidisClientConfig,
-		VidisSyncConfig {
->>>>>>> 2de08dd3
 	NODE_ENV: NodeEnvType;
 	SC_DOMAIN: string;
 	HOST: string;
