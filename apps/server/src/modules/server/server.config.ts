import { Configuration } from '@hpi-schul-cloud/commons';
import type { IdentityManagementConfig } from '@infra/identity-management';
import type { AccountConfig } from '@modules/account';
import type { AuthenticationConfig, XApiKeyConfig } from '@modules/authentication';
import type { FilesStorageClientConfig } from '@modules/files-storage-client';
import type { CommonCartridgeConfig } from '@modules/learnroom/common-cartridge';
import type { SchoolConfig } from '@modules/school';
import type { UserConfig } from '@modules/user';
import type { CoreModuleConfig } from '@src/core';
import { MailConfig } from '@src/infra/mail/interfaces/mail-config';
import { LearnroomConfig } from '../learnroom';

export enum NodeEnvType {
	TEST = 'test',
	DEVELOPMENT = 'development',
	PRODUCTION = 'production',
	MIGRATION = 'migration',
}

export interface ServerConfig
	extends CoreModuleConfig,
		UserConfig,
		FilesStorageClientConfig,
		AccountConfig,
		IdentityManagementConfig,
		CommonCartridgeConfig,
		SchoolConfig,
		MailConfig,
		XApiKeyConfig,
<<<<<<< HEAD
		LearnroomConfig {
=======
		AuthenticationConfig {
>>>>>>> f961d316
	NODE_ENV: string;
	SC_DOMAIN: string;
}

const config: ServerConfig = {
	SC_DOMAIN: Configuration.get('SC_DOMAIN') as string,
	INCOMING_REQUEST_TIMEOUT: Configuration.get('INCOMING_REQUEST_TIMEOUT_API') as number,
	INCOMING_REQUEST_TIMEOUT_COPY_API: Configuration.get('INCOMING_REQUEST_TIMEOUT_COPY_API') as number,
	NEST_LOG_LEVEL: Configuration.get('NEST_LOG_LEVEL') as string,
	EXIT_ON_ERROR: Configuration.get('EXIT_ON_ERROR') as boolean,
	AVAILABLE_LANGUAGES: (Configuration.get('I18N__AVAILABLE_LANGUAGES') as string).split(','),
	NODE_ENV: Configuration.get('NODE_ENV') as NodeEnvType,
	LOGIN_BLOCK_TIME: Configuration.get('LOGIN_BLOCK_TIME') as number,
	TEACHER_STUDENT_VISIBILITY__IS_CONFIGURABLE: Configuration.get(
		'TEACHER_STUDENT_VISIBILITY__IS_CONFIGURABLE'
	) as boolean,
	FEATURE_IMSCC_COURSE_EXPORT_ENABLED: Configuration.get('FEATURE_IMSCC_COURSE_EXPORT_ENABLED') as boolean,
	FEATURE_IDENTITY_MANAGEMENT_ENABLED: Configuration.get('FEATURE_IDENTITY_MANAGEMENT_ENABLED') as boolean,
	FEATURE_IDENTITY_MANAGEMENT_STORE_ENABLED: Configuration.get('FEATURE_IDENTITY_MANAGEMENT_STORE_ENABLED') as boolean,
	FEATURE_IDENTITY_MANAGEMENT_LOGIN_ENABLED: Configuration.get('FEATURE_IDENTITY_MANAGEMENT_LOGIN_ENABLED') as boolean,
	STUDENT_TEAM_CREATION: Configuration.get('STUDENT_TEAM_CREATION') as string,
	ADMIN_API__ALLOWED_API_KEYS: (Configuration.get('ADMIN_API__ALLOWED_API_KEYS') as string)
		.split(',')
		.map((apiKey) => apiKey.trim()),
	BLOCKLIST_OF_EMAIL_DOMAINS: (Configuration.get('BLOCKLIST_OF_EMAIL_DOMAINS') as string)
		.split(',')
		.map((domain) => domain.trim()),
	FEATURE_COMMON_CARTRIDGE_COURSE_IMPORT_ENABLED: Configuration.get(
		'FEATURE_COMMON_CARTRIDGE_COURSE_IMPORT_ENABLED'
	) as boolean,
	FEATURE_COMMON_CARTRIDGE_COURSE_IMPORT_MAX_FILE_SIZE: Configuration.get(
		'FEATURE_COMMON_CARTRIDGE_COURSE_IMPORT_MAX_FILE_SIZE'
	) as number,
};

export const serverConfig = () => config;<|MERGE_RESOLUTION|>--- conflicted
+++ resolved
@@ -27,11 +27,8 @@
 		SchoolConfig,
 		MailConfig,
 		XApiKeyConfig,
-<<<<<<< HEAD
-		LearnroomConfig {
-=======
+		LearnroomConfig,
 		AuthenticationConfig {
->>>>>>> f961d316
 	NODE_ENV: string;
 	SC_DOMAIN: string;
 }
