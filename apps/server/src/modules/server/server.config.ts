--- conflicted
+++ resolved
@@ -1,14 +1,4 @@
 import { Configuration } from '@hpi-schul-cloud/commons';
-<<<<<<< HEAD
-import type { IIdentityManagementConfig } from '@infra/identity-management';
-import type { IAccountConfig } from '@modules/account';
-import type { IFilesStorageClientConfig } from '@modules/files-storage-client';
-import type { ICommonCartridgeConfig } from '@modules/learnroom/common-cartridge';
-import type { SchoolConfig } from '@modules/school';
-import type { IUserConfig } from '@modules/user';
-import type { ICoreModuleConfig } from '@src/core';
-import type { IMailConfig } from '@src/infra/mail/interfaces/mail-config';
-=======
 import type { IdentityManagementConfig } from '@infra/identity-management';
 import type { AccountConfig } from '@modules/account';
 import type { FilesStorageClientConfig } from '@modules/files-storage-client';
@@ -16,7 +6,7 @@
 import type { UserConfig } from '@modules/user';
 import type { CoreModuleConfig } from '@src/core';
 import { MailConfig } from '@src/infra/mail/interfaces/mail-config';
->>>>>>> 537571d8
+import { SchoolConfig } from '../school';
 
 export enum NodeEnvType {
 	TEST = 'test',
@@ -25,17 +15,6 @@
 	MIGRATION = 'migration',
 }
 
-<<<<<<< HEAD
-export interface IServerConfig
-	extends ICoreModuleConfig,
-		IUserConfig,
-		SchoolConfig,
-		IFilesStorageClientConfig,
-		IAccountConfig,
-		IIdentityManagementConfig,
-		ICommonCartridgeConfig,
-		IMailConfig {
-=======
 export interface ServerConfig
 	extends CoreModuleConfig,
 		UserConfig,
@@ -43,8 +22,8 @@
 		AccountConfig,
 		IdentityManagementConfig,
 		CommonCartridgeConfig,
+		SchoolConfig,
 		MailConfig {
->>>>>>> 537571d8
 	NODE_ENV: string;
 	SC_DOMAIN: string;
 }
