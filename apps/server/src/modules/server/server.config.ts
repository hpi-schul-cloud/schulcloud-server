--- conflicted
+++ resolved
@@ -77,12 +77,9 @@
 		ShdConfig,
 		OauthConfig,
 		EncryptionConfig,
-<<<<<<< HEAD
-		FilesStorageClientConfig {
-=======
+		FilesStorageClientConfig,
 		VidisClientConfig,
 		VidisSyncConfig {
->>>>>>> 67688168
 	NODE_ENV: NodeEnvType;
 	SC_DOMAIN: string;
 	HOST: string;
