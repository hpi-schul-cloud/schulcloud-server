import { Configuration } from '@hpi-schul-cloud/commons';
import type { IdentityManagementConfig } from '@infra/identity-management';
import type { SchulconnexClientConfig } from '@infra/schulconnex-client';
import type { AccountConfig } from '@modules/account';
import type { AuthenticationConfig, XApiKeyConfig } from '@modules/authentication';
import type { BoardConfig } from '@modules/board';
import type { FilesStorageClientConfig } from '@modules/files-storage-client';
import type { LearnroomConfig } from '@modules/learnroom';
import type { LessonConfig } from '@modules/lesson';
import type { SchoolConfig } from '@modules/school';
import type { SharingConfig } from '@modules/sharing';
import { getTldrawClientConfig, type TldrawClientConfig } from '@modules/tldraw-client';
import { type IToolFeatures, ToolConfiguration } from '@modules/tool';
import type { UserConfig } from '@modules/user';
import { type IUserImportFeatures, UserImportConfiguration } from '@modules/user-import';
import type { UserLoginMigrationConfig } from '@modules/user-login-migration';
import { type IVideoConferenceSettings, VideoConferenceConfiguration } from '@modules/video-conference';
import { LanguageType } from '@shared/domain/interface';
import type { CoreModuleConfig } from '@src/core';
import type { MailConfig } from '@src/infra/mail/interfaces/mail-config';
<<<<<<< HEAD
import type { MediaBoardConfig } from '../board/media-board.config';
=======
import { DeletionConfig } from '@modules/deletion';
>>>>>>> 0d2c886d
import { ProvisioningConfig } from '../provisioning';
import { SynchronizationConfig } from '../synchronization/synchronization.config';
import { SchulcloudTheme } from './types/schulcloud-theme.enum';
import { Timezone } from './types/timezone.enum';

export enum NodeEnvType {
	TEST = 'test',
	DEVELOPMENT = 'development',
	PRODUCTION = 'production',
	MIGRATION = 'migration',
}

// Environment keys should be added over configs from modules, directly adding is only allow for legacy stuff
// Maye some of them must be outsourced to additional microservice config endpoints.
export interface ServerConfig
	extends CoreModuleConfig,
		UserConfig,
		FilesStorageClientConfig,
		AccountConfig,
		IdentityManagementConfig,
		SchoolConfig,
		MailConfig,
		XApiKeyConfig,
		LearnroomConfig,
		AuthenticationConfig,
		IToolFeatures,
		TldrawClientConfig,
		UserLoginMigrationConfig,
		LessonConfig,
		IVideoConferenceSettings,
		BoardConfig,
		MediaBoardConfig,
		SharingConfig,
		IUserImportFeatures,
		SchulconnexClientConfig,
		SynchronizationConfig,
		DeletionConfig,
		ProvisioningConfig {
	NODE_ENV: NodeEnvType;
	SC_DOMAIN: string;
	ACCESSIBILITY_REPORT_EMAIL: string;
	ADMIN_TABLES_DISPLAY_CONSENT_COLUMN: boolean;
	ALERT_STATUS_URL: string | null;
	FEATURE_ES_COLLECTIONS_ENABLED: boolean;
	FEATURE_EXTENSIONS_ENABLED: boolean;
	FEATURE_TEAMS_ENABLED: boolean;
	FEATURE_LERNSTORE_ENABLED: boolean;
	FEATURE_ADMIN_TOGGLE_STUDENT_LERNSTORE_VIEW_ENABLED: boolean;
	TEACHER_STUDENT_VISIBILITY__IS_ENABLED_BY_DEFAULT: boolean;
	TEACHER_STUDENT_VISIBILITY__IS_VISIBLE: boolean;
	FEATURE_SCHOOL_POLICY_ENABLED_NEW: boolean;
	FEATURE_SCHOOL_TERMS_OF_USE_ENABLED: boolean;
	FEATURE_COLUMN_BOARD_SUBMISSIONS_ENABLED: boolean;
	FEATURE_COLUMN_BOARD_LINK_ELEMENT_ENABLED: boolean;
	FEATURE_COLUMN_BOARD_EXTERNAL_TOOLS_ENABLED: boolean;
	FEATURE_COLUMN_BOARD_SHARE: boolean;
	FEATURE_LOGIN_LINK_ENABLED: boolean;
	FEATURE_CONSENT_NECESSARY: boolean;
	FEATURE_SCHOOL_SANIS_USER_MIGRATION_ENABLED: boolean;
	FEATURE_ALLOW_INSECURE_LDAP_URL_ENABLED: boolean;
	GHOST_BASE_URL: string;
	ROCKETCHAT_SERVICE_ENABLED: boolean;
	JWT_SHOW_TIMEOUT_WARNING_SECONDS: number;
	JWT_TIMEOUT_SECONDS: number;
	NOT_AUTHENTICATED_REDIRECT_URL: string;
	DOCUMENT_BASE_DIR: string;
	SC_THEME: SchulcloudTheme;
	SC_TITLE: string;
	FEATURE_SHOW_OUTDATED_USERS: boolean;
	FEATURE_NEW_SCHOOL_ADMINISTRATION_PAGE_AS_DEFAULT_ENABLED: boolean;
	FEATURE_ENABLE_LDAP_SYNC_DURING_MIGRATION: boolean;
	FEATURE_SHOW_NEW_CLASS_VIEW_ENABLED: boolean;
	FEATURE_SHOW_MIGRATION_WIZARD: boolean;
	MIGRATION_WIZARD_DOCUMENTATION_LINK?: string;
	FEATURE_TLDRAW_ENABLED: boolean;
	TLDRAW__ASSETS_ENABLED: boolean;
	TLDRAW__ASSETS_MAX_SIZE: number;
	TLDRAW__ASSETS_ALLOWED_MIME_TYPES_LIST: string[];
	I18N__AVAILABLE_LANGUAGES: LanguageType[];
	I18N__DEFAULT_LANGUAGE: LanguageType;
	I18N__FALLBACK_LANGUAGE: LanguageType;
	I18N__DEFAULT_TIMEZONE: Timezone;
}

const config: ServerConfig = {
	ACCESSIBILITY_REPORT_EMAIL: Configuration.get('ACCESSIBILITY_REPORT_EMAIL') as string,
	ADMIN_TABLES_DISPLAY_CONSENT_COLUMN: Configuration.get('ADMIN_TABLES_DISPLAY_CONSENT_COLUMN') as boolean,
	ALERT_STATUS_URL:
		Configuration.get('ALERT_STATUS_URL') === null
			? (Configuration.get('ALERT_STATUS_URL') as null)
			: (Configuration.get('ALERT_STATUS_URL') as string),
	FEATURE_ES_COLLECTIONS_ENABLED: Configuration.get('FEATURE_ES_COLLECTIONS_ENABLED') as boolean,
	FEATURE_EXTENSIONS_ENABLED: Configuration.get('FEATURE_EXTENSIONS_ENABLED') as boolean,
	FEATURE_TEAMS_ENABLED: Configuration.get('FEATURE_TEAMS_ENABLED') as boolean,
	FEATURE_LERNSTORE_ENABLED: Configuration.get('FEATURE_LERNSTORE_ENABLED') as boolean,
	FEATURE_ADMIN_TOGGLE_STUDENT_LERNSTORE_VIEW_ENABLED: Configuration.get(
		'FEATURE_ADMIN_TOGGLE_STUDENT_LERNSTORE_VIEW_ENABLED'
	) as boolean,
	FEATURE_COLUMN_BOARD_ENABLED: Configuration.get('FEATURE_COLUMN_BOARD_ENABLED') as boolean,
	FEATURE_COLUMN_BOARD_SUBMISSIONS_ENABLED: Configuration.get('FEATURE_COLUMN_BOARD_SUBMISSIONS_ENABLED') as boolean,
	FEATURE_COLUMN_BOARD_LINK_ELEMENT_ENABLED: Configuration.get('FEATURE_COLUMN_BOARD_LINK_ELEMENT_ENABLED') as boolean,
	FEATURE_COLUMN_BOARD_EXTERNAL_TOOLS_ENABLED: Configuration.get(
		'FEATURE_COLUMN_BOARD_EXTERNAL_TOOLS_ENABLED'
	) as boolean,
	FEATURE_COLUMN_BOARD_SHARE: Configuration.get('FEATURE_COLUMN_BOARD_SHARE') as boolean,
	FEATURE_COURSE_SHARE: Configuration.get('FEATURE_COURSE_SHARE') as boolean,
	FEATURE_LESSON_SHARE: Configuration.get('FEATURE_LESSON_SHARE') as boolean,
	FEATURE_TASK_SHARE: Configuration.get('FEATURE_TASK_SHARE') as boolean,
	FEATURE_LOGIN_LINK_ENABLED: Configuration.get('FEATURE_LOGIN_LINK_ENABLED') as boolean,
	FEATURE_COPY_SERVICE_ENABLED: Configuration.get('FEATURE_COPY_SERVICE_ENABLED') as boolean,
	FEATURE_CONSENT_NECESSARY: Configuration.get('FEATURE_CONSENT_NECESSARY') as boolean,
	FEATURE_SCHOOL_SANIS_USER_MIGRATION_ENABLED: Configuration.get(
		'FEATURE_SCHOOL_SANIS_USER_MIGRATION_ENABLED'
	) as boolean,
	TEACHER_STUDENT_VISIBILITY__IS_ENABLED_BY_DEFAULT: Configuration.get(
		'TEACHER_STUDENT_VISIBILITY__IS_ENABLED_BY_DEFAULT'
	) as boolean,
	TEACHER_STUDENT_VISIBILITY__IS_VISIBLE: Configuration.get('TEACHER_STUDENT_VISIBILITY__IS_VISIBLE') as boolean,
	FEATURE_SCHOOL_POLICY_ENABLED_NEW: Configuration.get('FEATURE_SCHOOL_POLICY_ENABLED_NEW') as boolean,
	FEATURE_SCHOOL_TERMS_OF_USE_ENABLED: Configuration.get('FEATURE_SCHOOL_TERMS_OF_USE_ENABLED') as boolean,
	FEATURE_ALLOW_INSECURE_LDAP_URL_ENABLED: Configuration.get('FEATURE_ALLOW_INSECURE_LDAP_URL_ENABLED') as boolean,
	GHOST_BASE_URL: Configuration.get('GHOST_BASE_URL') as string,
	ROCKETCHAT_SERVICE_ENABLED: Configuration.get('ROCKETCHAT_SERVICE_ENABLED') as boolean,
	JWT_SHOW_TIMEOUT_WARNING_SECONDS: Configuration.get('JWT_SHOW_TIMEOUT_WARNING_SECONDS') as number,
	JWT_TIMEOUT_SECONDS: Configuration.get('JWT_TIMEOUT_SECONDS') as number,
	NOT_AUTHENTICATED_REDIRECT_URL: Configuration.get('NOT_AUTHENTICATED_REDIRECT_URL') as string,
	DOCUMENT_BASE_DIR: Configuration.get('DOCUMENT_BASE_DIR') as string,
	SC_THEME: Configuration.get('SC_THEME') as SchulcloudTheme,
	SC_TITLE: Configuration.get('SC_TITLE') as string,
	SC_DOMAIN: Configuration.get('SC_DOMAIN') as string,
	INCOMING_REQUEST_TIMEOUT: Configuration.get('INCOMING_REQUEST_TIMEOUT_API') as number,
	INCOMING_REQUEST_TIMEOUT_COPY_API: Configuration.get('INCOMING_REQUEST_TIMEOUT_COPY_API') as number,
	NEST_LOG_LEVEL: Configuration.get('NEST_LOG_LEVEL') as string,
	EXIT_ON_ERROR: Configuration.get('EXIT_ON_ERROR') as boolean,
	AVAILABLE_LANGUAGES: (Configuration.get('I18N__AVAILABLE_LANGUAGES') as string).split(',') as LanguageType[],
	NODE_ENV: Configuration.get('NODE_ENV') as NodeEnvType,
	LOGIN_BLOCK_TIME: Configuration.get('LOGIN_BLOCK_TIME') as number,
	TEACHER_STUDENT_VISIBILITY__IS_CONFIGURABLE: Configuration.get(
		'TEACHER_STUDENT_VISIBILITY__IS_CONFIGURABLE'
	) as boolean,
	FEATURE_COMMON_CARTRIDGE_COURSE_EXPORT_ENABLED: Configuration.get(
		'FEATURE_COMMON_CARTRIDGE_COURSE_EXPORT_ENABLED'
	) as boolean,
	GEOGEBRA_BASE_URL: Configuration.get('GEOGEBRA_BASE_URL') as string,
	FEATURE_IDENTITY_MANAGEMENT_ENABLED: Configuration.get('FEATURE_IDENTITY_MANAGEMENT_ENABLED') as boolean,
	FEATURE_IDENTITY_MANAGEMENT_STORE_ENABLED: Configuration.get('FEATURE_IDENTITY_MANAGEMENT_STORE_ENABLED') as boolean,
	FEATURE_IDENTITY_MANAGEMENT_LOGIN_ENABLED: Configuration.get('FEATURE_IDENTITY_MANAGEMENT_LOGIN_ENABLED') as boolean,
	STUDENT_TEAM_CREATION: Configuration.get('STUDENT_TEAM_CREATION') as string,
	SYNCHRONIZATION_CHUNK: Configuration.get('SYNCHRONIZATION_CHUNK') as number,
	// parse [<description>:]<token>,[<description>:]<token>... and  discard description
	ADMIN_API__MODIFICATION_THRESHOLD: Configuration.get('ADMIN_API__MODIFICATION_THRESHOLD') as number,
	ADMIN_API__ALLOWED_API_KEYS: (Configuration.get('ADMIN_API__ALLOWED_API_KEYS') as string)
		.split(',')
		.map((part) => (part.split(':').pop() ?? '').trim()),
	BLOCKLIST_OF_EMAIL_DOMAINS: (Configuration.get('BLOCKLIST_OF_EMAIL_DOMAINS') as string)
		.split(',')
		.map((domain) => domain.trim()),
	TLDRAW__ASSETS_ENABLED: Configuration.get('TLDRAW__ASSETS_ENABLED') as boolean,
	TLDRAW__ASSETS_MAX_SIZE: Configuration.get('TLDRAW__ASSETS_MAX_SIZE') as number,
	TLDRAW__ASSETS_ALLOWED_MIME_TYPES_LIST: (Configuration.get('TLDRAW__ASSETS_ALLOWED_MIME_TYPES_LIST') as string).split(
		','
	),
	FEATURE_TLDRAW_ENABLED: Configuration.get('FEATURE_TLDRAW_ENABLED') as boolean,
	FEATURE_NEW_SCHOOL_ADMINISTRATION_PAGE_AS_DEFAULT_ENABLED: Configuration.get(
		'FEATURE_NEW_SCHOOL_ADMINISTRATION_PAGE_AS_DEFAULT_ENABLED'
	) as boolean,
	MIGRATION_END_GRACE_PERIOD_MS: Configuration.get('MIGRATION_END_GRACE_PERIOD_MS') as number,
	FEATURE_SHOW_OUTDATED_USERS: Configuration.get('FEATURE_SHOW_OUTDATED_USERS') as boolean,
	FEATURE_ENABLE_LDAP_SYNC_DURING_MIGRATION: Configuration.get('FEATURE_ENABLE_LDAP_SYNC_DURING_MIGRATION') as boolean,
	FEATURE_SHOW_NEW_CLASS_VIEW_ENABLED: Configuration.get('FEATURE_SHOW_NEW_CLASS_VIEW_ENABLED') as boolean,
	FEATURE_SHOW_MIGRATION_WIZARD: Configuration.get('FEATURE_SHOW_MIGRATION_WIZARD') as boolean,
	FEATURE_COMMON_CARTRIDGE_COURSE_IMPORT_ENABLED: Configuration.get(
		'FEATURE_COMMON_CARTRIDGE_COURSE_IMPORT_ENABLED'
	) as boolean,
	FEATURE_COMMON_CARTRIDGE_COURSE_IMPORT_MAX_FILE_SIZE: Configuration.get(
		'FEATURE_COMMON_CARTRIDGE_COURSE_IMPORT_MAX_FILE_SIZE'
	) as number,
	MIGRATION_WIZARD_DOCUMENTATION_LINK: Configuration.has('MIGRATION_WIZARD_DOCUMENTATION_LINK')
		? (Configuration.get('MIGRATION_WIZARD_DOCUMENTATION_LINK') as string)
		: undefined,
	FEATURE_NEXBOARD_COPY_ENABLED: Configuration.get('FEATURE_NEXBOARD_COPY_ENABLED') as boolean,
	FEATURE_ETHERPAD_ENABLED: Configuration.get('FEATURE_ETHERPAD_ENABLED') as boolean,
	ETHERPAD__PAD_URI: Configuration.has('ETHERPAD__PAD_URI')
		? (Configuration.get('ETHERPAD__PAD_URI') as string)
		: undefined,
	I18N__AVAILABLE_LANGUAGES: (Configuration.get('I18N__AVAILABLE_LANGUAGES') as string).split(',') as LanguageType[],
	I18N__DEFAULT_LANGUAGE: Configuration.get('I18N__DEFAULT_LANGUAGE') as unknown as LanguageType,
	I18N__FALLBACK_LANGUAGE: Configuration.get('I18N__FALLBACK_LANGUAGE') as unknown as LanguageType,
	I18N__DEFAULT_TIMEZONE: Configuration.get('I18N__DEFAULT_TIMEZONE') as Timezone,
	SCHULCONNEX_CLIENT__PERSONEN_INFO_TIMEOUT_IN_MS: Configuration.get(
		'SCHULCONNEX_CLIENT__PERSONEN_INFO_TIMEOUT_IN_MS'
	) as number,
	FEATURE_SCHULCONNEX_COURSE_SYNC_ENABLED: Configuration.get('FEATURE_SCHULCONNEX_COURSE_SYNC_ENABLED') as boolean,
	...getTldrawClientConfig(),
	...ToolConfiguration.toolFeatures,
	...VideoConferenceConfiguration.videoConference,
	...UserImportConfiguration.userImportFeatures,
	FEATURE_MEDIA_SHELF_ENABLED: Configuration.get('FEATURE_MEDIA_SHELF_ENABLED') as boolean,
};

export const serverConfig = () => config;
export const SERVER_CONFIG_TOKEN = 'SERVER_CONFIG_TOKEN';<|MERGE_RESOLUTION|>--- conflicted
+++ resolved
@@ -18,13 +18,10 @@
 import { LanguageType } from '@shared/domain/interface';
 import type { CoreModuleConfig } from '@src/core';
 import type { MailConfig } from '@src/infra/mail/interfaces/mail-config';
-<<<<<<< HEAD
-import type { MediaBoardConfig } from '../board/media-board.config';
-=======
 import { DeletionConfig } from '@modules/deletion';
->>>>>>> 0d2c886d
-import { ProvisioningConfig } from '../provisioning';
-import { SynchronizationConfig } from '../synchronization/synchronization.config';
+import type { MediaBoardConfig } from '@modules/board/media-board.config';
+import { ProvisioningConfig } from '@modules/provisioning';
+import { SynchronizationConfig } from '../synchronization';
 import { SchulcloudTheme } from './types/schulcloud-theme.enum';
 import { Timezone } from './types/timezone.enum';
 
