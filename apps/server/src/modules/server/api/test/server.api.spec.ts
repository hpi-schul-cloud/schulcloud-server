--- conflicted
+++ resolved
@@ -105,11 +105,8 @@
 				'FEATURE_EXTERNAL_SYSTEM_LOGOUT_ENABLED',
 				'FEATURE_VIDIS_MEDIA_ACTIVATIONS_ENABLED',
 				'LICENSE_SUMMARY_URL',
-<<<<<<< HEAD
 				'FEATURE_COLUMN_BOARD_H5P_ENABLED',
-=======
 				'ROOM_MEMBER_INFO_URL',
->>>>>>> 0edcc224
 			];
 
 			expect(response.status).toEqual(HttpStatus.OK);
