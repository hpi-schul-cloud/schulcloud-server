--- conflicted
+++ resolved
@@ -99,12 +99,9 @@
 				'FEATURE_MEDIA_SHELF_ENABLED',
 				'BOARD_COLLABORATION_URI',
 				'FEATURE_SCHULCONNEX_MEDIA_LICENSE_ENABLED',
-<<<<<<< HEAD
-				'EDU_SHARING__API_URL',
-=======
 				'FEATURE_AI_TUTOR_ENABLED',
 				'FEATURE_ROOMS_ENABLED',
->>>>>>> 3ed05fc8
+				'EDU_SHARING__API_URL',
 			];
 
 			expect(response.status).toEqual(HttpStatus.OK);
