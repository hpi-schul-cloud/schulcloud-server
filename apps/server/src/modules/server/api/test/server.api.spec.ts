--- conflicted
+++ resolved
@@ -98,11 +98,8 @@
 				'FEATURE_MEDIA_SHELF_ENABLED',
 				'FEATURE_NEW_LAYOUT_ENABLED',
 				'BOARD_COLLABORATION_URI',
-<<<<<<< HEAD
+				'FEATURE_SCHULCONNEX_MEDIA_LICENSE_ENABLED',
 				'EDU_SHARING__API_URL',
-=======
-				'FEATURE_SCHULCONNEX_MEDIA_LICENSE_ENABLED',
->>>>>>> 580daf47
 			];
 
 			expect(response.status).toEqual(HttpStatus.OK);
