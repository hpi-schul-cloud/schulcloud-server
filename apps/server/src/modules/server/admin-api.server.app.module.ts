--- conflicted
+++ resolved
@@ -60,19 +60,4 @@
 		LoggerModule,
 	],
 })
-<<<<<<< HEAD
-export class AdminApiServerTestModule {
-	public static forRoot(options?: MongoDatabaseModuleOptions): DynamicModule {
-		return {
-			module: AdminApiServerTestModule,
-			imports: [
-				...serverModules,
-				MongoMemoryDatabaseModule.forRoot({ ...defaultMikroOrmOptions, ...options }),
-				RabbitMQWrapperTestModule,
-			],
-		};
-	}
-}
-=======
-export class AdminApiServerTestModule {}
->>>>>>> 2931b746
+export class AdminApiServerTestModule {}