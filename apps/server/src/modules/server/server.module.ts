--- conflicted
+++ resolved
@@ -7,7 +7,7 @@
 import { MongoDatabaseModuleOptions, MongoMemoryDatabaseModule } from '@shared/infra/database';
 import { MailModule } from '@shared/infra/mail';
 import { RabbitMQWrapperModule, RabbitMQWrapperTestModule } from '@shared/infra/rabbitmq';
-import { REDIS_CLIENT, RedisModule } from '@shared/infra/redis';
+import { RedisModule, REDIS_CLIENT } from '@shared/infra/redis';
 import { createConfigModuleOptions, DB_PASSWORD, DB_URL, DB_USERNAME } from '@src/config';
 import { CoreModule } from '@src/core';
 import { LegacyLogger, LoggerModule } from '@src/core/logger';
@@ -72,11 +72,8 @@
 	ToolApiModule,
 	UserLoginMigrationApiModule,
 	BoardApiModule,
-<<<<<<< HEAD
 	DemoApiModule,
-=======
 	GroupApiModule,
->>>>>>> b5e46283
 ];
 
 export const defaultMikroOrmOptions: MikroOrmModuleSyncOptions = {
