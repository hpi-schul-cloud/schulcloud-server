--- conflicted
+++ resolved
@@ -40,10 +40,7 @@
 import { createConfigModuleOptions, DB_PASSWORD, DB_URL, DB_USERNAME } from '@src/config';
 import { CoreModule } from '@src/core';
 import { LoggerModule } from '@src/core/logger';
-<<<<<<< HEAD
-=======
 import { AlertModule } from '@modules/alert/alert.module';
->>>>>>> ab0f177a
 import { UserLicenseModule } from '../user-license';
 import { ServerConfigController, ServerController, ServerUc } from './api';
 import { SERVER_CONFIG_TOKEN, serverConfig } from './server.config';
@@ -100,10 +97,7 @@
 	MeApiModule,
 	MediaBoardApiModule,
 	CollaborativeTextEditorApiModule,
-<<<<<<< HEAD
-=======
 	AlertModule,
->>>>>>> ab0f177a
 	UserLicenseModule,
 ];
 
