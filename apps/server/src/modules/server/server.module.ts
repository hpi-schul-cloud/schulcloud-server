--- conflicted
+++ resolved
@@ -65,12 +65,8 @@
 	RoleModule,
 	VideoConferenceModule,
 	OauthProviderModule,
-<<<<<<< HEAD
 	SharingApiModule,
-=======
-	SharingModule,
 	ToolModule,
->>>>>>> 738bd488
 ];
 
 export const defaultMikroOrmOptions: MikroOrmModuleSyncOptions = {
