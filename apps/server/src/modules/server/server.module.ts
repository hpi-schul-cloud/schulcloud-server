--- conflicted
+++ resolved
@@ -20,19 +20,14 @@
 import { ProvisioningModule } from '@src/modules/provisioning';
 import { RocketChatModule } from '@src/modules/rocketchat';
 import { RoleModule } from '@src/modules/role/role.module';
-import { SchoolApiModule } from '@src/modules/school/school-api.module';
 import { SharingApiModule } from '@src/modules/sharing/sharing.module';
 import { SystemModule } from '@src/modules/system';
 import { TaskModule } from '@src/modules/task';
-import { ToolApiModule } from '@src/modules/tool';
 import { UserModule } from '@src/modules/user';
 import { ImportUserModule } from '@src/modules/user-import';
 import { VideoConferenceModule } from '@src/modules/video-conference';
-<<<<<<< HEAD
-=======
 import { ToolApiModule } from '@src/modules/tool/tool-api.module';
 import { SchoolApiModule } from '@src/modules/school/school-api.module';
->>>>>>> c5e7e859
 import { serverConfig } from './server.config';
 import { ServerController } from './server.controller';
 
