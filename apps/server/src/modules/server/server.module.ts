--- conflicted
+++ resolved
@@ -76,12 +76,9 @@
 	SharingApiModule,
 	ToolApiModule,
 	UserLoginMigrationApiModule,
-<<<<<<< HEAD
-	FwuModule,
-=======
 	BoardModule,
 	BoardApiModule,
->>>>>>> 8f864ba0
+	FwuModule,
 ];
 
 export const defaultMikroOrmOptions: MikroOrmModuleSyncOptions = {
