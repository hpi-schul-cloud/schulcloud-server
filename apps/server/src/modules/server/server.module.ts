--- conflicted
+++ resolved
@@ -40,11 +40,8 @@
 import { createConfigModuleOptions, DB_PASSWORD, DB_URL, DB_USERNAME } from '@src/config';
 import { CoreModule } from '@src/core';
 import { LoggerModule } from '@src/core/logger';
-<<<<<<< HEAD
+import { AlertModule } from '@modules/alert/alert.module';
 import { UserLicenseModule } from '../user-license';
-=======
-import { AlertModule } from '@modules/alert/alert.module';
->>>>>>> ecac83ad
 import { ServerConfigController, ServerController, ServerUc } from './api';
 import { SERVER_CONFIG_TOKEN, serverConfig } from './server.config';
 
@@ -100,11 +97,8 @@
 	MeApiModule,
 	MediaBoardApiModule,
 	CollaborativeTextEditorApiModule,
-<<<<<<< HEAD
+	AlertModule,
 	UserLicenseModule,
-=======
-	AlertModule,
->>>>>>> ecac83ad
 ];
 
 export const defaultMikroOrmOptions: MikroOrmModuleSyncOptions = {
