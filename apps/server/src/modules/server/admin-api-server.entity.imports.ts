import { AccountEntity } from '@modules/account/domain/entity/account.entity';
import { BoardNodeEntity } from '@modules/board/repo';
import { ClassEntity } from '@modules/class/entity';
import { CourseEntity, CourseGroupEntity } from '@modules/course/repo';
import { DeletionBatchEntity, DeletionLogEntity, DeletionRequestEntity } from '@modules/deletion/repo/entity';
import { FileEntity } from '@modules/files/entity';
import { GroupEntity } from '@modules/group/entity';
import { DashboardEntity, DashboardGridElementEntity } from '@modules/learnroom/repo/mikro-orm/dashboard.entity';
import { LessonEntity } from '@modules/lesson/repository';
import { CourseNews, News, SchoolNews, TeamNews } from '@modules/news/repo';
import { ExternalToolPseudonymEntity } from '@modules/pseudonym/entity';
import { RegistrationPinEntity } from '@modules/registration-pin/entity';
import { RocketChatUserEntity } from '@modules/rocketchat-user/entity';
import { RoomMembershipEntity } from '@modules/room-membership';
import { FederalStateEntity, SchoolEntity, SchoolYearEntity } from '@modules/school/repo';
import { Submission, Task } from '@modules/task/repo';
import { ContextExternalToolEntity, LtiDeepLinkTokenEntity } from '@modules/tool/context-external-tool/repo';
import { ExternalToolEntity } from '@modules/tool/external-tool/repo';
import { SchoolExternalToolEntity } from '@modules/tool/school-external-tool/repo';
import { User } from '@modules/user/repo';

<<<<<<< HEAD
import { Material, Role, StorageProviderEntity, Submission, TeamEntity } from '@shared/domain/entity';
=======
import {
	CourseNews,
	Material,
	News,
	Role,
	SchoolNews,
	StorageProviderEntity,
	TeamEntity,
	TeamNews,
} from '@shared/domain/entity';
>>>>>>> 569b2d08

export const ENTITIES = [
	AccountEntity,
	Role,
	DeletionRequestEntity,
	DeletionLogEntity,
	DeletionBatchEntity,
	SchoolEntity,
	SchoolYearEntity,
	StorageProviderEntity,
	FederalStateEntity,
	User,
	CourseEntity,
	CourseGroupEntity,
	ClassEntity,
	GroupEntity,
	ExternalToolEntity,
	ContextExternalToolEntity,
	SchoolExternalToolEntity,
	FileEntity,
	CourseNews,
	News,
	SchoolNews,
	TeamNews,
	TeamEntity,
	ExternalToolPseudonymEntity,
	RocketChatUserEntity,
	RegistrationPinEntity,
	LtiDeepLinkTokenEntity,
	BoardNodeEntity,
	RoomMembershipEntity,
	Task,
	Submission,
	DashboardEntity,
	DashboardGridElementEntity,
	LessonEntity,
	Material,
];

export const TEST_ENTITIES = [...ENTITIES];<|MERGE_RESOLUTION|>--- conflicted
+++ resolved
@@ -19,20 +19,7 @@
 import { SchoolExternalToolEntity } from '@modules/tool/school-external-tool/repo';
 import { User } from '@modules/user/repo';
 
-<<<<<<< HEAD
-import { Material, Role, StorageProviderEntity, Submission, TeamEntity } from '@shared/domain/entity';
-=======
-import {
-	CourseNews,
-	Material,
-	News,
-	Role,
-	SchoolNews,
-	StorageProviderEntity,
-	TeamEntity,
-	TeamNews,
-} from '@shared/domain/entity';
->>>>>>> 569b2d08
+import { Material, Role, StorageProviderEntity, TeamEntity } from '@shared/domain/entity';
 
 export const ENTITIES = [
 	AccountEntity,
