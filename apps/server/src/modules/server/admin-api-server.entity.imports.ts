import { AccountEntity } from '@modules/account/domain/entity/account.entity';
import { BoardNodeEntity } from '@modules/board/repo';
import { ClassEntity } from '@modules/class/entity';
import { DeletionBatchEntity, DeletionLogEntity, DeletionRequestEntity } from '@modules/deletion/repo/entity';
import { FileEntity } from '@modules/files/entity';
import { GroupEntity } from '@modules/group/entity';
import { ExternalToolPseudonymEntity } from '@modules/pseudonym/entity';
import { RegistrationPinEntity } from '@modules/registration-pin/entity';
import { RocketChatUserEntity } from '@modules/rocketchat-user/entity';
import { RoomMembershipEntity } from '@modules/room-membership';
import { FederalStateEntity, SchoolEntity, SchoolYearEntity } from '@modules/school/repo';
import { ContextExternalToolEntity, LtiDeepLinkTokenEntity } from '@modules/tool/context-external-tool/repo';
import { ExternalToolEntity } from '@modules/tool/external-tool/repo';
import { SchoolExternalToolEntity } from '@modules/tool/school-external-tool/repo';
<<<<<<< HEAD
import { User } from '@modules/user/repo';
=======
import { DashboardEntity, DashboardGridElementEntity } from '@modules/learnroom/repo/mikro-orm/dashboard.entity';

>>>>>>> c7290ba1
import {
	Course,
	CourseGroup,
	CourseNews,
	News,
	Role,
	SchoolNews,
	StorageProviderEntity,
	TeamEntity,
	TeamNews,
<<<<<<< HEAD
=======
	User,
	Task,
	Submission,
	LessonEntity,
	Material,
>>>>>>> c7290ba1
} from '@shared/domain/entity';

export const ENTITIES = [
	AccountEntity,
	Role,
	DeletionRequestEntity,
	DeletionLogEntity,
	DeletionBatchEntity,
	SchoolEntity,
	SchoolYearEntity,
	StorageProviderEntity,
	FederalStateEntity,
	User,
	Course,
	CourseGroup,
	ClassEntity,
	GroupEntity,
	ExternalToolEntity,
	ContextExternalToolEntity,
	SchoolExternalToolEntity,
	FileEntity,
	CourseNews,
	News,
	SchoolNews,
	TeamNews,
	TeamEntity,
	ExternalToolPseudonymEntity,
	RocketChatUserEntity,
	RegistrationPinEntity,
	LtiDeepLinkTokenEntity,
	BoardNodeEntity,
	RoomMembershipEntity,
	Task,
	Submission,
	DashboardEntity,
	DashboardGridElementEntity,
	LessonEntity,
	Material,
];

export const TEST_ENTITIES = [...ENTITIES];<|MERGE_RESOLUTION|>--- conflicted
+++ resolved
@@ -12,12 +12,9 @@
 import { ContextExternalToolEntity, LtiDeepLinkTokenEntity } from '@modules/tool/context-external-tool/repo';
 import { ExternalToolEntity } from '@modules/tool/external-tool/repo';
 import { SchoolExternalToolEntity } from '@modules/tool/school-external-tool/repo';
-<<<<<<< HEAD
 import { User } from '@modules/user/repo';
-=======
 import { DashboardEntity, DashboardGridElementEntity } from '@modules/learnroom/repo/mikro-orm/dashboard.entity';
 
->>>>>>> c7290ba1
 import {
 	Course,
 	CourseGroup,
@@ -28,14 +25,10 @@
 	StorageProviderEntity,
 	TeamEntity,
 	TeamNews,
-<<<<<<< HEAD
-=======
-	User,
 	Task,
 	Submission,
 	LessonEntity,
 	Material,
->>>>>>> c7290ba1
 } from '@shared/domain/entity';
 
 export const ENTITIES = [
