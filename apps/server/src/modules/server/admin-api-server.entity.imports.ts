--- conflicted
+++ resolved
@@ -20,11 +20,7 @@
 import { SchoolExternalToolEntity } from '@modules/tool/school-external-tool/repo';
 import { User } from '@modules/user/repo';
 
-<<<<<<< HEAD
-import { CourseNews, Material, News, Role, SchoolNews, StorageProviderEntity, TeamNews } from '@shared/domain/entity';
-=======
-import { Material, Role, StorageProviderEntity, TeamEntity } from '@shared/domain/entity';
->>>>>>> 8504d929
+import { Material, Role, StorageProviderEntity } from '@shared/domain/entity';
 
 export const ENTITIES = [
 	AccountEntity,
