--- conflicted
+++ resolved
@@ -6,12 +6,8 @@
 import { FileEntity } from '@modules/files/entity';
 import { GroupEntity } from '@modules/group/entity';
 import { DashboardEntity, DashboardGridElementEntity } from '@modules/learnroom/repo/mikro-orm/dashboard.entity';
-<<<<<<< HEAD
 import { LessonEntity, Material } from '@modules/lesson/repo';
-=======
-import { LessonEntity } from '@modules/lesson/repository';
 import { CourseNews, News, SchoolNews, TeamNews } from '@modules/news/repo';
->>>>>>> 55db453f
 import { ExternalToolPseudonymEntity } from '@modules/pseudonym/entity';
 import { RegistrationPinEntity } from '@modules/registration-pin/entity';
 import { RocketChatUserEntity } from '@modules/rocketchat-user/entity';
@@ -22,11 +18,7 @@
 import { ExternalToolEntity } from '@modules/tool/external-tool/repo';
 import { SchoolExternalToolEntity } from '@modules/tool/school-external-tool/repo';
 import { User } from '@modules/user/repo';
-<<<<<<< HEAD
-import { CourseNews, News, Role, SchoolNews, StorageProviderEntity, TeamEntity, TeamNews } from '@shared/domain/entity';
-=======
-import { Material, Role, TeamEntity } from '@shared/domain/entity';
->>>>>>> 55db453f
+import { Role, TeamEntity } from '@shared/domain/entity';
 
 export const ENTITIES = [
 	AccountEntity,
