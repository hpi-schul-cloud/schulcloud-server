import { AccountEntity } from '@modules/account/domain/entity/account.entity';
import { BoardNodeEntity } from '@modules/board/repo';
import { ClassEntity } from '@modules/class/entity';
import { CourseEntity, CourseGroupEntity } from '@modules/course/repo';
import { DeletionBatchEntity, DeletionLogEntity, DeletionRequestEntity } from '@modules/deletion/repo/entity';
import { FileEntity } from '@modules/files/entity';
import { GroupEntity } from '@modules/group/entity';
import { DashboardEntity, DashboardGridElementEntity } from '@modules/learnroom/repo/mikro-orm/dashboard.entity';
import { LessonEntity } from '@modules/lesson/repository';
import { CourseNews, News, SchoolNews, TeamNews } from '@modules/news/repo';
import { ExternalToolPseudonymEntity } from '@modules/pseudonym/entity';
import { RegistrationPinEntity } from '@modules/registration-pin/entity';
import { RocketChatUserEntity } from '@modules/rocketchat-user/entity';
import { RoomMembershipEntity } from '@modules/room-membership';
import { FederalStateEntity, SchoolEntity, SchoolYearEntity, StorageProviderEntity } from '@modules/school/repo';
import { Submission, Task } from '@modules/task/repo';
import { TeamEntity } from '@modules/team/repo';
import { ContextExternalToolEntity, LtiDeepLinkTokenEntity } from '@modules/tool/context-external-tool/repo';
import { ExternalToolEntity } from '@modules/tool/external-tool/repo';
import { SchoolExternalToolEntity } from '@modules/tool/school-external-tool/repo';
import { User } from '@modules/user/repo';
<<<<<<< HEAD

import { Material, Role, StorageProviderEntity } from '@shared/domain/entity';
=======
import { Material, Role, TeamEntity } from '@shared/domain/entity';
>>>>>>> 0d4cf93d

export const ENTITIES = [
	AccountEntity,
	Role,
	DeletionRequestEntity,
	DeletionLogEntity,
	DeletionBatchEntity,
	SchoolEntity,
	SchoolYearEntity,
	StorageProviderEntity,
	FederalStateEntity,
	User,
	CourseEntity,
	CourseGroupEntity,
	ClassEntity,
	GroupEntity,
	ExternalToolEntity,
	ContextExternalToolEntity,
	SchoolExternalToolEntity,
	FileEntity,
	CourseNews,
	News,
	SchoolNews,
	TeamNews,
	TeamEntity,
	ExternalToolPseudonymEntity,
	RocketChatUserEntity,
	RegistrationPinEntity,
	LtiDeepLinkTokenEntity,
	BoardNodeEntity,
	RoomMembershipEntity,
	Task,
	Submission,
	DashboardEntity,
	DashboardGridElementEntity,
	LessonEntity,
	Material,
];

export const TEST_ENTITIES = [...ENTITIES];<|MERGE_RESOLUTION|>--- conflicted
+++ resolved
@@ -19,12 +19,7 @@
 import { ExternalToolEntity } from '@modules/tool/external-tool/repo';
 import { SchoolExternalToolEntity } from '@modules/tool/school-external-tool/repo';
 import { User } from '@modules/user/repo';
-<<<<<<< HEAD
-
-import { Material, Role, StorageProviderEntity } from '@shared/domain/entity';
-=======
-import { Material, Role, TeamEntity } from '@shared/domain/entity';
->>>>>>> 0d4cf93d
+import { Material, Role } from '@shared/domain/entity';
 
 export const ENTITIES = [
 	AccountEntity,
