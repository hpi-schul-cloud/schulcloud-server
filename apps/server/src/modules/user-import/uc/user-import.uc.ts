import { Account, AccountSave, AccountService } from '@modules/account';
import { AuthorizationService } from '@modules/authorization';
import { LegacySchoolService } from '@modules/legacy-school';
import { System, SystemService } from '@modules/system';
import { UserService } from '@modules/user';
import { UserLoginMigrationNotActiveLoggableException } from '@modules/user-import/loggable/user-login-migration-not-active.loggable-exception';
import { UserLoginMigrationService, UserMigrationService } from '@modules/user-login-migration';
import { BadRequestException, ForbiddenException, Injectable } from '@nestjs/common';
import { ConfigService } from '@nestjs/config';
import { UserAlreadyAssignedToImportUserError } from '@shared/common/error';
import { NotFoundLoggableException } from '@shared/common/loggable-exception';
import { LegacySchoolDo, UserDO, UserLoginMigrationDO } from '@shared/domain/domainobject';
import { User } from '@shared/domain/entity';
import { IFindOptions, Permission } from '@shared/domain/interface';
import { Counted, EntityId } from '@shared/domain/types';
<<<<<<< HEAD
import { UserRepo } from '@shared/repo/user';
import { Logger } from '@src/core/logger';
=======
import { UserRepo } from '@shared/repo';
import { Logger } from '@core/logger';
>>>>>>> 24b9dc18
import { isError } from 'lodash';

import { ImportUserFilter, ImportUserMatchCreatorScope, ImportUserNameMatchFilter } from '../domain/interface';
import { ImportUser, MatchCreator } from '../entity';
import {
	MigrationMayBeCompleted,
	MigrationMayNotBeCompleted,
	SchoolIdDoesNotMatchWithUserSchoolId,
	SchoolInUserMigrationEndLoggable,
	SchoolInUserMigrationStartLoggable,
	SchoolNotMigratedLoggableException,
	UserAlreadyMigratedLoggable,
	UserMigrationFailedLoggable,
} from '../loggable';
import { ImportUserRepo } from '../repo';
import { UserImportService } from '../service';
import { UserImportConfig } from '../user-import-config';
import {
	LdapAlreadyPersistedException,
	MigrationAlreadyActivatedException,
	MissingSchoolNumberException,
} from './ldap-user-migration.error';

export type UserImportPermissions =
	| Permission.IMPORT_USER_MIGRATE
	| Permission.IMPORT_USER_UPDATE
	| Permission.IMPORT_USER_VIEW;

@Injectable()
export class UserImportUc {
	constructor(
		private readonly configService: ConfigService<UserImportConfig, true>,
		private readonly accountService: AccountService,
		private readonly importUserRepo: ImportUserRepo,
		private readonly authorizationService: AuthorizationService,
		private readonly schoolService: LegacySchoolService,
		private readonly systemService: SystemService,
		private readonly userRepo: UserRepo,
		private readonly userService: UserService,
		private readonly logger: Logger,
		private readonly userImportService: UserImportService,
		private readonly userLoginMigrationService: UserLoginMigrationService,
		private readonly userMigrationService: UserMigrationService
	) {
		this.logger.setContext(UserImportUc.name);
	}

	/**
	 * Resolves with current users schools importusers and matched users.
	 * @param currentUserId
	 * @param query
	 * @param options
	 * @returns
	 */
	public async findAllImportUsers(
		currentUserId: EntityId,
		query: ImportUserFilter,
		options?: IFindOptions<ImportUser>
	): Promise<Counted<ImportUser[]>> {
		const currentUser = await this.getCurrentUser(currentUserId, Permission.IMPORT_USER_VIEW);
		const school: LegacySchoolDo = await this.schoolService.getSchoolById(currentUser.school.id);
		this.userImportService.checkFeatureEnabled(school);

		// TODO Change ImportUserRepo to DO to fix this workaround
		const countedImportUsers = await this.importUserRepo.findImportUsers(currentUser.school, query, options);

		return countedImportUsers;
	}

	/**
	 * Update a @User reference of an @ImportUser
	 * @param currentUserId
	 * @param importUserId
	 * @param userMatchId
	 * @returns importuser and matched user
	 */
	public async setMatch(currentUserId: EntityId, importUserId: EntityId, userMatchId: EntityId): Promise<ImportUser> {
		const currentUser = await this.getCurrentUser(currentUserId, Permission.IMPORT_USER_UPDATE);
		const school: LegacySchoolDo = await this.schoolService.getSchoolById(currentUser.school.id);

		this.userImportService.checkFeatureEnabled(school);

		const importUser = await this.importUserRepo.findById(importUserId);
		const userMatch = await this.userRepo.findById(userMatchId, true);

		// check same school
		if (!school.id || school.id !== userMatch.school.id || school.id !== importUser.school.id) {
			this.logger.warning(
				new SchoolIdDoesNotMatchWithUserSchoolId(userMatch.school.id, importUser.school.id, school.id)
			);
			throw new ForbiddenException('not same school');
		}

		// check user is not already assigned
		const hasMatch = await this.importUserRepo.hasMatch(userMatch);
		if (hasMatch !== null) {
			throw new UserAlreadyAssignedToImportUserError();
		}

		importUser.setMatch(userMatch, MatchCreator.MANUAL);
		await this.importUserRepo.save(importUser);

		return importUser;
	}

	public async removeMatch(currentUserId: EntityId, importUserId: EntityId): Promise<ImportUser> {
		const currentUser = await this.getCurrentUser(currentUserId, Permission.IMPORT_USER_UPDATE);
		const school: LegacySchoolDo = await this.schoolService.getSchoolById(currentUser.school.id);

		this.userImportService.checkFeatureEnabled(school);

		const importUser = await this.importUserRepo.findById(importUserId);

		this.checkImportUserSameSchool(school, importUser);

		importUser.revokeMatch();
		await this.importUserRepo.save(importUser);

		return importUser;
	}

	public async updateFlag(currentUserId: EntityId, importUserId: EntityId, flagged: boolean): Promise<ImportUser> {
		const currentUser = await this.getCurrentUser(currentUserId, Permission.IMPORT_USER_UPDATE);
		const school: LegacySchoolDo = await this.schoolService.getSchoolById(currentUser.school.id);

		this.userImportService.checkFeatureEnabled(school);

		const importUser = await this.importUserRepo.findById(importUserId);

		this.checkImportUserSameSchool(school, importUser);

		importUser.flagged = flagged === true;
		await this.importUserRepo.save(importUser);

		return importUser;
	}

	/**
	 * Returns a list of users wich is not assigned as match to importusers.
	 * The result will filter by curernt users school by default.
	 * The current user must have permission to read schools users and view importusers.
	 * @param currentUserId
	 * @param query filters
	 * @param options
	 * @returns
	 */
	public async findAllUnmatchedUsers(
		currentUserId: EntityId,
		query: ImportUserNameMatchFilter,
		options?: IFindOptions<User>
	): Promise<Counted<User[]>> {
		const currentUser = await this.getCurrentUser(currentUserId, Permission.IMPORT_USER_VIEW);
		const school: LegacySchoolDo = await this.schoolService.getSchoolById(currentUser.school.id);

		this.userImportService.checkFeatureEnabled(school);

		// TODO Change to UserService to fix this workaround
		const unmatchedCountedUsers = await this.userRepo.findForImportUser(currentUser.school, query, options);

		return unmatchedCountedUsers;
	}

	public async saveAllUsersMatches(currentUserId: EntityId): Promise<void> {
		const currentUser = await this.getCurrentUser(currentUserId, Permission.IMPORT_USER_MIGRATE);
		const school: LegacySchoolDo = await this.schoolService.getSchoolById(currentUser.school.id);

		this.userImportService.checkFeatureEnabled(school);

		const filters: ImportUserFilter = {
			matches: [ImportUserMatchCreatorScope.MANUAL, ImportUserMatchCreatorScope.AUTO],
		};
		// TODO batch/paginated import?
		const options: IFindOptions<ImportUser> = {};
		// TODO Change ImportUserRepo to DO to fix this workaround
		const [importUsers, total] = await this.importUserRepo.findImportUsers(currentUser.school, filters, options);

		let migratedUser = 0;
		if (total > 0) {
			this.logger.notice({
				getLogMessage: () => {
					return {
						message: 'start saving all matched users',
						numberOfMatchedUser: total,
					};
				},
			});
			for (const importUser of importUsers) {
				try {
					// TODO: Find a better solution for this loop
					// this needs to be synchronous, because otherwise it was leading to
					// server crush when working with larger number of users (e.g. 1000)
					// eslint-disable-next-line no-await-in-loop
					await this.updateUserAndAccount(importUser, school);
					migratedUser += 1;
				} catch (error: unknown) {
					if (isError(error)) {
						this.logger.warning(new UserMigrationFailedLoggable(importUser, error));
					}
				}
			}
		}

		this.logger.notice({
			getLogMessage: () => {
				return {
					message: 'number of already migrated users from the total number',
					numberOfMigratedUser: `${migratedUser}/${total}`,
				};
			},
		});

		// TODO Change ImportUserRepo to DO to fix this workaround
		// Delete all remaining importUser-objects that dont need to be ported
		await this.importUserRepo.deleteImportUsersBySchool(currentUser.school);

		await this.endSchoolInUserMigration(school);
	}

	private async endSchoolInUserMigration(school: LegacySchoolDo): Promise<void> {
		if (!school.externalId || school.inUserMigration !== true || !school.inMaintenanceSince) {
			this.logger.warning(new MigrationMayBeCompleted(school.inUserMigration));
			throw new BadRequestException('School cannot exit from user migration mode');
		}

		school.inUserMigration = false;

		await this.schoolService.save(school);
	}

	public async startSchoolInUserMigration(currentUserId: EntityId, useCentralLdap = true): Promise<void> {
		const FEATURE_MIGRATION_WIZARD_WITH_USER_LOGIN_MIGRATION = this.configService.get<boolean>(
			'FEATURE_MIGRATION_WIZARD_WITH_USER_LOGIN_MIGRATION'
		);

		if (FEATURE_MIGRATION_WIZARD_WITH_USER_LOGIN_MIGRATION) {
			useCentralLdap = false;
		}

		const currentUser: User = await this.getCurrentUser(currentUserId, Permission.IMPORT_USER_MIGRATE);
		const school: LegacySchoolDo = await this.schoolService.getSchoolById(currentUser.school.id);

		this.userImportService.checkFeatureEnabled(school);
		if (useCentralLdap || FEATURE_MIGRATION_WIZARD_WITH_USER_LOGIN_MIGRATION) {
			this.checkSchoolNumber(school);
		}
		this.checkSchoolNotInMigration(school);
		if (FEATURE_MIGRATION_WIZARD_WITH_USER_LOGIN_MIGRATION) {
			await this.checkSchoolMigrated(currentUser.school.id, school);
			await this.checkMigrationActive(currentUser.school.id);
		} else {
			await this.checkNoExistingLdapBeforeStart(school);
		}

		this.logger.notice(new SchoolInUserMigrationStartLoggable(currentUserId, school.name, useCentralLdap));

		if (!FEATURE_MIGRATION_WIZARD_WITH_USER_LOGIN_MIGRATION) {
			school.externalId = school.officialSchoolNumber;
		}

		school.inUserMigration = true;
		school.inMaintenanceSince = new Date();

		if (useCentralLdap) {
			const migrationSystem: System = await this.userImportService.getMigrationSystem();

			if (school.systems && !school.systems.includes(migrationSystem.id)) {
				school.systems.push(migrationSystem.id);
			}
		}

		await this.schoolService.save(school);
	}

	private async checkSchoolMigrated(schoolId: EntityId, school: LegacySchoolDo): Promise<void> {
		const userLoginMigration: UserLoginMigrationDO | null = await this.userLoginMigrationService.findMigrationBySchool(
			schoolId
		);

		if (!userLoginMigration) {
			throw new NotFoundLoggableException('UserLoginMigration', { schoolId });
		}

		if (!school.systems?.includes(userLoginMigration.targetSystemId)) {
			throw new SchoolNotMigratedLoggableException(schoolId);
		}
	}

	private async checkMigrationActive(schoolId: EntityId): Promise<void> {
		const userLoginMigration: UserLoginMigrationDO | null = await this.userLoginMigrationService.findMigrationBySchool(
			schoolId
		);

		if (!userLoginMigration || userLoginMigration?.closedAt) {
			throw new UserLoginMigrationNotActiveLoggableException(schoolId);
		}
	}

	public async endSchoolInMaintenance(currentUserId: EntityId): Promise<void> {
		const currentUser = await this.getCurrentUser(currentUserId, Permission.IMPORT_USER_MIGRATE);
		const school: LegacySchoolDo = await this.schoolService.getSchoolById(currentUser.school.id);

		this.userImportService.checkFeatureEnabled(school);

		if (school.inUserMigration !== false || !school.inMaintenanceSince || !school.externalId) {
			this.logger.warning(new MigrationMayNotBeCompleted(school.inUserMigration));
			throw new BadRequestException('Sync cannot be activated for school');
		}

		school.inMaintenanceSince = undefined;

		const isMigrationRestartable: boolean = this.configService.get(
			'FEATURE_MIGRATION_WIZARD_WITH_USER_LOGIN_MIGRATION'
		);
		if (isMigrationRestartable) {
			school.inUserMigration = undefined;
		}

		await this.schoolService.save(school);

		this.logger.notice(new SchoolInUserMigrationEndLoggable(school.name));
	}

	public async cancelMigration(currentUserId: EntityId): Promise<void> {
		const currentUser = await this.getCurrentUser(currentUserId, Permission.IMPORT_USER_MIGRATE);
		const school: LegacySchoolDo = await this.schoolService.getSchoolById(currentUser.school.id);

		this.userImportService.checkFeatureEnabled(school);

		await this.userImportService.resetMigrationForUsersSchool(currentUser, school);
	}

	public async clearAllAutoMatches(currentUserId: EntityId): Promise<void> {
		const currentUser: User = await this.getCurrentUser(currentUserId, Permission.IMPORT_USER_UPDATE);

		const school: LegacySchoolDo = await this.schoolService.getSchoolById(currentUser.school.id);
		this.userImportService.checkFeatureEnabled(school);

		const filters: ImportUserFilter = { matches: [ImportUserMatchCreatorScope.AUTO] };
		const [autoMatchedUsers]: Counted<ImportUser[]> = await this.importUserRepo.findImportUsers(
			currentUser.school,
			filters
		);

		for (const autoMatchedUser of autoMatchedUsers) {
			autoMatchedUser.revokeMatch();
		}

		await this.userImportService.saveImportUsers(autoMatchedUsers);
	}

	private async getCurrentUser(currentUserId: EntityId, permission: UserImportPermissions): Promise<User> {
		const currentUser = await this.userRepo.findById(currentUserId, true);
		this.authorizationService.checkAllPermissions(currentUser, [permission]);

		return currentUser;
	}

	private async updateUserAndAccount(importUser: ImportUser, school: LegacySchoolDo): Promise<void> {
		const FEATURE_MIGRATION_WIZARD_WITH_USER_LOGIN_MIGRATION = this.configService.get<boolean>(
			'FEATURE_MIGRATION_WIZARD_WITH_USER_LOGIN_MIGRATION'
		);

		if (FEATURE_MIGRATION_WIZARD_WITH_USER_LOGIN_MIGRATION) {
			await this.updateUserAndAccountWithUserLoginMigration(importUser);
		} else {
			await this.updateUserAndAccountWithLdap(importUser, school);
		}
	}

	private async updateUserAndAccountWithLdap(importUser: ImportUser, school: LegacySchoolDo): Promise<void> {
		if (!importUser.user || !importUser.loginName || !school.externalId) {
			return;
		}

		const { user } = importUser;
		user.ldapDn = importUser.ldapDn;
		user.externalId = importUser.externalId;

		const account: Account = await this.getAccount(user);

		account.systemId = importUser.system.id;
		account.password = undefined;
		account.username = `${school.externalId}/${importUser.loginName}`.toLowerCase();

		await this.userRepo.save(user);
		await this.accountService.save(account);
		await this.importUserRepo.delete(importUser);
	}

	private async updateUserAndAccountWithUserLoginMigration(importUser: ImportUser): Promise<void> {
		if (!importUser.user) {
			return;
		}

		const user: UserDO | null = await this.userService.findByExternalId(importUser.externalId, importUser.system.id);

		if (!user) {
			await this.userMigrationService.migrateUser(importUser.user.id, importUser.externalId, importUser.system.id);
		} else {
			this.logger.notice(new UserAlreadyMigratedLoggable(importUser.user.id));
		}
	}

	private async getAccount(user: User): Promise<Account> {
		let account: Account | null = await this.accountService.findByUserId(user.id);

		if (!account) {
			const newAccount = {
				userId: user.id,
				username: user.email,
			} as AccountSave;

			await this.accountService.save(newAccount);

			account = await this.accountService.findByUserIdOrFail(user.id);
		}

		return account;
	}

	private async checkNoExistingLdapBeforeStart(school: LegacySchoolDo): Promise<void> {
		if (school.systems && school.systems?.length > 0) {
			for (const systemId of school.systems) {
				// very unusual to have more than 1 system
				// eslint-disable-next-line no-await-in-loop
				const system: System | null = await this.systemService.findById(systemId);

				if (system?.ldapConfig) {
					throw new LdapAlreadyPersistedException();
				}
			}
		}
	}

	private checkSchoolNumber(school: LegacySchoolDo): void {
		if (!school.officialSchoolNumber) {
			throw new MissingSchoolNumberException();
		}
	}

	private checkSchoolNotInMigration(school: LegacySchoolDo): void {
		if (school.inUserMigration !== undefined && school.inUserMigration !== null) {
			throw new MigrationAlreadyActivatedException();
		}
	}

	private checkImportUserSameSchool(school: LegacySchoolDo, importUser: ImportUser) {
		if (school.id !== importUser.school.id) {
			this.logger.warning(new SchoolIdDoesNotMatchWithUserSchoolId('', importUser.school.id, school.id));
			throw new ForbiddenException('not same school');
		}
	}
}<|MERGE_RESOLUTION|>--- conflicted
+++ resolved
@@ -1,3 +1,4 @@
+import { Logger } from '@core/logger';
 import { Account, AccountSave, AccountService } from '@modules/account';
 import { AuthorizationService } from '@modules/authorization';
 import { LegacySchoolService } from '@modules/legacy-school';
@@ -13,13 +14,7 @@
 import { User } from '@shared/domain/entity';
 import { IFindOptions, Permission } from '@shared/domain/interface';
 import { Counted, EntityId } from '@shared/domain/types';
-<<<<<<< HEAD
 import { UserRepo } from '@shared/repo/user';
-import { Logger } from '@src/core/logger';
-=======
-import { UserRepo } from '@shared/repo';
-import { Logger } from '@core/logger';
->>>>>>> 24b9dc18
 import { isError } from 'lodash';
 
 import { ImportUserFilter, ImportUserMatchCreatorScope, ImportUserNameMatchFilter } from '../domain/interface';
