--- conflicted
+++ resolved
@@ -172,7 +172,6 @@
 		await this.schoolRepo.persistAndFlush(school);
 	}
 
-<<<<<<< HEAD
 	async startSchoolInUserMigration(currentUserId: EntityId): Promise<void> {
 		this.featureEnabled();
 		const migrationSystem = await this.getMigrationSystem();
@@ -210,24 +209,15 @@
 		return currentUser;
 	}
 
-	private async updateUserAndAccount(importUser: ImportUser, school: School) {
-=======
 	private async updateUserAndAccount(importUser: ImportUser, school: School): Promise<void> {
->>>>>>> 760a37cc
 		if (!importUser.user || !importUser.loginName || !school.ldapSchoolIdentifier) {
 			return;
 		}
 		const { user } = importUser;
+    user.ldapId = importUser.ldapId;
+
 		const account = await this.accountRepo.findOneByUser(user);
-
-<<<<<<< HEAD
-		user.ldapId = importUser.ldapId;
-		account.systemId = importUser.system._id;
-=======
-		const account = await this.accountRepo.findOneByUser(importUser.user);
-
-		account.system = this.accountRepo.getObjectReference(System, importUser.system.id);
->>>>>>> 760a37cc
+    account.system = this.accountRepo.getObjectReference(System, importUser.system.id);
 		account.password = undefined;
 		account.username = `${school.ldapSchoolIdentifier}/${importUser.loginName}`;
 
