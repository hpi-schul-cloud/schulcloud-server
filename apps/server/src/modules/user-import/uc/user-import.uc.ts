import { Configuration } from '@hpi-schul-cloud/commons';
import { AccountService } from '@modules/account/services/account.service';
import { AccountDto } from '@modules/account/services/dto/account.dto';
import { AuthorizationService } from '@modules/authorization';
import { LegacySchoolService } from '@modules/legacy-school';
import { BadRequestException, ForbiddenException, Injectable, InternalServerErrorException } from '@nestjs/common';
import { UserAlreadyAssignedToImportUserError } from '@shared/common';
<<<<<<< HEAD
import {
	Account,
	Counted,
	EntityId,
	IFindOptions,
	IImportUserScope,
	ImportUser,
	LegacySchoolDo,
	MatchCreator,
	MatchCreatorScope,
	NameMatch,
	Permission,
	SystemEntity,
	User,
} from '@shared/domain';
import { SchoolFeature } from '@shared/domain/types';
=======
import { LegacySchoolDo } from '@shared/domain/domainobject';
import { Account, ImportUser, MatchCreator, SchoolFeatures, SystemEntity, User } from '@shared/domain/entity';
import { IFindOptions, Permission } from '@shared/domain/interface';
import { Counted, EntityId, IImportUserScope, MatchCreatorScope, NameMatch } from '@shared/domain/types';
>>>>>>> 3960c614
import { ImportUserRepo, LegacySystemRepo, UserRepo } from '@shared/repo';
import { Logger } from '@src/core/logger';
import { AccountSaveDto } from '../../account/services/dto';
import {
	MigrationMayBeCompleted,
	MigrationMayNotBeCompleted,
	SchoolIdDoesNotMatchWithUserSchoolId,
	SchoolInUserMigrationEndLoggable,
	SchoolInUserMigrationStartLoggable,
	UserMigrationIsNotEnabled,
} from '../loggable';
import {
	LdapAlreadyPersistedException,
	MigrationAlreadyActivatedException,
	MissingSchoolNumberException,
} from './ldap-user-migration.error';

export type UserImportPermissions =
	| Permission.SCHOOL_IMPORT_USERS_MIGRATE
	| Permission.SCHOOL_IMPORT_USERS_UPDATE
	| Permission.SCHOOL_IMPORT_USERS_VIEW;

@Injectable()
export class UserImportUc {
	constructor(
		private readonly accountService: AccountService,
		private readonly importUserRepo: ImportUserRepo,
		private readonly authorizationService: AuthorizationService,
		private readonly schoolService: LegacySchoolService,
		private readonly systemRepo: LegacySystemRepo,
		private readonly userRepo: UserRepo,
		private readonly logger: Logger
	) {
		this.logger.setContext(UserImportUc.name);
	}

	private checkFeatureEnabled(school: LegacySchoolDo): void | never {
		const enabled = Configuration.get('FEATURE_USER_MIGRATION_ENABLED') as boolean;
		const isLdapPilotSchool = school.features && school.features.includes(SchoolFeature.LDAP_UNIVENTION_MIGRATION);
		if (!enabled && !isLdapPilotSchool) {
			this.logger.warning(new UserMigrationIsNotEnabled());
			throw new InternalServerErrorException('User Migration not enabled');
		}
	}

	/**
	 * Resolves with current users schools importusers and matched users.
	 * @param currentUserId
	 * @param query
	 * @param options
	 * @returns
	 */
	async findAllImportUsers(
		currentUserId: EntityId,
		query: IImportUserScope,
		options?: IFindOptions<ImportUser>
	): Promise<Counted<ImportUser[]>> {
		const currentUser = await this.getCurrentUser(currentUserId, Permission.SCHOOL_IMPORT_USERS_VIEW);
		const school: LegacySchoolDo = await this.schoolService.getSchoolById(currentUser.school.id);
		this.checkFeatureEnabled(school);
		// TODO Change ImportUserRepo to DO to fix this workaround
		const countedImportUsers = await this.importUserRepo.findImportUsers(currentUser.school, query, options);
		return countedImportUsers;
	}

	/**
	 * Update a @User reference of an @ImportUser
	 * @param currentUserId
	 * @param importUserId
	 * @param userMatchId
	 * @returns importuser and matched user
	 */
	async setMatch(currentUserId: EntityId, importUserId: EntityId, userMatchId: EntityId): Promise<ImportUser> {
		const currentUser = await this.getCurrentUser(currentUserId, Permission.SCHOOL_IMPORT_USERS_UPDATE);
		const school: LegacySchoolDo = await this.schoolService.getSchoolById(currentUser.school.id);
		this.checkFeatureEnabled(school);
		const importUser = await this.importUserRepo.findById(importUserId);
		const userMatch = await this.userRepo.findById(userMatchId, true);

		// check same school
		if (!school.id || school.id !== userMatch.school.id || school.id !== importUser.school.id) {
			this.logger.warning(
				new SchoolIdDoesNotMatchWithUserSchoolId(userMatch.school.id, importUser.school.id, school.id)
			);
			throw new ForbiddenException('not same school');
		}

		// check user is not already assigned
		const hasMatch = await this.importUserRepo.hasMatch(userMatch);
		if (hasMatch !== null) throw new UserAlreadyAssignedToImportUserError();

		importUser.setMatch(userMatch, MatchCreator.MANUAL);
		await this.importUserRepo.save(importUser);

		return importUser;
	}

	async removeMatch(currentUserId: EntityId, importUserId: EntityId): Promise<ImportUser> {
		const currentUser = await this.getCurrentUser(currentUserId, Permission.SCHOOL_IMPORT_USERS_UPDATE);
		const school: LegacySchoolDo = await this.schoolService.getSchoolById(currentUser.school.id);
		this.checkFeatureEnabled(school);
		const importUser = await this.importUserRepo.findById(importUserId);
		// check same school
		if (school.id !== importUser.school.id) {
			this.logger.warning(new SchoolIdDoesNotMatchWithUserSchoolId('', importUser.school.id, school.id));
			throw new ForbiddenException('not same school');
		}

		importUser.revokeMatch();
		await this.importUserRepo.save(importUser);

		return importUser;
	}

	async updateFlag(currentUserId: EntityId, importUserId: EntityId, flagged: boolean): Promise<ImportUser> {
		const currentUser = await this.getCurrentUser(currentUserId, Permission.SCHOOL_IMPORT_USERS_UPDATE);
		const school: LegacySchoolDo = await this.schoolService.getSchoolById(currentUser.school.id);
		this.checkFeatureEnabled(school);
		const importUser = await this.importUserRepo.findById(importUserId);

		// check same school
		if (school.id !== importUser.school.id) {
			this.logger.warning(new SchoolIdDoesNotMatchWithUserSchoolId('', importUser.school.id, school.id));
			throw new ForbiddenException('not same school');
		}

		importUser.flagged = flagged === true;
		await this.importUserRepo.save(importUser);

		return importUser;
	}

	/**
	 * Returns a list of users wich is not assigned as match to importusers.
	 * The result will filter by curernt users school by default.
	 * The current user must have permission to read schools users and view importusers.
	 * @param currentUserId
	 * @param query filters
	 * @param options
	 * @returns
	 */
	async findAllUnmatchedUsers(
		currentUserId: EntityId,
		query: NameMatch,
		options?: IFindOptions<User>
	): Promise<Counted<User[]>> {
		const currentUser = await this.getCurrentUser(currentUserId, Permission.SCHOOL_IMPORT_USERS_VIEW);
		const school: LegacySchoolDo = await this.schoolService.getSchoolById(currentUser.school.id);
		this.checkFeatureEnabled(school);
		// TODO Change to UserService to fix this workaround
		const unmatchedCountedUsers = await this.userRepo.findWithoutImportUser(currentUser.school, query, options);
		return unmatchedCountedUsers;
	}

	async saveAllUsersMatches(currentUserId: EntityId): Promise<void> {
		const currentUser = await this.getCurrentUser(currentUserId, Permission.SCHOOL_IMPORT_USERS_MIGRATE);
		const school: LegacySchoolDo = await this.schoolService.getSchoolById(currentUser.school.id);
		this.checkFeatureEnabled(school);
		const filters: IImportUserScope = { matches: [MatchCreatorScope.MANUAL, MatchCreatorScope.AUTO] };
		// TODO batch/paginated import?
		const options: IFindOptions<ImportUser> = {};
		// TODO Change ImportUserRepo to DO to fix this workaround
		const [importUsers, total] = await this.importUserRepo.findImportUsers(currentUser.school, filters, options);
		let migratedUser = 0;
		if (total > 0) {
			this.logger.notice({
				getLogMessage: () => {
					return {
						message: 'start saving all matched users',
						numberOfMatchedUser: total,
					};
				},
			});
			for (const importUser of importUsers) {
				// TODO: Find a better solution for this loop
				// this needs to be synchronous, because otherwise it was leading to
				// server crush when working with larger number of users (e.g. 1000)
				// eslint-disable-next-line no-await-in-loop
				await this.updateUserAndAccount(importUser, school);
				migratedUser += 1;
			}
		}
		this.logger.notice({
			getLogMessage: () => {
				return {
					message: 'number of already migrated users from the total number',
					numberOfMigratedUser: `${migratedUser}/${total}`,
				};
			},
		});
		// TODO Change ImportUserRepo to DO to fix this workaround
		// Delete all remaining importUser-objects that dont need to be ported
		await this.importUserRepo.deleteImportUsersBySchool(currentUser.school);
		await this.endSchoolInUserMigration(currentUserId);
	}

	private async endSchoolInUserMigration(currentUserId: EntityId): Promise<void> {
		const currentUser = await this.getCurrentUser(currentUserId, Permission.SCHOOL_IMPORT_USERS_MIGRATE);
		const school: LegacySchoolDo = await this.schoolService.getSchoolById(currentUser.school.id);
		this.checkFeatureEnabled(school);
		if (!school.externalId || school.inUserMigration !== true || !school.inMaintenanceSince) {
			this.logger.warning(new MigrationMayBeCompleted(school.inUserMigration));
			throw new BadRequestException('School cannot exit from user migration mode');
		}
		school.inUserMigration = false;
		await this.schoolService.save(school);
	}

	async startSchoolInUserMigration(currentUserId: EntityId, useCentralLdap = true): Promise<void> {
		const currentUser = await this.getCurrentUser(currentUserId, Permission.SCHOOL_IMPORT_USERS_MIGRATE);
		const school: LegacySchoolDo = await this.schoolService.getSchoolById(currentUser.school.id);
		this.logger.notice(new SchoolInUserMigrationStartLoggable(currentUserId, school.name, useCentralLdap));
		this.checkFeatureEnabled(school);
		this.checkSchoolNumber(school, useCentralLdap);
		this.checkSchoolNotInMigration(school);
		await this.checkNoExistingLdapBeforeStart(school);

		school.inUserMigration = true;
		school.inMaintenanceSince = new Date();
		school.externalId = school.officialSchoolNumber;
		if (useCentralLdap) {
			const migrationSystem = await this.getMigrationSystem();
			if (school.systems && !school.systems.includes(migrationSystem.id)) {
				school.systems.push(migrationSystem.id);
			}
		}

		await this.schoolService.save(school);
	}

	async endSchoolInMaintenance(currentUserId: EntityId): Promise<void> {
		const currentUser = await this.getCurrentUser(currentUserId, Permission.SCHOOL_IMPORT_USERS_MIGRATE);
		const school: LegacySchoolDo = await this.schoolService.getSchoolById(currentUser.school.id);
		this.checkFeatureEnabled(school);
		if (school.inUserMigration !== false || !school.inMaintenanceSince || !school.externalId) {
			this.logger.warning(new MigrationMayNotBeCompleted(school.inUserMigration));
			throw new BadRequestException('Sync cannot be activated for school');
		}
		school.inMaintenanceSince = undefined;
		await this.schoolService.save(school);
		this.logger.notice(new SchoolInUserMigrationEndLoggable(school.name));
	}

	private async getCurrentUser(currentUserId: EntityId, permission: UserImportPermissions): Promise<User> {
		const currentUser = await this.userRepo.findById(currentUserId, true);
		this.authorizationService.checkAllPermissions(currentUser, [permission]);

		return currentUser;
	}

	private async updateUserAndAccount(
		importUser: ImportUser,
		school: LegacySchoolDo
	): Promise<[User, Account] | undefined> {
		if (!importUser.user || !importUser.loginName || !school.externalId) {
			return;
		}
		const { user } = importUser;
		user.ldapDn = importUser.ldapDn;
		user.externalId = importUser.externalId;

		const account: AccountDto = await this.getAccount(user);

		account.systemId = importUser.system.id;
		account.password = undefined;
		account.username = `${school.externalId}/${importUser.loginName}`.toLowerCase();

		await this.userRepo.save(user);
		await this.accountService.save(account);
		await this.importUserRepo.delete(importUser);
	}

	private async getAccount(user: User): Promise<AccountDto> {
		let account: AccountDto | null = await this.accountService.findByUserId(user.id);

		if (!account) {
			const newAccount: AccountSaveDto = new AccountSaveDto({
				userId: user.id,
				username: user.email,
			});

			await this.accountService.saveWithValidation(newAccount);
			account = await this.accountService.findByUserIdOrFail(user.id);
		}
		return account;
	}

	private async getMigrationSystem(): Promise<SystemEntity> {
		const systemId = Configuration.get('FEATURE_USER_MIGRATION_SYSTEM_ID') as string;
		const system = await this.systemRepo.findById(systemId);
		return system;
	}

	private async checkNoExistingLdapBeforeStart(school: LegacySchoolDo): Promise<void> {
		if (school.systems && school.systems?.length > 0) {
			for (const systemId of school.systems) {
				// very unusual to have more than 1 system
				// eslint-disable-next-line no-await-in-loop
				const system: SystemEntity = await this.systemRepo.findById(systemId);
				if (system.ldapConfig) {
					throw new LdapAlreadyPersistedException();
				}
			}
		}
	}

	private checkSchoolNumber(school: LegacySchoolDo, useCentralLdap: boolean): void | never {
		if (useCentralLdap && !school.officialSchoolNumber) {
			throw new MissingSchoolNumberException();
		}
	}

	private checkSchoolNotInMigration(school: LegacySchoolDo): void | never {
		if (school.inUserMigration !== undefined && school.inUserMigration !== null) {
			throw new MigrationAlreadyActivatedException();
		}
	}
}<|MERGE_RESOLUTION|>--- conflicted
+++ resolved
@@ -5,29 +5,10 @@
 import { LegacySchoolService } from '@modules/legacy-school';
 import { BadRequestException, ForbiddenException, Injectable, InternalServerErrorException } from '@nestjs/common';
 import { UserAlreadyAssignedToImportUserError } from '@shared/common';
-<<<<<<< HEAD
-import {
-	Account,
-	Counted,
-	EntityId,
-	IFindOptions,
-	IImportUserScope,
-	ImportUser,
-	LegacySchoolDo,
-	MatchCreator,
-	MatchCreatorScope,
-	NameMatch,
-	Permission,
-	SystemEntity,
-	User,
-} from '@shared/domain';
-import { SchoolFeature } from '@shared/domain/types';
-=======
 import { LegacySchoolDo } from '@shared/domain/domainobject';
-import { Account, ImportUser, MatchCreator, SchoolFeatures, SystemEntity, User } from '@shared/domain/entity';
+import { Account, ImportUser, MatchCreator, SystemEntity, User } from '@shared/domain/entity';
 import { IFindOptions, Permission } from '@shared/domain/interface';
-import { Counted, EntityId, IImportUserScope, MatchCreatorScope, NameMatch } from '@shared/domain/types';
->>>>>>> 3960c614
+import { Counted, EntityId, IImportUserScope, MatchCreatorScope, NameMatch, SchoolFeature } from '@shared/domain/types';
 import { ImportUserRepo, LegacySystemRepo, UserRepo } from '@shared/repo';
 import { Logger } from '@src/core/logger';
 import { AccountSaveDto } from '../../account/services/dto';
