import { Configuration } from '@hpi-schul-cloud/commons';
import { AccountService } from '@modules/account/services/account.service';
import { AccountDto } from '@modules/account/services/dto/account.dto';
import { AuthorizationService } from '@modules/authorization';
import { LegacySchoolService } from '@modules/legacy-school';
import { BadRequestException, ForbiddenException, Injectable, InternalServerErrorException } from '@nestjs/common';
import { UserAlreadyAssignedToImportUserError } from '@shared/common';
<<<<<<< HEAD
import {
	AccountEntity,
	Counted,
	EntityId,
	IFindOptions,
	IImportUserScope,
	ImportUser,
	LegacySchoolDo,
	MatchCreator,
	MatchCreatorScope,
	NameMatch,
	Permission,
	SchoolFeatures,
	SystemEntity,
	User,
} from '@shared/domain';
=======
import { LegacySchoolDo } from '@shared/domain/domainobject';
import { Account, ImportUser, MatchCreator, SchoolFeatures, SystemEntity, User } from '@shared/domain/entity';
import { IFindOptions, Permission } from '@shared/domain/interface';
import { Counted, EntityId, IImportUserScope, MatchCreatorScope, NameMatch } from '@shared/domain/types';
>>>>>>> 1df15eca
import { ImportUserRepo, LegacySystemRepo, UserRepo } from '@shared/repo';
import { Logger } from '@src/core/logger';
import { AccountSaveDto } from '../../account/services/dto';
import {
	MigrationMayBeCompleted,
	MigrationMayNotBeCompleted,
	SchoolIdDoesNotMatchWithUserSchoolId,
	SchoolInUserMigrationEndLoggable,
	SchoolInUserMigrationStartLoggable,
	UserMigrationIsNotEnabled,
} from '../loggable';
import {
	LdapAlreadyPersistedException,
	MigrationAlreadyActivatedException,
	MissingSchoolNumberException,
} from './ldap-user-migration.error';

export type UserImportPermissions =
	| Permission.SCHOOL_IMPORT_USERS_MIGRATE
	| Permission.SCHOOL_IMPORT_USERS_UPDATE
	| Permission.SCHOOL_IMPORT_USERS_VIEW;

@Injectable()
export class UserImportUc {
	constructor(
		private readonly accountService: AccountService,
		private readonly importUserRepo: ImportUserRepo,
		private readonly authorizationService: AuthorizationService,
		private readonly schoolService: LegacySchoolService,
		private readonly systemRepo: LegacySystemRepo,
		private readonly userRepo: UserRepo,
		private readonly logger: Logger
	) {
		this.logger.setContext(UserImportUc.name);
	}

	private checkFeatureEnabled(school: LegacySchoolDo): void | never {
		const enabled = Configuration.get('FEATURE_USER_MIGRATION_ENABLED') as boolean;
		const isLdapPilotSchool = school.features && school.features.includes(SchoolFeatures.LDAP_UNIVENTION_MIGRATION);
		if (!enabled && !isLdapPilotSchool) {
			this.logger.warning(new UserMigrationIsNotEnabled());
			throw new InternalServerErrorException('User Migration not enabled');
		}
	}

	/**
	 * Resolves with current users schools importusers and matched users.
	 * @param currentUserId
	 * @param query
	 * @param options
	 * @returns
	 */
	async findAllImportUsers(
		currentUserId: EntityId,
		query: IImportUserScope,
		options?: IFindOptions<ImportUser>
	): Promise<Counted<ImportUser[]>> {
		const currentUser = await this.getCurrentUser(currentUserId, Permission.SCHOOL_IMPORT_USERS_VIEW);
		const school: LegacySchoolDo = await this.schoolService.getSchoolById(currentUser.school.id);
		this.checkFeatureEnabled(school);
		// TODO Change ImportUserRepo to DO to fix this workaround
		const countedImportUsers = await this.importUserRepo.findImportUsers(currentUser.school, query, options);
		return countedImportUsers;
	}

	/**
	 * Update a @User reference of an @ImportUser
	 * @param currentUserId
	 * @param importUserId
	 * @param userMatchId
	 * @returns importuser and matched user
	 */
	async setMatch(currentUserId: EntityId, importUserId: EntityId, userMatchId: EntityId): Promise<ImportUser> {
		const currentUser = await this.getCurrentUser(currentUserId, Permission.SCHOOL_IMPORT_USERS_UPDATE);
		const school: LegacySchoolDo = await this.schoolService.getSchoolById(currentUser.school.id);
		this.checkFeatureEnabled(school);
		const importUser = await this.importUserRepo.findById(importUserId);
		const userMatch = await this.userRepo.findById(userMatchId, true);

		// check same school
		if (!school.id || school.id !== userMatch.school.id || school.id !== importUser.school.id) {
			this.logger.warning(
				new SchoolIdDoesNotMatchWithUserSchoolId(userMatch.school.id, importUser.school.id, school.id)
			);
			throw new ForbiddenException('not same school');
		}

		// check user is not already assigned
		const hasMatch = await this.importUserRepo.hasMatch(userMatch);
		if (hasMatch !== null) throw new UserAlreadyAssignedToImportUserError();

		importUser.setMatch(userMatch, MatchCreator.MANUAL);
		await this.importUserRepo.save(importUser);

		return importUser;
	}

	async removeMatch(currentUserId: EntityId, importUserId: EntityId): Promise<ImportUser> {
		const currentUser = await this.getCurrentUser(currentUserId, Permission.SCHOOL_IMPORT_USERS_UPDATE);
		const school: LegacySchoolDo = await this.schoolService.getSchoolById(currentUser.school.id);
		this.checkFeatureEnabled(school);
		const importUser = await this.importUserRepo.findById(importUserId);
		// check same school
		if (school.id !== importUser.school.id) {
			this.logger.warning(new SchoolIdDoesNotMatchWithUserSchoolId('', importUser.school.id, school.id));
			throw new ForbiddenException('not same school');
		}

		importUser.revokeMatch();
		await this.importUserRepo.save(importUser);

		return importUser;
	}

	async updateFlag(currentUserId: EntityId, importUserId: EntityId, flagged: boolean): Promise<ImportUser> {
		const currentUser = await this.getCurrentUser(currentUserId, Permission.SCHOOL_IMPORT_USERS_UPDATE);
		const school: LegacySchoolDo = await this.schoolService.getSchoolById(currentUser.school.id);
		this.checkFeatureEnabled(school);
		const importUser = await this.importUserRepo.findById(importUserId);

		// check same school
		if (school.id !== importUser.school.id) {
			this.logger.warning(new SchoolIdDoesNotMatchWithUserSchoolId('', importUser.school.id, school.id));
			throw new ForbiddenException('not same school');
		}

		importUser.flagged = flagged === true;
		await this.importUserRepo.save(importUser);

		return importUser;
	}

	/**
	 * Returns a list of users wich is not assigned as match to importusers.
	 * The result will filter by curernt users school by default.
	 * The current user must have permission to read schools users and view importusers.
	 * @param currentUserId
	 * @param query filters
	 * @param options
	 * @returns
	 */
	async findAllUnmatchedUsers(
		currentUserId: EntityId,
		query: NameMatch,
		options?: IFindOptions<User>
	): Promise<Counted<User[]>> {
		const currentUser = await this.getCurrentUser(currentUserId, Permission.SCHOOL_IMPORT_USERS_VIEW);
		const school: LegacySchoolDo = await this.schoolService.getSchoolById(currentUser.school.id);
		this.checkFeatureEnabled(school);
		// TODO Change to UserService to fix this workaround
		const unmatchedCountedUsers = await this.userRepo.findWithoutImportUser(currentUser.school, query, options);
		return unmatchedCountedUsers;
	}

	async saveAllUsersMatches(currentUserId: EntityId): Promise<void> {
		const currentUser = await this.getCurrentUser(currentUserId, Permission.SCHOOL_IMPORT_USERS_MIGRATE);
		const school: LegacySchoolDo = await this.schoolService.getSchoolById(currentUser.school.id);
		this.checkFeatureEnabled(school);
		const filters: IImportUserScope = { matches: [MatchCreatorScope.MANUAL, MatchCreatorScope.AUTO] };
		// TODO batch/paginated import?
		const options: IFindOptions<ImportUser> = {};
		// TODO Change ImportUserRepo to DO to fix this workaround
		const [importUsers, total] = await this.importUserRepo.findImportUsers(currentUser.school, filters, options);
		let migratedUser = 0;
		if (total > 0) {
			this.logger.notice({
				getLogMessage: () => {
					return {
						message: 'start saving all matched users',
						numberOfMatchedUser: total,
					};
				},
			});
			for (const importUser of importUsers) {
				// TODO: Find a better solution for this loop
				// this needs to be synchronous, because otherwise it was leading to
				// server crush when working with larger number of users (e.g. 1000)
				// eslint-disable-next-line no-await-in-loop
				await this.updateUserAndAccount(importUser, school);
				migratedUser += 1;
			}
		}
		this.logger.notice({
			getLogMessage: () => {
				return {
					message: 'number of already migrated users from the total number',
					numberOfMigratedUser: `${migratedUser}/${total}`,
				};
			},
		});
		// TODO Change ImportUserRepo to DO to fix this workaround
		// Delete all remaining importUser-objects that dont need to be ported
		await this.importUserRepo.deleteImportUsersBySchool(currentUser.school);
		await this.endSchoolInUserMigration(currentUserId);
	}

	private async endSchoolInUserMigration(currentUserId: EntityId): Promise<void> {
		const currentUser = await this.getCurrentUser(currentUserId, Permission.SCHOOL_IMPORT_USERS_MIGRATE);
		const school: LegacySchoolDo = await this.schoolService.getSchoolById(currentUser.school.id);
		this.checkFeatureEnabled(school);
		if (!school.externalId || school.inUserMigration !== true || !school.inMaintenanceSince) {
			this.logger.warning(new MigrationMayBeCompleted(school.inUserMigration));
			throw new BadRequestException('School cannot exit from user migration mode');
		}
		school.inUserMigration = false;
		await this.schoolService.save(school);
	}

	async startSchoolInUserMigration(currentUserId: EntityId, useCentralLdap = true): Promise<void> {
		const currentUser = await this.getCurrentUser(currentUserId, Permission.SCHOOL_IMPORT_USERS_MIGRATE);
		const school: LegacySchoolDo = await this.schoolService.getSchoolById(currentUser.school.id);
		this.logger.notice(new SchoolInUserMigrationStartLoggable(currentUserId, school.name, useCentralLdap));
		this.checkFeatureEnabled(school);
		this.checkSchoolNumber(school, useCentralLdap);
		this.checkSchoolNotInMigration(school);
		await this.checkNoExistingLdapBeforeStart(school);

		school.inUserMigration = true;
		school.inMaintenanceSince = new Date();
		school.externalId = school.officialSchoolNumber;
		if (useCentralLdap) {
			const migrationSystem = await this.getMigrationSystem();
			if (school.systems && !school.systems.includes(migrationSystem.id)) {
				school.systems.push(migrationSystem.id);
			}
		}

		await this.schoolService.save(school);
	}

	async endSchoolInMaintenance(currentUserId: EntityId): Promise<void> {
		const currentUser = await this.getCurrentUser(currentUserId, Permission.SCHOOL_IMPORT_USERS_MIGRATE);
		const school: LegacySchoolDo = await this.schoolService.getSchoolById(currentUser.school.id);
		this.checkFeatureEnabled(school);
		if (school.inUserMigration !== false || !school.inMaintenanceSince || !school.externalId) {
			this.logger.warning(new MigrationMayNotBeCompleted(school.inUserMigration));
			throw new BadRequestException('Sync cannot be activated for school');
		}
		school.inMaintenanceSince = undefined;
		await this.schoolService.save(school);
		this.logger.notice(new SchoolInUserMigrationEndLoggable(school.name));
	}

	private async getCurrentUser(currentUserId: EntityId, permission: UserImportPermissions): Promise<User> {
		const currentUser = await this.userRepo.findById(currentUserId, true);
		this.authorizationService.checkAllPermissions(currentUser, [permission]);

		return currentUser;
	}

	private async updateUserAndAccount(
		importUser: ImportUser,
		school: LegacySchoolDo
	): Promise<[User, AccountEntity] | undefined> {
		if (!importUser.user || !importUser.loginName || !school.externalId) {
			return;
		}
		const { user } = importUser;
		user.ldapDn = importUser.ldapDn;
		user.externalId = importUser.externalId;

		const account: AccountDto = await this.getAccount(user);

		account.systemId = importUser.system.id;
		account.password = undefined;
		account.username = `${school.externalId}/${importUser.loginName}`.toLowerCase();

		await this.userRepo.save(user);
		await this.accountService.save(account);
		await this.importUserRepo.delete(importUser);
	}

	private async getAccount(user: User): Promise<AccountDto> {
		let account: AccountDto | null = await this.accountService.findByUserId(user.id);

		if (!account) {
			const newAccount: AccountSaveDto = new AccountSaveDto({
				userId: user.id,
				username: user.email,
			});

			await this.accountService.saveWithValidation(newAccount);
			account = await this.accountService.findByUserIdOrFail(user.id);
		}
		return account;
	}

	private async getMigrationSystem(): Promise<SystemEntity> {
		const systemId = Configuration.get('FEATURE_USER_MIGRATION_SYSTEM_ID') as string;
		const system = await this.systemRepo.findById(systemId);
		return system;
	}

	private async checkNoExistingLdapBeforeStart(school: LegacySchoolDo): Promise<void> {
		if (school.systems && school.systems?.length > 0) {
			for (const systemId of school.systems) {
				// very unusual to have more than 1 system
				// eslint-disable-next-line no-await-in-loop
				const system: SystemEntity = await this.systemRepo.findById(systemId);
				if (system.ldapConfig) {
					throw new LdapAlreadyPersistedException();
				}
			}
		}
	}

	private checkSchoolNumber(school: LegacySchoolDo, useCentralLdap: boolean): void | never {
		if (useCentralLdap && !school.officialSchoolNumber) {
			throw new MissingSchoolNumberException();
		}
	}

	private checkSchoolNotInMigration(school: LegacySchoolDo): void | never {
		if (school.inUserMigration !== undefined && school.inUserMigration !== null) {
			throw new MigrationAlreadyActivatedException();
		}
	}
}<|MERGE_RESOLUTION|>--- conflicted
+++ resolved
@@ -1,36 +1,16 @@
 import { Configuration } from '@hpi-schul-cloud/commons';
-import { AccountService } from '@modules/account/services/account.service';
-import { AccountDto } from '@modules/account/services/dto/account.dto';
+import { AccountService } from '@src/modules/account';
 import { AuthorizationService } from '@modules/authorization';
 import { LegacySchoolService } from '@modules/legacy-school';
 import { BadRequestException, ForbiddenException, Injectable, InternalServerErrorException } from '@nestjs/common';
 import { UserAlreadyAssignedToImportUserError } from '@shared/common';
-<<<<<<< HEAD
-import {
-	AccountEntity,
-	Counted,
-	EntityId,
-	IFindOptions,
-	IImportUserScope,
-	ImportUser,
-	LegacySchoolDo,
-	MatchCreator,
-	MatchCreatorScope,
-	NameMatch,
-	Permission,
-	SchoolFeatures,
-	SystemEntity,
-	User,
-} from '@shared/domain';
-=======
 import { LegacySchoolDo } from '@shared/domain/domainobject';
-import { Account, ImportUser, MatchCreator, SchoolFeatures, SystemEntity, User } from '@shared/domain/entity';
+import { AccountEntity, ImportUser, MatchCreator, SchoolFeatures, SystemEntity, User } from '@shared/domain/entity';
 import { IFindOptions, Permission } from '@shared/domain/interface';
 import { Counted, EntityId, IImportUserScope, MatchCreatorScope, NameMatch } from '@shared/domain/types';
->>>>>>> 1df15eca
 import { ImportUserRepo, LegacySystemRepo, UserRepo } from '@shared/repo';
 import { Logger } from '@src/core/logger';
-import { AccountSaveDto } from '../../account/services/dto';
+import { AccountDto, AccountSaveDto } from '../../account/services/dto';
 import {
 	MigrationMayBeCompleted,
 	MigrationMayNotBeCompleted,
