--- conflicted
+++ resolved
@@ -14,12 +14,8 @@
 import { systemEntityFactory, systemFactory } from '@modules/system/testing';
 import { UserService } from '@modules/user';
 import { UserLoginMigrationService, UserMigrationService } from '@modules/user-login-migration';
-<<<<<<< HEAD
 import { userLoginMigrationDOFactory } from '@modules/user-login-migration/testing';
-import { User, UserRepo } from '@modules/user/repo';
-=======
 import { User } from '@modules/user/repo';
->>>>>>> 10cc8227
 import { userDoFactory, userFactory } from '@modules/user/testing';
 import { BadRequestException, ForbiddenException } from '@nestjs/common';
 import { ConfigService } from '@nestjs/config';
