import { createMock, DeepMocked } from '@golevelup/ts-jest';
import { Configuration } from '@hpi-schul-cloud/commons';
import { ObjectId } from '@mikro-orm/mongodb';
import { BadRequestException, ForbiddenException, InternalServerErrorException } from '@nestjs/common';
import { Test, TestingModule } from '@nestjs/testing';
import { UserAlreadyAssignedToImportUserError } from '@shared/common';
import {
	Account,
	ImportUser,
	MatchCreator,
	MatchCreatorScope,
	PermissionService,
	School,
	System,
	User,
} from '@shared/domain';
import { AccountService } from '@src/modules/account/services/account.service';
import { MongoMemoryDatabaseModule } from '@shared/infra/database';
import { ImportUserRepo, SchoolRepo, SystemRepo, UserRepo } from '@shared/repo';
import { importUserFactory, schoolFactory, userFactory } from '@shared/testing';
import { systemFactory } from '@shared/testing/factory/system.factory';
import { UserImportPermissions } from '../constants';
import { UserImportUc } from './user-import.uc';

describe('[ImportUserModule]', () => {
	describe('UserUc', () => {
		let module: TestingModule;
		let uc: UserImportUc;
		let accountService: DeepMocked<AccountService>;
		let importUserRepo: DeepMocked<ImportUserRepo>;
		let schoolRepo: DeepMocked<SchoolRepo>;
		let systemRepo: DeepMocked<SystemRepo>;
		let userRepo: DeepMocked<UserRepo>;
		let permissionService: DeepMocked<PermissionService>;
		let configurationSpy: jest.SpyInstance;

		beforeAll(async () => {
			module = await Test.createTestingModule({
				imports: [MongoMemoryDatabaseModule.forRoot()],
				providers: [
					{
						provide: AccountService,
						useValue: createMock<AccountService>(),
					},
					UserImportUc,
					{
						provide: ImportUserRepo,
						useValue: createMock<ImportUserRepo>(),
					},
					{
						provide: SchoolRepo,
						useValue: createMock<SchoolRepo>(),
					},
					{
						provide: SystemRepo,
						useValue: createMock<SystemRepo>(),
					},
					{
						provide: UserRepo,
						useValue: createMock<UserRepo>(),
					},
					{
						provide: PermissionService,
						useValue: createMock<PermissionService>(),
					},
				],
			}).compile();
			uc = module.get(UserImportUc); // TODO UserRepo not available in UserUc?!
			accountService = module.get(AccountService);
			importUserRepo = module.get(ImportUserRepo);
			schoolRepo = module.get(SchoolRepo);
			systemRepo = module.get(SystemRepo);
			userRepo = module.get(UserRepo);
			permissionService = module.get(PermissionService);
		});

		afterAll(async () => {
			await module.close();
		});

		it('should be defined', () => {
			expect(uc).toBeDefined();
			expect(accountService).toBeDefined();
			expect(importUserRepo).toBeDefined();
			expect(schoolRepo).toBeDefined();
			expect(systemRepo).toBeDefined();
			expect(userRepo).toBeDefined();
			expect(permissionService).toBeDefined();
		});

		const setConfig = (systemId?: string) => {
			const mockSystemId = systemId || new ObjectId().toString();
			configurationSpy = jest.spyOn(Configuration, 'get').mockImplementation((config: string) => {
				if (config === 'FEATURE_USER_MIGRATION_SYSTEM_ID') {
					return mockSystemId;
				}
				if (config === 'FEATURE_USER_MIGRATION_ENABLED') {
					return true;
				}
				return null;
			});
		};

		beforeEach(() => {
			setConfig();
		});
		describe('[findAllImportUsers]', () => {
			it('Should request authorization service', async () => {
				const user = userFactory.buildWithId();
				const userRepoByIdSpy = jest.spyOn(userRepo, 'findById').mockResolvedValue(user);
				const permissionServiceSpy = jest
					.spyOn(permissionService, 'checkUserHasAllSchoolPermissions')
					.mockReturnValue();
				const importUserRepoFindImportUsersSpy = jest
					.spyOn(importUserRepo, 'findImportUsers')
					.mockResolvedValueOnce([[], 0]);
				const result = await uc.findAllImportUsers(user.id, {}, {});
				expect(userRepoByIdSpy).toHaveBeenCalledWith(user.id, true);
				expect(permissionServiceSpy).toHaveBeenCalledWith(user, [UserImportPermissions.SCHOOL_IMPORT_USERS_VIEW]);
				expect(importUserRepoFindImportUsersSpy).toHaveBeenCalledWith(user.school, {}, {});
				expect(result[0]).toHaveLength(0);
				expect(result[1]).toEqual(0);
				userRepoByIdSpy.mockRestore();
				permissionServiceSpy.mockRestore();
				importUserRepoFindImportUsersSpy.mockRestore();
			});
		});

		describe('[findAllUnmatchedUsers]', () => {
			it('Should request authorization service', async () => {
				const user = userFactory.buildWithId();
				const userRepoByIdSpy = jest.spyOn(userRepo, 'findById').mockResolvedValue(user);
				const permissionServiceSpy = jest
					.spyOn(permissionService, 'checkUserHasAllSchoolPermissions')
					.mockReturnValue();
				const userRepoFindUnmatchedSpy = jest.spyOn(userRepo, 'findWithoutImportUser').mockResolvedValueOnce([[], 0]);
				const query = {};
				const [result, count] = await uc.findAllUnmatchedUsers(user.id, query);
				expect(userRepoByIdSpy).toHaveBeenCalledWith(user.id, true);
				expect(permissionServiceSpy).toHaveBeenCalledWith(user, [UserImportPermissions.SCHOOL_IMPORT_USERS_VIEW]);
				expect(result.length).toEqual(0);
				expect(count).toEqual(0);
				userRepoByIdSpy.mockRestore();
				permissionServiceSpy.mockRestore();
				userRepoFindUnmatchedSpy.mockRestore();
			});
		});

		describe('[setMatch]', () => {
			describe('When not having same school for current user, user match and importuser', () => {
				it('should not change match', async () => {
					const school = schoolFactory.buildWithId();
					const user = userFactory.buildWithId();
					const importUser = importUserFactory.buildWithId({ school });
					const userRepoByIdSpy = jest.spyOn(userRepo, 'findById').mockResolvedValue(user);
					const permissionServiceSpy = jest
						.spyOn(permissionService, 'checkUserHasAllSchoolPermissions')
						.mockReturnValue();
					const importUserRepoFindByIdSpy = jest.spyOn(importUserRepo, 'findById').mockResolvedValueOnce(importUser);
					const importUserSaveSpy = jest.spyOn(importUserRepo, 'save').mockResolvedValueOnce();

					await expect(async () => uc.setMatch(user.id, importUser.id, user.id)).rejects.toThrowError(
						ForbiddenException
					);
					expect(importUser.flagged).not.toEqual(true);
					userRepoByIdSpy.mockRestore();
					permissionServiceSpy.mockRestore();
					importUserRepoFindByIdSpy.mockRestore();
					importUserSaveSpy.mockRestore();
				});
			});
			describe('When having same school for current user, user-match and importuser', () => {
				describe('When not having a user already assigned as match', () => {
					it('should set user as new match', async () => {
						const school = schoolFactory.buildWithId();
						const currentUser = userFactory.buildWithId({ school });
						const usermatch = userFactory.buildWithId({ school });
						const importUser = importUserFactory.buildWithId({ school });
						const userRepoByIdSpy = jest
							.spyOn(userRepo, 'findById')
							.mockResolvedValueOnce(currentUser)
							.mockResolvedValueOnce(usermatch);

						const permissionServiceSpy = jest
							.spyOn(permissionService, 'checkUserHasAllSchoolPermissions')
							.mockReturnValue();
						const importUserRepoFindByIdSpy = jest.spyOn(importUserRepo, 'findById').mockResolvedValueOnce(importUser);
						const importUserRepoHasMatchdSpy = jest.spyOn(importUserRepo, 'hasMatch').mockResolvedValueOnce(null);

						const importUserSaveSpy = jest.spyOn(importUserRepo, 'save').mockResolvedValueOnce();

						expect(importUser.user).toBeUndefined();
						expect(importUser.matchedBy).toBeUndefined();

						await uc.setMatch(currentUser.id, importUser.id, usermatch.id);

						expect(userRepoByIdSpy).toHaveBeenCalledWith(currentUser.id, true);
						expect(permissionServiceSpy).toHaveBeenCalledWith(currentUser, [
							UserImportPermissions.SCHOOL_IMPORT_USERS_UPDATE,
						]);
						expect(importUserRepoHasMatchdSpy).toHaveBeenCalledWith(usermatch);
						expect(importUserRepoFindByIdSpy).toHaveBeenCalledWith(importUser.id);
						expect(importUser.user).toEqual(usermatch);
						expect(importUser.matchedBy).toEqual(MatchCreator.MANUAL);
						userRepoByIdSpy.mockRestore();
						permissionServiceSpy.mockRestore();
						importUserRepoFindByIdSpy.mockRestore();
						importUserRepoHasMatchdSpy.mockRestore();
						importUserSaveSpy.mockRestore();
					});
				});

				describe('When having a user already assigned as match', () => {
					it('should not set user as new match twice', async () => {
						const school = schoolFactory.buildWithId();
						const currentUser = userFactory.buildWithId({ school });
						const usermatch = userFactory.buildWithId({ school });
						const importUser = importUserFactory.buildWithId({ school });
						const userRepoByIdSpy = jest
							.spyOn(userRepo, 'findById')
							.mockResolvedValueOnce(currentUser)
							.mockResolvedValueOnce(usermatch);

						const permissionServiceSpy = jest
							.spyOn(permissionService, 'checkUserHasAllSchoolPermissions')
							.mockReturnValue();
						const importUserRepoFindByIdSpy = jest.spyOn(importUserRepo, 'findById').mockResolvedValueOnce(importUser);
						const otherImportUser = importUserFactory.buildWithId();
						const importUserRepoHasMatchdSpy = jest
							.spyOn(importUserRepo, 'hasMatch')
							.mockResolvedValueOnce(otherImportUser);

						const importUserSaveSpy = jest.spyOn(importUserRepo, 'save').mockResolvedValueOnce();

						expect(importUser.user).toBeUndefined();
						expect(importUser.matchedBy).toBeUndefined();

						await expect(async () => uc.setMatch(currentUser.id, importUser.id, usermatch.id)).rejects.toThrowError(
							UserAlreadyAssignedToImportUserError
						);
						expect(userRepoByIdSpy).toHaveBeenCalledWith(currentUser.id, true);
						expect(permissionServiceSpy).toHaveBeenCalledWith(currentUser, [
							UserImportPermissions.SCHOOL_IMPORT_USERS_UPDATE,
						]);
						expect(importUserRepoHasMatchdSpy).toHaveBeenCalledWith(usermatch);
						expect(importUserRepoFindByIdSpy).toHaveBeenCalledWith(importUser.id);
						expect(importUser.user).not.toEqual(usermatch);
						expect(importUser.matchedBy).not.toEqual(MatchCreator.MANUAL);
						userRepoByIdSpy.mockRestore();
						permissionServiceSpy.mockRestore();
						importUserRepoFindByIdSpy.mockRestore();
						importUserRepoHasMatchdSpy.mockRestore();
						importUserSaveSpy.mockRestore();
					});
				});
			});
		});

		describe('[setFlag]', () => {
			describe('When having permission UserImportPermissions.SCHOOL_IMPORT_USERS_UPDATE', () => {
				describe('When not having same school for user and importuser', () => {
					it('should not change flag', async () => {
						const school = schoolFactory.buildWithId();
						const user = userFactory.buildWithId();
						const importUser = importUserFactory.buildWithId({ school });
						const userRepoByIdSpy = jest.spyOn(userRepo, 'findById').mockResolvedValue(user);
						const permissionServiceSpy = jest
							.spyOn(permissionService, 'checkUserHasAllSchoolPermissions')
							.mockReturnValue();
						const importUserRepoFindByIdSpy = jest.spyOn(importUserRepo, 'findById').mockResolvedValueOnce(importUser);
						const importUserSaveSpy = jest.spyOn(importUserRepo, 'save').mockResolvedValueOnce();

						await expect(async () => uc.updateFlag(user.id, importUser.id, true)).rejects.toThrowError(
							ForbiddenException
						);
						expect(importUser.flagged).not.toEqual(true);
						userRepoByIdSpy.mockRestore();
						permissionServiceSpy.mockRestore();
						importUserRepoFindByIdSpy.mockRestore();
						importUserSaveSpy.mockRestore();
					});
				});
				describe('When having same school for user and importuser', () => {
					it('should enable flag', async () => {
						const school = schoolFactory.buildWithId();
						const user = userFactory.buildWithId({ school });
						const importUser = importUserFactory.buildWithId({ school });
						const userRepoByIdSpy = jest.spyOn(userRepo, 'findById').mockResolvedValue(user);
						const permissionServiceSpy = jest
							.spyOn(permissionService, 'checkUserHasAllSchoolPermissions')
							.mockReturnValue();
						const importUserRepoFindByIdSpy = jest.spyOn(importUserRepo, 'findById').mockResolvedValueOnce(importUser);
						const importUserSaveSpy = jest.spyOn(importUserRepo, 'save').mockResolvedValueOnce();

						const result = await uc.updateFlag(user.id, importUser.id, true);

						expect(userRepoByIdSpy).toHaveBeenCalledWith(user.id, true);
						expect(permissionServiceSpy).toHaveBeenCalledWith(user, [UserImportPermissions.SCHOOL_IMPORT_USERS_UPDATE]);
						expect(importUserRepoFindByIdSpy).toHaveBeenCalledWith(importUser.id);
						expect(result).toBe(importUser);
						expect(importUser.flagged).toEqual(true);
						userRepoByIdSpy.mockRestore();
						permissionServiceSpy.mockRestore();
						importUserRepoFindByIdSpy.mockRestore();
						importUserSaveSpy.mockRestore();
					});
					it('should disable flag', async () => {
						const school = schoolFactory.buildWithId();
						const user = userFactory.buildWithId({ school });
						const importUser = importUserFactory.buildWithId({ school });
						const userRepoByIdSpy = jest.spyOn(userRepo, 'findById').mockResolvedValue(user);
						const permissionServiceSpy = jest
							.spyOn(permissionService, 'checkUserHasAllSchoolPermissions')
							.mockReturnValue();
						const importUserRepoFindByIdSpy = jest.spyOn(importUserRepo, 'findById').mockResolvedValueOnce(importUser);
						const importUserSaveSpy = jest.spyOn(importUserRepo, 'save').mockResolvedValueOnce();

						const result = await uc.updateFlag(user.id, importUser.id, false);

						expect(userRepoByIdSpy).toHaveBeenCalledWith(user.id, true);
						expect(permissionServiceSpy).toHaveBeenCalledWith(user, [UserImportPermissions.SCHOOL_IMPORT_USERS_UPDATE]);
						expect(importUserRepoFindByIdSpy).toHaveBeenCalledWith(importUser.id);
						expect(result).toBe(importUser);
						expect(importUser.flagged).toEqual(false);
						userRepoByIdSpy.mockRestore();
						permissionServiceSpy.mockRestore();
						importUserRepoFindByIdSpy.mockRestore();
						importUserSaveSpy.mockRestore();
					});
				});
			});
		});

		describe('[removeMatch]', () => {
			describe('When having permission UserImportPermissions.SCHOOL_IMPORT_USERS_UPDATE', () => {
				describe('When having same school for user and importuser', () => {
					it('should revoke match', async () => {
						const school = schoolFactory.buildWithId();
						const user = userFactory.buildWithId({ school });
						const importUser = importUserFactory.matched(MatchCreator.AUTO, user).buildWithId({ school });
						const userRepoByIdSpy = jest.spyOn(userRepo, 'findById').mockResolvedValue(user);
						const permissionServiceSpy = jest
							.spyOn(permissionService, 'checkUserHasAllSchoolPermissions')
							.mockReturnValue();
						const importUserRepoFindByIdSpy = jest.spyOn(importUserRepo, 'findById').mockResolvedValueOnce(importUser);
						const importUserSaveSpy = jest.spyOn(importUserRepo, 'save').mockResolvedValueOnce();

						expect(importUser.user).toBeDefined();
						expect(importUser.matchedBy).toBeDefined();

						const result = await uc.removeMatch(user.id, importUser.id);

						expect(userRepoByIdSpy).toHaveBeenCalledWith(user.id, true);
						expect(permissionServiceSpy).toHaveBeenCalledWith(user, [UserImportPermissions.SCHOOL_IMPORT_USERS_UPDATE]);
						expect(importUserRepoFindByIdSpy).toHaveBeenCalledWith(importUser.id);
						expect(result).toBe(importUser);
						expect(result.user).toBeUndefined();
						expect(result.matchedBy).toBeUndefined();
						userRepoByIdSpy.mockRestore();
						permissionServiceSpy.mockRestore();
						importUserRepoFindByIdSpy.mockRestore();
						importUserSaveSpy.mockRestore();
					});
				});
				describe('When not having same school for user and importuser', () => {
					it('should not revoke match', async () => {
						const school = schoolFactory.buildWithId();
						const user = userFactory.buildWithId();
						const usermatch = userFactory.buildWithId({ school });
						const importUser = importUserFactory.matched(MatchCreator.AUTO, usermatch).buildWithId({ school });
						const userRepoByIdSpy = jest.spyOn(userRepo, 'findById').mockResolvedValue(user);
						const permissionServiceSpy = jest
							.spyOn(permissionService, 'checkUserHasAllSchoolPermissions')
							.mockReturnValue();
						const importUserRepoFindByIdSpy = jest.spyOn(importUserRepo, 'findById').mockResolvedValueOnce(importUser);
						const importUserSaveSpy = jest.spyOn(importUserRepo, 'save').mockResolvedValueOnce();

						expect(importUser.user).toBeDefined();
						expect(importUser.matchedBy).toBeDefined();

						await expect(async () => uc.removeMatch(user.id, importUser.id)).rejects.toThrowError(ForbiddenException);

						expect(userRepoByIdSpy).toHaveBeenCalledWith(user.id, true);
						expect(permissionServiceSpy).toHaveBeenCalledWith(user, [UserImportPermissions.SCHOOL_IMPORT_USERS_UPDATE]);
						expect(importUserRepoFindByIdSpy).toHaveBeenCalledWith(importUser.id);
						expect(importUser.user).toEqual(usermatch);
						expect(importUser.matchedBy).toEqual(MatchCreator.AUTO);
						userRepoByIdSpy.mockRestore();
						permissionServiceSpy.mockRestore();
						importUserRepoFindByIdSpy.mockRestore();
						importUserSaveSpy.mockRestore();
					});
				});
			});
		});

		describe('[saveAllUsersMatches]', () => {
			let system: System;
			let school: School;
			let currentUser: User;
			let userMatch1: User;
			let userMatch2: User;
			let importUser1: ImportUser;
			let importUser2: ImportUser;
			let importUser3: ImportUser;
			let userRepoByIdSpy: jest.SpyInstance;
			let permissionServiceSpy: jest.SpyInstance;
			let importUserRepoFindImportUsersSpy: jest.SpyInstance;
			let importUserRepoDeleteImportUsersBySchoolSpy: jest.SpyInstance;
			let schoolRepoSaveSpy: jest.SpyInstance;
			let userRepoFlushSpy: jest.SpyInstance;
			let accountServiceFindByUserIdSpy: jest.SpyInstance;
			beforeEach(() => {
				system = systemFactory.buildWithId();
				school = schoolFactory.buildWithId({ systems: [system] });
				school.ldapSchoolIdentifier = 'foo';
				school.inMaintenanceSince = new Date();
				school.inUserMigration = true;
				school.officialSchoolNumber = 'foo';

				currentUser = userFactory.buildWithId({ school });

				userMatch1 = userFactory.buildWithId({ school });
				userMatch2 = userFactory.buildWithId({ school });
				importUser1 = importUserFactory.buildWithId({
					school,
					user: userMatch1,
					matchedBy: MatchCreator.AUTO,
					system,
				});
				importUser2 = importUserFactory.buildWithId({
					school,
					user: userMatch2,
					matchedBy: MatchCreator.MANUAL,
					system,
				});
				importUser3 = importUserFactory.buildWithId({
					school,
					matchedBy: MatchCreator.MANUAL,
					system,
				});
				userRepoByIdSpy = userRepo.findById.mockResolvedValue(currentUser);
				userRepoFlushSpy = userRepo.flush.mockResolvedValueOnce();
				permissionServiceSpy = permissionService.checkUserHasAllSchoolPermissions.mockReturnValue();
				importUserRepoFindImportUsersSpy = importUserRepo.findImportUsers.mockResolvedValue([[], 0]);
<<<<<<< HEAD
				accountServiceFindByUserIdSpy = accountService.findByUserIdOrFail.mockResolvedValue({
					id: 'dummyId',
					userId: currentUser.id,
					username: currentUser.email,
					createdAt: new Date(),
					updatedAt: new Date(),
				});
=======
				accountRepoFindByUserIdSpy = accountRepo.findByUserIdOrFail.mockResolvedValue(account);
>>>>>>> 600fca21
				importUserRepoDeleteImportUsersBySchoolSpy = importUserRepo.deleteImportUsersBySchool.mockResolvedValue();
				schoolRepoSaveSpy = schoolRepo.save.mockReturnValueOnce(Promise.resolve());
			});
			afterEach(() => {
				userRepoByIdSpy.mockRestore();
				permissionServiceSpy.mockRestore();
				importUserRepoFindImportUsersSpy.mockRestore();
				accountServiceFindByUserIdSpy.mockRestore();
				importUserRepoDeleteImportUsersBySchoolSpy.mockRestore();
				schoolRepoSaveSpy.mockRestore();
				userRepoFlushSpy.mockRestore();
			});
			it('Should request authorization service', async () => {
				await uc.saveAllUsersMatches(currentUser.id);

				expect(userRepoByIdSpy).toHaveBeenCalledWith(currentUser.id, true);
				expect(permissionServiceSpy).toHaveBeenCalledWith(currentUser, [
					UserImportPermissions.SCHOOL_IMPORT_USERS_MIGRATE,
				]);
			});
			it('should not save ldap info to user if missing mandatory fields', async () => {
				importUserRepoFindImportUsersSpy = jest
					.spyOn(importUserRepo, 'findImportUsers')
					.mockResolvedValueOnce([[importUser1, importUser2, importUser3], 3]);

				const userRepoSaveSpy = jest.spyOn(userRepo, 'save');

				await uc.saveAllUsersMatches(currentUser.id);
				expect(userRepoSaveSpy).toHaveBeenCalledTimes(2);
				userRepoSaveSpy.mockRestore();
			});
			it('should save ldap info to user', async () => {
				importUserRepoFindImportUsersSpy = jest
					.spyOn(importUserRepo, 'findImportUsers')
					.mockResolvedValueOnce([[importUser1, importUser2], 2]);

				userMatch1.ldapId = importUser1.ldapId;
				userMatch2.ldapId = importUser2.ldapId;
				const userRepoSaveWithoutFlushSpy = jest.spyOn(userRepo, 'save').mockReturnValue(Promise.resolve());

				await uc.saveAllUsersMatches(currentUser.id);

				const filters = { matches: [MatchCreatorScope.MANUAL, MatchCreatorScope.AUTO] };
				expect(importUserRepoFindImportUsersSpy).toHaveBeenCalledWith(school, filters, {});
				expect(userRepoSaveWithoutFlushSpy).toHaveBeenCalledTimes(2);
				expect(userRepoSaveWithoutFlushSpy.mock.calls).toEqual([[userMatch1], [userMatch2]]);
				expect(userRepoFlushSpy).toHaveBeenCalledTimes(1);
				userRepoSaveWithoutFlushSpy.mockRestore();
			});
			it('should remove import users for school', async () => {
				await uc.saveAllUsersMatches(currentUser.id);
				expect(importUserRepoDeleteImportUsersBySchoolSpy).toHaveBeenCalledWith(school);
			});
			it('should throw if school data is inconsistent', async () => {
				school.ldapSchoolIdentifier = undefined;
				currentUser = userFactory.buildWithId({ school });
				const result2 = () => uc.saveAllUsersMatches(currentUser.id);
				await expect(result2).rejects.toThrowError(BadRequestException);

				school.inUserMigration = undefined;
				currentUser = userFactory.buildWithId({ school });
				const result3 = () => uc.saveAllUsersMatches(currentUser.id);
				await expect(result3).rejects.toThrowError(BadRequestException);

				school.inMaintenanceSince = new Date();
				currentUser = userFactory.buildWithId({ school });
				const result4 = () => uc.saveAllUsersMatches(currentUser.id);
				await expect(result4).rejects.toThrowError(BadRequestException);
			});
		});

		describe('[startSchoolInUserMigration]', () => {
			let system: System;
			let school: School;
			let currentUser: User;
			let userRepoByIdSpy: jest.SpyInstance;
			let permissionServiceSpy: jest.SpyInstance;
			let schoolRepoSaveSpy: jest.SpyInstance;
			let systemRepoSpy: jest.SpyInstance;
			const currentDate = new Date('2022-03-10T00:00:00.000Z');
			let dateSpy: jest.SpyInstance;
			beforeEach(() => {
				system = systemFactory.buildWithId();
				school = schoolFactory.buildWithId();
				school.officialSchoolNumber = 'foo';
				currentUser = userFactory.buildWithId({ school });
				userRepoByIdSpy = userRepo.findById.mockResolvedValueOnce(currentUser);
				permissionServiceSpy = permissionService.checkUserHasAllSchoolPermissions.mockReturnValue();
				schoolRepoSaveSpy = schoolRepo.save.mockReturnValueOnce(Promise.resolve());
				systemRepoSpy = systemRepo.findById.mockReturnValueOnce(Promise.resolve(system));
				setConfig(system.id);
				dateSpy = jest.spyOn(global, 'Date').mockReturnValue(currentDate as unknown as string);
			});
			afterEach(() => {
				userRepoByIdSpy.mockRestore();
				permissionServiceSpy.mockRestore();
				schoolRepoSaveSpy.mockRestore();
				systemRepoSpy.mockRestore();
				configurationSpy.mockRestore();
				dateSpy.mockRestore();
			});
			it('Should fetch system id from configuration', async () => {
				await uc.startSchoolInUserMigration(currentUser.id);

				expect(configurationSpy).toHaveBeenCalledWith('FEATURE_USER_MIGRATION_SYSTEM_ID');
				expect(systemRepoSpy).toHaveBeenCalledWith(system.id);
			});
			it('Should request authorization service', async () => {
				await uc.startSchoolInUserMigration(currentUser.id);

				expect(userRepoByIdSpy).toHaveBeenCalledWith(currentUser.id, true);
				expect(permissionServiceSpy).toHaveBeenCalledWith(currentUser, [
					UserImportPermissions.SCHOOL_IMPORT_USERS_MIGRATE,
				]);
			});
			it('Should save school params', async () => {
				await uc.startSchoolInUserMigration(currentUser.id);

				const schoolParams = { ...school };
				schoolParams.inUserMigration = true;
				schoolParams.ldapSchoolIdentifier = 'foo';
				schoolParams.inMaintenanceSince = currentDate;
				schoolParams.systems.add(system);
				expect(schoolRepoSaveSpy).toHaveBeenCalledWith(schoolParams);
			});
			it('should throw if system id from configuration is wrong format', async () => {
				configurationSpy = jest.spyOn(Configuration, 'get').mockReturnValue('foo');
				const result = uc.startSchoolInUserMigration(currentUser.id);
				await expect(result).rejects.toThrowError(InternalServerErrorException);
			});
		});

		describe('[endSchoolMaintenance]', () => {
			let school: School;
			let currentUser: User;
			let userRepoByIdSpy: jest.SpyInstance;
			let permissionServiceSpy: jest.SpyInstance;
			let schoolRepoSaveSpy: jest.SpyInstance;
			beforeEach(() => {
				school = schoolFactory.buildWithId();
				school.ldapSchoolIdentifier = 'foo';
				school.inMaintenanceSince = new Date();
				school.inUserMigration = false;
				school.officialSchoolNumber = 'foo';
				currentUser = userFactory.buildWithId({ school });

				userRepoByIdSpy = userRepo.findById.mockResolvedValueOnce(currentUser);
				permissionServiceSpy = permissionService.checkUserHasAllSchoolPermissions.mockReturnValue();
				schoolRepoSaveSpy = schoolRepo.save.mockReturnValue(Promise.resolve());
			});
			afterEach(() => {
				userRepoByIdSpy.mockRestore();
				permissionServiceSpy.mockRestore();
				schoolRepoSaveSpy.mockRestore();
			});
			it('Should request authorization service', async () => {
				await uc.endSchoolInMaintenance(currentUser.id);

				expect(userRepoByIdSpy).toHaveBeenCalledWith(currentUser.id, true);
				expect(permissionServiceSpy).toHaveBeenCalledWith(currentUser, [
					UserImportPermissions.SCHOOL_IMPORT_USERS_MIGRATE,
				]);
			});
			it('should remove inMaitenanceSince for school', async () => {
				await uc.endSchoolInMaintenance(currentUser.id);
				const school2 = { ...school, inMaintenanceSince: undefined };
				expect(schoolRepoSaveSpy).toHaveBeenCalledWith(school2);
			});
			it('should throw if school is missing ldapSchoolIdenfitier', async () => {
				school.ldapSchoolIdentifier = undefined;
				currentUser = userFactory.buildWithId({ school });
				const result1 = () => uc.endSchoolInMaintenance(currentUser.id);
				await expect(result1).rejects.toThrowError(BadRequestException);
			});
			it('should throw if school is missing inMaintenanceSince', async () => {
				school.inMaintenanceSince = undefined;
				currentUser = userFactory.buildWithId({ school });
				const result3 = () => uc.endSchoolInMaintenance(currentUser.id);
				await expect(result3).rejects.toThrowError(BadRequestException);
			});
			it('should throw if school is still inUserMigration mode', async () => {
				school.inUserMigration = true;
				currentUser = userFactory.buildWithId({ school });
				const result4 = () => uc.endSchoolInMaintenance(currentUser.id);
				await expect(result4).rejects.toThrowError(BadRequestException);
			});
		});
	});
});<|MERGE_RESOLUTION|>--- conflicted
+++ resolved
@@ -4,16 +4,7 @@
 import { BadRequestException, ForbiddenException, InternalServerErrorException } from '@nestjs/common';
 import { Test, TestingModule } from '@nestjs/testing';
 import { UserAlreadyAssignedToImportUserError } from '@shared/common';
-import {
-	Account,
-	ImportUser,
-	MatchCreator,
-	MatchCreatorScope,
-	PermissionService,
-	School,
-	System,
-	User,
-} from '@shared/domain';
+import { ImportUser, MatchCreator, MatchCreatorScope, PermissionService, School, System, User } from '@shared/domain';
 import { AccountService } from '@src/modules/account/services/account.service';
 import { MongoMemoryDatabaseModule } from '@shared/infra/database';
 import { ImportUserRepo, SchoolRepo, SystemRepo, UserRepo } from '@shared/repo';
@@ -443,7 +434,6 @@
 				userRepoFlushSpy = userRepo.flush.mockResolvedValueOnce();
 				permissionServiceSpy = permissionService.checkUserHasAllSchoolPermissions.mockReturnValue();
 				importUserRepoFindImportUsersSpy = importUserRepo.findImportUsers.mockResolvedValue([[], 0]);
-<<<<<<< HEAD
 				accountServiceFindByUserIdSpy = accountService.findByUserIdOrFail.mockResolvedValue({
 					id: 'dummyId',
 					userId: currentUser.id,
@@ -451,9 +441,6 @@
 					createdAt: new Date(),
 					updatedAt: new Date(),
 				});
-=======
-				accountRepoFindByUserIdSpy = accountRepo.findByUserIdOrFail.mockResolvedValue(account);
->>>>>>> 600fca21
 				importUserRepoDeleteImportUsersBySchoolSpy = importUserRepo.deleteImportUsersBySchool.mockResolvedValue();
 				schoolRepoSaveSpy = schoolRepo.save.mockReturnValueOnce(Promise.resolve());
 			});
