--- conflicted
+++ resolved
@@ -9,26 +9,11 @@
 import { ConfigModule } from '@nestjs/config';
 import { Test, TestingModule } from '@nestjs/testing';
 import { UserAlreadyAssignedToImportUserError } from '@shared/common';
-<<<<<<< HEAD
 import { LegacySchoolDo } from '@shared/domain/domainobject';
 import { ImportUser, MatchCreator, SchoolEntity, SchoolFeatures, SystemEntity, User } from '@shared/domain/entity';
 import { Permission } from '@shared/domain/interface';
 import { MatchCreatorScope } from '@shared/domain/types';
-import { ImportUserRepo, SystemRepo, UserRepo } from '@shared/repo';
-=======
-import {
-	ImportUser,
-	LegacySchoolDo,
-	MatchCreator,
-	MatchCreatorScope,
-	Permission,
-	SchoolEntity,
-	SchoolFeatures,
-	SystemEntity,
-	User,
-} from '@shared/domain';
 import { ImportUserRepo, LegacySystemRepo, UserRepo } from '@shared/repo';
->>>>>>> b90f4608
 import { federalStateFactory, importUserFactory, schoolFactory, userFactory } from '@shared/testing';
 import { systemEntityFactory } from '@shared/testing/factory/systemEntityFactory';
 import { LoggerModule } from '@src/core/logger';
