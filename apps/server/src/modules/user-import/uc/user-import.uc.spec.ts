import { createMock, DeepMocked } from '@golevelup/ts-jest';
import { Configuration } from '@hpi-schul-cloud/commons';
import { ObjectId } from '@mikro-orm/mongodb';
import { BadRequestException, ForbiddenException } from '@nestjs/common';
import { ConfigModule } from '@nestjs/config';
import { Test, TestingModule } from '@nestjs/testing';
import { UserAlreadyAssignedToImportUserError } from '@shared/common';
import {
	ImportUser,
	LegacySchoolDo,
	MatchCreator,
	MatchCreatorScope,
	Permission,
	SchoolEntity,
	SchoolFeatures,
	SystemEntity,
	User,
} from '@shared/domain';
import { MongoMemoryDatabaseModule } from '@shared/infra/database';
import { ImportUserRepo, SystemRepo, UserRepo } from '@shared/repo';
import { importUserFactory, schoolFactory, userFactory } from '@shared/testing';
import { federalStateDoFactory } from '@shared/testing/factory/domainobject/federal-state.do.factory';
import { systemFactory } from '@shared/testing/factory/system.factory';
import { LoggerModule } from '@src/core/logger';
import { AccountService } from '@src/modules/account/services/account.service';
import { AuthorizationService } from '@src/modules/authorization';
import { LegacySchoolService } from '@src/modules/legacy-school';
import {
	LdapAlreadyPersistedException,
	MigrationAlreadyActivatedException,
	MissingSchoolNumberException,
} from './ldap-user-migration.error';
import { UserImportUc } from './user-import.uc';

describe('[ImportUserModule]', () => {
	describe('UserUc', () => {
		let module: TestingModule;
		let uc: UserImportUc;
		let accountService: DeepMocked<AccountService>;
		let importUserRepo: DeepMocked<ImportUserRepo>;
		let schoolService: DeepMocked<LegacySchoolService>;
		let systemRepo: DeepMocked<SystemRepo>;
		let userRepo: DeepMocked<UserRepo>;
		let authorizationService: DeepMocked<AuthorizationService>;
		let configurationSpy: jest.SpyInstance;

		beforeAll(async () => {
			module = await Test.createTestingModule({
				imports: [
					MongoMemoryDatabaseModule.forRoot(),
					LoggerModule,
					ConfigModule.forRoot({ isGlobal: true, ignoreEnvFile: true, ignoreEnvVars: true }),
				],
				providers: [
					{
						provide: AccountService,
						useValue: createMock<AccountService>(),
					},
					UserImportUc,
					{
						provide: ImportUserRepo,
						useValue: createMock<ImportUserRepo>(),
					},
					{
						provide: LegacySchoolService,
						useValue: createMock<LegacySchoolService>(),
					},
					{
						provide: SystemRepo,
						useValue: createMock<SystemRepo>(),
					},
					{
						provide: UserRepo,
						useValue: createMock<UserRepo>(),
					},
					{
						provide: AuthorizationService,
						useValue: createMock<AuthorizationService>(),
					},
				],
			}).compile();
			uc = module.get(UserImportUc); // TODO UserRepo not available in UserUc?!
			accountService = module.get(AccountService);
			importUserRepo = module.get(ImportUserRepo);
			schoolService = module.get(LegacySchoolService);
			systemRepo = module.get(SystemRepo);
			userRepo = module.get(UserRepo);
			authorizationService = module.get(AuthorizationService);
		});

		afterAll(async () => {
			await module.close();
		});

		it('should be defined', () => {
			expect(uc).toBeDefined();
			expect(accountService).toBeDefined();
			expect(importUserRepo).toBeDefined();
			expect(schoolService).toBeDefined();
			expect(systemRepo).toBeDefined();
			expect(userRepo).toBeDefined();
			expect(authorizationService).toBeDefined();
		});

		const setConfig = (systemId?: string) => {
			const mockSystemId = systemId || new ObjectId().toString();
			configurationSpy = jest.spyOn(Configuration, 'get').mockImplementation((config: string) => {
				if (config === 'FEATURE_USER_MIGRATION_SYSTEM_ID') {
					return mockSystemId;
				}
				if (config === 'FEATURE_USER_MIGRATION_ENABLED') {
					return true;
				}
				return null;
			});
		};

		const createMockSchoolDo = (school?: SchoolEntity): LegacySchoolDo => {
			const name = school ? school.name : 'testSchool';
			const id = school ? school.id : 'someId';
			const features = school ? school.features ?? [SchoolFeatures.LDAP_UNIVENTION_MIGRATION] : [];
			const externalId = school ? school.externalId : undefined;
			const officialSchoolNumber = school ? school.officialSchoolNumber : undefined;
			const inMaintenanceSince = school ? school.inMaintenanceSince : undefined;
			const inUserMigration = school ? school.inUserMigration : undefined;
			const systems =
<<<<<<< HEAD
				school && school.systems.isInitialized() ? school.systems.getItems().map((system: System) => system.id) : [];
			const federalState = federalStateDoFactory.build();
=======
				school && school.systems.isInitialized()
					? school.systems.getItems().map((system: SystemEntity) => system.id)
					: [];
			const federalState = school ? school.federalState : federalStateFactory.build();
>>>>>>> 4e3b8b9e

			return new LegacySchoolDo({
				id,
				name,
				features,
				externalId,
				officialSchoolNumber,
				inMaintenanceSince,
				inUserMigration,
				systems,
				federalState,
			});
		};

		beforeEach(() => {
			setConfig();
		});

		describe('[findAllImportUsers]', () => {
			it('Should request authorization service', async () => {
				const user = userFactory.buildWithId();
				const userRepoByIdSpy = jest.spyOn(userRepo, 'findById').mockResolvedValue(user);
				const schoolServiceSpy = jest.spyOn(schoolService, 'getSchoolById').mockResolvedValue(createMockSchoolDo());
				const permissionServiceSpy = jest.spyOn(authorizationService, 'checkAllPermissions').mockReturnValue();
				const importUserRepoFindImportUsersSpy = jest
					.spyOn(importUserRepo, 'findImportUsers')
					.mockResolvedValueOnce([[], 0]);
				const result = await uc.findAllImportUsers(user.id, {}, {});
				expect(userRepoByIdSpy).toHaveBeenCalledWith(user.id, true);
				expect(permissionServiceSpy).toHaveBeenCalledWith(user, [Permission.SCHOOL_IMPORT_USERS_VIEW]);
				expect(importUserRepoFindImportUsersSpy).toHaveBeenCalledWith(user.school, {}, {});
				expect(result[0]).toHaveLength(0);
				expect(result[1]).toEqual(0);
				expect(schoolServiceSpy).toHaveBeenCalledWith(user.school.id);
				schoolServiceSpy.mockRestore();
				userRepoByIdSpy.mockRestore();
				permissionServiceSpy.mockRestore();
				importUserRepoFindImportUsersSpy.mockRestore();
			});
		});

		describe('[findAllUnmatchedUsers]', () => {
			it('Should request authorization service', async () => {
				const user = userFactory.buildWithId();
				const userRepoByIdSpy = jest.spyOn(userRepo, 'findById').mockResolvedValue(user);
				const schoolServiceSpy = jest.spyOn(schoolService, 'getSchoolById').mockResolvedValue(createMockSchoolDo());
				const permissionServiceSpy = jest.spyOn(authorizationService, 'checkAllPermissions').mockReturnValue();
				const userRepoFindUnmatchedSpy = jest.spyOn(userRepo, 'findWithoutImportUser').mockResolvedValueOnce([[], 0]);
				const query = {};
				const [result, count] = await uc.findAllUnmatchedUsers(user.id, query);
				expect(userRepoByIdSpy).toHaveBeenCalledWith(user.id, true);
				expect(permissionServiceSpy).toHaveBeenCalledWith(user, [Permission.SCHOOL_IMPORT_USERS_VIEW]);
				expect(result.length).toEqual(0);
				expect(count).toEqual(0);
				expect(schoolServiceSpy).toHaveBeenCalledWith(user.school.id);
				schoolServiceSpy.mockRestore();
				userRepoByIdSpy.mockRestore();
				permissionServiceSpy.mockRestore();
				userRepoFindUnmatchedSpy.mockRestore();
			});
		});

		describe('[setMatch]', () => {
			describe('When not having same school for current user, user match and importuser', () => {
				it('should not change match', async () => {
					const school = schoolFactory.buildWithId();
					const user = userFactory.buildWithId();
					const importUser = importUserFactory.buildWithId({ school });
					const userRepoByIdSpy = jest.spyOn(userRepo, 'findById').mockResolvedValue(user);
					const schoolServiceSpy = jest
						.spyOn(schoolService, 'getSchoolById')
						.mockResolvedValue(createMockSchoolDo(school));
					const permissionServiceSpy = jest.spyOn(authorizationService, 'checkAllPermissions').mockReturnValue();
					const importUserRepoFindByIdSpy = jest.spyOn(importUserRepo, 'findById').mockResolvedValueOnce(importUser);
					const importUserSaveSpy = jest.spyOn(importUserRepo, 'save').mockResolvedValueOnce();

					await expect(async () => uc.setMatch(user.id, importUser.id, user.id)).rejects.toThrowError(
						ForbiddenException
					);
					expect(importUser.flagged).not.toEqual(true);
					expect(schoolServiceSpy).toHaveBeenCalledWith(user.school.id);
					schoolServiceSpy.mockRestore();
					userRepoByIdSpy.mockRestore();
					permissionServiceSpy.mockRestore();
					importUserRepoFindByIdSpy.mockRestore();
					importUserSaveSpy.mockRestore();
				});
			});
			describe('When having same school for current user, user-match and importuser', () => {
				describe('When not having a user already assigned as match', () => {
					it('should set user as new match', async () => {
						const school = schoolFactory.buildWithId();
						const currentUser = userFactory.buildWithId({ school });
						const usermatch = userFactory.buildWithId({ school });
						const importUser = importUserFactory.buildWithId({ school });
						const schoolServiceSpy = jest
							.spyOn(schoolService, 'getSchoolById')
							.mockResolvedValue(createMockSchoolDo(school));
						const userRepoByIdSpy = jest
							.spyOn(userRepo, 'findById')
							.mockResolvedValueOnce(currentUser)
							.mockResolvedValueOnce(usermatch);

						const permissionServiceSpy = jest.spyOn(authorizationService, 'checkAllPermissions').mockReturnValue();
						const importUserRepoFindByIdSpy = jest.spyOn(importUserRepo, 'findById').mockResolvedValueOnce(importUser);
						const importUserRepoHasMatchdSpy = jest.spyOn(importUserRepo, 'hasMatch').mockResolvedValueOnce(null);

						const importUserSaveSpy = jest.spyOn(importUserRepo, 'save').mockResolvedValueOnce();

						expect(importUser.user).toBeUndefined();
						expect(importUser.matchedBy).toBeUndefined();

						await uc.setMatch(currentUser.id, importUser.id, usermatch.id);

						expect(userRepoByIdSpy).toHaveBeenCalledWith(currentUser.id, true);
						expect(permissionServiceSpy).toHaveBeenCalledWith(currentUser, [Permission.SCHOOL_IMPORT_USERS_UPDATE]);
						expect(importUserRepoHasMatchdSpy).toHaveBeenCalledWith(usermatch);
						expect(importUserRepoFindByIdSpy).toHaveBeenCalledWith(importUser.id);
						expect(importUser.user).toEqual(usermatch);
						expect(importUser.matchedBy).toEqual(MatchCreator.MANUAL);
						expect(schoolServiceSpy).toHaveBeenCalledWith(currentUser.school.id);
						schoolServiceSpy.mockRestore();
						userRepoByIdSpy.mockRestore();
						permissionServiceSpy.mockRestore();
						importUserRepoFindByIdSpy.mockRestore();
						importUserRepoHasMatchdSpy.mockRestore();
						importUserSaveSpy.mockRestore();
					});
				});

				describe('When having a user already assigned as match', () => {
					it('should not set user as new match twice', async () => {
						const school = schoolFactory.buildWithId();
						const currentUser = userFactory.buildWithId({ school });
						const usermatch = userFactory.buildWithId({ school });
						const importUser = importUserFactory.buildWithId({ school });
						const schoolServiceSpy = jest
							.spyOn(schoolService, 'getSchoolById')
							.mockResolvedValue(createMockSchoolDo(school));
						const userRepoByIdSpy = jest
							.spyOn(userRepo, 'findById')
							.mockResolvedValueOnce(currentUser)
							.mockResolvedValueOnce(usermatch);

						const permissionServiceSpy = jest.spyOn(authorizationService, 'checkAllPermissions').mockReturnValue();
						const importUserRepoFindByIdSpy = jest.spyOn(importUserRepo, 'findById').mockResolvedValueOnce(importUser);
						const otherImportUser = importUserFactory.buildWithId();
						const importUserRepoHasMatchdSpy = jest
							.spyOn(importUserRepo, 'hasMatch')
							.mockResolvedValueOnce(otherImportUser);

						const importUserSaveSpy = jest.spyOn(importUserRepo, 'save').mockResolvedValueOnce();

						expect(importUser.user).toBeUndefined();
						expect(importUser.matchedBy).toBeUndefined();

						await expect(async () => uc.setMatch(currentUser.id, importUser.id, usermatch.id)).rejects.toThrowError(
							UserAlreadyAssignedToImportUserError
						);
						expect(userRepoByIdSpy).toHaveBeenCalledWith(currentUser.id, true);
						expect(permissionServiceSpy).toHaveBeenCalledWith(currentUser, [Permission.SCHOOL_IMPORT_USERS_UPDATE]);
						expect(importUserRepoHasMatchdSpy).toHaveBeenCalledWith(usermatch);
						expect(importUserRepoFindByIdSpy).toHaveBeenCalledWith(importUser.id);
						expect(importUser.user).not.toEqual(usermatch);
						expect(importUser.matchedBy).not.toEqual(MatchCreator.MANUAL);
						expect(schoolServiceSpy).toHaveBeenCalledWith(currentUser.school.id);
						schoolServiceSpy.mockRestore();
						userRepoByIdSpy.mockRestore();
						permissionServiceSpy.mockRestore();
						importUserRepoFindByIdSpy.mockRestore();
						importUserRepoHasMatchdSpy.mockRestore();
						importUserSaveSpy.mockRestore();
					});
				});
			});
		});

		describe('[setFlag]', () => {
			describe('When having permission Permission.SCHOOL_IMPORT_USERS_UPDATE', () => {
				describe('When not having same school for user and importuser', () => {
					it('should not change flag', async () => {
						const school = schoolFactory.buildWithId();
						const user = userFactory.buildWithId();
						const importUser = importUserFactory.buildWithId({ school });
						const userRepoByIdSpy = jest.spyOn(userRepo, 'findById').mockResolvedValue(user);
						const permissionServiceSpy = jest.spyOn(authorizationService, 'checkAllPermissions').mockReturnValue();
						const importUserRepoFindByIdSpy = jest.spyOn(importUserRepo, 'findById').mockResolvedValueOnce(importUser);
						const importUserSaveSpy = jest.spyOn(importUserRepo, 'save').mockResolvedValueOnce();
						const schoolServiceSpy = jest.spyOn(schoolService, 'getSchoolById').mockResolvedValue(createMockSchoolDo());

						await expect(async () => uc.updateFlag(user.id, importUser.id, true)).rejects.toThrowError(
							ForbiddenException
						);
						expect(importUser.flagged).not.toEqual(true);
						expect(schoolServiceSpy).toHaveBeenCalledWith(user.school.id);
						schoolServiceSpy.mockRestore();
						userRepoByIdSpy.mockRestore();
						permissionServiceSpy.mockRestore();
						importUserRepoFindByIdSpy.mockRestore();
						importUserSaveSpy.mockRestore();
					});
				});
				describe('When having same school for user and importuser', () => {
					it('should enable flag', async () => {
						const school = schoolFactory.buildWithId();
						const user = userFactory.buildWithId({ school });
						const importUser = importUserFactory.buildWithId({ school });
						const userRepoByIdSpy = jest.spyOn(userRepo, 'findById').mockResolvedValue(user);
						const schoolServiceSpy = jest
							.spyOn(schoolService, 'getSchoolById')
							.mockResolvedValue(createMockSchoolDo(school));
						const permissionServiceSpy = jest.spyOn(authorizationService, 'checkAllPermissions').mockReturnValue();
						const importUserRepoFindByIdSpy = jest.spyOn(importUserRepo, 'findById').mockResolvedValueOnce(importUser);
						const importUserSaveSpy = jest.spyOn(importUserRepo, 'save').mockResolvedValueOnce();

						const result = await uc.updateFlag(user.id, importUser.id, true);

						expect(userRepoByIdSpy).toHaveBeenCalledWith(user.id, true);
						expect(permissionServiceSpy).toHaveBeenCalledWith(user, [Permission.SCHOOL_IMPORT_USERS_UPDATE]);
						expect(importUserRepoFindByIdSpy).toHaveBeenCalledWith(importUser.id);
						expect(result).toBe(importUser);
						expect(importUser.flagged).toEqual(true);
						expect(schoolServiceSpy).toHaveBeenCalledWith(user.school.id);
						schoolServiceSpy.mockRestore();
						userRepoByIdSpy.mockRestore();
						permissionServiceSpy.mockRestore();
						importUserRepoFindByIdSpy.mockRestore();
						importUserSaveSpy.mockRestore();
					});
					it('should disable flag', async () => {
						const school = schoolFactory.buildWithId();
						const user = userFactory.buildWithId({ school });
						const importUser = importUserFactory.buildWithId({ school });
						const userRepoByIdSpy = jest.spyOn(userRepo, 'findById').mockResolvedValue(user);
						const schoolServiceSpy = jest
							.spyOn(schoolService, 'getSchoolById')
							.mockResolvedValue(createMockSchoolDo(school));
						const permissionServiceSpy = jest.spyOn(authorizationService, 'checkAllPermissions').mockReturnValue();
						const importUserRepoFindByIdSpy = jest.spyOn(importUserRepo, 'findById').mockResolvedValueOnce(importUser);
						const importUserSaveSpy = jest.spyOn(importUserRepo, 'save').mockResolvedValueOnce();

						const result = await uc.updateFlag(user.id, importUser.id, false);

						expect(userRepoByIdSpy).toHaveBeenCalledWith(user.id, true);
						expect(permissionServiceSpy).toHaveBeenCalledWith(user, [Permission.SCHOOL_IMPORT_USERS_UPDATE]);
						expect(importUserRepoFindByIdSpy).toHaveBeenCalledWith(importUser.id);
						expect(result).toBe(importUser);
						expect(importUser.flagged).toEqual(false);
						expect(schoolServiceSpy).toHaveBeenCalledWith(user.school.id);
						schoolServiceSpy.mockRestore();
						userRepoByIdSpy.mockRestore();
						permissionServiceSpy.mockRestore();
						importUserRepoFindByIdSpy.mockRestore();
						importUserSaveSpy.mockRestore();
					});
				});
			});
		});

		describe('[removeMatch]', () => {
			describe('When having permission Permission.SCHOOL_IMPORT_USERS_UPDATE', () => {
				describe('When having same school for user and importuser', () => {
					it('should revoke match', async () => {
						const school = schoolFactory.buildWithId();
						const user = userFactory.buildWithId({ school });
						const importUser = importUserFactory.matched(MatchCreator.AUTO, user).buildWithId({ school });
						const schoolServiceSpy = jest
							.spyOn(schoolService, 'getSchoolById')
							.mockResolvedValue(createMockSchoolDo(school));
						const userRepoByIdSpy = jest.spyOn(userRepo, 'findById').mockResolvedValue(user);
						const permissionServiceSpy = jest.spyOn(authorizationService, 'checkAllPermissions').mockReturnValue();
						const importUserRepoFindByIdSpy = jest.spyOn(importUserRepo, 'findById').mockResolvedValueOnce(importUser);
						const importUserSaveSpy = jest.spyOn(importUserRepo, 'save').mockResolvedValueOnce();

						expect(importUser.user).toBeDefined();
						expect(importUser.matchedBy).toBeDefined();

						const result = await uc.removeMatch(user.id, importUser.id);

						expect(userRepoByIdSpy).toHaveBeenCalledWith(user.id, true);
						expect(permissionServiceSpy).toHaveBeenCalledWith(user, [Permission.SCHOOL_IMPORT_USERS_UPDATE]);
						expect(importUserRepoFindByIdSpy).toHaveBeenCalledWith(importUser.id);
						expect(result).toBe(importUser);
						expect(result.user).toBeUndefined();
						expect(result.matchedBy).toBeUndefined();
						expect(schoolServiceSpy).toHaveBeenCalledWith(user.school.id);
						schoolServiceSpy.mockRestore();
						userRepoByIdSpy.mockRestore();
						permissionServiceSpy.mockRestore();
						importUserRepoFindByIdSpy.mockRestore();
						importUserSaveSpy.mockRestore();
					});
				});
				describe('When not having same school for user and importuser', () => {
					it('should not revoke match', async () => {
						const school = schoolFactory.buildWithId();
						const user = userFactory.buildWithId();
						const usermatch = userFactory.buildWithId({ school });
						const importUser = importUserFactory.matched(MatchCreator.AUTO, usermatch).buildWithId({ school });
						const userRepoByIdSpy = jest.spyOn(userRepo, 'findById').mockResolvedValue(user);
						const schoolServiceSpy = jest.spyOn(schoolService, 'getSchoolById').mockResolvedValue(createMockSchoolDo());
						const permissionServiceSpy = jest.spyOn(authorizationService, 'checkAllPermissions').mockReturnValue();
						const importUserRepoFindByIdSpy = jest.spyOn(importUserRepo, 'findById').mockResolvedValueOnce(importUser);
						const importUserSaveSpy = jest.spyOn(importUserRepo, 'save').mockResolvedValueOnce();

						expect(importUser.user).toBeDefined();
						expect(importUser.matchedBy).toBeDefined();

						await expect(async () => uc.removeMatch(user.id, importUser.id)).rejects.toThrowError(ForbiddenException);

						expect(userRepoByIdSpy).toHaveBeenCalledWith(user.id, true);
						expect(permissionServiceSpy).toHaveBeenCalledWith(user, [Permission.SCHOOL_IMPORT_USERS_UPDATE]);
						expect(importUserRepoFindByIdSpy).toHaveBeenCalledWith(importUser.id);
						expect(importUser.user).toEqual(usermatch);
						expect(importUser.matchedBy).toEqual(MatchCreator.AUTO);
						expect(schoolServiceSpy).toHaveBeenCalledWith(user.school.id);
						schoolServiceSpy.mockRestore();
						userRepoByIdSpy.mockRestore();
						permissionServiceSpy.mockRestore();
						importUserRepoFindByIdSpy.mockRestore();
						importUserSaveSpy.mockRestore();
					});
				});
			});
		});

		describe('[saveAllUsersMatches]', () => {
			let system: SystemEntity;
			let school: SchoolEntity;
			let currentUser: User;
			let userMatch1: User;
			let userMatch2: User;
			let importUser1: ImportUser;
			let importUser2: ImportUser;
			let importUser3: ImportUser;
			let userRepoByIdSpy: jest.SpyInstance;
			let permissionServiceSpy: jest.SpyInstance;
			let importUserRepoFindImportUsersSpy: jest.SpyInstance;
			let importUserRepoDeleteImportUsersBySchoolSpy: jest.SpyInstance;
			let importUserRepoDeleteImportUserSpy: jest.SpyInstance;
			let schoolServiceSaveSpy: jest.SpyInstance;
			let schoolServiceSpy: jest.SpyInstance;
			let userRepoFlushSpy: jest.SpyInstance;
			let accountServiceFindByUserIdSpy: jest.SpyInstance;
			beforeEach(() => {
				system = systemFactory.buildWithId();
				school = schoolFactory.buildWithId({ systems: [system] });
				school.externalId = 'foo';
				school.inMaintenanceSince = new Date();
				school.inUserMigration = true;
				school.officialSchoolNumber = 'foo';

				currentUser = userFactory.buildWithId({ school });

				userMatch1 = userFactory.buildWithId({ school });
				userMatch2 = userFactory.buildWithId({ school });

				importUser1 = importUserFactory.buildWithId({
					school,
					user: userMatch1,
					matchedBy: MatchCreator.AUTO,
					system,
				});
				importUser2 = importUserFactory.buildWithId({
					school,
					user: userMatch2,
					matchedBy: MatchCreator.MANUAL,
					system,
				});
				importUser3 = importUserFactory.buildWithId({
					school,
					matchedBy: MatchCreator.MANUAL,
					system,
				});
				userRepoByIdSpy = userRepo.findById.mockResolvedValue(currentUser);
				schoolServiceSpy = schoolService.getSchoolById.mockResolvedValue(createMockSchoolDo(school));
				userRepoFlushSpy = userRepo.flush.mockResolvedValueOnce();
				permissionServiceSpy = authorizationService.checkAllPermissions.mockReturnValue();
				importUserRepoFindImportUsersSpy = importUserRepo.findImportUsers.mockResolvedValue([[], 0]);
				accountServiceFindByUserIdSpy = accountService.findByUserId
					.mockResolvedValue({
						id: 'dummyId',
						userId: currentUser.id,
						username: currentUser.email,
						createdAt: new Date(),
						updatedAt: new Date(),
					})
					.mockResolvedValueOnce(null);
				importUserRepoDeleteImportUsersBySchoolSpy = importUserRepo.deleteImportUsersBySchool.mockResolvedValue();
				importUserRepoDeleteImportUserSpy = importUserRepo.delete.mockResolvedValue();
				schoolServiceSaveSpy = schoolService.save.mockReturnValueOnce(Promise.resolve(createMockSchoolDo(school)));
			});
			afterEach(() => {
				userRepoByIdSpy.mockRestore();
				permissionServiceSpy.mockRestore();
				importUserRepoFindImportUsersSpy.mockRestore();
				accountServiceFindByUserIdSpy.mockRestore();
				importUserRepoDeleteImportUsersBySchoolSpy.mockRestore();
				importUserRepoDeleteImportUserSpy.mockRestore();
				schoolServiceSpy.mockRestore();
				schoolServiceSaveSpy.mockRestore();
				userRepoFlushSpy.mockRestore();
			});
			it('Should request authorization service', async () => {
				await uc.saveAllUsersMatches(currentUser.id);

				expect(userRepoByIdSpy).toHaveBeenCalledWith(currentUser.id, true);
				expect(permissionServiceSpy).toHaveBeenCalledWith(currentUser, [Permission.SCHOOL_IMPORT_USERS_MIGRATE]);
			});
			it('should not save ldap info to user if missing mandatory fields', async () => {
				importUserRepoFindImportUsersSpy = jest
					.spyOn(importUserRepo, 'findImportUsers')
					.mockResolvedValueOnce([[importUser1, importUser2, importUser3], 3]);

				const userRepoSaveSpy = jest.spyOn(userRepo, 'save');

				await uc.saveAllUsersMatches(currentUser.id);
				expect(userRepoSaveSpy).toHaveBeenCalledTimes(2);
				userRepoSaveSpy.mockRestore();
			});
			it('should save ldap info to user', async () => {
				importUserRepoFindImportUsersSpy = jest
					.spyOn(importUserRepo, 'findImportUsers')
					.mockResolvedValueOnce([[importUser1, importUser2], 2]);

				userMatch1.externalId = importUser1.externalId;
				userMatch2.externalId = importUser2.externalId;
				const userRepoSaveWithoutFlushSpy = jest.spyOn(userRepo, 'save').mockReturnValue(Promise.resolve());

				await uc.saveAllUsersMatches(currentUser.id);

				const filters = { matches: [MatchCreatorScope.MANUAL, MatchCreatorScope.AUTO] };
				expect(importUserRepoFindImportUsersSpy).toHaveBeenCalledWith(school, filters, {});
				expect(importUserRepoDeleteImportUserSpy).toHaveBeenCalledTimes(2);
				expect(userRepoSaveWithoutFlushSpy).toHaveBeenCalledTimes(2);
				expect(userRepoSaveWithoutFlushSpy.mock.calls).toEqual([[userMatch1], [userMatch2]]);
				userRepoSaveWithoutFlushSpy.mockRestore();
			});
			it('should remove import users for school', async () => {
				await uc.saveAllUsersMatches(currentUser.id);
				expect(importUserRepoDeleteImportUsersBySchoolSpy).toHaveBeenCalledWith(school);
			});
			it('should throw if school data is inconsistent', async () => {
				schoolServiceSpy.mockRestore();
				school.externalId = undefined;
				currentUser = userFactory.buildWithId({ school });
				schoolServiceSpy = schoolService.getSchoolById.mockResolvedValue(createMockSchoolDo(school));
				const result2 = () => uc.saveAllUsersMatches(currentUser.id);
				await expect(result2).rejects.toThrowError(BadRequestException);

				schoolServiceSpy.mockRestore();
				school.inUserMigration = undefined;
				currentUser = userFactory.buildWithId({ school });
				schoolServiceSpy = schoolService.getSchoolById.mockResolvedValue(createMockSchoolDo(school));
				const result3 = () => uc.saveAllUsersMatches(currentUser.id);
				await expect(result3).rejects.toThrowError(BadRequestException);

				schoolServiceSpy.mockRestore();
				school.inMaintenanceSince = new Date();
				currentUser = userFactory.buildWithId({ school });
				schoolServiceSpy = schoolService.getSchoolById.mockResolvedValue(createMockSchoolDo(school));
				const result4 = () => uc.saveAllUsersMatches(currentUser.id);
				await expect(result4).rejects.toThrowError(BadRequestException);
			});
		});

		describe('[startSchoolInUserMigration]', () => {
			let system: SystemEntity;
			let school: SchoolEntity;
			let currentUser: User;
			let userRepoByIdSpy: jest.SpyInstance;
			let permissionServiceSpy: jest.SpyInstance;
			let schoolServiceSaveSpy: jest.SpyInstance;
			let schoolServiceSpy: jest.SpyInstance;
			let systemRepoSpy: jest.SpyInstance;
			const currentDate = new Date('2022-03-10T00:00:00.000Z');
			let dateSpy: jest.SpyInstance;
			beforeEach(() => {
				system = systemFactory.buildWithId({ ldapConfig: {} });
				school = schoolFactory.buildWithId();
				school.officialSchoolNumber = 'foo';
				currentUser = userFactory.buildWithId({ school });
				userRepoByIdSpy = userRepo.findById.mockResolvedValueOnce(currentUser);
				permissionServiceSpy = authorizationService.checkAllPermissions.mockReturnValue();
				schoolServiceSaveSpy = schoolService.save.mockReturnValueOnce(Promise.resolve(createMockSchoolDo(school)));
				schoolServiceSpy = schoolService.getSchoolById.mockResolvedValue(createMockSchoolDo(school));
				systemRepoSpy = systemRepo.findById.mockReturnValueOnce(Promise.resolve(system));
				setConfig(system.id);
				dateSpy = jest.spyOn(global, 'Date').mockReturnValue(currentDate as unknown as string);
			});
			afterEach(() => {
				userRepoByIdSpy.mockRestore();
				permissionServiceSpy.mockRestore();
				schoolServiceSaveSpy.mockRestore();
				schoolServiceSpy.mockRestore();
				systemRepoSpy.mockRestore();
				configurationSpy.mockRestore();
				dateSpy.mockRestore();
			});
			it('Should fetch system id from configuration', async () => {
				await uc.startSchoolInUserMigration(currentUser.id);

				expect(configurationSpy).toHaveBeenCalledWith('FEATURE_USER_MIGRATION_SYSTEM_ID');
				expect(systemRepoSpy).toHaveBeenCalledWith(system.id);
			});
			it('Should request authorization service', async () => {
				await uc.startSchoolInUserMigration(currentUser.id);

				expect(userRepoByIdSpy).toHaveBeenCalledWith(currentUser.id, true);
				expect(permissionServiceSpy).toHaveBeenCalledWith(currentUser, [Permission.SCHOOL_IMPORT_USERS_MIGRATE]);
			});
			it('Should save school params', async () => {
				schoolServiceSaveSpy.mockRestore();
				schoolServiceSaveSpy = schoolService.save.mockImplementation((schoolDo: LegacySchoolDo) =>
					Promise.resolve(schoolDo)
				);
				await uc.startSchoolInUserMigration(currentUser.id);
				const schoolParams: LegacySchoolDo = { ...createMockSchoolDo(school) };
				schoolParams.inUserMigration = true;
				schoolParams.externalId = 'foo';
				schoolParams.inMaintenanceSince = currentDate;
				schoolParams.systems = [system.id];

				expect(schoolServiceSaveSpy).toHaveBeenCalledWith(schoolParams);
			});

			it('should throw if school is already in inUserMigration', async () => {
				schoolServiceSpy.mockRestore();
				school.inUserMigration = true;
				schoolServiceSpy = schoolService.getSchoolById.mockResolvedValueOnce(createMockSchoolDo(school));
				const result = uc.startSchoolInUserMigration(currentUser.id);
				await expect(result).rejects.toThrowError(MigrationAlreadyActivatedException);
			});
			it('should throw migrationAlreadyActivatedException with correct properties', () => {
				const logMessage = new MigrationAlreadyActivatedException().getLogMessage();
				expect(logMessage).toBeDefined();
				expect(logMessage).toHaveProperty('message', 'Migration is already activated for this school');
			});
			it('should throw if school has no officialSchoolNumber ', async () => {
				school.officialSchoolNumber = undefined;
				schoolServiceSpy = schoolService.getSchoolById.mockResolvedValueOnce(createMockSchoolDo(school));
				const result = uc.startSchoolInUserMigration(currentUser.id);
				await expect(result).rejects.toThrowError(MissingSchoolNumberException);
			});
			it('should throw missingSchoolNumberException with correct properties', () => {
				const logMessage = new MissingSchoolNumberException().getLogMessage();
				expect(logMessage).toBeDefined();
				expect(logMessage).toHaveProperty('message', 'The school is missing a official school number');
			});
			it('should throw if school already has a persisted LDAP ', async () => {
				dateSpy.mockRestore();
				school = schoolFactory.buildWithId({ systems: [system] });
				schoolServiceSpy = schoolService.getSchoolById.mockResolvedValueOnce(createMockSchoolDo(school));
				const result = uc.startSchoolInUserMigration(currentUser.id, false);
				await expect(result).rejects.toThrowError(LdapAlreadyPersistedException);
			});
			it('should throw ldapAlreadyPersistedException with correct properties', () => {
				const logMessage = new LdapAlreadyPersistedException().getLogMessage();
				expect(logMessage).toBeDefined();
				expect(logMessage).toHaveProperty('message', 'LDAP is already Persisted');
			});
			it('should not throw if school has no school number but its own LDAP', async () => {
				school.officialSchoolNumber = undefined;
				schoolServiceSpy = schoolService.getSchoolById.mockResolvedValueOnce(createMockSchoolDo(school));
				const result = uc.startSchoolInUserMigration(currentUser.id, false);
				await expect(result).resolves.toBe(undefined);
			});
		});

		describe('[endSchoolMaintenance]', () => {
			let school: SchoolEntity;
			let currentUser: User;
			let userRepoByIdSpy: jest.SpyInstance;
			let permissionServiceSpy: jest.SpyInstance;
			let schoolServiceSaveSpy: jest.SpyInstance;
			let schoolServiceSpy: jest.SpyInstance;
			beforeEach(() => {
				school = schoolFactory.buildWithId();
				school.externalId = 'foo';
				school.inMaintenanceSince = new Date();
				school.inUserMigration = false;
				school.officialSchoolNumber = 'foo';
				currentUser = userFactory.buildWithId({ school });

				userRepoByIdSpy = userRepo.findById.mockResolvedValueOnce(currentUser);
				permissionServiceSpy = authorizationService.checkAllPermissions.mockReturnValue();
				schoolServiceSaveSpy = schoolService.save.mockReturnValue(Promise.resolve(createMockSchoolDo(school)));
				schoolServiceSpy = schoolService.getSchoolById.mockResolvedValue(createMockSchoolDo(school));
			});
			afterEach(() => {
				userRepoByIdSpy.mockRestore();
				permissionServiceSpy.mockRestore();
				schoolServiceSaveSpy.mockRestore();
				schoolServiceSpy.mockRestore();
			});
			it('Should request authorization service', async () => {
				await uc.endSchoolInMaintenance(currentUser.id);

				expect(userRepoByIdSpy).toHaveBeenCalledWith(currentUser.id, true);
				expect(permissionServiceSpy).toHaveBeenCalledWith(currentUser, [Permission.SCHOOL_IMPORT_USERS_MIGRATE]);
			});
			it('should remove inMaitenanceSince for school', async () => {
				await uc.endSchoolInMaintenance(currentUser.id);
				const school2 = { ...createMockSchoolDo(school), inMaintenanceSince: undefined };
				expect(schoolServiceSaveSpy).toHaveBeenCalledWith(school2);
			});
			it('should throw if school is missing ldapSchoolIdenfitier', async () => {
				schoolServiceSpy.mockRestore();
				school.externalId = undefined;
				currentUser = userFactory.buildWithId({ school });
				schoolServiceSpy = schoolService.getSchoolById.mockResolvedValueOnce(createMockSchoolDo(school));
				const result1 = () => uc.endSchoolInMaintenance(currentUser.id);
				await expect(result1).rejects.toThrowError(BadRequestException);
			});
			it('should throw if school is missing inMaintenanceSince', async () => {
				schoolServiceSpy.mockRestore();
				school.inMaintenanceSince = undefined;
				currentUser = userFactory.buildWithId({ school });
				schoolServiceSpy = schoolService.getSchoolById.mockResolvedValueOnce(createMockSchoolDo(school));
				const result3 = () => uc.endSchoolInMaintenance(currentUser.id);
				await expect(result3).rejects.toThrowError(BadRequestException);
			});
			it('should throw if school is still inUserMigration mode', async () => {
				schoolServiceSpy.mockRestore();
				school.inUserMigration = true;
				currentUser = userFactory.buildWithId({ school });
				schoolServiceSpy = schoolService.getSchoolById.mockResolvedValueOnce(createMockSchoolDo(school));
				const result4 = () => uc.endSchoolInMaintenance(currentUser.id);
				await expect(result4).rejects.toThrowError(BadRequestException);
			});
		});
	});
});<|MERGE_RESOLUTION|>--- conflicted
+++ resolved
@@ -124,15 +124,10 @@
 			const inMaintenanceSince = school ? school.inMaintenanceSince : undefined;
 			const inUserMigration = school ? school.inUserMigration : undefined;
 			const systems =
-<<<<<<< HEAD
-				school && school.systems.isInitialized() ? school.systems.getItems().map((system: System) => system.id) : [];
-			const federalState = federalStateDoFactory.build();
-=======
 				school && school.systems.isInitialized()
 					? school.systems.getItems().map((system: SystemEntity) => system.id)
 					: [];
 			const federalState = school ? school.federalState : federalStateFactory.build();
->>>>>>> 4e3b8b9e
 
 			return new LegacySchoolDo({
 				id,
