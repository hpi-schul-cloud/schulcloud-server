--- conflicted
+++ resolved
@@ -5,10 +5,7 @@
 import { AccountService } from '@modules/account/services/account.service';
 import { AuthorizationService } from '@modules/authorization';
 import { LegacySchoolService } from '@modules/legacy-school';
-<<<<<<< HEAD
 import { SchoolFeature } from '@modules/school/domain';
-=======
->>>>>>> 537571d8
 import { BadRequestException, ForbiddenException } from '@nestjs/common';
 import { ConfigModule } from '@nestjs/config';
 import { Test, TestingModule } from '@nestjs/testing';
