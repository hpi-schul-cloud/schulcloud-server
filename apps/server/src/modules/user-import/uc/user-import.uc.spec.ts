import { createMock, DeepMocked } from '@golevelup/ts-jest';
import { ObjectId } from '@mikro-orm/mongodb';
import { AccountService } from '@modules/account';
import { AuthorizationService } from '@modules/authorization';
import { LegacySchoolService } from '@modules/legacy-school';
import { UserLoginMigrationService, UserMigrationService } from '@modules/user-login-migration';
import { BadRequestException, ForbiddenException } from '@nestjs/common';
import { Test, TestingModule } from '@nestjs/testing';
import { UserAlreadyAssignedToImportUserError } from '@shared/common';
import { NotFoundLoggableException } from '@shared/common/loggable-exception';
import { LegacySchoolDo } from '@shared/domain/domainobject';
import { ImportUser, MatchCreator, SchoolEntity, SystemEntity, User } from '@shared/domain/entity';
import { Permission } from '@shared/domain/interface';
import { MatchCreatorScope, SchoolFeature } from '@shared/domain/types';
import { ImportUserRepo, LegacySystemRepo, UserRepo } from '@shared/repo';
import {
	federalStateFactory,
	importUserFactory,
	legacySchoolDoFactory,
	schoolEntityFactory,
	setupEntities,
	userFactory,
	userLoginMigrationDOFactory,
} from '@shared/testing';
import { systemEntityFactory } from '@shared/testing/factory/systemEntityFactory';
<<<<<<< HEAD
import { LoggerModule } from '@src/core/logger';
import { Account } from '@src/modules/account/domain';
=======
import { Logger } from '@src/core/logger';
import { IUserImportFeatures, UserImportFeatures } from '../config';
import { SchoolNotMigratedLoggableException } from '../loggable';
import { UserImportService } from '../service';
>>>>>>> f961d316
import {
	LdapAlreadyPersistedException,
	MigrationAlreadyActivatedException,
	MissingSchoolNumberException,
} from './ldap-user-migration.error';
import { UserImportUc } from './user-import.uc';

describe('[ImportUserModule]', () => {
	describe(UserImportUc.name, () => {
		let module: TestingModule;
		let uc: UserImportUc;
		let accountService: DeepMocked<AccountService>;
		let importUserRepo: DeepMocked<ImportUserRepo>;
		let schoolService: DeepMocked<LegacySchoolService>;
		let systemRepo: DeepMocked<LegacySystemRepo>;
		let userRepo: DeepMocked<UserRepo>;
		let authorizationService: DeepMocked<AuthorizationService>;
		let userImportService: DeepMocked<UserImportService>;
		let userLoginMigrationService: DeepMocked<UserLoginMigrationService>;
		let userMigrationService: DeepMocked<UserMigrationService>;

		let userImportFeatures: IUserImportFeatures;

		beforeAll(async () => {
			await setupEntities();

			module = await Test.createTestingModule({
				providers: [
					UserImportUc,
					{
						provide: AccountService,
						useValue: createMock<AccountService>(),
					},
					{
						provide: ImportUserRepo,
						useValue: createMock<ImportUserRepo>(),
					},
					{
						provide: LegacySchoolService,
						useValue: createMock<LegacySchoolService>(),
					},
					{
						provide: LegacySystemRepo,
						useValue: createMock<LegacySystemRepo>(),
					},
					{
						provide: UserRepo,
						useValue: createMock<UserRepo>(),
					},
					{
						provide: AuthorizationService,
						useValue: createMock<AuthorizationService>(),
					},
					{
						provide: UserImportService,
						useValue: createMock<UserImportService>(),
					},
					{
						provide: UserLoginMigrationService,
						useValue: createMock<UserLoginMigrationService>(),
					},
					{
						provide: UserImportFeatures,
						useValue: {},
					},
					{
						provide: UserMigrationService,
						useValue: createMock<UserMigrationService>(),
					},
					{
						provide: Logger,
						useValue: createMock<Logger>(),
					},
				],
			}).compile();

			uc = module.get(UserImportUc); // TODO UserRepo not available in UserUc?!
			accountService = module.get(AccountService);
			importUserRepo = module.get(ImportUserRepo);
			schoolService = module.get(LegacySchoolService);
			systemRepo = module.get(LegacySystemRepo);
			userRepo = module.get(UserRepo);
			authorizationService = module.get(AuthorizationService);
			userImportService = module.get(UserImportService);
			userImportFeatures = module.get(UserImportFeatures);
			userLoginMigrationService = module.get(UserLoginMigrationService);
			userMigrationService = module.get(UserMigrationService);
		});

		beforeEach(() => {
			Object.assign<IUserImportFeatures, IUserImportFeatures>(userImportFeatures, {
				userMigrationEnabled: true,
				userMigrationSystemId: new ObjectId().toHexString(),
				instance: 'dbc',
			});
		});

		afterAll(async () => {
			await module.close();
		});

		const createMockSchoolDo = (school?: SchoolEntity): LegacySchoolDo => {
			const name = school ? school.name : 'testSchool';
			const id = school ? school.id : 'someId';
			const features = school ? school.features ?? [SchoolFeature.LDAP_UNIVENTION_MIGRATION] : [];
			const externalId = school ? school.externalId : undefined;
			const officialSchoolNumber = school ? school.officialSchoolNumber : undefined;
			const inMaintenanceSince = school ? school.inMaintenanceSince : undefined;
			const inUserMigration = school ? school.inUserMigration : undefined;
			const systems =
				school && school.systems.isInitialized()
					? school.systems.getItems().map((system: SystemEntity) => system.id)
					: [];
			const federalState = school ? school.federalState : federalStateFactory.build();

			return new LegacySchoolDo({
				id,
				name,
				features,
				externalId,
				officialSchoolNumber,
				inMaintenanceSince,
				inUserMigration,
				systems,
				federalState,
			});
		};

		describe('[findAllImportUsers]', () => {
			it('Should request authorization service', async () => {
				const user = userFactory.buildWithId();
				const userRepoByIdSpy = jest.spyOn(userRepo, 'findById').mockResolvedValue(user);
				const schoolServiceSpy = jest.spyOn(schoolService, 'getSchoolById').mockResolvedValue(createMockSchoolDo());
				const permissionServiceSpy = jest.spyOn(authorizationService, 'checkAllPermissions').mockReturnValue();
				const importUserRepoFindImportUsersSpy = jest
					.spyOn(importUserRepo, 'findImportUsers')
					.mockResolvedValueOnce([[], 0]);
				const result = await uc.findAllImportUsers(user.id, {}, {});
				expect(userRepoByIdSpy).toHaveBeenCalledWith(user.id, true);
				expect(permissionServiceSpy).toHaveBeenCalledWith(user, [Permission.SCHOOL_IMPORT_USERS_VIEW]);
				expect(importUserRepoFindImportUsersSpy).toHaveBeenCalledWith(user.school, {}, {});
				expect(result[0]).toHaveLength(0);
				expect(result[1]).toEqual(0);
				expect(schoolServiceSpy).toHaveBeenCalledWith(user.school.id);
				schoolServiceSpy.mockRestore();
				userRepoByIdSpy.mockRestore();
				permissionServiceSpy.mockRestore();
				importUserRepoFindImportUsersSpy.mockRestore();
			});
		});

		describe('[findAllUnmatchedUsers]', () => {
			it('Should request authorization service', async () => {
				const user = userFactory.buildWithId();
				const userRepoByIdSpy = jest.spyOn(userRepo, 'findById').mockResolvedValue(user);
				const schoolServiceSpy = jest.spyOn(schoolService, 'getSchoolById').mockResolvedValue(createMockSchoolDo());
				const permissionServiceSpy = jest.spyOn(authorizationService, 'checkAllPermissions').mockReturnValue();
				const userRepoFindUnmatchedSpy = jest.spyOn(userRepo, 'findWithoutImportUser').mockResolvedValueOnce([[], 0]);
				const query = {};
				const [result, count] = await uc.findAllUnmatchedUsers(user.id, query);
				expect(userRepoByIdSpy).toHaveBeenCalledWith(user.id, true);
				expect(permissionServiceSpy).toHaveBeenCalledWith(user, [Permission.SCHOOL_IMPORT_USERS_VIEW]);
				expect(result.length).toEqual(0);
				expect(count).toEqual(0);
				expect(schoolServiceSpy).toHaveBeenCalledWith(user.school.id);
				schoolServiceSpy.mockRestore();
				userRepoByIdSpy.mockRestore();
				permissionServiceSpy.mockRestore();
				userRepoFindUnmatchedSpy.mockRestore();
			});
		});

		describe('[setMatch]', () => {
			describe('When not having same school for current user, user match and importuser', () => {
				it('should not change match', async () => {
					const school = schoolEntityFactory.buildWithId();
					const user = userFactory.buildWithId();
					const importUser = importUserFactory.buildWithId({ school });
					const userRepoByIdSpy = jest.spyOn(userRepo, 'findById').mockResolvedValue(user);
					const schoolServiceSpy = jest
						.spyOn(schoolService, 'getSchoolById')
						.mockResolvedValue(createMockSchoolDo(school));
					const permissionServiceSpy = jest.spyOn(authorizationService, 'checkAllPermissions').mockReturnValue();
					const importUserRepoFindByIdSpy = jest.spyOn(importUserRepo, 'findById').mockResolvedValueOnce(importUser);
					const importUserSaveSpy = jest.spyOn(importUserRepo, 'save').mockResolvedValueOnce();

					await expect(async () => uc.setMatch(user.id, importUser.id, user.id)).rejects.toThrowError(
						ForbiddenException
					);
					expect(importUser.flagged).not.toEqual(true);
					expect(schoolServiceSpy).toHaveBeenCalledWith(user.school.id);
					schoolServiceSpy.mockRestore();
					userRepoByIdSpy.mockRestore();
					permissionServiceSpy.mockRestore();
					importUserRepoFindByIdSpy.mockRestore();
					importUserSaveSpy.mockRestore();
				});
			});
			describe('When having same school for current user, user-match and importuser', () => {
				describe('When not having a user already assigned as match', () => {
					it('should set user as new match', async () => {
						const school = schoolEntityFactory.buildWithId();
						const currentUser = userFactory.buildWithId({ school });
						const usermatch = userFactory.buildWithId({ school });
						const importUser = importUserFactory.buildWithId({ school });
						const schoolServiceSpy = jest
							.spyOn(schoolService, 'getSchoolById')
							.mockResolvedValue(createMockSchoolDo(school));
						const userRepoByIdSpy = jest
							.spyOn(userRepo, 'findById')
							.mockResolvedValueOnce(currentUser)
							.mockResolvedValueOnce(usermatch);

						const permissionServiceSpy = jest.spyOn(authorizationService, 'checkAllPermissions').mockReturnValue();
						const importUserRepoFindByIdSpy = jest.spyOn(importUserRepo, 'findById').mockResolvedValueOnce(importUser);
						const importUserRepoHasMatchdSpy = jest.spyOn(importUserRepo, 'hasMatch').mockResolvedValueOnce(null);

						const importUserSaveSpy = jest.spyOn(importUserRepo, 'save').mockResolvedValueOnce();

						expect(importUser.user).toBeUndefined();
						expect(importUser.matchedBy).toBeUndefined();

						await uc.setMatch(currentUser.id, importUser.id, usermatch.id);

						expect(userRepoByIdSpy).toHaveBeenCalledWith(currentUser.id, true);
						expect(permissionServiceSpy).toHaveBeenCalledWith(currentUser, [Permission.SCHOOL_IMPORT_USERS_UPDATE]);
						expect(importUserRepoHasMatchdSpy).toHaveBeenCalledWith(usermatch);
						expect(importUserRepoFindByIdSpy).toHaveBeenCalledWith(importUser.id);
						expect(importUser.user).toEqual(usermatch);
						expect(importUser.matchedBy).toEqual(MatchCreator.MANUAL);
						expect(schoolServiceSpy).toHaveBeenCalledWith(currentUser.school.id);
						schoolServiceSpy.mockRestore();
						userRepoByIdSpy.mockRestore();
						permissionServiceSpy.mockRestore();
						importUserRepoFindByIdSpy.mockRestore();
						importUserRepoHasMatchdSpy.mockRestore();
						importUserSaveSpy.mockRestore();
					});
				});

				describe('When having a user already assigned as match', () => {
					it('should not set user as new match twice', async () => {
						const school = schoolEntityFactory.buildWithId();
						const currentUser = userFactory.buildWithId({ school });
						const usermatch = userFactory.buildWithId({ school });
						const importUser = importUserFactory.buildWithId({ school });
						const schoolServiceSpy = jest
							.spyOn(schoolService, 'getSchoolById')
							.mockResolvedValue(createMockSchoolDo(school));
						const userRepoByIdSpy = jest
							.spyOn(userRepo, 'findById')
							.mockResolvedValueOnce(currentUser)
							.mockResolvedValueOnce(usermatch);

						const permissionServiceSpy = jest.spyOn(authorizationService, 'checkAllPermissions').mockReturnValue();
						const importUserRepoFindByIdSpy = jest.spyOn(importUserRepo, 'findById').mockResolvedValueOnce(importUser);
						const otherImportUser = importUserFactory.buildWithId();
						const importUserRepoHasMatchdSpy = jest
							.spyOn(importUserRepo, 'hasMatch')
							.mockResolvedValueOnce(otherImportUser);

						const importUserSaveSpy = jest.spyOn(importUserRepo, 'save').mockResolvedValueOnce();

						expect(importUser.user).toBeUndefined();
						expect(importUser.matchedBy).toBeUndefined();

						await expect(async () => uc.setMatch(currentUser.id, importUser.id, usermatch.id)).rejects.toThrowError(
							UserAlreadyAssignedToImportUserError
						);
						expect(userRepoByIdSpy).toHaveBeenCalledWith(currentUser.id, true);
						expect(permissionServiceSpy).toHaveBeenCalledWith(currentUser, [Permission.SCHOOL_IMPORT_USERS_UPDATE]);
						expect(importUserRepoHasMatchdSpy).toHaveBeenCalledWith(usermatch);
						expect(importUserRepoFindByIdSpy).toHaveBeenCalledWith(importUser.id);
						expect(importUser.user).not.toEqual(usermatch);
						expect(importUser.matchedBy).not.toEqual(MatchCreator.MANUAL);
						expect(schoolServiceSpy).toHaveBeenCalledWith(currentUser.school.id);
						schoolServiceSpy.mockRestore();
						userRepoByIdSpy.mockRestore();
						permissionServiceSpy.mockRestore();
						importUserRepoFindByIdSpy.mockRestore();
						importUserRepoHasMatchdSpy.mockRestore();
						importUserSaveSpy.mockRestore();
					});
				});
			});
		});

		describe('[setFlag]', () => {
			describe('When having permission Permission.SCHOOL_IMPORT_USERS_UPDATE', () => {
				describe('When not having same school for user and importuser', () => {
					it('should not change flag', async () => {
						const school = schoolEntityFactory.buildWithId();
						const user = userFactory.buildWithId();
						const importUser = importUserFactory.buildWithId({ school });
						const userRepoByIdSpy = jest.spyOn(userRepo, 'findById').mockResolvedValue(user);
						const permissionServiceSpy = jest.spyOn(authorizationService, 'checkAllPermissions').mockReturnValue();
						const importUserRepoFindByIdSpy = jest.spyOn(importUserRepo, 'findById').mockResolvedValueOnce(importUser);
						const importUserSaveSpy = jest.spyOn(importUserRepo, 'save').mockResolvedValueOnce();
						const schoolServiceSpy = jest.spyOn(schoolService, 'getSchoolById').mockResolvedValue(createMockSchoolDo());

						await expect(async () => uc.updateFlag(user.id, importUser.id, true)).rejects.toThrowError(
							ForbiddenException
						);
						expect(importUser.flagged).not.toEqual(true);
						expect(schoolServiceSpy).toHaveBeenCalledWith(user.school.id);
						schoolServiceSpy.mockRestore();
						userRepoByIdSpy.mockRestore();
						permissionServiceSpy.mockRestore();
						importUserRepoFindByIdSpy.mockRestore();
						importUserSaveSpy.mockRestore();
					});
				});
				describe('When having same school for user and importuser', () => {
					it('should enable flag', async () => {
						const school = schoolEntityFactory.buildWithId();
						const user = userFactory.buildWithId({ school });
						const importUser = importUserFactory.buildWithId({ school });
						const userRepoByIdSpy = jest.spyOn(userRepo, 'findById').mockResolvedValue(user);
						const schoolServiceSpy = jest
							.spyOn(schoolService, 'getSchoolById')
							.mockResolvedValue(createMockSchoolDo(school));
						const permissionServiceSpy = jest.spyOn(authorizationService, 'checkAllPermissions').mockReturnValue();
						const importUserRepoFindByIdSpy = jest.spyOn(importUserRepo, 'findById').mockResolvedValueOnce(importUser);
						const importUserSaveSpy = jest.spyOn(importUserRepo, 'save').mockResolvedValueOnce();

						const result = await uc.updateFlag(user.id, importUser.id, true);

						expect(userRepoByIdSpy).toHaveBeenCalledWith(user.id, true);
						expect(permissionServiceSpy).toHaveBeenCalledWith(user, [Permission.SCHOOL_IMPORT_USERS_UPDATE]);
						expect(importUserRepoFindByIdSpy).toHaveBeenCalledWith(importUser.id);
						expect(result).toBe(importUser);
						expect(importUser.flagged).toEqual(true);
						expect(schoolServiceSpy).toHaveBeenCalledWith(user.school.id);
						schoolServiceSpy.mockRestore();
						userRepoByIdSpy.mockRestore();
						permissionServiceSpy.mockRestore();
						importUserRepoFindByIdSpy.mockRestore();
						importUserSaveSpy.mockRestore();
					});
					it('should disable flag', async () => {
						const school = schoolEntityFactory.buildWithId();
						const user = userFactory.buildWithId({ school });
						const importUser = importUserFactory.buildWithId({ school });
						const userRepoByIdSpy = jest.spyOn(userRepo, 'findById').mockResolvedValue(user);
						const schoolServiceSpy = jest
							.spyOn(schoolService, 'getSchoolById')
							.mockResolvedValue(createMockSchoolDo(school));
						const permissionServiceSpy = jest.spyOn(authorizationService, 'checkAllPermissions').mockReturnValue();
						const importUserRepoFindByIdSpy = jest.spyOn(importUserRepo, 'findById').mockResolvedValueOnce(importUser);
						const importUserSaveSpy = jest.spyOn(importUserRepo, 'save').mockResolvedValueOnce();

						const result = await uc.updateFlag(user.id, importUser.id, false);

						expect(userRepoByIdSpy).toHaveBeenCalledWith(user.id, true);
						expect(permissionServiceSpy).toHaveBeenCalledWith(user, [Permission.SCHOOL_IMPORT_USERS_UPDATE]);
						expect(importUserRepoFindByIdSpy).toHaveBeenCalledWith(importUser.id);
						expect(result).toBe(importUser);
						expect(importUser.flagged).toEqual(false);
						expect(schoolServiceSpy).toHaveBeenCalledWith(user.school.id);
						schoolServiceSpy.mockRestore();
						userRepoByIdSpy.mockRestore();
						permissionServiceSpy.mockRestore();
						importUserRepoFindByIdSpy.mockRestore();
						importUserSaveSpy.mockRestore();
					});
				});
			});
		});

		describe('[removeMatch]', () => {
			describe('When having permission Permission.SCHOOL_IMPORT_USERS_UPDATE', () => {
				describe('When having same school for user and importuser', () => {
					it('should revoke match', async () => {
						const school = schoolEntityFactory.buildWithId();
						const user = userFactory.buildWithId({ school });
						const importUser = importUserFactory.matched(MatchCreator.AUTO, user).buildWithId({ school });
						const schoolServiceSpy = jest
							.spyOn(schoolService, 'getSchoolById')
							.mockResolvedValue(createMockSchoolDo(school));
						const userRepoByIdSpy = jest.spyOn(userRepo, 'findById').mockResolvedValue(user);
						const permissionServiceSpy = jest.spyOn(authorizationService, 'checkAllPermissions').mockReturnValue();
						const importUserRepoFindByIdSpy = jest.spyOn(importUserRepo, 'findById').mockResolvedValueOnce(importUser);
						const importUserSaveSpy = jest.spyOn(importUserRepo, 'save').mockResolvedValueOnce();

						expect(importUser.user).toBeDefined();
						expect(importUser.matchedBy).toBeDefined();

						const result = await uc.removeMatch(user.id, importUser.id);

						expect(userRepoByIdSpy).toHaveBeenCalledWith(user.id, true);
						expect(permissionServiceSpy).toHaveBeenCalledWith(user, [Permission.SCHOOL_IMPORT_USERS_UPDATE]);
						expect(importUserRepoFindByIdSpy).toHaveBeenCalledWith(importUser.id);
						expect(result).toBe(importUser);
						expect(result.user).toBeUndefined();
						expect(result.matchedBy).toBeUndefined();
						expect(schoolServiceSpy).toHaveBeenCalledWith(user.school.id);
						schoolServiceSpy.mockRestore();
						userRepoByIdSpy.mockRestore();
						permissionServiceSpy.mockRestore();
						importUserRepoFindByIdSpy.mockRestore();
						importUserSaveSpy.mockRestore();
					});
				});
				describe('When not having same school for user and importuser', () => {
					it('should not revoke match', async () => {
						const school = schoolEntityFactory.buildWithId();
						const user = userFactory.buildWithId();
						const usermatch = userFactory.buildWithId({ school });
						const importUser = importUserFactory.matched(MatchCreator.AUTO, usermatch).buildWithId({ school });
						const userRepoByIdSpy = jest.spyOn(userRepo, 'findById').mockResolvedValue(user);
						const schoolServiceSpy = jest.spyOn(schoolService, 'getSchoolById').mockResolvedValue(createMockSchoolDo());
						const permissionServiceSpy = jest.spyOn(authorizationService, 'checkAllPermissions').mockReturnValue();
						const importUserRepoFindByIdSpy = jest.spyOn(importUserRepo, 'findById').mockResolvedValueOnce(importUser);
						const importUserSaveSpy = jest.spyOn(importUserRepo, 'save').mockResolvedValueOnce();

						expect(importUser.user).toBeDefined();
						expect(importUser.matchedBy).toBeDefined();

						await expect(async () => uc.removeMatch(user.id, importUser.id)).rejects.toThrowError(ForbiddenException);

						expect(userRepoByIdSpy).toHaveBeenCalledWith(user.id, true);
						expect(permissionServiceSpy).toHaveBeenCalledWith(user, [Permission.SCHOOL_IMPORT_USERS_UPDATE]);
						expect(importUserRepoFindByIdSpy).toHaveBeenCalledWith(importUser.id);
						expect(importUser.user).toEqual(usermatch);
						expect(importUser.matchedBy).toEqual(MatchCreator.AUTO);
						expect(schoolServiceSpy).toHaveBeenCalledWith(user.school.id);
						schoolServiceSpy.mockRestore();
						userRepoByIdSpy.mockRestore();
						permissionServiceSpy.mockRestore();
						importUserRepoFindByIdSpy.mockRestore();
						importUserSaveSpy.mockRestore();
					});
				});
			});
		});

		describe('[saveAllUsersMatches]', () => {
			let system: SystemEntity;
			let school: SchoolEntity;
			let currentUser: User;
			let userMatch1: User;
			let userMatch2: User;
			let importUser1: ImportUser;
			let importUser2: ImportUser;
			let importUser3: ImportUser;
			let userRepoByIdSpy: jest.SpyInstance;
			let permissionServiceSpy: jest.SpyInstance;
			let importUserRepoFindImportUsersSpy: jest.SpyInstance;
			let importUserRepoDeleteImportUsersBySchoolSpy: jest.SpyInstance;
			let importUserRepoDeleteImportUserSpy: jest.SpyInstance;
			let schoolServiceSaveSpy: jest.SpyInstance;
			let schoolServiceSpy: jest.SpyInstance;
			let userRepoFlushSpy: jest.SpyInstance;
			let accountServiceFindByUserIdSpy: jest.SpyInstance;
			beforeEach(() => {
				system = systemEntityFactory.buildWithId();
				school = schoolEntityFactory.buildWithId({ systems: [system] });
				school.externalId = 'foo';
				school.inMaintenanceSince = new Date();
				school.inUserMigration = true;
				school.officialSchoolNumber = 'foo';

				currentUser = userFactory.buildWithId({ school });

				userMatch1 = userFactory.buildWithId({ school });
				userMatch2 = userFactory.buildWithId({ school });

				importUser1 = importUserFactory.buildWithId({
					school,
					user: userMatch1,
					matchedBy: MatchCreator.AUTO,
					system,
				});
				importUser2 = importUserFactory.buildWithId({
					school,
					user: userMatch2,
					matchedBy: MatchCreator.MANUAL,
					system,
				});
				importUser3 = importUserFactory.buildWithId({
					school,
					matchedBy: MatchCreator.MANUAL,
					system,
				});
				userRepoByIdSpy = userRepo.findById.mockResolvedValue(currentUser);
				schoolServiceSpy = schoolService.getSchoolById.mockResolvedValue(createMockSchoolDo(school));
				userRepoFlushSpy = userRepo.flush.mockResolvedValueOnce();
				permissionServiceSpy = authorizationService.checkAllPermissions.mockReturnValue();
				importUserRepoFindImportUsersSpy = importUserRepo.findImportUsers.mockResolvedValue([[], 0]);
				accountServiceFindByUserIdSpy = accountService.findByUserId
					.mockResolvedValue(
						new Account({
							id: 'dummyId',
							userId: currentUser.id,
							username: currentUser.email,
							createdAt: new Date(),
							updatedAt: new Date(),
						})
					)
					.mockResolvedValueOnce(null);
				importUserRepoDeleteImportUsersBySchoolSpy = importUserRepo.deleteImportUsersBySchool.mockResolvedValue();
				importUserRepoDeleteImportUserSpy = importUserRepo.delete.mockResolvedValue();
				schoolServiceSaveSpy = schoolService.save.mockReturnValueOnce(Promise.resolve(createMockSchoolDo(school)));
			});
			afterEach(() => {
				userRepoByIdSpy.mockRestore();
				permissionServiceSpy.mockRestore();
				importUserRepoFindImportUsersSpy.mockRestore();
				accountServiceFindByUserIdSpy.mockRestore();
				importUserRepoDeleteImportUsersBySchoolSpy.mockRestore();
				importUserRepoDeleteImportUserSpy.mockRestore();
				schoolServiceSpy.mockRestore();
				schoolServiceSaveSpy.mockRestore();
				userRepoFlushSpy.mockRestore();
			});
			it('Should request authorization service', async () => {
				await uc.saveAllUsersMatches(currentUser.id);

				expect(userRepoByIdSpy).toHaveBeenCalledWith(currentUser.id, true);
				expect(permissionServiceSpy).toHaveBeenCalledWith(currentUser, [Permission.SCHOOL_IMPORT_USERS_MIGRATE]);
			});
			it('should not save ldap info to user if missing mandatory fields', async () => {
				importUserRepoFindImportUsersSpy = jest
					.spyOn(importUserRepo, 'findImportUsers')
					.mockResolvedValueOnce([[importUser1, importUser2, importUser3], 3]);

				const userRepoSaveSpy = jest.spyOn(userRepo, 'save');

				await uc.saveAllUsersMatches(currentUser.id);
				expect(userRepoSaveSpy).toHaveBeenCalledTimes(2);
				userRepoSaveSpy.mockRestore();
			});
			it('should save ldap info to user', async () => {
				importUserRepoFindImportUsersSpy = jest
					.spyOn(importUserRepo, 'findImportUsers')
					.mockResolvedValueOnce([[importUser1, importUser2], 2]);

				userMatch1.externalId = importUser1.externalId;
				userMatch2.externalId = importUser2.externalId;
				const userRepoSaveWithoutFlushSpy = jest.spyOn(userRepo, 'save').mockReturnValue(Promise.resolve());

				await uc.saveAllUsersMatches(currentUser.id);

				const filters = { matches: [MatchCreatorScope.MANUAL, MatchCreatorScope.AUTO] };
				expect(importUserRepoFindImportUsersSpy).toHaveBeenCalledWith(school, filters, {});
				expect(importUserRepoDeleteImportUserSpy).toHaveBeenCalledTimes(2);
				expect(userRepoSaveWithoutFlushSpy).toHaveBeenCalledTimes(2);
				expect(userRepoSaveWithoutFlushSpy.mock.calls).toEqual([[userMatch1], [userMatch2]]);
				userRepoSaveWithoutFlushSpy.mockRestore();
			});
			it('should remove import users for school', async () => {
				await uc.saveAllUsersMatches(currentUser.id);
				expect(importUserRepoDeleteImportUsersBySchoolSpy).toHaveBeenCalledWith(school);
			});
			it('should throw if school data is inconsistent', async () => {
				schoolServiceSpy.mockRestore();
				school.externalId = undefined;
				currentUser = userFactory.buildWithId({ school });
				schoolServiceSpy = schoolService.getSchoolById.mockResolvedValue(createMockSchoolDo(school));
				const result2 = () => uc.saveAllUsersMatches(currentUser.id);
				await expect(result2).rejects.toThrowError(BadRequestException);

				schoolServiceSpy.mockRestore();
				school.inUserMigration = undefined;
				currentUser = userFactory.buildWithId({ school });
				schoolServiceSpy = schoolService.getSchoolById.mockResolvedValue(createMockSchoolDo(school));
				const result3 = () => uc.saveAllUsersMatches(currentUser.id);
				await expect(result3).rejects.toThrowError(BadRequestException);

				schoolServiceSpy.mockRestore();
				school.inMaintenanceSince = new Date();
				currentUser = userFactory.buildWithId({ school });
				schoolServiceSpy = schoolService.getSchoolById.mockResolvedValue(createMockSchoolDo(school));
				const result4 = () => uc.saveAllUsersMatches(currentUser.id);
				await expect(result4).rejects.toThrowError(BadRequestException);
			});
		});

		describe('saveAllUsersMatches', () => {
			describe('when the instance is nbc', () => {
				describe('when migrating users', () => {
					const setup = () => {
						const system = systemEntityFactory.buildWithId();
						const schoolEntity = schoolEntityFactory.buildWithId();
						const user = userFactory.buildWithId({
							school: schoolEntity,
						});
						const school = legacySchoolDoFactory.build({
							id: schoolEntity.id,
							externalId: 'externalId',
							officialSchoolNumber: 'officialSchoolNumber',
							inUserMigration: true,
							inMaintenanceSince: new Date(),
							systems: [system.id],
						});
						const importUser = importUserFactory.buildWithId({
							school: schoolEntity,
							user: userFactory.buildWithId({
								school: schoolEntity,
							}),
							matchedBy: MatchCreator.AUTO,
							system,
						});
						const importUserWithoutUser = importUserFactory.buildWithId({
							school: schoolEntity,
							system,
						});

						userRepo.findById.mockResolvedValueOnce(user);
						schoolService.getSchoolById.mockResolvedValueOnce(school);
						importUserRepo.findImportUsers.mockResolvedValueOnce([[importUser, importUserWithoutUser], 2]);
						userImportFeatures.instance = 'n21';

						return {
							user,
							importUser,
							importUserWithoutUser,
						};
					};

					it('should migrate users with the user login migration', async () => {
						const { user, importUser } = setup();

						await uc.saveAllUsersMatches(user.id);

						expect(userMigrationService.migrateUser).toHaveBeenCalledWith(
							importUser.user?.id,
							importUser.externalId,
							importUser.system.id
						);
					});

					it('should skip import users without linked users', async () => {
						const { user, importUserWithoutUser } = setup();

						await uc.saveAllUsersMatches(user.id);

						expect(userMigrationService.migrateUser).not.toHaveBeenCalledWith(
							importUserWithoutUser.user?.id,
							importUserWithoutUser.externalId,
							importUserWithoutUser.system.id
						);
					});
				});
			});
		});

		describe('[startSchoolInUserMigration]', () => {
			let system: SystemEntity;
			let school: SchoolEntity;
			let currentUser: User;
			let userRepoByIdSpy: jest.SpyInstance;
			let permissionServiceSpy: jest.SpyInstance;
			let schoolServiceSaveSpy: jest.SpyInstance;
			let schoolServiceSpy: jest.SpyInstance;
			let systemRepoSpy: jest.SpyInstance;
			const currentDate = new Date('2022-03-10T00:00:00.000Z');
			let dateSpy: jest.SpyInstance;

			beforeEach(() => {
				system = systemEntityFactory.buildWithId({ ldapConfig: {} });
				school = schoolEntityFactory.buildWithId();
				school.officialSchoolNumber = 'foo';
				currentUser = userFactory.buildWithId({ school });
				userRepoByIdSpy = userRepo.findById.mockResolvedValueOnce(currentUser);
				permissionServiceSpy = authorizationService.checkAllPermissions.mockReturnValue();
				schoolServiceSaveSpy = schoolService.save.mockReturnValueOnce(Promise.resolve(createMockSchoolDo(school)));
				schoolServiceSpy = schoolService.getSchoolById.mockResolvedValue(createMockSchoolDo(school));
				systemRepoSpy = systemRepo.findById.mockReturnValueOnce(Promise.resolve(system));
				userImportFeatures.userMigrationSystemId = system.id;
				dateSpy = jest.spyOn(global, 'Date').mockReturnValue(currentDate as unknown as string);
			});

			afterEach(() => {
				userRepoByIdSpy.mockRestore();
				permissionServiceSpy.mockRestore();
				schoolServiceSaveSpy.mockRestore();
				schoolServiceSpy.mockRestore();
				systemRepoSpy.mockRestore();
				dateSpy.mockRestore();
			});

			it('Should fetch system id from configuration', async () => {
				await uc.startSchoolInUserMigration(currentUser.id);

				expect(userImportService.getMigrationSystem).toHaveBeenCalled();
			});

			it('Should request authorization service', async () => {
				await uc.startSchoolInUserMigration(currentUser.id);

				expect(userRepoByIdSpy).toHaveBeenCalledWith(currentUser.id, true);
				expect(permissionServiceSpy).toHaveBeenCalledWith(currentUser, [Permission.SCHOOL_IMPORT_USERS_MIGRATE]);
			});

			it('Should save school params', async () => {
				schoolServiceSaveSpy.mockRestore();
				schoolServiceSaveSpy = schoolService.save.mockImplementation((schoolDo: LegacySchoolDo) =>
					Promise.resolve(schoolDo)
				);
				userImportService.getMigrationSystem.mockResolvedValueOnce(system);

				await uc.startSchoolInUserMigration(currentUser.id);

				const schoolParams: LegacySchoolDo = { ...createMockSchoolDo(school) };
				schoolParams.inUserMigration = true;
				schoolParams.externalId = 'foo';
				schoolParams.inMaintenanceSince = currentDate;
				schoolParams.systems = [system.id];
				schoolParams.federalState.createdAt = currentDate;
				schoolParams.federalState.updatedAt = currentDate;

				expect(schoolServiceSaveSpy).toHaveBeenCalledWith(schoolParams);
			});

			it('should throw if school is already in inUserMigration', async () => {
				schoolServiceSpy.mockRestore();
				school.inUserMigration = true;
				schoolServiceSpy = schoolService.getSchoolById.mockResolvedValueOnce(createMockSchoolDo(school));
				const result = uc.startSchoolInUserMigration(currentUser.id);
				await expect(result).rejects.toThrowError(MigrationAlreadyActivatedException);
			});

			it('should throw migrationAlreadyActivatedException with correct properties', () => {
				const logMessage = new MigrationAlreadyActivatedException().getLogMessage();
				expect(logMessage).toBeDefined();
				expect(logMessage).toHaveProperty('message', 'Migration is already activated for this school');
			});

			it('should throw if school has no officialSchoolNumber ', async () => {
				school.officialSchoolNumber = undefined;
				schoolServiceSpy = schoolService.getSchoolById.mockResolvedValueOnce(createMockSchoolDo(school));
				const result = uc.startSchoolInUserMigration(currentUser.id);
				await expect(result).rejects.toThrowError(MissingSchoolNumberException);
			});

			it('should throw missingSchoolNumberException with correct properties', () => {
				const logMessage = new MissingSchoolNumberException().getLogMessage();
				expect(logMessage).toBeDefined();
				expect(logMessage).toHaveProperty('message', 'The school is missing a official school number');
			});

			it('should throw if school already has a persisted LDAP ', async () => {
				dateSpy.mockRestore();
				school = schoolEntityFactory.buildWithId({ systems: [system] });
				schoolServiceSpy = schoolService.getSchoolById.mockResolvedValueOnce(createMockSchoolDo(school));
				const result = uc.startSchoolInUserMigration(currentUser.id, false);
				await expect(result).rejects.toThrowError(LdapAlreadyPersistedException);
			});

			it('should throw ldapAlreadyPersistedException with correct properties', () => {
				const logMessage = new LdapAlreadyPersistedException().getLogMessage();
				expect(logMessage).toBeDefined();
				expect(logMessage).toHaveProperty('message', 'LDAP is already Persisted');
			});

			it('should not throw if school has no school number but its own LDAP', async () => {
				school.officialSchoolNumber = undefined;
				schoolServiceSpy = schoolService.getSchoolById.mockResolvedValueOnce(createMockSchoolDo(school));
				const result = uc.startSchoolInUserMigration(currentUser.id, false);
				await expect(result).resolves.toBe(undefined);
			});
		});

		describe('startSchoolInUserMigration', () => {
			describe('when the instance is nbc', () => {
				describe('when the school has already migrated', () => {
					const setup = () => {
						const targetSystemId = new ObjectId().toHexString();
						const user = userFactory.buildWithId();
						const school = legacySchoolDoFactory.buildWithId({
							externalId: 'externalId',
							officialSchoolNumber: 'officialSchoolNumber',
							inUserMigration: undefined,
							systems: [targetSystemId],
						});
						const userLoginMigration = userLoginMigrationDOFactory.buildWithId({
							schoolId: school.id,
							targetSystemId,
						});

						userImportFeatures.instance = 'n21';
						userRepo.findById.mockResolvedValueOnce(user);
						schoolService.getSchoolById.mockResolvedValueOnce(school);
						userLoginMigrationService.findMigrationBySchool.mockResolvedValueOnce(userLoginMigration);

						return {
							user,
							school,
						};
					};

					it('should check the users permission', async () => {
						const { user } = setup();

						await uc.startSchoolInUserMigration(user.id);

						expect(authorizationService.checkAllPermissions).toHaveBeenCalledWith(user, [
							Permission.SCHOOL_IMPORT_USERS_MIGRATE,
						]);
					});

					it('should set the school in migration for the wizard', async () => {
						const { user, school } = setup();

						await uc.startSchoolInUserMigration(user.id);

						expect(schoolService.save).toHaveBeenCalledWith({
							...school,
							inUserMigration: true,
							inMaintenanceSince: expect.any(Date),
						});
					});
				});

				describe('when the user login migration is not running', () => {
					const setup = () => {
						const targetSystemId = new ObjectId().toHexString();
						const user = userFactory.buildWithId();
						const school = legacySchoolDoFactory.buildWithId({
							externalId: 'externalId',
							officialSchoolNumber: 'officialSchoolNumber',
							inUserMigration: undefined,
							systems: [targetSystemId],
						});

						userImportFeatures.instance = 'n21';
						userRepo.findById.mockResolvedValueOnce(user);
						schoolService.getSchoolById.mockResolvedValueOnce(school);
						userLoginMigrationService.findMigrationBySchool.mockResolvedValueOnce(null);

						return {
							user,
							school,
						};
					};

					it('should throw an error', async () => {
						const { user } = setup();

						await expect(uc.startSchoolInUserMigration(user.id)).rejects.toThrow(NotFoundLoggableException);
					});
				});

				describe('when the school has not migrated', () => {
					const setup = () => {
						const targetSystemId = new ObjectId().toHexString();
						const user = userFactory.buildWithId();
						const school = legacySchoolDoFactory.buildWithId({
							externalId: 'externalId',
							officialSchoolNumber: 'officialSchoolNumber',
							inUserMigration: undefined,
							systems: [],
						});
						const userLoginMigration = userLoginMigrationDOFactory.buildWithId({
							schoolId: school.id,
							targetSystemId,
						});

						userImportFeatures.instance = 'n21';
						userRepo.findById.mockResolvedValueOnce(user);
						schoolService.getSchoolById.mockResolvedValueOnce(school);
						userLoginMigrationService.findMigrationBySchool.mockResolvedValueOnce(userLoginMigration);

						return {
							user,
							school,
						};
					};

					it('should throw an error', async () => {
						const { user } = setup();

						await expect(uc.startSchoolInUserMigration(user.id)).rejects.toThrow(SchoolNotMigratedLoggableException);
					});
				});
			});
		});

		describe('[endSchoolMaintenance]', () => {
			let school: SchoolEntity;
			let currentUser: User;
			let userRepoByIdSpy: jest.SpyInstance;
			let permissionServiceSpy: jest.SpyInstance;
			let schoolServiceSaveSpy: jest.SpyInstance;
			let schoolServiceSpy: jest.SpyInstance;
			beforeEach(() => {
				school = schoolEntityFactory.buildWithId();
				school.externalId = 'foo';
				school.inMaintenanceSince = new Date();
				school.inUserMigration = false;
				school.officialSchoolNumber = 'foo';
				currentUser = userFactory.buildWithId({ school });

				userRepoByIdSpy = userRepo.findById.mockResolvedValueOnce(currentUser);
				permissionServiceSpy = authorizationService.checkAllPermissions.mockReturnValue();
				schoolServiceSaveSpy = schoolService.save.mockReturnValue(Promise.resolve(createMockSchoolDo(school)));
				schoolServiceSpy = schoolService.getSchoolById.mockResolvedValue(createMockSchoolDo(school));
			});
			afterEach(() => {
				userRepoByIdSpy.mockRestore();
				permissionServiceSpy.mockRestore();
				schoolServiceSaveSpy.mockRestore();
				schoolServiceSpy.mockRestore();
			});
			it('Should request authorization service', async () => {
				await uc.endSchoolInMaintenance(currentUser.id);

				expect(userRepoByIdSpy).toHaveBeenCalledWith(currentUser.id, true);
				expect(permissionServiceSpy).toHaveBeenCalledWith(currentUser, [Permission.SCHOOL_IMPORT_USERS_MIGRATE]);
			});
			it('should remove inMaitenanceSince for school', async () => {
				await uc.endSchoolInMaintenance(currentUser.id);
				const school2 = { ...createMockSchoolDo(school), inMaintenanceSince: undefined };
				expect(schoolServiceSaveSpy).toHaveBeenCalledWith(school2);
			});
			it('should throw if school is missing ldapSchoolIdenfitier', async () => {
				schoolServiceSpy.mockRestore();
				school.externalId = undefined;
				currentUser = userFactory.buildWithId({ school });
				schoolServiceSpy = schoolService.getSchoolById.mockResolvedValueOnce(createMockSchoolDo(school));
				const result1 = () => uc.endSchoolInMaintenance(currentUser.id);
				await expect(result1).rejects.toThrowError(BadRequestException);
			});
			it('should throw if school is missing inMaintenanceSince', async () => {
				schoolServiceSpy.mockRestore();
				school.inMaintenanceSince = undefined;
				currentUser = userFactory.buildWithId({ school });
				schoolServiceSpy = schoolService.getSchoolById.mockResolvedValueOnce(createMockSchoolDo(school));
				const result3 = () => uc.endSchoolInMaintenance(currentUser.id);
				await expect(result3).rejects.toThrowError(BadRequestException);
			});
			it('should throw if school is still inUserMigration mode', async () => {
				schoolServiceSpy.mockRestore();
				school.inUserMigration = true;
				currentUser = userFactory.buildWithId({ school });
				schoolServiceSpy = schoolService.getSchoolById.mockResolvedValueOnce(createMockSchoolDo(school));
				const result4 = () => uc.endSchoolInMaintenance(currentUser.id);
				await expect(result4).rejects.toThrowError(BadRequestException);
			});
		});

		describe('endSchoolInMaintenance', () => {
			describe('when the instance is nbc', () => {
				describe('when closing the maintenance', () => {
					const setup = () => {
						const user = userFactory.buildWithId();
						const school = legacySchoolDoFactory.buildWithId({
							externalId: 'externalId',
							officialSchoolNumber: 'officialSchoolNumber',
							inUserMigration: false,
							inMaintenanceSince: new Date(),
						});

						userRepo.findById.mockResolvedValueOnce(user);
						schoolService.getSchoolById.mockResolvedValueOnce(school);
						userImportFeatures.instance = 'n21';

						return {
							user,
						};
					};

					it('should reset the migration flag', async () => {
						const { user } = setup();

						await uc.endSchoolInMaintenance(user.id);

						expect(schoolService.save).toHaveBeenCalledWith(expect.objectContaining({ inUserMigration: undefined }));
					});
				});
			});
		});
	});
});<|MERGE_RESOLUTION|>--- conflicted
+++ resolved
@@ -23,15 +23,11 @@
 	userLoginMigrationDOFactory,
 } from '@shared/testing';
 import { systemEntityFactory } from '@shared/testing/factory/systemEntityFactory';
-<<<<<<< HEAD
-import { LoggerModule } from '@src/core/logger';
+import { Logger } from '@src/core/logger';
 import { Account } from '@src/modules/account/domain';
-=======
-import { Logger } from '@src/core/logger';
 import { IUserImportFeatures, UserImportFeatures } from '../config';
 import { SchoolNotMigratedLoggableException } from '../loggable';
 import { UserImportService } from '../service';
->>>>>>> f961d316
 import {
 	LdapAlreadyPersistedException,
 	MigrationAlreadyActivatedException,
