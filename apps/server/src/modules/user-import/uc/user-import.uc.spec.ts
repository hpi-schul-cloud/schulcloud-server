--- conflicted
+++ resolved
@@ -1,3 +1,4 @@
+import { Logger } from '@core/logger';
 import { createMock, DeepMocked } from '@golevelup/ts-jest';
 import { ObjectId } from '@mikro-orm/mongodb';
 import { Account, AccountService } from '@modules/account';
@@ -18,13 +19,7 @@
 import { SchoolEntity, User } from '@shared/domain/entity';
 import { Permission } from '@shared/domain/interface';
 import { Counted, SchoolFeature } from '@shared/domain/types';
-<<<<<<< HEAD
 import { UserRepo } from '@shared/repo/user';
-import { Logger } from '@src/core/logger';
-=======
-import { UserRepo } from '@shared/repo';
-import { Logger } from '@core/logger';
->>>>>>> 24b9dc18
 import { legacySchoolDoFactory, userLoginMigrationDOFactory } from '@testing/factory/domainobject';
 import { federalStateFactory } from '@testing/factory/federal-state.factory';
 import { importUserFactory } from '@testing/factory/import-user.factory';
