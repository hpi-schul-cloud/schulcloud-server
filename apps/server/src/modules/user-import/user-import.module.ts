import { SchulconnexClientModule } from '@infra/schulconnex-client/schulconnex-client.module';
import { AccountModule } from '@modules/account';
import { AuthorizationModule } from '@modules/authorization';
import { LegacySchoolModule } from '@modules/legacy-school';
import { OauthModule } from '@modules/oauth/oauth.module';
import { SystemModule } from '@modules/system';
import { UserModule } from '@modules/user';
import { UserLoginMigrationModule } from '@modules/user-login-migration';
import { HttpModule } from '@nestjs/axios';
import { Module } from '@nestjs/common';
<<<<<<< HEAD
import { LegacySchoolRepo } from '@shared/repo/school';
import { UserRepo } from '@shared/repo/user';
import { LoggerModule } from '@src/core/logger';
=======
import { LegacySchoolRepo, UserRepo } from '@shared/repo';
import { LoggerModule } from '@core/logger';
>>>>>>> 24b9dc18
import { ImportUserController } from './controller/import-user.controller';
import { ImportUserRepo } from './repo';
import { SchulconnexFetchImportUsersService, UserImportService } from './service';
import { UserImportFetchUc, UserImportUc } from './uc';

@Module({
	imports: [
		LoggerModule,
		AccountModule,
		LegacySchoolModule,
		AuthorizationModule,
		HttpModule,
		UserModule,
		OauthModule,
		SchulconnexClientModule.registerAsync(),
		UserLoginMigrationModule,
		SystemModule,
	],
	controllers: [ImportUserController],
	providers: [
		UserImportUc,
		UserImportFetchUc,
		ImportUserRepo,
		LegacySchoolRepo,
		UserRepo,
		UserImportService,
		SchulconnexFetchImportUsersService,
	],
	exports: [UserImportService],
})
/**
 * Module to provide user migration,
 * to link existing users with ldap references to enable
 * external authentication and sync.
 */
export class ImportUserModule {}<|MERGE_RESOLUTION|>--- conflicted
+++ resolved
@@ -1,3 +1,4 @@
+import { LoggerModule } from '@core/logger';
 import { SchulconnexClientModule } from '@infra/schulconnex-client/schulconnex-client.module';
 import { AccountModule } from '@modules/account';
 import { AuthorizationModule } from '@modules/authorization';
@@ -8,14 +9,8 @@
 import { UserLoginMigrationModule } from '@modules/user-login-migration';
 import { HttpModule } from '@nestjs/axios';
 import { Module } from '@nestjs/common';
-<<<<<<< HEAD
 import { LegacySchoolRepo } from '@shared/repo/school';
 import { UserRepo } from '@shared/repo/user';
-import { LoggerModule } from '@src/core/logger';
-=======
-import { LegacySchoolRepo, UserRepo } from '@shared/repo';
-import { LoggerModule } from '@core/logger';
->>>>>>> 24b9dc18
 import { ImportUserController } from './controller/import-user.controller';
 import { ImportUserRepo } from './repo';
 import { SchulconnexFetchImportUsersService, UserImportService } from './service';
