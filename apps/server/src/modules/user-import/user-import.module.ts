<<<<<<< HEAD
import { AccountModule } from '@modules/account';
import { AuthorizationModule } from '@modules/authorization';
import { LegacySchoolModule } from '@modules/legacy-school';
import { UserLoginMigrationModule } from '@modules/user-login-migration';
=======
import { SchulconnexClientModule } from '@infra/schulconnex-client';
import { AccountModule } from '@modules/account';
import { AuthorizationModule } from '@modules/authorization';
import { LegacySchoolModule } from '@modules/legacy-school';
import { OauthModule } from '@modules/oauth';
import { UserModule } from '@modules/user';
import { HttpModule } from '@nestjs/axios';
>>>>>>> 74cc4d18
import { Module } from '@nestjs/common';
import { ImportUserRepo, LegacySchoolRepo, LegacySystemRepo, UserRepo } from '@shared/repo';
import { LoggerModule } from '@src/core/logger';
import { ImportUserController } from './controller/import-user.controller';
<<<<<<< HEAD
import { UserImportUc } from './uc/user-import.uc';
=======
import { SchulconnexFetchImportUsersService, UserImportService } from './service';
import { UserImportFetchUc, UserImportUc } from './uc';
>>>>>>> 74cc4d18
import { UserImportConfigModule } from './user-import-config.module';

@Module({
	imports: [
		LoggerModule,
		AccountModule,
		LegacySchoolModule,
		AuthorizationModule,
		UserImportConfigModule,
<<<<<<< HEAD
		UserLoginMigrationModule,
=======
		HttpModule,
		UserModule,
		OauthModule,
		SchulconnexClientModule,
>>>>>>> 74cc4d18
	],
	controllers: [ImportUserController],
	providers: [
		UserImportUc,
		UserImportFetchUc,
		ImportUserRepo,
		LegacySchoolRepo,
		LegacySystemRepo,
		UserRepo,
		UserImportService,
		SchulconnexFetchImportUsersService,
	],
	exports: [],
})
/**
 * Module to provide user migration,
 * to link existing users with ldap references to enable
 * external authentication and sync.
 */
export class ImportUserModule {}<|MERGE_RESOLUTION|>--- conflicted
+++ resolved
@@ -1,9 +1,3 @@
-<<<<<<< HEAD
-import { AccountModule } from '@modules/account';
-import { AuthorizationModule } from '@modules/authorization';
-import { LegacySchoolModule } from '@modules/legacy-school';
-import { UserLoginMigrationModule } from '@modules/user-login-migration';
-=======
 import { SchulconnexClientModule } from '@infra/schulconnex-client';
 import { AccountModule } from '@modules/account';
 import { AuthorizationModule } from '@modules/authorization';
@@ -11,17 +5,13 @@
 import { OauthModule } from '@modules/oauth';
 import { UserModule } from '@modules/user';
 import { HttpModule } from '@nestjs/axios';
->>>>>>> 74cc4d18
+import { UserLoginMigrationModule } from '@modules/user-login-migration';
 import { Module } from '@nestjs/common';
 import { ImportUserRepo, LegacySchoolRepo, LegacySystemRepo, UserRepo } from '@shared/repo';
 import { LoggerModule } from '@src/core/logger';
 import { ImportUserController } from './controller/import-user.controller';
-<<<<<<< HEAD
-import { UserImportUc } from './uc/user-import.uc';
-=======
 import { SchulconnexFetchImportUsersService, UserImportService } from './service';
 import { UserImportFetchUc, UserImportUc } from './uc';
->>>>>>> 74cc4d18
 import { UserImportConfigModule } from './user-import-config.module';
 
 @Module({
@@ -31,14 +21,11 @@
 		LegacySchoolModule,
 		AuthorizationModule,
 		UserImportConfigModule,
-<<<<<<< HEAD
-		UserLoginMigrationModule,
-=======
 		HttpModule,
 		UserModule,
 		OauthModule,
 		SchulconnexClientModule,
->>>>>>> 74cc4d18
+    UserLoginMigrationModule,
 	],
 	controllers: [ImportUserController],
 	providers: [
