--- conflicted
+++ resolved
@@ -50,13 +50,8 @@
 	let em: EntityManager;
 	let currentUser: ICurrentUser;
 
-<<<<<<< HEAD
 	const authenticatedUser = async (permissions: Permission[] = [], features: SchoolFeature[] = []) => {
-		const system = systemFactory.buildWithId(); // TODO no id?
-=======
-	const authenticatedUser = async (permissions: Permission[] = [], features: SchoolFeatures[] = []) => {
 		const system = systemEntityFactory.buildWithId(); // TODO no id?
->>>>>>> 537571d8
 		const school = schoolFactory.build({ officialSchoolNumber: 'foo', features });
 		const roles = [roleFactory.build({ name: RoleName.ADMINISTRATOR, permissions })];
 		await em.persistAndFlush([school, system, ...roles]);
