import { SanisResponse, schulconnexResponseFactory } from '@infra/schulconnex-client';
import { EntityManager, ObjectId } from '@mikro-orm/mongodb';
import { OauthTokenResponse } from '@modules/oauth/service/dto';
import { ServerTestModule } from '@modules/server/server.module';
import {
	FilterImportUserParams,
	FilterMatchType,
	FilterRoleType,
	FilterUserParams,
	ImportUserListResponse,
	ImportUserResponse,
	ImportUserSortOrder,
	MatchType,
	SortImportUserParams,
	UpdateFlagParams,
	UpdateMatchParams,
	UserMatchListResponse,
	UserMatchResponse,
	UserRole,
} from '@modules/user-import/controller/dto';
import { HttpStatus, INestApplication } from '@nestjs/common';
import { Test, TestingModule } from '@nestjs/testing';
import { PaginationParams } from '@shared/controller';
import { ImportUser, MatchCreator, SchoolEntity, SystemEntity, User } from '@shared/domain/entity';
import { Permission, RoleName, SortOrder } from '@shared/domain/interface';
import { SchoolFeature } from '@shared/domain/types';
import {
	accountFactory,
	cleanupCollections,
	importUserFactory,
	roleFactory,
	schoolEntityFactory,
	systemEntityFactory,
	TestApiClient,
	UserAndAccountTestFactory,
	userFactory,
} from '@shared/testing';
import axios from 'axios';
import MockAdapter from 'axios-mock-adapter';
<<<<<<< HEAD
import { OauthTokenResponse } from '@modules/oauth/service/dto';
import { AccountEntity } from '@src/modules/account/entity/account.entity';
=======
>>>>>>> 8ec8cfa9
import { IUserImportFeatures, UserImportFeatures } from '../../config';

describe('ImportUser Controller (API)', () => {
	let app: INestApplication;
	let em: EntityManager;

	let testApiClient: TestApiClient;
	let userImportFeatures: IUserImportFeatures;
	let axiosMock: MockAdapter;

	const authenticatedUser = async (
		permissions: Permission[] = [],
		features: SchoolFeature[] = [],
		schoolHasExternalId = true
	) => {
		const system = systemEntityFactory.buildWithId();
		const school = schoolEntityFactory.build({
			officialSchoolNumber: 'foo',
			features,
			systems: [system],
			externalId: schoolHasExternalId ? system.id : undefined,
		});
		const roles = [roleFactory.build({ name: RoleName.ADMINISTRATOR, permissions })];
		await em.persistAndFlush([system, school, ...roles]);
		const user = userFactory.buildWithId({ roles, school });
		const account = accountFactory.withUser(user).buildWithId();
		await em.persistAndFlush([user, account]);
		em.clear();
		return { user, account, roles, school, system };
	};

	const setConfig = (systemId?: string) => {
		userImportFeatures.userMigrationEnabled = true;
		userImportFeatures.userMigrationSystemId = systemId || new ObjectId().toString();
		userImportFeatures.instance = 'dbc';
	};

	beforeAll(async () => {
		const moduleFixture: TestingModule = await Test.createTestingModule({
			imports: [ServerTestModule],
		}).compile();

		app = moduleFixture.createNestApplication();

		await app.init();

		em = app.get(EntityManager);
		testApiClient = new TestApiClient(app, 'user/import');
		userImportFeatures = app.get(UserImportFeatures);
		axiosMock = new MockAdapter(axios);
	});

	afterAll(async () => {
		await app.close();
	});

	beforeEach(() => {
		setConfig();
	});

	describe('[GET] /user/import', () => {
		let importusers: ImportUser[];
		beforeAll(async () => {
			const { school } = await authenticatedUser();
			importusers = importUserFactory.buildList(10, { school });
			await em.persistAndFlush(importusers);
		});

		afterAll(async () => {
			await em.removeAndFlush(importusers);
		});

		describe('Generic Errors', () => {
			describe('When feature is not enabled', () => {
				let account: AccountEntity;
				beforeEach(async () => {
					({ account } = await authenticatedUser([
						Permission.SCHOOL_IMPORT_USERS_MIGRATE,
						Permission.SCHOOL_IMPORT_USERS_UPDATE,
						Permission.SCHOOL_IMPORT_USERS_VIEW,
					]));
					testApiClient = await testApiClient.login(account);
					userImportFeatures.userMigrationEnabled = false;
					userImportFeatures.userMigrationSystemId = '';
				});

				afterEach(() => {
					setConfig();
				});

				it('System is not set', async () => {
					await testApiClient.get().expect(HttpStatus.INTERNAL_SERVER_ERROR);
				});

				it('GET /user/import is UNAUTHORIZED', async () => {
					await testApiClient.get().expect(HttpStatus.INTERNAL_SERVER_ERROR);
				});

				it('GET /user/import/unassigned is UNAUTHORIZED', async () => {
					await testApiClient.get('unassigned').expect(HttpStatus.INTERNAL_SERVER_ERROR);
				});

				it('PATCH /user/import/:id/match is UNAUTHORIZED', async () => {
					const id = new ObjectId().toString();
					const params: UpdateMatchParams = { userId: new ObjectId().toString() };
					await testApiClient.patch(`${id}/match`).send(params).expect(HttpStatus.INTERNAL_SERVER_ERROR);
				});

				it('DELETE /user/import/:id/match is UNAUTHORIZED', async () => {
					const id = new ObjectId().toString();
					await testApiClient.delete(`${id}/match`).send().expect(HttpStatus.INTERNAL_SERVER_ERROR);
				});

				it('PATCH /user/import/:id/flag is UNAUTHORIZED', async () => {
					const id = new ObjectId().toString();
					const params: UpdateFlagParams = { flagged: true };
					await testApiClient.patch(`${id}/flag`).send(params).expect(HttpStatus.INTERNAL_SERVER_ERROR);
				});

				it('POST /user/import/migrate is UNAUTHORIZED', async () => {
					await testApiClient.post('migrate').send().expect(HttpStatus.INTERNAL_SERVER_ERROR);
				});

				it('POST /user/import/startSync is UNAUTHORIZED', async () => {
					await testApiClient.post('startSync').send().expect(HttpStatus.INTERNAL_SERVER_ERROR);
				});

				it('POST /user/import/startUserMigration is UNAUTHORIZED', async () => {
					await testApiClient.post('startUserMigration').send().expect(HttpStatus.INTERNAL_SERVER_ERROR);
				});
			});

			describe('When authorization is missing', () => {
				let account: AccountEntity;
				let system: SystemEntity;

				beforeEach(async () => {
					({ account, system } = await authenticatedUser());
					testApiClient = await testApiClient.login(account);
					userImportFeatures.userMigrationSystemId = system._id.toString();
				});

				it('GET /user/import is UNAUTHORIZED', async () => {
					await testApiClient.get().expect(HttpStatus.UNAUTHORIZED);
				});

				it('GET /user/import/unassigned is UNAUTHORIZED', async () => {
					await testApiClient.get('unassigned').expect(HttpStatus.UNAUTHORIZED);
				});

				it('PATCH /user/import/:id/match is UNAUTHORIZED', async () => {
					const id = new ObjectId().toString();
					const params: UpdateMatchParams = { userId: new ObjectId().toString() };
					await testApiClient.patch(`${id}/match`).send(params).expect(HttpStatus.UNAUTHORIZED);
				});

				it('DELETE /user/import/:id/match is UNAUTHORIZED', async () => {
					const id = new ObjectId().toString();
					await testApiClient.delete(`${id}/match`).send().expect(HttpStatus.UNAUTHORIZED);
				});

				it('PATCH /user/import/:id/flag is UNAUTHORIZED', async () => {
					const id = new ObjectId().toString();
					const params: UpdateFlagParams = { flagged: true };
					await testApiClient.patch(`${id}/flag`).send(params).expect(HttpStatus.UNAUTHORIZED);
				});

				it('POST /user/import/migrate is UNAUTHORIZED', async () => {
					await testApiClient.post('migrate').send().expect(HttpStatus.UNAUTHORIZED);
				});

				it('POST /user/import/startSync is UNAUTHORIZED', async () => {
					await testApiClient.post('startSync').send().expect(HttpStatus.UNAUTHORIZED);
				});

				it('POST /user/import/startUserMigration is UNAUTHORIZED', async () => {
					await testApiClient.post('startUserMigration').send().expect(HttpStatus.UNAUTHORIZED);
				});
			});

			describe('When school is LDAP Migration Pilot School', () => {
				let account: AccountEntity;
				let school: SchoolEntity;
				let system: SystemEntity;

				beforeEach(async () => {
					({ school, system, account } = await authenticatedUser(
						[Permission.SCHOOL_IMPORT_USERS_VIEW],
						[SchoolFeature.LDAP_UNIVENTION_MIGRATION]
					));
					testApiClient = await testApiClient.login(account);
					userImportFeatures.userMigrationSystemId = system._id.toString();
					userImportFeatures.userMigrationEnabled = false;
				});

				it('GET user/import is authorized, despite feature not enabled', async () => {
					const usermatch = userFactory.build({ school });
					const importuser = importUserFactory.build({ school });
					await em.persistAndFlush([usermatch, importuser]);
					await testApiClient.get().expect(HttpStatus.OK);
				});
			});

			describe('When current user has permission Permission.SCHOOL_IMPORT_USERS_VIEW', () => {
				let account: AccountEntity;
				let school: SchoolEntity;
				let system: SystemEntity;
				beforeEach(async () => {
					({ school, system, account } = await authenticatedUser([Permission.SCHOOL_IMPORT_USERS_VIEW]));
					testApiClient = await testApiClient.login(account);
					userImportFeatures.userMigrationSystemId = system._id.toString();
				});

				it('GET /user/import responds with importusers', async () => {
					const usermatch = userFactory.build({ school });
					const importuser = importUserFactory.build({ school });
					await em.persistAndFlush([usermatch, importuser]);
					await testApiClient.get().expect(HttpStatus.OK);
				});

				it('GET /user/import/unassigned is UNAUTHORIZED', async () => {
					await testApiClient.get('unassigned').expect(HttpStatus.OK);
				});

				it('PATCH /user/import/:id/match is UNAUTHORIZED', async () => {
					const id = new ObjectId().toString();
					const params: UpdateMatchParams = { userId: new ObjectId().toString() };
					await testApiClient.patch(`${id}/match`).send(params).expect(HttpStatus.UNAUTHORIZED);
				});

				it('DELETE /user/import/:id/match is UNAUTHORIZED', async () => {
					const id = new ObjectId().toString();
					await testApiClient.delete(`${id}/match`).send().expect(HttpStatus.UNAUTHORIZED);
				});

				it('PATCH /user/import/:id/flag is UNAUTHORIZED', async () => {
					const id = new ObjectId().toString();
					const params: UpdateFlagParams = { flagged: true };
					await testApiClient.patch(`${id}/flag`).send(params).expect(HttpStatus.UNAUTHORIZED);
				});

				it('POST /user/import/migrate is UNAUTHORIZED', async () => {
					await testApiClient.post('migrate').send().expect(HttpStatus.UNAUTHORIZED);
				});

				it('POST /user/import/startSync is UNAUTHORIZED', async () => {
					await testApiClient.post('startSync').send().expect(HttpStatus.UNAUTHORIZED);
				});

				it('POST /user/import/startUserMigration is UNAUTHORIZED', async () => {
					await testApiClient.post('startUserMigration').send().expect(HttpStatus.UNAUTHORIZED);
				});
			});

			describe('When current user has permission Permission.SCHOOL_IMPORT_USERS_UPDATE', () => {
				let account: AccountEntity;
				let user: User;
				let school: SchoolEntity;
				let system: SystemEntity;

				beforeEach(async () => {
					({ account, school, system, user } = await authenticatedUser([Permission.SCHOOL_IMPORT_USERS_UPDATE]));
					testApiClient = await testApiClient.login(account);
					setConfig(system._id.toString());
				});

				it('GET /user/import is UNAUTHORIZED', async () => {
					const usermatch = userFactory.build({ school });
					const importuser = importUserFactory.build({ school });
					await em.persistAndFlush([usermatch, importuser]);
					em.clear();
					await testApiClient.get().expect(HttpStatus.UNAUTHORIZED);
				});

				it('GET /user/import/unassigned is UNAUTHORIZED', async () => {
					await testApiClient.get('unassigned').expect(HttpStatus.UNAUTHORIZED);
				});

				it('PATCH /user/import/:id/match is allowed', async () => {
					const userMatch = userFactory.build({ school });
					const importUser = importUserFactory.build({ school });
					await em.persistAndFlush([userMatch, importUser]);
					em.clear();
					const params: UpdateMatchParams = { userId: user.id };
					await testApiClient.patch(`${importUser.id}/match`).send(params).expect(HttpStatus.OK);
				});

				it('DELETE /user/import/:id/match is allowed', async () => {
					const userMatch = userFactory.build({ school });
					const importUser = importUserFactory.matched(MatchCreator.AUTO, userMatch).build({ school });
					await em.persistAndFlush([userMatch, importUser]);
					em.clear();
					await testApiClient.delete(`${importUser.id}/match`).send().expect(HttpStatus.OK);
				});

				it('PATCH /user/import/:id/flag is allowed', async () => {
					const importUser = importUserFactory.build({ school });
					await em.persistAndFlush(importUser);
					em.clear();
					const params: UpdateFlagParams = { flagged: true };
					await testApiClient.patch(`${importUser.id}/flag`).send(params).expect(HttpStatus.OK);
				});

				it('POST /user/import/migrate is UNAUTHORIZED', async () => {
					await testApiClient.post('migrate').send().expect(HttpStatus.UNAUTHORIZED);
				});

				it('POST /user/import/startSync is UNAUTHORIZED', async () => {
					await testApiClient.post('startSync').send().expect(HttpStatus.UNAUTHORIZED);
				});

				it('POST /user/import/startUserMigration is UNAUTHORIZED', async () => {
					await testApiClient.post('startUserMigration').send().expect(HttpStatus.UNAUTHORIZED);
				});
			});

			describe('When current user has permissions Permission.SCHOOL_IMPORT_USERS_MIGRATE', () => {
				let account: AccountEntity;
				let system: SystemEntity;

				beforeEach(async () => {
					({ account, system } = await authenticatedUser());
					testApiClient = await testApiClient.login(account);
					setConfig(system._id.toString());
				});

				it('GET /user/import is UNAUTHORIZED', async () => {
					await testApiClient.get().expect(HttpStatus.UNAUTHORIZED);
				});

				it('GET /user/import/unassigned is UNAUTHORIZED', async () => {
					await testApiClient.get('unassigned').expect(HttpStatus.UNAUTHORIZED);
				});

				it('PATCH /user/import/:id/match is UNAUTHORIZED', async () => {
					const id = new ObjectId().toString();
					const params: UpdateMatchParams = { userId: new ObjectId().toString() };
					await testApiClient.patch(`${id}/match`).send(params).expect(HttpStatus.UNAUTHORIZED);
				});

				it('DELETE /user/import/:id/match is UNAUTHORIZED', async () => {
					const id = new ObjectId().toString();
					await testApiClient.delete(`${id}/match`).send().expect(HttpStatus.UNAUTHORIZED);
				});

				it('PATCH /user/import/:id/flag is UNAUTHORIZED', async () => {
					const id = new ObjectId().toString();
					const params: UpdateFlagParams = { flagged: true };
					await testApiClient.patch(`${id}/flag`).send(params).expect(HttpStatus.UNAUTHORIZED);
				});

				it('POST /user/import/migrate is UNAUTHORIZED', async () => {
					await testApiClient.post('migrate').send().expect(HttpStatus.UNAUTHORIZED);
				});

				it('POST /user/import/startSync is UNAUTHORIZED', async () => {
					await testApiClient.post('startSync').send().expect(HttpStatus.UNAUTHORIZED);
				});

				it('POST /user/import/startUserMigration is UNAUTHORIZED', async () => {
					await testApiClient.post('startUserMigration').send().expect(HttpStatus.UNAUTHORIZED);
				});
			});
		});

		describe('Business Errors', () => {
			let account: AccountEntity;
			let school: SchoolEntity;

			beforeEach(async () => {
				({ account, school } = await authenticatedUser([Permission.SCHOOL_IMPORT_USERS_UPDATE]));
				testApiClient = await testApiClient.login(account);
			});

			describe('[setMatch]', () => {
				describe('When set a match on import user', () => {
					it('should fail for different school of match- and import-user', async () => {
						const importUser = importUserFactory.build({ school });
						const otherSchool = schoolEntityFactory.build();
						const userMatch = userFactory.build({ school: otherSchool });
						await em.persistAndFlush([userMatch, importUser]);
						em.clear();
						const params: UpdateMatchParams = { userId: userMatch.id };
						await testApiClient.patch(`${importUser.id}/match`).send(params).expect(HttpStatus.FORBIDDEN);
					});

					it('should fail for different school of current-/authenticated- and import-user', async () => {
						const otherSchool = schoolEntityFactory.build();
						const importUser = importUserFactory.build({ school: otherSchool });
						const userMatch = userFactory.build({ school: otherSchool });
						await em.persistAndFlush([userMatch, importUser]);
						em.clear();
						const params: UpdateMatchParams = { userId: userMatch.id };
						await testApiClient.patch(`${importUser.id}/match`).send(params).expect(HttpStatus.FORBIDDEN);
					});
				});

				describe('When set a match with a single user twice', () => {
					it('should fail', async () => {
						const userMatch = userFactory.build({ school });
						const importUser = importUserFactory.matched(MatchCreator.AUTO, userMatch).build({ school });
						const unmatchedImportUser = importUserFactory.build({ school });
						await em.persistAndFlush([userMatch, importUser]);
						em.clear();
						const params: UpdateMatchParams = { userId: userMatch.id };
						await testApiClient.patch(`${unmatchedImportUser.id}/match`).send(params).expect(HttpStatus.BAD_REQUEST);
					});
				});
			});

			describe('[removeMatch]', () => {
				describe('When remove a match on import user', () => {
					it('should fail for different school of current- and import-user', async () => {
						const otherSchool = schoolEntityFactory.build();
						const importUser = importUserFactory.build({ school: otherSchool });
						await em.persistAndFlush(importUser);
						em.clear();
						await testApiClient.delete(`${importUser.id}/match`).send().expect(HttpStatus.FORBIDDEN);
					});
				});
			});
			describe('[updateFlag]', () => {
				describe('When change flag on import user', () => {
					it('should fail for different school of current- and import-user', async () => {
						const otherSchool = schoolEntityFactory.build();
						const importUser = importUserFactory.build({ school: otherSchool });
						await em.persistAndFlush(importUser);
						em.clear();
						const params: UpdateFlagParams = { flagged: true };
						await testApiClient.patch(`${importUser.id}/flag`).send(params).expect(HttpStatus.FORBIDDEN);
					});
				});
			});
		});

		describe('Acceptance Criteria', () => {
			const expectAllUserMatchResponsePropertiesExist = (match?: UserMatchResponse, withMatch = true) => {
				expect(match).toBeDefined();
				expect(match?.userId).toEqual(expect.any(String));
				expect(match?.firstName).toEqual(expect.stringMatching('John'));
				expect(match?.lastName).toEqual(expect.stringMatching('Doe'));
				expect(match?.loginName).toEqual(expect.stringMatching('user-'));
				expect(match?.roleNames).toEqual(expect.any(Array));
				expect(match?.roleNames.length).toBeGreaterThanOrEqual(1);
				if (withMatch === true) {
					expect(['admin', 'auto']).toContain(match?.matchedBy);
				}
			};

			const expectAllImportUserResponsePropertiesExist = (data: ImportUserResponse, matchExists: boolean) => {
				expect(data).toEqual(
					expect.objectContaining({
						importUserId: expect.any(String),
						firstName: expect.stringMatching('John'),
						lastName: expect.stringMatching('Doe'),
						loginName: expect.stringMatching('john'),
						roleNames: expect.any(Array),
						classNames: expect.any(Array),
						flagged: expect.any(Boolean),
					} as Partial<Record<keyof ImportUserResponse, unknown>>)
				);
				expect(data.roleNames.length).toBeGreaterThanOrEqual(1);
				expect(data.classNames.length).toBeGreaterThanOrEqual(1);
				if (matchExists === true) {
					expectAllUserMatchResponsePropertiesExist(data.match, true);
				} else {
					expect(data.match).toBeUndefined();
				}
			};

			describe('find', () => {
				let account: AccountEntity;
				let school: SchoolEntity;

				beforeEach(async () => {
					await cleanupCollections(em);

					({ account, school } = await authenticatedUser([Permission.SCHOOL_IMPORT_USERS_VIEW]));

					testApiClient = await testApiClient.login(account);
				});

				describe('[findAllUnmatchedUsers]', () => {
					describe('[GET] user/import/unassigned', () => {
						it('should respond with users of own school', async () => {
							const otherSchoolsUser = userFactory.build();
							const currentSchoolsUser = userFactory.build({ school });
							await em.persistAndFlush([otherSchoolsUser, currentSchoolsUser]);
							em.clear();

							const response = await testApiClient.get('unassigned').expect(HttpStatus.OK);

							const listResponse = response.body as UserMatchListResponse;
							expect(listResponse.data.some((elem) => elem.userId === currentSchoolsUser.id)).toEqual(true);
						});

						it('should not respond with assigned users', async () => {
							const otherSchoolsUser = userFactory.build();
							const currentSchoolsUser = userFactory.build({ school });
							const importUser = importUserFactory.matched(MatchCreator.AUTO, currentSchoolsUser).build({ school });
							await em.persistAndFlush([otherSchoolsUser, currentSchoolsUser, importUser]);
							em.clear();

							const response = await testApiClient.get('unassigned').expect(HttpStatus.OK);

							const listResponse = response.body as UserMatchListResponse;
							expect(listResponse.data.some((elem) => elem.userId === currentSchoolsUser.id)).toEqual(false);
						});

						it('should respond userMatch with all properties', async () => {
							const currentSchoolsUser = userFactory.withRoleByName(RoleName.TEACHER).build({
								school,
							});
							await em.persistAndFlush([currentSchoolsUser]);
							em.clear();

							const response = await testApiClient.get('unassigned').expect(HttpStatus.OK);

							const listResponse = response.body as UserMatchListResponse;
							expectAllUserMatchResponsePropertiesExist(listResponse.data[0], false);
						});

						describe('when use pagination', () => {
							it('should skip users', async () => {
								const unassignedUsers = userFactory.buildList(10, { school });
								await em.persistAndFlush(unassignedUsers);
								const query: PaginationParams = { skip: 3 };

								const response = await testApiClient.get('unassigned').query(query).expect(HttpStatus.OK);

								const result = response.body as UserMatchListResponse;
								expect(result.total).toBeGreaterThanOrEqual(10);
								expect(result.data.length).toBeGreaterThanOrEqual(7);
							});

							it('should limit users', async () => {
								const unassignedUsers = userFactory.buildList(10, { school });
								await em.persistAndFlush(unassignedUsers);
								const query: PaginationParams = { limit: 3 };

								const response = await testApiClient.get('unassigned').query(query).expect(HttpStatus.OK);

								const result = response.body as UserMatchListResponse;
								expect(result.total).toBeGreaterThanOrEqual(10);
								expect(result.data).toHaveLength(3);
							});
						});

						describe('when apply filters', () => {
							it('should match name in firstname', async () => {
								const users = userFactory.buildList(10, { school });
								const searchUser = userFactory.build({ school, firstName: 'Peter' });
								users.push(searchUser);
								await em.persistAndFlush(users);
								const query: FilterUserParams = { name: 'ETE' };

								const response = await testApiClient.get('unassigned').query(query).expect(HttpStatus.OK);

								const result = response.body as UserMatchListResponse;
								expect(result.total).toEqual(1);
								expect(result.data.some((u) => u.userId === searchUser.id)).toEqual(true);
							});

							it('should match name in lastname', async () => {
								const users = userFactory.buildList(10, { school });
								const searchUser = userFactory.build({ school, firstName: 'Peter', lastName: 'fox' });
								users.push(searchUser);
								await em.persistAndFlush(users);
								const query: FilterUserParams = { name: 'X' };

								const response = await testApiClient.get('unassigned').query(query).expect(HttpStatus.OK);

								const result = response.body as UserMatchListResponse;
								expect(result.total).toEqual(1);
								expect(result.data.some((u) => u.userId === searchUser.id)).toEqual(true);
							});
						});
					});
				});

				describe('[findAllImportUsers]', () => {
					it('should return importUsers of current school', async () => {
						const otherSchoolsImportUser = importUserFactory.build();
						const currentSchoolsImportUser = importUserFactory.build({
							school,
						});
						await em.persistAndFlush([otherSchoolsImportUser, currentSchoolsImportUser]);
						em.clear();

						const response = await testApiClient.get().expect(HttpStatus.OK);

						const listResponse = response.body as ImportUserListResponse;
						expect(listResponse.data.some((elem) => elem.importUserId === currentSchoolsImportUser.id)).toEqual(true);
						expect(listResponse.data.some((elem) => elem.importUserId === otherSchoolsImportUser.id)).toEqual(false);
						expectAllImportUserResponsePropertiesExist(listResponse.data[0], false);
					});

					it('should return importUsers with all properties including match and roles', async () => {
						const otherSchoolsImportUser = importUserFactory.build();
						const userMatch = userFactory.withRoleByName(RoleName.TEACHER).build({ school });
						const currentSchoolsImportUser = importUserFactory.matched(MatchCreator.AUTO, userMatch).build({ school });
						await em.persistAndFlush([otherSchoolsImportUser, currentSchoolsImportUser]);
						em.clear();

						const response = await testApiClient.get().expect(HttpStatus.OK);

						const listResponse = response.body as ImportUserListResponse;
						expect(listResponse.data.some((elem) => elem.importUserId === currentSchoolsImportUser.id)).toEqual(true);
						expect(listResponse.data.some((elem) => elem.importUserId === otherSchoolsImportUser.id)).toEqual(false);
						expectAllImportUserResponsePropertiesExist(listResponse.data[0], true);
					});

					describe('when use sorting', () => {
						it('should sort by firstname asc', async () => {
							const currentSchoolsImportUsers = importUserFactory.buildList(10, {
								school,
							});
							currentSchoolsImportUsers[3].firstName = 'Anne';
							currentSchoolsImportUsers[7].firstName = 'Zoe';
							await em.persistAndFlush(currentSchoolsImportUsers);
							em.clear();
							const query: SortImportUserParams = {
								sortBy: ImportUserSortOrder.FIRSTNAME,
								sortOrder: SortOrder.asc,
							};

							const response = await testApiClient.get().query(query).expect(HttpStatus.OK);

							const listResponse = response.body as ImportUserListResponse;
							const smallIndex = listResponse.data.findIndex((elem) => elem.firstName === 'Anne');
							const higherIndex = listResponse.data.findIndex((elem) => elem.firstName === 'Zoe');
							expect(smallIndex).toBeLessThan(higherIndex);
						});

						it('should sort by firstname desc', async () => {
							const currentSchoolsImportUsers = importUserFactory.buildList(10, {
								school,
							});
							currentSchoolsImportUsers[3].firstName = 'Anne';
							currentSchoolsImportUsers[7].firstName = 'Zoe';
							await em.persistAndFlush(currentSchoolsImportUsers);
							em.clear();
							const query: SortImportUserParams = {
								sortBy: ImportUserSortOrder.FIRSTNAME,
								sortOrder: SortOrder.desc,
							};

							const response = await testApiClient.get().query(query).expect(HttpStatus.OK);

							const listResponse = response.body as ImportUserListResponse;
							const smallIndex = listResponse.data.findIndex((elem) => elem.firstName === 'Zoe');
							const higherIndex = listResponse.data.findIndex((elem) => elem.firstName === 'Anne');
							expect(smallIndex).toBeLessThan(higherIndex);
						});

						it('should sort by lastname asc', async () => {
							const currentSchoolsImportUsers = importUserFactory.buildList(10, {
								school,
							});
							currentSchoolsImportUsers[3].lastName = 'Schmidt';
							currentSchoolsImportUsers[7].lastName = 'Müller';
							await em.persistAndFlush(currentSchoolsImportUsers);
							em.clear();
							const query: SortImportUserParams = {
								sortBy: ImportUserSortOrder.LASTNAME,
								sortOrder: SortOrder.asc,
							};

							const response = await testApiClient.get().query(query).expect(HttpStatus.OK);

							const listResponse = response.body as ImportUserListResponse;
							const smallIndex = listResponse.data.findIndex((elem) => elem.lastName === 'Müller');
							const higherIndex = listResponse.data.findIndex((elem) => elem.lastName === 'Schmidt');
							expect(smallIndex).toBeLessThan(higherIndex);
						});

						it('should sort by lastname desc', async () => {
							const currentSchoolsImportUsers = importUserFactory.buildList(10, {
								school,
							});
							currentSchoolsImportUsers[3].lastName = 'Schmidt';
							currentSchoolsImportUsers[7].lastName = 'Müller';
							await em.persistAndFlush(currentSchoolsImportUsers);
							em.clear();
							const query: SortImportUserParams = {
								sortBy: ImportUserSortOrder.LASTNAME,
								sortOrder: SortOrder.desc,
							};

							const response = await testApiClient.get().query(query).expect(HttpStatus.OK);

							const listResponse = response.body as ImportUserListResponse;
							const smallIndex = listResponse.data.findIndex((elem) => elem.lastName === 'Schmidt');
							const higherIndex = listResponse.data.findIndex((elem) => elem.lastName === 'Müller');
							expect(smallIndex).toBeLessThan(higherIndex);
						});
					});

					describe('when use pagination', () => {
						it('should skip importusers', async () => {
							const importUsers = importUserFactory.buildList(10, { school });
							await em.persistAndFlush(importUsers);
							const query: PaginationParams = { skip: 3 };

							const response = await testApiClient.get().query(query).expect(HttpStatus.OK);

							const result = response.body as ImportUserListResponse;
							expect(result.total).toBeGreaterThanOrEqual(10);
							expect(result.data.length).toBeGreaterThanOrEqual(7);
						});

						it('should limit importusers', async () => {
							const importUsers = importUserFactory.buildList(10, { school });
							await em.persistAndFlush(importUsers);
							const query: PaginationParams = { limit: 3 };

							const response = await testApiClient.get().query(query).expect(HttpStatus.OK);

							const result = response.body as ImportUserListResponse;
							expect(result.total).toBeGreaterThanOrEqual(10);
							expect(result.data).toHaveLength(3);
						});
					});

					describe('when apply filters', () => {
						it('should filter by firstname', async () => {
							const importUsers = importUserFactory.buildList(10, { school });
							importUsers[0].firstName = 'Klaus-Peter';
							await em.persistAndFlush(importUsers);
							const query: FilterImportUserParams = { firstName: 's-p' };

							const response = await testApiClient.get().query(query).expect(HttpStatus.OK);

							const result = response.body as ImportUserListResponse;
							expect(result.data.length).toEqual(1);
							expect(result.data[0].firstName).toEqual('Klaus-Peter');
						});

						it('should filter by lastname', async () => {
							const importUsers = importUserFactory.buildList(10, { school });
							importUsers[0].lastName = 'Weimann';
							await em.persistAndFlush(importUsers);
							const query: FilterImportUserParams = { lastName: 'Mann' };

							const response = await testApiClient.get().query(query).expect(HttpStatus.OK);

							const result = response.body as ImportUserListResponse;
							expect(result.data.length).toEqual(1);
							expect(result.data[0].lastName).toEqual('Weimann');
						});

						it('should filter by username', async () => {
							const importUsers = importUserFactory.buildList(10, { school });
							importUsers[0].ldapDn = 'uid=EinarWeimann12,...';
							await em.persistAndFlush(importUsers);
							const query: FilterImportUserParams = { loginName: 'Mann1' };

							const response = await testApiClient.get().query(query).expect(HttpStatus.OK);

							const result = response.body as ImportUserListResponse;
							expect(result.data.length).toEqual(1);
							expect(result.data[0].loginName).toEqual('EinarWeimann12');
						});

						it('should filter by one role of student, teacher, or admin', async () => {
							const importUsers = importUserFactory.buildList(10, { school });
							importUsers[0].roleNames = [RoleName.TEACHER];
							await em.persistAndFlush(importUsers);
							const query: FilterImportUserParams = { role: FilterRoleType.TEACHER };

							const response = await testApiClient.get().query(query).expect(HttpStatus.OK);

							const result = response.body as ImportUserListResponse;
							expect(result.data.length).toEqual(1);
							expect(result.data[0].roleNames).toContain(UserRole.TEACHER);
						});

						it('should filter by class', async () => {
							const importUsers = importUserFactory.buildList(10, { school });
							importUsers[0].classNames = ['class1', 'second'];
							await em.persistAndFlush(importUsers);
							const query: FilterImportUserParams = { classes: 'ss1' };

							const response = await testApiClient.get().query(query).expect(HttpStatus.OK);

							const result = response.body as ImportUserListResponse;
							expect(result.data.length).toEqual(1);
							expect(result.data[0].classNames).toContain('class1');
						});

						it('should filter by match type none', async () => {
							const importUsers = importUserFactory.buildList(10, { school });
							importUsers[0].setMatch(userFactory.build({ school }), MatchCreator.AUTO);
							await em.persistAndFlush(importUsers);
							const query: FilterImportUserParams = { match: [FilterMatchType.NONE] };

							const response = await testApiClient.get().query(query).expect(HttpStatus.OK);

							const result = response.body as ImportUserListResponse;
							expect(result.data.some((iu) => iu.match?.matchedBy !== MatchType.AUTO)).toEqual(true);
							expect(result.data.some((iu) => iu.match?.matchedBy !== MatchType.MANUAL)).toEqual(true);
							expect(result.data.length).toEqual(9);
						});

						it('should filter by match type none also deleted matches', async () => {
							const importUsers = importUserFactory.buildList(10, { school });
							importUsers[0].setMatch(userFactory.build({ school }), MatchCreator.AUTO);
							await em.persistAndFlush(importUsers);
							importUsers[0].revokeMatch();
							await em.persistAndFlush(importUsers);
							const query: FilterImportUserParams = { match: [FilterMatchType.NONE] };

							const response = await testApiClient.get().query(query).expect(HttpStatus.OK);

							const result = response.body as ImportUserListResponse;
							expect(result.data.some((iu) => iu.match?.matchedBy !== MatchType.AUTO)).toEqual(true);
							expect(result.data.some((iu) => iu.match?.matchedBy !== MatchType.MANUAL)).toEqual(true);
							expect(result.data.length).toEqual(10);
						});

						it('should filter by match type admin (manual)', async () => {
							const importUsers = importUserFactory.buildList(10, { school });
							importUsers[0].setMatch(userFactory.build({ school }), MatchCreator.MANUAL);
							await em.persistAndFlush(importUsers);
							const query: FilterImportUserParams = { match: [FilterMatchType.MANUAL] };

							const response = await testApiClient.get().query(query).expect(HttpStatus.OK);

							const result = response.body as ImportUserListResponse;
							expect(result.data.some((iu) => iu.match?.matchedBy === MatchType.MANUAL)).toEqual(true);
							expect(result.data.some((iu) => iu.match?.matchedBy !== MatchType.MANUAL)).toEqual(false);
							expect(result.data.length).toEqual(1);
						});

						it('should filter by match type auto', async () => {
							const importUsers = importUserFactory.buildList(10, { school });
							importUsers[0].setMatch(userFactory.build({ school }), MatchCreator.AUTO);
							await em.persistAndFlush(importUsers);
							const query: FilterImportUserParams = { match: [FilterMatchType.AUTO] };

							const response = await testApiClient.get().query(query).expect(HttpStatus.OK);

							const result = response.body as ImportUserListResponse;
							expect(result.data.some((iu) => iu.match?.matchedBy === MatchType.AUTO)).toEqual(true);
							expect(result.data.some((iu) => iu.match?.matchedBy !== MatchType.AUTO)).toEqual(false);
							expect(result.data.length).toEqual(1);
						});

						it('should filter by multiple match types', async () => {
							const importUsers = importUserFactory.buildList(10, { school });
							importUsers[0].setMatch(userFactory.build({ school }), MatchCreator.MANUAL);
							importUsers[1].setMatch(userFactory.build({ school }), MatchCreator.AUTO);
							await em.persistAndFlush(importUsers);
							const query: FilterImportUserParams = {
								match: [FilterMatchType.AUTO, FilterMatchType.MANUAL],
							};

							const response = await testApiClient.get().query(query).expect(HttpStatus.OK);

							const result = response.body as ImportUserListResponse;
							expect(result.data.some((iu) => iu.match?.matchedBy === MatchType.MANUAL)).toEqual(true);
							expect(result.data.some((iu) => iu.match?.matchedBy === MatchType.AUTO)).toEqual(true);
							expect(result.data.length).toEqual(2);
						});

						it('should filter by flag enabled', async () => {
							const importUsers = importUserFactory.buildList(10, { school });
							importUsers[0].flagged = true;
							await em.persistAndFlush(importUsers);
							const query: FilterImportUserParams = { flagged: true };

							const response = await testApiClient.get().query(query).expect(HttpStatus.OK);

							const result = response.body as ImportUserListResponse;
							expect(result.data.some((iu) => iu.flagged === false)).toEqual(false);
							expect(result.data.some((iu) => iu.flagged === true)).toEqual(true);
							expect(result.data.length).toEqual(1);
						});
					});
				});
			});

			describe('updates', () => {
				let account: AccountEntity;
				let school: SchoolEntity;

				beforeEach(async () => {
					({ account, school } = await authenticatedUser([Permission.SCHOOL_IMPORT_USERS_UPDATE]));
					testApiClient = await testApiClient.login(account);
				});

				describe('[setMatch]', () => {
					describe('[PATCH] user/import/:id/match', () => {
						it('should set a manual match', async () => {
							const userToBeMatched = userFactory.withRoleByName(RoleName.STUDENT).build({
								school,
							});
							const unmatchedImportUser = importUserFactory.build({
								school,
							});
							await em.persistAndFlush([userToBeMatched, unmatchedImportUser]);
							em.clear();
							const params: UpdateMatchParams = { userId: userToBeMatched.id };

							const result = await testApiClient
								.patch(`${unmatchedImportUser.id}/match`)
								.send(params)
								.expect(HttpStatus.OK);

							const importUserResponse = result.body as ImportUserResponse;
							expectAllImportUserResponsePropertiesExist(importUserResponse, true);
							expect(importUserResponse.match?.matchedBy).toEqual(MatchType.MANUAL);
							expect(importUserResponse.match?.userId).toEqual(userToBeMatched.id);
						});

						it('should update an existing auto match to manual', async () => {
							const userMatch = userFactory.withRoleByName(RoleName.STUDENT).build({
								school,
							});
							const alreadyMatchedImportUser = importUserFactory.matched(MatchCreator.AUTO, userMatch).build({
								school,
							});
							const manualUserMatch = userFactory.withRoleByName(RoleName.STUDENT).build({
								school,
							});
							await em.persistAndFlush([userMatch, alreadyMatchedImportUser, manualUserMatch]);
							em.clear();
							const params: UpdateMatchParams = { userId: manualUserMatch.id };

							const result = await testApiClient
								.patch(`${alreadyMatchedImportUser.id}/match`)
								.send(params)
								.expect(HttpStatus.OK);

							const elem = result.body as ImportUserResponse;
							expectAllImportUserResponsePropertiesExist(elem, true);
							expect(elem.match?.matchedBy).toEqual(MatchType.MANUAL);
							expect(elem.match?.userId).toEqual(manualUserMatch.id);
						});
					});
				});

				describe('[removeMatch]', () => {
					describe('[DELETE] user/import/:id/match', () => {
						it('should remove a match', async () => {
							const userMatch = userFactory.withRoleByName(RoleName.STUDENT).build({
								school,
							});
							const importUserWithMatch = importUserFactory.matched(MatchCreator.AUTO, userMatch).build({
								school,
							});
							await em.persistAndFlush([importUserWithMatch]);
							em.clear();

							const result = await testApiClient.delete(`${importUserWithMatch.id}/match`).send().expect(HttpStatus.OK);

							expectAllImportUserResponsePropertiesExist(result.body as ImportUserResponse, false);
						});

						it('should not fail when importuser is not having a match', async () => {
							const importUserWithoutMatch = importUserFactory.build({
								school,
							});
							await em.persistAndFlush([importUserWithoutMatch]);
							em.clear();

							const result = await testApiClient
								.delete(`${importUserWithoutMatch.id}/match`)
								.send()
								.expect(HttpStatus.OK);

							expectAllImportUserResponsePropertiesExist(result.body as ImportUserResponse, false);
						});
					});
				});

				describe('[updateFlag]', () => {
					describe('[PATCH] user/import/:id/flag', () => {
						it('should add a flag', async () => {
							const importUser = importUserFactory.build({
								school,
							});
							await em.persistAndFlush([importUser]);
							em.clear();
							const params: UpdateFlagParams = { flagged: true };

							const result = await testApiClient.patch(`${importUser.id}/flag`).send(params).expect(HttpStatus.OK);

							const response = result.body as ImportUserResponse;
							expectAllImportUserResponsePropertiesExist(response, false);
							expect(response.flagged).toEqual(true);
						});

						it('should remove a flag', async () => {
							const importUser = importUserFactory.build({
								school,
								flagged: true,
							});
							await em.persistAndFlush([importUser]);
							em.clear();
							const params: UpdateFlagParams = { flagged: false };

							const result = await testApiClient.patch(`${importUser.id}/flag`).send(params).expect(HttpStatus.OK);

							const response = result.body as ImportUserResponse;
							expectAllImportUserResponsePropertiesExist(response, false);
							expect(response.flagged).toEqual(false);
						});
					});
				});
			});

			describe('[migrate]', () => {
				let account: AccountEntity;
				let school: SchoolEntity;

				beforeEach(async () => {
					({ account, school } = await authenticatedUser([Permission.SCHOOL_IMPORT_USERS_MIGRATE]));
					school.officialSchoolNumber = 'foo';
					school.inMaintenanceSince = new Date();
					school.externalId = 'foo';
					school.inUserMigration = true;
					testApiClient = await testApiClient.login(account);
				});

				describe('POST user/import/migrate', () => {
					it('should migrate', async () => {
						school.officialSchoolNumber = 'foo';

						const importUser = importUserFactory.build({
							school,
						});
						await em.persistAndFlush([importUser]);
						em.clear();

						await testApiClient.post('migrate').expect(HttpStatus.CREATED);
					});
				});
			});

			describe('[startUserMigration]', () => {
				let account: AccountEntity;
				let system: SystemEntity;

				describe('POST user/import/startUserMigration', () => {
					it('should set in user migration mode', async () => {
						({ account, system } = await authenticatedUser([Permission.SCHOOL_IMPORT_USERS_MIGRATE]));
						testApiClient = await testApiClient.login(account);
						userImportFeatures.userMigrationSystemId = system._id.toString();

						await testApiClient.post('startUserMigration').expect(HttpStatus.CREATED);
					});
				});
			});

			describe('[endSchoolMaintenance]', () => {
				describe('POST user/import/startSync', () => {
					it('should remove inMaintenanceSince from school', async () => {
						const school = schoolEntityFactory.buildWithId({
							externalId: 'foo',
							inMaintenanceSince: new Date(),
							inUserMigration: false,
						});
						const roles = [
							roleFactory.build({
								name: RoleName.ADMINISTRATOR,
								permissions: [Permission.SCHOOL_IMPORT_USERS_MIGRATE],
							}),
						];
						await em.persistAndFlush([school, ...roles]);

						const { adminUser, adminAccount } = UserAndAccountTestFactory.buildAdmin({ school }, [
							Permission.SCHOOL_IMPORT_USERS_MIGRATE,
						]);

						await em.persistAndFlush([adminUser, adminAccount]);
						em.clear();

						testApiClient = await testApiClient.login(adminAccount);

						await testApiClient.post('startSync').expect(HttpStatus.CREATED);
					});
				});
			});
		});

		describe('[POST] populateImportUsers', () => {
			describe('when user is not authenticated', () => {
				const setup = () => {
					const notLoggedInClient = new TestApiClient(app, 'user/import');

					return { notLoggedInClient };
				};

				it('should return unauthorized', async () => {
					const { notLoggedInClient } = setup();

					await notLoggedInClient.post('populate-import-users').send().expect(HttpStatus.UNAUTHORIZED);
				});
			});

			describe('when migration is not activated', () => {
				const setup = async () => {
					const { account } = await authenticatedUser([Permission.SCHOOL_IMPORT_USERS_MIGRATE]);
					const loggedInClient = await testApiClient.login(account);

					userImportFeatures.userMigrationEnabled = false;

					return { loggedInClient };
				};

				it('should return with status forbidden', async () => {
					const { loggedInClient } = await setup();

					const response = await loggedInClient.post('populate-import-users').send();

					expect(response.body).toEqual({
						type: 'USER_MIGRATION_IS_NOT_ENABLED',
						title: 'User Migration Is Not Enabled',
						message: 'Feature flag of user migration may be disable or the school is not an LDAP pilot',
						code: HttpStatus.FORBIDDEN,
					});
				});
			});

			describe('when users school has no external id', () => {
				const setup = async () => {
					const { account, school, system } = await authenticatedUser(
						[Permission.SCHOOL_IMPORT_USERS_MIGRATE],
						[],
						false
					);
					const loggedInClient = await testApiClient.login(account);
					userImportFeatures.userMigrationSystemId = system.id;

					school.externalId = undefined;

					return { loggedInClient };
				};

				it('should return with status bad request', async () => {
					const { loggedInClient } = await setup();

					const response = await loggedInClient.post('populate-import-users').send();

					expect(response.body).toEqual({
						type: 'USER_IMPORT_SCHOOL_EXTERNAL_ID_MISSING',
						title: 'User Import School External Id Missing',
						message: 'Bad Request',
						code: HttpStatus.BAD_REQUEST,
					});
				});
			});

			describe('when users were populated successful', () => {
				const setup = async () => {
					const { account, school, system } = await authenticatedUser([Permission.SCHOOL_IMPORT_USERS_MIGRATE]);
					const loggedInClient = await testApiClient.login(account);

					userImportFeatures.userMigrationEnabled = true;
					userImportFeatures.userMigrationSystemId = system.id;

					axiosMock.onPost(/(.*)\/token/).reply<OauthTokenResponse>(HttpStatus.OK, {
						id_token: 'idToken',
						refresh_token: 'refreshToken',
						access_token: 'accessToken',
					});

					const schulconnexResponse: SanisResponse = schulconnexResponseFactory.build();
					axiosMock.onGet(/(.*)\/personen-info/).reply(HttpStatus.OK, [schulconnexResponse]);

					return { loggedInClient, account, school };
				};

				it('should return with status created', async () => {
					const { loggedInClient } = await setup();

					await loggedInClient.post('populate-import-users').send().expect(HttpStatus.CREATED);
				});
			});
		});
	});
});<|MERGE_RESOLUTION|>--- conflicted
+++ resolved
@@ -25,23 +25,19 @@
 import { Permission, RoleName, SortOrder } from '@shared/domain/interface';
 import { SchoolFeature } from '@shared/domain/types';
 import {
+	TestApiClient,
+	UserAndAccountTestFactory,
 	accountFactory,
 	cleanupCollections,
 	importUserFactory,
 	roleFactory,
 	schoolEntityFactory,
 	systemEntityFactory,
-	TestApiClient,
-	UserAndAccountTestFactory,
 	userFactory,
 } from '@shared/testing';
+import { AccountEntity } from '@src/modules/account/entity/account.entity';
 import axios from 'axios';
 import MockAdapter from 'axios-mock-adapter';
-<<<<<<< HEAD
-import { OauthTokenResponse } from '@modules/oauth/service/dto';
-import { AccountEntity } from '@src/modules/account/entity/account.entity';
-=======
->>>>>>> 8ec8cfa9
 import { IUserImportFeatures, UserImportFeatures } from '../../config';
 
 describe('ImportUser Controller (API)', () => {
