--- conflicted
+++ resolved
@@ -2,13 +2,7 @@
 import { ApiTags } from '@nestjs/swagger';
 import { PaginationParams } from '@shared/controller';
 import { IFindOptions, ImportUser, User } from '@shared/domain';
-<<<<<<< HEAD
-import { Authenticate, CurrentUser } from '@modules/authentication/decorator/auth.decorator';
-import { ICurrentUser } from '@modules/authentication';
-
-=======
-import { Authenticate, CurrentUser, ICurrentUser } from '@src/modules/authentication';
->>>>>>> 0ab2dfbf
+import { Authenticate, CurrentUser, ICurrentUser } from '@modules/authentication';
 import { ImportUserMapper } from '../mapper/import-user.mapper';
 import { UserMatchMapper } from '../mapper/user-match.mapper';
 import { UserImportUc } from '../uc/user-import.uc';
