--- conflicted
+++ resolved
@@ -38,13 +38,8 @@
 		} else {
 			const chunks = this.chunkArray(usersToCheck, 10000);
 			let userSyncCount = 0;
-<<<<<<< HEAD
 			for (const chunk of chunks) {
 				userSyncCount += await this.updateLastSyncedAt(chunk, systemId);
-=======
-			for (let i = 0; i < chunks.length; i += 1) {
-				userSyncCount += +this.updateLastSyncedAt(chunks[i], systemId);
->>>>>>> e6a8cf1f
 			}
 
 			await this.updateSynchronization(synchronizationId, SynchronizationStatusModel.SUCCESS, userSyncCount);
