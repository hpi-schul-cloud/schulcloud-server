import { createMock, DeepMocked } from '@golevelup/ts-jest';
import { ObjectId } from '@mikro-orm/mongodb';
import {
	AuthorizableReferenceType,
	AuthorizationContextBuilder,
	AuthorizationService,
	ForbiddenLoggableException,
} from '@modules/authorization';
<<<<<<< HEAD
import { CourseEntity, CourseGroupEntity } from '@modules/course/repo';
import { courseEntityFactory } from '@modules/course/testing';
import { NotFoundException } from '@nestjs/common';
import { Test, TestingModule } from '@nestjs/testing';
import { User } from '@shared/domain/entity';
import { setupEntities } from '@testing/database';
import { userFactory } from '@testing/factory/user.factory';
=======
import { User } from '@modules/user/repo';
import { userFactory } from '@modules/user/testing';
import { NotFoundException } from '@nestjs/common';
import { Test, TestingModule } from '@nestjs/testing';
import { Course, CourseGroup } from '@shared/domain/entity';
import { setupEntities } from '@testing/database';
import { courseFactory } from '@testing/factory/course.factory';
>>>>>>> fba446b6
import { AuthorizationReferenceService } from './authorization-reference.service';
import { ReferenceLoader } from './reference.loader';

describe('AuthorizationReferenceService', () => {
	let service: AuthorizationReferenceService;
	let authorizationService: DeepMocked<AuthorizationService>;
	let loader: DeepMocked<ReferenceLoader>;

	beforeAll(async () => {
		await setupEntities([User, CourseEntity, CourseGroupEntity]);

		const module: TestingModule = await Test.createTestingModule({
			providers: [
				AuthorizationReferenceService,
				{
					provide: ReferenceLoader,
					useValue: createMock<ReferenceLoader>(),
				},
				{
					provide: AuthorizationService,
					useValue: createMock<AuthorizationService>(),
				},
			],
		}).compile();

		service = await module.get(AuthorizationReferenceService);
		authorizationService = await module.get(AuthorizationService);
		loader = await module.get(ReferenceLoader);
	});

	afterEach(() => {
		jest.resetAllMocks();
	});

	describe('checkPermissionByReferences', () => {
		const setupData = () => {
			const entityId = new ObjectId().toHexString();
			const userId = new ObjectId().toHexString();
			const context = AuthorizationContextBuilder.read([]);
			const entityName = AuthorizableReferenceType.Course;

			return { context, entityId, userId, entityName };
		};

		describe('when hasPermissionByReferences returns false', () => {
			const setup = () => {
				const { entityId, userId, context, entityName } = setupData();

				const spy = jest.spyOn(service, 'hasPermissionByReferences').mockResolvedValueOnce(false);

				return { context, userId, entityId, entityName, spy };
			};

			it('should reject with ForbiddenLoggableException', async () => {
				const { context, userId, entityId, entityName, spy } = setup();

				await expect(service.checkPermissionByReferences(userId, entityName, entityId, context)).rejects.toThrow(
					new ForbiddenLoggableException(userId, entityName, context)
				);

				spy.mockRestore();
			});
		});

		describe('when hasPermissionByReferences returns true', () => {
			const setup = () => {
				const { entityId, userId, context, entityName } = setupData();

				const spy = jest.spyOn(service, 'hasPermissionByReferences').mockResolvedValueOnce(true);

				return { context, userId, entityId, entityName, spy };
			};

			it('should resolve without error', async () => {
				const { context, userId, entityId, entityName, spy } = setup();

				await expect(service.checkPermissionByReferences(userId, entityName, entityId, context)).resolves.not.toThrow();

				spy.mockRestore();
			});
		});
	});

	describe('hasPermissionByReferences', () => {
		const setupData = () => {
			const entity = courseEntityFactory.buildWithId();
			const user = userFactory.buildWithId();
			const context = AuthorizationContextBuilder.read([]);
			const entityName = AuthorizableReferenceType.Course;

			return { context, entity, user, entityName };
		};

		describe('when loader throws an error', () => {
			const setup = () => {
				const { entity, user, context, entityName } = setupData();

				loader.loadAuthorizableObject.mockRejectedValueOnce(new NotFoundException());
				authorizationService.getUserWithPermissions.mockResolvedValueOnce(user);
				authorizationService.hasPermission.mockReturnValueOnce(true);

				return { context, userId: user.id, entityId: entity.id, entityName };
			};

			it('should reject with this error', async () => {
				const { context, userId, entityId, entityName } = setup();

				await expect(service.hasPermissionByReferences(userId, entityName, entityId, context)).rejects.toThrow(
					new NotFoundException()
				);
			});
		});

		describe('when authorizationService throws an error', () => {
			const setup = () => {
				const { entity, user, context, entityName } = setupData();

				loader.loadAuthorizableObject.mockRejectedValueOnce(entity);
				authorizationService.getUserWithPermissions.mockRejectedValueOnce(new NotFoundException());
				authorizationService.hasPermission.mockReturnValueOnce(true);

				return { context, userId: user.id, entityId: entity.id, entityName };
			};

			it('should reject with this error', async () => {
				const { context, userId, entityId, entityName } = setup();

				await expect(service.hasPermissionByReferences(userId, entityName, entityId, context)).rejects.toThrow(
					new NotFoundException()
				);
			});
		});

		describe('when loader can load entites and authorization resolve with true', () => {
			const setup = () => {
				const { entity, user, context, entityName } = setupData();

				loader.loadAuthorizableObject.mockResolvedValueOnce(entity);
				authorizationService.getUserWithPermissions.mockResolvedValueOnce(user);
				authorizationService.hasPermission.mockReturnValueOnce(true);

				return { context, userId: user.id, entityId: entity.id, entityName };
			};

			it('should resolve to true', async () => {
				const { context, userId, entityId, entityName } = setup();

				const result = await service.hasPermissionByReferences(userId, entityName, entityId, context);

				expect(result).toBe(true);
			});
		});

		describe('when loader can load entities and authorization resolve with false', () => {
			const setup = () => {
				const { entity, user, context, entityName } = setupData();

				loader.loadAuthorizableObject.mockResolvedValueOnce(entity);
				authorizationService.getUserWithPermissions.mockResolvedValueOnce(user);
				authorizationService.hasPermission.mockReturnValueOnce(false);

				return { context, userId: user.id, entityId: entity.id, entityName };
			};

			it('should resolve to false', async () => {
				const { context, userId, entityId, entityName } = setup();

				const result = await service.hasPermissionByReferences(userId, entityName, entityId, context);

				expect(result).toBe(false);
			});
		});
	});
});<|MERGE_RESOLUTION|>--- conflicted
+++ resolved
@@ -6,23 +6,13 @@
 	AuthorizationService,
 	ForbiddenLoggableException,
 } from '@modules/authorization';
-<<<<<<< HEAD
 import { CourseEntity, CourseGroupEntity } from '@modules/course/repo';
 import { courseEntityFactory } from '@modules/course/testing';
-import { NotFoundException } from '@nestjs/common';
-import { Test, TestingModule } from '@nestjs/testing';
-import { User } from '@shared/domain/entity';
-import { setupEntities } from '@testing/database';
-import { userFactory } from '@testing/factory/user.factory';
-=======
 import { User } from '@modules/user/repo';
 import { userFactory } from '@modules/user/testing';
 import { NotFoundException } from '@nestjs/common';
 import { Test, TestingModule } from '@nestjs/testing';
-import { Course, CourseGroup } from '@shared/domain/entity';
 import { setupEntities } from '@testing/database';
-import { courseFactory } from '@testing/factory/course.factory';
->>>>>>> fba446b6
 import { AuthorizationReferenceService } from './authorization-reference.service';
 import { ReferenceLoader } from './reference.loader';
 
