import { jwtPayloadFactory } from '@infra/auth-guard/testing';
import { ObjectId } from 'bson';
<<<<<<< HEAD
import { createAccessTokenParamsFactory } from '../../testing/create-access-token.params.factory';
import { AuthorizationContext, TokenMetadata } from '../vo';
import { TokenMetadataMapper } from './authorization.reference.mapper';
=======
import { tokenMetadataTestFactory } from '../../testing';
import { TokenMetadataMapper } from '../mapper/authorization.reference.mapper';
import { TokenMetadata } from '../vo';
>>>>>>> 206f576e

describe('TokenMetadataMapper', () => {
	afterEach(() => {
		jest.resetAllMocks();
	});

	/* describe('mapToTokenMetadata', () => {
		describe('when called with valid props', () => {
			it('should map props to a valid TokenMetadata instance', () => {
				const tokenMetadataProps = tokenMetadataTestFactory.build();

				const result = TokenMetadataMapper.mapToTokenMetadata(tokenMetadataProps);

				expect(result).toBeInstanceOf(TokenMetadata);
				expect(result.authorizationContext).toEqual(expect.any(Object));
				expect(result.referenceType).toBe(tokenMetadataProps.referenceType);
				expect(result.referenceId).toBe(tokenMetadataProps.referenceId);
				expect(result.userId).toBe(tokenMetadataProps.userId);
				expect(result.customPayload).toBe(tokenMetadataProps.customPayload);
			});
		});

		describe('when called with invalid props', () => {
			describe('when required fields are missing', () => {
				const setup = () => {
					const props = {};

					return { props };
				};

				it('should throw an error', () => {
					const { props } = setup();

					expect(() => TokenMetadataMapper.mapToTokenMetadata(props)).toThrow();
				});
			});

			describe('when props is not an object', () => {
				const setup = () => {
					const props = null;

					return { props };
				};

				it('should throw an error', () => {
					const { props } = setup();

					expect(() => TokenMetadataMapper.mapToTokenMetadata(props)).toThrow();
				});
			});

			describe('when authorizationContext is missing', () => {
				const setup = () => {
					const referenceType = AuthorizableReferenceType.School;
					const referenceId = new ObjectId().toHexString();
					const userId = new ObjectId().toHexString();

					const props = {
						referenceType,
						referenceId,
						userId,
					};

					return { props };
				};

				it('should throw an error', () => {
					const { props } = setup();

					expect(() => TokenMetadataMapper.mapToTokenMetadata(props)).toThrow();
				});
			});
		});
	}); */

	describe('mapFromParamsToTokenMetadata', () => {
		const setup = () => {
			const params = createAccessTokenParamsFactory.build();
			const userId = new ObjectId().toHexString();
			const jwtPayload = jwtPayloadFactory.build();
			console.log('params', params);
			return {
				params,
				userId,
				jwtPayload,
			};
		};

		it('should ', () => {
			const { params, userId, jwtPayload } = setup();
			console.log('params', params);

			const result = TokenMetadataMapper.mapFromParamsToTokenMetadata(params, userId, jwtPayload);

			expect(result).toBeInstanceOf(TokenMetadata);
			expect(result.userId).toBe(userId);
			expect(result.accountId).toBe(jwtPayload.accountId);
			expect(result.jwtJti).toBe(jwtPayload.jti);
			expect(result.authorizationContext).toBeInstanceOf(AuthorizationContext);
			expect(result.customPayload).toBe(params.payload);
			expect(result.referenceType).toBe(params.referenceType);
			expect(result.referenceId).toBe(params.referenceId);
		});
	});
});<|MERGE_RESOLUTION|>--- conflicted
+++ resolved
@@ -1,14 +1,8 @@
 import { jwtPayloadFactory } from '@infra/auth-guard/testing';
 import { ObjectId } from 'bson';
-<<<<<<< HEAD
 import { createAccessTokenParamsFactory } from '../../testing/create-access-token.params.factory';
 import { AuthorizationContext, TokenMetadata } from '../vo';
 import { TokenMetadataMapper } from './authorization.reference.mapper';
-=======
-import { tokenMetadataTestFactory } from '../../testing';
-import { TokenMetadataMapper } from '../mapper/authorization.reference.mapper';
-import { TokenMetadata } from '../vo';
->>>>>>> 206f576e
 
 describe('TokenMetadataMapper', () => {
 	afterEach(() => {
