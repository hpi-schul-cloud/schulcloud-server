import { DeepMocked, createMock } from '@golevelup/ts-jest';
import { Test, TestingModule } from '@nestjs/testing';
import { TeamsRepo } from '@shared/repo';
import { setupEntities, teamFactory, teamUserFactory } from '@shared/testing';
import { Logger } from '@src/core/logger';
<<<<<<< HEAD
import { DomainDeletionReportBuilder } from '@shared/domain/builder';
import { DomainName, OperationType } from '@shared/domain/types';
=======
import { EventBus } from '@nestjs/cqrs/dist';
import { ObjectId } from 'bson';
import {
	DomainDeletionReportBuilder,
	DomainName,
	DomainOperationReportBuilder,
	OperationType,
	DataDeletedEvent,
} from '@modules/deletion';
import { deletionRequestFactory } from '@modules/deletion/domain/testing';
>>>>>>> 7ea68804
import { TeamService } from './team.service';

describe('TeamService', () => {
	let module: TestingModule;
	let service: TeamService;

	let teamsRepo: DeepMocked<TeamsRepo>;
	let eventBus: DeepMocked<EventBus>;

	beforeAll(async () => {
		module = await Test.createTestingModule({
			providers: [
				TeamService,
				{
					provide: TeamsRepo,
					useValue: createMock<TeamsRepo>(),
				},
				{
					provide: Logger,
					useValue: createMock<Logger>(),
				},
				{
					provide: EventBus,
					useValue: {
						publish: jest.fn(),
					},
				},
			],
		}).compile();

		service = module.get(TeamService);
		teamsRepo = module.get(TeamsRepo);
		eventBus = module.get(EventBus);

		await setupEntities();
	});

	beforeEach(() => {
		jest.clearAllMocks();
	});

	afterAll(async () => {
		await module.close();
	});

	describe('findUserDataFromTeams', () => {
		describe('when finding by userId', () => {
			const setup = () => {
				const teamUser = teamUserFactory.buildWithId();
				const team1 = teamFactory.withTeamUser([teamUser]).build();
				const team2 = teamFactory.withTeamUser([teamUser]).build();

				teamsRepo.findByUserId.mockResolvedValue([team1, team2]);

				return {
					teamUser,
				};
			};

			it('should call teamsRepo.findByUserId', async () => {
				const { teamUser } = setup();

				await service.findUserDataFromTeams(teamUser.user.id);

				expect(teamsRepo.findByUserId).toBeCalledWith(teamUser.user.id);
			});

			it('should return array of two teams with user', async () => {
				const { teamUser } = setup();

				const result = await service.findUserDataFromTeams(teamUser.user.id);

				expect(result.length).toEqual(2);
			});
		});
	});

	describe('deleteUserDataFromTeams', () => {
		describe('when deleting by userId', () => {
			const setup = () => {
				const teamUser = teamUserFactory.buildWithId();
				const team1 = teamFactory.withTeamUser([teamUser]).build();
				const team2 = teamFactory.withTeamUser([teamUser]).build();

				teamsRepo.findByUserId.mockResolvedValue([team1, team2]);

<<<<<<< HEAD
				const expectedResult = DomainDeletionReportBuilder.build(DomainName.TEAMS, OperationType.UPDATE, 2, [
					team1.id,
					team2.id,
=======
				const expectedResult = DomainDeletionReportBuilder.build(DomainName.TEAMS, [
					DomainOperationReportBuilder.build(OperationType.UPDATE, 2, [team1.id, team2.id]),
>>>>>>> 7ea68804
				]);

				return {
					expectedResult,
					teamUser,
				};
			};

			it('should call teamsRepo.findByUserId', async () => {
				const { teamUser } = setup();

				await service.deleteUserData(teamUser.user.id);

				expect(teamsRepo.findByUserId).toBeCalledWith(teamUser.user.id);
			});

			it('should update teams without deleted user', async () => {
				const { expectedResult, teamUser } = setup();

				const result = await service.deleteUserData(teamUser.user.id);

				expect(result).toEqual(expectedResult);
			});
		});
	});

	describe('handle', () => {
		const setup = () => {
			const targetRefId = new ObjectId().toHexString();
			const targetRefDomain = DomainName.FILERECORDS;
			const deletionRequest = deletionRequestFactory.build({ targetRefId, targetRefDomain });
			const deletionRequestId = deletionRequest.id;

			const expectedData = DomainDeletionReportBuilder.build(DomainName.FILERECORDS, [
				DomainOperationReportBuilder.build(OperationType.UPDATE, 2, [
					new ObjectId().toHexString(),
					new ObjectId().toHexString(),
				]),
			]);

			return {
				deletionRequestId,
				expectedData,
				targetRefId,
			};
		};

		describe('when UserDeletedEvent is received', () => {
			it('should call deleteUserData in classService', async () => {
				const { deletionRequestId, expectedData, targetRefId } = setup();

				jest.spyOn(service, 'deleteUserData').mockResolvedValueOnce(expectedData);

				await service.handle({ deletionRequestId, targetRefId });

				expect(service.deleteUserData).toHaveBeenCalledWith(targetRefId);
			});

			it('should call eventBus.publish with DataDeletedEvent', async () => {
				const { deletionRequestId, expectedData, targetRefId } = setup();

				jest.spyOn(service, 'deleteUserData').mockResolvedValueOnce(expectedData);

				await service.handle({ deletionRequestId, targetRefId });

				expect(eventBus.publish).toHaveBeenCalledWith(new DataDeletedEvent(deletionRequestId, expectedData));
			});
		});
	});
});<|MERGE_RESOLUTION|>--- conflicted
+++ resolved
@@ -3,10 +3,8 @@
 import { TeamsRepo } from '@shared/repo';
 import { setupEntities, teamFactory, teamUserFactory } from '@shared/testing';
 import { Logger } from '@src/core/logger';
-<<<<<<< HEAD
 import { DomainDeletionReportBuilder } from '@shared/domain/builder';
 import { DomainName, OperationType } from '@shared/domain/types';
-=======
 import { EventBus } from '@nestjs/cqrs/dist';
 import { ObjectId } from 'bson';
 import {
@@ -17,7 +15,6 @@
 	DataDeletedEvent,
 } from '@modules/deletion';
 import { deletionRequestFactory } from '@modules/deletion/domain/testing';
->>>>>>> 7ea68804
 import { TeamService } from './team.service';
 
 describe('TeamService', () => {
@@ -104,14 +101,11 @@
 
 				teamsRepo.findByUserId.mockResolvedValue([team1, team2]);
 
-<<<<<<< HEAD
 				const expectedResult = DomainDeletionReportBuilder.build(DomainName.TEAMS, OperationType.UPDATE, 2, [
 					team1.id,
 					team2.id,
-=======
 				const expectedResult = DomainDeletionReportBuilder.build(DomainName.TEAMS, [
 					DomainOperationReportBuilder.build(OperationType.UPDATE, 2, [team1.id, team2.id]),
->>>>>>> 7ea68804
 				]);
 
 				return {
