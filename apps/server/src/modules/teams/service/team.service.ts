import { Injectable } from '@nestjs/common';
import { EventsHandler, IEventHandler, EventBus } from '@nestjs/cqrs';
<<<<<<< HEAD
import { DataDeletionDomainOperationLoggable } from '@shared/common/loggable';
import { DomainDeletionReportBuilder, DomainOperationReportBuilder } from '@shared/domain/builder';
import { TeamEntity } from '@shared/domain/entity';
import { DeletionService, DomainDeletionReport } from '@shared/domain/interface';
import { DomainName, EntityId, OperationType, StatusModel } from '@shared/domain/types';
import { TeamsRepo } from '@shared/repo';
import { Logger } from '@src/core/logger';
import { UserDeletedEvent } from '@src/modules/deletion/event';
import { DataDeletedEvent } from '@src/modules/deletion/event/data-deleted.event';
=======
import { TeamEntity } from '@shared/domain/entity';
import { EntityId } from '@shared/domain/types';
import { TeamsRepo } from '@shared/repo';
import { Logger } from '@src/core/logger';
import {
	UserDeletedEvent,
	DeletionService,
	DataDeletedEvent,
	DomainDeletionReport,
	DomainName,
	DomainDeletionReportBuilder,
	DomainOperationReportBuilder,
	OperationType,
	DataDeletionDomainOperationLoggable,
	StatusModel,
} from '@modules/deletion';
>>>>>>> 7ea68804

@Injectable()
@EventsHandler(UserDeletedEvent)
export class TeamService implements DeletionService, IEventHandler<UserDeletedEvent> {
	constructor(
		private readonly teamsRepo: TeamsRepo,
		private readonly logger: Logger,
		private readonly eventBus: EventBus
	) {
		this.logger.setContext(TeamService.name);
	}

<<<<<<< HEAD
	async handle({ deletionRequest }: UserDeletedEvent) {
		const dataDeleted = await this.deleteUserData(deletionRequest.targetRefId);
		await this.eventBus.publish(new DataDeletedEvent(deletionRequest, dataDeleted));
=======
	public async handle({ deletionRequestId, targetRefId }: UserDeletedEvent): Promise<void> {
		const dataDeleted = await this.deleteUserData(targetRefId);
		await this.eventBus.publish(new DataDeletedEvent(deletionRequestId, dataDeleted));
>>>>>>> 7ea68804
	}

	public async findUserDataFromTeams(userId: EntityId): Promise<TeamEntity[]> {
		const teams = await this.teamsRepo.findByUserId(userId);

		return teams;
	}

	public async deleteUserData(userId: EntityId): Promise<DomainDeletionReport> {
		this.logger.info(
			new DataDeletionDomainOperationLoggable(
				'Deleting user data from Teams',
				DomainName.TEAMS,
				userId,
				StatusModel.PENDING
			)
		);
		const teams = await this.teamsRepo.findByUserId(userId);

		teams.forEach((team) => {
			team.userIds = team.userIds.filter((u) => u.userId.id !== userId);
		});

		await this.teamsRepo.save(teams);

		const numberOfUpdatedTeams = teams.length;

		const result = DomainDeletionReportBuilder.build(DomainName.TEAMS, [
			DomainOperationReportBuilder.build(OperationType.UPDATE, numberOfUpdatedTeams, this.getTeamsId(teams)),
		]);

		this.logger.info(
			new DataDeletionDomainOperationLoggable(
				'Successfully deleted user data from Teams',
				DomainName.TEAMS,
				userId,
				StatusModel.FINISHED,
				numberOfUpdatedTeams,
				0
			)
		);

		return result;
	}

	private getTeamsId(teams: TeamEntity[]): EntityId[] {
		return teams.map((team) => team.id);
	}
}<|MERGE_RESOLUTION|>--- conflicted
+++ resolved
@@ -1,20 +1,16 @@
 import { Injectable } from '@nestjs/common';
 import { EventsHandler, IEventHandler, EventBus } from '@nestjs/cqrs';
-<<<<<<< HEAD
 import { DataDeletionDomainOperationLoggable } from '@shared/common/loggable';
 import { DomainDeletionReportBuilder, DomainOperationReportBuilder } from '@shared/domain/builder';
+import { EventsHandler, IEventHandler, EventBus } from '@nestjs/cqrs';
 import { TeamEntity } from '@shared/domain/entity';
 import { DeletionService, DomainDeletionReport } from '@shared/domain/interface';
 import { DomainName, EntityId, OperationType, StatusModel } from '@shared/domain/types';
+import { EntityId } from '@shared/domain/types';
 import { TeamsRepo } from '@shared/repo';
 import { Logger } from '@src/core/logger';
 import { UserDeletedEvent } from '@src/modules/deletion/event';
 import { DataDeletedEvent } from '@src/modules/deletion/event/data-deleted.event';
-=======
-import { TeamEntity } from '@shared/domain/entity';
-import { EntityId } from '@shared/domain/types';
-import { TeamsRepo } from '@shared/repo';
-import { Logger } from '@src/core/logger';
 import {
 	UserDeletedEvent,
 	DeletionService,
@@ -27,7 +23,6 @@
 	DataDeletionDomainOperationLoggable,
 	StatusModel,
 } from '@modules/deletion';
->>>>>>> 7ea68804
 
 @Injectable()
 @EventsHandler(UserDeletedEvent)
@@ -40,15 +35,14 @@
 		this.logger.setContext(TeamService.name);
 	}
 
-<<<<<<< HEAD
 	async handle({ deletionRequest }: UserDeletedEvent) {
 		const dataDeleted = await this.deleteUserData(deletionRequest.targetRefId);
 		await this.eventBus.publish(new DataDeletedEvent(deletionRequest, dataDeleted));
-=======
+	}
+
 	public async handle({ deletionRequestId, targetRefId }: UserDeletedEvent): Promise<void> {
 		const dataDeleted = await this.deleteUserData(targetRefId);
 		await this.eventBus.publish(new DataDeletedEvent(deletionRequestId, dataDeleted));
->>>>>>> 7ea68804
 	}
 
 	public async findUserDataFromTeams(userId: EntityId): Promise<TeamEntity[]> {
