import { ApiExtraModels, ApiProperty, getSchemaPath } from '@nestjs/swagger';
import {
	ComponentEtherpadProperties,
	ComponentGeogebraProperties,
	ComponentInternalProperties,
	ComponentLernstoreProperties,
	ComponentProperties,
	ComponentTextProperties,
	ComponentType,
} from '@shared/domain/entity/lesson.entity';
<<<<<<< HEAD
import { LessonResources } from './lesson-resources.model';
import { Type } from 'class-transformer';
=======
import { EntityId } from '@shared/domain/types';
>>>>>>> 6251c353

// eslint problem will be solved in EW-1090
class ComponentTextPropsImpl implements ComponentTextProperties {
	@ApiProperty({ nullable: false })
	text!: string;
}

class ComponentEtherpadPropsImpl implements ComponentEtherpadProperties {
	@ApiProperty({ nullable: false, description: 'description of a Etherpad component' })
	description!: string;

	@ApiProperty({ nullable: false, description: 'title of a Etherpad component' })
	title!: string;

	@ApiProperty({ nullable: false, description: 'url of a Etherpad component' })
	url!: string;
}

class ComponentGeogebraPropsImpl implements ComponentGeogebraProperties {
	@ApiProperty({ nullable: false, description: 'materialId of a Geogebra component' })
	materialId!: string;
}

class ComponentInternalPropsImpl implements ComponentInternalProperties {
	@ApiProperty({ nullable: false, description: 'url of a Internal component' })
	url!: string;
}

class ComponentLernstorePropsImpl implements ComponentLernstoreProperties {
	@ApiProperty({ nullable: false, description: 'resources of a Lernstore component', type: [LessonResources] })
	resources!: LessonResources[];
}
@ApiExtraModels(
	ComponentTextPropsImpl,
	ComponentEtherpadPropsImpl,
	ComponentGeogebraPropsImpl,
	ComponentInternalPropsImpl,
	ComponentLernstorePropsImpl
)
export class LessonContentResponse {
	constructor(lessonContent: ComponentProperties) {
		this.id = lessonContent._id;
		// @deprecated _id used in legacy client
		this._id = lessonContent._id;
		this.title = lessonContent.title;
		this.hidden = lessonContent.hidden;
		this.component = lessonContent.component;
		this.content = lessonContent.content;
	}

	@ApiProperty({
		oneOf: [
			{ $ref: getSchemaPath(ComponentTextPropsImpl) },
			{ $ref: getSchemaPath(ComponentEtherpadPropsImpl) },
			{ $ref: getSchemaPath(ComponentGeogebraPropsImpl) },
			{ $ref: getSchemaPath(ComponentInternalPropsImpl) },
			{ $ref: getSchemaPath(ComponentLernstorePropsImpl) },
		],
	})
	content?:
		| ComponentTextPropsImpl
		| ComponentEtherpadPropsImpl
		| ComponentGeogebraPropsImpl
		| ComponentInternalPropsImpl
		| ComponentLernstorePropsImpl;

	@ApiProperty({
		description: 'The id of the Material entity',
		pattern: '[a-f0-9]{24}',
		deprecated: true,
	})
	_id?: EntityId;

	@ApiProperty({
		description: 'The id of the Material entity',
		pattern: '[a-f0-9]{24}',
	})
	id?: EntityId;

	@ApiProperty({
		description: 'Title of the Material entity',
	})
	title: string;

	@ApiProperty({ enum: ComponentType })
	component: ComponentType;

	@ApiProperty()
	hidden: boolean;
}<|MERGE_RESOLUTION|>--- conflicted
+++ resolved
@@ -8,12 +8,10 @@
 	ComponentTextProperties,
 	ComponentType,
 } from '@shared/domain/entity/lesson.entity';
-<<<<<<< HEAD
 import { LessonResources } from './lesson-resources.model';
 import { Type } from 'class-transformer';
-=======
 import { EntityId } from '@shared/domain/types';
->>>>>>> 6251c353
+
 
 // eslint problem will be solved in EW-1090
 class ComponentTextPropsImpl implements ComponentTextProperties {
