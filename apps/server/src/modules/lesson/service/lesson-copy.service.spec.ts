--- conflicted
+++ resolved
@@ -2,11 +2,7 @@
 import { Configuration } from '@hpi-schul-cloud/commons';
 import { CopyElementType, CopyHelperService, CopyStatus, CopyStatusEnum } from '@modules/copy-helper';
 import { CopyFilesService } from '@modules/files-storage-client';
-<<<<<<< HEAD
-import { TaskCopyService } from '@modules/task/service';
-=======
 import { TaskCopyService } from '@modules/task';
->>>>>>> caf63ead
 import { Test, TestingModule } from '@nestjs/testing';
 import {
 	BaseEntity,
@@ -30,10 +26,7 @@
 	taskFactory,
 	userFactory,
 } from '@shared/testing';
-<<<<<<< HEAD
-=======
 import { LessonRepo } from '../repository';
->>>>>>> caf63ead
 import { EtherpadService } from './etherpad.service';
 import { LessonCopyService } from './lesson-copy.service';
 import { NexboardService } from './nexboard.service';
