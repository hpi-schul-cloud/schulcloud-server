--- conflicted
+++ resolved
@@ -90,13 +90,8 @@
 	describe('findAllLessonsByUserId', () => {
 		describe('when finding by userId', () => {
 			const setup = () => {
-<<<<<<< HEAD
 				const userId = new ObjectId();
-				const contentExample: IComponentProperties = {
-=======
-				const userId = new ObjectId().toHexString();
 				const contentExample: ComponentProperties = {
->>>>>>> bbd70757
 					title: 'title',
 					hidden: false,
 					user: userId,
@@ -136,13 +131,8 @@
 	describe('deleteUserDataFromTeams', () => {
 		describe('when deleting by userId', () => {
 			const setup = () => {
-<<<<<<< HEAD
 				const userId = new ObjectId();
-				const contentExample: IComponentProperties = {
-=======
-				const userId = new ObjectId().toHexString();
 				const contentExample: ComponentProperties = {
->>>>>>> bbd70757
 					title: 'title',
 					hidden: false,
 					user: userId,
