import { createMock, DeepMocked } from '@golevelup/ts-jest';
import { ObjectId } from '@mikro-orm/mongodb';
import { Test, TestingModule } from '@nestjs/testing';
import { ComponentType, IComponentProperties } from '@shared/domain';
import { LessonRepo } from '@shared/repo';
import { lessonFactory, setupEntities } from '@shared/testing';
<<<<<<< HEAD
import { FilesStorageClientAdapterService } from '@src/modules/files-storage-client';
import { LessonCreateDto } from '../types';
=======
import { FilesStorageClientAdapterService } from '@modules/files-storage-client';
import { ObjectId } from '@mikro-orm/mongodb';
import { ComponentType, IComponentProperties } from '@shared/domain';
>>>>>>> 3e112cc9
import { LessonService } from './lesson.service';

describe('LessonService', () => {
	let lessonService: LessonService;
	let module: TestingModule;

	let lessonRepo: DeepMocked<LessonRepo>;
	let filesStorageClientAdapterService: DeepMocked<FilesStorageClientAdapterService>;

	beforeAll(async () => {
		module = await Test.createTestingModule({
			providers: [
				LessonService,
				{
					provide: LessonRepo,
					useValue: createMock<LessonRepo>(),
				},
				{
					provide: FilesStorageClientAdapterService,
					useValue: createMock<FilesStorageClientAdapterService>(),
				},
			],
		}).compile();
		lessonService = module.get(LessonService);

		lessonRepo = module.get(LessonRepo);
		filesStorageClientAdapterService = module.get(FilesStorageClientAdapterService);

		await setupEntities();
	});

	afterAll(async () => {
		await module.close();
	});

	afterEach(() => {
		jest.resetAllMocks();
	});

	it('should be defined', () => {
		expect(lessonService).toBeDefined();
	});

	it('create lesson', async () => {
		const lessonCreateDto: LessonCreateDto = {
			name: 'mySampleCourse',
			courseId: 'a_fake_course_id',
		};

		await lessonService.createLesson(lessonCreateDto);

		expect(lessonRepo.createLessonByDto).toHaveBeenCalledWith(expect.objectContaining({ name: lessonCreateDto.name }));
	});

	it('delete lesson', async () => {
		const lesson = lessonFactory.buildWithId();

		await lessonService.deleteLesson(lesson);

		expect(filesStorageClientAdapterService.deleteFilesOfParent).toHaveBeenCalledWith(lesson.id);

		expect(lessonRepo.delete).toHaveBeenCalledWith(lesson);
	});

	it('delete lesson', async () => {
		const lesson = lessonFactory.buildWithId();

		await lessonService.findById(lesson.id);

		expect(lessonRepo.findById).toHaveBeenCalledWith(lesson.id);
	});

	describe('findByCourseIds', () => {
		it('should call findByCourseIds from lesson repo', async () => {
			const courseIds = ['course-1', 'course-2'];
			lessonRepo.findAllByCourseIds.mockResolvedValueOnce([[], 0]);

			await expect(lessonService.findByCourseIds(courseIds)).resolves.not.toThrow();
			expect(lessonRepo.findAllByCourseIds).toBeCalledTimes(1);
			expect(lessonRepo.findAllByCourseIds).toBeCalledWith(courseIds);
		});
	});

	describe('findAllLessonsByUserId', () => {
		describe('when finding by userId', () => {
			const setup = () => {
				const userId = new ObjectId().toHexString();
				const contentExample: IComponentProperties = {
					title: 'title',
					hidden: false,
					user: userId,
					component: ComponentType.TEXT,
					content: { text: 'test of content' },
				};
				const lesson1 = lessonFactory.buildWithId({ contents: [contentExample] });
				const lesson2 = lessonFactory.buildWithId({ contents: [contentExample] });
				const lessons = [lesson1, lesson2];

				lessonRepo.findByUserId.mockResolvedValue(lessons);

				return {
					userId,
					lessons,
				};
			};

			it('should call findByCourseIds from lesson repo', async () => {
				const { userId } = setup();

				await expect(lessonService.findAllLessonsByUserId(userId)).resolves.not.toThrow();
				expect(lessonRepo.findByUserId).toBeCalledWith(userId);
			});

			it('should return array of lessons with userId', async () => {
				const { userId, lessons } = setup();

				const result = await lessonService.findAllLessonsByUserId(userId);

				expect(result).toHaveLength(2);
				expect(result).toEqual(lessons);
			});
		});
	});

	describe('deleteUserDataFromTeams', () => {
		describe('when deleting by userId', () => {
			const setup = () => {
				const userId = new ObjectId().toHexString();
				const contentExample: IComponentProperties = {
					title: 'title',
					hidden: false,
					user: userId,
					component: ComponentType.TEXT,
					content: { text: 'test of content' },
				};
				const lesson1 = lessonFactory.buildWithId({ contents: [contentExample] });
				const lesson2 = lessonFactory.buildWithId({ contents: [contentExample] });

				lessonRepo.findByUserId.mockResolvedValue([lesson1, lesson2]);

				return {
					userId,
				};
			};

			it('should call lessonRepo.findByUserId', async () => {
				const { userId } = setup();

				await lessonService.deleteUserDataFromLessons(userId);

				expect(lessonRepo.findByUserId).toBeCalledWith(userId);
			});

			it('should update lessons without deleted user', async () => {
				const { userId } = setup();

				const result = await lessonService.deleteUserDataFromLessons(userId);

				expect(result).toEqual(2);
			});
		});
	});
});<|MERGE_RESOLUTION|>--- conflicted
+++ resolved
@@ -1,17 +1,11 @@
 import { createMock, DeepMocked } from '@golevelup/ts-jest';
 import { ObjectId } from '@mikro-orm/mongodb';
+import { FilesStorageClientAdapterService } from '@modules/files-storage-client';
 import { Test, TestingModule } from '@nestjs/testing';
 import { ComponentType, IComponentProperties } from '@shared/domain';
 import { LessonRepo } from '@shared/repo';
 import { lessonFactory, setupEntities } from '@shared/testing';
-<<<<<<< HEAD
-import { FilesStorageClientAdapterService } from '@src/modules/files-storage-client';
 import { LessonCreateDto } from '../types';
-=======
-import { FilesStorageClientAdapterService } from '@modules/files-storage-client';
-import { ObjectId } from '@mikro-orm/mongodb';
-import { ComponentType, IComponentProperties } from '@shared/domain';
->>>>>>> 3e112cc9
 import { LessonService } from './lesson.service';
 
 describe('LessonService', () => {
