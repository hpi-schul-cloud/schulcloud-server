import { Injectable } from '@nestjs/common';
import { Counted, EntityId, IComponentProperties, LessonEntity } from '@shared/domain';
import { LessonRepo } from '@shared/repo';
import { FilesStorageClientAdapterService } from '@src/modules/files-storage-client';
import { LessonCreateDto } from '../types';

@Injectable()
export class LessonService {
	constructor(
		private readonly lessonRepo: LessonRepo,
		private readonly filesStorageClientAdapterService: FilesStorageClientAdapterService
	) {}

<<<<<<< HEAD
	async createLesson(lessonCreateDto: LessonCreateDto): Promise<string> {
		const lesson = await this.lessonRepo.createLessonByDto(lessonCreateDto);
		return lesson.id;
	}

	async deleteLesson(lesson: Lesson): Promise<void> {
=======
	async deleteLesson(lesson: LessonEntity): Promise<void> {
>>>>>>> cb7bf6d4
		await this.filesStorageClientAdapterService.deleteFilesOfParent(lesson.id);

		await this.lessonRepo.delete(lesson);
	}

	async findById(lessonId: EntityId): Promise<LessonEntity> {
		return this.lessonRepo.findById(lessonId);
	}

	async findByCourseIds(courseIds: EntityId[]): Promise<Counted<LessonEntity[]>> {
		return this.lessonRepo.findAllByCourseIds(courseIds);
	}

	async deleteUserDataFromLessons(userId: EntityId): Promise<number> {
		const lessons = await this.lessonRepo.findByUserId(userId);

		const updatedLessons = lessons.map((lesson: LessonEntity) => {
			lesson.contents.map((c: IComponentProperties) => {
				if (c.user === userId) {
					c.user = '';
				}
				return c;
			});
			return lesson;
		});

		await this.lessonRepo.save(updatedLessons);

		return updatedLessons.length;
	}
}<|MERGE_RESOLUTION|>--- conflicted
+++ resolved
@@ -11,16 +11,12 @@
 		private readonly filesStorageClientAdapterService: FilesStorageClientAdapterService
 	) {}
 
-<<<<<<< HEAD
 	async createLesson(lessonCreateDto: LessonCreateDto): Promise<string> {
 		const lesson = await this.lessonRepo.createLessonByDto(lessonCreateDto);
 		return lesson.id;
 	}
 
-	async deleteLesson(lesson: Lesson): Promise<void> {
-=======
 	async deleteLesson(lesson: LessonEntity): Promise<void> {
->>>>>>> cb7bf6d4
 		await this.filesStorageClientAdapterService.deleteFilesOfParent(lesson.id);
 
 		await this.lessonRepo.delete(lesson);
