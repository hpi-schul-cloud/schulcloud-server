--- conflicted
+++ resolved
@@ -1,13 +1,9 @@
 import { EntityDictionary } from '@mikro-orm/core';
 import { ObjectId } from '@mikro-orm/mongodb';
 import { Injectable } from '@nestjs/common';
-<<<<<<< HEAD
-import { Counted, Course, EntityId, LessonEntity, SortOrder } from '@shared/domain';
-=======
-import { LessonEntity } from '@shared/domain/entity';
+import { Course, LessonEntity } from '@shared/domain/entity';
 import { SortOrder } from '@shared/domain/interface';
 import { Counted, EntityId } from '@shared/domain/types';
->>>>>>> 58793436
 import { BaseRepo } from '@shared/repo';
 import { LessonCreateDto } from '@src/modules/lesson/types';
 import { LessonScope } from './lesson-scope';
