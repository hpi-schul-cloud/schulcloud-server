<<<<<<< HEAD
import { CourseEntity } from '@modules/course/repo';
import { User } from '@shared/domain/entity';
=======
import { User } from '@modules/user/repo';
import { Course } from '@shared/domain/entity';
>>>>>>> fba446b6
import { EntityId } from '@shared/domain/types';

export type LessonCopyParams = {
	originalLessonId: EntityId;
	destinationCourse: CourseEntity;
	user: User;
	copyName?: string;
};<|MERGE_RESOLUTION|>--- conflicted
+++ resolved
@@ -1,10 +1,5 @@
-<<<<<<< HEAD
-import { CourseEntity } from '@modules/course/repo';
-import { User } from '@shared/domain/entity';
-=======
-import { User } from '@modules/user/repo';
-import { Course } from '@shared/domain/entity';
->>>>>>> fba446b6
+import { type CourseEntity } from '@modules/course/repo';
+import { type User } from '@modules/user/repo';
 import { EntityId } from '@shared/domain/types';
 
 export type LessonCopyParams = {
