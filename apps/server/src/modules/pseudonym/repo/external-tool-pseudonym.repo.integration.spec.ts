--- conflicted
+++ resolved
@@ -1,17 +1,8 @@
 import { LegacyLogger } from '@core/logger';
 import { createMock } from '@golevelup/ts-jest';
-<<<<<<< HEAD
-import { MongoMemoryDatabaseModule } from '@infra/database';
+import { MongoMemoryDatabaseModule } from '@testing/database';
 import { EntityManager, ObjectId } from '@mikro-orm/mongodb';
 import { Test, TestingModule } from '@nestjs/testing';
-=======
-import { NotFoundError } from '@mikro-orm/core';
-import { EntityManager, ObjectId } from '@mikro-orm/mongodb';
-import { Test, TestingModule } from '@nestjs/testing';
-import { MongoMemoryDatabaseModule } from '@testing/database';
-
-import { LegacyLogger } from '@core/logger';
->>>>>>> 396fa329
 import { Page, Pseudonym } from '@shared/domain/domainobject';
 import { cleanupCollections } from '@testing/cleanup-collections';
 import { pseudonymFactory } from '@testing/factory/domainobject';
