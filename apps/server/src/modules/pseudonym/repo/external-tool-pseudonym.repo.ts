--- conflicted
+++ resolved
@@ -5,10 +5,6 @@
 import { PseudonymSearchQuery } from '../domain';
 import { ExternalToolPseudonymEntity, IExternalToolPseudonymEntityProps } from '../entity';
 import { PseudonymScope } from '../entity/pseudonym.scope';
-<<<<<<< HEAD
-import { TooManyPseudonymsLoggableException } from '../loggable';
-=======
->>>>>>> 13d317f6
 
 @Injectable()
 export class ExternalToolPseudonymRepo {
@@ -79,19 +75,6 @@
 	}
 
 	async findPseudonymByPseudonym(pseudonym: string): Promise<Pseudonym | null> {
-<<<<<<< HEAD
-		const entities: ExternalToolPseudonymEntity[] = await this.em.find(ExternalToolPseudonymEntity, { pseudonym });
-
-		if (!entities || entities.length === 0) {
-			return null;
-		}
-
-		if (entities.length > 1) {
-			throw new TooManyPseudonymsLoggableException(pseudonym);
-		}
-
-		const domainObject: Pseudonym = this.mapEntityToDomainObject(entities[0]);
-=======
 		const entities: ExternalToolPseudonymEntity | null = await this.em.findOne(ExternalToolPseudonymEntity, {
 			pseudonym,
 		});
@@ -101,7 +84,6 @@
 		}
 
 		const domainObject: Pseudonym = this.mapEntityToDomainObject(entities);
->>>>>>> 13d317f6
 
 		return domainObject;
 	}
