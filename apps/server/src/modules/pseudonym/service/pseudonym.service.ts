import { Configuration } from '@hpi-schul-cloud/commons/lib';
import { ObjectId } from '@mikro-orm/mongodb';
import { ExternalTool } from '@modules/tool/external-tool/domain';
import { Injectable, InternalServerErrorException } from '@nestjs/common';
import { LtiToolDO, Page, Pseudonym, UserDO } from '@shared/domain/domainobject';
<<<<<<< HEAD
import { DeletionService, DomainDeletionReport, IFindOptions } from '@shared/domain/interface';
import { v4 as uuidv4 } from 'uuid';
import { Logger } from '@src/core/logger';
import { DataDeletionDomainOperationLoggable } from '@shared/common/loggable';
import { DomainName, EntityId, OperationType, StatusModel } from '@shared/domain/types';
import { DomainDeletionReportBuilder, DomainOperationReportBuilder } from '@shared/domain/builder';
import { IEventHandler, EventBus } from '@nestjs/cqrs';
import { UserDeletedEvent, DataDeletedEvent } from '@src/modules/deletion/event';
import { PseudonymSearchQuery } from '../domain';
=======
import { v4 as uuidv4 } from 'uuid';
import { Logger } from '@src/core/logger';
import { EntityId } from '@shared/domain/types';
import { IEventHandler, EventBus, EventsHandler } from '@nestjs/cqrs';
import { IFindOptions } from '@shared/domain/interface';
import {
	UserDeletedEvent,
	DeletionService,
	DataDeletedEvent,
	DomainDeletionReport,
	DataDeletionDomainOperationLoggable,
	DomainName,
	DomainDeletionReportBuilder,
	DomainOperationReportBuilder,
	OperationType,
	StatusModel,
} from '@modules/deletion';
>>>>>>> 7ea68804
import { ExternalToolPseudonymRepo, PseudonymsRepo } from '../repo';
import { PseudonymSearchQuery } from '../domain';

@Injectable()
<<<<<<< HEAD
=======
@EventsHandler(UserDeletedEvent)
>>>>>>> 7ea68804
export class PseudonymService implements DeletionService, IEventHandler<UserDeletedEvent> {
	constructor(
		private readonly pseudonymRepo: PseudonymsRepo,
		private readonly externalToolPseudonymRepo: ExternalToolPseudonymRepo,
		private readonly logger: Logger,
		private readonly eventBus: EventBus
	) {
		this.logger.setContext(PseudonymService.name);
	}

<<<<<<< HEAD
	async handle({ deletionRequest }: UserDeletedEvent) {
		const dataDeleted = await this.deleteUserData(deletionRequest.targetRefId);
		await this.eventBus.publish(new DataDeletedEvent(deletionRequest, dataDeleted));
=======
	public async handle({ deletionRequestId, targetRefId }: UserDeletedEvent): Promise<void> {
		const dataDeleted = await this.deleteUserData(targetRefId);
		await this.eventBus.publish(new DataDeletedEvent(deletionRequestId, dataDeleted));
>>>>>>> 7ea68804
	}

	public async findByUserAndToolOrThrow(user: UserDO, tool: ExternalTool | LtiToolDO): Promise<Pseudonym> {
		if (!user.id || !tool.id) {
			throw new InternalServerErrorException('User or tool id is missing');
		}

		const pseudonymPromise: Promise<Pseudonym> = this.getRepository(tool).findByUserIdAndToolIdOrFail(user.id, tool.id);

		return pseudonymPromise;
	}

	public async findByUserId(userId: string): Promise<Pseudonym[]> {
		if (!userId) {
			throw new InternalServerErrorException('User id is missing');
		}

		let [pseudonyms, externalToolPseudonyms] = await Promise.all([
			this.findPseudonymsByUserId(userId),
			this.findExternalToolPseudonymsByUserId(userId),
		]);

		if (pseudonyms === undefined) {
			pseudonyms = [];
		}

		if (externalToolPseudonyms === undefined) {
			externalToolPseudonyms = [];
		}

		const allPseudonyms = [...pseudonyms, ...externalToolPseudonyms];

		return allPseudonyms;
	}

	public async findOrCreatePseudonym(user: UserDO, tool: ExternalTool | LtiToolDO): Promise<Pseudonym> {
		if (!user.id || !tool.id) {
			throw new InternalServerErrorException('User or tool id is missing');
		}

		const repository: PseudonymsRepo | ExternalToolPseudonymRepo = this.getRepository(tool);

		let pseudonym: Pseudonym | null = await repository.findByUserIdAndToolId(user.id, tool.id);
		if (!pseudonym) {
			pseudonym = new Pseudonym({
				id: new ObjectId().toHexString(),
				pseudonym: uuidv4(),
				userId: user.id,
				toolId: tool.id,
				createdAt: new Date(),
				updatedAt: new Date(),
			});

			pseudonym = await repository.createOrUpdate(pseudonym);
		}

		return pseudonym;
	}

	public async deleteUserData(userId: string): Promise<DomainDeletionReport> {
		this.logger.info(
			new DataDeletionDomainOperationLoggable(
				'Deleting user data from Pseudonyms',
				DomainName.PSEUDONYMS,
				userId,
				StatusModel.PENDING
			)
		);
		if (!userId) {
			throw new InternalServerErrorException('User id is missing');
		}

		const [deletedPseudonyms, deletedExternalToolPseudonyms] = await Promise.all([
			this.deletePseudonymsByUserId(userId),
			this.deleteExternalToolPseudonymsByUserId(userId),
		]);

		const numberOfDeletedPseudonyms = deletedPseudonyms.length + deletedExternalToolPseudonyms.length;

		const result = DomainDeletionReportBuilder.build(DomainName.PSEUDONYMS, [
			DomainOperationReportBuilder.build(OperationType.DELETE, numberOfDeletedPseudonyms, [
				...deletedPseudonyms,
				...deletedExternalToolPseudonyms,
			]),
		]);

		this.logger.info(
			new DataDeletionDomainOperationLoggable(
				'Successfully deleted user data from Pseudonyms',
				DomainName.PSEUDONYMS,
				userId,
				StatusModel.FINISHED,
				0,
				numberOfDeletedPseudonyms
			)
		);

		return result;
	}

	private async findPseudonymsByUserId(userId: string): Promise<Pseudonym[]> {
		const pseudonymPromise: Promise<Pseudonym[]> = this.pseudonymRepo.findByUserId(userId);

		return pseudonymPromise;
	}

	private async findExternalToolPseudonymsByUserId(userId: string): Promise<Pseudonym[]> {
		const externalToolPseudonymPromise: Promise<Pseudonym[]> = this.externalToolPseudonymRepo.findByUserId(userId);

		return externalToolPseudonymPromise;
	}

	private async deletePseudonymsByUserId(userId: string): Promise<EntityId[]> {
		const pseudonymPromise: Promise<EntityId[]> = this.pseudonymRepo.deletePseudonymsByUserId(userId);

		return pseudonymPromise;
	}

	private async deleteExternalToolPseudonymsByUserId(userId: string): Promise<EntityId[]> {
		const externalToolPseudonymPromise: Promise<EntityId[]> =
			this.externalToolPseudonymRepo.deletePseudonymsByUserId(userId);

		return externalToolPseudonymPromise;
	}

	private getRepository(tool: ExternalTool | LtiToolDO): PseudonymsRepo | ExternalToolPseudonymRepo {
		if (tool instanceof ExternalTool) {
			return this.externalToolPseudonymRepo;
		}

		return this.pseudonymRepo;
	}

	async findPseudonymByPseudonym(pseudonym: string): Promise<Pseudonym | null> {
		const result: Pseudonym | null = await this.externalToolPseudonymRepo.findPseudonymByPseudonym(pseudonym);

		return result;
	}

	async findPseudonym(query: PseudonymSearchQuery, options: IFindOptions<Pseudonym>): Promise<Page<Pseudonym>> {
		const result: Page<Pseudonym> = await this.externalToolPseudonymRepo.findPseudonym(query, options);

		return result;
	}

	getIframeSubject(pseudonym: string): string {
		const iFrameSubject = `<iframe src="${
			Configuration.get('HOST') as string
		}/oauth2/username/${pseudonym}" title="username" style="height: 26px; width: 180px; border: none;"></iframe>`;

		return iFrameSubject;
	}
}<|MERGE_RESOLUTION|>--- conflicted
+++ resolved
@@ -3,7 +3,6 @@
 import { ExternalTool } from '@modules/tool/external-tool/domain';
 import { Injectable, InternalServerErrorException } from '@nestjs/common';
 import { LtiToolDO, Page, Pseudonym, UserDO } from '@shared/domain/domainobject';
-<<<<<<< HEAD
 import { DeletionService, DomainDeletionReport, IFindOptions } from '@shared/domain/interface';
 import { v4 as uuidv4 } from 'uuid';
 import { Logger } from '@src/core/logger';
@@ -13,9 +12,6 @@
 import { IEventHandler, EventBus } from '@nestjs/cqrs';
 import { UserDeletedEvent, DataDeletedEvent } from '@src/modules/deletion/event';
 import { PseudonymSearchQuery } from '../domain';
-=======
-import { v4 as uuidv4 } from 'uuid';
-import { Logger } from '@src/core/logger';
 import { EntityId } from '@shared/domain/types';
 import { IEventHandler, EventBus, EventsHandler } from '@nestjs/cqrs';
 import { IFindOptions } from '@shared/domain/interface';
@@ -31,15 +27,12 @@
 	OperationType,
 	StatusModel,
 } from '@modules/deletion';
->>>>>>> 7ea68804
 import { ExternalToolPseudonymRepo, PseudonymsRepo } from '../repo';
 import { PseudonymSearchQuery } from '../domain';
 
 @Injectable()
-<<<<<<< HEAD
-=======
+export class PseudonymService implements DeletionService, IEventHandler<UserDeletedEvent> {
 @EventsHandler(UserDeletedEvent)
->>>>>>> 7ea68804
 export class PseudonymService implements DeletionService, IEventHandler<UserDeletedEvent> {
 	constructor(
 		private readonly pseudonymRepo: PseudonymsRepo,
@@ -50,15 +43,14 @@
 		this.logger.setContext(PseudonymService.name);
 	}
 
-<<<<<<< HEAD
 	async handle({ deletionRequest }: UserDeletedEvent) {
 		const dataDeleted = await this.deleteUserData(deletionRequest.targetRefId);
 		await this.eventBus.publish(new DataDeletedEvent(deletionRequest, dataDeleted));
-=======
+	}
+
 	public async handle({ deletionRequestId, targetRefId }: UserDeletedEvent): Promise<void> {
 		const dataDeleted = await this.deleteUserData(targetRefId);
 		await this.eventBus.publish(new DataDeletedEvent(deletionRequestId, dataDeleted));
->>>>>>> 7ea68804
 	}
 
 	public async findByUserAndToolOrThrow(user: UserDO, tool: ExternalTool | LtiToolDO): Promise<Pseudonym> {
