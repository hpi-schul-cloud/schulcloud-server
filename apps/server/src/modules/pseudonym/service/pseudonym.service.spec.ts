--- conflicted
+++ resolved
@@ -5,10 +5,7 @@
 import { IFindOptions, LtiToolDO, Page, Pseudonym, UserDO } from '@shared/domain';
 import { externalToolFactory, ltiToolDOFactory, pseudonymFactory, userDoFactory } from '@shared/testing/factory';
 import { ExternalTool } from '@src/modules/tool/external-tool/domain';
-<<<<<<< HEAD
-=======
 import { PseudonymSearchQuery } from '../domain';
->>>>>>> 7475bf5c
 import { ExternalToolPseudonymRepo, PseudonymsRepo } from '../repo';
 import { PseudonymService } from './pseudonym.service';
 
@@ -82,11 +79,7 @@
 			it('should call externalToolPseudonymRepo', async () => {
 				const { user, externalTool } = setup();
 
-<<<<<<< HEAD
-				await service.findByUserAndTool(user, externalTool);
-=======
 				await service.findByUserAndToolOrThrow(user, externalTool);
->>>>>>> 7475bf5c
 
 				expect(externalToolPseudonymRepo.findByUserIdAndToolIdOrFail).toHaveBeenCalledWith(user.id, externalTool.id);
 			});
