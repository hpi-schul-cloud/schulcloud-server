--- conflicted
+++ resolved
@@ -506,8 +506,6 @@
 			});
 		});
 	});
-<<<<<<< HEAD
-=======
 
 	describe('getIframeSubject', () => {
 		describe('when pseudonym is given', () => {
@@ -533,5 +531,4 @@
 			});
 		});
 	});
->>>>>>> 13d317f6
 });