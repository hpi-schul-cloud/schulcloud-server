--- conflicted
+++ resolved
@@ -8,10 +8,8 @@
 import { externalToolFactory, ltiToolDOFactory, pseudonymFactory, userDoFactory } from '@shared/testing/factory';
 import { Logger } from '@src/core/logger';
 import { ObjectId } from 'bson';
-<<<<<<< HEAD
 import { DomainDeletionReportBuilder } from '@shared/domain/builder';
 import { DomainName, OperationType } from '@shared/domain/types';
-=======
 import { EventBus } from '@nestjs/cqrs';
 import {
 	DomainDeletionReportBuilder,
@@ -21,7 +19,6 @@
 	DataDeletedEvent,
 } from '@modules/deletion';
 import { deletionRequestFactory } from '@modules/deletion/domain/testing';
->>>>>>> 7ea68804
 import { PseudonymSearchQuery } from '../domain';
 import { ExternalToolPseudonymRepo, PseudonymsRepo } from '../repo';
 import { PseudonymService } from './pseudonym.service';
@@ -441,14 +438,12 @@
 					new ObjectId().toHexString(),
 				];
 
-<<<<<<< HEAD
 				const expectedResult = DomainDeletionReportBuilder.build(
 					DomainName.PSEUDONYMS,
 					OperationType.DELETE,
 					pseudonymsDeleted.length + externalPseudonymsDeleted.length,
 					[...pseudonymsDeleted, ...externalPseudonymsDeleted]
 				);
-=======
 				const expectedResult = DomainDeletionReportBuilder.build(DomainName.PSEUDONYMS, [
 					DomainOperationReportBuilder.build(
 						OperationType.DELETE,
@@ -456,7 +451,6 @@
 						[...pseudonymsDeleted, ...externalPseudonymsDeleted]
 					),
 				]);
->>>>>>> 7ea68804
 
 				pseudonymRepo.deletePseudonymsByUserId.mockResolvedValue(pseudonymsDeleted);
 				externalToolPseudonymRepo.deletePseudonymsByUserId.mockResolvedValue(externalPseudonymsDeleted);
