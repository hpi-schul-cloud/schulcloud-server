import { EntityManager, ObjectId } from '@mikro-orm/mongodb';
import { schoolEntityFactory } from '@modules/school/testing';
import { ServerTestModule } from '@modules/server';
<<<<<<< HEAD
import { ExternalToolEntity } from '@modules/tool/external-tool/repo';
=======
>>>>>>> 4677a937
import { externalToolEntityFactory } from '@modules/tool/external-tool/testing';
import { HttpStatus, INestApplication } from '@nestjs/common';
import { Test, TestingModule } from '@nestjs/testing';
import { cleanupCollections } from '@testing/cleanup-collections';
import { UserAndAccountTestFactory } from '@testing/factory/user-and-account.test.factory';
import { TestApiClient } from '@testing/test-api-client';
import { UUID } from 'bson';
import { Response } from 'supertest';
import { ExternalToolPseudonymEntity } from '../../entity';
import { externalToolPseudonymEntityFactory } from '../../testing';
import { PseudonymResponse } from '../dto';

describe('PseudonymController (API)', () => {
	let app: INestApplication;
	let em: EntityManager;

	let testApiClient: TestApiClient;

	beforeAll(async () => {
		const moduleRef: TestingModule = await Test.createTestingModule({
			imports: [ServerTestModule],
		}).compile();

		app = moduleRef.createNestApplication();

		await app.init();

		em = app.get(EntityManager);
		testApiClient = new TestApiClient(app, 'pseudonyms');
	});

	afterAll(async () => {
		await app.close();
	});

	afterEach(async () => {
		await cleanupCollections(em);
	});

	describe('[GET] pseudonyms/:pseudonym', () => {
		describe('when user is not authenticated', () => {
			it('should return unauthorized', async () => {
				const response: Response = await testApiClient.get(new ObjectId().toHexString());

				expect(response.statusCode).toEqual(HttpStatus.UNAUTHORIZED);
			});
		});

		describe('when valid params are given', () => {
			const setup = async () => {
				const school = schoolEntityFactory.buildWithId();
				const { studentUser, studentAccount } = UserAndAccountTestFactory.buildStudent({ school }, []);
				const pseudonymString: string = new UUID().toString();
				const externalToolEntity = externalToolEntityFactory.buildWithId();
				const pseudonym: ExternalToolPseudonymEntity = externalToolPseudonymEntityFactory.buildWithId({
					pseudonym: pseudonymString,
					toolId: externalToolEntity.id,
					userId: studentUser.id,
				});

				await em.persistAndFlush([studentAccount, studentUser, pseudonym, externalToolEntity, school]);
				em.clear();

				const loggedInClient: TestApiClient = await testApiClient.login(studentAccount);

				return { loggedInClient, pseudonym, pseudonymString };
			};

			it('should return a pseudonymResponse', async () => {
				const { loggedInClient, pseudonymString, pseudonym } = await setup();

				const response: Response = await loggedInClient.get(pseudonymString);

				expect(response.status).toEqual(HttpStatus.OK);
				expect(response.body).toEqual<PseudonymResponse>({
					id: pseudonym.id,
					userId: pseudonym.userId.toString(),
					toolId: pseudonym.toolId.toString(),
				});
			});
		});

		describe('when pseudonym is not connected to the users school', () => {
			const setup = async () => {
				const school = schoolEntityFactory.buildWithId();
				const { studentUser, studentAccount } = UserAndAccountTestFactory.buildStudent();
				const { teacherUser, teacherAccount } = UserAndAccountTestFactory.buildTeacher({ school });
				const pseudonymString: string = new UUID().toString();
				const externalToolEntity = externalToolEntityFactory.buildWithId();
				const pseudonym: ExternalToolPseudonymEntity = externalToolPseudonymEntityFactory.buildWithId({
					pseudonym: pseudonymString,
					toolId: externalToolEntity.id,
					userId: teacherUser.id,
				});

				await em.persistAndFlush([
					studentAccount,
					studentUser,
					teacherUser,
					teacherAccount,
					pseudonym,
					externalToolEntity,
					school,
				]);
				em.clear();

				const loggedInClient: TestApiClient = await testApiClient.login(studentAccount);

				return { loggedInClient, pseudonymString };
			};

			it('should return forbidden', async () => {
				const { loggedInClient, pseudonymString } = await setup();

				const response: Response = await loggedInClient.get(pseudonymString);

				expect(response.status).toEqual(HttpStatus.FORBIDDEN);
			});
		});

		describe('when pseudonym does not exist in db', () => {
			const setup = async () => {
				const school = schoolEntityFactory.buildWithId();
				const { studentUser, studentAccount } = UserAndAccountTestFactory.buildStudent({ school });
				const pseudonymString: string = new UUID().toString();
				const externalToolEntity = externalToolEntityFactory.buildWithId();
				const pseudonym: ExternalToolPseudonymEntity = externalToolPseudonymEntityFactory.buildWithId({
					pseudonym: new UUID().toString(),
					toolId: externalToolEntity.id,
					userId: studentUser.id,
				});

				await em.persistAndFlush([studentAccount, studentUser, pseudonym, externalToolEntity, school]);
				em.clear();

				const loggedInClient: TestApiClient = await testApiClient.login(studentAccount);

				return { loggedInClient, pseudonymString };
			};

			it('should return not found', async () => {
				const { loggedInClient, pseudonymString } = await setup();

				const response: Response = await loggedInClient.get(pseudonymString);

				expect(response.statusCode).toEqual(HttpStatus.NOT_FOUND);
			});
		});
	});
});<|MERGE_RESOLUTION|>--- conflicted
+++ resolved
@@ -1,10 +1,6 @@
 import { EntityManager, ObjectId } from '@mikro-orm/mongodb';
 import { schoolEntityFactory } from '@modules/school/testing';
 import { ServerTestModule } from '@modules/server';
-<<<<<<< HEAD
-import { ExternalToolEntity } from '@modules/tool/external-tool/repo';
-=======
->>>>>>> 4677a937
 import { externalToolEntityFactory } from '@modules/tool/external-tool/testing';
 import { HttpStatus, INestApplication } from '@nestjs/common';
 import { Test, TestingModule } from '@nestjs/testing';
