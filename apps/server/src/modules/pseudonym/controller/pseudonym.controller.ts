--- conflicted
+++ resolved
@@ -7,12 +7,7 @@
 	ApiUnauthorizedResponse,
 } from '@nestjs/swagger';
 import { Pseudonym } from '@shared/domain';
-<<<<<<< HEAD
-import { Authenticate, CurrentUser } from '@modules/authentication/decorator/auth.decorator';
-import { ICurrentUser } from '@modules/authentication';
-=======
-import { Authenticate, CurrentUser, ICurrentUser } from '@src/modules/authentication';
->>>>>>> 0ab2dfbf
+import { Authenticate, CurrentUser, ICurrentUser } from '@modules/authentication';
 import { PseudonymMapper } from '../mapper/pseudonym.mapper';
 import { PseudonymUc } from '../uc';
 import { PseudonymResponse } from './dto';
