--- conflicted
+++ resolved
@@ -11,14 +11,8 @@
 import { AntivirusService } from '@shared/infra/antivirus/antivirus.service';
 import { S3ClientAdapter } from '@shared/infra/s3-client';
 import { LegacyLogger } from '@src/core/logger';
-<<<<<<< HEAD
-import { Readable } from 'stream';
-import StreamMimeType from 'stream-mime-type-cjs/stream-mime-type-cjs-index';
-import { S3ClientAdapter } from '../client/s3-client.adapter';
-=======
 import FileType from 'file-type-cjs/file-type-cjs-index';
 import { Readable } from 'stream';
->>>>>>> d240a150
 import {
 	CopyFileResponse,
 	CopyFilesOfParentParams,
@@ -135,18 +129,9 @@
 	}
 
 	private async detectMimeTypeByStream(file: Readable): Promise<{ mime?: string; stream: Readable }> {
-<<<<<<< HEAD
-		const { stream, mime } = await StreamMimeType.getMimeType(file, {
-			strict: true,
-		});
-		const readable = new Readable().wrap(stream);
-
-		return { mime, stream: readable };
-=======
 		const stream = await FileType.fileTypeStream(file);
 
 		return { mime: stream.fileType?.mime, stream };
->>>>>>> d240a150
 	}
 
 	private async resolveFileName(file: FileDto, params: FileRecordParams): Promise<string> {
@@ -206,11 +191,7 @@
 			fileRecord.updateSecurityCheckStatus(ScanStatus.WONT_CHECK, 'File is too big');
 			await this.fileRecordRepo.save(fileRecord);
 		} else {
-<<<<<<< HEAD
-			this.antivirusService.send(fileRecord.getSecurityToken());
-=======
 			await this.antivirusService.send(fileRecord.getSecurityToken());
->>>>>>> d240a150
 		}
 	}
 
