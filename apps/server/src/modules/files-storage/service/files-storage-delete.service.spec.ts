import { createMock, DeepMocked } from '@golevelup/ts-jest';
import { AntivirusService } from '@infra/antivirus';
import { S3ClientAdapter } from '@infra/s3-client';
import { ObjectId } from '@mikro-orm/mongodb';
import { InternalServerErrorException } from '@nestjs/common';
import { ConfigService } from '@nestjs/config';
import { Test, TestingModule } from '@nestjs/testing';
<<<<<<< HEAD
import { LegacyLogger } from '@src/core/logger';
=======
import { LegacyLogger } from '@core/logger';
import { fileRecordFactory } from '@testing/factory/filerecord.factory';
>>>>>>> 8dc8d5f9
import { setupEntities } from '@testing/setup-entities';
import { FileRecordParams } from '../controller/dto';
import { FileRecord } from '../entity';
import { FILES_STORAGE_S3_CONNECTION } from '../files-storage.config';
import { getPaths } from '../helper';
import { FileRecordParentType, StorageLocation } from '../interface';
import { FileRecordRepo } from '../repo';
import { fileRecordFactory } from '../testing';
import { FilesStorageService } from './files-storage.service';

const buildFileRecordsWithParams = () => {
	const parentId = new ObjectId().toHexString();
	const storageLocationId = new ObjectId().toHexString();

	const fileRecords = [
		fileRecordFactory.buildWithId({ parentId, storageLocationId, name: 'text.txt' }),
		fileRecordFactory.buildWithId({ parentId, storageLocationId, name: 'text-two.txt' }),
		fileRecordFactory.buildWithId({ parentId, storageLocationId, name: 'text-tree.txt' }),
	];

	const params: FileRecordParams = {
		storageLocation: StorageLocation.SCHOOL,
		storageLocationId,
		parentId,
		parentType: FileRecordParentType.User,
	};

	return { params, fileRecords, parentId };
};

describe('FilesStorageService delete methods', () => {
	let module: TestingModule;
	let service: FilesStorageService;
	let fileRecordRepo: DeepMocked<FileRecordRepo>;
	let storageClient: DeepMocked<S3ClientAdapter>;

	beforeAll(async () => {
		await setupEntities([FileRecord]);

		module = await Test.createTestingModule({
			providers: [
				FilesStorageService,
				{
					provide: FILES_STORAGE_S3_CONNECTION,
					useValue: createMock<S3ClientAdapter>(),
				},
				{
					provide: FileRecordRepo,
					useValue: createMock<FileRecordRepo>(),
				},
				{
					provide: LegacyLogger,
					useValue: createMock<LegacyLogger>(),
				},
				{
					provide: AntivirusService,
					useValue: createMock<AntivirusService>(),
				},
				{
					provide: ConfigService,
					useValue: createMock<ConfigService>(),
				},
			],
		}).compile();

		service = module.get(FilesStorageService);
		storageClient = module.get(FILES_STORAGE_S3_CONNECTION);
		fileRecordRepo = module.get(FileRecordRepo);
	});

	beforeEach(() => {
		jest.resetAllMocks();
	});

	afterAll(async () => {
		await module.close();
	});

	it('service should be defined', () => {
		expect(service).toBeDefined();
	});

	describe('delete is called', () => {
		describe('WHEN valid files exists', () => {
			const setup = () => {
				const { fileRecords } = buildFileRecordsWithParams();

				fileRecordRepo.save.mockResolvedValueOnce();

				return { fileRecords };
			};

			it('should call repo save with right parameters', async () => {
				const { fileRecords } = setup();

				await service.delete(fileRecords);

				expect(fileRecordRepo.save).toHaveBeenCalledWith(
					expect.arrayContaining([
						expect.objectContaining({ ...fileRecords[0], deletedSince: expect.any(Date) }),
						expect.objectContaining({ ...fileRecords[1], deletedSince: expect.any(Date) }),
						expect.objectContaining({ ...fileRecords[2], deletedSince: expect.any(Date) }),
					])
				);
			});

			it('should call storageClient.moveToTrash', async () => {
				const { fileRecords } = setup();
				const paths = getPaths(fileRecords);

				await service.delete(fileRecords);

				expect(storageClient.moveToTrash).toHaveBeenCalledWith(paths);
			});
		});

		describe('WHEN repository throw an error', () => {
			const setup = () => {
				const { fileRecords } = buildFileRecordsWithParams();

				fileRecordRepo.save.mockRejectedValueOnce(new Error('bla'));

				return { fileRecords };
			};

			it('should pass the error', async () => {
				const { fileRecords } = setup();

				await expect(service.delete(fileRecords)).rejects.toThrow(new Error('bla'));
			});
		});

		describe('WHEN filestorage client throw an error', () => {
			const setup = () => {
				const { fileRecords } = buildFileRecordsWithParams();

				storageClient.moveToTrash.mockRejectedValueOnce(new Error('bla'));

				return { fileRecords };
			};

			it('should throw error if entity not found', async () => {
				const { fileRecords } = setup();

				await expect(service.delete(fileRecords)).rejects.toThrow(new InternalServerErrorException('bla'));
				expect(fileRecordRepo.save).toHaveBeenNthCalledWith(2, fileRecords);
			});
		});
	});

	describe('deleteFilesOfParent is called', () => {
		describe('WHEN valid files exists', () => {
			let spy: jest.SpyInstance;

			afterEach(() => {
				spy.mockRestore();
			});

			const setup = () => {
				const { fileRecords, params } = buildFileRecordsWithParams();
				const { parentId } = params;

				spy = jest.spyOn(service, 'delete');
				fileRecordRepo.findByParentId.mockResolvedValueOnce([fileRecords, fileRecords.length]);

				return { parentId, fileRecords };
			};

			it('should call delete with correct params', async () => {
				const { fileRecords } = setup();

				await service.deleteFilesOfParent(fileRecords);

				expect(service.delete).toHaveBeenCalledWith(fileRecords);
			});
		});

		describe('WHEN no files exists', () => {
			let spy: jest.SpyInstance;

			afterEach(() => {
				spy.mockRestore();
			});

			const setup = () => {
				const fileRecords = [];
				const { params } = buildFileRecordsWithParams();
				const { parentId } = params;

				spy = jest.spyOn(service, 'delete');

				return { parentId, fileRecords };
			};

			it('should not call delete', async () => {
				const { fileRecords } = setup();

				await service.deleteFilesOfParent(fileRecords);

				expect(service.delete).toHaveBeenCalledTimes(0);
			});
		});

		describe('WHEN service.delete throw an error', () => {
			let spy: jest.SpyInstance;

			afterEach(() => {
				spy.mockRestore();
			});

			const setup = () => {
				const { params, fileRecords } = buildFileRecordsWithParams();
				const { parentId } = params;

				spy = jest.spyOn(service, 'delete').mockRejectedValue(new Error('bla'));
				fileRecordRepo.findByParentId.mockResolvedValueOnce([fileRecords, fileRecords.length]);

				return { parentId, fileRecords };
			};

			it('should pass the error', async () => {
				const { fileRecords } = setup();

				await expect(service.deleteFilesOfParent(fileRecords)).rejects.toThrow(new Error('bla'));
			});
		});
	});
});<|MERGE_RESOLUTION|>--- conflicted
+++ resolved
@@ -1,3 +1,4 @@
+import { LegacyLogger } from '@core/logger';
 import { createMock, DeepMocked } from '@golevelup/ts-jest';
 import { AntivirusService } from '@infra/antivirus';
 import { S3ClientAdapter } from '@infra/s3-client';
@@ -5,12 +6,6 @@
 import { InternalServerErrorException } from '@nestjs/common';
 import { ConfigService } from '@nestjs/config';
 import { Test, TestingModule } from '@nestjs/testing';
-<<<<<<< HEAD
-import { LegacyLogger } from '@src/core/logger';
-=======
-import { LegacyLogger } from '@core/logger';
-import { fileRecordFactory } from '@testing/factory/filerecord.factory';
->>>>>>> 8dc8d5f9
 import { setupEntities } from '@testing/setup-entities';
 import { FileRecordParams } from '../controller/dto';
 import { FileRecord } from '../entity';
