import { createMock, DeepMocked } from '@golevelup/ts-jest';
import { MikroORM } from '@mikro-orm/core';
import { ObjectId } from '@mikro-orm/mongodb';
import { Test, TestingModule } from '@nestjs/testing';
import { EntityId, FileRecord, FileRecordParentType } from '@shared/domain';
import { FileRecordRepo } from '@shared/repo';
import { fileRecordFactory, setupEntities } from '@shared/testing';
import { Logger } from '@src/core/logger';
import { S3ClientAdapter } from '../client/s3-client.adapter';
import { FileRecordParams, SingleFileParams } from '../controller/dto/file-storage.params';
import { FilesStorageHelper } from '../helper';
import { FilesStorageService } from './files-storage.service';

describe('FilesStorageService', () => {
	let module: TestingModule;
	let service: FilesStorageService;
	let fileRecordRepo: DeepMocked<FileRecordRepo>;
	let storageClient: DeepMocked<S3ClientAdapter>;
	let filesStorageHelper: DeepMocked<FilesStorageHelper>;
	let orm: MikroORM;
	let fileRecords: FileRecord[];

	const entityId: EntityId = new ObjectId().toHexString();
	const userId: EntityId = new ObjectId().toHexString();
	const schoolId: EntityId = new ObjectId().toHexString();

	beforeAll(async () => {
		orm = await setupEntities();
	});

	afterAll(async () => {
		await orm.close();
	});

	beforeEach(async () => {
		module = await Test.createTestingModule({
			providers: [
				FilesStorageService,
				{
					provide: S3ClientAdapter,
					useValue: createMock<S3ClientAdapter>(),
				},
				{
					provide: FileRecordRepo,
					useValue: createMock<FileRecordRepo>(),
				},
				{
					provide: Logger,
					useValue: createMock<Logger>(),
				},
				{
					provide: FilesStorageHelper,
					useValue: createMock<FilesStorageHelper>(),
				},
			],
		}).compile();

		service = module.get(FilesStorageService);
		storageClient = module.get(S3ClientAdapter);
		fileRecordRepo = module.get(FileRecordRepo);
		filesStorageHelper = module.get(FilesStorageHelper);

		fileRecords = [
			fileRecordFactory.buildWithId({ parentId: userId, schoolId, name: 'text.txt' }),
			fileRecordFactory.buildWithId({ parentId: userId, schoolId, name: 'text-two.txt' }),
			fileRecordFactory.buildWithId({ parentId: userId, schoolId, name: 'text-tree.txt' }),
		];
		fileRecordRepo.findBySchoolIdAndParentId.mockResolvedValue([fileRecords, fileRecords.length]);

		fileRecordRepo.save.mockImplementation((entity: FileRecord | FileRecord[]) => {
			(entity as FileRecord).id = entityId;
			return Promise.resolve();
		});
	});

	afterEach(async () => {
		await module.close();
	});

	it('should be defined', () => {
		expect(service).toBeDefined();
	});

	describe('delete()', () => {
		beforeEach(() => {
			fileRecordRepo.findBySchoolIdAndParentId.mockResolvedValue([fileRecords, fileRecords.length]);
			storageClient.delete.mockResolvedValue([]);
		});

		describe('calls to markForDelete', () => {
			it('should call with fileRecords in params', async () => {
				await service.delete(fileRecords);

				expect(filesStorageHelper.markForDelete).toHaveBeenCalledWith(fileRecords);
			});
		});

		describe('calls to fileRecordRepo.save()', () => {
			it('should call with fileRecords in params', async () => {
				filesStorageHelper.markForDelete.mockReturnValue(fileRecords);

				await service.delete(fileRecords);

				expect(fileRecordRepo.save).toHaveBeenNthCalledWith(1, fileRecords);
			});

			it('should call with original file records one delete error', async () => {
				storageClient.delete.mockRejectedValue(new Error());
				filesStorageHelper.markForDelete.mockReturnValue([]);

				await expect(service.delete(fileRecords)).rejects.toThrow();
				expect(fileRecordRepo.save).toHaveBeenLastCalledWith(fileRecords);
			});

			it('should throw error if entity not found', async () => {
				fileRecordRepo.save.mockRejectedValue(new Error());

				await expect(service.delete(fileRecords)).rejects.toThrow();
			});
		});

		describe('calls to getPatchs', () => {
			it('should call with fileRecords in params', async () => {
				await service.delete(fileRecords);

				expect(filesStorageHelper.getPaths).toHaveBeenCalledWith(fileRecords);
			});
		});

		describe('calls to storageClient.delete', () => {
			it('should call with correct paths', async () => {
				const paths = ['1', '2'];
				filesStorageHelper.getPaths.mockReturnValue(paths);

				await service.delete(fileRecords);

				expect(storageClient.delete).toHaveBeenCalledWith(paths);
			});
		});
	});

	describe('deleteFilesOfParent()', () => {
		let requestParams: FileRecordParams;
		beforeEach(() => {
			requestParams = {
				schoolId,
				parentId: userId,
				parentType: FileRecordParentType.User,
			};
			fileRecordRepo.findBySchoolIdAndParentId.mockResolvedValue([fileRecords, fileRecords.length]);
			storageClient.delete.mockResolvedValue([]);
		});

		it('should return file records and count', async () => {
			const responseData = await service.deleteFilesOfParent(requestParams);
			expect(responseData[0]).toEqual(
				expect.arrayContaining([
					expect.objectContaining({ ...fileRecords[0] }),
					expect.objectContaining({ ...fileRecords[1] }),
					expect.objectContaining({ ...fileRecords[2] }),
				])
			);
			expect(responseData[1]).toEqual(fileRecords.length);
		});

		describe('calls to fileRecordRepo.findBySchoolIdAndParentId()', () => {
			it('should call once', async () => {
				await service.deleteFilesOfParent(requestParams);
				expect(fileRecordRepo.findBySchoolIdAndParentId).toHaveBeenCalledTimes(1);
			});

			it('should call with correctly params', async () => {
				await service.deleteFilesOfParent(requestParams);
				expect(fileRecordRepo.findBySchoolIdAndParentId).toHaveBeenCalledWith(
					requestParams.schoolId,
					requestParams.parentId
				);
			});

			it('should throw error if entity not found', async () => {
				fileRecordRepo.findBySchoolIdAndParentId.mockRejectedValue(new Error());
				await expect(service.deleteFilesOfParent(requestParams)).rejects.toThrow();
			});
		});

<<<<<<< HEAD
		describe('calls to fileRecordRepo.save()', () => {
			it('should not call save if count equals 0', async () => {
				fileRecordRepo.findBySchoolIdAndParentId.mockResolvedValue([[], 0]);
				await service.deleteFilesOfParent(requestParams);
				expect(fileRecordRepo.save).toHaveBeenCalledTimes(0);
			});

			it('should call with fileRecords in params', async () => {
				filesStorageHelper.markForDelete.mockReturnValue(fileRecords);
				await service.deleteFilesOfParent(requestParams);
				expect(fileRecordRepo.save).toHaveBeenCalledWith(fileRecords);

				expect(fileRecordRepo.save).toHaveBeenCalledWith(
					expect.arrayContaining([
						expect.objectContaining({ ...fileRecords[0] }),
						expect.objectContaining({ ...fileRecords[1] }),
						expect.objectContaining({ ...fileRecords[2] }),
					])
				);
			});

			it('should throw error if entity not found', async () => {
				fileRecordRepo.save.mockRejectedValue(new Error());
				await expect(service.deleteFilesOfParent(requestParams)).rejects.toThrow();
			});

			it('should call two times if call delete throw an error', async () => {
				storageClient.delete.mockRejectedValue(new Error());
				await expect(service.deleteFilesOfParent(requestParams)).rejects.toThrow();

				expect(fileRecordRepo.save).toHaveBeenCalledTimes(2);
			});
		});

		describe('calls to storageClient.delete', () => {
			it('should call with correct paths', async () => {
				const paths = ['1', '2'];
				filesStorageHelper.getPaths.mockReturnValue(paths);

				await service.deleteFilesOfParent(requestParams);

				expect(storageClient.delete).toHaveBeenCalledWith(paths);
			});

			it('should not call save if count equals 0', async () => {
				fileRecordRepo.findBySchoolIdAndParentId.mockResolvedValue([[], 0]);
				await service.deleteFilesOfParent(requestParams);
				expect(storageClient.delete).toHaveBeenCalledTimes(0);
			});

			it('should call fileRecordRepo.save on delete error with original file records', async () => {
				storageClient.delete.mockRejectedValue(new Error());
				filesStorageHelper.markForDelete.mockReturnValue([]);
				await expect(service.deleteFilesOfParent(requestParams)).rejects.toThrow();
				expect(fileRecordRepo.save).toHaveBeenLastCalledWith(fileRecords);
			});
		});
	});

	describe('restoreFilesOfParent()', () => {
		let requestParams: FileRecordParams;
		beforeEach(() => {
			requestParams = {
				schoolId,
				parentId: userId,
				parentType: FileRecordParentType.User,
			};
			fileRecordRepo.findBySchoolIdAndParentIdAndMarkedForDelete.mockResolvedValue([fileRecords, 1]);
			storageClient.delete.mockResolvedValue([]);
		});

		describe('calls to fileRecordRepo.findBySchoolIdAndParentIdAndMarkedForDelete()', () => {
			it('should call once', async () => {
				await service.restoreFilesOfParent(requestParams);
				expect(fileRecordRepo.findBySchoolIdAndParentIdAndMarkedForDelete).toHaveBeenCalledTimes(1);
			});

			it('should call with correctly params', async () => {
				await service.restoreFilesOfParent(requestParams);
				expect(fileRecordRepo.findBySchoolIdAndParentIdAndMarkedForDelete).toHaveBeenCalledWith(
					requestParams.schoolId,
					requestParams.parentId
				);
			});

			it('should throw error if entity not found', async () => {
				fileRecordRepo.findBySchoolIdAndParentIdAndMarkedForDelete.mockRejectedValue(new Error());
				await expect(service.restoreFilesOfParent(requestParams)).rejects.toThrow();
			});
		});
	});

	describe('restoreOneFile()', () => {
		let requestParams: SingleFileParams;
		beforeEach(() => {
			requestParams = {
				fileRecordId: new ObjectId().toHexString(),
			};
			fileRecordRepo.findOneByIdMarkedForDelete.mockResolvedValue(fileRecords[0]);
			storageClient.restore.mockResolvedValue([]);
		});

		describe('calls to fileRecordRepo.findOneById()', () => {
			it('should call once', async () => {
				await service.restoreOneFile(requestParams);
				expect(fileRecordRepo.findOneByIdMarkedForDelete).toHaveBeenCalledTimes(1);
			});

			it('should call with correctly params', async () => {
				await service.restoreOneFile(requestParams);
				expect(fileRecordRepo.findOneByIdMarkedForDelete).toHaveBeenCalledWith(requestParams.fileRecordId);
			});

			it('should throw error if entity not found', async () => {
				fileRecordRepo.findOneByIdMarkedForDelete.mockRejectedValue(new Error());
				await expect(service.restoreOneFile(requestParams)).rejects.toThrow();
			});

			it('should return file response with deletedSince', async () => {
				const fileRecordRes = await service.restoreOneFile(requestParams);
				expect(fileRecordRes).toEqual(expect.objectContaining({ deletedSince: undefined }));
			});
=======
		describe('calls to fileStorageService.delete', () => {
			it('should call with correctly params', async () => {
				const spy = jest.spyOn(service, 'delete');

				await service.deleteFilesOfParent(requestParams);

				expect(service.delete).toHaveBeenCalledWith(fileRecords);

				spy.mockRestore();
			});

			it('should call with correctly params', async () => {
				const spy = jest.spyOn(service, 'delete');
				fileRecordRepo.findBySchoolIdAndParentId.mockResolvedValue([[], 0]);

				await service.deleteFilesOfParent(requestParams);

				expect(service.delete).toHaveBeenCalledTimes(0);

				spy.mockRestore();
			});
		});

		it('should return file records and count', async () => {
			const responseData = await service.deleteFilesOfParent(requestParams);
			expect(responseData[0]).toEqual(
				expect.arrayContaining([
					expect.objectContaining({ ...fileRecords[0] }),
					expect.objectContaining({ ...fileRecords[1] }),
					expect.objectContaining({ ...fileRecords[2] }),
				])
			);
			expect(responseData[1]).toEqual(fileRecords.length);
>>>>>>> d1c7fa50
		});
	});
});<|MERGE_RESOLUTION|>--- conflicted
+++ resolved
@@ -183,7 +183,6 @@
 			});
 		});
 
-<<<<<<< HEAD
 		describe('calls to fileRecordRepo.save()', () => {
 			it('should not call save if count equals 0', async () => {
 				fileRecordRepo.findBySchoolIdAndParentId.mockResolvedValue([[], 0]);
@@ -274,39 +273,7 @@
 				await expect(service.restoreFilesOfParent(requestParams)).rejects.toThrow();
 			});
 		});
-	});
-
-	describe('restoreOneFile()', () => {
-		let requestParams: SingleFileParams;
-		beforeEach(() => {
-			requestParams = {
-				fileRecordId: new ObjectId().toHexString(),
-			};
-			fileRecordRepo.findOneByIdMarkedForDelete.mockResolvedValue(fileRecords[0]);
-			storageClient.restore.mockResolvedValue([]);
-		});
-
-		describe('calls to fileRecordRepo.findOneById()', () => {
-			it('should call once', async () => {
-				await service.restoreOneFile(requestParams);
-				expect(fileRecordRepo.findOneByIdMarkedForDelete).toHaveBeenCalledTimes(1);
-			});
-
-			it('should call with correctly params', async () => {
-				await service.restoreOneFile(requestParams);
-				expect(fileRecordRepo.findOneByIdMarkedForDelete).toHaveBeenCalledWith(requestParams.fileRecordId);
-			});
-
-			it('should throw error if entity not found', async () => {
-				fileRecordRepo.findOneByIdMarkedForDelete.mockRejectedValue(new Error());
-				await expect(service.restoreOneFile(requestParams)).rejects.toThrow();
-			});
-
-			it('should return file response with deletedSince', async () => {
-				const fileRecordRes = await service.restoreOneFile(requestParams);
-				expect(fileRecordRes).toEqual(expect.objectContaining({ deletedSince: undefined }));
-			});
-=======
+
 		describe('calls to fileStorageService.delete', () => {
 			it('should call with correctly params', async () => {
 				const spy = jest.spyOn(service, 'delete');
@@ -340,7 +307,39 @@
 				])
 			);
 			expect(responseData[1]).toEqual(fileRecords.length);
->>>>>>> d1c7fa50
+		});
+	});
+
+	describe('restoreOneFile()', () => {
+		let requestParams: SingleFileParams;
+		beforeEach(() => {
+			requestParams = {
+				fileRecordId: new ObjectId().toHexString(),
+			};
+			fileRecordRepo.findOneByIdMarkedForDelete.mockResolvedValue(fileRecords[0]);
+			storageClient.restore.mockResolvedValue([]);
+		});
+
+		describe('calls to fileRecordRepo.findOneById()', () => {
+			it('should call once', async () => {
+				await service.restoreOneFile(requestParams);
+				expect(fileRecordRepo.findOneByIdMarkedForDelete).toHaveBeenCalledTimes(1);
+			});
+
+			it('should call with correctly params', async () => {
+				await service.restoreOneFile(requestParams);
+				expect(fileRecordRepo.findOneByIdMarkedForDelete).toHaveBeenCalledWith(requestParams.fileRecordId);
+			});
+
+			it('should throw error if entity not found', async () => {
+				fileRecordRepo.findOneByIdMarkedForDelete.mockRejectedValue(new Error());
+				await expect(service.restoreOneFile(requestParams)).rejects.toThrow();
+			});
+
+			it('should return file response with deletedSince', async () => {
+				const fileRecordRes = await service.restoreOneFile(requestParams);
+				expect(fileRecordRes).toEqual(expect.objectContaining({ deletedSince: undefined }));
+			});
 		});
 	});
 });