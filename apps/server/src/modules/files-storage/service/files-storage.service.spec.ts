--- conflicted
+++ resolved
@@ -147,11 +147,7 @@
 			});
 		});
 
-<<<<<<< HEAD
 		describe('WHEN repository throws an error', () => {
-=======
-		describe('WHEN repository throw an error', () => {
->>>>>>> a4111fc5
 			const setup = () => {
 				const { params } = getFileRecordWithParams();
 
