import { createMock, DeepMocked } from '@golevelup/ts-jest';
import { MikroORM } from '@mikro-orm/core';
import { ObjectId } from '@mikro-orm/mongodb';
import { Test, TestingModule } from '@nestjs/testing';
import { EntityId, FileRecordParentType } from '@shared/domain';
import { FileRecordRepo } from '@shared/repo';
import { fileRecordFactory, setupEntities } from '@shared/testing';
import { Logger } from '@src/core/logger';
import { S3ClientAdapter } from '../client/s3-client.adapter';
<<<<<<< HEAD
=======
import { FileRecordParams, SingleFileParams } from '../controller/dto/file-storage.params';
>>>>>>> 5088188f
import { FilesStorageHelper } from '../helper';
import { FilesStorageService } from './files-storage.service';

describe('FilesStorageService', () => {
	let module: TestingModule;
	let service: FilesStorageService;
	let fileRecordRepo: DeepMocked<FileRecordRepo>;
	let storageClient: DeepMocked<S3ClientAdapter>;
	let filesStorageHelper: DeepMocked<FilesStorageHelper>;
	let orm: MikroORM;

	const userId: EntityId = new ObjectId().toHexString();
	const schoolId: EntityId = new ObjectId().toHexString();
	const getFileRecords = () => {
		return [
			fileRecordFactory.buildWithId({ parentId: userId, schoolId, name: 'text.txt' }),
			fileRecordFactory.buildWithId({ parentId: userId, schoolId, name: 'text-two.txt' }),
			fileRecordFactory.buildWithId({ parentId: userId, schoolId, name: 'text-tree.txt' }),
		];
	};

	beforeAll(async () => {
		orm = await setupEntities();
	});

	afterAll(async () => {
		await orm.close();
	});

	beforeEach(async () => {
		module = await Test.createTestingModule({
			providers: [
				FilesStorageService,
				{
					provide: S3ClientAdapter,
					useValue: createMock<S3ClientAdapter>(),
				},
				{
					provide: FileRecordRepo,
					useValue: createMock<FileRecordRepo>(),
				},
				{
					provide: Logger,
					useValue: createMock<Logger>(),
				},
				{
					provide: FilesStorageHelper,
					useValue: createMock<FilesStorageHelper>(),
				},
			],
		}).compile();

		service = module.get(FilesStorageService);
		storageClient = module.get(S3ClientAdapter);
		fileRecordRepo = module.get(FileRecordRepo);
		filesStorageHelper = module.get(FilesStorageHelper);
	});

	afterEach(async () => {
		await module.close();
	});

	it('should be defined', () => {
		expect(service).toBeDefined();
	});

	describe('delete is called', () => {
		const setup = () => {
			return { fileRecords: getFileRecords() };
		};

		it('should call markForDelete', async () => {
			const { fileRecords } = setup();
			await service.delete(fileRecords);

			expect(filesStorageHelper.markForDelete).toHaveBeenCalledWith(fileRecords);
		});

		it('should call fileRecordRepo.save with marked file records', async () => {
			const { fileRecords: markedFileRecords } = setup();
			const fileRecords = [];

			filesStorageHelper.markForDelete.mockReturnValue(markedFileRecords);

			await service.delete(fileRecords);

			expect(fileRecordRepo.save).toHaveBeenNthCalledWith(1, markedFileRecords);
		});

		it('should call getPaths', async () => {
			const { fileRecords } = setup();

			await service.delete(fileRecords);

			expect(filesStorageHelper.getPaths).toHaveBeenCalledWith(fileRecords);
		});

		it('should call storageClient.delete', async () => {
			const { fileRecords } = setup();
			const paths = ['1', '2'];
			filesStorageHelper.getPaths.mockReturnValue(paths);

			await service.delete(fileRecords);

			expect(storageClient.delete).toHaveBeenCalledWith(paths);
		});

		describe('storageClient.delete throws error', () => {
			it('should call fileRecordRepo.save with original file records', async () => {
				const { fileRecords } = setup();
				storageClient.delete.mockRejectedValue(new Error());

				await expect(service.delete(fileRecords)).rejects.toThrow();
				expect(fileRecordRepo.save).toHaveBeenNthCalledWith(2, fileRecords);
			});

			it('should throw error if entity not found', async () => {
				const { fileRecords } = setup();
				fileRecordRepo.save.mockRejectedValue(new Error());

				await expect(service.delete(fileRecords)).rejects.toThrow();
			});
		});
	});

	describe('deleteFilesOfParent is called', () => {
		const setup = () => {
			const fileRecords = getFileRecords();
			const requestParams = {
				schoolId,
				parentId: userId,
				parentType: FileRecordParentType.User,
			};

<<<<<<< HEAD
			return { requestParams, fileRecords };
		};
=======
		it('should return file records and count', async () => {
			const responseData = await service.deleteFilesOfParent(requestParams);
			expect(responseData[0]).toEqual(
				expect.arrayContaining([
					expect.objectContaining({ ...fileRecords[0] }),
					expect.objectContaining({ ...fileRecords[1] }),
					expect.objectContaining({ ...fileRecords[2] }),
				])
			);
			expect(responseData[1]).toEqual(fileRecords.length);
		});

		describe('calls to fileRecordRepo.findBySchoolIdAndParentId()', () => {
			it('should call once', async () => {
				await service.deleteFilesOfParent(requestParams);
				expect(fileRecordRepo.findBySchoolIdAndParentId).toHaveBeenCalledTimes(1);
			});
>>>>>>> 5088188f

		it('should call findBySchoolIdAndParentId once', async () => {
			const { requestParams } = setup();
			await service.deleteFilesOfParent(requestParams);
			expect(fileRecordRepo.findBySchoolIdAndParentId).toHaveBeenCalledTimes(1);
		});

		it('should call findBySchoolIdAndParentId with correctly params', async () => {
			const { requestParams } = setup();
			await service.deleteFilesOfParent(requestParams);
			expect(fileRecordRepo.findBySchoolIdAndParentId).toHaveBeenCalledWith(
				requestParams.schoolId,
				requestParams.parentId
			);
		});

<<<<<<< HEAD
		it('should throw error if findBySchoolIdAndParentId could not find entity', async () => {
			const { requestParams } = setup();
			fileRecordRepo.findBySchoolIdAndParentId.mockRejectedValue(new Error());
			await expect(service.deleteFilesOfParent(requestParams)).rejects.toThrow();
		});

		describe('findBySchoolIdAndParentId returned fileRecords', () => {
			const scenarioSetup = () => {
				const { fileRecords, requestParams } = setup();
				fileRecordRepo.findBySchoolIdAndParentId.mockResolvedValue([fileRecords, fileRecords.length]);

				return { requestParams, fileRecords };
			};

			it('should call delete with correct params', async () => {
				const { requestParams, fileRecords } = scenarioSetup();
=======
		describe('calls to fileRecordRepo.save()', () => {
			it('should not call save if count equals 0', async () => {
				fileRecordRepo.findBySchoolIdAndParentId.mockResolvedValue([[], 0]);
				await service.deleteFilesOfParent(requestParams);
				expect(fileRecordRepo.save).toHaveBeenCalledTimes(0);
			});

			it('should call with fileRecords in params', async () => {
				filesStorageHelper.markForDelete.mockReturnValue(fileRecords);
				await service.deleteFilesOfParent(requestParams);
				expect(fileRecordRepo.save).toHaveBeenCalledWith(fileRecords);

				expect(fileRecordRepo.save).toHaveBeenCalledWith(
					expect.arrayContaining([
						expect.objectContaining({ ...fileRecords[0] }),
						expect.objectContaining({ ...fileRecords[1] }),
						expect.objectContaining({ ...fileRecords[2] }),
					])
				);
			});

			it('should throw error if entity not found', async () => {
				fileRecordRepo.save.mockRejectedValue(new Error());
				await expect(service.deleteFilesOfParent(requestParams)).rejects.toThrow();
			});

			it('should call two times if call delete throw an error', async () => {
				storageClient.delete.mockRejectedValue(new Error());
				await expect(service.deleteFilesOfParent(requestParams)).rejects.toThrow();

				expect(fileRecordRepo.save).toHaveBeenCalledTimes(2);
			});
		});

		describe('calls to storageClient.delete', () => {
			it('should call with correct paths', async () => {
				const paths = ['1', '2'];
				filesStorageHelper.getPaths.mockReturnValue(paths);

				await service.deleteFilesOfParent(requestParams);

				expect(storageClient.delete).toHaveBeenCalledWith(paths);
			});

			it('should not call save if count equals 0', async () => {
				fileRecordRepo.findBySchoolIdAndParentId.mockResolvedValue([[], 0]);
				await service.deleteFilesOfParent(requestParams);
				expect(storageClient.delete).toHaveBeenCalledTimes(0);
			});

			it('should call fileRecordRepo.save on delete error with original file records', async () => {
				storageClient.delete.mockRejectedValue(new Error());
				filesStorageHelper.markForDelete.mockReturnValue([]);
				await expect(service.deleteFilesOfParent(requestParams)).rejects.toThrow();
				expect(fileRecordRepo.save).toHaveBeenLastCalledWith(fileRecords);
			});
		});
	});

	describe('restoreFilesOfParent()', () => {
		let requestParams: FileRecordParams;
		beforeEach(() => {
			requestParams = {
				schoolId,
				parentId: userId,
				parentType: FileRecordParentType.User,
			};
			fileRecordRepo.findBySchoolIdAndParentIdAndMarkedForDelete.mockResolvedValue([fileRecords, 1]);
			storageClient.delete.mockResolvedValue([]);
		});

		describe('calls to fileRecordRepo.findBySchoolIdAndParentIdAndMarkedForDelete()', () => {
			it('should call once', async () => {
				await service.restoreFilesOfParent(requestParams);
				expect(fileRecordRepo.findBySchoolIdAndParentIdAndMarkedForDelete).toHaveBeenCalledTimes(1);
			});

			it('should call with correctly params', async () => {
				await service.restoreFilesOfParent(requestParams);
				expect(fileRecordRepo.findBySchoolIdAndParentIdAndMarkedForDelete).toHaveBeenCalledWith(
					requestParams.schoolId,
					requestParams.parentId
				);
			});

			it('should throw error if entity not found', async () => {
				fileRecordRepo.findBySchoolIdAndParentIdAndMarkedForDelete.mockRejectedValue(new Error());
				await expect(service.restoreFilesOfParent(requestParams)).rejects.toThrow();
			});
		});

		describe('calls to fileStorageService.delete', () => {
			it('should call with correctly params', async () => {
>>>>>>> 5088188f
				const spy = jest.spyOn(service, 'delete');

				await service.deleteFilesOfParent(requestParams);

				expect(service.delete).toHaveBeenCalledWith(fileRecords);

				spy.mockRestore();
			});

			it('should return file records and count', async () => {
				const { requestParams, fileRecords } = scenarioSetup();

				const responseData = await service.deleteFilesOfParent(requestParams);
				expect(responseData[0]).toEqual(
					expect.arrayContaining([
						expect.objectContaining({ ...fileRecords[0] }),
						expect.objectContaining({ ...fileRecords[1] }),
						expect.objectContaining({ ...fileRecords[2] }),
					])
				);
				expect(responseData[1]).toEqual(fileRecords.length);
			});
		});

		describe('findBySchoolIdAndParentId returned empty array', () => {
			it('should call delete with correct params', async () => {
				const { requestParams } = setup();
				const spy = jest.spyOn(service, 'delete');

				fileRecordRepo.findBySchoolIdAndParentId.mockResolvedValue([[], 0]);

				await service.deleteFilesOfParent(requestParams);

				expect(service.delete).toHaveBeenCalledTimes(0);

				spy.mockRestore();
			});
		});
	});

	describe('restoreOneFile()', () => {
		let requestParams: SingleFileParams;
		beforeEach(() => {
			requestParams = {
				fileRecordId: new ObjectId().toHexString(),
			};
			fileRecordRepo.findOneByIdMarkedForDelete.mockResolvedValue(fileRecords[0]);
			storageClient.restore.mockResolvedValue([]);
		});

		describe('calls to fileRecordRepo.findOneById()', () => {
			it('should call once', async () => {
				await service.restoreOneFile(requestParams);
				expect(fileRecordRepo.findOneByIdMarkedForDelete).toHaveBeenCalledTimes(1);
			});

			it('should call with correctly params', async () => {
				await service.restoreOneFile(requestParams);
				expect(fileRecordRepo.findOneByIdMarkedForDelete).toHaveBeenCalledWith(requestParams.fileRecordId);
			});

			it('should throw error if entity not found', async () => {
				fileRecordRepo.findOneByIdMarkedForDelete.mockRejectedValue(new Error());
				await expect(service.restoreOneFile(requestParams)).rejects.toThrow();
			});

			it('should return file response with deletedSince', async () => {
				const fileRecordRes = await service.restoreOneFile(requestParams);
				expect(fileRecordRes).toEqual(expect.objectContaining({ deletedSince: undefined }));
			});
		});
	});
});<|MERGE_RESOLUTION|>--- conflicted
+++ resolved
@@ -7,10 +7,7 @@
 import { fileRecordFactory, setupEntities } from '@shared/testing';
 import { Logger } from '@src/core/logger';
 import { S3ClientAdapter } from '../client/s3-client.adapter';
-<<<<<<< HEAD
-=======
-import { FileRecordParams, SingleFileParams } from '../controller/dto/file-storage.params';
->>>>>>> 5088188f
+import { FileRecordParams, SingleFileParams } from '../controller/dto';
 import { FilesStorageHelper } from '../helper';
 import { FilesStorageService } from './files-storage.service';
 
@@ -145,10 +142,136 @@
 				parentType: FileRecordParentType.User,
 			};
 
-<<<<<<< HEAD
 			return { requestParams, fileRecords };
 		};
-=======
+
+		it('should call findBySchoolIdAndParentId once', async () => {
+			const { requestParams } = setup();
+			await service.deleteFilesOfParent(requestParams);
+			expect(fileRecordRepo.findBySchoolIdAndParentId).toHaveBeenCalledTimes(1);
+		});
+
+		it('should call findBySchoolIdAndParentId with correctly params', async () => {
+			const { requestParams } = setup();
+			await service.deleteFilesOfParent(requestParams);
+			expect(fileRecordRepo.findBySchoolIdAndParentId).toHaveBeenCalledWith(
+				requestParams.schoolId,
+				requestParams.parentId
+			);
+		});
+
+		it('should throw error if findBySchoolIdAndParentId could not find entity', async () => {
+			const { requestParams } = setup();
+			fileRecordRepo.findBySchoolIdAndParentId.mockRejectedValue(new Error());
+			await expect(service.deleteFilesOfParent(requestParams)).rejects.toThrow();
+		});
+
+		describe('findBySchoolIdAndParentId returned fileRecords', () => {
+			const scenarioSetup = () => {
+				const { fileRecords, requestParams } = setup();
+				fileRecordRepo.findBySchoolIdAndParentId.mockResolvedValue([fileRecords, fileRecords.length]);
+
+				return { requestParams, fileRecords };
+			};
+
+			it('should call delete with correct params', async () => {
+				const { requestParams, fileRecords } = scenarioSetup();
+				const spy = jest.spyOn(service, 'delete');
+
+				await service.deleteFilesOfParent(requestParams);
+
+				expect(service.delete).toHaveBeenCalledWith(fileRecords);
+
+				spy.mockRestore();
+			});
+
+			it('should return file records and count', async () => {
+				const { requestParams, fileRecords } = scenarioSetup();
+
+				const responseData = await service.deleteFilesOfParent(requestParams);
+				expect(responseData[0]).toEqual(
+					expect.arrayContaining([
+						expect.objectContaining({ ...fileRecords[0] }),
+						expect.objectContaining({ ...fileRecords[1] }),
+						expect.objectContaining({ ...fileRecords[2] }),
+					])
+				);
+				expect(responseData[1]).toEqual(fileRecords.length);
+			});
+		});
+
+		describe('findBySchoolIdAndParentId returned empty array', () => {
+			it('should call delete with correct params', async () => {
+				const { requestParams } = setup();
+				const spy = jest.spyOn(service, 'delete');
+
+				fileRecordRepo.findBySchoolIdAndParentId.mockResolvedValue([[], 0]);
+
+				await service.deleteFilesOfParent(requestParams);
+
+				expect(service.delete).toHaveBeenCalledTimes(0);
+
+				spy.mockRestore();
+			});
+		});
+	});
+
+	describe('restoreFilesOfParent()', () => {
+		let requestParams: FileRecordParams;
+		const fileRecords = getFileRecords();
+		beforeEach(() => {
+			requestParams = {
+				schoolId,
+				parentId: userId,
+				parentType: FileRecordParentType.User,
+			};
+			fileRecordRepo.findBySchoolIdAndParentIdAndMarkedForDelete.mockResolvedValue([fileRecords, 1]);
+			storageClient.delete.mockResolvedValue([]);
+		});
+
+		describe('calls to fileRecordRepo.findBySchoolIdAndParentIdAndMarkedForDelete()', () => {
+			it('should call once', async () => {
+				await service.restoreFilesOfParent(requestParams);
+				expect(fileRecordRepo.findBySchoolIdAndParentIdAndMarkedForDelete).toHaveBeenCalledTimes(1);
+			});
+
+			it('should call with correctly params', async () => {
+				await service.restoreFilesOfParent(requestParams);
+				expect(fileRecordRepo.findBySchoolIdAndParentIdAndMarkedForDelete).toHaveBeenCalledWith(
+					requestParams.schoolId,
+					requestParams.parentId
+				);
+			});
+
+			it('should throw error if entity not found', async () => {
+				fileRecordRepo.findBySchoolIdAndParentIdAndMarkedForDelete.mockRejectedValue(new Error());
+				await expect(service.restoreFilesOfParent(requestParams)).rejects.toThrow();
+			});
+		});
+
+		describe('calls to fileStorageService.delete', () => {
+			it('should call with correctly params', async () => {
+				const spy = jest.spyOn(service, 'delete');
+
+				await service.deleteFilesOfParent(requestParams);
+
+				expect(service.delete).toHaveBeenCalledWith(fileRecords);
+
+				spy.mockRestore();
+			});
+
+			it('should call with correctly params', async () => {
+				const spy = jest.spyOn(service, 'delete');
+				fileRecordRepo.findBySchoolIdAndParentId.mockResolvedValue([[], 0]);
+
+				await service.deleteFilesOfParent(requestParams);
+
+				expect(service.delete).toHaveBeenCalledTimes(0);
+
+				spy.mockRestore();
+			});
+		});
+
 		it('should return file records and count', async () => {
 			const responseData = await service.deleteFilesOfParent(requestParams);
 			expect(responseData[0]).toEqual(
@@ -160,183 +283,12 @@
 			);
 			expect(responseData[1]).toEqual(fileRecords.length);
 		});
-
-		describe('calls to fileRecordRepo.findBySchoolIdAndParentId()', () => {
-			it('should call once', async () => {
-				await service.deleteFilesOfParent(requestParams);
-				expect(fileRecordRepo.findBySchoolIdAndParentId).toHaveBeenCalledTimes(1);
-			});
->>>>>>> 5088188f
-
-		it('should call findBySchoolIdAndParentId once', async () => {
-			const { requestParams } = setup();
-			await service.deleteFilesOfParent(requestParams);
-			expect(fileRecordRepo.findBySchoolIdAndParentId).toHaveBeenCalledTimes(1);
-		});
-
-		it('should call findBySchoolIdAndParentId with correctly params', async () => {
-			const { requestParams } = setup();
-			await service.deleteFilesOfParent(requestParams);
-			expect(fileRecordRepo.findBySchoolIdAndParentId).toHaveBeenCalledWith(
-				requestParams.schoolId,
-				requestParams.parentId
-			);
-		});
-
-<<<<<<< HEAD
-		it('should throw error if findBySchoolIdAndParentId could not find entity', async () => {
-			const { requestParams } = setup();
-			fileRecordRepo.findBySchoolIdAndParentId.mockRejectedValue(new Error());
-			await expect(service.deleteFilesOfParent(requestParams)).rejects.toThrow();
-		});
-
-		describe('findBySchoolIdAndParentId returned fileRecords', () => {
-			const scenarioSetup = () => {
-				const { fileRecords, requestParams } = setup();
-				fileRecordRepo.findBySchoolIdAndParentId.mockResolvedValue([fileRecords, fileRecords.length]);
-
-				return { requestParams, fileRecords };
-			};
-
-			it('should call delete with correct params', async () => {
-				const { requestParams, fileRecords } = scenarioSetup();
-=======
-		describe('calls to fileRecordRepo.save()', () => {
-			it('should not call save if count equals 0', async () => {
-				fileRecordRepo.findBySchoolIdAndParentId.mockResolvedValue([[], 0]);
-				await service.deleteFilesOfParent(requestParams);
-				expect(fileRecordRepo.save).toHaveBeenCalledTimes(0);
-			});
-
-			it('should call with fileRecords in params', async () => {
-				filesStorageHelper.markForDelete.mockReturnValue(fileRecords);
-				await service.deleteFilesOfParent(requestParams);
-				expect(fileRecordRepo.save).toHaveBeenCalledWith(fileRecords);
-
-				expect(fileRecordRepo.save).toHaveBeenCalledWith(
-					expect.arrayContaining([
-						expect.objectContaining({ ...fileRecords[0] }),
-						expect.objectContaining({ ...fileRecords[1] }),
-						expect.objectContaining({ ...fileRecords[2] }),
-					])
-				);
-			});
-
-			it('should throw error if entity not found', async () => {
-				fileRecordRepo.save.mockRejectedValue(new Error());
-				await expect(service.deleteFilesOfParent(requestParams)).rejects.toThrow();
-			});
-
-			it('should call two times if call delete throw an error', async () => {
-				storageClient.delete.mockRejectedValue(new Error());
-				await expect(service.deleteFilesOfParent(requestParams)).rejects.toThrow();
-
-				expect(fileRecordRepo.save).toHaveBeenCalledTimes(2);
-			});
-		});
-
-		describe('calls to storageClient.delete', () => {
-			it('should call with correct paths', async () => {
-				const paths = ['1', '2'];
-				filesStorageHelper.getPaths.mockReturnValue(paths);
-
-				await service.deleteFilesOfParent(requestParams);
-
-				expect(storageClient.delete).toHaveBeenCalledWith(paths);
-			});
-
-			it('should not call save if count equals 0', async () => {
-				fileRecordRepo.findBySchoolIdAndParentId.mockResolvedValue([[], 0]);
-				await service.deleteFilesOfParent(requestParams);
-				expect(storageClient.delete).toHaveBeenCalledTimes(0);
-			});
-
-			it('should call fileRecordRepo.save on delete error with original file records', async () => {
-				storageClient.delete.mockRejectedValue(new Error());
-				filesStorageHelper.markForDelete.mockReturnValue([]);
-				await expect(service.deleteFilesOfParent(requestParams)).rejects.toThrow();
-				expect(fileRecordRepo.save).toHaveBeenLastCalledWith(fileRecords);
-			});
-		});
-	});
-
-	describe('restoreFilesOfParent()', () => {
-		let requestParams: FileRecordParams;
-		beforeEach(() => {
-			requestParams = {
-				schoolId,
-				parentId: userId,
-				parentType: FileRecordParentType.User,
-			};
-			fileRecordRepo.findBySchoolIdAndParentIdAndMarkedForDelete.mockResolvedValue([fileRecords, 1]);
-			storageClient.delete.mockResolvedValue([]);
-		});
-
-		describe('calls to fileRecordRepo.findBySchoolIdAndParentIdAndMarkedForDelete()', () => {
-			it('should call once', async () => {
-				await service.restoreFilesOfParent(requestParams);
-				expect(fileRecordRepo.findBySchoolIdAndParentIdAndMarkedForDelete).toHaveBeenCalledTimes(1);
-			});
-
-			it('should call with correctly params', async () => {
-				await service.restoreFilesOfParent(requestParams);
-				expect(fileRecordRepo.findBySchoolIdAndParentIdAndMarkedForDelete).toHaveBeenCalledWith(
-					requestParams.schoolId,
-					requestParams.parentId
-				);
-			});
-
-			it('should throw error if entity not found', async () => {
-				fileRecordRepo.findBySchoolIdAndParentIdAndMarkedForDelete.mockRejectedValue(new Error());
-				await expect(service.restoreFilesOfParent(requestParams)).rejects.toThrow();
-			});
-		});
-
-		describe('calls to fileStorageService.delete', () => {
-			it('should call with correctly params', async () => {
->>>>>>> 5088188f
-				const spy = jest.spyOn(service, 'delete');
-
-				await service.deleteFilesOfParent(requestParams);
-
-				expect(service.delete).toHaveBeenCalledWith(fileRecords);
-
-				spy.mockRestore();
-			});
-
-			it('should return file records and count', async () => {
-				const { requestParams, fileRecords } = scenarioSetup();
-
-				const responseData = await service.deleteFilesOfParent(requestParams);
-				expect(responseData[0]).toEqual(
-					expect.arrayContaining([
-						expect.objectContaining({ ...fileRecords[0] }),
-						expect.objectContaining({ ...fileRecords[1] }),
-						expect.objectContaining({ ...fileRecords[2] }),
-					])
-				);
-				expect(responseData[1]).toEqual(fileRecords.length);
-			});
-		});
-
-		describe('findBySchoolIdAndParentId returned empty array', () => {
-			it('should call delete with correct params', async () => {
-				const { requestParams } = setup();
-				const spy = jest.spyOn(service, 'delete');
-
-				fileRecordRepo.findBySchoolIdAndParentId.mockResolvedValue([[], 0]);
-
-				await service.deleteFilesOfParent(requestParams);
-
-				expect(service.delete).toHaveBeenCalledTimes(0);
-
-				spy.mockRestore();
-			});
-		});
 	});
 
 	describe('restoreOneFile()', () => {
 		let requestParams: SingleFileParams;
+		const fileRecords = getFileRecords();
+
 		beforeEach(() => {
 			requestParams = {
 				fileRecordId: new ObjectId().toHexString(),
