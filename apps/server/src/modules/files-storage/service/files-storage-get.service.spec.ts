--- conflicted
+++ resolved
@@ -1,15 +1,10 @@
+import { LegacyLogger } from '@core/logger';
 import { createMock, DeepMocked } from '@golevelup/ts-jest';
 import { AntivirusService } from '@infra/antivirus';
 import { S3ClientAdapter } from '@infra/s3-client';
 import { ObjectId } from '@mikro-orm/mongodb';
 import { ConfigService } from '@nestjs/config';
 import { Test, TestingModule } from '@nestjs/testing';
-<<<<<<< HEAD
-import { LegacyLogger } from '@src/core/logger';
-=======
-import { LegacyLogger } from '@core/logger';
-import { fileRecordFactory } from '@testing/factory/filerecord.factory';
->>>>>>> 8dc8d5f9
 import { setupEntities } from '@testing/setup-entities';
 import { FileRecordParams, SingleFileParams } from '../controller/dto';
 import { FileRecord } from '../entity';
