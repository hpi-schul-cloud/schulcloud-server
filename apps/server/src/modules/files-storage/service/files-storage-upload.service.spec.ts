import { createMock, DeepMocked } from '@golevelup/ts-jest';
import { ObjectId } from '@mikro-orm/mongodb';
import { BadRequestException } from '@nestjs/common';
import { ConfigService } from '@nestjs/config';
import { Test, TestingModule } from '@nestjs/testing';
import { AntivirusService } from '@shared/infra/antivirus/antivirus.service';
import { fileRecordFactory, setupEntities } from '@shared/testing';
import { LegacyLogger } from '@src/core/logger';
import { Readable } from 'stream';
import StreamMimeType from 'stream-mime-type-cjs/stream-mime-type-cjs-index';
import { S3ClientAdapter } from '../client/s3-client.adapter';
import { FileRecordParams } from '../controller/dto';
import { FileDto } from '../dto';
import { FileRecord, FileRecordParentType } from '../entity';
import { ErrorType } from '../error';
import { createFileRecord, resolveFileNameDuplicates } from '../helper';
import { FileRecordRepo } from '../repo';
import { FilesStorageService } from './files-storage.service';

jest.mock('stream-mime-type-cjs/stream-mime-type-cjs-index', () => {
	return {
		getMimeType: jest.fn(),
	};
});

const buildFileRecordsWithParams = () => {
	const parentId = new ObjectId().toHexString();
	const parentSchoolId = new ObjectId().toHexString();

	const fileRecords = [
		fileRecordFactory.buildWithId({ parentId, schoolId: parentSchoolId, name: 'text.txt' }),
		fileRecordFactory.buildWithId({ parentId, schoolId: parentSchoolId, name: 'text-two.txt' }),
		fileRecordFactory.buildWithId({ parentId, schoolId: parentSchoolId, name: 'text-tree.txt' }),
	];

	const params: FileRecordParams = {
		schoolId: parentSchoolId,
		parentId,
		parentType: FileRecordParentType.User,
	};

	return { params, fileRecords, parentId };
};

describe('FilesStorageService upload methods', () => {
	let module: TestingModule;
	let service: FilesStorageService;
	let fileRecordRepo: DeepMocked<FileRecordRepo>;
	let storageClient: DeepMocked<S3ClientAdapter>;
	let antivirusService: DeepMocked<AntivirusService>;
	let configService: DeepMocked<ConfigService>;

	beforeAll(async () => {
		await setupEntities([FileRecord]);

		module = await Test.createTestingModule({
			providers: [
				FilesStorageService,
				{
					provide: S3ClientAdapter,
					useValue: createMock<S3ClientAdapter>(),
				},
				{
					provide: FileRecordRepo,
					useValue: createMock<FileRecordRepo>(),
				},
				{
					provide: LegacyLogger,
					useValue: createMock<LegacyLogger>(),
				},
				{
					provide: AntivirusService,
					useValue: createMock<AntivirusService>(),
				},
				{
					provide: ConfigService,
					useValue: createMock<ConfigService>(),
				},
			],
		}).compile();

		service = module.get(FilesStorageService);
		storageClient = module.get(S3ClientAdapter);
		fileRecordRepo = module.get(FileRecordRepo);
		antivirusService = module.get(AntivirusService);
		configService = module.get(ConfigService);
	});

	beforeEach(() => {
		jest.resetAllMocks();
		configService.get.mockReturnValue(2560000000);
	});

	afterAll(async () => {
		await module.close();
	});

	it('service should be defined', () => {
		expect(service).toBeDefined();
	});

	describe('uploadFile is called', () => {
		const createUploadFileParams = (props: { mimeType: string } = { mimeType: 'dto-mime-type' }) => {
			const { params, fileRecords, parentId: userId } = buildFileRecordsWithParams();

			const file = createMock<FileDto>();
			const readable = Readable.from('abc');
			file.data = readable;
			file.name = fileRecords[0].name;
			file.mimeType = props.mimeType;

			const fileSize = 3;

			const fileRecord = createFileRecord(file.name, 0, file.mimeType, params, userId);
			const { securityCheck, ...expectedFileRecord } = fileRecord;
			expectedFileRecord.name = resolveFileNameDuplicates(fileRecord.name, fileRecords);
			const detectedMimeType = 'detected-mime-type';
			expectedFileRecord.mimeType = detectedMimeType;

			return {
				params,
				file,
				fileSize,
				userId,
				fileRecord,
				expectedFileRecord,
				fileRecords,
				readable,
				detectedMimeType,
			};
		};

		describe('WHEN file records of parent, file record repo save and get mime type are successfull', () => {
			const setup = () => {
				const { params, file, fileSize, userId, fileRecord, expectedFileRecord, detectedMimeType, readable } =
					createUploadFileParams();

				const getFileRecordsOfParentSpy = jest
					.spyOn(service, 'getFileRecordsOfParent')
					.mockResolvedValue([[fileRecord], 1]);

				const getMimeTypeSpy = jest
					.spyOn(StreamMimeType, 'getMimeType')
					.mockResolvedValueOnce({ mime: detectedMimeType, stream: readable as unknown as undefined });

				// The fileRecord._id must be set by fileRecordRepo.save. Otherwise createPath fails.
				// eslint-disable-next-line @typescript-eslint/require-await
				fileRecordRepo.save.mockImplementation(async (fr) => {
					if (fr instanceof FileRecord && !fr._id) {
						fr._id = new ObjectId();
					}
				});

				return { params, file, userId, getFileRecordsOfParentSpy, getMimeTypeSpy, fileSize, expectedFileRecord };
			};

			it('should call getMimeType with correct params', async () => {
				const { params, file, userId, getMimeTypeSpy } = setup();

				await service.uploadFile(userId, params, file);

				expect(getMimeTypeSpy).toHaveBeenCalledWith(file.data, { strict: true });
			});

			it('should call getFileRecordsOfParent with correct params', async () => {
				const { params, file, userId, getFileRecordsOfParentSpy } = setup();

				await service.uploadFile(userId, params, file);

				expect(getFileRecordsOfParentSpy).toHaveBeenCalledWith(params.parentId);
			});

			it('should call fileRecordRepo.save twice with correct params', async () => {
				const { params, file, fileSize, userId, expectedFileRecord } = setup();

				await service.uploadFile(userId, params, file);

				expect(fileRecordRepo.save).toHaveBeenCalledTimes(2);

				expect(fileRecordRepo.save).toHaveBeenLastCalledWith(
					expect.objectContaining({
						...expectedFileRecord,
						size: fileSize,
						createdAt: expect.any(Date),
						updatedAt: expect.any(Date),
					})
				);
			});

			it('should call antivirusService.send with fileRecord', async () => {
				const { params, file, userId } = setup();

				const fileRecord = await service.uploadFile(userId, params, file);

				expect(antivirusService.send).toHaveBeenCalledWith(fileRecord.securityCheck.requestToken);
			});

			it('should call storageClient.create with correct params', async () => {
				const { params, file, userId } = setup();

				const fileRecord = await service.uploadFile(userId, params, file);

				const filePath = [fileRecord.schoolId, fileRecord.id].join('/');
				expect(storageClient.create).toHaveBeenCalledWith(filePath, file);
			});

			it('should return an instance of FileRecord', async () => {
				const { params, file, userId } = setup();

				const result = await service.uploadFile(userId, params, file);

				expect(result).toBeInstanceOf(FileRecord);
			});
		});

		describe('WHEN file record repo throws error', () => {
			const setup = () => {
				const { params, file, userId, fileRecord, expectedFileRecord, detectedMimeType, readable } =
					createUploadFileParams();
				const error = new Error('test');

				jest.spyOn(service, 'getFileRecordsOfParent').mockResolvedValue([[fileRecord], 1]);

				jest
					.spyOn(StreamMimeType, 'getMimeType')
					.mockResolvedValueOnce({ mime: detectedMimeType, stream: readable as unknown as undefined });

				fileRecordRepo.save.mockRejectedValueOnce(error);

				return { params, file, userId, fileRecord, expectedFileRecord, error };
			};

			it('should pass error and not call storageClient.create', async () => {
				const { params, file, userId, error } = setup();

				await expect(service.uploadFile(userId, params, file)).rejects.toThrow(error);
				expect(storageClient.create).toHaveBeenCalledTimes(0);
			});
		});

		describe('WHEN storageClient throws error', () => {
			const setup = () => {
				const { params, file, userId, fileRecord, expectedFileRecord, detectedMimeType, readable } =
					createUploadFileParams();
				const error = new Error('test');

				jest.spyOn(service, 'getFileRecordsOfParent').mockResolvedValue([[fileRecord], 1]);

				jest
					.spyOn(StreamMimeType, 'getMimeType')
					.mockResolvedValueOnce({ mime: detectedMimeType, stream: readable as unknown as undefined });

				// The fileRecord._id must be set by fileRecordRepo.save. Otherwise createPath fails.
				// eslint-disable-next-line @typescript-eslint/require-await
				fileRecordRepo.save.mockImplementation(async (fr) => {
					if (fr instanceof FileRecord && !fr._id) {
						fr._id = new ObjectId();
					}
				});

				storageClient.create.mockRejectedValueOnce(error);

				return { params, file, userId, fileRecord, expectedFileRecord, error };
			};

			it('should pass error and call storageClient.delete and fileRecordRepo.delete', async () => {
				const { params, file, userId, error } = setup();

				await expect(service.uploadFile(userId, params, file)).rejects.toThrow(error);
				expect(storageClient.delete).toHaveBeenCalled();
				expect(fileRecordRepo.delete).toHaveBeenCalled();
			});
		});

		describe('WHEN file is too big', () => {
			const setup = () => {
				const { params, file, userId, fileRecord, detectedMimeType, readable } = createUploadFileParams();

				jest.spyOn(service, 'getFileRecordsOfParent').mockResolvedValue([[fileRecord], 1]);

				jest
					.spyOn(StreamMimeType, 'getMimeType')
					.mockResolvedValueOnce({ mime: detectedMimeType, stream: readable as unknown as undefined });

				// The fileRecord._id must be set by fileRecordRepo.save. Otherwise createPath fails.
				// eslint-disable-next-line @typescript-eslint/require-await
				fileRecordRepo.save.mockImplementation(async (fr) => {
					if (fr instanceof FileRecord && !fr._id) {
						fr._id = new ObjectId();
					}
				});

				configService.get.mockReturnValueOnce(2);
				const error = new BadRequestException(ErrorType.FILE_TOO_BIG);

				return { params, file, userId, error };
			};

			it('should pass error and call storageClient.delete and fileRecordRepo.delete', async () => {
				const { params, file, userId, error } = setup();

				await expect(service.uploadFile(userId, params, file)).rejects.toThrow(error);
				expect(storageClient.delete).toHaveBeenCalled();
				expect(fileRecordRepo.delete).toHaveBeenCalled();
			});
		});

<<<<<<< HEAD
		it('should correctly set file size', async () => {
			const { params, file, fileSize, userId } = createUploadFileParams();

			await service.uploadFile(userId, params, file);

			expect(fileRecordRepo.save).toHaveBeenNthCalledWith(
				2,
				expect.objectContaining({
					size: fileSize,
				})
			);
		});

		it('should call antivirusService.send with fileRecord', async () => {
			const { params, file, userId } = createUploadFileParams();

			const fileRecord = await service.uploadFile(userId, params, file);

			expect(antivirusService.send).toHaveBeenCalledWith(fileRecord.securityCheck.requestToken);
		});

		describe('WHEN file size is bigger than maxSecurityCheckFileSize', () => {
			const setup = () => {
				const { params, file, userId, expectedFileRecord } = createUploadFileParams();

				// Mock for max file size
				configService.get.mockReturnValueOnce(10);

				// Mock for max security check file size
				configService.get.mockReturnValueOnce(2);

				return { params, file, userId, expectedFileRecord };
			};

			it('should call save with WONT_CHECK status', async () => {
				const { params, file, userId } = setup();

				await service.uploadFile(userId, params, file);

				expect(fileRecordRepo.save).toHaveBeenNthCalledWith(
					1,
					// eslint-disable-next-line @typescript-eslint/no-unsafe-assignment
					expect.objectContaining({ securityCheck: expect.objectContaining({ status: 'wont_check' }) })
				);
			});

			it('should not call antivirus send', async () => {
				const { params, file, userId } = setup();

				await service.uploadFile(userId, params, file);

				expect(antivirusService.send).not.toHaveBeenCalled();
			});
		});

=======
>>>>>>> 6f37d7a1
		describe('WHEN antivirusService throws error', () => {
			const setup = () => {
				const { params, file, userId, fileRecord, detectedMimeType, readable } = createUploadFileParams();
				const error = new Error('test');

				jest.spyOn(service, 'getFileRecordsOfParent').mockResolvedValue([[fileRecord], 1]);

				jest
					.spyOn(StreamMimeType, 'getMimeType')
					.mockResolvedValueOnce({ mime: detectedMimeType, stream: readable as unknown as undefined });

				// The fileRecord._id must be set by fileRecordRepo.save. Otherwise createPath fails.
				// eslint-disable-next-line @typescript-eslint/require-await
				fileRecordRepo.save.mockImplementation(async (fr) => {
					if (fr instanceof FileRecord && !fr._id) {
						fr._id = new ObjectId();
					}
				});

				antivirusService.send.mockImplementationOnce(() => {
					throw error;
				});

				return { params, file, userId, error };
			};

			it('should pass error and call storageClient.delete and fileRecordRepo.delete', async () => {
				const { params, file, userId, error } = setup();

				await expect(service.uploadFile(userId, params, file)).rejects.toThrow(error);
				expect(storageClient.delete).toHaveBeenCalled();
				expect(fileRecordRepo.delete).toHaveBeenCalled();
			});
		});

		describe('WHEN getMimeType returns undefined', () => {
			const setup = () => {
				const { params, file, userId, fileRecord, readable } = createUploadFileParams();

				jest.spyOn(service, 'getFileRecordsOfParent').mockResolvedValue([[fileRecord], 1]);

				jest
					.spyOn(StreamMimeType, 'getMimeType')
					.mockResolvedValueOnce({ mime: undefined as unknown as string, stream: readable as unknown as undefined });

				// The fileRecord._id must be set by fileRecordRepo.save. Otherwise createPath fails.
				// eslint-disable-next-line @typescript-eslint/require-await
				fileRecordRepo.save.mockImplementation(async (fr) => {
					if (fr instanceof FileRecord && !fr._id) {
						fr._id = new ObjectId();
					}
				});

				return { params, file, userId };
			};

			it('should use dto mime type', async () => {
				const { params, file, userId } = setup();

				const fileRecord = await service.uploadFile(userId, params, file);

				expect(fileRecord.mimeType).toEqual(file.mimeType);
			});
		});

		describe('WHEN mime type cant be detected from stream', () => {
			const setup = () => {
				const mimeType = 'image/svg+xml';
				const { params, file, userId, fileRecord } = createUploadFileParams({ mimeType });

				jest.spyOn(service, 'getFileRecordsOfParent').mockResolvedValue([[fileRecord], 1]);

				const getMimeTypeSpy = jest.spyOn(StreamMimeType, 'getMimeType');

				// The fileRecord._id must be set by fileRecordRepo.save. Otherwise createPath fails.
				// eslint-disable-next-line @typescript-eslint/require-await
				fileRecordRepo.save.mockImplementation(async (fr) => {
					if (fr instanceof FileRecord && !fr._id) {
						fr._id = new ObjectId();
					}
				});

				return { params, file, userId, getMimeTypeSpy, mimeType };
			};

			it('should use dto mime type', async () => {
				const { params, file, userId, mimeType } = setup();

				await service.uploadFile(userId, params, file);

				expect(fileRecordRepo.save).toHaveBeenCalledWith(expect.objectContaining({ mimeType }));
			});

			it('should not detect from stream', async () => {
				const { params, file, userId, getMimeTypeSpy } = setup();

				await service.uploadFile(userId, params, file);

				expect(getMimeTypeSpy).not.toHaveBeenCalled();
			});
		});
	});
});<|MERGE_RESOLUTION|>--- conflicted
+++ resolved
@@ -305,7 +305,6 @@
 			});
 		});
 
-<<<<<<< HEAD
 		it('should correctly set file size', async () => {
 			const { params, file, fileSize, userId } = createUploadFileParams();
 
@@ -361,8 +360,6 @@
 			});
 		});
 
-=======
->>>>>>> 6f37d7a1
 		describe('WHEN antivirusService throws error', () => {
 			const setup = () => {
 				const { params, file, userId, fileRecord, detectedMimeType, readable } = createUploadFileParams();
