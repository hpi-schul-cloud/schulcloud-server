--- conflicted
+++ resolved
@@ -359,27 +359,21 @@
 				const { params, file, userId, fileRecord, detectedMimeType, readable } = createUploadFileParams();
 				const error = new Error('test');
 
-<<<<<<< HEAD
+				jest.spyOn(service, 'getFileRecordsOfParent').mockResolvedValue([[fileRecord], 1]);
+
+				jest
+					.spyOn(StreamMimeType, 'getMimeType')
+					.mockResolvedValueOnce({ mime: detectedMimeType, stream: readable as unknown as undefined });
+
+				// The fileRecord._id must be set by fileRecordRepo.save. Otherwise createPath fails.
+				// eslint-disable-next-line @typescript-eslint/require-await
+				fileRecordRepo.save.mockImplementation(async (fr) => {
+					if (fr instanceof FileRecord && !fr._id) {
+						fr._id = new ObjectId();
+					}
+				});
+
 				antivirusService.send.mockRejectedValueOnce(error);
-=======
-				jest.spyOn(service, 'getFileRecordsOfParent').mockResolvedValue([[fileRecord], 1]);
-
-				jest
-					.spyOn(StreamMimeType, 'getMimeType')
-					.mockResolvedValueOnce({ mime: detectedMimeType, stream: readable as unknown as undefined });
-
-				// The fileRecord._id must be set by fileRecordRepo.save. Otherwise createPath fails.
-				// eslint-disable-next-line @typescript-eslint/require-await
-				fileRecordRepo.save.mockImplementation(async (fr) => {
-					if (fr instanceof FileRecord && !fr._id) {
-						fr._id = new ObjectId();
-					}
-				});
-
-				antivirusService.send.mockImplementationOnce(() => {
-					throw error;
-				});
->>>>>>> 3f64d6fe
 
 				return { params, file, userId, error };
 			};
