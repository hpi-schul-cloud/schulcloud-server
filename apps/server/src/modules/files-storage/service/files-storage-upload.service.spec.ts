import { createMock, DeepMocked } from '@golevelup/ts-jest';
import { ObjectId } from '@mikro-orm/mongodb';
import { BadRequestException } from '@nestjs/common';
import { ConfigService } from '@nestjs/config';
import { Test, TestingModule } from '@nestjs/testing';
import { AntivirusService } from '@shared/infra/antivirus';
import { S3ClientAdapter } from '@shared/infra/s3-client';
import { fileRecordFactory, setupEntities } from '@shared/testing';
import { readableStreamWithFileTypeFactory } from '@shared/testing/factory/readable-stream-with-file-type.factory';
import { LegacyLogger } from '@src/core/logger';
<<<<<<< HEAD
import { Readable } from 'stream';
import StreamMimeType from 'stream-mime-type-cjs/stream-mime-type-cjs-index';
import { S3ClientAdapter } from '../client/s3-client.adapter';
=======
import { MimeType } from 'file-type';
import FileType from 'file-type-cjs/file-type-cjs-index';
import { PassThrough, Readable } from 'stream';
>>>>>>> 7475bf5c
import { FileRecordParams } from '../controller/dto';
import { FileDto } from '../dto';
import { FileRecord, FileRecordParentType } from '../entity';
import { ErrorType } from '../error';
import { FILES_STORAGE_S3_CONNECTION } from '../files-storage.config';
import { createFileRecord, resolveFileNameDuplicates } from '../helper';
import { FileRecordRepo } from '../repo';
import { FilesStorageService } from './files-storage.service';

<<<<<<< HEAD
jest.mock('stream-mime-type-cjs/stream-mime-type-cjs-index', () => {
	return {
		getMimeType: jest.fn(),
=======
jest.mock('file-type-cjs/file-type-cjs-index', () => {
	return {
		fileTypeStream: jest.fn(),
>>>>>>> 7475bf5c
	};
});

const buildFileRecordsWithParams = () => {
	const parentId = new ObjectId().toHexString();
	const parentSchoolId = new ObjectId().toHexString();

	const fileRecords = [
		fileRecordFactory.buildWithId({ parentId, schoolId: parentSchoolId, name: 'text.txt' }),
		fileRecordFactory.buildWithId({ parentId, schoolId: parentSchoolId, name: 'text-two.txt' }),
		fileRecordFactory.buildWithId({ parentId, schoolId: parentSchoolId, name: 'text-tree.txt' }),
	];

	const params: FileRecordParams = {
		schoolId: parentSchoolId,
		parentId,
		parentType: FileRecordParentType.User,
	};

	return { params, fileRecords, parentId };
};

describe('FilesStorageService upload methods', () => {
	let module: TestingModule;
	let service: FilesStorageService;
	let fileRecordRepo: DeepMocked<FileRecordRepo>;
	let storageClient: DeepMocked<S3ClientAdapter>;
	let antivirusService: DeepMocked<AntivirusService>;
	let configService: DeepMocked<ConfigService>;

	beforeAll(async () => {
		await setupEntities([FileRecord]);

		module = await Test.createTestingModule({
			providers: [
				FilesStorageService,
				{
					provide: FILES_STORAGE_S3_CONNECTION,
					useValue: createMock<S3ClientAdapter>(),
				},
				{
					provide: FileRecordRepo,
					useValue: createMock<FileRecordRepo>(),
				},
				{
					provide: LegacyLogger,
					useValue: createMock<LegacyLogger>(),
				},
				{
					provide: AntivirusService,
					useValue: createMock<AntivirusService>(),
				},
				{
					provide: ConfigService,
					useValue: createMock<ConfigService>(),
				},
			],
		}).compile();

		service = module.get(FilesStorageService);
		storageClient = module.get(FILES_STORAGE_S3_CONNECTION);
		fileRecordRepo = module.get(FileRecordRepo);
		antivirusService = module.get(AntivirusService);
		configService = module.get(ConfigService);
	});

	beforeEach(() => {
		jest.resetAllMocks();
		configService.get.mockReturnValue(2560000000);
	});

	afterAll(async () => {
		await module.close();
	});

	it('service should be defined', () => {
		expect(service).toBeDefined();
	});

	describe('uploadFile is called', () => {
		const createUploadFileParams = (props: { mimeType: string } = { mimeType: 'dto-mime-type' }) => {
			const { params, fileRecords, parentId: userId } = buildFileRecordsWithParams();

			const file = createMock<FileDto>();
			const readable = Readable.from('abc');
			file.data = readable;
			file.name = fileRecords[0].name;
			file.mimeType = props.mimeType;

			const fileSize = 3;

			const fileRecord = createFileRecord(file.name, 0, file.mimeType, params, userId);
			const { securityCheck, ...expectedFileRecord } = fileRecord;
			expectedFileRecord.name = resolveFileNameDuplicates(fileRecord.name, fileRecords);
<<<<<<< HEAD
			const detectedMimeType = 'detected-mime-type';
			expectedFileRecord.mimeType = detectedMimeType;
=======
			const detectedMimeType: MimeType = 'image/tiff';
			expectedFileRecord.mimeType = detectedMimeType;

			const readableStreamWithFileType = readableStreamWithFileTypeFactory.build();

			antivirusService.checkStream.mockResolvedValueOnce({
				virus_detected: undefined,
				virus_signature: undefined,
				error: undefined,
			});
>>>>>>> 7475bf5c

			return {
				params,
				file,
				fileSize,
				userId,
				fileRecord,
				expectedFileRecord,
				fileRecords,
<<<<<<< HEAD
				readable,
				detectedMimeType,
=======
				readableStreamWithFileType,
>>>>>>> 7475bf5c
			};
		};

		describe('WHEN file records of parent, file record repo save and get mime type are successfull', () => {
			const setup = () => {
<<<<<<< HEAD
				const { params, file, fileSize, userId, fileRecord, expectedFileRecord, detectedMimeType, readable } =
=======
				const { params, file, fileSize, userId, fileRecord, expectedFileRecord, readableStreamWithFileType } =
>>>>>>> 7475bf5c
					createUploadFileParams();

				const getFileRecordsOfParentSpy = jest
					.spyOn(service, 'getFileRecordsOfParent')
					.mockResolvedValue([[fileRecord], 1]);
<<<<<<< HEAD

				const getMimeTypeSpy = jest
					.spyOn(StreamMimeType, 'getMimeType')
					.mockResolvedValueOnce({ mime: detectedMimeType, stream: readable as unknown as undefined });

				// The fileRecord._id must be set by fileRecordRepo.save. Otherwise createPath fails.
				// eslint-disable-next-line @typescript-eslint/require-await
				fileRecordRepo.save.mockImplementation(async (fr) => {
					if (fr instanceof FileRecord && !fr._id) {
						fr._id = new ObjectId();
					}
				});

				return { params, file, userId, getFileRecordsOfParentSpy, getMimeTypeSpy, fileSize, expectedFileRecord };
			};

=======

				const getMimeTypeSpy = jest.spyOn(FileType, 'fileTypeStream').mockResolvedValueOnce(readableStreamWithFileType);

				// The fileRecord._id must be set by fileRecordRepo.save. Otherwise createPath fails.
				// eslint-disable-next-line @typescript-eslint/require-await
				fileRecordRepo.save.mockImplementation(async (fr) => {
					if (fr instanceof FileRecord && !fr._id) {
						fr._id = new ObjectId();
					}
				});

				return {
					params,
					file,
					userId,
					getFileRecordsOfParentSpy,
					getMimeTypeSpy,
					fileSize,
					readableStreamWithFileType,
					expectedFileRecord,
				};
			};

>>>>>>> 7475bf5c
			it('should call getMimeType with correct params', async () => {
				const { params, file, userId, getMimeTypeSpy } = setup();

				await service.uploadFile(userId, params, file);

<<<<<<< HEAD
				expect(getMimeTypeSpy).toHaveBeenCalledWith(file.data, { strict: true });
=======
				expect(getMimeTypeSpy).toHaveBeenCalledWith(expect.any(PassThrough));
>>>>>>> 7475bf5c
			});

			it('should call getFileRecordsOfParent with correct params', async () => {
				const { params, file, userId, getFileRecordsOfParentSpy } = setup();

				await service.uploadFile(userId, params, file);

				expect(getFileRecordsOfParentSpy).toHaveBeenCalledWith(params.parentId);
			});

			it('should call fileRecordRepo.save twice with correct params', async () => {
<<<<<<< HEAD
				const { params, file, fileSize, userId, expectedFileRecord } = setup();

				await service.uploadFile(userId, params, file);

				expect(fileRecordRepo.save).toHaveBeenCalledTimes(2);

				expect(fileRecordRepo.save).toHaveBeenLastCalledWith(
					expect.objectContaining({
						...expectedFileRecord,
						size: fileSize,
						createdAt: expect.any(Date),
						updatedAt: expect.any(Date),
					})
				);
			});

			it('should call antivirusService.send with fileRecord', async () => {
				const { params, file, userId } = setup();

				const fileRecord = await service.uploadFile(userId, params, file);

				expect(antivirusService.send).toHaveBeenCalledWith(fileRecord.securityCheck.requestToken);
			});

			it('should call storageClient.create with correct params', async () => {
				const { params, file, userId } = setup();

				const fileRecord = await service.uploadFile(userId, params, file);

				const filePath = [fileRecord.schoolId, fileRecord.id].join('/');
				expect(storageClient.create).toHaveBeenCalledWith(filePath, file);
			});

			it('should return an instance of FileRecord', async () => {
				const { params, file, userId } = setup();

				const result = await service.uploadFile(userId, params, file);

				expect(result).toBeInstanceOf(FileRecord);
=======
				const { params, file, fileSize, userId, readableStreamWithFileType, expectedFileRecord } = setup();

				await service.uploadFile(userId, params, file);

				expect(fileRecordRepo.save).toHaveBeenCalledTimes(2);

				expect(fileRecordRepo.save).toHaveBeenLastCalledWith(
					expect.objectContaining({
						...expectedFileRecord,
						mimeType: readableStreamWithFileType.fileType?.mime,
						size: fileSize,
						createdAt: expect.any(Date),
						updatedAt: expect.any(Date),
					})
				);
			});

			it('should call storageClient.create with correct params', async () => {
				const { params, file, userId } = setup();

				const fileRecord = await service.uploadFile(userId, params, file);

				const filePath = [fileRecord.schoolId, fileRecord.id].join('/');
				expect(storageClient.create).toHaveBeenCalledWith(filePath, file);
			});

			it('should return an instance of FileRecord', async () => {
				const { params, file, userId } = setup();

				const result = await service.uploadFile(userId, params, file);

				expect(result).toBeInstanceOf(FileRecord);
			});

			describe('Antivirus handling by upload ', () => {
				describe('when useStreamToAntivirus is true', () => {
					it('should call antivirusService.send with fileRecord', async () => {
						const { params, file, userId } = setup();
						configService.get.mockReturnValueOnce(true);
						await service.uploadFile(userId, params, file);

						expect(antivirusService.checkStream).toHaveBeenCalledWith(file);
					});
				});

				describe('when useStreamToAntivirus is false', () => {
					it('should call antivirusService.send with fileRecord', async () => {
						const { params, file, userId } = setup();
						configService.get.mockReturnValueOnce(false);

						const fileRecord = await service.uploadFile(userId, params, file);

						expect(antivirusService.send).toHaveBeenCalledWith(fileRecord.securityCheck.requestToken);
					});
				});
>>>>>>> 7475bf5c
			});
		});

		describe('WHEN file record repo throws error', () => {
			const setup = () => {
<<<<<<< HEAD
				const { params, file, userId, fileRecord, expectedFileRecord, detectedMimeType, readable } =
					createUploadFileParams();
=======
				const { params, file, userId, fileRecord, readableStreamWithFileType } = createUploadFileParams();
>>>>>>> 7475bf5c
				const error = new Error('test');

				jest.spyOn(service, 'getFileRecordsOfParent').mockResolvedValue([[fileRecord], 1]);

<<<<<<< HEAD
				jest
					.spyOn(StreamMimeType, 'getMimeType')
					.mockResolvedValueOnce({ mime: detectedMimeType, stream: readable as unknown as undefined });
=======
				jest.spyOn(FileType, 'fileTypeStream').mockResolvedValueOnce(readableStreamWithFileType);
>>>>>>> 7475bf5c

				fileRecordRepo.save.mockRejectedValueOnce(error);

				return { params, file, userId, fileRecord, error };
			};

			it('should pass error and not call storageClient.create', async () => {
				const { params, file, userId, error } = setup();

				await expect(service.uploadFile(userId, params, file)).rejects.toThrow(error);
				expect(storageClient.create).toHaveBeenCalledTimes(0);
			});
		});

		describe('WHEN storageClient throws error', () => {
			const setup = () => {
<<<<<<< HEAD
				const { params, file, userId, fileRecord, expectedFileRecord, detectedMimeType, readable } =
					createUploadFileParams();
=======
				const { params, file, userId, fileRecord, readableStreamWithFileType } = createUploadFileParams();
>>>>>>> 7475bf5c
				const error = new Error('test');

				jest.spyOn(service, 'getFileRecordsOfParent').mockResolvedValue([[fileRecord], 1]);

<<<<<<< HEAD
				jest
					.spyOn(StreamMimeType, 'getMimeType')
					.mockResolvedValueOnce({ mime: detectedMimeType, stream: readable as unknown as undefined });
=======
				jest.spyOn(FileType, 'fileTypeStream').mockResolvedValueOnce(readableStreamWithFileType);
>>>>>>> 7475bf5c

				// The fileRecord._id must be set by fileRecordRepo.save. Otherwise createPath fails.
				// eslint-disable-next-line @typescript-eslint/require-await
				fileRecordRepo.save.mockImplementation(async (fr) => {
					if (fr instanceof FileRecord && !fr._id) {
						fr._id = new ObjectId();
					}
				});

				storageClient.create.mockRejectedValueOnce(error);

				return { params, file, userId, fileRecord, error };
			};

			it('should pass error and call storageClient.delete and fileRecordRepo.delete', async () => {
				const { params, file, userId, error } = setup();

				await expect(service.uploadFile(userId, params, file)).rejects.toThrow(error);
				expect(storageClient.delete).toHaveBeenCalled();
				expect(fileRecordRepo.delete).toHaveBeenCalled();
			});
		});

		describe('WHEN file is too big', () => {
			const setup = () => {
<<<<<<< HEAD
				const { params, file, userId, fileRecord, detectedMimeType, readable } = createUploadFileParams();

				jest.spyOn(service, 'getFileRecordsOfParent').mockResolvedValue([[fileRecord], 1]);

				jest
					.spyOn(StreamMimeType, 'getMimeType')
					.mockResolvedValueOnce({ mime: detectedMimeType, stream: readable as unknown as undefined });

				// The fileRecord._id must be set by fileRecordRepo.save. Otherwise createPath fails.
				// eslint-disable-next-line @typescript-eslint/require-await
				fileRecordRepo.save.mockImplementation(async (fr) => {
					if (fr instanceof FileRecord && !fr._id) {
						fr._id = new ObjectId();
					}
				});

=======
				const { params, file, userId, fileRecord, readableStreamWithFileType } = createUploadFileParams();

				jest.spyOn(service, 'getFileRecordsOfParent').mockResolvedValue([[fileRecord], 1]);

				jest.spyOn(FileType, 'fileTypeStream').mockResolvedValueOnce(readableStreamWithFileType);

				// The fileRecord._id must be set by fileRecordRepo.save. Otherwise createPath fails.
				// eslint-disable-next-line @typescript-eslint/require-await
				fileRecordRepo.save.mockImplementation(async (fr) => {
					if (fr instanceof FileRecord && !fr._id) {
						fr._id = new ObjectId();
					}
				});

				configService.get.mockReturnValueOnce(true);
>>>>>>> 7475bf5c
				configService.get.mockReturnValueOnce(2);
				const error = new BadRequestException(ErrorType.FILE_TOO_BIG);

				return { params, file, userId, error };
			};

			it('should pass error and call storageClient.delete and fileRecordRepo.delete', async () => {
				const { params, file, userId, error } = setup();

				await expect(service.uploadFile(userId, params, file)).rejects.toThrow(error);
				expect(storageClient.delete).toHaveBeenCalled();
				expect(fileRecordRepo.delete).toHaveBeenCalled();
			});
		});

		describe('WHEN file size is bigger than maxSecurityCheckFileSize', () => {
			const setup = () => {
<<<<<<< HEAD
				const { params, file, userId, expectedFileRecord, detectedMimeType, readable, fileRecord } =
					createUploadFileParams();

				jest.spyOn(service, 'getFileRecordsOfParent').mockResolvedValue([[fileRecord], 1]);

=======
				const { params, file, userId, fileRecord, readableStreamWithFileType } = createUploadFileParams();

				jest.spyOn(service, 'getFileRecordsOfParent').mockResolvedValue([[fileRecord], 1]);

				// Mock for useStreamToAntivirus
				configService.get.mockReturnValueOnce(false);

>>>>>>> 7475bf5c
				// Mock for max file size
				configService.get.mockReturnValueOnce(10);

				// Mock for max security check file size
				configService.get.mockReturnValueOnce(2);

				// The fileRecord._id must be set by fileRecordRepo.save. Otherwise createPath fails.
				// eslint-disable-next-line @typescript-eslint/require-await
				fileRecordRepo.save.mockImplementation(async (fr) => {
					if (fr instanceof FileRecord && !fr._id) {
						fr._id = new ObjectId();
					}
				});

<<<<<<< HEAD
				jest
					.spyOn(StreamMimeType, 'getMimeType')
					.mockResolvedValueOnce({ mime: detectedMimeType, stream: readable as unknown as undefined });

				return { params, file, userId, expectedFileRecord };
=======
				jest.spyOn(FileType, 'fileTypeStream').mockResolvedValueOnce(readableStreamWithFileType);

				return { params, file, userId };
>>>>>>> 7475bf5c
			};

			it('should call save with WONT_CHECK status', async () => {
				const { params, file, userId } = setup();
<<<<<<< HEAD

				await service.uploadFile(userId, params, file);

				expect(fileRecordRepo.save).toHaveBeenNthCalledWith(
					1,
					// eslint-disable-next-line @typescript-eslint/no-unsafe-assignment
					expect.objectContaining({ securityCheck: expect.objectContaining({ status: 'wont_check' }) })
				);
			});

			it('should not call antivirus send', async () => {
				const { params, file, userId } = setup();

				await service.uploadFile(userId, params, file);

=======

				await service.uploadFile(userId, params, file);

				expect(fileRecordRepo.save).toHaveBeenNthCalledWith(
					1,
					// eslint-disable-next-line @typescript-eslint/no-unsafe-assignment
					expect.objectContaining({ securityCheck: expect.objectContaining({ status: 'wont_check' }) })
				);
			});

			it('should not call antivirus send', async () => {
				const { params, file, userId } = setup();

				await service.uploadFile(userId, params, file);

>>>>>>> 7475bf5c
				expect(antivirusService.send).not.toHaveBeenCalled();
			});
		});

		describe('WHEN antivirusService throws error', () => {
			const setup = () => {
<<<<<<< HEAD
				const { params, file, userId, fileRecord, detectedMimeType, readable } = createUploadFileParams();
=======
				const { params, file, userId, fileRecord, readableStreamWithFileType } = createUploadFileParams();
>>>>>>> 7475bf5c
				const error = new Error('test');

				jest.spyOn(service, 'getFileRecordsOfParent').mockResolvedValue([[fileRecord], 1]);

<<<<<<< HEAD
				jest
					.spyOn(StreamMimeType, 'getMimeType')
					.mockResolvedValueOnce({ mime: detectedMimeType, stream: readable as unknown as undefined });
=======
				jest.spyOn(FileType, 'fileTypeStream').mockResolvedValueOnce(readableStreamWithFileType);

				configService.get.mockReturnValueOnce(false);
>>>>>>> 7475bf5c

				// The fileRecord._id must be set by fileRecordRepo.save. Otherwise createPath fails.
				// eslint-disable-next-line @typescript-eslint/require-await
				fileRecordRepo.save.mockImplementation(async (fr) => {
					if (fr instanceof FileRecord && !fr._id) {
						fr._id = new ObjectId();
					}
<<<<<<< HEAD
				});

				antivirusService.send.mockImplementationOnce(() => {
					throw error;
=======
>>>>>>> 7475bf5c
				});

				antivirusService.send.mockRejectedValueOnce(error);

				return { params, file, userId, error };
			};

			it('should pass error and call storageClient.delete and fileRecordRepo.delete', async () => {
				const { params, file, userId, error } = setup();

				await expect(service.uploadFile(userId, params, file)).rejects.toThrow(error);
				expect(storageClient.delete).toHaveBeenCalled();
				expect(fileRecordRepo.delete).toHaveBeenCalled();
			});
		});

		describe('WHEN getMimeType returns undefined', () => {
			const setup = () => {
<<<<<<< HEAD
				const { params, file, userId, fileRecord, readable } = createUploadFileParams();

				jest.spyOn(service, 'getFileRecordsOfParent').mockResolvedValue([[fileRecord], 1]);

				jest
					.spyOn(StreamMimeType, 'getMimeType')
					.mockResolvedValueOnce({ mime: undefined as unknown as string, stream: readable as unknown as undefined });

				// The fileRecord._id must be set by fileRecordRepo.save. Otherwise createPath fails.
				// eslint-disable-next-line @typescript-eslint/require-await
				fileRecordRepo.save.mockImplementation(async (fr) => {
					if (fr instanceof FileRecord && !fr._id) {
						fr._id = new ObjectId();
					}
				});

=======
				const { params, file, userId, fileRecord } = createUploadFileParams();

				jest.spyOn(service, 'getFileRecordsOfParent').mockResolvedValue([[fileRecord], 1]);

				const readableStreamWithFileType = readableStreamWithFileTypeFactory.build({ fileType: undefined });
				jest.spyOn(FileType, 'fileTypeStream').mockResolvedValueOnce(readableStreamWithFileType);

				// The fileRecord._id must be set by fileRecordRepo.save. Otherwise createPath fails.
				// eslint-disable-next-line @typescript-eslint/require-await
				fileRecordRepo.save.mockImplementation(async (fr) => {
					if (fr instanceof FileRecord && !fr._id) {
						fr._id = new ObjectId();
					}
				});

>>>>>>> 7475bf5c
				return { params, file, userId };
			};

			it('should use dto mime type', async () => {
				const { params, file, userId } = setup();

				const fileRecord = await service.uploadFile(userId, params, file);

				expect(fileRecord.mimeType).toEqual(file.mimeType);
			});
		});

		describe('WHEN mime type cant be detected from stream', () => {
			const setup = () => {
				const mimeType = 'image/svg+xml';
				const { params, file, userId, fileRecord } = createUploadFileParams({ mimeType });

				jest.spyOn(service, 'getFileRecordsOfParent').mockResolvedValue([[fileRecord], 1]);

<<<<<<< HEAD
				const getMimeTypeSpy = jest.spyOn(StreamMimeType, 'getMimeType');
=======
				const getMimeTypeSpy = jest.spyOn(FileType, 'fileTypeStream');
>>>>>>> 7475bf5c

				// The fileRecord._id must be set by fileRecordRepo.save. Otherwise createPath fails.
				// eslint-disable-next-line @typescript-eslint/require-await
				fileRecordRepo.save.mockImplementation(async (fr) => {
					if (fr instanceof FileRecord && !fr._id) {
						fr._id = new ObjectId();
					}
				});

				return { params, file, userId, getMimeTypeSpy, mimeType };
			};

			it('should use dto mime type', async () => {
				const { params, file, userId, mimeType } = setup();

				await service.uploadFile(userId, params, file);

				expect(fileRecordRepo.save).toHaveBeenCalledWith(expect.objectContaining({ mimeType }));
			});

			it('should not detect from stream', async () => {
				const { params, file, userId, getMimeTypeSpy } = setup();

				await service.uploadFile(userId, params, file);

				expect(getMimeTypeSpy).not.toHaveBeenCalled();
			});
		});
	});
});<|MERGE_RESOLUTION|>--- conflicted
+++ resolved
@@ -8,15 +8,9 @@
 import { fileRecordFactory, setupEntities } from '@shared/testing';
 import { readableStreamWithFileTypeFactory } from '@shared/testing/factory/readable-stream-with-file-type.factory';
 import { LegacyLogger } from '@src/core/logger';
-<<<<<<< HEAD
-import { Readable } from 'stream';
-import StreamMimeType from 'stream-mime-type-cjs/stream-mime-type-cjs-index';
-import { S3ClientAdapter } from '../client/s3-client.adapter';
-=======
 import { MimeType } from 'file-type';
 import FileType from 'file-type-cjs/file-type-cjs-index';
 import { PassThrough, Readable } from 'stream';
->>>>>>> 7475bf5c
 import { FileRecordParams } from '../controller/dto';
 import { FileDto } from '../dto';
 import { FileRecord, FileRecordParentType } from '../entity';
@@ -26,15 +20,9 @@
 import { FileRecordRepo } from '../repo';
 import { FilesStorageService } from './files-storage.service';
 
-<<<<<<< HEAD
-jest.mock('stream-mime-type-cjs/stream-mime-type-cjs-index', () => {
-	return {
-		getMimeType: jest.fn(),
-=======
 jest.mock('file-type-cjs/file-type-cjs-index', () => {
 	return {
 		fileTypeStream: jest.fn(),
->>>>>>> 7475bf5c
 	};
 });
 
@@ -129,10 +117,6 @@
 			const fileRecord = createFileRecord(file.name, 0, file.mimeType, params, userId);
 			const { securityCheck, ...expectedFileRecord } = fileRecord;
 			expectedFileRecord.name = resolveFileNameDuplicates(fileRecord.name, fileRecords);
-<<<<<<< HEAD
-			const detectedMimeType = 'detected-mime-type';
-			expectedFileRecord.mimeType = detectedMimeType;
-=======
 			const detectedMimeType: MimeType = 'image/tiff';
 			expectedFileRecord.mimeType = detectedMimeType;
 
@@ -143,7 +127,6 @@
 				virus_signature: undefined,
 				error: undefined,
 			});
->>>>>>> 7475bf5c
 
 			return {
 				params,
@@ -153,45 +136,18 @@
 				fileRecord,
 				expectedFileRecord,
 				fileRecords,
-<<<<<<< HEAD
-				readable,
-				detectedMimeType,
-=======
 				readableStreamWithFileType,
->>>>>>> 7475bf5c
 			};
 		};
 
 		describe('WHEN file records of parent, file record repo save and get mime type are successfull', () => {
 			const setup = () => {
-<<<<<<< HEAD
-				const { params, file, fileSize, userId, fileRecord, expectedFileRecord, detectedMimeType, readable } =
-=======
 				const { params, file, fileSize, userId, fileRecord, expectedFileRecord, readableStreamWithFileType } =
->>>>>>> 7475bf5c
 					createUploadFileParams();
 
 				const getFileRecordsOfParentSpy = jest
 					.spyOn(service, 'getFileRecordsOfParent')
 					.mockResolvedValue([[fileRecord], 1]);
-<<<<<<< HEAD
-
-				const getMimeTypeSpy = jest
-					.spyOn(StreamMimeType, 'getMimeType')
-					.mockResolvedValueOnce({ mime: detectedMimeType, stream: readable as unknown as undefined });
-
-				// The fileRecord._id must be set by fileRecordRepo.save. Otherwise createPath fails.
-				// eslint-disable-next-line @typescript-eslint/require-await
-				fileRecordRepo.save.mockImplementation(async (fr) => {
-					if (fr instanceof FileRecord && !fr._id) {
-						fr._id = new ObjectId();
-					}
-				});
-
-				return { params, file, userId, getFileRecordsOfParentSpy, getMimeTypeSpy, fileSize, expectedFileRecord };
-			};
-
-=======
 
 				const getMimeTypeSpy = jest.spyOn(FileType, 'fileTypeStream').mockResolvedValueOnce(readableStreamWithFileType);
 
@@ -215,17 +171,12 @@
 				};
 			};
 
->>>>>>> 7475bf5c
 			it('should call getMimeType with correct params', async () => {
 				const { params, file, userId, getMimeTypeSpy } = setup();
 
 				await service.uploadFile(userId, params, file);
 
-<<<<<<< HEAD
-				expect(getMimeTypeSpy).toHaveBeenCalledWith(file.data, { strict: true });
-=======
 				expect(getMimeTypeSpy).toHaveBeenCalledWith(expect.any(PassThrough));
->>>>>>> 7475bf5c
 			});
 
 			it('should call getFileRecordsOfParent with correct params', async () => {
@@ -237,47 +188,6 @@
 			});
 
 			it('should call fileRecordRepo.save twice with correct params', async () => {
-<<<<<<< HEAD
-				const { params, file, fileSize, userId, expectedFileRecord } = setup();
-
-				await service.uploadFile(userId, params, file);
-
-				expect(fileRecordRepo.save).toHaveBeenCalledTimes(2);
-
-				expect(fileRecordRepo.save).toHaveBeenLastCalledWith(
-					expect.objectContaining({
-						...expectedFileRecord,
-						size: fileSize,
-						createdAt: expect.any(Date),
-						updatedAt: expect.any(Date),
-					})
-				);
-			});
-
-			it('should call antivirusService.send with fileRecord', async () => {
-				const { params, file, userId } = setup();
-
-				const fileRecord = await service.uploadFile(userId, params, file);
-
-				expect(antivirusService.send).toHaveBeenCalledWith(fileRecord.securityCheck.requestToken);
-			});
-
-			it('should call storageClient.create with correct params', async () => {
-				const { params, file, userId } = setup();
-
-				const fileRecord = await service.uploadFile(userId, params, file);
-
-				const filePath = [fileRecord.schoolId, fileRecord.id].join('/');
-				expect(storageClient.create).toHaveBeenCalledWith(filePath, file);
-			});
-
-			it('should return an instance of FileRecord', async () => {
-				const { params, file, userId } = setup();
-
-				const result = await service.uploadFile(userId, params, file);
-
-				expect(result).toBeInstanceOf(FileRecord);
-=======
 				const { params, file, fileSize, userId, readableStreamWithFileType, expectedFileRecord } = setup();
 
 				await service.uploadFile(userId, params, file);
@@ -333,29 +243,17 @@
 						expect(antivirusService.send).toHaveBeenCalledWith(fileRecord.securityCheck.requestToken);
 					});
 				});
->>>>>>> 7475bf5c
 			});
 		});
 
 		describe('WHEN file record repo throws error', () => {
 			const setup = () => {
-<<<<<<< HEAD
-				const { params, file, userId, fileRecord, expectedFileRecord, detectedMimeType, readable } =
-					createUploadFileParams();
-=======
 				const { params, file, userId, fileRecord, readableStreamWithFileType } = createUploadFileParams();
->>>>>>> 7475bf5c
 				const error = new Error('test');
 
 				jest.spyOn(service, 'getFileRecordsOfParent').mockResolvedValue([[fileRecord], 1]);
 
-<<<<<<< HEAD
-				jest
-					.spyOn(StreamMimeType, 'getMimeType')
-					.mockResolvedValueOnce({ mime: detectedMimeType, stream: readable as unknown as undefined });
-=======
-				jest.spyOn(FileType, 'fileTypeStream').mockResolvedValueOnce(readableStreamWithFileType);
->>>>>>> 7475bf5c
+				jest.spyOn(FileType, 'fileTypeStream').mockResolvedValueOnce(readableStreamWithFileType);
 
 				fileRecordRepo.save.mockRejectedValueOnce(error);
 
@@ -372,23 +270,12 @@
 
 		describe('WHEN storageClient throws error', () => {
 			const setup = () => {
-<<<<<<< HEAD
-				const { params, file, userId, fileRecord, expectedFileRecord, detectedMimeType, readable } =
-					createUploadFileParams();
-=======
 				const { params, file, userId, fileRecord, readableStreamWithFileType } = createUploadFileParams();
->>>>>>> 7475bf5c
 				const error = new Error('test');
 
 				jest.spyOn(service, 'getFileRecordsOfParent').mockResolvedValue([[fileRecord], 1]);
 
-<<<<<<< HEAD
-				jest
-					.spyOn(StreamMimeType, 'getMimeType')
-					.mockResolvedValueOnce({ mime: detectedMimeType, stream: readable as unknown as undefined });
-=======
-				jest.spyOn(FileType, 'fileTypeStream').mockResolvedValueOnce(readableStreamWithFileType);
->>>>>>> 7475bf5c
+				jest.spyOn(FileType, 'fileTypeStream').mockResolvedValueOnce(readableStreamWithFileType);
 
 				// The fileRecord._id must be set by fileRecordRepo.save. Otherwise createPath fails.
 				// eslint-disable-next-line @typescript-eslint/require-await
@@ -414,24 +301,6 @@
 
 		describe('WHEN file is too big', () => {
 			const setup = () => {
-<<<<<<< HEAD
-				const { params, file, userId, fileRecord, detectedMimeType, readable } = createUploadFileParams();
-
-				jest.spyOn(service, 'getFileRecordsOfParent').mockResolvedValue([[fileRecord], 1]);
-
-				jest
-					.spyOn(StreamMimeType, 'getMimeType')
-					.mockResolvedValueOnce({ mime: detectedMimeType, stream: readable as unknown as undefined });
-
-				// The fileRecord._id must be set by fileRecordRepo.save. Otherwise createPath fails.
-				// eslint-disable-next-line @typescript-eslint/require-await
-				fileRecordRepo.save.mockImplementation(async (fr) => {
-					if (fr instanceof FileRecord && !fr._id) {
-						fr._id = new ObjectId();
-					}
-				});
-
-=======
 				const { params, file, userId, fileRecord, readableStreamWithFileType } = createUploadFileParams();
 
 				jest.spyOn(service, 'getFileRecordsOfParent').mockResolvedValue([[fileRecord], 1]);
@@ -447,7 +316,6 @@
 				});
 
 				configService.get.mockReturnValueOnce(true);
->>>>>>> 7475bf5c
 				configService.get.mockReturnValueOnce(2);
 				const error = new BadRequestException(ErrorType.FILE_TOO_BIG);
 
@@ -465,13 +333,6 @@
 
 		describe('WHEN file size is bigger than maxSecurityCheckFileSize', () => {
 			const setup = () => {
-<<<<<<< HEAD
-				const { params, file, userId, expectedFileRecord, detectedMimeType, readable, fileRecord } =
-					createUploadFileParams();
-
-				jest.spyOn(service, 'getFileRecordsOfParent').mockResolvedValue([[fileRecord], 1]);
-
-=======
 				const { params, file, userId, fileRecord, readableStreamWithFileType } = createUploadFileParams();
 
 				jest.spyOn(service, 'getFileRecordsOfParent').mockResolvedValue([[fileRecord], 1]);
@@ -479,7 +340,6 @@
 				// Mock for useStreamToAntivirus
 				configService.get.mockReturnValueOnce(false);
 
->>>>>>> 7475bf5c
 				// Mock for max file size
 				configService.get.mockReturnValueOnce(10);
 
@@ -494,22 +354,13 @@
 					}
 				});
 
-<<<<<<< HEAD
-				jest
-					.spyOn(StreamMimeType, 'getMimeType')
-					.mockResolvedValueOnce({ mime: detectedMimeType, stream: readable as unknown as undefined });
-
-				return { params, file, userId, expectedFileRecord };
-=======
 				jest.spyOn(FileType, 'fileTypeStream').mockResolvedValueOnce(readableStreamWithFileType);
 
 				return { params, file, userId };
->>>>>>> 7475bf5c
 			};
 
 			it('should call save with WONT_CHECK status', async () => {
 				const { params, file, userId } = setup();
-<<<<<<< HEAD
 
 				await service.uploadFile(userId, params, file);
 
@@ -525,61 +376,27 @@
 
 				await service.uploadFile(userId, params, file);
 
-=======
-
-				await service.uploadFile(userId, params, file);
-
-				expect(fileRecordRepo.save).toHaveBeenNthCalledWith(
-					1,
-					// eslint-disable-next-line @typescript-eslint/no-unsafe-assignment
-					expect.objectContaining({ securityCheck: expect.objectContaining({ status: 'wont_check' }) })
-				);
-			});
-
-			it('should not call antivirus send', async () => {
-				const { params, file, userId } = setup();
-
-				await service.uploadFile(userId, params, file);
-
->>>>>>> 7475bf5c
 				expect(antivirusService.send).not.toHaveBeenCalled();
 			});
 		});
 
 		describe('WHEN antivirusService throws error', () => {
 			const setup = () => {
-<<<<<<< HEAD
-				const { params, file, userId, fileRecord, detectedMimeType, readable } = createUploadFileParams();
-=======
 				const { params, file, userId, fileRecord, readableStreamWithFileType } = createUploadFileParams();
->>>>>>> 7475bf5c
 				const error = new Error('test');
 
 				jest.spyOn(service, 'getFileRecordsOfParent').mockResolvedValue([[fileRecord], 1]);
 
-<<<<<<< HEAD
-				jest
-					.spyOn(StreamMimeType, 'getMimeType')
-					.mockResolvedValueOnce({ mime: detectedMimeType, stream: readable as unknown as undefined });
-=======
 				jest.spyOn(FileType, 'fileTypeStream').mockResolvedValueOnce(readableStreamWithFileType);
 
 				configService.get.mockReturnValueOnce(false);
->>>>>>> 7475bf5c
-
-				// The fileRecord._id must be set by fileRecordRepo.save. Otherwise createPath fails.
-				// eslint-disable-next-line @typescript-eslint/require-await
-				fileRecordRepo.save.mockImplementation(async (fr) => {
-					if (fr instanceof FileRecord && !fr._id) {
-						fr._id = new ObjectId();
-					}
-<<<<<<< HEAD
-				});
-
-				antivirusService.send.mockImplementationOnce(() => {
-					throw error;
-=======
->>>>>>> 7475bf5c
+
+				// The fileRecord._id must be set by fileRecordRepo.save. Otherwise createPath fails.
+				// eslint-disable-next-line @typescript-eslint/require-await
+				fileRecordRepo.save.mockImplementation(async (fr) => {
+					if (fr instanceof FileRecord && !fr._id) {
+						fr._id = new ObjectId();
+					}
 				});
 
 				antivirusService.send.mockRejectedValueOnce(error);
@@ -598,24 +415,6 @@
 
 		describe('WHEN getMimeType returns undefined', () => {
 			const setup = () => {
-<<<<<<< HEAD
-				const { params, file, userId, fileRecord, readable } = createUploadFileParams();
-
-				jest.spyOn(service, 'getFileRecordsOfParent').mockResolvedValue([[fileRecord], 1]);
-
-				jest
-					.spyOn(StreamMimeType, 'getMimeType')
-					.mockResolvedValueOnce({ mime: undefined as unknown as string, stream: readable as unknown as undefined });
-
-				// The fileRecord._id must be set by fileRecordRepo.save. Otherwise createPath fails.
-				// eslint-disable-next-line @typescript-eslint/require-await
-				fileRecordRepo.save.mockImplementation(async (fr) => {
-					if (fr instanceof FileRecord && !fr._id) {
-						fr._id = new ObjectId();
-					}
-				});
-
-=======
 				const { params, file, userId, fileRecord } = createUploadFileParams();
 
 				jest.spyOn(service, 'getFileRecordsOfParent').mockResolvedValue([[fileRecord], 1]);
@@ -631,7 +430,6 @@
 					}
 				});
 
->>>>>>> 7475bf5c
 				return { params, file, userId };
 			};
 
@@ -651,11 +449,7 @@
 
 				jest.spyOn(service, 'getFileRecordsOfParent').mockResolvedValue([[fileRecord], 1]);
 
-<<<<<<< HEAD
-				const getMimeTypeSpy = jest.spyOn(StreamMimeType, 'getMimeType');
-=======
 				const getMimeTypeSpy = jest.spyOn(FileType, 'fileTypeStream');
->>>>>>> 7475bf5c
 
 				// The fileRecord._id must be set by fileRecordRepo.save. Otherwise createPath fails.
 				// eslint-disable-next-line @typescript-eslint/require-await
