import { Configuration } from '@hpi-schul-cloud/commons';
<<<<<<< HEAD
import { S3Config } from '@shared/infra/s3-client';
import { CoreModuleConfig } from '@src/core';
=======
import { S3Config } from '@infra/s3-client';
import { ICoreModuleConfig } from '@src/core';
>>>>>>> 249454c2

export const FILES_STORAGE_S3_CONNECTION = 'FILES_STORAGE_S3_CONNECTION';
export interface FileStorageConfig extends CoreModuleConfig {
	MAX_FILE_SIZE: number;
	MAX_SECURITY_CHECK_FILE_SIZE: number;
	USE_STREAM_TO_ANTIVIRUS: boolean;
}

export const defaultConfig = {
	NEST_LOG_LEVEL: Configuration.get('NEST_LOG_LEVEL') as string,
	INCOMING_REQUEST_TIMEOUT: Configuration.get('FILES_STORAGE__INCOMING_REQUEST_TIMEOUT') as number,
};

const fileStorageConfig: FileStorageConfig = {
	INCOMING_REQUEST_TIMEOUT_COPY_API: Configuration.get('INCOMING_REQUEST_TIMEOUT_COPY_API') as number,
	MAX_FILE_SIZE: Configuration.get('FILES_STORAGE__MAX_FILE_SIZE') as number,
	MAX_SECURITY_CHECK_FILE_SIZE: Configuration.get('FILES_STORAGE__MAX_FILE_SIZE') as number,
	USE_STREAM_TO_ANTIVIRUS: Configuration.get('FILES_STORAGE__USE_STREAM_TO_ANTIVIRUS') as boolean,
	...defaultConfig,
};

// The configurations lookup
// config/development.json for development
// config/test.json for tests
export const s3Config: S3Config = {
	connectionName: FILES_STORAGE_S3_CONNECTION,
	endpoint: Configuration.get('FILES_STORAGE__S3_ENDPOINT') as string,
	region: Configuration.get('FILES_STORAGE__S3_REGION') as string,
	bucket: Configuration.get('FILES_STORAGE__S3_BUCKET') as string,
	accessKeyId: Configuration.get('FILES_STORAGE__S3_ACCESS_KEY_ID') as string,
	secretAccessKey: Configuration.get('FILES_STORAGE__S3_SECRET_ACCESS_KEY') as string,
};

export const config = () => fileStorageConfig;<|MERGE_RESOLUTION|>--- conflicted
+++ resolved
@@ -1,11 +1,6 @@
 import { Configuration } from '@hpi-schul-cloud/commons';
-<<<<<<< HEAD
-import { S3Config } from '@shared/infra/s3-client';
-import { CoreModuleConfig } from '@src/core';
-=======
 import { S3Config } from '@infra/s3-client';
 import { ICoreModuleConfig } from '@src/core';
->>>>>>> 249454c2
 
 export const FILES_STORAGE_S3_CONNECTION = 'FILES_STORAGE_S3_CONNECTION';
 export interface FileStorageConfig extends CoreModuleConfig {
