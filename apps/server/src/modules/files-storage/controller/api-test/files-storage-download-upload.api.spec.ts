import { createMock, DeepMocked } from '@golevelup/ts-jest';
import { EntityManager } from '@mikro-orm/mongodb';
import { ICurrentUser } from '@modules/authentication';
import { JwtAuthGuard } from '@modules/authentication/guard/jwt-auth.guard';
import { ExecutionContext, INestApplication } from '@nestjs/common';
import { Test, TestingModule } from '@nestjs/testing';
import { ApiValidationError } from '@shared/common';
import { EntityId, Permission } from '@shared/domain';
import { AntivirusService } from '@shared/infra/antivirus';
import { S3ClientAdapter } from '@shared/infra/s3-client';
import { cleanupCollections, mapUserToCurrentUser, roleFactory, schoolFactory, userFactory } from '@shared/testing';
<<<<<<< HEAD
=======
import NodeClam from 'clamscan';
>>>>>>> 3e112cc9
import { Request } from 'express';
import FileType from 'file-type-cjs/file-type-cjs-index';
import request from 'supertest';
import { FileRecord } from '../../entity';
import { ErrorType } from '../../error';
import { FilesStorageTestModule } from '../../files-storage-test.module';
import { FILES_STORAGE_S3_CONNECTION } from '../../files-storage.config';
import { TestHelper } from '../../helper/test-helper';
import { FileRecordResponse } from '../dto';
import { availableParentTypes } from './mocks';

jest.mock('file-type-cjs/file-type-cjs-index', () => {
	return {
		fileTypeStream: jest.fn(),
	};
});

class API {
	app: INestApplication;

	constructor(app: INestApplication) {
		this.app = app;
	}

	async postUploadFile(routeName: string, query?: string | Record<string, unknown>) {
		const response = await request(this.app.getHttpServer())
			.post(routeName)
			.attach('file', Buffer.from('abcd'), 'test.txt')
			.set('connection', 'keep-alive')
			.set('content-type', 'multipart/form-data; boundary=----WebKitFormBoundaryiBMuOC0HyZ3YnA20')
			.query(query || {});

		return {
			result: response.body as FileRecordResponse,
			error: response.body as ApiValidationError,
			status: response.status,
		};
	}

	async postUploadFromUrl(routeName: string, data: Record<string, unknown>) {
		const response = await request(this.app.getHttpServer()).post(routeName).send(data);

		return {
			result: response.body as FileRecordResponse,
			error: response.body as ApiValidationError,
			status: response.status,
		};
	}

	async getDownloadFile(routeName: string, query?: string | Record<string, unknown>) {
		const response = await request(this.app.getHttpServer())
			.get(routeName)
			.query(query || {});

		return {
			result: response.body as FileRecordResponse,
			error: response.body as ApiValidationError,
			status: response.status,
		};
	}

	async getDownloadFileBytesRange(routeName: string, bytesRange: string, query?: string | Record<string, unknown>) {
		const response = await request(this.app.getHttpServer())
			.get(routeName)
			.set('Range', bytesRange)
			.query(query || {});

		return {
			result: response.body as FileRecordResponse,
			error: response.body as ApiValidationError,
			status: response.status,
			headers: response.headers as Record<string, string>,
		};
	}
}

const createRndInt = (max) => Math.floor(Math.random() * max);

describe('files-storage controller (API)', () => {
	let module: TestingModule;
	let app: INestApplication;
	let em: EntityManager;
	let s3ClientAdapter: DeepMocked<S3ClientAdapter>;
	let currentUser: ICurrentUser;
	let api: API;
	let validId: EntityId;
	let appPort: number;

	beforeAll(async () => {
		appPort = 10000 + createRndInt(10000);

		module = await Test.createTestingModule({
			imports: [FilesStorageTestModule],
		})
			.overrideProvider(AntivirusService)
			.useValue(createMock<AntivirusService>())
			.overrideProvider(FILES_STORAGE_S3_CONNECTION)
			.useValue(createMock<S3ClientAdapter>())
			.overrideGuard(JwtAuthGuard)
			.useValue({
				canActivate(context: ExecutionContext) {
					const req: Request = context.switchToHttp().getRequest();
					req.user = currentUser;
					return true;
				},
			})
			.overrideProvider(NodeClam)
			.useValue(createMock<NodeClam>())
			.compile();

		app = module.createNestApplication();
		const a = await app.init();
		await a.listen(appPort);

		em = module.get(EntityManager);
		s3ClientAdapter = module.get(FILES_STORAGE_S3_CONNECTION);
		api = new API(app);
	});

	afterAll(async () => {
		await app.close();
		await module.close();
	});

	beforeEach(async () => {
		jest.resetAllMocks();
		await cleanupCollections(em);
		const school = schoolFactory.build();
		const roles = roleFactory.buildList(1, {
			permissions: [Permission.FILESTORAGE_CREATE, Permission.FILESTORAGE_VIEW],
		});
		const user = userFactory.build({ school, roles });

		await em.persistAndFlush([user, school]);
		em.clear();
		validId = school.id;
		currentUser = mapUserToCurrentUser(user);

		jest.spyOn(FileType, 'fileTypeStream').mockImplementation((readable) => Promise.resolve(readable));
	});

	describe('upload action', () => {
		describe('with bad request data', () => {
			it('should return status 400 for invalid schoolId', async () => {
				const response = await api.postUploadFile(`/file/upload/123/users/${validId}`);

				expect(response.error.validationErrors).toEqual([
					{
						errors: ['schoolId must be a mongodb id'],
						field: ['schoolId'],
					},
				]);
				expect(response.status).toEqual(400);
			});

			it('should return status 400 for invalid parentId', async () => {
				const response = await api.postUploadFile(`/file/upload/${validId}/users/123`);

				expect(response.error.validationErrors).toEqual([
					{
						errors: ['parentId must be a mongodb id'],
						field: ['parentId'],
					},
				]);
				expect(response.status).toEqual(400);
			});

			it('should return status 400 for invalid parentType', async () => {
				const response = await api.postUploadFile(`/file/upload/${validId}/cookies/${validId}`);

				expect(response.status).toEqual(400);
			});
		});

		describe(`with valid request data`, () => {
			it('should return status 201 for successful upload', async () => {
				const response = await api.postUploadFile(`/file/upload/${validId}/schools/${validId}`);

				expect(response.status).toEqual(201);
			});

			it('should return the new created file record', async () => {
				const { result } = await api.postUploadFile(`/file/upload/${validId}/schools/${validId}`);

				expect(result).toStrictEqual(
					expect.objectContaining({
						id: expect.any(String),
						name: 'test.txt',
						parentId: validId,
						creatorId: currentUser.userId,
						mimeType: 'text/plain',
						parentType: 'schools',
						securityCheckStatus: 'pending',
						size: expect.any(Number),
					})
				);
			});

			it('should set iterator number to file name if file already exist', async () => {
				await api.postUploadFile(`/file/upload/${validId}/schools/${validId}`);

				const { result } = await api.postUploadFile(`/file/upload/${validId}/schools/${validId}`);

				expect(result.name).toEqual('test (1).txt');
			});
		});
	});

	describe('upload from url action', () => {
		let body = {
			url: 'http://localhost/test.txt',
			fileName: 'test.txt',
		};
		describe('with bad request data', () => {
			it('should return status 400 for invalid schoolId', async () => {
				const response = await api.postUploadFromUrl(`/file/upload-from-url/123/users/${validId}`, body);

				expect(response.error.validationErrors).toEqual([
					{
						errors: ['schoolId must be a mongodb id'],
						field: ['schoolId'],
					},
				]);
				expect(response.status).toEqual(400);
			});

			it('should return status 400 for invalid parentId', async () => {
				const response = await api.postUploadFromUrl(`/file/upload-from-url/${validId}/users/123`, body);

				expect(response.error.validationErrors).toEqual([
					{
						errors: ['parentId must be a mongodb id'],
						field: ['parentId'],
					},
				]);
				expect(response.status).toEqual(400);
			});

			it('should return status 400 for invalid parentType', async () => {
				const response = await api.postUploadFromUrl(`/file/upload-from-url/${validId}/cookies/${validId}`, body);

				expect(response.error.validationErrors).toEqual([
					{
						errors: [`parentType must be one of the following values: ${availableParentTypes}`],
						field: ['parentType'],
					},
				]);
				expect(response.status).toEqual(400);
			});

			it('should return status 400 for empty url and fileName', async () => {
				const response = await api.postUploadFromUrl(`/file/upload-from-url/${validId}/schools/${validId}`, {});

				expect(response.error.validationErrors).toEqual([
					{
						errors: ['url should not be empty', 'url must be a string'],
						field: ['url'],
					},
					{
						errors: ['fileName should not be empty', 'fileName must be a string'],
						field: ['fileName'],
					},
				]);
				expect(response.status).toEqual(400);
			});
		});

		describe(`with valid request data`, () => {
			describe(`with new file`, () => {
				beforeEach(async () => {
					const expectedResponse = TestHelper.createFile('bytes 0-3/4');
					s3ClientAdapter.get.mockResolvedValueOnce(expectedResponse);

					const uploadResponse = await api.postUploadFile(`/file/upload/${validId}/schools/${validId}`);
					const { result } = uploadResponse;
					body = {
						url: `http://localhost:${appPort}/file/download/${result.id}/${result.name}`,
						fileName: 'test.txt',
					};
				});

				it('should return status 201 for successful upload', async () => {
					const response = await api.postUploadFromUrl(`/file/upload-from-url/${validId}/schools/${validId}`, body);

					expect(response.status).toEqual(201);
				});

				it('should return the new created file record', async () => {
					const { result } = await api.postUploadFromUrl(`/file/upload-from-url/${validId}/schools/${validId}`, body);
					expect(result).toStrictEqual(
						expect.objectContaining({
							id: expect.any(String),
							name: 'test (1).txt',
							parentId: validId,
							creatorId: currentUser.userId,
							mimeType: 'application/octet-stream',
							parentType: 'schools',
							securityCheckStatus: 'pending',
						})
					);
				});
			});

			describe(`with already existing file`, () => {
				beforeEach(async () => {
					const expectedResponse1 = TestHelper.createFile('bytes 0-3/4');
					const expectedResponse2 = TestHelper.createFile('bytes 0-3/4');

					s3ClientAdapter.get.mockResolvedValueOnce(expectedResponse1).mockResolvedValueOnce(expectedResponse2);

					const uploadResponse = await api.postUploadFile(`/file/upload/${validId}/schools/${validId}`);
					const { result } = uploadResponse;
					body = {
						url: `http://localhost:${appPort}/file/download/${result.id}/${result.name}`,
						fileName: 'test.txt',
					};

					await api.postUploadFromUrl(`/file/upload-from-url/${validId}/schools/${validId}`, body);
				});

				it('should set iterator number to file name if file already exist', async () => {
					const { result } = await api.postUploadFromUrl(`/file/upload-from-url/${validId}/schools/${validId}`, body);

					expect(result.name).toEqual('test (2).txt');
				});
			});
		});
	});

	describe('download action', () => {
		describe('with bad request data', () => {
			it('should return status 400 for invalid recordId', async () => {
				const response = await api.getDownloadFile('/file/download/123/text.txt');

				expect(response.error.validationErrors).toEqual([
					{
						errors: ['fileRecordId must be a mongodb id'],
						field: ['fileRecordId'],
					},
				]);
				expect(response.status).toEqual(400);
			});

			it('should return status 404 for wrong filename', async () => {
				const { result } = await api.postUploadFile(`/file/upload/${validId}/schools/${validId}`);
				const response = await api.getDownloadFile(`/file/download/${result.id}/wrong-name.txt`);

				expect(response.error.message).toEqual(ErrorType.FILE_NOT_FOUND);
				expect(response.status).toEqual(404);
			});

			it('should return status 404 for file not found', async () => {
				const response = await api.getDownloadFile(`/file/download/${validId}/wrong-name.txt`);

				expect(response.status).toEqual(404);
			});
		});

		describe(`with valid request data`, () => {
			const setup = async () => {
				const { result: uploadedFile } = await api.postUploadFile(`/file/upload/${validId}/schools/${validId}`);
				const expectedResponse = TestHelper.createFile('bytes 0-3/4');

				s3ClientAdapter.get.mockResolvedValueOnce(expectedResponse);

				return { uploadedFile };
			};

			it('should return status 200 for successful download', async () => {
				const { uploadedFile } = await setup();

				const response = await api.getDownloadFile(`/file/download/${uploadedFile.id}/${uploadedFile.name}`);

				expect(response.status).toEqual(200);
			});

			it('should return status 206 and required headers for the successful partial file stream download', async () => {
				const { uploadedFile } = await setup();

				const response = await api.getDownloadFileBytesRange(
					`/file/download/${uploadedFile.id}/${uploadedFile.name}`,
					'bytes=0-'
				);

				expect(response.status).toEqual(206);

				expect(response.headers['accept-ranges']).toMatch('bytes');
				expect(response.headers['content-range']).toMatch('bytes 0-3/4');
			});
		});
	});

	describe('file-security.download()', () => {
		describe('with bad request data', () => {
			it('should return status 404 for wrong token', async () => {
				const response = await api.getDownloadFile('/file-security/download/test-token');

				expect(response.status).toEqual(404);
			});
		});

		describe(`with valid request data`, () => {
			const setup = async () => {
				const expectedResponse = TestHelper.createFile('bytes 0-3/4');
				s3ClientAdapter.get.mockResolvedValueOnce(expectedResponse);

				const { result } = await api.postUploadFile(`/file/upload/${validId}/schools/${validId}`);
				const newRecord = await em.findOneOrFail(FileRecord, result.id);

				return { newRecord };
			};

			it('should return status 200 for successful download', async () => {
				const { newRecord } = await setup();
				const response = await api.getDownloadFile(
					`/file-security/download/${newRecord.securityCheck.requestToken || ''}`
				);

				expect(response.status).toEqual(200);
			});
		});
	});
});<|MERGE_RESOLUTION|>--- conflicted
+++ resolved
@@ -9,10 +9,7 @@
 import { AntivirusService } from '@shared/infra/antivirus';
 import { S3ClientAdapter } from '@shared/infra/s3-client';
 import { cleanupCollections, mapUserToCurrentUser, roleFactory, schoolFactory, userFactory } from '@shared/testing';
-<<<<<<< HEAD
-=======
 import NodeClam from 'clamscan';
->>>>>>> 3e112cc9
 import { Request } from 'express';
 import FileType from 'file-type-cjs/file-type-cjs-index';
 import request from 'supertest';
