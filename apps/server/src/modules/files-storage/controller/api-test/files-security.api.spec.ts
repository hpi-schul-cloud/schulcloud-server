--- conflicted
+++ resolved
@@ -1,12 +1,10 @@
 import { EntityManager } from '@mikro-orm/mongodb';
+import { ICurrentUser } from '@modules/authentication';
+import { JwtAuthGuard } from '@modules/authentication/guard/jwt-auth.guard';
 import { ExecutionContext, INestApplication } from '@nestjs/common';
 import { Test, TestingModule } from '@nestjs/testing';
 import { ApiValidationError } from '@shared/common';
 import { Permission } from '@shared/domain';
-<<<<<<< HEAD
-=======
-import { ICurrentUser } from '@modules/authentication';
->>>>>>> bbcb506f
 import {
 	cleanupCollections,
 	fileRecordFactory,
@@ -15,14 +13,6 @@
 	schoolFactory,
 	userFactory,
 } from '@shared/testing';
-<<<<<<< HEAD
-import { ICurrentUser } from '@src/modules/authentication';
-import { JwtAuthGuard } from '@src/modules/authentication/guard/jwt-auth.guard';
-=======
-import { JwtAuthGuard } from '@modules/authentication/guard/jwt-auth.guard';
-import { FilesStorageTestModule } from '@modules/files-storage';
-import { FileRecordListResponse, ScanResultParams } from '@modules/files-storage/controller/dto';
->>>>>>> bbcb506f
 import { Request } from 'express';
 import request from 'supertest';
 import { FileRecord, FileRecordParentType } from '../../entity';
