import { createMock } from '@golevelup/ts-jest';
import { EntityManager } from '@mikro-orm/mongodb';
import { ICurrentUser } from '@modules/authentication';
import { JwtAuthGuard } from '@modules/authentication/guard/jwt-auth.guard';
import { ExecutionContext, INestApplication } from '@nestjs/common';
import { Test, TestingModule } from '@nestjs/testing';
import { ApiValidationError } from '@shared/common';
import { Permission } from '@shared/domain';
<<<<<<< HEAD
import { ICurrentUser } from '@modules/authentication';
=======
>>>>>>> 3e112cc9
import {
	cleanupCollections,
	fileRecordFactory,
	mapUserToCurrentUser,
	roleFactory,
	schoolFactory,
	userFactory,
} from '@shared/testing';
<<<<<<< HEAD
import { JwtAuthGuard } from '@modules/authentication/guard/jwt-auth.guard';
import { FilesStorageTestModule } from '@modules/files-storage';
import { FileRecordListResponse, ScanResultParams } from '@modules/files-storage/controller/dto';
=======
import NodeClam from 'clamscan';
>>>>>>> 3e112cc9
import { Request } from 'express';
import request from 'supertest';
import { FileRecord, FileRecordParentType } from '../../entity';
import { FilesStorageTestModule } from '../../files-storage-test.module';
import { FileRecordListResponse, ScanResultParams } from '../dto';

const baseRouteName = '/file-security';
const scanResult: ScanResultParams = { virus_detected: false };

class API {
	app: INestApplication;

	constructor(app: INestApplication) {
		this.app = app;
	}

	async put(requestString: string, body: ScanResultParams) {
		const response = await request(this.app.getHttpServer())
			.put(`${baseRouteName}${requestString}`)
			.set('Accept', 'application/json')
			.send(body);

		return {
			result: response.body as FileRecordListResponse,
			error: response.body as ApiValidationError,
			status: response.status,
		};
	}
}

describe(`${baseRouteName} (api)`, () => {
	let app: INestApplication;
	let em: EntityManager;
	let currentUser: ICurrentUser;
	let api: API;
	let validId: string;

	beforeAll(async () => {
		const module: TestingModule = await Test.createTestingModule({
			imports: [FilesStorageTestModule],
		})
			.overrideGuard(JwtAuthGuard)
			.useValue({
				canActivate(context: ExecutionContext) {
					const req: Request = context.switchToHttp().getRequest();
					req.user = currentUser;
					return true;
				},
			})
			.overrideProvider(NodeClam)
			.useValue(createMock<NodeClam>())
			.compile();

		app = module.createNestApplication();
		await app.init();
		em = module.get(EntityManager);
		api = new API(app);
	});

	afterAll(async () => {
		await app.close();
	});

	beforeEach(async () => {
		await cleanupCollections(em);
		const school = schoolFactory.build();
		const roles = roleFactory.buildList(1, {
			permissions: [Permission.FILESTORAGE_CREATE, Permission.FILESTORAGE_VIEW],
		});
		const user = userFactory.build({ school, roles });

		await em.persistAndFlush([user]);
		em.clear();

		currentUser = mapUserToCurrentUser(user);
		validId = user.school.id;
	});

	describe('with bad request data', () => {
		it('should return status 400 for invalid token', async () => {
			const fileRecord = fileRecordFactory.build({
				schoolId: validId,
				parentId: validId,
				parentType: FileRecordParentType.School,
			});
			await em.persistAndFlush(fileRecord);
			em.clear();

			const response = await api.put(`/update-status/wrong-token`, scanResult);

			expect(response.status).toEqual(404);
		});
	});

	describe(`with valid request data`, () => {
		it('should return right type of data', async () => {
			const fileRecord = fileRecordFactory.build({
				schoolId: validId,
				parentId: validId,
				parentType: FileRecordParentType.School,
			});
			const token = fileRecord.securityCheck.requestToken || '';
			await em.persistAndFlush(fileRecord);
			em.clear();

			const response = await api.put(`/update-status/${token}`, scanResult);
			const changedFileRecord = await em.findOneOrFail(FileRecord, fileRecord.id);

			expect(changedFileRecord.securityCheck.status).toStrictEqual('verified');
			expect(response.status).toEqual(200);
		});
	});
});<|MERGE_RESOLUTION|>--- conflicted
+++ resolved
@@ -6,10 +6,6 @@
 import { Test, TestingModule } from '@nestjs/testing';
 import { ApiValidationError } from '@shared/common';
 import { Permission } from '@shared/domain';
-<<<<<<< HEAD
-import { ICurrentUser } from '@modules/authentication';
-=======
->>>>>>> 3e112cc9
 import {
 	cleanupCollections,
 	fileRecordFactory,
@@ -18,13 +14,7 @@
 	schoolFactory,
 	userFactory,
 } from '@shared/testing';
-<<<<<<< HEAD
-import { JwtAuthGuard } from '@modules/authentication/guard/jwt-auth.guard';
-import { FilesStorageTestModule } from '@modules/files-storage';
-import { FileRecordListResponse, ScanResultParams } from '@modules/files-storage/controller/dto';
-=======
 import NodeClam from 'clamscan';
->>>>>>> 3e112cc9
 import { Request } from 'express';
 import request from 'supertest';
 import { FileRecord, FileRecordParentType } from '../../entity';
