import { createMock } from '@golevelup/ts-jest';
import { EntityManager } from '@mikro-orm/mongodb';
import { ICurrentUser } from '@modules/authentication';
import { JwtAuthGuard } from '@modules/authentication/guard/jwt-auth.guard';
import { ExecutionContext, INestApplication } from '@nestjs/common';
import { Test, TestingModule } from '@nestjs/testing';
import { ApiValidationError } from '@shared/common';
import { Permission } from '@shared/domain';
import {
	cleanupCollections,
	fileRecordFactory,
	mapUserToCurrentUser,
	roleFactory,
	schoolFactory,
	userFactory,
} from '@shared/testing';
<<<<<<< HEAD
=======
import NodeClam from 'clamscan';
>>>>>>> 3e112cc9
import { Request } from 'express';
import request from 'supertest';
import { FileRecord, FileRecordParentType } from '../../entity';
import { FilesStorageTestModule } from '../../files-storage-test.module';
import { FileRecordResponse, RenameFileParams } from '../dto';

const baseRouteName = '/file/rename/';

class API {
	app: INestApplication;

	constructor(app: INestApplication) {
		this.app = app;
	}

	async patch(requestString: string, body?: RenameFileParams | Record<string, unknown>) {
		const response = await request(this.app.getHttpServer())
			.patch(`${baseRouteName}${requestString}`)
			.set('Accept', 'application/json')
			.send(body || {});

		return {
			result: response.body as FileRecordResponse,
			error: response.body as ApiValidationError,
			status: response.status,
		};
	}
}

describe(`${baseRouteName} (api)`, () => {
	let app: INestApplication;
	let em: EntityManager;
	let currentUser: ICurrentUser;
	let api: API;
	let fileRecord: FileRecord;
	let fileRecords: FileRecord[];

	beforeAll(async () => {
		const module: TestingModule = await Test.createTestingModule({
			imports: [FilesStorageTestModule],
		})
			.overrideGuard(JwtAuthGuard)
			.useValue({
				canActivate(context: ExecutionContext) {
					const req: Request = context.switchToHttp().getRequest();
					req.user = currentUser;
					return true;
				},
			})
			.overrideProvider(NodeClam)
			.useValue(createMock<NodeClam>())
			.compile();

		app = module.createNestApplication();
		await app.init();
		em = module.get(EntityManager);
		api = new API(app);
	});

	afterAll(async () => {
		await app.close();
	});

	beforeEach(async () => {
		await cleanupCollections(em);
		const school = schoolFactory.build();
		const roles = roleFactory.buildList(1, {
			permissions: [Permission.FILESTORAGE_CREATE, Permission.FILESTORAGE_VIEW, Permission.FILESTORAGE_EDIT],
		});
		const user = userFactory.build({ school, roles });
		await em.persistAndFlush([user]);

		const fileParams = {
			schoolId: school.id,
			parentId: school.id,
			parentType: FileRecordParentType.School,
		};
		fileRecords = fileRecordFactory.buildList(3, fileParams);
		fileRecord = fileRecordFactory.build({ ...fileParams, name: 'test.txt', creatorId: user.id });
		fileRecords.push(fileRecord);

		await em.persistAndFlush([user, ...fileRecords, school]);
		em.clear();
		currentUser = mapUserToCurrentUser(user);
	});

	describe('with bad request data', () => {
		it('should return status 400 for invalid fileRecordId', async () => {
			const response = await api.patch(`invalid_id`, { fileName: 'test_new_name.txt' });
			expect(response.error.validationErrors).toEqual([
				{
					errors: ['fileRecordId must be a mongodb id'],
					field: ['fileRecordId'],
				},
			]);
			expect(response.status).toEqual(400);
		});

		it('should return status 400 for empty filename', async () => {
			const response = await api.patch(`${fileRecord.id}`, { fileName: undefined });
			expect(response.error.validationErrors).toEqual([
				{
					errors: ['fileName should not be empty', 'fileName must be a string'],
					field: ['fileName'],
				},
			]);
			expect(response.status).toEqual(400);
		});

		it('should return status 409 if filename exists', async () => {
			const response = await api.patch(`${fileRecord.id}`, { fileName: 'test.txt' });
			expect(response.error).toEqual({ code: 409, message: 'FILE_NAME_EXISTS', title: 'Conflict', type: 'CONFLICT' });
			expect(response.status).toEqual(409);
		});
	});

	describe(`with valid request data`, () => {
		it('should return status 200 for successful request', async () => {
			const response = await api.patch(`${fileRecord.id}`, { fileName: 'test_1.txt' });
			expect(response.result.name).toEqual('test_1.txt');
			expect(response.status).toEqual(200);
		});
	});
});<|MERGE_RESOLUTION|>--- conflicted
+++ resolved
@@ -14,10 +14,7 @@
 	schoolFactory,
 	userFactory,
 } from '@shared/testing';
-<<<<<<< HEAD
-=======
 import NodeClam from 'clamscan';
->>>>>>> 3e112cc9
 import { Request } from 'express';
 import request from 'supertest';
 import { FileRecord, FileRecordParentType } from '../../entity';
