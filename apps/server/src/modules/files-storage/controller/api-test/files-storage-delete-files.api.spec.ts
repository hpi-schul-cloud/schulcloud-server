--- conflicted
+++ resolved
@@ -11,15 +11,11 @@
 import {
 	cleanupCollections,
 	fileRecordFactory,
-<<<<<<< HEAD
 	JwtAuthenticationFactory,
-=======
->>>>>>> 237ccee4
 	schoolEntityFactory,
 	TestApiClient,
 	UserAndAccountTestFactory,
 } from '@shared/testing';
-import { JwtAuthenticationFactory } from '@shared/testing/factory/jwt-authentication.factory';
 import NodeClam from 'clamscan';
 import FileType from 'file-type-cjs/file-type-cjs-index';
 import { PreviewStatus } from '../../entity';
@@ -65,8 +61,6 @@
 	});
 
 	describe('delete files of parent', () => {
-<<<<<<< HEAD
-=======
 		describe('with not authenticated user', () => {
 			it('should return status 401', async () => {
 				const apiClient = new TestApiClient(app, baseRouteName);
@@ -77,7 +71,6 @@
 			});
 		});
 
->>>>>>> 237ccee4
 		describe('with bad request data', () => {
 			const setup = async () => {
 				await cleanupCollections(em);
@@ -155,17 +148,10 @@
 					.attach('file', Buffer.from('abcd'), fileName)
 					.set('connection', 'keep-alive')
 					.set('content-type', 'multipart/form-data; boundary=----WebKitFormBoundaryiBMuOC0HyZ3YnA20');
-<<<<<<< HEAD
 
 				return response.body as FileRecordResponse;
 			};
 
-=======
-
-				return response.body as FileRecordResponse;
-			};
-
->>>>>>> 237ccee4
 			const setup = async () => {
 				await cleanupCollections(em);
 				const school = schoolEntityFactory.build();
@@ -193,21 +179,12 @@
 
 			it('should return right type of data', async () => {
 				const { apiClient, validId } = await setup();
-<<<<<<< HEAD
 
 				await uploadFile(apiClient, validId, validId, 'test1.txt');
 
 				const result = await apiClient.delete(`/delete/school/${validId}/schools/${validId}`);
 				const response = result.body as FileRecordListResponse;
 
-=======
-
-				await uploadFile(apiClient, validId, validId, 'test1.txt');
-
-				const result = await apiClient.delete(`/delete/school/${validId}/schools/${validId}`);
-				const response = result.body as FileRecordListResponse;
-
->>>>>>> 237ccee4
 				expect(result.status).toEqual(200);
 				expect(Array.isArray(response.data)).toBe(true);
 				expect(response.data[0]).toBeDefined();
