--- conflicted
+++ resolved
@@ -16,10 +16,7 @@
 	schoolFactory,
 	userFactory,
 } from '@shared/testing';
-<<<<<<< HEAD
-=======
 import NodeClam from 'clamscan';
->>>>>>> 3e112cc9
 import { Request } from 'express';
 import FileType from 'file-type-cjs/file-type-cjs-index';
 import request from 'supertest';
