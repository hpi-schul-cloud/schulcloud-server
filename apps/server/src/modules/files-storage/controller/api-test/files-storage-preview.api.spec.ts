--- conflicted
+++ resolved
@@ -1,5 +1,7 @@
 import { createMock, DeepMocked } from '@golevelup/ts-jest';
 import { EntityManager, ObjectId } from '@mikro-orm/mongodb';
+import { ICurrentUser } from '@modules/authentication';
+import { JwtAuthGuard } from '@modules/authentication/guard/jwt-auth.guard';
 import { ExecutionContext, INestApplication, NotFoundException, StreamableFile } from '@nestjs/common';
 import { Test, TestingModule } from '@nestjs/testing';
 import { ApiValidationError } from '@shared/common';
@@ -8,15 +10,6 @@
 import { PreviewProducer } from '@shared/infra/preview-generator';
 import { S3ClientAdapter } from '@shared/infra/s3-client';
 import { cleanupCollections, mapUserToCurrentUser, roleFactory, schoolFactory, userFactory } from '@shared/testing';
-<<<<<<< HEAD
-import { ICurrentUser } from '@src/modules/authentication';
-import { JwtAuthGuard } from '@src/modules/authentication/guard/jwt-auth.guard';
-=======
-import { ICurrentUser } from '@modules/authentication';
-import { JwtAuthGuard } from '@modules/authentication/guard/jwt-auth.guard';
-import { FILES_STORAGE_S3_CONNECTION, FilesStorageTestModule } from '@modules/files-storage';
-import { FileRecordResponse } from '@modules/files-storage/controller/dto';
->>>>>>> bbcb506f
 import { Request } from 'express';
 import FileType from 'file-type-cjs/file-type-cjs-index';
 import request from 'supertest';
@@ -96,6 +89,7 @@
 	let app: INestApplication;
 	let em: EntityManager;
 	let s3ClientAdapter: DeepMocked<S3ClientAdapter>;
+	let antivirusService: DeepMocked<AntivirusService>;
 	let currentUser: ICurrentUser;
 	let api: API;
 	let schoolId: EntityId;
@@ -130,6 +124,7 @@
 
 		em = module.get(EntityManager);
 		s3ClientAdapter = module.get(FILES_STORAGE_S3_CONNECTION);
+		antivirusService = module.get(AntivirusService);
 		api = new API(app);
 	});
 
@@ -154,6 +149,7 @@
 		uploadPath = `/file/upload/${schoolId}/schools/${schoolId}`;
 
 		jest.spyOn(FileType, 'fileTypeStream').mockImplementation((readable) => Promise.resolve(readable));
+		antivirusService.checkStream.mockResolvedValueOnce({ virus_detected: false });
 	});
 
 	const setScanStatus = async (fileRecordId: EntityId, status: ScanStatus) => {
