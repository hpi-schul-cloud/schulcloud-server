--- conflicted
+++ resolved
@@ -121,16 +121,7 @@
 		@CurrentUser() currentUser: ICurrentUser,
 		@Query() pagination: PaginationParams
 	): Promise<FileRecordListResponse> {
-<<<<<<< HEAD
-		const [fileRecords, total] = await this.fileRecordUC.fileRecordsOfParent(currentUser.userId, params);
-=======
 		const [fileRecords, total] = await this.fileRecordUC.getFileRecordsOfParent(currentUser.userId, params);
-
-		const responseFileRecords = fileRecords.map((fileRecord) => {
-			return new FileRecordResponse(fileRecord);
-		});
-
->>>>>>> b59d329f
 		const { skip, limit } = pagination;
 		const response = FilesStorageMapper.mapToFileRecordListResponse(fileRecords, total, skip, limit);
 
