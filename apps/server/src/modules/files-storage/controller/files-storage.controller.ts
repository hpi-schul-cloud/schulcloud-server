--- conflicted
+++ resolved
@@ -24,12 +24,7 @@
 import { ApiConsumes, ApiHeader, ApiOperation, ApiResponse, ApiTags } from '@nestjs/swagger';
 import { ApiValidationError, RequestLoggingInterceptor } from '@shared/common';
 import { PaginationParams } from '@shared/controller';
-<<<<<<< HEAD
-import { ICurrentUser } from '@modules/authentication';
-import { Authenticate, CurrentUser } from '@modules/authentication/decorator/auth.decorator';
-=======
-import { ICurrentUser, Authenticate, CurrentUser } from '@src/modules/authentication';
->>>>>>> 0ab2dfbf
+import { ICurrentUser, Authenticate, CurrentUser } from '@modules/authentication';
 import { Request, Response } from 'express';
 import { GetFileResponse } from '../interface';
 import { FilesStorageMapper } from '../mapper';
