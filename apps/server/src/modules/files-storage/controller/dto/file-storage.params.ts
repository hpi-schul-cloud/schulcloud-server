--- conflicted
+++ resolved
@@ -1,11 +1,7 @@
 import { ApiProperty } from '@nestjs/swagger';
 import { EntityId } from '@shared/domain';
 import { FileRecordParentType } from '@shared/domain/entity/filerecord.entity';
-<<<<<<< HEAD
-import { IsEnum, IsMongoId } from 'class-validator';
-=======
 import { Allow, IsEnum, IsMongoId, IsString } from 'class-validator';
->>>>>>> 2cd97797
 
 export class FileParams {
 	@ApiProperty()
