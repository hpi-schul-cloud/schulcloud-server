--- conflicted
+++ resolved
@@ -1,13 +1,8 @@
 /* istanbul ignore file */
 
 import { ApiProperty } from '@nestjs/swagger';
-<<<<<<< HEAD
 import { DecodeHtmlEntities, PaginationResponse } from '@shared/controller';
-import { FileRecord, FileRecordTargetType } from '@shared/domain/'; // we do not want entity on this place in future or?
-=======
-import { DecodeHtmlEntities } from '@shared/controller';
 import { FileRecord, FileRecordParentType } from '@shared/domain/'; // we do not want entity on this place in future or?
->>>>>>> e17fb278
 
 export class FileRecordResponse {
 	constructor(fileRecord: FileRecord) {
@@ -36,8 +31,7 @@
 	type: string;
 
 	@ApiProperty()
-<<<<<<< HEAD
-	targetType: FileRecordTargetType;
+	parentType: FileRecordParentType;
 }
 
 export class FileRecordListResponse extends PaginationResponse<FileRecordResponse[]> {
@@ -48,7 +42,4 @@
 
 	@ApiProperty({ type: [FileRecordResponse] })
 	data: FileRecordResponse[];
-=======
-	parentType: FileRecordParentType;
->>>>>>> e17fb278
 }