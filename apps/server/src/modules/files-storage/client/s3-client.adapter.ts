import {
	CopyObjectCommand,
	CopyObjectCommandOutput,
	CreateBucketCommand,
	DeleteObjectsCommand,
	GetObjectCommand,
	HeadObjectCommand,
	ListObjectsV2Command,
	S3Client,
	ServiceOutputTypes,
} from '@aws-sdk/client-s3';
import { Upload } from '@aws-sdk/lib-storage';
import { Inject, Injectable, InternalServerErrorException, NotFoundException } from '@nestjs/common';
import { ErrorUtils } from '@src/core/error/utils';
import { LegacyLogger } from '@src/core/logger';
import { Readable } from 'stream';
import { FileDto } from '../dto';
import { ICopyFiles, IGetFile, IListFiles, IStorageClient, S3Config } from '../interface';

@Injectable()
export class S3ClientAdapter implements IStorageClient {
	private deletedFolderName = 'trash';

	constructor(
		@Inject('S3_Client') readonly client: S3Client,
		@Inject('S3_Config') readonly config: S3Config,
		private logger: LegacyLogger
	) {
		this.logger.setContext(S3ClientAdapter.name);
	}

	// is public but only used internally
	public async createBucket() {
		try {
			this.logger.log({ action: 'create bucket', params: { bucket: this.config.bucket } });

			const req = new CreateBucketCommand({ Bucket: this.config.bucket });
			await this.client.send(req);
		} catch (err) {
			if (err instanceof Error) {
				this.logger.error(`${err.message} "${this.config.bucket}"`);
			}
<<<<<<< HEAD
			throw new InternalServerErrorException('S3ClientAdapter:createBucket');
=======
			throw new InternalServerErrorException(
				'S3ClientAdapter:createBucket',
				ErrorUtils.createHttpExceptionOptions(err)
			);
>>>>>>> d2ea67f7
		}
	}

	public async get(path: string, bytesRange?: string): Promise<IGetFile> {
		try {
			this.logger.log({ action: 'get', params: { path, bucket: this.config.bucket } });

			const req = new GetObjectCommand({
				Bucket: this.config.bucket,
				Key: path,
				Range: bytesRange,
			});

			const data = await this.client.send(req);
			const stream = data.Body as Readable;

			this.checkStreamResponsive(stream, path);

			return {
				data: stream,
				contentType: data.ContentType,
				contentLength: data.ContentLength,
				contentRange: data.ContentRange,
				etag: data.ETag,
			};
		} catch (err) {
			// eslint-disable-next-line @typescript-eslint/no-unsafe-member-access
			if (err?.Code === 'NoSuchKey') {
				this.logger.log(`could not find one of the files for deletion with id ${path}`);
				throw new NotFoundException('NoSuchKey');
			} else {
				throw new InternalServerErrorException('S3ClientAdapter:get', ErrorUtils.createHttpExceptionOptions(err));
			}
		}
	}

	public async create(path: string, file: FileDto): Promise<ServiceOutputTypes> {
		try {
			this.logger.log({ action: 'create', params: { path, bucket: this.config.bucket } });

			const req = {
				Body: file.data,
				Bucket: this.config.bucket,
				Key: path,
				ContentType: file.mimeType,
			};
			const upload = new Upload({
				client: this.client,
				params: req,
			});

			const commandOutput = await upload.done();
			return commandOutput;
		} catch (err) {
			// eslint-disable-next-line @typescript-eslint/no-unsafe-member-access
			if (err?.Code === 'NoSuchBucket') {
				await this.createBucket();

				return await this.create(path, file);
			}

			throw new InternalServerErrorException('S3ClientAdapter:create', ErrorUtils.createHttpExceptionOptions(err));
		}
	}

	public async moveToTrash(paths: string[]): Promise<CopyObjectCommandOutput[]> {
		try {
			const copyPaths = paths.map((path) => {
				return { sourcePath: path, targetPath: `${this.deletedFolderName}/${path}` };
			});

			const result = await this.copy(copyPaths);

			// try catch with rollback is not needed,
			// because the second copyRequest try override existing files in trash folder
			await this.delete(paths);

			return result;
		} catch (err) {
			// eslint-disable-next-line @typescript-eslint/no-unsafe-member-access
			if (err?.cause?.name === 'NoSuchKey') {
				this.logger.log(`could not find one of the files for deletion with ids ${paths.join(',')}`);
				return [];
			}
			throw new InternalServerErrorException('S3ClientAdapter:delete', ErrorUtils.createHttpExceptionOptions(err));
		}
	}

	public async restore(paths: string[]): Promise<CopyObjectCommandOutput[]> {
		try {
			this.logger.log({ action: 'restore', params: { paths, bucket: this.config.bucket } });

			const copyPaths = paths.map((path) => {
				return { sourcePath: `${this.deletedFolderName}/${path}`, targetPath: path };
			});

			const result = await this.copy(copyPaths);

			// try catch with rollback is not needed,
			// because the second copyRequest try override existing files in trash folder
			const deleteObjects = copyPaths.map((p) => p.sourcePath);
			await this.delete(deleteObjects);

			return result;
		} catch (err) {
			throw new InternalServerErrorException('S3ClientAdapter:restore', ErrorUtils.createHttpExceptionOptions(err));
		}
	}

	public async copy(paths: ICopyFiles[]) {
		try {
			this.logger.log({ action: 'copy', params: { paths, bucket: this.config.bucket } });

			const copyRequests = paths.map(async (path) => {
				const req = new CopyObjectCommand({
					Bucket: this.config.bucket,
					CopySource: `${this.config.bucket}/${path.sourcePath}`,
					Key: `${path.targetPath}`,
				});

				const data = await this.client.send(req);

				return data;
			});

			const result = await Promise.all(copyRequests);

			return result;
		} catch (err) {
			throw new InternalServerErrorException('S3ClientAdapter:copy', ErrorUtils.createHttpExceptionOptions(err));
		}
	}

	public async delete(paths: string[]) {
		try {
			this.logger.log({ action: 'delete', params: { paths, bucket: this.config.bucket } });

			const pathObjects = paths.map((p) => {
				return { Key: p };
			});
			const req = new DeleteObjectsCommand({
				Bucket: this.config.bucket,
				Delete: { Objects: pathObjects },
			});

			const result = await this.client.send(req);

			return result;
		} catch (err) {
			throw new InternalServerErrorException('S3ClientAdapter:delete', ErrorUtils.createHttpExceptionOptions(err));
		}
	}

	public async list(params: IListFiles) {
		try {
			this.logger.log({ action: 'list', params });

			const result = await this.listObjectKeysRecursive(params);

			return result;
		} catch (err) {
			throw new InternalServerErrorException('S3ClientAdapter:listDirectory');
		}
	}

	private async listObjectKeysRecursive(params: IListFiles) {
		const { path, maxKeys, nextMarker } = params;
		let files: string[] = params.files ? params.files : [];
		const MaxKeys = maxKeys && maxKeys - files.length;

		const req = new ListObjectsV2Command({
			Bucket: this.config.bucket,
			Prefix: path,
			ContinuationToken: nextMarker,
			MaxKeys,
		});

		const data = await this.client.send(req);

		const returnedFiles =
			data?.Contents?.filter((o) => o.Key)
				.map((o) => o.Key as string) // Can not be undefined because of filter above
				.map((key) => key.substring(path.length)) ?? [];

		files = files.concat(returnedFiles);

		let res = { path, maxKeys, nextMarker: data?.ContinuationToken, files };

		if (data?.IsTruncated && (!maxKeys || res.files.length < maxKeys)) {
			res = await this.listObjectKeysRecursive(res);
		}

		return res;
	}

	public async head(path: string) {
		try {
			this.logger.log({ action: 'head', params: { path, bucket: this.config.bucket } });

			const req = new HeadObjectCommand({
				Bucket: this.config.bucket,
				Key: path,
			});

			const headResponse = await this.client.send(req);

			return headResponse;
		} catch (err) {
			// eslint-disable-next-line @typescript-eslint/no-unsafe-member-access
			if (err.message && err.message === 'NoSuchKey') {
				this.logger.log(`could not find the file for head with id ${path}`);
				throw new NotFoundException('NoSuchKey');
			}
			throw new InternalServerErrorException(err, 'S3ClientAdapter:head');
		}
	}

	public async deleteDirectory(path: string) {
		try {
			this.logger.log({ action: 'deleteDirectory', params: { path, bucket: this.config.bucket } });

			const req = new ListObjectsV2Command({
				Bucket: this.config.bucket,
				Prefix: path,
			});

			const data = await this.client.send(req);

			if (data.Contents?.length && data.Contents?.length > 0) {
				const pathObjects = data.Contents.map((p) => p.Key);

				const filteredPathObjects = pathObjects.filter((p): p is string => !!p);

				await this.delete(filteredPathObjects);
			}
		} catch (err) {
			throw new InternalServerErrorException(
				'S3ClientAdapter:deleteDirectory',
				ErrorUtils.createHttpExceptionOptions(err)
			);
		}
	}

	/* istanbul ignore next */
	private checkStreamResponsive(stream: Readable, context: string) {
		let timer: NodeJS.Timeout;
		const refreshTimeout = () => {
			// eslint-disable-next-line @typescript-eslint/no-unsafe-argument
			if (timer) clearTimeout(timer);
			timer = setTimeout(() => {
				this.logger.log(`Stream unresponsive: S3 object key ${context}`);
				stream.destroy();
			}, 60 * 1000);
		};

		stream.on('data', () => {
			refreshTimeout();
		});
	}
}<|MERGE_RESOLUTION|>--- conflicted
+++ resolved
@@ -40,14 +40,10 @@
 			if (err instanceof Error) {
 				this.logger.error(`${err.message} "${this.config.bucket}"`);
 			}
-<<<<<<< HEAD
-			throw new InternalServerErrorException('S3ClientAdapter:createBucket');
-=======
 			throw new InternalServerErrorException(
 				'S3ClientAdapter:createBucket',
 				ErrorUtils.createHttpExceptionOptions(err)
 			);
->>>>>>> d2ea67f7
 		}
 	}
 
