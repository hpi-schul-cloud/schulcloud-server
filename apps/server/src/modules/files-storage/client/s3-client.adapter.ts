--- conflicted
+++ resolved
@@ -71,12 +71,8 @@
 				this.logger.log(`could not find one of the files for deletion with id ${path}`);
 				throw new NotFoundException('NoSuchKey');
 			} else {
-				throw new InternalServerErrorException(err, 'S3ClientAdapter:get');
-			}
-<<<<<<< HEAD
-			throw new InternalServerErrorException('S3ClientAdapter:get', ErrorUtils.convertUnknownError(err));
-=======
->>>>>>> bf64b99c
+				throw new InternalServerErrorException('S3ClientAdapter:get', ErrorUtils.convertUnknownError(err));
+			}
 		}
 	}
 
