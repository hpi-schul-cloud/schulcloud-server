import {
	CopyObjectCommand,
	CopyObjectCommandOutput,
	CreateBucketCommand,
	DeleteObjectsCommand,
	GetObjectCommand,
	ListObjectsCommand,
	S3Client,
	ServiceOutputTypes,
} from '@aws-sdk/client-s3';
import { Upload } from '@aws-sdk/lib-storage';
import { Inject, Injectable, InternalServerErrorException, NotFoundException } from '@nestjs/common';
import { ErrorUtils } from '@src/core/error/utils';
import { LegacyLogger } from '@src/core/logger';
import { Readable } from 'stream';
import { FileDto } from '../dto';
import { ICopyFiles, IGetFile, IStorageClient, S3Config } from '../interface';

@Injectable()
export class S3ClientAdapter implements IStorageClient {
	private deletedFolderName = 'trash';

	constructor(
		@Inject('S3_Client') readonly client: S3Client,
		@Inject('S3_Config') readonly config: S3Config,
		private logger: LegacyLogger
	) {
		this.logger.setContext(S3ClientAdapter.name);
	}

	// is public but only used internally
	public async createBucket() {
		try {
			this.logger.log({ action: 'create bucket', params: { bucket: this.config.bucket } });

			const req = new CreateBucketCommand({ Bucket: this.config.bucket });
			await this.client.send(req);
		} catch (err) {
			if (err instanceof Error) {
				this.logger.error(`${err.message} "${this.config.bucket}"`);
			}
			throw new InternalServerErrorException(
				'S3ClientAdapter:createBucket',
				ErrorUtils.createHttpExceptionOptions(err)
			);
		}
	}

	public async get(path: string, bytesRange?: string): Promise<IGetFile> {
		try {
			this.logger.log({ action: 'get', params: { path, bucket: this.config.bucket } });

			const req = new GetObjectCommand({
				Bucket: this.config.bucket,
				Key: path,
				Range: bytesRange,
			});

			const data = await this.client.send(req);
			const stream = data.Body as Readable;

			this.checkStreamResponsive(stream, path);

			return {
				data: stream,
				contentType: data.ContentType,
				contentLength: data.ContentLength,
				contentRange: data.ContentRange,
				etag: data.ETag,
			};
		} catch (err) {
			// eslint-disable-next-line @typescript-eslint/no-unsafe-member-access
<<<<<<< HEAD
			if (err.Code && err.Code === 'NoSuchKey') {
				this.logger.log(`could not find one of the files for deletion with id ${path}`);
				throw new NotFoundException('NoSuchKey');
			} else {
				throw new InternalServerErrorException(err, 'S3ClientAdapter:get');
=======
			if (err?.Code === 'NoSuchKey') {
				this.logger.log(`could not find one of the files for deletion with id ${path}`);
				throw new NotFoundException('NoSuchKey');
			} else {
				throw new InternalServerErrorException('S3ClientAdapter:get', ErrorUtils.createHttpExceptionOptions(err));
>>>>>>> 88262090
			}
		}
	}

	public async create(path: string, file: FileDto): Promise<ServiceOutputTypes> {
		try {
			this.logger.log({ action: 'create', params: { path, bucket: this.config.bucket } });

			const req = {
				Body: file.data,
				Bucket: this.config.bucket,
				Key: path,
				ContentType: file.mimeType,
			};
			const upload = new Upload({
				client: this.client,
				params: req,
			});

			const commandOutput = await upload.done();
			return commandOutput;
		} catch (err) {
			// eslint-disable-next-line @typescript-eslint/no-unsafe-member-access
			if (err?.Code === 'NoSuchBucket') {
				await this.createBucket();

				return await this.create(path, file);
			}

			throw new InternalServerErrorException('S3ClientAdapter:create', ErrorUtils.createHttpExceptionOptions(err));
		}
	}

	public async moveToTrash(paths: string[]): Promise<CopyObjectCommandOutput[]> {
		try {
			const copyPaths = paths.map((path) => {
				return { sourcePath: path, targetPath: `${this.deletedFolderName}/${path}` };
			});

			const result = await this.copy(copyPaths);

			// try catch with rollback is not needed,
			// because the second copyRequest try override existing files in trash folder
			await this.delete(paths);

			return result;
		} catch (err) {
			// eslint-disable-next-line @typescript-eslint/no-unsafe-member-access
			if (err?.cause?.name === 'NoSuchKey') {
				this.logger.log(`could not find one of the files for deletion with ids ${paths.join(',')}`);
				return [];
			}
			throw new InternalServerErrorException('S3ClientAdapter:delete', ErrorUtils.createHttpExceptionOptions(err));
		}
	}

	public async restore(paths: string[]): Promise<CopyObjectCommandOutput[]> {
		try {
			this.logger.log({ action: 'restore', params: { paths, bucket: this.config.bucket } });

			const copyPaths = paths.map((path) => {
				return { sourcePath: `${this.deletedFolderName}/${path}`, targetPath: path };
			});

			const result = await this.copy(copyPaths);

			// try catch with rollback is not needed,
			// because the second copyRequest try override existing files in trash folder
			const deleteObjects = copyPaths.map((p) => p.sourcePath);
			await this.delete(deleteObjects);

			return result;
		} catch (err) {
			throw new InternalServerErrorException('S3ClientAdapter:restore', ErrorUtils.createHttpExceptionOptions(err));
		}
	}

	public async copy(paths: ICopyFiles[]) {
		try {
			this.logger.log({ action: 'copy', params: { paths, bucket: this.config.bucket } });

			const copyRequests = paths.map(async (path) => {
				const req = new CopyObjectCommand({
					Bucket: this.config.bucket,
					CopySource: `${this.config.bucket}/${path.sourcePath}`,
					Key: `${path.targetPath}`,
				});

				const data = await this.client.send(req);

				return data;
			});

			const result = await Promise.all(copyRequests);

			return result;
		} catch (err) {
			throw new InternalServerErrorException('S3ClientAdapter:copy', ErrorUtils.createHttpExceptionOptions(err));
		}
	}

	public async delete(paths: string[]) {
		try {
			this.logger.log({ action: 'delete', params: { paths, bucket: this.config.bucket } });

			const pathObjects = paths.map((p) => {
				return { Key: p };
			});
			const req = new DeleteObjectsCommand({
				Bucket: this.config.bucket,
				Delete: { Objects: pathObjects },
			});

			const result = await this.client.send(req);

			return result;
		} catch (err) {
			throw new InternalServerErrorException('S3ClientAdapter:delete', ErrorUtils.createHttpExceptionOptions(err));
		}
	}

	public async deleteDirectory(path: string) {
		try {
			this.logger.log({ action: 'deleteDirectory', params: { path, bucket: this.config.bucket } });

			const req = new ListObjectsCommand({
				Bucket: this.config.bucket,
				Prefix: path,
			});

			const data = await this.client.send(req);

			if (data.Contents?.length && data.Contents?.length > 0) {
				const pathObjects = data.Contents.map((p) => p.Key);

				const filteredPathObjects = pathObjects.filter((p): p is string => !!p);

				await this.delete(filteredPathObjects);
			}
		} catch (err) {
			throw new InternalServerErrorException(
				'S3ClientAdapter:deleteDirectory',
				ErrorUtils.createHttpExceptionOptions(err)
			);
		}
	}

	public async deleteDirectory(path: string) {
		try {
			this.logger.log({ action: 'deleteDirectory', params: { path, bucket: this.config.bucket } });

			const req = new ListObjectsCommand({
				Bucket: this.config.bucket,
				Prefix: path,
			});

			const data = await this.client.send(req);

			if (data.Contents?.length && data.Contents?.length > 0) {
				const pathObjects = data.Contents.map((p) => p.Key);

				const filteredPathObjects = pathObjects.filter((p): p is string => !!p);

				await this.delete(filteredPathObjects);
			}
		} catch (err) {
			throw new InternalServerErrorException(err, 'S3ClientAdapter:deleteDirectory');
		}
	}

	/* istanbul ignore next */
	private checkStreamResponsive(stream: Readable, context: string) {
		let timer: NodeJS.Timeout;
		const refreshTimeout = () => {
			// eslint-disable-next-line @typescript-eslint/no-unsafe-argument
			if (timer) clearTimeout(timer);
			timer = setTimeout(() => {
				this.logger.log(`Stream unresponsive: S3 object key ${context}`);
				stream.destroy();
			}, 60 * 1000);
		};

		stream.on('data', () => {
			refreshTimeout();
		});
	}
}<|MERGE_RESOLUTION|>--- conflicted
+++ resolved
@@ -70,19 +70,11 @@
 			};
 		} catch (err) {
 			// eslint-disable-next-line @typescript-eslint/no-unsafe-member-access
-<<<<<<< HEAD
-			if (err.Code && err.Code === 'NoSuchKey') {
-				this.logger.log(`could not find one of the files for deletion with id ${path}`);
-				throw new NotFoundException('NoSuchKey');
-			} else {
-				throw new InternalServerErrorException(err, 'S3ClientAdapter:get');
-=======
 			if (err?.Code === 'NoSuchKey') {
 				this.logger.log(`could not find one of the files for deletion with id ${path}`);
 				throw new NotFoundException('NoSuchKey');
 			} else {
 				throw new InternalServerErrorException('S3ClientAdapter:get', ErrorUtils.createHttpExceptionOptions(err));
->>>>>>> 88262090
 			}
 		}
 	}
@@ -227,29 +219,6 @@
 				'S3ClientAdapter:deleteDirectory',
 				ErrorUtils.createHttpExceptionOptions(err)
 			);
-		}
-	}
-
-	public async deleteDirectory(path: string) {
-		try {
-			this.logger.log({ action: 'deleteDirectory', params: { path, bucket: this.config.bucket } });
-
-			const req = new ListObjectsCommand({
-				Bucket: this.config.bucket,
-				Prefix: path,
-			});
-
-			const data = await this.client.send(req);
-
-			if (data.Contents?.length && data.Contents?.length > 0) {
-				const pathObjects = data.Contents.map((p) => p.Key);
-
-				const filteredPathObjects = pathObjects.filter((p): p is string => !!p);
-
-				await this.delete(filteredPathObjects);
-			}
-		} catch (err) {
-			throw new InternalServerErrorException(err, 'S3ClientAdapter:deleteDirectory');
 		}
 	}
 
