--- conflicted
+++ resolved
@@ -109,11 +109,7 @@
 		const file: IFile = {
 			buffer,
 			name: 'test.txt',
-<<<<<<< HEAD
-			mimeType: 'text/text',
-=======
 			mimeType: 'text/plain',
->>>>>>> 2cd97797
 			size: 100,
 		};
 		const path = 'test/test.txt';
