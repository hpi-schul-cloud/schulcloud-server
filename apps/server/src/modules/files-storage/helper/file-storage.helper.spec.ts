import { MikroORM } from '@mikro-orm/core';
import { Test, TestingModule } from '@nestjs/testing';
import { EntityId } from '@shared/domain';
import { fileRecordFactory, setupEntities } from '@shared/testing';
import { ObjectId } from 'bson';
import { ErrorStatus } from '../error';
import { FilesStorageHelper } from './files-storage.helper';

describe('FilesStorageHelper', () => {
	let module: TestingModule;
	let fileStorageHelper: FilesStorageHelper;
	let orm: MikroORM;

	beforeAll(async () => {
		orm = await setupEntities();
	});

	beforeEach(async () => {
		module = await Test.createTestingModule({
			providers: [FilesStorageHelper],
		}).compile();

		fileStorageHelper = module.get(FilesStorageHelper);
	});

	afterEach(async () => {
		await module.close();
	});

	afterAll(async () => {
		await orm.close();
	});

	it('should be defined', () => {
		expect(fileStorageHelper).toBeDefined();
	});

	describe('createPath', () => {
		it('should create path', () => {
			const path = fileStorageHelper.createPath('schoolId', 'fileRecordId');
			expect(path).toBe('schoolId/fileRecordId');
		});

		it('should throw error on empty schoolId', () => {
			expect(() => {
				fileStorageHelper.createPath('', 'fileRecordId');
			}).toThrowError(ErrorStatus.COULD_NOT_CREATE_PATH);
		});

		it('should throw error on empty fileRecordId', () => {
			expect(() => {
				fileStorageHelper.createPath('schoolId', '');
			}).toThrowError(ErrorStatus.COULD_NOT_CREATE_PATH);
		});

		it('should throw error on empty fileRecordId and schoolId', () => {
			expect(() => {
				fileStorageHelper.createPath('', '');
			}).toThrowError(ErrorStatus.COULD_NOT_CREATE_PATH);
		});
	});

	const setupFileRecords = () => {
		const userId: EntityId = new ObjectId().toHexString();
		const schoolId: EntityId = new ObjectId().toHexString();

		const fileRecords = [
			fileRecordFactory.buildWithId({ parentId: userId, schoolId, name: 'text.txt' }),
			fileRecordFactory.buildWithId({ parentId: userId, schoolId, name: 'text-two.txt' }),
			fileRecordFactory.buildWithId({ parentId: userId, schoolId, name: 'text-tree.txt' }),
		];

		return fileRecords;
	};

	describe('getPaths', () => {
		it('should return paths', () => {
			const fileRecords = setupFileRecords();
			const paths = fileStorageHelper.getPaths(fileRecords);

			const fileRecordId1 = fileRecords[0].id;
			const fileRecordId2 = fileRecords[1].id;
			const schoolId1 = fileRecords[0].schoolId;
			const schoolId2 = fileRecords[1].schoolId;

			expect(paths).toEqual(expect.arrayContaining([`${schoolId1}/${fileRecordId1}`, `${schoolId2}/${fileRecordId2}`]));
		});

		it('should throw error on empty fileRecordsArray', () => {
			expect(() => {
				fileStorageHelper.getPaths([]);
			}).toThrowError(ErrorStatus.EMPTY_FILE_RECORDS_ARRAY);
		});
	});

	describe('markForDelete()', () => {
		it('should mark files for delete', () => {
			const fileRecords = setupFileRecords();
			const markedFileRecords = fileStorageHelper.markForDelete(fileRecords);
			expect(markedFileRecords).toEqual(
				expect.arrayContaining([
					expect.objectContaining({ ...fileRecords[0], deletedSince: expect.any(Date) as Date }),
					expect.objectContaining({ ...fileRecords[1], deletedSince: expect.any(Date) as Date }),
					expect.objectContaining({ ...fileRecords[2], deletedSince: expect.any(Date) as Date }),
				])
			);
		});
	});

<<<<<<< HEAD
	describe('unmarkForDelete()', () => {
		it('should reset deletedSince params', () => {
			const fileRecords = setupFileRecords();
			const unmarkedFileRecords = fileStorageHelper.unmarkForDelete(fileRecords);
			expect(unmarkedFileRecords).toEqual(
				expect.arrayContaining([
					expect.objectContaining({ ...fileRecords[0], deletedSince: undefined }),
					expect.objectContaining({ ...fileRecords[1], deletedSince: undefined }),
					expect.objectContaining({ ...fileRecords[2], deletedSince: undefined }),
				])
			);
=======
	describe('isFileRecordsEmpty', () => {
		it('should throw error', () => {
			expect(() => {
				fileStorageHelper.isArrayEmpty([]);
			}).toThrowError(ErrorStatus.EMPTY_FILE_RECORDS_ARRAY);
		});

		it('should not throw error', () => {
			const fileRecords = setupFileRecords();
			expect(() => {
				fileStorageHelper.isArrayEmpty(fileRecords);
			}).not.toThrowError(ErrorStatus.EMPTY_FILE_RECORDS_ARRAY);
>>>>>>> 251fd4a2
		});
	});
});<|MERGE_RESOLUTION|>--- conflicted
+++ resolved
@@ -107,7 +107,6 @@
 		});
 	});
 
-<<<<<<< HEAD
 	describe('unmarkForDelete()', () => {
 		it('should reset deletedSince params', () => {
 			const fileRecords = setupFileRecords();
@@ -119,7 +118,9 @@
 					expect.objectContaining({ ...fileRecords[2], deletedSince: undefined }),
 				])
 			);
-=======
+		});
+	});
+
 	describe('isFileRecordsEmpty', () => {
 		it('should throw error', () => {
 			expect(() => {
@@ -132,7 +133,6 @@
 			expect(() => {
 				fileStorageHelper.isArrayEmpty(fileRecords);
 			}).not.toThrowError(ErrorStatus.EMPTY_FILE_RECORDS_ARRAY);
->>>>>>> 251fd4a2
 		});
 	});
 });