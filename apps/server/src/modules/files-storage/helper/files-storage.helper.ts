--- conflicted
+++ resolved
@@ -29,7 +29,6 @@
 		return markedFileRecords;
 	}
 
-<<<<<<< HEAD
 	public unmarkForDelete(fileRecords: FileRecord[]): FileRecord[] {
 		const unmarkedFileRecords = fileRecords.map((fileRecord) => {
 			fileRecord.unmarkForDelete();
@@ -37,11 +36,11 @@
 		});
 
 		return unmarkedFileRecords;
-=======
+	}
+
 	public isArrayEmpty(fileRecords: FileRecord[]): void {
 		if (fileRecords.length === 0) {
 			throw new Error(ErrorStatus.EMPTY_FILE_RECORDS_ARRAY);
 		}
->>>>>>> 251fd4a2
 	}
 }