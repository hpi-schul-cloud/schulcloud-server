import { CoreModule } from '@core/core.module';
import { LoggerModule } from '@core/logger';
import { MongoDatabaseModuleOptions, MongoMemoryDatabaseModule } from '@infra/database';
import { RabbitMQWrapperTestModule } from '@infra/rabbitmq';
import { DynamicModule, Module } from '@nestjs/common';
import { defaultMikroOrmOptions } from '@shared/common/defaultMikroOrmOptions';
<<<<<<< HEAD
import { CoreModule } from '@src/core';
import { LoggerModule } from '@src/core/logger';
=======
import { ALL_ENTITIES } from '@shared/domain/entity';
>>>>>>> 17bac3c4
import { FileRecord } from './entity';
import { FilesStorageApiModule } from './files-storage-api.app.module';

const imports = [
	FilesStorageApiModule,
	MongoMemoryDatabaseModule.forRoot({ entities: [FileRecord] }),
	RabbitMQWrapperTestModule,
	CoreModule,
	LoggerModule,
];
const controllers = [];
const providers = [];
@Module({
	imports,
	controllers,
	providers,
})
export class FilesStorageTestModule {
	public static forRoot(options?: MongoDatabaseModuleOptions): DynamicModule {
		return {
			module: FilesStorageTestModule,
			imports: [...imports, MongoMemoryDatabaseModule.forRoot({ ...defaultMikroOrmOptions, ...options })],
			controllers,
			providers,
		};
	}
}<|MERGE_RESOLUTION|>--- conflicted
+++ resolved
@@ -4,12 +4,6 @@
 import { RabbitMQWrapperTestModule } from '@infra/rabbitmq';
 import { DynamicModule, Module } from '@nestjs/common';
 import { defaultMikroOrmOptions } from '@shared/common/defaultMikroOrmOptions';
-<<<<<<< HEAD
-import { CoreModule } from '@src/core';
-import { LoggerModule } from '@src/core/logger';
-=======
-import { ALL_ENTITIES } from '@shared/domain/entity';
->>>>>>> 17bac3c4
 import { FileRecord } from './entity';
 import { FilesStorageApiModule } from './files-storage-api.app.module';
 
