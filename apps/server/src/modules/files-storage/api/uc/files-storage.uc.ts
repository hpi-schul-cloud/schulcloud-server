import { DomainErrorHandler } from '@core/error';
import { LegacyLogger } from '@core/logger';
import {
	AuthorizationBodyParamsReferenceType,
	AuthorizationClientAdapter,
	AuthorizationContextBuilder,
	AuthorizationContextParams,
	AuthorizationContextParamsRequiredPermissions,
} from '@infra/authorization-client';
import { EntityManager, RequestContext } from '@mikro-orm/core';
import { HttpService } from '@nestjs/axios';
import { Injectable, NotFoundException } from '@nestjs/common';
import { Counted, EntityId } from '@shared/domain/types';
import { AxiosRequestConfig, AxiosResponse } from 'axios';
import busboy from 'busboy';
import { Request } from 'express';
import { firstValueFrom } from 'rxjs';
import internal from 'stream';
import {
	ErrorType,
	FileRecordParentType,
	FilesStorageConfigResponse,
	FilesStorageService,
	GetFileResponse,
	PreviewService,
	StorageLocation,
} from '../../domain';
import { FileStorageAuthorizationContext } from '../../files-storage.const';
import { ConfigResponseMapper, FileDtoBuilder, FilesStorageMapper } from '../../mapper';
import { FileRecord } from '../../repo'; // TODO: invalid import
import {
	CopyFileParams,
	CopyFileResponse,
	CopyFilesOfParentParams,
	DownloadFileParams,
	FileRecordParams,
	FileUrlParams,
	PreviewParams,
	RenameFileParams,
	ScanResultParams,
	SingleFileParams,
} from '../dto';
<<<<<<< HEAD
import { FileRecord } from '../../repo/entity'; // TODO: invalid import
import { ConfigResponseMapper, FileDtoBuilder, FilesStorageMapper } from '../../mapper';
import {
	FilesStorageService,
	PreviewService,
	FilesStorageConfigResponse,
	FileRecordParentType,
	GetFileResponse,
	StorageLocation,
	ErrorType,
} from '../../domain';
=======
>>>>>>> 3a02ca98

// TODO: Delete files-storage uc spec tests and remove export?
export const FileStorageAuthorizationContext = {
	create: AuthorizationContextBuilder.write([AuthorizationContextParamsRequiredPermissions.FILESTORAGE_CREATE]),
	read: AuthorizationContextBuilder.read([AuthorizationContextParamsRequiredPermissions.FILESTORAGE_VIEW]),
	update: AuthorizationContextBuilder.write([AuthorizationContextParamsRequiredPermissions.FILESTORAGE_EDIT]),
	delete: AuthorizationContextBuilder.write([AuthorizationContextParamsRequiredPermissions.FILESTORAGE_REMOVE]),
};

@Injectable()
export class FilesStorageUC {
	constructor(
		private readonly logger: LegacyLogger,
		private readonly authorizationClientAdapter: AuthorizationClientAdapter,
		private readonly httpService: HttpService,
		private readonly filesStorageService: FilesStorageService,
		private readonly previewService: PreviewService,
		// maybe better to pass the request context from controller and avoid em at this place
		private readonly em: EntityManager,
		private readonly domainErrorHandler: DomainErrorHandler
	) {
		this.logger.setContext(FilesStorageUC.name);
	}

	private async checkPermission(
		parentType: FileRecordParentType,
		parentId: EntityId,
		context: AuthorizationContextParams
	): Promise<void> {
		const referenceType = FilesStorageMapper.mapToAllowedAuthorizationEntityType(parentType);

		await this.authorizationClientAdapter.checkPermissionsByReference(referenceType, parentId, context);
	}

	public getPublicConfig(): FilesStorageConfigResponse {
		const maxFileSize = this.filesStorageService.getMaxFileSize();

		const configResponse = ConfigResponseMapper.mapToResponse(maxFileSize);

		return configResponse;
	}

	// upload
	public async upload(userId: EntityId, params: FileRecordParams, req: Request): Promise<FileRecord> {
		await this.checkPermission(params.parentType, params.parentId, FileStorageAuthorizationContext.create);

		await this.checkStorageLocation(params.storageLocation, params.storageLocationId);

		const fileRecord = await this.uploadFileWithBusboy(userId, params, req);

		return fileRecord;
	}

	private async checkStorageLocation(storageLocation: StorageLocation, storageLocationId: EntityId): Promise<void> {
		if (storageLocation === StorageLocation.INSTANCE) {
			await this.authorizationClientAdapter.checkPermissionsByReference(
				AuthorizationBodyParamsReferenceType.INSTANCES,
				storageLocationId,
				AuthorizationContextBuilder.write([AuthorizationContextParamsRequiredPermissions.INSTANCE_VIEW])
			);
		}

		if (storageLocation === StorageLocation.SCHOOL) {
			await this.authorizationClientAdapter.checkPermissionsByReference(
				AuthorizationBodyParamsReferenceType.SCHOOLS,
				storageLocationId,
				AuthorizationContextBuilder.write([])
			);
		}
	}

	private uploadFileWithBusboy(userId: EntityId, params: FileRecordParams, req: Request): Promise<FileRecord> {
		const promise = new Promise<FileRecord>((resolve, reject) => {
			const bb = busboy({ headers: req.headers, defParamCharset: 'utf8' });
			let fileRecordPromise: Promise<FileRecord>;

			bb.on('file', (_name, file, info) => {
				const fileDto = FileDtoBuilder.buildFromRequest(info, file);

				fileRecordPromise = RequestContext.createAsync(this.em, () => {
					const record = this.filesStorageService.uploadFile(userId, params, fileDto);

					return record;
				});
			});

			bb.on('finish', () => {
				fileRecordPromise
					.then((result) => resolve(result))
					.catch((error) => {
						req.unpipe(bb);
						reject(error);
					});
			});

			req.pipe(bb);
		});

		return promise;
	}

	public async uploadFromUrl(userId: EntityId, params: FileRecordParams & FileUrlParams): Promise<FileRecord> {
		await this.checkPermission(params.parentType, params.parentId, FileStorageAuthorizationContext.create);

		await this.checkStorageLocation(params.storageLocation, params.storageLocationId);

		const response = await this.getResponse(params);

		const fileDto = FileDtoBuilder.buildFromAxiosResponse(params.fileName, response);

		const fileRecord = await this.filesStorageService.uploadFile(userId, params, fileDto);

		return fileRecord;
	}

	private async getResponse(
		params: FileRecordParams & FileUrlParams
	): Promise<AxiosResponse<internal.Readable, unknown>> {
		const config: AxiosRequestConfig = {
			headers: params.headers,
			responseType: 'stream',
		};

		try {
			const responseStream = this.httpService.get<internal.Readable>(encodeURI(params.url), config);

			const response = await firstValueFrom(responseStream);

			/* istanbul ignore next */
			response.data.on('error', (error) => {
				this.domainErrorHandler.exec(error);
			});

			return response;
		} catch (error) {
			this.logger.warn({
				message: 'could not find file by url',
				url: params.url,
				error: error as Error,
			});
			throw new NotFoundException(ErrorType.FILE_NOT_FOUND);
		}
	}

	// download
	public async download(params: DownloadFileParams, bytesRange?: string): Promise<GetFileResponse> {
		const singleFileParams = FilesStorageMapper.mapToSingleFileParams(params);
		const fileRecord = await this.filesStorageService.getFileRecord(singleFileParams);
		const { parentType, parentId } = fileRecord.getParentInfo();

		await this.checkPermission(parentType, parentId, FileStorageAuthorizationContext.read);

		return this.filesStorageService.download(fileRecord, params, bytesRange);
	}

	public async downloadBySecurityToken(token: string): Promise<GetFileResponse> {
		const fileRecord = await this.filesStorageService.getFileRecordBySecurityCheckRequestToken(token);
		const res = await this.filesStorageService.downloadFile(fileRecord);

		return res;
	}

	public async downloadPreview(
		userId: EntityId,
		params: DownloadFileParams,
		previewParams: PreviewParams,
		bytesRange?: string
	): Promise<GetFileResponse> {
		const singleFileParams = FilesStorageMapper.mapToSingleFileParams(params);
		const fileRecord = await this.filesStorageService.getFileRecord(singleFileParams);
		const { parentType, parentId } = fileRecord.getParentInfo();

		await this.checkPermission(parentType, parentId, FileStorageAuthorizationContext.read);

		this.filesStorageService.checkFileName(fileRecord, params);

		const result = this.previewService.download(fileRecord, previewParams, bytesRange);

		return result;
	}

	// delete
	public async deleteFilesOfParent(params: FileRecordParams): Promise<Counted<FileRecord[]>> {
		await this.checkPermission(params.parentType, params.parentId, FileStorageAuthorizationContext.delete);
		const [fileRecords, count] = await this.filesStorageService.getFileRecordsOfParent(params.parentId);
		await this.previewService.deletePreviews(fileRecords);
		await this.filesStorageService.deleteFilesOfParent(fileRecords);

		return [fileRecords, count];
	}

	public async deleteOneFile(params: SingleFileParams): Promise<FileRecord> {
		const fileRecord = await this.filesStorageService.getFileRecord(params);
		const { parentType, parentId } = fileRecord.getParentInfo();

		await this.checkPermission(parentType, parentId, FileStorageAuthorizationContext.delete);
		await this.previewService.deletePreviews([fileRecord]);
		await this.filesStorageService.delete([fileRecord]);

		return fileRecord;
	}

	// restore
	public async restoreFilesOfParent(params: FileRecordParams): Promise<Counted<FileRecord[]>> {
		await this.checkPermission(params.parentType, params.parentId, FileStorageAuthorizationContext.create);
		const [fileRecords, count] = await this.filesStorageService.restoreFilesOfParent(params);

		return [fileRecords, count];
	}

	public async restoreOneFile(params: SingleFileParams): Promise<FileRecord> {
		const fileRecord = await this.filesStorageService.getFileRecordMarkedForDelete(params);
		const { parentType, parentId } = fileRecord.getParentInfo();

		await this.checkPermission(parentType, parentId, FileStorageAuthorizationContext.create);
		await this.filesStorageService.restore([fileRecord]);

		return fileRecord;
	}

	// copy
	public async copyFilesOfParent(
		userId: string,
		params: FileRecordParams,
		copyFilesParams: CopyFilesOfParentParams
	): Promise<Counted<CopyFileResponse[]>> {
		await Promise.all([
			this.checkPermission(params.parentType, params.parentId, FileStorageAuthorizationContext.create),
			this.checkPermission(
				copyFilesParams.target.parentType,
				copyFilesParams.target.parentId,
				FileStorageAuthorizationContext.create
			),
		]);

		const response = await this.filesStorageService.copyFilesOfParent(userId, params, copyFilesParams);

		return response;
	}

	public async copyOneFile(
		userId: string,
		params: SingleFileParams,
		copyFileParams: CopyFileParams
	): Promise<CopyFileResponse> {
		const fileRecord = await this.filesStorageService.getFileRecord(params);
		const { parentType, parentId } = fileRecord.getParentInfo();

		await Promise.all([
			this.checkPermission(parentType, parentId, FileStorageAuthorizationContext.create),
			this.checkPermission(
				copyFileParams.target.parentType,
				copyFileParams.target.parentId,
				FileStorageAuthorizationContext.create
			),
		]);

		const response = await this.filesStorageService.copy(userId, [fileRecord], copyFileParams.target);

		return response[0];
	}

	// update
	public async patchFilename(params: SingleFileParams, data: RenameFileParams): Promise<FileRecord> {
		const fileRecord = await this.filesStorageService.getFileRecord(params);
		const { parentType, parentId } = fileRecord.getParentInfo();

		await this.checkPermission(parentType, parentId, FileStorageAuthorizationContext.update);

		const modifiedFileRecord = await this.filesStorageService.patchFilename(fileRecord, data);

		return modifiedFileRecord;
	}

	public async updateSecurityStatus(token: string, scanResultDto: ScanResultParams): Promise<void> {
		// No authorisation is possible atm.
		await this.filesStorageService.updateSecurityStatus(token, scanResultDto);
	}

	// get
	public async getFileRecordsOfParent(params: FileRecordParams): Promise<Counted<FileRecord[]>> {
		await this.checkPermission(params.parentType, params.parentId, FileStorageAuthorizationContext.read);

		const countedFileRecords = await this.filesStorageService.getFileRecordsOfParent(params.parentId);

		return countedFileRecords;
	}
}<|MERGE_RESOLUTION|>--- conflicted
+++ resolved
@@ -25,7 +25,6 @@
 	PreviewService,
 	StorageLocation,
 } from '../../domain';
-import { FileStorageAuthorizationContext } from '../../files-storage.const';
 import { ConfigResponseMapper, FileDtoBuilder, FilesStorageMapper } from '../../mapper';
 import { FileRecord } from '../../repo'; // TODO: invalid import
 import {
@@ -40,20 +39,6 @@
 	ScanResultParams,
 	SingleFileParams,
 } from '../dto';
-<<<<<<< HEAD
-import { FileRecord } from '../../repo/entity'; // TODO: invalid import
-import { ConfigResponseMapper, FileDtoBuilder, FilesStorageMapper } from '../../mapper';
-import {
-	FilesStorageService,
-	PreviewService,
-	FilesStorageConfigResponse,
-	FileRecordParentType,
-	GetFileResponse,
-	StorageLocation,
-	ErrorType,
-} from '../../domain';
-=======
->>>>>>> 3a02ca98
 
 // TODO: Delete files-storage uc spec tests and remove export?
 export const FileStorageAuthorizationContext = {
