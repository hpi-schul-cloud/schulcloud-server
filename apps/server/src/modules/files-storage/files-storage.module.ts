import { S3Client } from '@aws-sdk/client-s3';
import { Configuration } from '@hpi-schul-cloud/commons';
import { Dictionary, IPrimaryKey } from '@mikro-orm/core';
import { MikroOrmModule, MikroOrmModuleSyncOptions } from '@mikro-orm/nestjs';
import { HttpModule } from '@nestjs/axios';
import { DynamicModule, Module, NotFoundException } from '@nestjs/common';
import { ConfigModule } from '@nestjs/config';
import { ALL_ENTITIES } from '@shared/domain';
import { AntivirusModule } from '@shared/infra/antivirus/antivirus.module';
import { MongoMemoryDatabaseModule } from '@shared/infra/database';
import { MongoDatabaseModuleOptions } from '@shared/infra/database/mongo-memory-database/types';
import { RabbitMQWrapperModule, RabbitMQWrapperTestModule } from '@shared/infra/rabbitmq/rabbitmq.module';
import { FileRecordRepo } from '@shared/repo';
import { DB_PASSWORD, DB_URL, DB_USERNAME } from '@src/config';
import { CoreModule } from '@src/core';
import { Logger } from '@src/core/logger';
import { AuthModule } from '@src/modules/authentication/auth.module';
import { AuthorizationModule } from '../authorization';
import { S3ClientAdapter } from './client/s3-client.adapter';
import { FileSecurityController } from './controller/file-security.controller';
import { FilesStorageConsumer } from './controller/files-storage.consumer';
import { FilesStorageController } from './controller/files-storage.controller';
import fileStorageConfig from './files-storage.config';
import { FilesStorageHelper } from './helper';
import { S3Config } from './interface/config';
import { FilesStorageService } from './service/files-storage.service';
import { FileRecordUC } from './uc/file-record.uc';
import { FilesStorageUC } from './uc/files-storage.uc';

// The configurations lookup
// config/development.json for development
// config/test.json for tests
export const config: S3Config = {
	endpoint: Configuration.get('FILES_STORAGE__S3_ENDPOINT') as string,
	region: Configuration.get('FILES_STORAGE__S3_REGION') as string,
	bucket: Configuration.get('FILES_STORAGE__S3_BUCKET') as string,
	accessKeyId: Configuration.get('FILES_STORAGE__S3_ACCESS_KEY_ID') as string,
	secretAccessKey: Configuration.get('FILES_STORAGE__S3_SECRET_ACCESS_KEY') as string,
};

const imports = [
	ConfigModule.forRoot({
		isGlobal: true,
		load: [fileStorageConfig],
	}),
	HttpModule,
	AuthorizationModule,
	AuthModule,
	CoreModule,
	AntivirusModule.forRoot({
		enabled: Configuration.get('ENABLE_FILE_SECURITY_CHECK') as boolean,
		filesServiceBaseUrl: Configuration.get('FILES_STORAGE__SERVICE_BASE_URL') as string,
		exchange: Configuration.get('ANTIVIRUS_EXCHANGE') as string,
		routingKey: Configuration.get('ANTIVIRUS_ROUTING_KEY') as string,
	}),
];
const providers = [
	FilesStorageUC,
	FileRecordUC,
<<<<<<< HEAD
	FilesStorageConsumer,
=======
	FilesStorageService,
	FilesStorageHelper,
>>>>>>> b59d329f
	{
		provide: 'S3_Client',
		useFactory: (configProvider: S3Config) => {
			return new S3Client({
				region: configProvider.region,
				credentials: {
					accessKeyId: configProvider.accessKeyId,
					secretAccessKey: configProvider.secretAccessKey,
				},
				endpoint: configProvider.endpoint,
				forcePathStyle: true,
				tls: true,
			});
		},
		inject: ['S3_Config'],
	},
	{
		provide: 'S3_Config',
		useValue: config,
	},
	S3ClientAdapter,
	FileRecordRepo,
	Logger,
];

const controllers = [FilesStorageController, FileSecurityController];

const defaultMikroOrmOptions: MikroOrmModuleSyncOptions = {
	findOneOrFailHandler: (entityName: string, where: Dictionary | IPrimaryKey) => {
		// eslint-disable-next-line @typescript-eslint/restrict-template-expressions
		return new NotFoundException(`The requested ${entityName}: ${where} has not been found.`);
	},
};

@Module({
	imports: [
		...imports,
		RabbitMQWrapperModule,
		MikroOrmModule.forRoot({
			...defaultMikroOrmOptions,
			type: 'mongo',
			// TODO add mongoose options as mongo options (see database.js)
			clientUrl: DB_URL,
			password: DB_PASSWORD,
			user: DB_USERNAME,
			entities: ALL_ENTITIES,

			// debug: true, // use it for locally debugging of querys
		}),
	],
	controllers,
	providers,
})
export class FilesStorageModule {}

@Module({
	imports: [...imports, MongoMemoryDatabaseModule.forRoot({ ...defaultMikroOrmOptions }), RabbitMQWrapperTestModule],
	controllers,
	providers,
})
export class FilesStorageTestModule {
	static forRoot(options?: MongoDatabaseModuleOptions): DynamicModule {
		return {
			module: FilesStorageTestModule,
			imports: [...imports, MongoMemoryDatabaseModule.forRoot({ ...defaultMikroOrmOptions, ...options })],
		};
	}
}<|MERGE_RESOLUTION|>--- conflicted
+++ resolved
@@ -57,12 +57,9 @@
 const providers = [
 	FilesStorageUC,
 	FileRecordUC,
-<<<<<<< HEAD
 	FilesStorageConsumer,
-=======
 	FilesStorageService,
 	FilesStorageHelper,
->>>>>>> b59d329f
 	{
 		provide: 'S3_Client',
 		useFactory: (configProvider: S3Config) => {
