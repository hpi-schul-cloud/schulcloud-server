--- conflicted
+++ resolved
@@ -2,13 +2,7 @@
 import { LoggerModule } from '@core/logger';
 import { Module } from '@nestjs/common';
 import { ConfigModule } from '@nestjs/config';
-<<<<<<< HEAD
 import { createConfigModuleOptions } from '@shared/common/config-module-options';
-import { CoreModule } from '@src/core';
-import { LoggerModule } from '@src/core/logger';
-=======
-import { createConfigModuleOptions } from '@shared/common';
->>>>>>> 24b9dc18
 import { FilesStorageConsumer } from './controller';
 import { config } from './files-storage.config';
 import { FilesStorageModule } from './files-storage.module';
