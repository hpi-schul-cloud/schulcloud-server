import { Test, TestingModule } from '@nestjs/testing';
import { createMock, DeepMocked } from '@golevelup/ts-jest';
<<<<<<< HEAD
import { ObjectId } from '@mikro-orm/mongodb';
=======
import { FileRecordRepo } from '@shared/repo';
import { Request } from 'express';
import { EntityId, FileRecord, FileRecordParentType } from '@shared/domain';
import { fileRecordFactory, setupEntities } from '@shared/testing';
>>>>>>> e17fb278
import { MikroORM } from '@mikro-orm/core';
import { Request } from 'express';
import { Busboy } from 'busboy';

import { FileRecordRepo } from '@shared/repo';
import { EntityId, FileRecord, FileRecordTargetType } from '@shared/domain';
import { fileRecordFactory, schoolFactory, setupEntities, userFactory } from '@shared/testing';

import { DownloadFileParams, FileParams } from '../controller/dto/file-storage.params';
import { S3ClientAdapter } from '../client/s3-client.adapter';
import { IGetFileResponse } from '../interface/storage-client';

import { FilesStorageUC } from './files-storage.uc';

describe('FilesStorageUC', () => {
	let module: TestingModule;
	let service: FilesStorageUC;
	let fileRecordRepo: DeepMocked<FileRecordRepo>;
	let request: DeepMocked<Request>;
	let storageClient: DeepMocked<S3ClientAdapter>;
	let orm: MikroORM;
	let fileRecord: FileRecord;
	let fileDownloadParams: DownloadFileParams;
	let fileUploadParams: FileParams;
	let response: IGetFileResponse;
	const userId: EntityId = '620abb23697023333eadea99';

	beforeAll(async () => {
		orm = await setupEntities();
		fileDownloadParams = { fileRecordId: '620abb23697023333eadea00', fileName: 'test.txt' };
		fileUploadParams = {
			schoolId: '620abb23697023333eadea00',
			parentId: '620abb23697023333eadea00',
			parentType: FileRecordParentType.User,
		};

		fileRecord = fileRecordFactory.buildWithId({ name: 'test.txt' });
		response = createMock<IGetFileResponse>();
	});

	afterAll(async () => {
		await orm.close();
	});

	beforeEach(async () => {
		module = await Test.createTestingModule({
			providers: [
				FilesStorageUC,
				{
					provide: S3ClientAdapter,
					useValue: createMock<S3ClientAdapter>(),
				},
				{
					provide: FileRecordRepo,
					useValue: createMock<FileRecordRepo>(),
				},
			],
		}).compile();

		service = module.get(FilesStorageUC);
		storageClient = module.get(S3ClientAdapter);
		fileRecordRepo = module.get(FileRecordRepo);
		request = createMock<Request>({
			headers: {
				connection: 'keep-alive',
				'content-length': '10699',
				'content-type': 'multipart/form-data; boundary=----WebKitFormBoundaryiBMuOC0HyZ3YnA20',
			},
		});
	});

	afterEach(async () => {
		await module.close();
	});

	it('should be defined', () => {
		expect(service).toBeDefined();
	});

	describe('upload()', () => {
		const mockBusboyEvent = (requestStream: DeepMocked<Busboy>) => {
			requestStream.emit('file', 'file', Buffer.from('abc'), {
				filename: 'text.txt',
				encoding: '7-bit',
				mimeType: 'text/text',
			});
			return requestStream;
		};

		beforeEach(() => {
			request.get.mockReturnValue('1234');
			request.pipe.mockImplementation(mockBusboyEvent as never);

			fileRecordRepo.save.mockImplementation((entity: FileRecord) => {
				entity.id = '620abb23697023333eadea99';
				return Promise.resolve();
			});
		});

		it('should call request.get()', async () => {
			await service.upload(userId, fileUploadParams, request);
			expect(request.get).toBeCalledWith('content-length');
			expect(request.get).toHaveBeenCalledTimes(1);
		});

		it('should call request.pipe()', async () => {
			await service.upload(userId, fileUploadParams, request);
			expect(request.pipe).toHaveBeenCalledTimes(1);
		});

		it('should call fileRecordRepo.save', async () => {
			await service.upload(userId, fileUploadParams, request);
			expect(fileRecordRepo.save).toHaveBeenCalledTimes(1);
		});

		it('should call fileRecordRepo.uploadFile', async () => {
			await service.upload(userId, fileUploadParams, request);
			expect(storageClient.uploadFile).toHaveBeenCalledTimes(1);
		});

		it('should call fileRecordRepo.uploadFile with params', async () => {
			await service.upload(userId, fileUploadParams, request);

			// should be work without path join also for windows
			const storagePath = ['620abb23697023333eadea00', '620abb23697023333eadea99'].join('/');

			expect(storageClient.uploadFile).toBeCalledWith(storagePath, {
				buffer: Buffer.from('abc'),
				name: 'text.txt',
				size: 1234,
				mimeType: 'text/text',
			});
		});

		it('should return instance of FileRecord', async () => {
			const result = await service.upload(userId, fileUploadParams, request);
			expect(result).toBeInstanceOf(FileRecord);
		});

		describe('Error Handling()', () => {
			beforeEach(() => {
				storageClient.uploadFile.mockRejectedValue(new Error());
			});

			it('should throw Error', async () => {
				await expect(service.upload(userId, fileUploadParams, request)).rejects.toThrow();
			});

			it('should call fileRecordRepo.removeAndFlush', async () => {
				await expect(service.upload(userId, fileUploadParams, request)).rejects.toThrow();

				expect(fileRecordRepo.delete).toBeCalledWith(
					expect.objectContaining({
						id: '620abb23697023333eadea99',
						name: 'text.txt',
						size: 1234,
						parentType: 'users',
						mimeType: 'text/text',
						createdAt: expect.any(Date) as Date,
						updatedAt: expect.any(Date) as Date,
					})
				);
			});
		});
	});

	describe('download()', () => {
		beforeEach(() => {
			fileRecordRepo.findOneById.mockResolvedValue(fileRecord);
			storageClient.getFile.mockResolvedValue(response);
		});

		describe('calls to fileRecordRepo.findOneById()', () => {
			it('should call once', async () => {
				await service.download(userId, fileDownloadParams);
				expect(fileRecordRepo.findOneById).toHaveBeenCalledTimes(1);
			});

			it('should call with fileRecordId', async () => {
				await service.download(userId, fileDownloadParams);
				expect(fileRecordRepo.findOneById).toBeCalledWith(fileDownloadParams.fileRecordId);
			});

			it('should throw error if params with other filename', async () => {
				const paramsWithOtherFilename = { fileRecordId: '620abb23697023333eadea00', fileName: 'other-name.txt' };
				await expect(service.download(userId, paramsWithOtherFilename)).rejects.toThrow();
			});

			it('should throw error if entity not found', async () => {
				fileRecordRepo.findOneById.mockRejectedValue(new Error());
				await expect(service.download(userId, fileDownloadParams)).rejects.toThrow();
			});
		});

		describe('calls to storageClient.getFile()', () => {
			it('should call once', async () => {
				await service.download(userId, fileDownloadParams);
				expect(storageClient.getFile).toHaveBeenCalledTimes(1);
			});

			it('should call with pathToFile', async () => {
				await service.download(userId, fileDownloadParams);
				const pathToFile = [fileRecord.schoolId, fileRecord.id].join('/');
				expect(storageClient.getFile).toBeCalledWith(pathToFile);
			});

			it('should return file response', async () => {
				const result = await service.download(userId, fileDownloadParams);
				expect(result).toStrictEqual(response);
			});

			it('should throw error if entity not found', async () => {
				storageClient.getFile.mockRejectedValue(new Error());
				await expect(service.download(userId, fileDownloadParams)).rejects.toThrow();
			});
		});
	});
});

describe('FilesStorageUC_fileRecords', () => {
	let orm: MikroORM;
	let module: TestingModule;
	let service: FilesStorageUC;
	let fileRecordRepo: DeepMocked<FileRecordRepo>;

	beforeAll(async () => {
		orm = await setupEntities();
	});

	afterAll(async () => {
		await orm.close();
	});

	beforeEach(async () => {
		module = await Test.createTestingModule({
			providers: [
				FilesStorageUC,
				{
					provide: S3ClientAdapter,
					useValue: createMock<S3ClientAdapter>(),
				},
				{
					provide: FileRecordRepo,
					useValue: createMock<FileRecordRepo>(),
				},
			],
		}).compile();

		service = module.get(FilesStorageUC);
		// storageClient = module.get(S3ClientAdapter);
		fileRecordRepo = module.get(FileRecordRepo);
	});

	const fileRecordRepoMock = {
		findBySchoolIdAndTargetId: (fileRecords: FileRecord[] = []) => {
			const spy = fileRecordRepo.findBySchoolIdAndTargetId.mockResolvedValue([fileRecords, fileRecords.length]);
			return spy;
		},
		// findOneById,
		// save
		// delete
	};

	const setup = () => {
		const school = schoolFactory.buildWithId();
		const user = userFactory.buildWithId({ school });
		const targetId = new ObjectId().toHexString();

		return { schoolId: school.id, userId: user.id, targetId };
	};

	describe('fileRecordsOfParent', () => {
		it('should call repo method findBySchoolIdAndTargetId with right parameters', async () => {
			const { schoolId, userId, targetId } = setup();

			const fileRecords = fileRecordFactory.buildList(3, { targetId, schoolId });
			const spy = fileRecordRepoMock.findBySchoolIdAndTargetId(fileRecords);

			await service.fileRecordsOfParent(userId, { schoolId, targetId, targetType: FileRecordTargetType.School });

			expect(spy).toHaveBeenCalledWith(schoolId, targetId);
		});
	});
});<|MERGE_RESOLUTION|>--- conflicted
+++ resolved
@@ -1,19 +1,12 @@
 import { Test, TestingModule } from '@nestjs/testing';
 import { createMock, DeepMocked } from '@golevelup/ts-jest';
-<<<<<<< HEAD
 import { ObjectId } from '@mikro-orm/mongodb';
-=======
-import { FileRecordRepo } from '@shared/repo';
-import { Request } from 'express';
-import { EntityId, FileRecord, FileRecordParentType } from '@shared/domain';
-import { fileRecordFactory, setupEntities } from '@shared/testing';
->>>>>>> e17fb278
 import { MikroORM } from '@mikro-orm/core';
 import { Request } from 'express';
 import { Busboy } from 'busboy';
 
 import { FileRecordRepo } from '@shared/repo';
-import { EntityId, FileRecord, FileRecordTargetType } from '@shared/domain';
+import { EntityId, FileRecord, FileRecordParentType } from '@shared/domain';
 import { fileRecordFactory, schoolFactory, setupEntities, userFactory } from '@shared/testing';
 
 import { DownloadFileParams, FileParams } from '../controller/dto/file-storage.params';
