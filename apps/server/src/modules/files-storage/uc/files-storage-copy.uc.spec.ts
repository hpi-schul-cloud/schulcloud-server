import { createMock, DeepMocked } from '@golevelup/ts-jest';
import { ObjectId } from '@mikro-orm/mongodb';
import { HttpService } from '@nestjs/axios';
import { ForbiddenException } from '@nestjs/common';
import { Test, TestingModule } from '@nestjs/testing';
import { EntityId, Permission } from '@shared/domain';
import { AntivirusService } from '@shared/infra/antivirus/antivirus.service';
import { fileRecordFactory, setupEntities } from '@shared/testing';
<<<<<<< HEAD
import { Logger } from '@src/core/logger';
import { Action, AuthorizationService } from '@src/modules/authorization';
=======
import { LegacyLogger } from '@src/core/logger';
import { AuthorizationService } from '@src/modules/authorization';
>>>>>>> 7a58402e
import { S3ClientAdapter } from '../client/s3-client.adapter';
import { FileRecordParams } from '../controller/dto';
import { FileRecord, FileRecordParentType } from '../entity';
import { CopyFileResponseBuilder } from '../mapper';
import { FilesStorageService } from '../service/files-storage.service';
import { FilesStorageUC } from './files-storage.uc';

const buildFileRecordsWithParams = () => {
	const userId = new ObjectId().toHexString();
	const schoolId = new ObjectId().toHexString();

	const fileRecords = [
		fileRecordFactory.buildWithId({ parentId: userId, schoolId, name: 'text.txt' }),
		fileRecordFactory.buildWithId({ parentId: userId, schoolId, name: 'text-two.txt' }),
		fileRecordFactory.buildWithId({ parentId: userId, schoolId, name: 'text-tree.txt' }),
	];

	const params: FileRecordParams = {
		schoolId,
		parentId: userId,
		parentType: FileRecordParentType.User,
	};

	return { params, fileRecords, userId };
};

const createRequestParams = (schoolId: EntityId, userId: EntityId) => {
	return {
		schoolId,
		parentId: userId,
		parentType: FileRecordParentType.User,
	};
};

const createParams = () => {
	const userId: EntityId = new ObjectId().toHexString();
	const schoolId: EntityId = new ObjectId().toHexString();
	const requestParams = createRequestParams(schoolId, userId);

	return { userId, schoolId, requestParams };
};

const createTargetParams = () => {
	const targetParentId: EntityId = new ObjectId().toHexString();
	const schoolId: EntityId = new ObjectId().toHexString();

	return {
		target: {
			schoolId,
			parentId: targetParentId,
			parentType: FileRecordParentType.Task,
		},
	};
};

describe('FilesStorageUC', () => {
	let module: TestingModule;
	let filesStorageUC: FilesStorageUC;
	let filesStorageService: DeepMocked<FilesStorageService>;
	let authorizationService: DeepMocked<AuthorizationService>;

	beforeEach(() => {
		jest.resetAllMocks();
	});

	beforeAll(async () => {
		await setupEntities([FileRecord]);

		module = await Test.createTestingModule({
			providers: [
				FilesStorageUC,
				{
					provide: S3ClientAdapter,
					useValue: createMock<S3ClientAdapter>(),
				},
				{
					provide: FilesStorageService,
					useValue: createMock<FilesStorageService>(),
				},
				{
					provide: AntivirusService,
					useValue: createMock<AntivirusService>(),
				},
				{
					provide: LegacyLogger,
					useValue: createMock<LegacyLogger>(),
				},
				{
					provide: AuthorizationService,
					useValue: createMock<AuthorizationService>(),
				},
				{
					provide: HttpService,
					useValue: createMock<HttpService>(),
				},
			],
		}).compile();

		filesStorageUC = module.get(FilesStorageUC);
		authorizationService = module.get(AuthorizationService);
		filesStorageService = module.get(FilesStorageService);
	});

	afterAll(async () => {
		await module.close();
	});

	it('should be defined', () => {
		expect(filesStorageUC).toBeDefined();
	});

	describe('copyFilesOfParent is called', () => {
		describe('WHEN user has all permissions and service copies files successfully', () => {
			const setup = () => {
				const { params: sourceParams, userId, fileRecords } = buildFileRecordsWithParams();
				const targetParams = createTargetParams();
				const sourceFile = fileRecords[0];
				const targetFile = fileRecords[1];

				const fileResponse = CopyFileResponseBuilder.build(targetFile.id, sourceFile.id, targetFile.name);

				authorizationService.checkPermissionByReferences.mockResolvedValueOnce().mockResolvedValueOnce();
				filesStorageService.copyFilesOfParent.mockResolvedValueOnce([[fileResponse], 1]);

				return { sourceParams, targetParams, userId, fileResponse };
			};

			it('should call authorizationService.checkPermissionByReferences by source params', async () => {
				const { sourceParams, targetParams, userId } = setup();

				await filesStorageUC.copyFilesOfParent(userId, sourceParams, targetParams);

				expect(authorizationService.checkPermissionByReferences).toHaveBeenNthCalledWith(
					1,
					userId,
					sourceParams.parentType,
					sourceParams.parentId,
					{ action: Action.write, requiredPermissions: [Permission.FILESTORAGE_CREATE] }
				);
			});

			it('should call authorizationService.checkPermissionByReferences by copyFilesParams', async () => {
				const { sourceParams, targetParams, userId } = setup();

				await filesStorageUC.copyFilesOfParent(userId, sourceParams, targetParams);

				expect(authorizationService.checkPermissionByReferences).toHaveBeenNthCalledWith(
					2,
					userId,
					targetParams.target.parentType,
					targetParams.target.parentId,
					{ action: Action.write, requiredPermissions: [Permission.FILESTORAGE_CREATE] }
				);
			});

			it('should call service with correct params', async () => {
				const { sourceParams, targetParams, userId } = setup();

				await filesStorageUC.copyFilesOfParent(userId, sourceParams, targetParams);

				expect(filesStorageService.copyFilesOfParent).toHaveBeenCalledWith(userId, sourceParams, targetParams);
			});

			it('should return copied files responses', async () => {
				const { sourceParams, targetParams, userId, fileResponse } = setup();

				const result = await filesStorageUC.copyFilesOfParent(userId, sourceParams, targetParams);

				expect(result).toEqual([[fileResponse], 1]);
			});
		});

		describe('WHEN user has no permission for source file', () => {
			const setup = () => {
				const { requestParams: sourceParams, userId } = createParams();
				const targetParams = createTargetParams();
				const error = new ForbiddenException();

				authorizationService.checkPermissionByReferences.mockRejectedValueOnce(error).mockResolvedValueOnce();

				return { sourceParams, targetParams, userId, error };
			};

			it('should throw Error', async () => {
				const { sourceParams, targetParams, userId, error } = setup();

				await expect(filesStorageUC.copyFilesOfParent(userId, sourceParams, targetParams)).rejects.toThrow(error);
				expect(filesStorageService.copyFilesOfParent).toHaveBeenCalledTimes(0);
			});
		});

		describe('WHEN user has no permission for target file', () => {
			const setup = () => {
				const { requestParams: sourceParams, userId } = createParams();
				const targetParams = createTargetParams();
				const error = new ForbiddenException();

				authorizationService.checkPermissionByReferences.mockResolvedValueOnce().mockRejectedValueOnce(error);

				return { sourceParams, targetParams, userId, error };
			};

			it('should throw Error', async () => {
				const { sourceParams, targetParams, userId, error } = setup();

				await expect(filesStorageUC.copyFilesOfParent(userId, sourceParams, targetParams)).rejects.toThrow(error);
				expect(filesStorageService.copyFilesOfParent).toHaveBeenCalledTimes(0);
			});
		});

		describe('WHEN user has no permission at all', () => {
			const setup = () => {
				const { requestParams: sourceParams, userId } = createParams();
				const targetParams = createTargetParams();
				const error = new ForbiddenException();

				authorizationService.checkPermissionByReferences.mockRejectedValueOnce(error).mockRejectedValueOnce(error);

				return { sourceParams, targetParams, userId, error };
			};

			it('should throw Error', async () => {
				const { sourceParams, targetParams, userId, error } = setup();

				await expect(filesStorageUC.copyFilesOfParent(userId, sourceParams, targetParams)).rejects.toThrow(error);
				expect(filesStorageService.copyFilesOfParent).toHaveBeenCalledTimes(0);
			});
		});

		describe('WHEN service copy throws error', () => {
			const setup = () => {
				const { params: sourceParams, userId } = buildFileRecordsWithParams();
				const targetParams = createTargetParams();

				const error = new Error('test');

				authorizationService.checkPermissionByReferences.mockResolvedValueOnce().mockResolvedValueOnce();
				filesStorageService.copyFilesOfParent.mockRejectedValueOnce(error);

				return { sourceParams, targetParams, userId, error };
			};

			it('should pass error', async () => {
				const { sourceParams, targetParams, userId, error } = setup();

				await expect(filesStorageUC.copyFilesOfParent(userId, sourceParams, targetParams)).rejects.toThrow(error);
			});
		});
	});

	describe('copyOneFile is called', () => {
		const createParamsForCopyOneFile = () => {
			const { userId, fileRecords } = buildFileRecordsWithParams();
			const targetParams = createTargetParams();
			const fileRecord = fileRecords[0];

			const fileRecordId: EntityId = new ObjectId().toHexString();
			const singleFileParams = {
				fileRecordId,
			};
			const copyFileParams = { ...targetParams, fileNamePrefix: 'copy from' };

			return { singleFileParams, copyFileParams, userId, fileRecord };
		};

		describe('WHEN user has permisson and service copies files successfully', () => {
			const setup = () => {
				const { singleFileParams, copyFileParams, userId, fileRecord } = createParamsForCopyOneFile();

				const fileResponse = CopyFileResponseBuilder.build(
					fileRecord.id,
					singleFileParams.fileRecordId,
					fileRecord.name
				);

				filesStorageService.getFileRecord.mockResolvedValue(fileRecord);
				authorizationService.checkPermissionByReferences.mockResolvedValueOnce().mockResolvedValueOnce();
				filesStorageService.copy.mockResolvedValueOnce([fileResponse]);

				return { singleFileParams, copyFileParams, userId, fileResponse, fileRecord };
			};

			it('should call getFileRecord with correct params', async () => {
				const { copyFileParams, singleFileParams, userId } = setup();

				await filesStorageUC.copyOneFile(userId, singleFileParams, copyFileParams);

				expect(filesStorageService.getFileRecord).toHaveBeenCalledWith(singleFileParams);
			});

			it('should call authorizationService.checkPermissionByReferences with file record params', async () => {
				const { copyFileParams, singleFileParams, userId, fileRecord } = setup();

				await filesStorageUC.copyOneFile(userId, singleFileParams, copyFileParams);

				expect(authorizationService.checkPermissionByReferences).toHaveBeenNthCalledWith(
					1,
					userId,
					fileRecord.parentType,
					fileRecord.parentId,
					{ action: Action.write, requiredPermissions: [Permission.FILESTORAGE_CREATE] }
				);
			});

			it('should call authorizationService.checkPermissionByReferences with copyFilesParams', async () => {
				const { copyFileParams, singleFileParams, userId } = setup();

				await filesStorageUC.copyOneFile(userId, singleFileParams, copyFileParams);

				expect(authorizationService.checkPermissionByReferences).toHaveBeenNthCalledWith(
					2,
					userId,
					copyFileParams.target.parentType,
					copyFileParams.target.parentId,
					{ action: Action.write, requiredPermissions: [Permission.FILESTORAGE_CREATE] }
				);
			});

			it('should call service with correct params', async () => {
				const { copyFileParams, singleFileParams, userId, fileRecord } = setup();

				await filesStorageUC.copyOneFile(userId, singleFileParams, copyFileParams);

				expect(filesStorageService.copy).toHaveBeenCalledWith(userId, [fileRecord], copyFileParams.target);
			});

			it('should return copied files responses', async () => {
				const { copyFileParams, singleFileParams, userId, fileResponse } = setup();

				const result = await filesStorageUC.copyOneFile(userId, singleFileParams, copyFileParams);

				expect(result).toEqual(fileResponse);
			});
		});

		describe('WHEN user has no permission for source file', () => {
			const setup = () => {
				const { singleFileParams, copyFileParams, userId, fileRecord } = createParamsForCopyOneFile();

				const error = new ForbiddenException();

				filesStorageService.getFileRecord.mockResolvedValueOnce(fileRecord);
				authorizationService.checkPermissionByReferences.mockRejectedValueOnce(error).mockResolvedValueOnce();

				return { singleFileParams, copyFileParams, userId, fileRecord, error };
			};

			it('should throw Error', async () => {
				const { copyFileParams, singleFileParams, userId, error } = setup();

				await expect(filesStorageUC.copyOneFile(userId, singleFileParams, copyFileParams)).rejects.toThrow(error);
				expect(filesStorageService.copy).toHaveBeenCalledTimes(0);
			});
		});

		describe('WHEN user has no permission for target file', () => {
			const setup = () => {
				const { singleFileParams, copyFileParams, userId, fileRecord } = createParamsForCopyOneFile();

				const error = new ForbiddenException();

				filesStorageService.getFileRecord.mockResolvedValue(fileRecord);
				authorizationService.checkPermissionByReferences.mockResolvedValueOnce().mockRejectedValueOnce(error);

				return { singleFileParams, copyFileParams, userId, fileRecord, error };
			};

			it('should throw Error', async () => {
				const { copyFileParams, singleFileParams, userId, error } = setup();

				await expect(filesStorageUC.copyOneFile(userId, singleFileParams, copyFileParams)).rejects.toThrow(error);
				expect(filesStorageService.copy).toHaveBeenCalledTimes(0);
			});
		});

		describe('WHEN user has no permission at all', () => {
			const setup = () => {
				const { singleFileParams, copyFileParams, userId, fileRecord } = createParamsForCopyOneFile();

				const error = new ForbiddenException();

				filesStorageService.getFileRecord.mockResolvedValue(fileRecord);
				authorizationService.checkPermissionByReferences.mockRejectedValueOnce(error).mockRejectedValueOnce(error);

				return { singleFileParams, copyFileParams, userId, fileRecord, error };
			};

			it('should throw Error', async () => {
				const { copyFileParams, singleFileParams, userId, error } = setup();

				await expect(filesStorageUC.copyOneFile(userId, singleFileParams, copyFileParams)).rejects.toThrow(error);
				expect(filesStorageService.copy).toHaveBeenCalledTimes(0);
			});
		});

		describe('WHEN find source file throws error', () => {
			const setup = () => {
				const { singleFileParams, copyFileParams, userId, fileRecord } = createParamsForCopyOneFile();
				const error = new Error('test');

				filesStorageService.getFileRecord.mockRejectedValueOnce(error);

				return { singleFileParams, copyFileParams, userId, fileRecord, error };
			};

			it('should call authorizationService.checkPermissionByReferences with file record params', async () => {
				const { copyFileParams, singleFileParams, userId, error } = setup();

				await expect(filesStorageUC.copyOneFile(userId, singleFileParams, copyFileParams)).rejects.toThrow(error);

				expect(filesStorageService.copy).toHaveBeenCalledTimes(0);
			});
		});

		describe('WHEN service throws error', () => {
			const setup = () => {
				const { singleFileParams, copyFileParams, userId, fileRecord } = createParamsForCopyOneFile();

				const error = new Error('test');

				filesStorageService.getFileRecord.mockResolvedValue(fileRecord);
				authorizationService.checkPermissionByReferences.mockResolvedValueOnce().mockResolvedValueOnce();
				filesStorageService.copy.mockRejectedValueOnce(error);

				return { singleFileParams, copyFileParams, userId, fileRecord, error };
			};

			it('should pass error', async () => {
				const { copyFileParams, singleFileParams, userId, error } = setup();

				await expect(filesStorageUC.copyOneFile(userId, singleFileParams, copyFileParams)).rejects.toThrow(error);
			});
		});
	});
});<|MERGE_RESOLUTION|>--- conflicted
+++ resolved
@@ -6,13 +6,8 @@
 import { EntityId, Permission } from '@shared/domain';
 import { AntivirusService } from '@shared/infra/antivirus/antivirus.service';
 import { fileRecordFactory, setupEntities } from '@shared/testing';
-<<<<<<< HEAD
-import { Logger } from '@src/core/logger';
+import { LegacyLogger } from '@src/core/logger';
 import { Action, AuthorizationService } from '@src/modules/authorization';
-=======
-import { LegacyLogger } from '@src/core/logger';
-import { AuthorizationService } from '@src/modules/authorization';
->>>>>>> 7a58402e
 import { S3ClientAdapter } from '../client/s3-client.adapter';
 import { FileRecordParams } from '../controller/dto';
 import { FileRecord, FileRecordParentType } from '../entity';
