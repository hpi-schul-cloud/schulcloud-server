--- conflicted
+++ resolved
@@ -8,14 +8,9 @@
 import { S3ClientAdapter } from '@shared/infra/s3-client';
 import { AxiosHeadersKeyValue, axiosResponseFactory, fileRecordFactory, setupEntities } from '@shared/testing';
 import { LegacyLogger } from '@src/core/logger';
-<<<<<<< HEAD
 import { Action } from '@src/modules/authorization';
 import { AuthorizationReferenceService } from '@src/modules/authorization/domain';
-import { AxiosRequestConfig, AxiosResponse, AxiosResponseHeaders } from 'axios';
-=======
-import { Action, AuthorizationService } from '@src/modules/authorization';
 import { AxiosRequestConfig, AxiosResponse } from 'axios';
->>>>>>> 8cf1dcab
 import { Request } from 'express';
 import { of } from 'rxjs';
 import { Readable } from 'stream';
