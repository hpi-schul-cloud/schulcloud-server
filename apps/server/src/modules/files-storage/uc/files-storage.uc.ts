--- conflicted
+++ resolved
@@ -17,7 +17,6 @@
 	FileUrlParams,
 	SingleFileParams,
 } from '../controller/dto';
-import { ErrorType } from '../error';
 import { PermissionContexts } from '../files-storage.const';
 import { IFile } from '../interface/file';
 import { FilesStorageMapper } from '../mapper';
@@ -81,7 +80,27 @@
 			responseType: 'stream',
 		};
 
-<<<<<<< HEAD
+		const responseStream = this.httpService.get<internal.Readable>(encodeURI(params.url), config);
+
+		const response = await firstValueFrom(responseStream);
+
+		response.data.on('error', (error) => {
+			throw error;
+		});
+
+		return response;
+	}
+
+	public async uploadFromUrl(userId: EntityId, params: FileRecordParams & FileUrlParams) {
+		await this.checkPermission(userId, params.parentType, params.parentId, PermissionContexts.create);
+
+		try {
+			const response = await this.getResponse(params);
+
+			const fileDescription: IFile = IFileBuilder.buildFromAxiosResponse(params.fileName, response);
+
+			const result = await this.filesStorageService.uploadFile(userId, params, fileDescription);
+
 			return result;
 		} catch (error) {
 			this.logger.warn({
@@ -92,33 +111,21 @@
 			throw new NotFoundException('FILE_NOT_FOUND');
 		}
 	}
-=======
-		const responseStream = this.httpService.get<internal.Readable>(encodeURI(params.url), config);
->>>>>>> 92e80bcb
-
-		const response = await firstValueFrom(responseStream);
-
-		response.data.on('error', (error) => {
+
+	private async uploadFile(userId: EntityId, params: FileRecordParams, fileDescription: IFile) {
+		const [fileRecords] = await this.filesStorageService.getFilesOfParent(params);
+		const fileName = this.checkFilenameExists(fileDescription.name, fileRecords);
+		const entity = this.getNewFileRecord(fileName, fileDescription.size, fileDescription.mimeType, params, userId);
+		try {
+			await this.fileRecordRepo.save(entity);
+			const filePath = this.createPath(params.schoolId, entity.id);
+			await this.storageClient.create(filePath, fileDescription);
+			this.antivirusService.send(entity);
+
+			return entity;
+		} catch (error) {
+			await this.fileRecordRepo.delete(entity);
 			throw error;
-		});
-
-		return response;
-	}
-
-	public async uploadFromUrl(userId: EntityId, params: FileRecordParams & FileUrlParams) {
-		await this.checkPermission(userId, params.parentType, params.parentId, PermissionContexts.create);
-
-		try {
-			const response = await this.getResponse(params);
-
-			const fileDescription: IFile = IFileBuilder.buildFromAxiosResponse(params.fileName, response);
-
-			const result = await this.filesStorageService.uploadFile(userId, params, fileDescription);
-
-			return result;
-		} catch (error) {
-			this.logger.warn(`could not find file by url: ${params.url}`, error);
-			throw new NotFoundException(ErrorType.FILE_NOT_FOUND);
 		}
 	}
 
