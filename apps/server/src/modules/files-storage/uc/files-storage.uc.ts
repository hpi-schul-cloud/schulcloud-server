import { HttpService } from '@nestjs/axios';
import { Injectable, NotFoundException } from '@nestjs/common';
<<<<<<< HEAD
import { Counted, EntityId } from '@shared/domain';
import { Logger } from '@src/core/logger';
import { AuthorizationContext, AuthorizationService } from '@src/modules/authorization';
=======
import { Counted, EntityId, IPermissionContext } from '@shared/domain';
import { LegacyLogger } from '@src/core/logger';
import { AuthorizationService } from '@src/modules/authorization';
>>>>>>> 7a58402e
import { AxiosRequestConfig, AxiosResponse } from 'axios';
import busboy from 'busboy';
import { Request } from 'express';
import { firstValueFrom } from 'rxjs';
import internal from 'stream';
import {
	CopyFileParams,
	CopyFileResponse,
	CopyFilesOfParentParams,
	DownloadFileParams,
	FileRecordParams,
	FileUrlParams,
	RenameFileParams,
	ScanResultParams,
	SingleFileParams,
} from '../controller/dto';
import { FileRecord, FileRecordParentType } from '../entity';
import { ErrorType } from '../error';
import { FileStorageAuthorizationContext } from '../files-storage.const';
import { IGetFileResponse } from '../interface';
import { FileDtoBuilder, FilesStorageMapper } from '../mapper';
import { FilesStorageService } from '../service/files-storage.service';

@Injectable()
export class FilesStorageUC {
	constructor(
		private logger: LegacyLogger,
		private readonly authorizationService: AuthorizationService,
		private readonly httpService: HttpService,
		private readonly filesStorageService: FilesStorageService
	) {
		this.logger.setContext(FilesStorageUC.name);
	}

	private async checkPermission(
		userId: EntityId,
		parentType: FileRecordParentType,
		parentId: EntityId,
		context: AuthorizationContext
	) {
		const allowedType = FilesStorageMapper.mapToAllowedAuthorizationEntityType(parentType);
		await this.authorizationService.checkPermissionByReferences(userId, allowedType, parentId, context);
	}

	// upload
	public async upload(userId: EntityId, params: FileRecordParams, req: Request): Promise<FileRecord> {
		await this.checkPermission(userId, params.parentType, params.parentId, FileStorageAuthorizationContext.create);

		const fileRecord = await this.uploadFileWithBusboy(userId, params, req);

		return fileRecord;
	}

	private async uploadFileWithBusboy(userId: EntityId, params: FileRecordParams, req: Request): Promise<FileRecord> {
		const promise = new Promise<FileRecord>((resolve, reject) => {
			const bb = busboy({ headers: req.headers, defParamCharset: 'utf8' });

			// eslint-disable-next-line @typescript-eslint/no-misused-promises
			bb.on('file', async (_name, file, info) => {
				const fileDto = FileDtoBuilder.buildFromRequest(info, file);

				try {
					const record = await this.filesStorageService.uploadFile(userId, params, fileDto);
					resolve(record);
				} catch (error) {
					req.unpipe(bb);
					reject(error);
				}
			});

			req.pipe(bb);
		});

		return promise;
	}

	public async uploadFromUrl(userId: EntityId, params: FileRecordParams & FileUrlParams) {
		await this.checkPermission(userId, params.parentType, params.parentId, FileStorageAuthorizationContext.create);

		const response = await this.getResponse(params);

		const fileDto = FileDtoBuilder.buildFromAxiosResponse(params.fileName, response);

		const fileRecord = await this.filesStorageService.uploadFile(userId, params, fileDto);

		return fileRecord;
	}

	private async getResponse(
		params: FileRecordParams & FileUrlParams
	): Promise<AxiosResponse<internal.Readable, unknown>> {
		const config: AxiosRequestConfig = {
			headers: params.headers,
			responseType: 'stream',
		};

		try {
			const responseStream = this.httpService.get<internal.Readable>(encodeURI(params.url), config);

			const response = await firstValueFrom(responseStream);

			/* istanbul ignore next */
			response.data.on('error', (error) => {
				throw error;
			});

			return response;
		} catch (error) {
			this.logger.warn({
				message: 'could not find file by url',
				url: params.url,
				error: error as Error,
			});
			throw new NotFoundException(ErrorType.FILE_NOT_FOUND);
		}
	}

	// download
	public async download(userId: EntityId, params: DownloadFileParams, bytesRange?: string): Promise<IGetFileResponse> {
		const singleFileParams = FilesStorageMapper.mapToSingleFileParams(params);
		const fileRecord = await this.filesStorageService.getFileRecord(singleFileParams);
		const { parentType, parentId } = fileRecord.getParentInfo();

		await this.checkPermission(userId, parentType, parentId, FileStorageAuthorizationContext.read);

		return this.filesStorageService.download(fileRecord, params, bytesRange);
	}

	public async downloadBySecurityToken(token: string): Promise<IGetFileResponse> {
		const fileRecord = await this.filesStorageService.getFileRecordBySecurityCheckRequestToken(token);
		const res = await this.filesStorageService.downloadFile(fileRecord.getSchoolId(), fileRecord.id);

		return res;
	}

	// delete
	public async deleteFilesOfParent(userId: EntityId, params: FileRecordParams): Promise<Counted<FileRecord[]>> {
		await this.checkPermission(userId, params.parentType, params.parentId, FileStorageAuthorizationContext.delete);
		const [fileRecords, count] = await this.filesStorageService.deleteFilesOfParent(params);

		return [fileRecords, count];
	}

	public async deleteOneFile(userId: EntityId, params: SingleFileParams): Promise<FileRecord> {
		const fileRecord = await this.filesStorageService.getFileRecord(params);
		const { parentType, parentId } = fileRecord.getParentInfo();

		await this.checkPermission(userId, parentType, parentId, FileStorageAuthorizationContext.delete);
		await this.filesStorageService.delete([fileRecord]);

		return fileRecord;
	}

	// restore
	public async restoreFilesOfParent(userId: EntityId, params: FileRecordParams): Promise<Counted<FileRecord[]>> {
		await this.checkPermission(userId, params.parentType, params.parentId, FileStorageAuthorizationContext.create);
		const [fileRecords, count] = await this.filesStorageService.restoreFilesOfParent(params);

		return [fileRecords, count];
	}

	public async restoreOneFile(userId: EntityId, params: SingleFileParams): Promise<FileRecord> {
		const fileRecord = await this.filesStorageService.getFileRecordMarkedForDelete(params);
		const { parentType, parentId } = fileRecord.getParentInfo();

		await this.checkPermission(userId, parentType, parentId, FileStorageAuthorizationContext.create);
		await this.filesStorageService.restore([fileRecord]);

		return fileRecord;
	}

	// copy
	public async copyFilesOfParent(
		userId: string,
		params: FileRecordParams,
		copyFilesParams: CopyFilesOfParentParams
	): Promise<Counted<CopyFileResponse[]>> {
		await Promise.all([
			this.checkPermission(userId, params.parentType, params.parentId, FileStorageAuthorizationContext.create),
			this.checkPermission(
				userId,
				copyFilesParams.target.parentType,
				copyFilesParams.target.parentId,
				FileStorageAuthorizationContext.create
			),
		]);

		const response = await this.filesStorageService.copyFilesOfParent(userId, params, copyFilesParams);

		return response;
	}

	public async copyOneFile(
		userId: string,
		params: SingleFileParams,
		copyFileParams: CopyFileParams
	): Promise<CopyFileResponse> {
		const fileRecord = await this.filesStorageService.getFileRecord(params);
		const { parentType, parentId } = fileRecord.getParentInfo();

		await Promise.all([
			this.checkPermission(userId, parentType, parentId, FileStorageAuthorizationContext.create),
			this.checkPermission(
				userId,
				copyFileParams.target.parentType,
				copyFileParams.target.parentId,
				FileStorageAuthorizationContext.create
			),
		]);

		const response = await this.filesStorageService.copy(userId, [fileRecord], copyFileParams.target);

		return response[0];
	}

	// update
	public async patchFilename(userId: EntityId, params: SingleFileParams, data: RenameFileParams): Promise<FileRecord> {
		const fileRecord = await this.filesStorageService.getFileRecord(params);
		const { parentType, parentId } = fileRecord.getParentInfo();

		await this.checkPermission(userId, parentType, parentId, FileStorageAuthorizationContext.update);

		const modifiedFileRecord = await this.filesStorageService.patchFilename(fileRecord, data);

		return modifiedFileRecord;
	}

	public async updateSecurityStatus(token: string, scanResultDto: ScanResultParams): Promise<void> {
		// No authorisation is possible atm.
		await this.filesStorageService.updateSecurityStatus(token, scanResultDto);
	}

	// get
	public async getFileRecordsOfParent(userId: EntityId, params: FileRecordParams): Promise<Counted<FileRecord[]>> {
		await this.checkPermission(userId, params.parentType, params.parentId, FileStorageAuthorizationContext.read);

		const countedFileRecords = await this.filesStorageService.getFileRecordsOfParent(params);

		return countedFileRecords;
	}
}<|MERGE_RESOLUTION|>--- conflicted
+++ resolved
@@ -1,14 +1,8 @@
 import { HttpService } from '@nestjs/axios';
 import { Injectable, NotFoundException } from '@nestjs/common';
-<<<<<<< HEAD
 import { Counted, EntityId } from '@shared/domain';
-import { Logger } from '@src/core/logger';
+import { LegacyLogger } from '@src/core/logger';
 import { AuthorizationContext, AuthorizationService } from '@src/modules/authorization';
-=======
-import { Counted, EntityId, IPermissionContext } from '@shared/domain';
-import { LegacyLogger } from '@src/core/logger';
-import { AuthorizationService } from '@src/modules/authorization';
->>>>>>> 7a58402e
 import { AxiosRequestConfig, AxiosResponse } from 'axios';
 import busboy from 'busboy';
 import { Request } from 'express';
