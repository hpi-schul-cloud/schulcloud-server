--- conflicted
+++ resolved
@@ -79,7 +79,6 @@
 		return promise;
 	}
 
-<<<<<<< HEAD
 	public async uploadFromUrl(userId: EntityId, params: FileRecordParams & FileUrlParams) {
 		await this.checkPermission(userId, params.parentType, params.parentId, PermissionContexts.create);
 
@@ -87,13 +86,7 @@
 
 		const fileDto = FileDtoBuilder.buildFromAxiosResponse(params.fileName, response);
 
-		const result = await this.filesStorageService.uploadFile(userId, params, fileDto);
-=======
-	public async upload(userId: EntityId, params: FileRecordParams, req: Request): Promise<FileRecord> {
-		await this.checkPermission(userId, params.parentType, params.parentId, PermissionContexts.create);
-
-		const fileRecord = await this.addRequestStreamToRequestPipe(userId, params, req);
->>>>>>> e6935b14
+		const fileRecord = await this.filesStorageService.uploadFile(userId, params, fileDto);
 
 		return fileRecord;
 	}
@@ -106,24 +99,6 @@
 			responseType: 'stream',
 		};
 
-<<<<<<< HEAD
-=======
-		const responseStream = this.httpService.get<internal.Readable>(encodeURI(params.url), config);
-
-		const response = await firstValueFrom(responseStream);
-
-		/* istanbul ignore next */
-		response.data.on('error', (error) => {
-			throw error;
-		});
-
-		return response;
-	}
-
-	public async uploadFromUrl(userId: EntityId, params: FileRecordParams & FileUrlParams): Promise<FileRecord> {
-		await this.checkPermission(userId, params.parentType, params.parentId, PermissionContexts.create);
-
->>>>>>> e6935b14
 		try {
 			const responseStream = this.httpService.get<internal.Readable>(encodeURI(params.url), config);
 
