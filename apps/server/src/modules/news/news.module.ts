--- conflicted
+++ resolved
@@ -1,14 +1,8 @@
-<<<<<<< HEAD
-=======
-import { Module } from '@nestjs/common';
-import { NewsRepo } from '@shared/repo';
 import { LoggerModule } from '@core/logger';
->>>>>>> 24b9dc18
 import { AuthorizationModule } from '@modules/authorization';
 import { Module } from '@nestjs/common';
 import { CqrsModule } from '@nestjs/cqrs';
 import { NewsRepo } from '@shared/repo/news';
-import { LoggerModule } from '@src/core/logger';
 import { NewsController } from './controller/news.controller';
 import { TeamNewsController } from './controller/team-news.controller';
 import { NewsService } from './service/news.service';
