import { LoggerModule } from '@core/logger';
import { AuthorizationModule } from '@modules/authorization';
<<<<<<< HEAD
import { SagaModule } from '@modules/saga';
import { forwardRef, Module } from '@nestjs/common';
import { CqrsModule } from '@nestjs/cqrs';
import { NewsRepo } from '@shared/repo/news';
import { NewsController } from './controller/news.controller';
import { TeamNewsController } from './controller/team-news.controller';
import { DeleteUserReferenceFromNewsStep } from './saga';
import { NewsUc } from './uc/news.uc';

// imports from deletion module?
@Module({
	imports: [AuthorizationModule, CqrsModule, LoggerModule, SagaModule],
=======
import { forwardRef, Module } from '@nestjs/common';
import { CqrsModule } from '@nestjs/cqrs';
import { NewsController, NewsUc, TeamNewsController } from './api';
import { NewsService } from './domain';
import { NewsRepo } from './repo/news.repo';

// imports from deletion module?
@Module({
	imports: [CqrsModule, LoggerModule, forwardRef(() => AuthorizationModule)],
>>>>>>> 0a3a4372
	controllers: [NewsController, TeamNewsController],
	providers: [NewsUc, NewsRepo, DeleteUserReferenceFromNewsStep],
	exports: [NewsUc],
})
export class NewsModule {}<|MERGE_RESOLUTION|>--- conflicted
+++ resolved
@@ -1,19 +1,6 @@
 import { LoggerModule } from '@core/logger';
 import { AuthorizationModule } from '@modules/authorization';
-<<<<<<< HEAD
 import { SagaModule } from '@modules/saga';
-import { forwardRef, Module } from '@nestjs/common';
-import { CqrsModule } from '@nestjs/cqrs';
-import { NewsRepo } from '@shared/repo/news';
-import { NewsController } from './controller/news.controller';
-import { TeamNewsController } from './controller/team-news.controller';
-import { DeleteUserReferenceFromNewsStep } from './saga';
-import { NewsUc } from './uc/news.uc';
-
-// imports from deletion module?
-@Module({
-	imports: [AuthorizationModule, CqrsModule, LoggerModule, SagaModule],
-=======
 import { forwardRef, Module } from '@nestjs/common';
 import { CqrsModule } from '@nestjs/cqrs';
 import { NewsController, NewsUc, TeamNewsController } from './api';
@@ -22,10 +9,9 @@
 
 // imports from deletion module?
 @Module({
-	imports: [CqrsModule, LoggerModule, forwardRef(() => AuthorizationModule)],
->>>>>>> 0a3a4372
+	imports: [CqrsModule, LoggerModule, SagaModule, forwardRef(() => AuthorizationModule)],
 	controllers: [NewsController, TeamNewsController],
-	providers: [NewsUc, NewsRepo, DeleteUserReferenceFromNewsStep],
-	exports: [NewsUc],
+	providers: [NewsUc, NewsRepo, NewsService],
+	exports: [NewsUc, NewsService],
 })
 export class NewsModule {}