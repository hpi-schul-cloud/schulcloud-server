import { ObjectId } from '@mikro-orm/mongodb';
import { Test, TestingModule } from '@nestjs/testing';
import { createMock, DeepMocked } from '@golevelup/ts-jest';
import { setupEntities, teamNewsFactory, userFactory } from '@shared/testing';
import { Logger } from '@src/core/logger';
import { NewsRepo } from '@shared/repo';
<<<<<<< HEAD
import { DomainDeletionReportBuilder } from '@shared/domain/builder';
import { DomainName, OperationType } from '@shared/domain/types';
=======
import { EventBus } from '@nestjs/cqrs';
import {
	DomainDeletionReportBuilder,
	DomainName,
	DomainOperationReportBuilder,
	OperationType,
	DataDeletedEvent,
} from '@modules/deletion';
import { deletionRequestFactory } from '@modules/deletion/domain/testing';
>>>>>>> 7ea68804
import { NewsService } from './news.service';

describe(NewsService.name, () => {
	let module: TestingModule;
	let service: NewsService;
	let repo: DeepMocked<NewsRepo>;
	let eventBus: DeepMocked<EventBus>;

	beforeAll(async () => {
		module = await Test.createTestingModule({
			providers: [
				NewsService,
				{
					provide: NewsRepo,
					useValue: createMock<NewsRepo>(),
				},
				{
					provide: Logger,
					useValue: createMock<Logger>(),
				},
				{
					provide: EventBus,
					useValue: {
						publish: jest.fn(),
					},
				},
			],
		}).compile();

		service = module.get(NewsService);
		repo = module.get(NewsRepo);
		eventBus = module.get(EventBus);

		await setupEntities();
	});

	afterEach(() => {
		repo.findByCreatorOrUpdaterId.mockClear();
		repo.save.mockClear();
	});

	afterAll(async () => {
		await module.close();
	});

	describe('deleteCreatorReference', () => {
		const setup = () => {
			const user1 = userFactory.build();
			const user2 = userFactory.build();
			const anotherUserId = new ObjectId().toHexString();

			const news1 = teamNewsFactory.buildWithId({
				creator: user1,
			});
			const news2 = teamNewsFactory.buildWithId({
				updater: user2,
			});
			const news3 = teamNewsFactory.buildWithId({
				creator: user1,
				updater: user2,
			});

<<<<<<< HEAD
			const expectedResultWithDeletedCreator = DomainDeletionReportBuilder.build(DomainName.NEWS, OperationType.UPDATE, 2, [
				news1.id,
				news3.id,
			]);

			const expectedResultWithDeletedUpdater = DomainDeletionReportBuilder.build(DomainName.NEWS, OperationType.UPDATE, 2, [
				news2.id,
				news3.id,
			]);

			const expectedResultWithoutUpdatedNews = DomainDeletionReportBuilder.build(
				DomainName.NEWS,
				OperationType.UPDATE,
				0,
				[]
			);
=======
			const expectedResultWithDeletedCreator = DomainDeletionReportBuilder.build(DomainName.NEWS, [
				DomainOperationReportBuilder.build(OperationType.UPDATE, 2, [news1.id, news3.id]),
			]);

			const expectedResultWithDeletedUpdater = DomainDeletionReportBuilder.build(DomainName.NEWS, [
				DomainOperationReportBuilder.build(OperationType.UPDATE, 2, [news2.id, news3.id]),
			]);

			const expectedResultWithoutUpdatedNews = DomainDeletionReportBuilder.build(DomainName.NEWS, [
				DomainOperationReportBuilder.build(OperationType.UPDATE, 0, []),
			]);
>>>>>>> 7ea68804

			return {
				anotherUserId,
				expectedResultWithDeletedCreator,
				expectedResultWithDeletedUpdater,
				expectedResultWithoutUpdatedNews,
				user1,
				user2,
				news1,
				news2,
				news3,
			};
		};

		describe('when user is creator of news', () => {
			it('it should be removed from news', async () => {
				const { user1, news1, news3 } = setup();

				repo.findByCreatorOrUpdaterId.mockResolvedValueOnce([[news1, news3], 2]);

				await service.deleteUserData(user1.id);

				expect(news1.creator).toBeUndefined();
				expect(news3.creator).toBeUndefined();
			});

			it('it should return response for 2 news updated', async () => {
				const { expectedResultWithDeletedCreator, user1, news1, news3 } = setup();

				repo.findByCreatorOrUpdaterId.mockResolvedValueOnce([[news1, news3], 2]);

				const result = await service.deleteUserData(user1.id);

				expect(result).toEqual(expectedResultWithDeletedCreator);
			});
		});

		describe('when user is updater of news', () => {
			it('user should be removed from updater', async () => {
				const { user2, news2, news3 } = setup();

				repo.findByCreatorOrUpdaterId.mockResolvedValueOnce([[news2, news3], 2]);

				await service.deleteUserData(user2.id);

				expect(news2.updater).toBeUndefined();
				expect(news3.updater).toBeUndefined();
			});

			it('it should return response for 2 news updated', async () => {
				const { expectedResultWithDeletedUpdater, user2, news2, news3 } = setup();

				repo.findByCreatorOrUpdaterId.mockResolvedValueOnce([[news2, news3], 2]);

				const result = await service.deleteUserData(user2.id);

				expect(result).toEqual(expectedResultWithDeletedUpdater);
			});
		});

		describe('when user is neither creator nor updater', () => {
			it('should return response with 0 updated news', async () => {
				const { anotherUserId, expectedResultWithoutUpdatedNews } = setup();

				repo.findByCreatorOrUpdaterId.mockResolvedValueOnce([[], 0]);

				const result = await service.deleteUserData(anotherUserId);

				expect(result).toEqual(expectedResultWithoutUpdatedNews);
			});
		});
	});

	describe('handle', () => {
		const setup = () => {
			const targetRefId = new ObjectId().toHexString();
			const targetRefDomain = DomainName.FILERECORDS;
			const deletionRequest = deletionRequestFactory.build({ targetRefId, targetRefDomain });
			const deletionRequestId = deletionRequest.id;

			const expectedData = DomainDeletionReportBuilder.build(DomainName.FILERECORDS, [
				DomainOperationReportBuilder.build(OperationType.UPDATE, 2, [
					new ObjectId().toHexString(),
					new ObjectId().toHexString(),
				]),
			]);

			return {
				deletionRequestId,
				expectedData,
				targetRefId,
			};
		};

		describe('when UserDeletedEvent is received', () => {
			it('should call deleteUserData in classService', async () => {
				const { deletionRequestId, expectedData, targetRefId } = setup();

				jest.spyOn(service, 'deleteUserData').mockResolvedValueOnce(expectedData);

				await service.handle({ deletionRequestId, targetRefId });

				expect(service.deleteUserData).toHaveBeenCalledWith(targetRefId);
			});

			it('should call eventBus.publish with DataDeletedEvent', async () => {
				const { deletionRequestId, expectedData, targetRefId } = setup();

				jest.spyOn(service, 'deleteUserData').mockResolvedValueOnce(expectedData);

				await service.handle({ deletionRequestId, targetRefId });

				expect(eventBus.publish).toHaveBeenCalledWith(new DataDeletedEvent(deletionRequestId, expectedData));
			});
		});
	});
});<|MERGE_RESOLUTION|>--- conflicted
+++ resolved
@@ -4,10 +4,8 @@
 import { setupEntities, teamNewsFactory, userFactory } from '@shared/testing';
 import { Logger } from '@src/core/logger';
 import { NewsRepo } from '@shared/repo';
-<<<<<<< HEAD
 import { DomainDeletionReportBuilder } from '@shared/domain/builder';
 import { DomainName, OperationType } from '@shared/domain/types';
-=======
 import { EventBus } from '@nestjs/cqrs';
 import {
 	DomainDeletionReportBuilder,
@@ -17,7 +15,6 @@
 	DataDeletedEvent,
 } from '@modules/deletion';
 import { deletionRequestFactory } from '@modules/deletion/domain/testing';
->>>>>>> 7ea68804
 import { NewsService } from './news.service';
 
 describe(NewsService.name, () => {
@@ -80,15 +77,18 @@
 				updater: user2,
 			});
 
-<<<<<<< HEAD
 			const expectedResultWithDeletedCreator = DomainDeletionReportBuilder.build(DomainName.NEWS, OperationType.UPDATE, 2, [
 				news1.id,
 				news3.id,
+			const expectedResultWithDeletedCreator = DomainDeletionReportBuilder.build(DomainName.NEWS, [
+				DomainOperationReportBuilder.build(OperationType.UPDATE, 2, [news1.id, news3.id]),
 			]);
 
 			const expectedResultWithDeletedUpdater = DomainDeletionReportBuilder.build(DomainName.NEWS, OperationType.UPDATE, 2, [
 				news2.id,
 				news3.id,
+			const expectedResultWithDeletedUpdater = DomainDeletionReportBuilder.build(DomainName.NEWS, [
+				DomainOperationReportBuilder.build(OperationType.UPDATE, 2, [news2.id, news3.id]),
 			]);
 
 			const expectedResultWithoutUpdatedNews = DomainDeletionReportBuilder.build(
@@ -97,19 +97,9 @@
 				0,
 				[]
 			);
-=======
-			const expectedResultWithDeletedCreator = DomainDeletionReportBuilder.build(DomainName.NEWS, [
-				DomainOperationReportBuilder.build(OperationType.UPDATE, 2, [news1.id, news3.id]),
-			]);
-
-			const expectedResultWithDeletedUpdater = DomainDeletionReportBuilder.build(DomainName.NEWS, [
-				DomainOperationReportBuilder.build(OperationType.UPDATE, 2, [news2.id, news3.id]),
-			]);
-
 			const expectedResultWithoutUpdatedNews = DomainDeletionReportBuilder.build(DomainName.NEWS, [
 				DomainOperationReportBuilder.build(OperationType.UPDATE, 0, []),
 			]);
->>>>>>> 7ea68804
 
 			return {
 				anotherUserId,
