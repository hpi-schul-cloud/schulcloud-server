import { ObjectId } from '@mikro-orm/mongodb';
import { CourseEntity, CourseGroupEntity } from '@modules/course/repo';
import { courseEntityFactory } from '@modules/course/testing';
import { SchoolEntity } from '@modules/school/repo';
import { schoolEntityFactory } from '@modules/school/testing';
<<<<<<< HEAD
import { CourseNews, News, NewsProperties, SchoolNews, TeamEntity, TeamNews, User } from '@shared/domain/entity';
import { CreateNews, INewsScope, IUpdateNews, NewsTarget, NewsTargetModel } from '@shared/domain/types';
import { setupEntities } from '@testing/database';
import { userFactory } from '@testing/factory/user.factory';
=======
import { User } from '@modules/user/repo';
import { userFactory } from '@modules/user/testing';
import {
	Course,
	CourseGroup,
	CourseNews,
	News,
	NewsProperties,
	SchoolNews,
	TeamEntity,
	TeamNews,
} from '@shared/domain/entity';
import { CreateNews, INewsScope, IUpdateNews, NewsTarget, NewsTargetModel } from '@shared/domain/types';
import { setupEntities } from '@testing/database';
import { courseFactory } from '@testing/factory/course.factory';
>>>>>>> fba446b6
import {
	CreateNewsParams,
	FilterNewsParams,
	NewsResponse,
	SchoolInfoResponse,
	UpdateNewsParams,
	UserInfoResponse,
} from '../controller/dto';
import { TargetInfoResponse } from '../controller/dto/target-info.response';
import { NewsMapper } from './news.mapper';

const getTargetModel = (news: News): NewsTargetModel => {
	if (news instanceof SchoolNews) {
		return NewsTargetModel.School;
	}
	if (news instanceof CourseNews) {
		return NewsTargetModel.Course;
	}
	if (news instanceof TeamNews) {
		return NewsTargetModel.Team;
	}
	throw Error('Unknown news type');
};
const date = new Date(2021, 1, 1, 0, 0, 0);

const createNews = <T extends News>(
	newsProps,
	NewsType: { new (props: NewsProperties): T },
	school: SchoolEntity,
	creator: User,
	target: NewsTarget
): T => {
	const newsId = new ObjectId().toHexString();
	// eslint-disable-next-line @typescript-eslint/no-unsafe-assignment
	const props: NewsProperties = {
		id: newsId,
		displayAt: date,
		updatedAt: date,
		createdAt: date,
		school: school.id,
		creator: creator.id,
		updater: creator.id,
		target: target.id,
		...newsProps,
	};
	const resultNews = new NewsType(props);
	resultNews.school = school;
	resultNews.creator = creator;
	resultNews.updater = creator;
	resultNews.target = target;
	resultNews.targetModel = getTargetModel(resultNews);
	return resultNews;
};

const getExpectedNewsResponse = (
	school: SchoolEntity,
	creator: User,
	news: News,
	newsProps: { title: string; content: string },
	target: NewsTarget
): NewsResponse => {
	const schoolInfoResponse = Object.create(SchoolInfoResponse.prototype) as SchoolInfoResponse;
	const schoolProps = (({ id, name }) => {
		return { id, name };
	})(school);
	Object.assign(schoolInfoResponse, schoolProps);
	const creatorResponse = Object.create(UserInfoResponse.prototype) as UserInfoResponse;
	const creatorProps = {
		id: creator.id,
		firstName: creator.firstName,
		lastName: creator.lastName,
	};
	Object.assign(creatorResponse, creatorProps);
	const targetResponse = Object.create(TargetInfoResponse.prototype) as TargetInfoResponse;
	const targetProps = {
		id: target.id,
		name: target.name,
	};
	Object.assign(targetResponse, targetProps);
	const expected = new NewsResponse({
		id: news.id,
		source: undefined,
		sourceDescription: undefined,
		targetId: target.id,
		targetModel: getTargetModel(news),
		target: targetResponse,
		title: newsProps.title,
		content: newsProps.content,
		displayAt: date,
		school: schoolInfoResponse,
		creator: creatorResponse,
		updater: creatorResponse,
		createdAt: news.createdAt,
		updatedAt: news.updatedAt,
		permissions: [],
	});
	return expected;
};

describe('NewsMapper', () => {
	beforeAll(async () => {
		await setupEntities([User, CourseEntity, CourseGroupEntity]);
	});

	describe('mapToResponse', () => {
		it('should correctly map school news to Dto', () => {
			const school = schoolEntityFactory.build();
			const creator = userFactory.build();
			const newsProps = { title: 'test title', content: 'test content' };
			const schoolNews = createNews(newsProps, SchoolNews, school, creator, school);

			const result = NewsMapper.mapToResponse(schoolNews);
			const expected = getExpectedNewsResponse(school, creator, schoolNews, newsProps, school);
			expect(result).toStrictEqual(expected);
		});
		it('should correctly map course news to dto', () => {
			const school = schoolEntityFactory.build();
			const creator = userFactory.build();
			const course = courseEntityFactory.build({ school });
			const newsProps = { title: 'test title', content: 'test content' };
			const courseNews = createNews(newsProps, CourseNews, school, creator, course);

			const result = NewsMapper.mapToResponse(courseNews);
			const expected = getExpectedNewsResponse(school, creator, courseNews, newsProps, course);

			expect(result).toStrictEqual(expected);
		});
		it('should correctly map team news to dto', () => {
			const school = schoolEntityFactory.build();
			const team = new TeamEntity({ name: 'team #1' });
			const creator = userFactory.build();
			const newsProps = { title: 'test title', content: 'test content' };
			const teamNews = createNews(newsProps, TeamNews, school, creator, team);

			const result = NewsMapper.mapToResponse(teamNews);
			const expected = getExpectedNewsResponse(school, creator, teamNews, newsProps, team);

			expect(result).toStrictEqual(expected);
		});
	});
	describe('mapNewsScopeToDomain', () => {
		it('should correctly map news query with target without unpublished to dto', () => {
			const targetId = new ObjectId().toHexString();
			const filterNewsParams = new FilterNewsParams();
			Object.assign(filterNewsParams, {
				targetModel: NewsTargetModel.School,
				targetId,
			});
			const result = NewsMapper.mapNewsScopeToDomain(filterNewsParams);
			const expected: INewsScope = {};
			Object.assign(expected, {
				target: {
					targetModel: filterNewsParams.targetModel,
					targetId: filterNewsParams.targetId,
				},
			});
			expect(result).toStrictEqual(expected);
		});
		it('should correctly map news query with unpublished and target to dto', () => {
			const targetId = new ObjectId().toHexString();
			const filterNewsParams = new FilterNewsParams();
			Object.assign(filterNewsParams, {
				targetModel: NewsTargetModel.School,
				targetId,
				unpublished: true,
			});
			const result = NewsMapper.mapNewsScopeToDomain(filterNewsParams);
			const expected: INewsScope = {};
			Object.assign(expected, {
				target: {
					targetModel: filterNewsParams.targetModel,
					targetId: filterNewsParams.targetId,
				},
				unpublished: filterNewsParams.unpublished,
			});
			expect(result).toStrictEqual(expected);
		});
	});
	describe('mapCreateNewsToDomain', () => {
		it('should correctly map params to dto', () => {
			const targetId = new ObjectId().toHexString();
			const targetModel = NewsTargetModel.School;
			const params: CreateNewsParams = {
				title: 'test title',
				content: 'test content',
				displayAt: date,
				targetModel,
				targetId,
			};
			const result: CreateNews = NewsMapper.mapCreateNewsToDomain(params);
			const expected: CreateNews = {
				title: params.title,
				content: params.content,
				displayAt: date,
				target: {
					targetModel,
					targetId,
				},
			};
			expect(result).toStrictEqual(expected);
		});
	});
	describe('mapUpdateNewsToDomain', () => {
		it('should correctly map params to dto', () => {
			const params: UpdateNewsParams = {
				title: 'test title',
				content: 'test content',
				displayAt: date,
			};
			const result: IUpdateNews = NewsMapper.mapUpdateNewsToDomain(params);
			const expected: IUpdateNews = {
				title: params.title,
				content: params.content,
				displayAt: date,
			};
			expect(result).toStrictEqual(expected);
		});
	});
});<|MERGE_RESOLUTION|>--- conflicted
+++ resolved
@@ -3,28 +3,11 @@
 import { courseEntityFactory } from '@modules/course/testing';
 import { SchoolEntity } from '@modules/school/repo';
 import { schoolEntityFactory } from '@modules/school/testing';
-<<<<<<< HEAD
-import { CourseNews, News, NewsProperties, SchoolNews, TeamEntity, TeamNews, User } from '@shared/domain/entity';
+import { User } from '@modules/user/repo';
+import { userFactory } from '@modules/user/testing';
+import { CourseNews, News, NewsProperties, SchoolNews, TeamEntity, TeamNews } from '@shared/domain/entity';
 import { CreateNews, INewsScope, IUpdateNews, NewsTarget, NewsTargetModel } from '@shared/domain/types';
 import { setupEntities } from '@testing/database';
-import { userFactory } from '@testing/factory/user.factory';
-=======
-import { User } from '@modules/user/repo';
-import { userFactory } from '@modules/user/testing';
-import {
-	Course,
-	CourseGroup,
-	CourseNews,
-	News,
-	NewsProperties,
-	SchoolNews,
-	TeamEntity,
-	TeamNews,
-} from '@shared/domain/entity';
-import { CreateNews, INewsScope, IUpdateNews, NewsTarget, NewsTargetModel } from '@shared/domain/types';
-import { setupEntities } from '@testing/database';
-import { courseFactory } from '@testing/factory/course.factory';
->>>>>>> fba446b6
 import {
 	CreateNewsParams,
 	FilterNewsParams,
