--- conflicted
+++ resolved
@@ -31,13 +31,8 @@
 		@CurrentUser() currentUser: ICurrentUser,
 		@Query() scope: NewsFilterQuery,
 		@Query() pagination: PaginationQuery
-<<<<<<< HEAD
-	): Promise<NewsResponse[]> {
-		const newsList = await this.newsUc.findAllForUser(
-=======
 	): Promise<PaginationResponse<NewsResponse[]>> {
-		const [newsList, count] = await this.newsUc.findAllForUserAndSchool(
->>>>>>> 71380feb
+		const [newsList, count] = await this.newsUc.findAllForUser(
 			currentUser.userId,
 			NewsMapper.mapNewsScopeToDomain(scope),
 			pagination
