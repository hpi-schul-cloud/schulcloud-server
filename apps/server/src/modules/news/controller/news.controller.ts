import { Body, Controller, Delete, Get, Param, Patch, Post, Query } from '@nestjs/common';
import { ApiTags } from '@nestjs/swagger';
import { PaginationParams } from '@shared/controller';
<<<<<<< HEAD
import { ICurrentUser } from '@modules/authentication';
import { Authenticate, CurrentUser } from '@modules/authentication/decorator/auth.decorator';
=======
import { ICurrentUser, Authenticate, CurrentUser } from '@src/modules/authentication';
>>>>>>> 0ab2dfbf
import { NewsMapper } from '../mapper/news.mapper';
import { NewsUc } from '../uc/news.uc';
import {
	CreateNewsParams,
	FilterNewsParams,
	NewsListResponse,
	NewsResponse,
	NewsUrlParams,
	UpdateNewsParams,
} from './dto';

@ApiTags('News')
@Authenticate('jwt')
@Controller('news')
export class NewsController {
	constructor(private readonly newsUc: NewsUc) {}

	/**
	 * Create a news by a user in a given scope (school or team).
	 */
	@Post()
	async create(@CurrentUser() currentUser: ICurrentUser, @Body() params: CreateNewsParams): Promise<NewsResponse> {
		const news = await this.newsUc.create(
			currentUser.userId,
			currentUser.schoolId,
			NewsMapper.mapCreateNewsToDomain(params)
		);
		const dto = NewsMapper.mapToResponse(news);
		return dto;
	}

	/**
	 * Responds with all news for a user.
	 */
	@Get()
	async findAll(
		@CurrentUser() currentUser: ICurrentUser,
		@Query() scope: FilterNewsParams,
		@Query() pagination: PaginationParams
	): Promise<NewsListResponse> {
		const [newsList, count] = await this.newsUc.findAllForUser(
			currentUser.userId,
			NewsMapper.mapNewsScopeToDomain(scope),
			{ pagination }
		);
		const dtoList = newsList.map((news) => NewsMapper.mapToResponse(news));
		const response = new NewsListResponse(dtoList, count);
		return response;
	}

	/**
	 * Retrieve a specific news entry by id.
	 * A user may only read news of scopes he has the read permission.
	 * The news entity has school and user names populated.
	 */
	@Get(':newsId')
	async findOne(@Param() urlParams: NewsUrlParams, @CurrentUser() currentUser: ICurrentUser): Promise<NewsResponse> {
		const news = await this.newsUc.findOneByIdForUser(urlParams.newsId, currentUser.userId);
		const dto = NewsMapper.mapToResponse(news);
		return dto;
	}

	/**
	 * Update properties of a news.
	 */
	@Patch(':newsId')
	async update(
		@Param() urlParams: NewsUrlParams,
		@CurrentUser() currentUser: ICurrentUser,
		@Body() params: UpdateNewsParams
	): Promise<NewsResponse> {
		const news = await this.newsUc.update(
			urlParams.newsId,
			currentUser.userId,
			NewsMapper.mapUpdateNewsToDomain(params)
		);
		const dto = NewsMapper.mapToResponse(news);
		return dto;
	}

	/**
	 * Delete a news.
	 */
	@Delete(':newsId')
	async delete(@Param() urlParams: NewsUrlParams, @CurrentUser() currentUser: ICurrentUser): Promise<string> {
		const deletedId = await this.newsUc.delete(urlParams.newsId, currentUser.userId);
		return deletedId;
	}
}<|MERGE_RESOLUTION|>--- conflicted
+++ resolved
@@ -1,12 +1,7 @@
 import { Body, Controller, Delete, Get, Param, Patch, Post, Query } from '@nestjs/common';
 import { ApiTags } from '@nestjs/swagger';
 import { PaginationParams } from '@shared/controller';
-<<<<<<< HEAD
-import { ICurrentUser } from '@modules/authentication';
-import { Authenticate, CurrentUser } from '@modules/authentication/decorator/auth.decorator';
-=======
-import { ICurrentUser, Authenticate, CurrentUser } from '@src/modules/authentication';
->>>>>>> 0ab2dfbf
+import { ICurrentUser, Authenticate, CurrentUser } from '@modules/authentication';
 import { NewsMapper } from '../mapper/news.mapper';
 import { NewsUc } from '../uc/news.uc';
 import {
