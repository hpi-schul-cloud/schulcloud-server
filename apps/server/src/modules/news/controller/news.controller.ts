import { Controller, Get, Post, Body, Param, Query, Patch, Delete } from '@nestjs/common';
import { ApiTags } from '@nestjs/swagger';
import { ParseObjectIdPipe } from '@shared/controller/pipe';
import { PaginationQuery } from '@shared/controller';
import { PaginationResponse } from '@shared/controller/dto/pagination.response';
import { NewsUc } from '../uc/news.uc';
import { Authenticate, CurrentUser } from '../../authentication/decorator/auth.decorator';
import { ICurrentUser } from '../../authentication/interface/jwt-payload';
import { CreateNewsParams, NewsFilterQuery, NewsResponse, UpdateNewsParams } from './dto';
import { NewsMapper } from '../mapper/news.mapper';

@ApiTags('News')
@Authenticate('jwt')
@Controller('news')
export class NewsController {
	constructor(private readonly newsUc: NewsUc) {}

	@Post()
	async create(@CurrentUser() currentUser: ICurrentUser, @Body() params: CreateNewsParams): Promise<NewsResponse> {
		const news = await this.newsUc.create(
			currentUser.userId,
			currentUser.schoolId,
			NewsMapper.mapCreateNewsToDomain(params)
		);
		const dto = NewsMapper.mapToResponse(news);
		return dto;
	}

	@Get()
	async findAll(
		@CurrentUser() currentUser: ICurrentUser,
		@Query() scope: NewsFilterQuery,
		@Query() pagination: PaginationQuery
	): Promise<PaginationResponse<NewsResponse[]>> {
<<<<<<< HEAD
		const newsResponse = await this.find(currentUser, scope, pagination);
		return newsResponse;
	}

	@Get('/news/team/:teamId')
	async findAllForTeam(
		@Param('teamId', ParseObjectIdPipe) teamId: string,
		@CurrentUser() currentUser: ICurrentUser,
		@Query() scope: NewsFilterQuery,
		@Query() pagination: PaginationQuery
	): Promise<PaginationResponse<NewsResponse[]>> {
		// enforce filter by a given team, used in team tab
		scope.targetId = teamId;
		scope.targetModel = 'teams';
		const newsResponse = await this.find(currentUser, scope, pagination);
		return newsResponse;
=======
		const [newsList, count] = await this.newsUc.findAllForUser(
			currentUser.userId,
			NewsMapper.mapNewsScopeToDomain(scope),
			{ pagination }
		);
		const dtoList = newsList.map((news) => NewsMapper.mapToResponse(news));
		return new PaginationResponse(dtoList, count);
>>>>>>> 25fea027
	}

	/** Retrieve a specific news entry by id. A user may only read news of scopes he has the read permission. The news entity has school and user names populated. */
	@Get(':id')
	async findOne(
		// A parameter pipe like ParseObjectIdPipe gives us the guarantee of typesafety for @Param
		@Param('id', ParseObjectIdPipe) newsId: string,
		@CurrentUser() currentUser: ICurrentUser
	): Promise<NewsResponse> {
		const news = await this.newsUc.findOneByIdForUser(newsId, currentUser.userId);
		const dto = NewsMapper.mapToResponse(news);
		return dto;
	}

	@Patch(':id')
	async update(
		@Param('id', ParseObjectIdPipe) newsId: string,
		@CurrentUser() currentUser: ICurrentUser,
		@Body() params: UpdateNewsParams
	): Promise<NewsResponse> {
		const news = await this.newsUc.update(newsId, currentUser.userId, NewsMapper.mapUpdateNewsToDomain(params));
		const dto = NewsMapper.mapToResponse(news);
		return dto;
	}

	@Delete(':id')
	async delete(
		@Param('id', ParseObjectIdPipe) newsId: string,
		@CurrentUser() currentUser: ICurrentUser
	): Promise<string> {
		const deletedId = await this.newsUc.delete(newsId, currentUser.userId);
		return deletedId;
	}

	/** internal wrapper to be used in different controller actions taking care of use case mapping */
	private async find(currentUser: ICurrentUser, scope: NewsFilterQuery, pagination: PaginationQuery) {
		const [newsList, count] = await this.newsUc.findAllForUser(
			currentUser.userId,
			NewsMapper.mapNewsScopeToDomain(scope),
			pagination
		);
		const dtoList = newsList.map((news) => NewsMapper.mapToResponse(news));
		return new PaginationResponse(dtoList, count);
	}
}<|MERGE_RESOLUTION|>--- conflicted
+++ resolved
@@ -3,11 +3,13 @@
 import { ParseObjectIdPipe } from '@shared/controller/pipe';
 import { PaginationQuery } from '@shared/controller';
 import { PaginationResponse } from '@shared/controller/dto/pagination.response';
+import { IFindOptions, SortOrder } from '@shared/domain';
 import { NewsUc } from '../uc/news.uc';
 import { Authenticate, CurrentUser } from '../../authentication/decorator/auth.decorator';
 import { ICurrentUser } from '../../authentication/interface/jwt-payload';
 import { CreateNewsParams, NewsFilterQuery, NewsResponse, UpdateNewsParams } from './dto';
 import { NewsMapper } from '../mapper/news.mapper';
+import { News } from '../entity';
 
 @ApiTags('News')
 @Authenticate('jwt')
@@ -32,8 +34,7 @@
 		@Query() scope: NewsFilterQuery,
 		@Query() pagination: PaginationQuery
 	): Promise<PaginationResponse<NewsResponse[]>> {
-<<<<<<< HEAD
-		const newsResponse = await this.find(currentUser, scope, pagination);
+		const newsResponse = await this.find(currentUser, scope, { pagination });
 		return newsResponse;
 	}
 
@@ -47,17 +48,8 @@
 		// enforce filter by a given team, used in team tab
 		scope.targetId = teamId;
 		scope.targetModel = 'teams';
-		const newsResponse = await this.find(currentUser, scope, pagination);
+		const newsResponse = await this.find(currentUser, scope, { pagination });
 		return newsResponse;
-=======
-		const [newsList, count] = await this.newsUc.findAllForUser(
-			currentUser.userId,
-			NewsMapper.mapNewsScopeToDomain(scope),
-			{ pagination }
-		);
-		const dtoList = newsList.map((news) => NewsMapper.mapToResponse(news));
-		return new PaginationResponse(dtoList, count);
->>>>>>> 25fea027
 	}
 
 	/** Retrieve a specific news entry by id. A user may only read news of scopes he has the read permission. The news entity has school and user names populated. */
@@ -93,11 +85,11 @@
 	}
 
 	/** internal wrapper to be used in different controller actions taking care of use case mapping */
-	private async find(currentUser: ICurrentUser, scope: NewsFilterQuery, pagination: PaginationQuery) {
+	private async find(currentUser: ICurrentUser, scope: NewsFilterQuery, options: IFindOptions<News>) {
 		const [newsList, count] = await this.newsUc.findAllForUser(
 			currentUser.userId,
 			NewsMapper.mapNewsScopeToDomain(scope),
-			pagination
+			options
 		);
 		const dtoList = newsList.map((news) => NewsMapper.mapToResponse(news));
 		return new PaginationResponse(dtoList, count);
