import { Controller, Get, Post, Body, Param, Query } from '@nestjs/common';
import { NewsUc } from '../uc/news.uc';
import { ApiTags } from '@nestjs/swagger';
import { Authenticate, CurrentUser } from '../../authentication/decorator/auth.decorator';
import { ICurrentUser } from '../../authentication/interface/jwt-payload';
import { ParseObjectIdPipe } from '../../../shared/pipe/parse-object-id.pipe';
import { CreateNewsParams, NewsResponse } from './dto';
import { PaginationQuery } from '../../../shared/controller/dto/pagination.query';
import { NewsMapper } from '../mapper/news.mapper';

@ApiTags('News')
@Authenticate('jwt')
@Controller('news')
export class NewsController {
	constructor(private readonly newsUc: NewsUc) {}

	@Post()
	async create(@CurrentUser() currentUser: ICurrentUser, @Body() params: CreateNewsParams): Promise<NewsResponse> {
		const news = await this.newsUc.create(currentUser.userId, NewsMapper.mapCreateNewsToDomain(params));
		const dto = NewsMapper.mapToResponse(news);
		return dto;
	}

	@Get()
	async findAll(
		@CurrentUser() currentUser: ICurrentUser,
		@Query() pagination: PaginationQuery
	): Promise<NewsResponse[]> {
		// TODO get scope from dto
		const newsList = await this.newsUc.findAllForUserAndSchool(
			currentUser.userId,
			currentUser.schoolId,
<<<<<<< HEAD
			undefined,
=======
			null,
			// { targetModel: 'school', targetId: '' },
>>>>>>> 36f15aa8
			pagination
		);
		const dtoList = newsList.map((news) => NewsMapper.mapToResponse(news));
		return dtoList;
	}

	/** Retrieve a specific news entry by id. A user may only read news of scopes he has the read permission. The news entity has school and user names populated. */
	@Get(':id')
	async findOne(
		// A parameter pipe like ParseObjectIdPipe gives us the guarantee of typesafety for @Param
		@Param('id', ParseObjectIdPipe) newsId: string,
		@CurrentUser() currentUser: ICurrentUser
	): Promise<NewsResponse> {
		const news = await this.newsUc.findOneByIdForUser(newsId, currentUser.userId);
		const dto = NewsMapper.mapToResponse(news);
		return dto;
	}

	// @Patch(':id')
	// update(
	// 	@Param('id', ParseObjectIdPipe)
	// 	newsId: ObjectId,
	// 	@Body() updateNewsDto: UpdateNewsDto
	// ) {
	// 	return this.newsService.update(newsId, updateNewsDto);
	// }

	// @Delete(':id')
	// remove(@Param('id') id: string): Promise<string> {
	// 	return this.newsService.remove(id);
	// }
}<|MERGE_RESOLUTION|>--- conflicted
+++ resolved
@@ -30,12 +30,8 @@
 		const newsList = await this.newsUc.findAllForUserAndSchool(
 			currentUser.userId,
 			currentUser.schoolId,
-<<<<<<< HEAD
 			undefined,
-=======
-			null,
 			// { targetModel: 'school', targetId: '' },
->>>>>>> 36f15aa8
 			pagination
 		);
 		const dtoList = newsList.map((news) => NewsMapper.mapToResponse(news));
