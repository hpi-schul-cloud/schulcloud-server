--- conflicted
+++ resolved
@@ -1,10 +1,6 @@
 import { ApiProperty, ApiPropertyOptional } from '@nestjs/swagger';
 import { SanitizeHtml } from '@shared/controller';
-<<<<<<< HEAD
-import { InputFormat, NewsTargetModel } from '@shared/domain';
-=======
 import { InputFormat, NewsTargetModel } from '@shared/domain/types';
->>>>>>> 9a07db22
 import { IsDate, IsEnum, IsMongoId, IsOptional, IsString } from 'class-validator';
 
 /**
@@ -19,12 +15,7 @@
 	title!: string;
 
 	@IsString()
-<<<<<<< HEAD
 	@SanitizeHtml(InputFormat.RICH_TEXT_NEWS)
-=======
-	// TODO add correct validation for input format
-	@SanitizeHtml(InputFormat.RICH_TEXT)
->>>>>>> 9a07db22
 	@ApiProperty({
 		description: 'Content of the News entity',
 	})
