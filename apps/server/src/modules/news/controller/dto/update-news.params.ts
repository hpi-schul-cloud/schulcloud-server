import { ApiPropertyOptional } from '@nestjs/swagger';
import { SanitizeHtml } from '@shared/controller';
<<<<<<< HEAD
import { InputFormat } from '@shared/domain/types';
=======
import { InputFormat } from '@shared/domain';
>>>>>>> 950149eb
import { IsDate, IsOptional, IsString } from 'class-validator';

/**
 * DTO for Updating a news document.
 * A PartialType is a halper which allows to extend an existing class by making all its properties optional.
 */
export class UpdateNewsParams {
	@IsOptional()
	@IsString()
	@SanitizeHtml()
	@ApiPropertyOptional({
		description: 'Title of the News entity',
	})
	title!: string;

	@IsOptional()
	@IsString()
	@SanitizeHtml(InputFormat.RICH_TEXT_NEWS)
	@ApiPropertyOptional({
		description: 'Content of the News entity',
	})
	content!: string;

	@IsOptional()
	@IsDate()
	@ApiPropertyOptional({
		description: 'The point in time from when the News entity schould be displayed',
	})
	displayAt!: Date;
}<|MERGE_RESOLUTION|>--- conflicted
+++ resolved
@@ -1,10 +1,6 @@
 import { ApiPropertyOptional } from '@nestjs/swagger';
 import { SanitizeHtml } from '@shared/controller';
-<<<<<<< HEAD
 import { InputFormat } from '@shared/domain/types';
-=======
-import { InputFormat } from '@shared/domain';
->>>>>>> 950149eb
 import { IsDate, IsOptional, IsString } from 'class-validator';
 
 /**
