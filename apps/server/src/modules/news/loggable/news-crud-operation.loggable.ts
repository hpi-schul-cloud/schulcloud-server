--- conflicted
+++ resolved
@@ -1,12 +1,7 @@
+import { Loggable, LogMessage } from '@core/logger';
 import { News } from '@shared/domain/entity';
 import { EntityId } from '@shared/domain/types';
-<<<<<<< HEAD
 import { CrudOperation } from '@shared/types/crud-operation.enum';
-import { Loggable, LogMessage } from '@src/core/logger';
-=======
-import { CrudOperation } from '@shared/types';
-import { Loggable, LogMessage } from '@core/logger';
->>>>>>> 24b9dc18
 import { NewsMapper } from '../mapper/news.mapper';
 
 export class NewsCrudOperationLoggable implements Loggable {
