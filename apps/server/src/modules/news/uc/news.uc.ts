--- conflicted
+++ resolved
@@ -51,41 +51,15 @@
 	 * @param pagination
 	 * @returns
 	 */
-<<<<<<< HEAD
-	async findAllForUser(userId: EntityId, scope?: INewsScope, pagination?: IPagination): Promise<News[]> {
-=======
-	async findAllForUserAndSchool(
-		userId: EntityId,
-		schoolId: EntityId,
-		scope?: INewsScope,
-		pagination?: IPagination
-	): Promise<Counted<News[]>> {
->>>>>>> 71380feb
+	async findAllForUser(userId: EntityId, scope?: INewsScope, pagination?: IPagination): Promise<Counted<News[]>> {
 		this.logger.log(`start find all news for user ${userId}`);
 
 		const unpublished = !!scope?.unpublished;
 		const permissions: Permission[] = NewsUc.getRequiredPermissions(unpublished);
 
-<<<<<<< HEAD
 		const targets = await this.getPermittedTargets(userId, scope, permissions);
-		const newsList = await this.newsRepo.findAll(targets, unpublished, pagination);
+		const [newsList, newsCount] = await this.newsRepo.findAll(targets, unpublished, pagination);
 
-=======
-		let newsList: News[];
-		let newsCount: number;
-
-		if (scope?.target == null) {
-			// all news for all permitted targets and school
-			const targets = await this.getTargetFilters(userId, Object.values(NewsTargetModel), permissions);
-			[newsList, newsCount] = await this.newsRepo.findAll(schoolId, targets, unpublished, pagination);
-		} else if (scope.target.targetModel === 'school') {
-			// all news for school only
-			[newsList, newsCount] = await this.newsRepo.findAllBySchool(schoolId, unpublished, pagination);
-		} else {
-			const target = await this.getTargetFilter(userId, scope.target.targetModel, scope.target.targetId, permissions);
-			[newsList, newsCount] = await this.newsRepo.findAllByTarget(schoolId, target, unpublished, pagination);
-		}
->>>>>>> 71380feb
 		await Promise.all(
 			newsList.map(async (news: News) => {
 				news.permissions = await this.getNewsPermissions(userId, news);
