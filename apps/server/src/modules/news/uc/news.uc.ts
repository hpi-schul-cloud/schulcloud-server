import { FeathersAuthorizationService } from '@modules/authorization';
import { Injectable } from '@nestjs/common';
import { News } from '@shared/domain/entity';
import { IFindOptions, Permission, SortOrder } from '@shared/domain/interface';
import { Counted, CreateNews, EntityId, INewsScope, IUpdateNews, NewsTargetModel } from '@shared/domain/types';
<<<<<<< HEAD
import { NewsRepo, NewsTargetFilter } from '@shared/repo/news';
import { CrudOperation } from '@shared/types/crud-operation.enum';
import { Logger } from '@src/core/logger';
=======
import { NewsRepo, NewsTargetFilter } from '@shared/repo';
import { CrudOperation } from '@shared/types';
import { Logger } from '@core/logger';
>>>>>>> 24b9dc18
import { NewsCrudOperationLoggable } from '../loggable/news-crud-operation.loggable';

type NewsPermission = Permission.NEWS_VIEW | Permission.NEWS_EDIT;

@Injectable()
export class NewsUc {
	constructor(
		private newsRepo: NewsRepo,
		private authorizationService: FeathersAuthorizationService,
		private logger: Logger
	) {
		this.logger.setContext(NewsUc.name);
	}

	/**
	 *
	 * @param userId
	 * @param schoolId
	 * @param params
	 * @returns
	 */
	public async create(userId: EntityId, schoolId: EntityId, params: CreateNews): Promise<News> {
		const { targetModel, targetId } = params.target;
		await this.authorizationService.checkEntityPermissions(userId, targetModel, targetId, [Permission.NEWS_CREATE]);

		const { target, displayAt: paramDisplayAt, ...props } = params;
		// set news as published by default
		const displayAt = paramDisplayAt || new Date();
		const news = News.createInstance(targetModel, {
			...props,
			displayAt,
			school: schoolId,
			creator: userId,
			target: targetId,
		});
		await this.newsRepo.save(news);

		this.logger.info(new NewsCrudOperationLoggable(CrudOperation.CREATE, userId, news));

		return news;
	}

	/**
	 * Provides news for a user, by default odered by displayAt to show latest news first.
	 * @param userId
	 * @param scope
	 * @param pagination
	 * @returns
	 */
	public async findAllForUser(
		userId: EntityId,
		scope?: INewsScope,
		options?: IFindOptions<News>
	): Promise<Counted<News[]>> {
		const unpublished = !!scope?.unpublished; // default is only published news
		const permissions: [NewsPermission] = NewsUc.getRequiredPermissions(unpublished);

		const targets = await this.getPermittedTargets(userId, scope, permissions);

		if (options == null) options = {};
		// by default show latest news first
		if (options.order == null) options.order = { displayAt: SortOrder.desc };

		const [newsList, newsCount] = unpublished
			? await this.newsRepo.findAllUnpublishedByUser(targets, userId, options)
			: await this.newsRepo.findAllPublished(targets, options);

		await Promise.all(
			newsList.map(async (news: News) => {
				news.permissions = await this.getNewsPermissions(userId, news);
			})
		);

		return [newsList, newsCount];
	}

	/**
	 *
	 * @param id
	 * @param userId
	 * @returns
	 */
	public async findOneByIdForUser(id: EntityId, userId: EntityId): Promise<News> {
		const news = await this.newsRepo.findOneById(id);
		const isPublished = news.displayAt > new Date();
		const requiredPermissions = NewsUc.getRequiredPermissions(isPublished);
		await this.authorizationService.checkEntityPermissions(
			userId,
			news.targetModel,
			news.target.id,
			requiredPermissions
		);
		news.permissions = await this.getNewsPermissions(userId, news);

		return news;
	}

	/**
	 *
	 * @param id
	 * @param userId
	 * @param params
	 * @returns
	 */
	public async update(id: EntityId, userId: EntityId, params: IUpdateNews): Promise<News> {
		const news = await this.newsRepo.findOneById(id);
		await this.authorizationService.checkEntityPermissions(userId, news.targetModel, news.target.id, [
			Permission.NEWS_EDIT,
		]);

		// eslint-disable-next-line no-restricted-syntax
		for (const [key, value] of Object.entries(params)) {
			if (value) {
				news[key] = value;
			}
		}
		Object.assign(news, { updater: userId });

		await this.newsRepo.save(news);

		this.logger.info(new NewsCrudOperationLoggable(CrudOperation.UPDATE, userId, news));

		return news;
	}

	/**
	 *
	 * @param id
	 * @param userId
	 * @returns
	 */
	public async delete(id: EntityId, userId: EntityId): Promise<EntityId> {
		const news = await this.newsRepo.findOneById(id);
		await this.authorizationService.checkEntityPermissions(userId, news.targetModel, news.target.id, ['NEWS_EDIT']);

		await this.newsRepo.delete(news);

		this.logger.info(new NewsCrudOperationLoggable(CrudOperation.DELETE, userId, news));

		return id;
	}

	private async getPermittedTargets(userId: EntityId, scope: INewsScope | undefined, permissions: NewsPermission[]) {
		let targets: NewsTargetFilter[];

		if (scope?.target == null) {
			// for all target models
			targets = await this.getTargetFilters(userId, Object.values(NewsTargetModel), permissions);
		} else {
			const { targetModel, targetId } = scope.target;
			if (targetModel && targetId) {
				// for specific news target
				await this.authorizationService.checkEntityPermissions(userId, targetModel, targetId, permissions);
				targets = [{ targetModel, targetIds: [targetId] }];
			} else {
				// for single target model
				targets = await this.getTargetFilters(userId, [targetModel], permissions);
			}
		}
		return targets;
	}

	private async getTargetFilters(
		userId: EntityId,
		targetModels: NewsTargetModel[],
		permissions: string[]
	): Promise<NewsTargetFilter[]> {
		const targets = await Promise.all(
			targetModels.map(async (targetModel) => {
				return {
					targetModel,
					targetIds: await this.authorizationService.getPermittedEntities(userId, targetModel, permissions),
				};
			})
		);
		const nonEmptyTargets = targets.filter((target) => target.targetIds.length > 0);

		return nonEmptyTargets;
	}

	private async getNewsPermissions(userId: EntityId, news: News): Promise<string[]> {
		const permissions = await this.authorizationService.getEntityPermissions(userId, news.targetModel, news.target.id);
		return permissions.filter((permission) => permission.includes('NEWS'));
	}

	/**
	 *
	 * @param unpublished news with displayAt set to future date are not published for users with view permission
	 * @returns
	 */
	private static getRequiredPermissions(unpublished: boolean): [NewsPermission] {
		return unpublished ? [Permission.NEWS_EDIT] : [Permission.NEWS_VIEW];
	}
}<|MERGE_RESOLUTION|>--- conflicted
+++ resolved
@@ -1,17 +1,11 @@
+import { Logger } from '@core/logger';
 import { FeathersAuthorizationService } from '@modules/authorization';
 import { Injectable } from '@nestjs/common';
 import { News } from '@shared/domain/entity';
 import { IFindOptions, Permission, SortOrder } from '@shared/domain/interface';
 import { Counted, CreateNews, EntityId, INewsScope, IUpdateNews, NewsTargetModel } from '@shared/domain/types';
-<<<<<<< HEAD
 import { NewsRepo, NewsTargetFilter } from '@shared/repo/news';
 import { CrudOperation } from '@shared/types/crud-operation.enum';
-import { Logger } from '@src/core/logger';
-=======
-import { NewsRepo, NewsTargetFilter } from '@shared/repo';
-import { CrudOperation } from '@shared/types';
-import { Logger } from '@core/logger';
->>>>>>> 24b9dc18
 import { NewsCrudOperationLoggable } from '../loggable/news-crud-operation.loggable';
 
 type NewsPermission = Permission.NEWS_VIEW | Permission.NEWS_EDIT;
