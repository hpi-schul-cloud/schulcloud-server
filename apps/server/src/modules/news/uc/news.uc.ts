--- conflicted
+++ resolved
@@ -30,16 +30,13 @@
 	}
 
 	async findAllForUser(userId: EntityId, scope?: INewsScope, pagination?: IPagination): Promise<News[]> {
-<<<<<<< HEAD
 		// 1. isAuthorized(userId, schoolId, 'NEWS_READ')
 		// 2. user, resource, permission
 		// 		yields list of ids
 		// 		getAuthorizedEntities(userId, 'Course', 'NEWS_READ'): EntityId[]
 		// 3. user, resource (by id)
 		// 		getPermissions(userId, 'Course', courseId)
-=======
 		this.logger.log(`start find all news for user ${userId}`);
->>>>>>> 124dea0d
 		const user = await this.authorizationService.getUser(userId);
 
 		const newsList = await this.newsRepo.findAllBySchoolAndScope(user.schoolId.toString(), scope, pagination);
