import { Injectable } from '@nestjs/common';
import {
	EntityId,
	ICreateNews,
	IFindOptions,
	INewsScope,
	IUpdateNews,
	News,
	NewsTargetModel,
	SortOrder,
} from '@shared/domain';
import { Counted } from '@shared/domain/types';
import { NewsRepo, NewsTargetFilter } from '@shared/repo';
<<<<<<< HEAD
import { AuthorizationService } from '@src/modules/authorization/authorization.service';
=======
import { ILogger, Logger } from '@src/core/logger';
import { FeathersAuthorizationService } from '@src/modules/authorization/feathers-authorization.service';
>>>>>>> b136a5b2

type Permission = 'NEWS_VIEW' | 'NEWS_EDIT';

@Injectable()
export class NewsUc {
<<<<<<< HEAD
	constructor(
		private newsRepo: NewsRepo,
		private authorizationService: AuthorizationService //private logger: Logger
	) {
		// this.logger.setContext(NewsUc.name);
=======
	private logger: ILogger;

	constructor(private newsRepo: NewsRepo, private authorizationService: FeathersAuthorizationService) {
		this.logger = new Logger(NewsUc.name);
>>>>>>> b136a5b2
	}

	/**
	 *
	 * @param userId
	 * @param schoolId
	 * @param params
	 * @returns
	 */
	async create(userId: EntityId, schoolId: EntityId, params: ICreateNews): Promise<News> {
		// this.logger.log(`create news as user ${userId}`);

		const { targetModel, targetId } = params.target;
		await this.authorizationService.checkEntityPermissions(userId, targetModel, targetId, ['NEWS_CREATE']);

		const { target, displayAt: paramDisplayAt, ...props } = params;
		// set news as published by default
		const displayAt = paramDisplayAt || new Date();
		const news = News.createInstance(targetModel, {
			...props,
			displayAt,
			school: schoolId,
			creator: userId,
			target: targetId,
		});
		await this.newsRepo.save(news);

		// this.logger.log(`news ${news.id} created by user ${userId}`);

		return news;
	}

	/**
	 * Provides news for a user, by default odered by displayAt to show latest news first.
	 * @param userId
	 * @param scope
	 * @param pagination
	 * @returns
	 */
	async findAllForUser(userId: EntityId, scope?: INewsScope, options?: IFindOptions<News>): Promise<Counted<News[]>> {
		// this.logger.log(`start find all news for user ${userId}`);

		const unpublished = !!scope?.unpublished; // default is only published news
		const permissions: [Permission] = NewsUc.getRequiredPermissions(unpublished);

		const targets = await this.getPermittedTargets(userId, scope, permissions);

		if (options == null) options = {};
		// by default show latest news first
		if (options.order == null) options.order = { displayAt: SortOrder.desc };

		const [newsList, newsCount] = await this.newsRepo.findAll(targets, unpublished, options);

		await Promise.all(
			newsList.map(async (news: News) => {
				news.permissions = await this.getNewsPermissions(userId, news);
			})
		);

		// this.logger.log(`return ${newsList.length} news for user ${userId}`);

		return [newsList, newsCount];
	}

	/**
	 *
	 * @param id
	 * @param userId
	 * @returns
	 */
	async findOneByIdForUser(id: EntityId, userId: EntityId): Promise<News> {
		// this.logger.log(`start find one news ${id}`);

		const news = await this.newsRepo.findOneById(id);
		const isPublished = news.displayAt > new Date();
		const requiredPermissions = NewsUc.getRequiredPermissions(isPublished);
		await this.authorizationService.checkEntityPermissions(
			userId,
			news.targetModel,
			news.target.id,
			requiredPermissions
		);
		news.permissions = await this.getNewsPermissions(userId, news);

		return news;
	}

	/**
	 *
	 * @param id
	 * @param userId
	 * @param params
	 * @returns
	 */
	async update(id: EntityId, userId: EntityId, params: IUpdateNews): Promise<News> {
		// this.logger.log(`start update news ${id}`);

		const news = await this.newsRepo.findOneById(id);
		await this.authorizationService.checkEntityPermissions(userId, news.targetModel, news.target.id, ['NEWS_EDIT']);

		// eslint-disable-next-line no-restricted-syntax
		for (const [key, value] of Object.entries(params)) {
			if (value) {
				news[key] = value;
			}
		}

		await this.newsRepo.save(news);

		return news;
	}

	/**
	 *
	 * @param id
	 * @param userId
	 * @returns
	 */
	async delete(id: EntityId, userId: EntityId): Promise<EntityId> {
		// this.logger.log(`start remove news ${id}`);

		const news = await this.newsRepo.findOneById(id);
		await this.authorizationService.checkEntityPermissions(userId, news.targetModel, news.target.id, ['NEWS_EDIT']);

		await this.newsRepo.delete(news);

		return id;
	}

	private async getPermittedTargets(userId: EntityId, scope: INewsScope | undefined, permissions: Permission[]) {
		let targets: NewsTargetFilter[];

		if (scope?.target == null) {
			// for all target models
			targets = await this.getTargetFilters(userId, Object.values(NewsTargetModel), permissions);
		} else {
			const { targetModel, targetId } = scope.target;
			if (targetModel && targetId) {
				// for specific news target
				await this.authorizationService.checkEntityPermissions(userId, targetModel, targetId, permissions);
				targets = [{ targetModel, targetIds: [targetId] }];
			} else {
				// for single target model
				targets = await this.getTargetFilters(userId, [targetModel], permissions);
			}
		}
		return targets;
	}

	private async getTargetFilters(
		userId: EntityId,
		targetModels: NewsTargetModel[],
		permissions: string[]
	): Promise<NewsTargetFilter[]> {
		const targets = await Promise.all(
			targetModels.map(async (targetModel) => {
				return {
					targetModel,
					targetIds: await this.authorizationService.getPermittedEntities(userId, targetModel, permissions),
				};
			})
		);
		const nonEmptyTargets = targets.filter((target) => target.targetIds.length > 0);

		return nonEmptyTargets;
	}

	private async getNewsPermissions(userId: EntityId, news: News): Promise<string[]> {
		const permissions = await this.authorizationService.getEntityPermissions(userId, news.targetModel, news.target.id);
		return permissions.filter((permission) => permission.includes('NEWS'));
	}

	/**
	 *
	 * @param unpublished news with displayAt set to future date are not published for users with view permission
	 * @returns
	 */
	private static getRequiredPermissions(unpublished: boolean): [Permission] {
		return unpublished ? ['NEWS_EDIT'] : ['NEWS_VIEW'];
	}
}<|MERGE_RESOLUTION|>--- conflicted
+++ resolved
@@ -11,29 +11,17 @@
 } from '@shared/domain';
 import { Counted } from '@shared/domain/types';
 import { NewsRepo, NewsTargetFilter } from '@shared/repo';
-<<<<<<< HEAD
-import { AuthorizationService } from '@src/modules/authorization/authorization.service';
-=======
-import { ILogger, Logger } from '@src/core/logger';
 import { FeathersAuthorizationService } from '@src/modules/authorization/feathers-authorization.service';
->>>>>>> b136a5b2
 
 type Permission = 'NEWS_VIEW' | 'NEWS_EDIT';
 
 @Injectable()
 export class NewsUc {
-<<<<<<< HEAD
 	constructor(
 		private newsRepo: NewsRepo,
-		private authorizationService: AuthorizationService //private logger: Logger
+		private authorizationService: FeathersAuthorizationService // private logger: Logger
 	) {
 		// this.logger.setContext(NewsUc.name);
-=======
-	private logger: ILogger;
-
-	constructor(private newsRepo: NewsRepo, private authorizationService: FeathersAuthorizationService) {
-		this.logger = new Logger(NewsUc.name);
->>>>>>> b136a5b2
 	}
 
 	/**
