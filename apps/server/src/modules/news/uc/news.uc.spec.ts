--- conflicted
+++ resolved
@@ -1,3 +1,4 @@
+import { Logger } from '@core/logger';
 import { createMock } from '@golevelup/ts-jest';
 import { ObjectId } from '@mikro-orm/mongodb';
 import { FeathersAuthorizationService } from '@modules/authorization';
@@ -6,13 +7,7 @@
 import { Test, TestingModule } from '@nestjs/testing';
 import { Permission } from '@shared/domain/interface';
 import { CreateNews, NewsTargetModel } from '@shared/domain/types';
-<<<<<<< HEAD
 import { NewsRepo } from '@shared/repo/news';
-import { Logger } from '@src/core/logger';
-=======
-import { NewsRepo } from '@shared/repo';
-import { Logger } from '@core/logger';
->>>>>>> 24b9dc18
 import { NewsUc } from './news.uc';
 
 describe('NewsUc', () => {
