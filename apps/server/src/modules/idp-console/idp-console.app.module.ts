--- conflicted
+++ resolved
@@ -15,11 +15,8 @@
 import { IdpSyncConsole, SynchronizationUc } from './api';
 import { idpConsoleConfigConfig } from './idp-console.config';
 import { ENTITIES } from './idp.entity.imports';
-<<<<<<< HEAD
 import { MongoDriver } from '@mikro-orm/mongodb';
-=======
 import { ErrorModule } from '@core/error';
->>>>>>> 7d7df40c
 
 @Module({
 	imports: [
