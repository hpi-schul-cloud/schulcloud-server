import { AccountModule } from '@modules/account';
import { LegacySchoolModule } from '@modules/legacy-school';
import { SystemModule } from '@modules/system';
import { UserModule } from '@modules/user';
import { Module } from '@nestjs/common';
<<<<<<< HEAD
import { UserLoginMigrationRepo } from '@shared/repo/userloginmigration';
import { LoggerModule } from '@src/core/logger';
=======
import { UserLoginMigrationRepo } from '@shared/repo';
import { LoggerModule } from '@core/logger';
>>>>>>> 24b9dc18
import {
	MigrationCheckService,
	SchoolMigrationService,
	UserLoginMigrationRevertService,
	UserLoginMigrationRollbackService,
	UserLoginMigrationService,
	UserMigrationService,
} from './service';

@Module({
	imports: [UserModule, LegacySchoolModule, LoggerModule, AccountModule, SystemModule],
	providers: [
		UserMigrationService,
		SchoolMigrationService,
		MigrationCheckService,
		UserLoginMigrationService,
		UserLoginMigrationRepo,
		UserLoginMigrationRevertService,
		UserLoginMigrationRollbackService,
	],
	exports: [
		UserMigrationService,
		SchoolMigrationService,
		MigrationCheckService,
		UserLoginMigrationService,
		UserLoginMigrationRevertService,
		UserLoginMigrationRollbackService,
	],
})
export class UserLoginMigrationModule {}<|MERGE_RESOLUTION|>--- conflicted
+++ resolved
@@ -1,15 +1,10 @@
+import { LoggerModule } from '@core/logger';
 import { AccountModule } from '@modules/account';
 import { LegacySchoolModule } from '@modules/legacy-school';
 import { SystemModule } from '@modules/system';
 import { UserModule } from '@modules/user';
 import { Module } from '@nestjs/common';
-<<<<<<< HEAD
 import { UserLoginMigrationRepo } from '@shared/repo/userloginmigration';
-import { LoggerModule } from '@src/core/logger';
-=======
-import { UserLoginMigrationRepo } from '@shared/repo';
-import { LoggerModule } from '@core/logger';
->>>>>>> 24b9dc18
 import {
 	MigrationCheckService,
 	SchoolMigrationService,
