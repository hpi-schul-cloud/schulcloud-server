import { createMock, DeepMocked } from '@golevelup/ts-jest';
import { Test, TestingModule } from '@nestjs/testing';
import { Page } from '@shared/domain/domainobject/page';
import { SchoolDO } from '@shared/domain/domainobject/school.do';
import { UserDO } from '@shared/domain/domainobject/user.do';
import { setupEntities, userDoFactory } from '@shared/testing';
import { schoolDOFactory } from '@shared/testing/factory/domainobject/school.factory';
import { Logger } from '@src/core/logger';
import { SchoolService } from '@src/modules/school';
import { UserService } from '@src/modules/user';
import { OAuthMigrationError } from '../error/oauth-migration.error';
<<<<<<< HEAD
import { ICurrentUser } from '../../authentication';
=======
import { SchoolMigrationService } from './school-migration.service';
>>>>>>> b940f366

describe('SchoolMigrationService', () => {
	let module: TestingModule;
	let service: SchoolMigrationService;

	let userService: DeepMocked<UserService>;
	let schoolService: DeepMocked<SchoolService>;

	beforeAll(async () => {
		module = await Test.createTestingModule({
			providers: [
				SchoolMigrationService,
				{
					provide: SchoolService,
					useValue: createMock<SchoolService>(),
				},
				{
					provide: UserService,
					useValue: createMock<UserService>(),
				},
				{
					provide: Logger,
					useValue: createMock<Logger>(),
				},
			],
		}).compile();

		service = module.get(SchoolMigrationService);
		schoolService = module.get(SchoolService);
		userService = module.get(UserService);

		await setupEntities();
	});

	afterAll(async () => {
		await module.close();
	});

	const setup = () => {
<<<<<<< HEAD
		const oauthMigrationPossible = new Date(2023, 2, 26);

=======
		const oauthMigrationStart = new Date(2023, 2, 26);
>>>>>>> b940f366
		const schoolDO: SchoolDO = schoolDOFactory.buildWithId({
			id: 'schoolId',
			name: 'schoolName',
			officialSchoolNumber: 'officialSchoolNumber',
			externalId: 'firstExternalId',
			oauthMigrationFinished: new Date(2023, 2, 27),
			oauthMigrationStart,
		});

		const currentUser: ICurrentUser = { userId: 'userId', schoolId: 'schoolId', systemId: 'systemId' } as ICurrentUser;

		const userDO: UserDO = {
			id: 'userId',
			schoolId: schoolDO.id as string,
		} as UserDO;

		const officialSchoolNumberFromSource = 'officialSchoolNumber';
		const officialSchoolNumberFromTarget = 'officialSchoolNumber';
		const sourceSystemId = 'systemId';
		const targetSystemId = 'systemId';

		return {
			currentUserId: userDO.id as string,
			officialSchoolNumber: schoolDO.officialSchoolNumber,
			schoolDO,
			schoolId: schoolDO.id as string,
			externalId: schoolDO.externalId as string,
			userDO,
			firstExternalId: schoolDO.externalId,
<<<<<<< HEAD
			oauthMigrationPossible,
			currentUser,
			sourceSystemId,
			targetSystemId,
			officialSchoolNumberFromSource,
			officialSchoolNumberFromTarget,
=======
			oauthMigrationStart,
>>>>>>> b940f366
		};
	};

	describe('schoolToMigrate is called', () => {
		describe('when school number is missing', () => {
			it('should throw an error', async () => {
				const { currentUser, externalId, targetSystemId } = setup();

				const func = () => service.schoolToMigrate(currentUser.userId, externalId, undefined, targetSystemId);

				await expect(func()).rejects.toThrow(
					new OAuthMigrationError(
						'Official school number from target migration system is missing',
						'ext_official_school_number_missing'
					)
				);
			});
		});

		describe('when school could not be found with official school number', () => {
			it('should throw an error', async () => {
				const { currentUserId, externalId, officialSchoolNumber, targetSystemId, sourceSystemId } = setup();
				schoolService.getSchoolBySchoolNumber.mockResolvedValue(null);

				const func = () => service.schoolToMigrate(currentUserId, externalId, officialSchoolNumber, targetSystemId);

				await expect(func()).rejects.toThrow(
					new OAuthMigrationError(
						'Could not find school by official school number from target migration system',
						'ext_official_school_missing',
						sourceSystemId,
						targetSystemId
					)
				);
			});
		});

		describe('when current users school not match with school of to migrate user ', () => {
			it('should throw an error', async () => {
				const { currentUserId, externalId, schoolDO, userDO, targetSystemId, sourceSystemId } = setup();
				schoolService.getSchoolBySchoolNumber.mockResolvedValue(schoolDO);
				userDO.schoolId = 'anotherSchool';
				userService.findById.mockResolvedValue(userDO);

				const func = () =>
					service.schoolToMigrate(currentUserId, externalId, schoolDO.officialSchoolNumber, targetSystemId);

				await expect(func()).rejects.toThrow(
					new OAuthMigrationError(
						'Current users school is not the same as school found by official school number from target migration system',
						'ext_official_school_number_mismatch',
						sourceSystemId,
						targetSystemId
					)
				);
			});
		});

		describe('when school was already migrated', () => {
			it('should return null ', async () => {
				const { currentUserId, externalId, schoolDO, userDO, targetSystemId } = setup();
				userService.findById.mockResolvedValue(userDO);
				schoolService.getSchoolById.mockResolvedValue(schoolDO);
				schoolService.getSchoolBySchoolNumber.mockResolvedValue(schoolDO);

				const result: SchoolDO | null = await service.schoolToMigrate(
					currentUserId,
					externalId,
					schoolDO.officialSchoolNumber,
					targetSystemId
				);

				expect(result).toBeNull();
			});
		});

		describe('when school has to be migrated', () => {
			it('should return migrated school', async () => {
				const { currentUserId, schoolDO, userDO, targetSystemId } = setup();
				schoolService.getSchoolById.mockResolvedValue(schoolDO);
				schoolService.getSchoolBySchoolNumber.mockResolvedValue(schoolDO);
				userService.findById.mockResolvedValue(userDO);

				const result: SchoolDO | null = await service.schoolToMigrate(
					currentUserId,
					'newExternalId',
					schoolDO.officialSchoolNumber,
					targetSystemId
				);

				expect(result).toEqual(schoolDO);
			});
		});
	});

	describe('migrateSchool is called', () => {
		describe('when school will be migrated', () => {
			it('should save the migrated school', async () => {
				const { schoolDO, targetSystemId, firstExternalId } = setup();
				const newExternalId = 'newExternalId';

				await service.migrateSchool(newExternalId, schoolDO, targetSystemId);

				expect(schoolService.save).toHaveBeenCalledWith(
					expect.objectContaining<Partial<SchoolDO>>({
						systems: [targetSystemId],
						previousExternalId: firstExternalId,
						externalId: newExternalId,
					})
				);
			});

			describe('when there are other systems before', () => {
				it('should add the system to migrated school', async () => {
					const { schoolDO, targetSystemId } = setup();
					schoolDO.systems = ['existingSystem'];

					await service.migrateSchool('newExternalId', schoolDO, targetSystemId);

					expect(schoolService.save).toHaveBeenCalledWith(
						expect.objectContaining<Partial<SchoolDO>>({
							systems: ['existingSystem', targetSystemId],
						})
					);
				});
			});

			describe('when there are no systems in School', () => {
				it('should add the system to migrated school', async () => {
					const { schoolDO, targetSystemId } = setup();
					schoolDO.systems = undefined;

					await service.migrateSchool('newExternalId', schoolDO, targetSystemId);

					expect(schoolService.save).toHaveBeenCalledWith(
						expect.objectContaining<Partial<SchoolDO>>({
							systems: [targetSystemId],
						})
					);
				});
			});

			describe('when an error occurred', () => {
				it('should save the old schoolDo (rollback the migration)', async () => {
					const { schoolDO, targetSystemId } = setup();
					schoolService.save.mockRejectedValueOnce(new Error());

					await service.migrateSchool('newExternalId', schoolDO, targetSystemId);

					expect(schoolService.save).toHaveBeenCalledWith(schoolDO);
				});
			});
		});
	});

	describe('completeMigration is called', () => {
		describe('when admin completes the migration', () => {
			it('should call getSchoolById on schoolService', async () => {
				const expectedSchoolId = 'expectedSchoolId';
				const migrationStartedAt = new Date();
				const users: Page<UserDO> = new Page([userDoFactory.buildWithId()], 1);
				userService.findUsers.mockResolvedValue(users);

				await service.completeMigration(expectedSchoolId, migrationStartedAt);

				expect(schoolService.getSchoolById).toHaveBeenCalledWith(expectedSchoolId);
			});

			it('should call findUsers on userService', async () => {
				const { schoolId, oauthMigrationStart } = setup();
				const users: Page<UserDO> = new Page([userDoFactory.buildWithId()], 1);
				userService.findUsers.mockResolvedValue(users);

				await service.completeMigration(schoolId, oauthMigrationStart);

				expect(userService.findUsers).toHaveBeenCalledWith({
					schoolId,
					isOutdated: false,
					lastLoginSystemChangeSmallerThan: expect.objectContaining<Date>(oauthMigrationStart) as Date,
				});
			});

			it('should save non migrated user', async () => {
				const { schoolDO, userDO, schoolId } = setup();
				const users: Page<UserDO> = new Page([userDO], 1);
				userService.findUsers.mockResolvedValue(users);
				schoolService.getSchoolById.mockResolvedValue(schoolDO);

				await service.completeMigration(schoolId, schoolDO.oauthMigrationStart);

				expect(userService.saveAll).toHaveBeenCalledWith(
					expect.arrayContaining<UserDO>([
						{
							...users.data[0],
							outdatedSince: schoolDO.oauthMigrationFinished,
						},
					])
				);
			});
		});
	});

	describe('restartMigration is called', () => {
		describe('when admin restarts the migration', () => {
			it('should call getSchoolById on schoolService', async () => {
				const expectedSchoolId = 'expectedSchoolId';
				const users: Page<UserDO> = new Page([userDoFactory.buildWithId()], 1);
				userService.findUsers.mockResolvedValue(users);

				await service.restartMigration(expectedSchoolId);

				expect(schoolService.getSchoolById).toHaveBeenCalledWith(expectedSchoolId);
			});

			it('should call findUsers on userService', async () => {
				const { schoolDO } = setup();
				schoolService.getSchoolById.mockResolvedValue(schoolDO);
				const expectedSchoolId = 'expectedSchoolId';
				const users: Page<UserDO> = new Page([userDoFactory.buildWithId({ outdatedSince: new Date(2023, 2, 27) })], 1);
				userService.findUsers.mockResolvedValue(users);

				await service.restartMigration(expectedSchoolId);

				expect(userService.findUsers).toHaveBeenCalledWith({
					schoolId: expectedSchoolId,
					outdatedSince: schoolDO.oauthMigrationFinished,
				});
			});

			it('should save migrated user with removed outdatedSince entry', async () => {
				const expectedSchoolId = 'expectedSchoolId';
				const users: Page<UserDO> = new Page([userDoFactory.buildWithId()], 1);
				userService.findUsers.mockResolvedValue(users);

				await service.restartMigration(expectedSchoolId);

				expect(userService.saveAll).toHaveBeenCalledWith(
					expect.arrayContaining<UserDO>([
						{
							...users.data[0],
							outdatedSince: undefined,
						},
					])
				);
			});
		});
	});
});<|MERGE_RESOLUTION|>--- conflicted
+++ resolved
@@ -8,12 +8,9 @@
 import { Logger } from '@src/core/logger';
 import { SchoolService } from '@src/modules/school';
 import { UserService } from '@src/modules/user';
+import { SchoolMigrationService } from './school-migration.service';
 import { OAuthMigrationError } from '../error/oauth-migration.error';
-<<<<<<< HEAD
 import { ICurrentUser } from '../../authentication';
-=======
-import { SchoolMigrationService } from './school-migration.service';
->>>>>>> b940f366
 
 describe('SchoolMigrationService', () => {
 	let module: TestingModule;
@@ -53,12 +50,7 @@
 	});
 
 	const setup = () => {
-<<<<<<< HEAD
-		const oauthMigrationPossible = new Date(2023, 2, 26);
-
-=======
 		const oauthMigrationStart = new Date(2023, 2, 26);
->>>>>>> b940f366
 		const schoolDO: SchoolDO = schoolDOFactory.buildWithId({
 			id: 'schoolId',
 			name: 'schoolName',
@@ -88,16 +80,12 @@
 			externalId: schoolDO.externalId as string,
 			userDO,
 			firstExternalId: schoolDO.externalId,
-<<<<<<< HEAD
-			oauthMigrationPossible,
+			oauthMigrationStart,
 			currentUser,
 			sourceSystemId,
 			targetSystemId,
 			officialSchoolNumberFromSource,
 			officialSchoolNumberFromTarget,
-=======
-			oauthMigrationStart,
->>>>>>> b940f366
 		};
 	};
 
