--- conflicted
+++ resolved
@@ -1,18 +1,11 @@
 import { createMock, DeepMocked } from '@golevelup/ts-jest';
-<<<<<<< HEAD
-import { setupEntities, userDoFactory } from '@shared/testing';
-import { SchoolService } from '@src/modules/school';
-import { UserService } from '@src/modules/user';
-import { LegacyLogger } from '@src/core/logger';
-=======
 import { Test, TestingModule } from '@nestjs/testing';
 import { Page } from '@shared/domain/domainobject/page';
->>>>>>> 2aa45177
 import { SchoolDO } from '@shared/domain/domainobject/school.do';
 import { UserDO } from '@shared/domain/domainobject/user.do';
 import { setupEntities, userDoFactory } from '@shared/testing';
 import { schoolDOFactory } from '@shared/testing/factory/domainobject/school.factory';
-import { Logger } from '@src/core/logger';
+import { LegacyLogger } from '@src/core/logger';
 import { SchoolService } from '@src/modules/school';
 import { UserService } from '@src/modules/user';
 import { ValidationError } from '@shared/common';
