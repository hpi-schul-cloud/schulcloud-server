import { createMock, DeepMocked } from '@golevelup/ts-jest';
import { Test, TestingModule } from '@nestjs/testing';
import { Page } from '@shared/domain/domainobject/page';
import { SchoolDO } from '@shared/domain/domainobject/school.do';
import { UserDO } from '@shared/domain/domainobject/user.do';
import { setupEntities, userDoFactory } from '@shared/testing';
import { schoolDOFactory } from '@shared/testing/factory/domainobject/school.factory';
import { Logger } from '@src/core/logger';
import { SchoolService } from '@src/modules/school';
import { UserService } from '@src/modules/user';
<<<<<<< HEAD
import { ICurrentUser } from '@src/modules/authentication';
import { OAuthMigrationError } from '@src/modules/user-login-migration/error/oauth-migration.error';
import { ObjectId } from '@mikro-orm/mongodb';
=======
import { ValidationError } from '@shared/common';
import { OAuthMigrationError } from '../error/oauth-migration.error';
>>>>>>> e4cfa080
import { SchoolMigrationService } from './school-migration.service';

describe('SchoolMigrationService', () => {
	let module: TestingModule;
	let service: SchoolMigrationService;

	let userService: DeepMocked<UserService>;
	let schoolService: DeepMocked<SchoolService>;

	beforeAll(async () => {
		module = await Test.createTestingModule({
			providers: [
				SchoolMigrationService,
				{
					provide: SchoolService,
					useValue: createMock<SchoolService>(),
				},
				{
					provide: UserService,
					useValue: createMock<UserService>(),
				},
				{
					provide: Logger,
					useValue: createMock<Logger>(),
				},
			],
		}).compile();

		service = module.get(SchoolMigrationService);
		schoolService = module.get(SchoolService);
		userService = module.get(UserService);

		await setupEntities();
	});

	afterAll(async () => {
		await module.close();
	});

<<<<<<< HEAD
=======
	const setup = () => {
		const oauthMigrationStart = new Date(2023, 2, 26);
		const schoolDO: SchoolDO = schoolDOFactory.buildWithId({
			id: 'schoolId',
			name: 'schoolName',
			officialSchoolNumber: '3',
			externalId: 'firstExternalId',
			oauthMigrationFinished: new Date(2023, 2, 27),
			oauthMigrationFinalFinish: new Date(2023, 3, 27),
			oauthMigrationStart,
		});

		const userDO: UserDO = {
			id: 'userId',
			schoolId: schoolDO.id as string,
		} as UserDO;
		const targetSystemId = 'targetSystemId';

		return {
			currentUserId: userDO.id as string,
			officialSchoolNumber: schoolDO.officialSchoolNumber,
			schoolDO,
			schoolId: schoolDO.id as string,
			externalId: schoolDO.externalId as string,
			userDO,
			targetSystemId,
			firstExternalId: schoolDO.externalId,
			oauthMigrationStart,
		};
	};

	describe('validateGracePeriod is called', () => {
		describe('when current date is before finalFinish date', () => {
			it('should not throw', () => {
				const { schoolDO } = setup();
				jest.useFakeTimers();
				jest.setSystemTime(new Date(2023, 3, 14));

				expect(() => service.validateGracePeriod(schoolDO)).not.toThrow();
			});
		});

		describe('when current date is after finalFinish date', () => {
			it('should throw validation error', () => {
				const { schoolDO } = setup();
				jest.useFakeTimers();
				jest.setSystemTime(new Date(2023, 3, 28));

				expect(() => service.validateGracePeriod(schoolDO)).toThrow(
					new ValidationError('grace_period_expired: The grace period after finishing migration has expired')
				);
			});
		});
	});

>>>>>>> e4cfa080
	describe('schoolToMigrate is called', () => {
		describe('when school number is missing', () => {
			const setup = () => {
				const oauthMigrationStart = new Date(2023, 2, 26);
				const schoolDO: SchoolDO = schoolDOFactory.buildWithId({
					id: 'schoolId',
					name: 'schoolName',
					officialSchoolNumber: 'officialSchoolNumber',
					externalId: 'firstExternalId',
					oauthMigrationFinished: new Date(2023, 2, 27),
					oauthMigrationStart,
				});

				const currentUser: ICurrentUser = {
					userId: 'userId',
					schoolId: 'schoolId',
					systemId: 'systemId',
				} as ICurrentUser;

				return {
					externalId: schoolDO.externalId as string,
					currentUser,
				};
			};

			it('should throw an error', async () => {
				const { currentUser, externalId } = setup();

				const func = () => service.schoolToMigrate(currentUser.userId, externalId, undefined);

				await expect(func()).rejects.toThrow(
					new OAuthMigrationError(
						'Official school number from target migration system is missing',
						'ext_official_school_number_missing'
					)
				);
			});
		});

		describe('when school could not be found with official school number', () => {
			const setup = () => {
				const oauthMigrationStart = new Date(2023, 2, 26);
				const schoolDO: SchoolDO = schoolDOFactory.buildWithId({
					id: 'schoolId',
					name: 'schoolName',
					officialSchoolNumber: 'officialSchoolNumber',
					externalId: 'firstExternalId',
					oauthMigrationFinished: new Date(2023, 2, 27),
					oauthMigrationStart,
				});

				const userDO: UserDO = userDoFactory.buildWithId(
					{ schoolId: schoolDO.id as string },
					new ObjectId().toHexString(),
					{}
				);

				return {
					currentUserId: userDO.id as string,
					officialSchoolNumber: schoolDO.officialSchoolNumber,
					schoolDO,
					externalId: schoolDO.externalId as string,
					userDO,
				};
			};

			it('should throw an error', async () => {
				const { currentUserId, externalId, officialSchoolNumber, userDO, schoolDO } = setup();
				userService.findById.mockResolvedValue(userDO);
				schoolService.getSchoolById.mockResolvedValue(schoolDO);
				schoolService.getSchoolBySchoolNumber.mockResolvedValue(null);

				const func = () => service.schoolToMigrate(currentUserId, externalId, officialSchoolNumber);

				await expect(func()).rejects.toThrow(
					new OAuthMigrationError(
						'Could not find school by official school number from target migration system',
						'ext_official_school_missing'
					)
				);
			});
		});

		describe('when current users school not match with school of to migrate user ', () => {
			const setup = () => {
				const oauthMigrationStart = new Date(2023, 2, 26);
				const schoolDO: SchoolDO = schoolDOFactory.buildWithId({
					id: 'schoolId',
					name: 'schoolName',
					officialSchoolNumber: 'officialSchoolNumber',
					externalId: 'firstExternalId',
					oauthMigrationFinished: new Date(2023, 2, 27),
					oauthMigrationStart,
				});

				const userDO: UserDO = userDoFactory.buildWithId(
					{ schoolId: schoolDO.id as string },
					new ObjectId().toHexString(),
					{}
				);

				return {
					currentUserId: userDO.id as string,
					schoolDO,
					externalId: schoolDO.externalId as string,
					userDO,
				};
			};

			it('should throw an error', async () => {
				const { currentUserId, externalId, schoolDO, userDO } = setup();
				schoolService.getSchoolById.mockResolvedValue(schoolDO);
				userDO.schoolId = 'anotherSchool';
				userService.findById.mockResolvedValue(userDO);

				const func = () => service.schoolToMigrate(currentUserId, externalId, 'targetSchoolNumber');

				await expect(func()).rejects.toThrow(
					new OAuthMigrationError(
						'Current users school is not the same as school found by official school number from target migration system',
						'ext_official_school_number_mismatch',
						'targetSchoolNumber',
						schoolDO.officialSchoolNumber
					)
				);
			});
		});

		describe('when school was already migrated', () => {
			const setup = () => {
				const oauthMigrationStart = new Date(2023, 2, 26);
				const schoolDO: SchoolDO = schoolDOFactory.buildWithId({
					id: 'schoolId',
					name: 'schoolName',
					officialSchoolNumber: 'officialSchoolNumber',
					externalId: 'firstExternalId',
					oauthMigrationFinished: new Date(2023, 2, 27),
					oauthMigrationStart,
				});

				const userDO: UserDO = userDoFactory.buildWithId(
					{ schoolId: schoolDO.id as string },
					new ObjectId().toHexString(),
					{}
				);

				return {
					currentUserId: userDO.id as string,
					schoolDO,
					externalId: schoolDO.externalId as string,
					userDO,
				};
			};

			it('should return null ', async () => {
				const { currentUserId, externalId, schoolDO, userDO } = setup();
				userService.findById.mockResolvedValue(userDO);
				schoolService.getSchoolById.mockResolvedValue(schoolDO);
				schoolService.getSchoolBySchoolNumber.mockResolvedValue(schoolDO);

				const result: SchoolDO | null = await service.schoolToMigrate(
					currentUserId,
					externalId,
					schoolDO.officialSchoolNumber
				);

				expect(result).toBeNull();
			});
		});

		describe('when school has to be migrated', () => {
			const setup = () => {
				const oauthMigrationStart = new Date(2023, 2, 26);
				const schoolDO: SchoolDO = schoolDOFactory.buildWithId({
					id: 'schoolId',
					name: 'schoolName',
					officialSchoolNumber: 'officialSchoolNumber',
					externalId: 'firstExternalId',
					oauthMigrationFinished: new Date(2023, 2, 27),
					oauthMigrationStart,
				});

				const userDO: UserDO = userDoFactory.buildWithId(
					{ schoolId: schoolDO.id as string },
					new ObjectId().toHexString(),
					{}
				);

				return {
					currentUserId: userDO.id as string,
					schoolDO,
					userDO,
				};
			};

			it('should return migrated school', async () => {
				const { currentUserId, schoolDO, userDO } = setup();
				schoolService.getSchoolById.mockResolvedValue(schoolDO);
				schoolService.getSchoolBySchoolNumber.mockResolvedValue(schoolDO);
				userService.findById.mockResolvedValue(userDO);

				const result: SchoolDO | null = await service.schoolToMigrate(
					currentUserId,
					'newExternalId',
					schoolDO.officialSchoolNumber
				);

				expect(result).toEqual(schoolDO);
			});
		});
	});

	describe('migrateSchool is called', () => {
		describe('when school will be migrated', () => {
			const setup = () => {
				const oauthMigrationStart = new Date(2023, 2, 26);
				const schoolDO: SchoolDO = schoolDOFactory.buildWithId({
					id: 'schoolId',
					name: 'schoolName',
					officialSchoolNumber: 'officialSchoolNumber',
					externalId: 'firstExternalId',
					oauthMigrationFinished: new Date(2023, 2, 27),
					oauthMigrationStart,
				});

				const targetSystemId = 'targetSystemId';

				return {
					schoolDO,
					firstExternalId: schoolDO.externalId,
					targetSystemId,
				};
			};

			it('should save the migrated school', async () => {
				const { schoolDO, targetSystemId, firstExternalId } = setup();
				const newExternalId = 'newExternalId';

				await service.migrateSchool(newExternalId, schoolDO, targetSystemId);

				expect(schoolService.save).toHaveBeenCalledWith(
					expect.objectContaining<Partial<SchoolDO>>({
						systems: [targetSystemId],
						previousExternalId: firstExternalId,
						externalId: newExternalId,
					})
				);
			});

			describe('when there are other systems before', () => {
				it('should add the system to migrated school', async () => {
					const { schoolDO, targetSystemId } = setup();
					schoolDO.systems = ['existingSystem'];

					await service.migrateSchool('newExternalId', schoolDO, targetSystemId);

					expect(schoolService.save).toHaveBeenCalledWith(
						expect.objectContaining<Partial<SchoolDO>>({
							systems: ['existingSystem', targetSystemId],
						})
					);
				});
			});

			describe('when there are no systems in School', () => {
				it('should add the system to migrated school', async () => {
					const { schoolDO, targetSystemId } = setup();
					schoolDO.systems = undefined;

					await service.migrateSchool('newExternalId', schoolDO, targetSystemId);

					expect(schoolService.save).toHaveBeenCalledWith(
						expect.objectContaining<Partial<SchoolDO>>({
							systems: [targetSystemId],
						})
					);
				});
			});

			describe('when an error occurred', () => {
				it('should save the old schoolDo (rollback the migration)', async () => {
					const { schoolDO, targetSystemId } = setup();
					schoolService.save.mockRejectedValueOnce(new Error());

					await service.migrateSchool('newExternalId', schoolDO, targetSystemId);

					expect(schoolService.save).toHaveBeenCalledWith(schoolDO);
				});
			});
		});
	});

	describe('completeMigration is called', () => {
		describe('when admin completes the migration', () => {
			const setup = () => {
				const oauthMigrationStart = new Date(2023, 2, 26);
				const schoolDO: SchoolDO = schoolDOFactory.buildWithId({
					id: 'schoolId',
					name: 'schoolName',
					officialSchoolNumber: 'officialSchoolNumber',
					externalId: 'firstExternalId',
					oauthMigrationFinished: new Date(2023, 2, 27),
					oauthMigrationStart,
				});

				const userDO: UserDO = userDoFactory.buildWithId(
					{ schoolId: schoolDO.id as string },
					new ObjectId().toHexString(),
					{}
				);

				return {
					schoolDO,
					schoolId: schoolDO.id as string,
					userDO,
					oauthMigrationStart,
				};
			};

			it('should call getSchoolById on schoolService', async () => {
				const expectedSchoolId = 'expectedSchoolId';
				const migrationStartedAt = new Date();
				const users: Page<UserDO> = new Page([userDoFactory.buildWithId()], 1);
				userService.findUsers.mockResolvedValue(users);

				await service.completeMigration(expectedSchoolId, migrationStartedAt);

				expect(schoolService.getSchoolById).toHaveBeenCalledWith(expectedSchoolId);
			});

			it('should call findUsers on userService', async () => {
				const { schoolId, oauthMigrationStart } = setup();
				const users: Page<UserDO> = new Page([userDoFactory.buildWithId()], 1);
				userService.findUsers.mockResolvedValue(users);

				await service.completeMigration(schoolId, oauthMigrationStart);

				expect(userService.findUsers).toHaveBeenCalledWith({
					schoolId,
					isOutdated: false,
					lastLoginSystemChangeSmallerThan: expect.objectContaining<Date>(oauthMigrationStart) as Date,
				});
			});

			it('should save non migrated user', async () => {
				const { schoolDO, userDO, schoolId } = setup();
				const users: Page<UserDO> = new Page([userDO], 1);
				userService.findUsers.mockResolvedValue(users);
				schoolService.getSchoolById.mockResolvedValue(schoolDO);

				await service.completeMigration(schoolId, schoolDO.oauthMigrationStart);

				expect(userService.saveAll).toHaveBeenCalledWith(
					expect.arrayContaining<UserDO>([
						{
							...users.data[0],
							outdatedSince: schoolDO.oauthMigrationFinished,
						},
					])
				);
			});
		});
	});

	describe('restartMigration is called', () => {
		describe('when admin restarts the migration', () => {
			const setup = () => {
				const oauthMigrationStart = new Date(2023, 2, 26);
				const schoolDO: SchoolDO = schoolDOFactory.buildWithId({
					id: 'schoolId',
					name: 'schoolName',
					officialSchoolNumber: 'officialSchoolNumber',
					externalId: 'firstExternalId',
					oauthMigrationFinished: new Date(2023, 2, 27),
					oauthMigrationStart,
				});

				return {
					schoolDO,
				};
			};

			it('should call getSchoolById on schoolService', async () => {
				const expectedSchoolId = 'expectedSchoolId';
				const users: Page<UserDO> = new Page([userDoFactory.buildWithId()], 1);
				userService.findUsers.mockResolvedValue(users);

				await service.restartMigration(expectedSchoolId);

				expect(schoolService.getSchoolById).toHaveBeenCalledWith(expectedSchoolId);
			});

			it('should call findUsers on userService', async () => {
				const { schoolDO } = setup();
				schoolService.getSchoolById.mockResolvedValue(schoolDO);
				const expectedSchoolId = 'expectedSchoolId';
				const users: Page<UserDO> = new Page([userDoFactory.buildWithId({ outdatedSince: new Date(2023, 2, 27) })], 1);
				userService.findUsers.mockResolvedValue(users);

				await service.restartMigration(expectedSchoolId);

				expect(userService.findUsers).toHaveBeenCalledWith({
					schoolId: expectedSchoolId,
					outdatedSince: schoolDO.oauthMigrationFinished,
				});
			});

			it('should save migrated user with removed outdatedSince entry', async () => {
				const expectedSchoolId = 'expectedSchoolId';
				const users: Page<UserDO> = new Page([userDoFactory.buildWithId()], 1);
				userService.findUsers.mockResolvedValue(users);

				await service.restartMigration(expectedSchoolId);

				expect(userService.saveAll).toHaveBeenCalledWith(
					expect.arrayContaining<UserDO>([
						{
							...users.data[0],
							outdatedSince: undefined,
						},
					])
				);
			});
		});
	});
});<|MERGE_RESOLUTION|>--- conflicted
+++ resolved
@@ -8,14 +8,10 @@
 import { Logger } from '@src/core/logger';
 import { SchoolService } from '@src/modules/school';
 import { UserService } from '@src/modules/user';
-<<<<<<< HEAD
+import { ValidationError } from '@shared/common';
 import { ICurrentUser } from '@src/modules/authentication';
 import { OAuthMigrationError } from '@src/modules/user-login-migration/error/oauth-migration.error';
 import { ObjectId } from '@mikro-orm/mongodb';
-=======
-import { ValidationError } from '@shared/common';
-import { OAuthMigrationError } from '../error/oauth-migration.error';
->>>>>>> e4cfa080
 import { SchoolMigrationService } from './school-migration.service';
 
 describe('SchoolMigrationService', () => {
@@ -55,14 +51,12 @@
 		await module.close();
 	});
 
-<<<<<<< HEAD
-=======
 	const setup = () => {
 		const oauthMigrationStart = new Date(2023, 2, 26);
 		const schoolDO: SchoolDO = schoolDOFactory.buildWithId({
 			id: 'schoolId',
 			name: 'schoolName',
-			officialSchoolNumber: '3',
+			officialSchoolNumber: 'officialSchoolNumber',
 			externalId: 'firstExternalId',
 			oauthMigrationFinished: new Date(2023, 2, 27),
 			oauthMigrationFinalFinish: new Date(2023, 3, 27),
@@ -70,10 +64,16 @@
 		});
 
 		const userDO: UserDO = {
-			id: 'userId',
+			id: new ObjectId().toHexString(),
 			schoolId: schoolDO.id as string,
 		} as UserDO;
 		const targetSystemId = 'targetSystemId';
+
+		const currentUser: ICurrentUser = {
+			userId: userDO.id,
+			schoolId: userDO.schoolId,
+			systemId: 'systemId',
+		} as ICurrentUser;
 
 		return {
 			currentUserId: userDO.id as string,
@@ -85,6 +85,7 @@
 			targetSystemId,
 			firstExternalId: schoolDO.externalId,
 			oauthMigrationStart,
+			currentUser,
 		};
 	};
 
@@ -112,32 +113,8 @@
 		});
 	});
 
->>>>>>> e4cfa080
 	describe('schoolToMigrate is called', () => {
 		describe('when school number is missing', () => {
-			const setup = () => {
-				const oauthMigrationStart = new Date(2023, 2, 26);
-				const schoolDO: SchoolDO = schoolDOFactory.buildWithId({
-					id: 'schoolId',
-					name: 'schoolName',
-					officialSchoolNumber: 'officialSchoolNumber',
-					externalId: 'firstExternalId',
-					oauthMigrationFinished: new Date(2023, 2, 27),
-					oauthMigrationStart,
-				});
-
-				const currentUser: ICurrentUser = {
-					userId: 'userId',
-					schoolId: 'schoolId',
-					systemId: 'systemId',
-				} as ICurrentUser;
-
-				return {
-					externalId: schoolDO.externalId as string,
-					currentUser,
-				};
-			};
-
 			it('should throw an error', async () => {
 				const { currentUser, externalId } = setup();
 
@@ -153,32 +130,6 @@
 		});
 
 		describe('when school could not be found with official school number', () => {
-			const setup = () => {
-				const oauthMigrationStart = new Date(2023, 2, 26);
-				const schoolDO: SchoolDO = schoolDOFactory.buildWithId({
-					id: 'schoolId',
-					name: 'schoolName',
-					officialSchoolNumber: 'officialSchoolNumber',
-					externalId: 'firstExternalId',
-					oauthMigrationFinished: new Date(2023, 2, 27),
-					oauthMigrationStart,
-				});
-
-				const userDO: UserDO = userDoFactory.buildWithId(
-					{ schoolId: schoolDO.id as string },
-					new ObjectId().toHexString(),
-					{}
-				);
-
-				return {
-					currentUserId: userDO.id as string,
-					officialSchoolNumber: schoolDO.officialSchoolNumber,
-					schoolDO,
-					externalId: schoolDO.externalId as string,
-					userDO,
-				};
-			};
-
 			it('should throw an error', async () => {
 				const { currentUserId, externalId, officialSchoolNumber, userDO, schoolDO } = setup();
 				userService.findById.mockResolvedValue(userDO);
@@ -197,31 +148,6 @@
 		});
 
 		describe('when current users school not match with school of to migrate user ', () => {
-			const setup = () => {
-				const oauthMigrationStart = new Date(2023, 2, 26);
-				const schoolDO: SchoolDO = schoolDOFactory.buildWithId({
-					id: 'schoolId',
-					name: 'schoolName',
-					officialSchoolNumber: 'officialSchoolNumber',
-					externalId: 'firstExternalId',
-					oauthMigrationFinished: new Date(2023, 2, 27),
-					oauthMigrationStart,
-				});
-
-				const userDO: UserDO = userDoFactory.buildWithId(
-					{ schoolId: schoolDO.id as string },
-					new ObjectId().toHexString(),
-					{}
-				);
-
-				return {
-					currentUserId: userDO.id as string,
-					schoolDO,
-					externalId: schoolDO.externalId as string,
-					userDO,
-				};
-			};
-
 			it('should throw an error', async () => {
 				const { currentUserId, externalId, schoolDO, userDO } = setup();
 				schoolService.getSchoolById.mockResolvedValue(schoolDO);
@@ -242,31 +168,6 @@
 		});
 
 		describe('when school was already migrated', () => {
-			const setup = () => {
-				const oauthMigrationStart = new Date(2023, 2, 26);
-				const schoolDO: SchoolDO = schoolDOFactory.buildWithId({
-					id: 'schoolId',
-					name: 'schoolName',
-					officialSchoolNumber: 'officialSchoolNumber',
-					externalId: 'firstExternalId',
-					oauthMigrationFinished: new Date(2023, 2, 27),
-					oauthMigrationStart,
-				});
-
-				const userDO: UserDO = userDoFactory.buildWithId(
-					{ schoolId: schoolDO.id as string },
-					new ObjectId().toHexString(),
-					{}
-				);
-
-				return {
-					currentUserId: userDO.id as string,
-					schoolDO,
-					externalId: schoolDO.externalId as string,
-					userDO,
-				};
-			};
-
 			it('should return null ', async () => {
 				const { currentUserId, externalId, schoolDO, userDO } = setup();
 				userService.findById.mockResolvedValue(userDO);
@@ -284,30 +185,6 @@
 		});
 
 		describe('when school has to be migrated', () => {
-			const setup = () => {
-				const oauthMigrationStart = new Date(2023, 2, 26);
-				const schoolDO: SchoolDO = schoolDOFactory.buildWithId({
-					id: 'schoolId',
-					name: 'schoolName',
-					officialSchoolNumber: 'officialSchoolNumber',
-					externalId: 'firstExternalId',
-					oauthMigrationFinished: new Date(2023, 2, 27),
-					oauthMigrationStart,
-				});
-
-				const userDO: UserDO = userDoFactory.buildWithId(
-					{ schoolId: schoolDO.id as string },
-					new ObjectId().toHexString(),
-					{}
-				);
-
-				return {
-					currentUserId: userDO.id as string,
-					schoolDO,
-					userDO,
-				};
-			};
-
 			it('should return migrated school', async () => {
 				const { currentUserId, schoolDO, userDO } = setup();
 				schoolService.getSchoolById.mockResolvedValue(schoolDO);
@@ -327,26 +204,6 @@
 
 	describe('migrateSchool is called', () => {
 		describe('when school will be migrated', () => {
-			const setup = () => {
-				const oauthMigrationStart = new Date(2023, 2, 26);
-				const schoolDO: SchoolDO = schoolDOFactory.buildWithId({
-					id: 'schoolId',
-					name: 'schoolName',
-					officialSchoolNumber: 'officialSchoolNumber',
-					externalId: 'firstExternalId',
-					oauthMigrationFinished: new Date(2023, 2, 27),
-					oauthMigrationStart,
-				});
-
-				const targetSystemId = 'targetSystemId';
-
-				return {
-					schoolDO,
-					firstExternalId: schoolDO.externalId,
-					targetSystemId,
-				};
-			};
-
 			it('should save the migrated school', async () => {
 				const { schoolDO, targetSystemId, firstExternalId } = setup();
 				const newExternalId = 'newExternalId';
@@ -407,31 +264,6 @@
 
 	describe('completeMigration is called', () => {
 		describe('when admin completes the migration', () => {
-			const setup = () => {
-				const oauthMigrationStart = new Date(2023, 2, 26);
-				const schoolDO: SchoolDO = schoolDOFactory.buildWithId({
-					id: 'schoolId',
-					name: 'schoolName',
-					officialSchoolNumber: 'officialSchoolNumber',
-					externalId: 'firstExternalId',
-					oauthMigrationFinished: new Date(2023, 2, 27),
-					oauthMigrationStart,
-				});
-
-				const userDO: UserDO = userDoFactory.buildWithId(
-					{ schoolId: schoolDO.id as string },
-					new ObjectId().toHexString(),
-					{}
-				);
-
-				return {
-					schoolDO,
-					schoolId: schoolDO.id as string,
-					userDO,
-					oauthMigrationStart,
-				};
-			};
-
 			it('should call getSchoolById on schoolService', async () => {
 				const expectedSchoolId = 'expectedSchoolId';
 				const migrationStartedAt = new Date();
@@ -479,22 +311,6 @@
 
 	describe('restartMigration is called', () => {
 		describe('when admin restarts the migration', () => {
-			const setup = () => {
-				const oauthMigrationStart = new Date(2023, 2, 26);
-				const schoolDO: SchoolDO = schoolDOFactory.buildWithId({
-					id: 'schoolId',
-					name: 'schoolName',
-					officialSchoolNumber: 'officialSchoolNumber',
-					externalId: 'firstExternalId',
-					oauthMigrationFinished: new Date(2023, 2, 27),
-					oauthMigrationStart,
-				});
-
-				return {
-					schoolDO,
-				};
-			};
-
 			it('should call getSchoolById on schoolService', async () => {
 				const expectedSchoolId = 'expectedSchoolId';
 				const users: Page<UserDO> = new Page([userDoFactory.buildWithId()], 1);
