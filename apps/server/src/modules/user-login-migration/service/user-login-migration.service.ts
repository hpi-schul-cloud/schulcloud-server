--- conflicted
+++ resolved
@@ -3,21 +3,13 @@
 import { SchoolFeature } from '@modules/school/domain';
 import { SystemDto, SystemService } from '@modules/system';
 import { UserService } from '@modules/user';
-<<<<<<< HEAD
-import { Injectable, InternalServerErrorException, UnprocessableEntityException } from '@nestjs/common';
+import { Injectable, InternalServerErrorException } from '@nestjs/common';
 import { EntityId, LegacySchoolDo, SystemTypeEnum, UserDO, UserLoginMigrationDO } from '@shared/domain';
-import { UserLoginMigrationRepo } from '@shared/repo';
-import { UserLoginMigrationNotFoundLoggableException } from '../error';
-import { SchoolMigrationService } from './school-migration.service';
-=======
-import { Injectable, InternalServerErrorException } from '@nestjs/common';
-import { EntityId, LegacySchoolDo, SchoolFeatures, SystemTypeEnum, UserDO, UserLoginMigrationDO } from '@shared/domain';
 import { UserLoginMigrationRepo } from '@shared/repo';
 import {
 	UserLoginMigrationAlreadyClosedLoggableException,
 	UserLoginMigrationGracePeriodExpiredLoggableException,
 } from '../loggable';
->>>>>>> 7cf730c0
 
 @Injectable()
 export class UserLoginMigrationService {
@@ -28,72 +20,7 @@
 		private readonly systemService: SystemService
 	) {}
 
-<<<<<<< HEAD
-	/**
-	 * @deprecated Use the other functions in this class instead.
-	 *
-	 * @param schoolId
-	 * @param oauthMigrationPossible
-	 * @param oauthMigrationMandatory
-	 * @param oauthMigrationFinished
-	 */
-	async setMigration(
-		schoolId: EntityId,
-		oauthMigrationPossible?: boolean,
-		oauthMigrationMandatory?: boolean,
-		oauthMigrationFinished?: boolean
-	): Promise<UserLoginMigrationDO> {
-		const schoolDo: LegacySchoolDo = await this.schoolService.getSchoolById(schoolId);
-
-		const existingUserLoginMigration: UserLoginMigrationDO | null = await this.userLoginMigrationRepo.findBySchoolId(
-			schoolId
-		);
-
-		let userLoginMigration: UserLoginMigrationDO;
-
-		if (existingUserLoginMigration) {
-			userLoginMigration = existingUserLoginMigration;
-		} else {
-			if (!oauthMigrationPossible) {
-				throw new UnprocessableEntityException(`School ${schoolId} has no UserLoginMigration`);
-			}
-
-			userLoginMigration = await this.createNewMigration(schoolDo);
-
-			this.enableOauthMigrationFeature(schoolDo);
-			await this.schoolService.save(schoolDo);
-		}
-
-		if (oauthMigrationPossible === true) {
-			userLoginMigration.closedAt = undefined;
-			userLoginMigration.finishedAt = undefined;
-		}
-
-		if (oauthMigrationMandatory !== undefined) {
-			userLoginMigration.mandatorySince = oauthMigrationMandatory ? new Date() : undefined;
-		}
-
-		if (oauthMigrationFinished !== undefined) {
-			userLoginMigration.closedAt = oauthMigrationFinished ? new Date() : undefined;
-			userLoginMigration.finishedAt = oauthMigrationFinished
-				? new Date(Date.now() + (Configuration.get('MIGRATION_END_GRACE_PERIOD_MS') as number))
-				: undefined;
-		}
-
-		const savedMigration: UserLoginMigrationDO = await this.userLoginMigrationRepo.save(userLoginMigration);
-
-		if (oauthMigrationFinished !== undefined) {
-			// this would throw an error when executed before the userLoginMigrationRepo.save method.
-			await this.schoolService.removeFeature(schoolId, SchoolFeature.ENABLE_LDAP_SYNC_DURING_MIGRATION);
-		}
-
-		return savedMigration;
-	}
-
-	async startMigration(schoolId: string): Promise<UserLoginMigrationDO> {
-=======
 	public async startMigration(schoolId: string): Promise<UserLoginMigrationDO> {
->>>>>>> 7cf730c0
 		const schoolDo: LegacySchoolDo = await this.schoolService.getSchoolById(schoolId);
 
 		const userLoginMigrationDO: UserLoginMigrationDO = await this.createNewMigration(schoolDo);
@@ -149,14 +76,10 @@
 			return userLoginMigration;
 		}
 
-<<<<<<< HEAD
-		await this.schoolService.removeFeature(schoolId, SchoolFeature.ENABLE_LDAP_SYNC_DURING_MIGRATION);
-=======
 		await this.schoolService.removeFeature(
 			userLoginMigration.schoolId,
-			SchoolFeatures.ENABLE_LDAP_SYNC_DURING_MIGRATION
+			SchoolFeature.ENABLE_LDAP_SYNC_DURING_MIGRATION
 		);
->>>>>>> 7cf730c0
 
 		const now: Date = new Date();
 		const gracePeriodDuration: number = Configuration.get('MIGRATION_END_GRACE_PERIOD_MS') as number;
