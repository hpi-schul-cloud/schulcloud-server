import { Configuration } from '@hpi-schul-cloud/commons/lib';
import { Injectable, InternalServerErrorException, UnprocessableEntityException } from '@nestjs/common';
import { EntityId, LegacySchoolDo, SystemTypeEnum, UserDO, UserLoginMigrationDO } from '@shared/domain';
import { UserLoginMigrationRepo } from '@shared/repo';
<<<<<<< HEAD
import { LegacySchoolService } from '@src/modules/legacy-school';
import { SchoolFeature } from '@src/modules/school/domain';
import { SystemDto, SystemService } from '@src/modules/system';
import { UserService } from '@src/modules/user';
=======
import { LegacySchoolService } from '@modules/legacy-school';
import { SystemDto, SystemService } from '@modules/system';
import { UserService } from '@modules/user';
>>>>>>> 84ececba
import { UserLoginMigrationNotFoundLoggableException } from '../error';
import { SchoolMigrationService } from './school-migration.service';

@Injectable()
export class UserLoginMigrationService {
	constructor(
		private readonly userService: UserService,
		private readonly userLoginMigrationRepo: UserLoginMigrationRepo,
		private readonly schoolService: LegacySchoolService,
		private readonly systemService: SystemService,
		private readonly schoolMigrationService: SchoolMigrationService
	) {}

	/**
	 * @deprecated Use the other functions in this class instead.
	 *
	 * @param schoolId
	 * @param oauthMigrationPossible
	 * @param oauthMigrationMandatory
	 * @param oauthMigrationFinished
	 */
	async setMigration(
		schoolId: EntityId,
		oauthMigrationPossible?: boolean,
		oauthMigrationMandatory?: boolean,
		oauthMigrationFinished?: boolean
	): Promise<UserLoginMigrationDO> {
		const schoolDo: LegacySchoolDo = await this.schoolService.getSchoolById(schoolId);

		const existingUserLoginMigration: UserLoginMigrationDO | null = await this.userLoginMigrationRepo.findBySchoolId(
			schoolId
		);

		let userLoginMigration: UserLoginMigrationDO;

		if (existingUserLoginMigration) {
			userLoginMigration = existingUserLoginMigration;
		} else {
			if (!oauthMigrationPossible) {
				throw new UnprocessableEntityException(`School ${schoolId} has no UserLoginMigration`);
			}

			userLoginMigration = await this.createNewMigration(schoolDo);

			this.enableOauthMigrationFeature(schoolDo);
			await this.schoolService.save(schoolDo);
		}

		if (oauthMigrationPossible === true) {
			userLoginMigration.closedAt = undefined;
			userLoginMigration.finishedAt = undefined;
		}

		if (oauthMigrationMandatory !== undefined) {
			userLoginMigration.mandatorySince = oauthMigrationMandatory ? new Date() : undefined;
		}

		if (oauthMigrationFinished !== undefined) {
			userLoginMigration.closedAt = oauthMigrationFinished ? new Date() : undefined;
			userLoginMigration.finishedAt = oauthMigrationFinished
				? new Date(Date.now() + (Configuration.get('MIGRATION_END_GRACE_PERIOD_MS') as number))
				: undefined;
		}

		const savedMigration: UserLoginMigrationDO = await this.userLoginMigrationRepo.save(userLoginMigration);

		if (oauthMigrationFinished !== undefined) {
			// this would throw an error when executed before the userLoginMigrationRepo.save method.
			await this.schoolService.removeFeature(schoolId, SchoolFeature.ENABLE_LDAP_SYNC_DURING_MIGRATION);
		}

		return savedMigration;
	}

	async startMigration(schoolId: string): Promise<UserLoginMigrationDO> {
		const schoolDo: LegacySchoolDo = await this.schoolService.getSchoolById(schoolId);

		const userLoginMigrationDO: UserLoginMigrationDO = await this.createNewMigration(schoolDo);

		this.enableOauthMigrationFeature(schoolDo);
		await this.schoolService.save(schoolDo);

		const userLoginMigration: UserLoginMigrationDO = await this.userLoginMigrationRepo.save(userLoginMigrationDO);

		return userLoginMigration;
	}

	async restartMigration(schoolId: string): Promise<UserLoginMigrationDO> {
		const existingUserLoginMigration: UserLoginMigrationDO | null = await this.userLoginMigrationRepo.findBySchoolId(
			schoolId
		);

		if (!existingUserLoginMigration) {
			throw new UserLoginMigrationNotFoundLoggableException(schoolId);
		}

		const updatedUserLoginMigration = await this.updateExistingMigration(existingUserLoginMigration);

		await this.schoolMigrationService.unmarkOutdatedUsers(schoolId);

		return updatedUserLoginMigration;
	}

	async setMigrationMandatory(schoolId: string, mandatory: boolean): Promise<UserLoginMigrationDO> {
		let userLoginMigration: UserLoginMigrationDO | null = await this.userLoginMigrationRepo.findBySchoolId(schoolId);

		if (!userLoginMigration) {
			throw new UserLoginMigrationNotFoundLoggableException(schoolId);
		}

		if (mandatory) {
			userLoginMigration.mandatorySince = userLoginMigration.mandatorySince ?? new Date();
		} else {
			userLoginMigration.mandatorySince = undefined;
		}

		userLoginMigration = await this.userLoginMigrationRepo.save(userLoginMigration);

		return userLoginMigration;
	}

	async closeMigration(schoolId: string): Promise<UserLoginMigrationDO> {
		let userLoginMigration: UserLoginMigrationDO | null = await this.userLoginMigrationRepo.findBySchoolId(schoolId);

		if (!userLoginMigration) {
			throw new UserLoginMigrationNotFoundLoggableException(schoolId);
		}

		await this.schoolService.removeFeature(schoolId, SchoolFeature.ENABLE_LDAP_SYNC_DURING_MIGRATION);

		const now: Date = new Date();
		const gracePeriodDuration: number = Configuration.get('MIGRATION_END_GRACE_PERIOD_MS') as number;

		userLoginMigration.closedAt = now;
		userLoginMigration.finishedAt = new Date(now.getTime() + gracePeriodDuration);

		userLoginMigration = await this.userLoginMigrationRepo.save(userLoginMigration);

		return userLoginMigration;
	}

	private async createNewMigration(school: LegacySchoolDo): Promise<UserLoginMigrationDO> {
		const oauthSystems: SystemDto[] = await this.systemService.findByType(SystemTypeEnum.OAUTH);
		const sanisSystem: SystemDto | undefined = oauthSystems.find((system: SystemDto) => system.alias === 'SANIS');

		if (!sanisSystem) {
			throw new InternalServerErrorException('Cannot find SANIS system');
		}

		const systemIds: EntityId[] =
			school.systems?.filter((systemId: EntityId) => systemId !== (sanisSystem.id as string)) || [];
		const sourceSystemId = systemIds[0];

		const userLoginMigrationDO: UserLoginMigrationDO = new UserLoginMigrationDO({
			schoolId: school.id as string,
			targetSystemId: sanisSystem.id as string,
			sourceSystemId,
			startedAt: new Date(),
		});

		return userLoginMigrationDO;
	}

	private async updateExistingMigration(userLoginMigrationDO: UserLoginMigrationDO) {
		userLoginMigrationDO.closedAt = undefined;
		userLoginMigrationDO.finishedAt = undefined;

		const userLoginMigration: UserLoginMigrationDO = await this.userLoginMigrationRepo.save(userLoginMigrationDO);

		return userLoginMigration;
	}

	private enableOauthMigrationFeature(schoolDo: LegacySchoolDo) {
		if (schoolDo.features && !schoolDo.features.includes(SchoolFeature.OAUTH_PROVISIONING_ENABLED)) {
			schoolDo.features.push(SchoolFeature.OAUTH_PROVISIONING_ENABLED);
		} else {
			schoolDo.features = [SchoolFeature.OAUTH_PROVISIONING_ENABLED];
		}
	}

	async findMigrationBySchool(schoolId: string): Promise<UserLoginMigrationDO | null> {
		const userLoginMigration: UserLoginMigrationDO | null = await this.userLoginMigrationRepo.findBySchoolId(schoolId);

		return userLoginMigration;
	}

	async findMigrationByUser(userId: EntityId): Promise<UserLoginMigrationDO | null> {
		const userDO: UserDO = await this.userService.findById(userId);
		const { schoolId } = userDO;

		const userLoginMigration: UserLoginMigrationDO | null = await this.findMigrationBySchool(schoolId);

		if (!userLoginMigration) {
			return null;
		}

		const hasUserMigrated: boolean =
			!!userDO.lastLoginSystemChange && userDO.lastLoginSystemChange > userLoginMigration.startedAt;

		if (hasUserMigrated) {
			return null;
		}

		return userLoginMigration;
	}

	async deleteUserLoginMigration(userLoginMigration: UserLoginMigrationDO): Promise<void> {
		await this.userLoginMigrationRepo.delete(userLoginMigration);
	}
}<|MERGE_RESOLUTION|>--- conflicted
+++ resolved
@@ -1,17 +1,11 @@
 import { Configuration } from '@hpi-schul-cloud/commons/lib';
+import { LegacySchoolService } from '@modules/legacy-school';
+import { SchoolFeature } from '@modules/school/domain';
+import { SystemDto, SystemService } from '@modules/system';
+import { UserService } from '@modules/user';
 import { Injectable, InternalServerErrorException, UnprocessableEntityException } from '@nestjs/common';
 import { EntityId, LegacySchoolDo, SystemTypeEnum, UserDO, UserLoginMigrationDO } from '@shared/domain';
 import { UserLoginMigrationRepo } from '@shared/repo';
-<<<<<<< HEAD
-import { LegacySchoolService } from '@src/modules/legacy-school';
-import { SchoolFeature } from '@src/modules/school/domain';
-import { SystemDto, SystemService } from '@src/modules/system';
-import { UserService } from '@src/modules/user';
-=======
-import { LegacySchoolService } from '@modules/legacy-school';
-import { SystemDto, SystemService } from '@modules/system';
-import { UserService } from '@modules/user';
->>>>>>> 84ececba
 import { UserLoginMigrationNotFoundLoggableException } from '../error';
 import { SchoolMigrationService } from './school-migration.service';
 
