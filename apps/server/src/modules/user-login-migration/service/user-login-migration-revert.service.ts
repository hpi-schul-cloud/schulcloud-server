--- conflicted
+++ resolved
@@ -1,12 +1,7 @@
 import { LegacySchoolService } from '@modules/legacy-school';
 import { Injectable } from '@nestjs/common';
-<<<<<<< HEAD
-import { UserLoginMigrationDO } from '@shared/domain';
+import { UserLoginMigrationDO } from '@shared/domain/domainobject';
 import { SchoolFeature } from '@shared/domain/types';
-=======
-import { UserLoginMigrationDO } from '@shared/domain/domainobject';
-import { SchoolFeatures } from '@shared/domain/entity';
->>>>>>> 3960c614
 import { UserLoginMigrationService } from './user-login-migration.service';
 
 @Injectable()
