--- conflicted
+++ resolved
@@ -1,12 +1,7 @@
+import { LegacySchoolService } from '@modules/legacy-school';
+import { SchoolFeature } from '@modules/school/domain';
 import { Injectable } from '@nestjs/common';
-<<<<<<< HEAD
 import { UserLoginMigrationDO } from '@shared/domain';
-import { LegacySchoolService } from '@src/modules/legacy-school';
-import { SchoolFeature } from '@src/modules/school/domain';
-=======
-import { SchoolFeatures, UserLoginMigrationDO } from '@shared/domain';
-import { LegacySchoolService } from '@modules/legacy-school';
->>>>>>> 84ececba
 import { UserLoginMigrationService } from './user-login-migration.service';
 
 @Injectable()
