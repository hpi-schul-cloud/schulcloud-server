--- conflicted
+++ resolved
@@ -1,14 +1,10 @@
 import { Injectable } from '@nestjs/common';
 import { SchoolDO } from '@shared/domain/domainobject/school.do';
 import { UserDO } from '@shared/domain/domainobject/user.do';
-<<<<<<< HEAD
-import { Page } from '@shared/domain/interface/page';
+import { Page } from '@shared/domain/domainobject/page';
 import { Logger } from '@src/core/logger';
 import { SchoolService } from '@src/modules/school';
 import { UserService } from '@src/modules/user';
-=======
-import { Page } from '@shared/domain/domainobject/page';
->>>>>>> 7527f099
 import { OAuthMigrationError } from '../error/oauth-migration.error';
 
 @Injectable()
