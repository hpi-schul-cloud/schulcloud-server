import { LegacySchoolService } from '@modules/legacy-school';
import { UserService } from '@modules/user';
import { Injectable } from '@nestjs/common';
import { LegacySchoolDo, Page, UserDO, UserLoginMigrationDO } from '@shared/domain/domainobject';
<<<<<<< HEAD
import { UserLoginMigrationRepo } from '@shared/repo/userloginmigration';
import { LegacyLogger, Logger } from '@src/core/logger';
=======
import { UserLoginMigrationRepo } from '@shared/repo';
import { LegacyLogger, Logger } from '@core/logger';
>>>>>>> 24b9dc18
import { performance } from 'perf_hooks';
import {
	SchoolMigrationDatabaseOperationFailedLoggableException,
	SchoolNumberMismatchLoggableException,
} from '../loggable';

@Injectable()
export class SchoolMigrationService {
	constructor(
		private readonly schoolService: LegacySchoolService,
		private readonly legacyLogger: LegacyLogger,
		private readonly logger: Logger,
		private readonly userService: UserService,
		private readonly userLoginMigrationRepo: UserLoginMigrationRepo
	) {}

	public async migrateSchool(
		existingSchool: LegacySchoolDo,
		externalId: string,
		targetSystemId: string
	): Promise<void> {
		const schoolDOCopy: LegacySchoolDo = new LegacySchoolDo({ ...existingSchool });

		try {
			await this.doMigration(externalId, existingSchool, targetSystemId);
		} catch (error: unknown) {
			await this.tryRollbackMigration(schoolDOCopy);

			throw new SchoolMigrationDatabaseOperationFailedLoggableException(existingSchool, 'migration', error);
		}
	}

	private async doMigration(externalId: string, school: LegacySchoolDo, targetSystemId: string): Promise<void> {
		school.previousExternalId = school.externalId;
		school.externalId = externalId;
		if (!school.systems) {
			school.systems = [];
		}
		if (!school.systems.includes(targetSystemId)) {
			school.systems.push(targetSystemId);
		}

		await this.schoolService.save(school);
	}

	private async tryRollbackMigration(originalSchoolDO: LegacySchoolDo): Promise<void> {
		try {
			await this.schoolService.save(originalSchoolDO);
		} catch (error: unknown) {
			this.logger.warning(
				new SchoolMigrationDatabaseOperationFailedLoggableException(originalSchoolDO, 'rollback', error)
			);
		}
	}

	public async getSchoolForMigration(
		userId: string,
		externalId: string,
		officialSchoolNumber: string
	): Promise<LegacySchoolDo | null> {
		const user: UserDO = await this.userService.findById(userId);
		const school: LegacySchoolDo = await this.schoolService.getSchoolById(user.schoolId);

		this.checkOfficialSchoolNumbersMatch(school, officialSchoolNumber);

		const schoolMigrated: boolean = this.hasSchoolMigrated(school.externalId, externalId);

		if (schoolMigrated) {
			return null;
		}

		return school;
	}

	private checkOfficialSchoolNumbersMatch(schoolDO: LegacySchoolDo, officialExternalSchoolNumber: string): void {
		if (schoolDO.officialSchoolNumber !== officialExternalSchoolNumber) {
			throw new SchoolNumberMismatchLoggableException(
				schoolDO.officialSchoolNumber ?? '',
				officialExternalSchoolNumber
			);
		}
	}

	public hasSchoolMigrated(sourceExternalId: string | undefined, targetExternalId: string): boolean {
		const isExternalIdEquivalent: boolean = sourceExternalId === targetExternalId;

		return isExternalIdEquivalent;
	}

	public hasSchoolMigratedInMigrationPhase(
		schoolDO: LegacySchoolDo,
		userLoginMigrationDO: UserLoginMigrationDO
	): boolean {
		if (!schoolDO.systems) {
			return false;
		}

		const hasSchoolMigratedToTargetSystem = schoolDO.systems.includes(userLoginMigrationDO.targetSystemId);

		return hasSchoolMigratedToTargetSystem;
	}

	public async markUnmigratedUsersAsOutdated(userLoginMigration: UserLoginMigrationDO): Promise<void> {
		const startTime: number = performance.now();

		const notMigratedUsers: Page<UserDO> = await this.userService.findUsers({
			schoolId: userLoginMigration.schoolId,
			isOutdated: false,
			lastLoginSystemChangeSmallerThan: userLoginMigration.startedAt,
		});

		notMigratedUsers.data.forEach((user: UserDO) => {
			user.outdatedSince = userLoginMigration.closedAt;
		});

		await this.userService.saveAll(notMigratedUsers.data);

		const endTime: number = performance.now();
		this.legacyLogger.warn(
			`markUnmigratedUsersAsOutdated for schoolId ${userLoginMigration.schoolId} took ${
				endTime - startTime
			} milliseconds`
		);
	}

	public async unmarkOutdatedUsers(userLoginMigration: UserLoginMigrationDO): Promise<void> {
		const startTime: number = performance.now();

		const migratedUsers: Page<UserDO> = await this.userService.findUsers({
			schoolId: userLoginMigration.schoolId,
			outdatedSince: userLoginMigration.finishedAt,
		});

		migratedUsers.data.forEach((user: UserDO) => {
			user.outdatedSince = undefined;
		});

		await this.userService.saveAll(migratedUsers.data);

		const endTime: number = performance.now();
		this.legacyLogger.warn(
			`unmarkOutdatedUsers for schoolId ${userLoginMigration.schoolId} took ${endTime - startTime} milliseconds`
		);
	}

	public async hasSchoolMigratedUser(schoolId: string): Promise<boolean> {
		const userLoginMigration: UserLoginMigrationDO | null = await this.userLoginMigrationRepo.findBySchoolId(schoolId);

		if (!userLoginMigration) {
			return false;
		}

		const users: Page<UserDO> = await this.userService.findUsers({
			lastLoginSystemChangeBetweenStart: userLoginMigration.startedAt,
			lastLoginSystemChangeBetweenEnd: userLoginMigration.closedAt,
		});

		if (users.total > 0) {
			return true;
		}

		return false;
	}
}<|MERGE_RESOLUTION|>--- conflicted
+++ resolved
@@ -1,14 +1,9 @@
+import { LegacyLogger, Logger } from '@core/logger';
 import { LegacySchoolService } from '@modules/legacy-school';
 import { UserService } from '@modules/user';
 import { Injectable } from '@nestjs/common';
 import { LegacySchoolDo, Page, UserDO, UserLoginMigrationDO } from '@shared/domain/domainobject';
-<<<<<<< HEAD
 import { UserLoginMigrationRepo } from '@shared/repo/userloginmigration';
-import { LegacyLogger, Logger } from '@src/core/logger';
-=======
-import { UserLoginMigrationRepo } from '@shared/repo';
-import { LegacyLogger, Logger } from '@core/logger';
->>>>>>> 24b9dc18
 import { performance } from 'perf_hooks';
 import {
 	SchoolMigrationDatabaseOperationFailedLoggableException,
