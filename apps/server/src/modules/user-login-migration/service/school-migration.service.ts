--- conflicted
+++ resolved
@@ -1,15 +1,8 @@
 import { Injectable, UnprocessableEntityException } from '@nestjs/common';
 import { ValidationError } from '@shared/common';
-<<<<<<< HEAD
-import { Page } from '@shared/domain/domainobject/page';
-import { SchoolDO } from '@shared/domain/domainobject/school.do';
-import { UserDO } from '@shared/domain/domainobject/user.do';
-import { LegacyLogger } from '@src/core/logger';
-=======
 import { Page, SchoolDO, UserDO, UserLoginMigrationDO } from '@shared/domain';
 import { UserLoginMigrationRepo } from '@shared/repo';
-import { Logger } from '@src/core/logger';
->>>>>>> 4afee607
+import { LegacyLogger } from '@src/core/logger';
 import { SchoolService } from '@src/modules/school';
 import { UserService } from '@src/modules/user';
 import { OAuthMigrationError } from '@src/modules/user-login-migration';
@@ -18,14 +11,9 @@
 export class SchoolMigrationService {
 	constructor(
 		private readonly schoolService: SchoolService,
-<<<<<<< HEAD
 		private readonly logger: LegacyLogger,
-		private readonly userService: UserService
-=======
-		private readonly logger: Logger,
 		private readonly userService: UserService,
 		private readonly userLoginMigrationRepo: UserLoginMigrationRepo
->>>>>>> 4afee607
 	) {}
 
 	validateGracePeriod(userLoginMigration: UserLoginMigrationDO) {
