import { Injectable } from '@nestjs/common';
<<<<<<< HEAD
import { LegacyLogger } from '@src/core/logger';
import { SchoolService } from '@src/modules/school';
=======
>>>>>>> 2aa45177
import { SchoolDO } from '@shared/domain/domainobject/school.do';
import { UserDO } from '@shared/domain/domainobject/user.do';
import { Page } from '@shared/domain/domainobject/page';
import { Logger } from '@src/core/logger';
import { SchoolService } from '@src/modules/school';
import { UserService } from '@src/modules/user';
import { ValidationError } from '@shared/common';
import { OAuthMigrationError } from '../error/oauth-migration.error';

@Injectable()
export class SchoolMigrationService {
	constructor(
		private readonly schoolService: SchoolService,
		private readonly logger: LegacyLogger,
		private readonly userService: UserService
	) {}

	validateGracePeriod(school: SchoolDO) {
		if (!school.oauthMigrationFinalFinish || Date.now() >= school.oauthMigrationFinalFinish.getTime()) {
			throw new ValidationError('grace_period_expired: The grace period after finishing migration has expired', {
				'school.oauthMigrationFinalFinish': school.oauthMigrationFinalFinish,
			});
		}
	}

	async migrateSchool(externalId: string, existingSchool: SchoolDO, targetSystemId: string): Promise<void> {
		const schoolDOCopy: SchoolDO = new SchoolDO({ ...existingSchool });

		try {
			await this.doMigration(externalId, existingSchool, targetSystemId);
		} catch (e: unknown) {
			await this.rollbackMigration(schoolDOCopy);
			this.logger.log({
				message: `This error occurred during migration of School with official school number`,
				officialSchoolNumber: existingSchool.officialSchoolNumber,
				error: e,
			});
		}
	}

	async schoolToMigrate(
		currentUserId: string,
		externalId: string,
		schoolNumber: string | undefined
	): Promise<SchoolDO | null> {
		if (!schoolNumber) {
			throw new OAuthMigrationError(
				'Official school number from target migration system is missing',
				'ext_official_school_number_missing'
			);
		}

		const existingSchool: SchoolDO | null = await this.schoolService.getSchoolBySchoolNumber(schoolNumber);
		if (!existingSchool) {
			throw new OAuthMigrationError(
				'Could not find school by official school number from target migration system',
				'ext_official_school_number_mismatch'
			);
		}

		const isExternalUserInSchool: boolean = await this.isExternalUserInSchool(currentUserId, existingSchool);
		if (!isExternalUserInSchool) {
			throw new OAuthMigrationError(
				'Current users school is not the same as school found by official school number from target migration system',
				'ext_official_school_number_mismatch'
			);
		}

		if (externalId === existingSchool.externalId) {
			return null;
		}
		return existingSchool;
	}

	async completeMigration(schoolId: string, migrationStartedAt: Date | undefined): Promise<void> {
		const startTime: number = performance.now();
		const school: SchoolDO = await this.schoolService.getSchoolById(schoolId);
		const notMigratedUsers: Page<UserDO> = await this.userService.findUsers({
			schoolId,
			isOutdated: false,
			lastLoginSystemChangeSmallerThan: migrationStartedAt,
		});

		notMigratedUsers.data.forEach((user: UserDO) => {
			user.outdatedSince = school.oauthMigrationFinished;
		});
		await this.userService.saveAll(notMigratedUsers.data);
		const endTime: number = performance.now();
		this.logger.warn(`completeMigration for schoolId ${schoolId} took ${endTime - startTime} milliseconds`);
	}

	async restartMigration(schoolId: string): Promise<void> {
		const startTime: number = performance.now();
		const school: SchoolDO = await this.schoolService.getSchoolById(schoolId);
		const migratedUsers: Page<UserDO> = await this.userService.findUsers({
			schoolId,
			outdatedSince: school.oauthMigrationFinished,
		});

		migratedUsers.data.forEach((user: UserDO) => {
			user.outdatedSince = undefined;
		});
		await this.userService.saveAll(migratedUsers.data);

		school.oauthMigrationMandatory = undefined;

		const endTime: number = performance.now();
		this.logger.warn(`restartMigration for schoolId ${schoolId} took ${endTime - startTime} milliseconds`);
	}

	private async isExternalUserInSchool(currentUserId: string, existingSchool: SchoolDO | null): Promise<boolean> {
		const currentUser: UserDO = await this.userService.findById(currentUserId);

		if (!existingSchool || existingSchool?.id !== currentUser.schoolId) {
			return false;
		}
		return true;
	}

	private async doMigration(externalId: string, schoolDO: SchoolDO, targetSystemId: string): Promise<void> {
		if (schoolDO.systems) {
			schoolDO.systems.push(targetSystemId);
		} else {
			schoolDO.systems = [targetSystemId];
		}
		schoolDO.previousExternalId = schoolDO.externalId;
		schoolDO.externalId = externalId;
		await this.schoolService.save(schoolDO);
	}

	private async rollbackMigration(originalSchoolDO: SchoolDO) {
		if (originalSchoolDO) {
			await this.schoolService.save(originalSchoolDO);
		}
	}
}<|MERGE_RESOLUTION|>--- conflicted
+++ resolved
@@ -1,16 +1,11 @@
 import { Injectable } from '@nestjs/common';
-<<<<<<< HEAD
+import { ValidationError } from '@shared/common';
+import { Page } from '@shared/domain/domainobject/page';
+import { SchoolDO } from '@shared/domain/domainobject/school.do';
+import { UserDO } from '@shared/domain/domainobject/user.do';
 import { LegacyLogger } from '@src/core/logger';
 import { SchoolService } from '@src/modules/school';
-=======
->>>>>>> 2aa45177
-import { SchoolDO } from '@shared/domain/domainobject/school.do';
-import { UserDO } from '@shared/domain/domainobject/user.do';
-import { Page } from '@shared/domain/domainobject/page';
-import { Logger } from '@src/core/logger';
-import { SchoolService } from '@src/modules/school';
 import { UserService } from '@src/modules/user';
-import { ValidationError } from '@shared/common';
 import { OAuthMigrationError } from '../error/oauth-migration.error';
 
 @Injectable()
