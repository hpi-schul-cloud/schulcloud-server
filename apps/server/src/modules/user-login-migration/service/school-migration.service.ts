import { Injectable } from '@nestjs/common';
import { SchoolDO } from '@shared/domain/domainobject/school.do';
import { UserDO } from '@shared/domain/domainobject/user.do';
import { Page } from '@shared/domain/domainobject/page';
import { Logger } from '@src/core/logger';
import { SchoolService } from '@src/modules/school';
import { UserService } from '@src/modules/user';
import { OAuthMigrationError } from '../error/oauth-migration.error';

@Injectable()
export class SchoolMigrationService {
	constructor(
		private readonly schoolService: SchoolService,
		private readonly logger: Logger,
		private readonly userService: UserService
	) {}

	async migrateSchool(externalId: string, existingSchool: SchoolDO, targetSystemId: string): Promise<void> {
		const schoolDOCopy: SchoolDO = new SchoolDO({ ...existingSchool });

		try {
			await this.doMigration(externalId, existingSchool, targetSystemId);
		} catch (e: unknown) {
			await this.rollbackMigration(schoolDOCopy);
			this.logger.log({
				message: `This error occurred during migration of School with official school number`,
				officialSchoolNumber: existingSchool.officialSchoolNumber,
				error: e,
			});
		}
	}

	async schoolToMigrate(
		currentUserId: string,
		externalId: string,
		schoolNumber: string | undefined
	): Promise<SchoolDO | null> {
		if (!schoolNumber) {
			throw new OAuthMigrationError(
				'Official school number from target migration system is missing',
				'ext_official_school_number_missing'
			);
		}

		const existingSchool: SchoolDO | null = await this.schoolService.getSchoolBySchoolNumber(schoolNumber);
		if (!existingSchool) {
			throw new OAuthMigrationError(
				'Could not find school by official school number from target migration system',
				'ext_official_school_number_mismatch'
			);
		}

		const isExternalUserInSchool: boolean = await this.isExternalUserInSchool(currentUserId, existingSchool);
		if (!isExternalUserInSchool) {
			throw new OAuthMigrationError(
				'Current users school is not the same as school found by official school number from target migration system',
				'ext_official_school_number_mismatch'
			);
		}

		if (externalId === existingSchool.externalId) {
			return null;
		}
		return existingSchool;
	}

	async completeMigration(schoolId: string, migrationStartedAt: Date | undefined): Promise<void> {
		const startTime: number = performance.now();
		const school: SchoolDO = await this.schoolService.getSchoolById(schoolId);
		const notMigratedUsers: Page<UserDO> = await this.userService.findUsers({
			schoolId,
			isOutdated: false,
<<<<<<< HEAD
			lastLoginSystemChangeSmallerThan: school.oauthMigrationPossible,
=======
			lastLoginSystemChangeSmallerThan: migrationStartedAt,
>>>>>>> 9f065370
		});

		notMigratedUsers.data.forEach((user: UserDO) => {
			user.outdatedSince = school.oauthMigrationFinished;
		});
		await this.userService.saveAll(notMigratedUsers.data);
		const endTime: number = performance.now();
		this.logger.warn(`completeMigration for schoolId ${schoolId} took ${endTime - startTime} milliseconds`);
	}

	async restartMigration(schoolId: string): Promise<void> {
		const startTime: number = performance.now();
		const school: SchoolDO = await this.schoolService.getSchoolById(schoolId);
		const migratedUsers: Page<UserDO> = await this.userService.findUsers({
			schoolId,
			outdatedSince: school.oauthMigrationFinished,
		});

		migratedUsers.data.forEach((user: UserDO) => {
			user.outdatedSince = undefined;
		});
		await this.userService.saveAll(migratedUsers.data);

		school.oauthMigrationMandatory = undefined;

		const endTime: number = performance.now();
		this.logger.warn(`restartMigration for schoolId ${schoolId} took ${endTime - startTime} milliseconds`);
	}

	private async isExternalUserInSchool(currentUserId: string, existingSchool: SchoolDO | null): Promise<boolean> {
		const currentUser: UserDO = await this.userService.findById(currentUserId);

		if (!existingSchool || existingSchool?.id !== currentUser.schoolId) {
			return false;
		}
		return true;
	}

	private async doMigration(externalId: string, schoolDO: SchoolDO, targetSystemId: string): Promise<void> {
		if (schoolDO.systems) {
			schoolDO.systems.push(targetSystemId);
		} else {
			schoolDO.systems = [targetSystemId];
		}
		schoolDO.previousExternalId = schoolDO.externalId;
		schoolDO.externalId = externalId;
		await this.schoolService.save(schoolDO);
	}

	private async rollbackMigration(originalSchoolDO: SchoolDO) {
		if (originalSchoolDO) {
			await this.schoolService.save(originalSchoolDO);
		}
	}
}<|MERGE_RESOLUTION|>--- conflicted
+++ resolved
@@ -70,11 +70,7 @@
 		const notMigratedUsers: Page<UserDO> = await this.userService.findUsers({
 			schoolId,
 			isOutdated: false,
-<<<<<<< HEAD
-			lastLoginSystemChangeSmallerThan: school.oauthMigrationPossible,
-=======
 			lastLoginSystemChangeSmallerThan: migrationStartedAt,
->>>>>>> 9f065370
 		});
 
 		notMigratedUsers.data.forEach((user: UserDO) => {
