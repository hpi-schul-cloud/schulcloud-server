import { Configuration } from '@hpi-schul-cloud/commons/lib';
import {
	BadRequestException,
	Injectable,
	InternalServerErrorException,
	UnprocessableEntityException,
} from '@nestjs/common';
import { SchoolDO } from '@shared/domain/domainobject/school.do';
import { UserDO } from '@shared/domain/domainobject/user.do';
import { Logger } from '@src/core/logger';
import { AccountService } from '@src/modules/account/services/account.service';
import { AccountDto } from '@src/modules/account/services/dto';
<<<<<<< HEAD
import { UserService } from '@src/modules/user';
import { MigrationDto } from './dto/migration.dto';
import { PageContentDto } from './dto/page-content.dto';
import { PageTypes } from '../interface/page-types.enum';
=======
import { SchoolService } from '@src/modules/school';
import { SystemDto, SystemService } from '@src/modules/system/service';
import { UserService } from '@src/modules/user/service/user.service';
import { EntityId, SystemTypeEnum } from '@src/shared/domain/types';
import { PageTypes } from '../interface/page-types.enum';
import { MigrationDto } from './dto/migration.dto';
import { PageContentDto } from './dto/page-content.dto';
>>>>>>> 4e03225e

@Injectable()
export class UserMigrationService {
	private readonly hostUrl: string;

	private readonly publicBackendUrl: string;

	private readonly dashboardUrl: string = '/dashboard';

	private readonly logoutUrl: string = '/logout';

	private readonly loginUrl: string = '/login';

	constructor(
		private readonly schoolService: SchoolService,
		private readonly systemService: SystemService,
		private readonly userService: UserService,
		private readonly logger: Logger,
		private readonly accountService: AccountService
	) {
		this.hostUrl = Configuration.get('HOST') as string;
		this.publicBackendUrl = Configuration.get('PUBLIC_BACKEND_URL') as string;
	}

	async getMigrationConsentPageRedirect(officialSchoolNumber: string, originSystemId: string): Promise<string> {
		const school: SchoolDO | null = await this.schoolService.getSchoolBySchoolNumber(officialSchoolNumber);
		const oauthSystems: SystemDto[] = await this.systemService.findByType(SystemTypeEnum.OAUTH);
		const sanisSystem: SystemDto | undefined = oauthSystems.find(
			(system: SystemDto): boolean => system.alias === 'SANIS'
		);
		const iservSystem: SystemDto | undefined = oauthSystems.find(
			(system: SystemDto): boolean => system.alias === 'Schulserver'
		);

		if (!iservSystem?.id || !sanisSystem?.id) {
			throw new InternalServerErrorException(
				'Unable to generate migration redirect url. Iserv or Sanis system information is invalid.'
			);
		}

		const url = new URL('/migration', this.hostUrl);
		url.searchParams.append('sourceSystem', iservSystem.id);
		url.searchParams.append('targetSystem', sanisSystem.id);
		url.searchParams.append('origin', originSystemId);
		url.searchParams.append('mandatory', (!!school?.oauthMigrationMandatory).toString());
		return url.toString();
	}

	async getPageContent(pageType: PageTypes, sourceId: string, targetId: string): Promise<PageContentDto> {
		const sourceSystem: SystemDto = await this.systemService.findById(sourceId);
		const targetSystem: SystemDto = await this.systemService.findById(targetId);

		const targetSystemLoginUrl: string = this.getLoginUrl(targetSystem);

		switch (pageType) {
			case PageTypes.START_FROM_TARGET_SYSTEM: {
				const sourceSystemLoginUrl: string = this.getLoginUrl(sourceSystem, targetSystemLoginUrl.toString());

				const content: PageContentDto = new PageContentDto({
					proceedButtonUrl: sourceSystemLoginUrl.toString(),
					cancelButtonUrl: this.loginUrl,
				});
				return content;
			}
			case PageTypes.START_FROM_SOURCE_SYSTEM: {
				const content: PageContentDto = new PageContentDto({
					proceedButtonUrl: targetSystemLoginUrl.toString(),
					cancelButtonUrl: this.dashboardUrl,
				});
				return content;
			}
			case PageTypes.START_FROM_SOURCE_SYSTEM_MANDATORY: {
				const content: PageContentDto = new PageContentDto({
					proceedButtonUrl: targetSystemLoginUrl.toString(),
					cancelButtonUrl: this.logoutUrl,
				});
				return content;
			}
			default: {
				throw new BadRequestException('Unknown PageType requested');
			}
		}
	}

	// TODO: https://ticketsystem.dbildungscloud.de/browse/N21-632 Move Redirect Logic URLs to Client
	getMigrationRedirectUri(): string {
		const combinedUri = new URL(this.publicBackendUrl);
		combinedUri.pathname = `api/v3/sso/oauth/migration`;
		return combinedUri.toString();
	}

	async migrateUser(currentUserId: string, externalUserId: string, targetSystemId: string): Promise<MigrationDto> {
		const userDO: UserDO = await this.userService.findById(currentUserId);
		const account: AccountDto = await this.accountService.findByUserIdOrFail(currentUserId);
		const userDOCopy: UserDO = new UserDO({ ...userDO });
		const accountCopy: AccountDto = new AccountDto({ ...account });

		let migrationDto: MigrationDto;
		try {
			migrationDto = await this.doMigration(userDO, externalUserId, account, targetSystemId, accountCopy.systemId);
		} catch (e: unknown) {
			this.logger.log({
				message: 'This error occurred during migration of User:',
				affectedUserId: currentUserId,
				error: e,
			});

			migrationDto = await this.rollbackMigration(userDOCopy, accountCopy, targetSystemId);
		}

		return migrationDto;
	}

	private async rollbackMigration(
		userDOCopy: UserDO,
		accountCopy: AccountDto,
		targetSystemId: string
	): Promise<MigrationDto> {
		await this.userService.save(userDOCopy);
		await this.accountService.save(accountCopy);

		const userMigrationDto: MigrationDto = this.createUserMigrationDto(
			'/migration/error',
			accountCopy.systemId ?? '',
			targetSystemId
		);
		return userMigrationDto;
	}

	private async doMigration(
		userDO: UserDO,
		externalUserId: string,
		account: AccountDto,
		targetSystemId: string,
		accountId?: EntityId
	): Promise<MigrationDto> {
		userDO.previousExternalId = userDO.externalId;
		userDO.externalId = externalUserId;
		userDO.lastLoginSystemChange = new Date();
		await this.userService.save(userDO);

		account.systemId = targetSystemId;
		await this.accountService.save(account);

		const userMigrationDto: MigrationDto = this.createUserMigrationDto(
			'/migration/success',
			accountId ?? '',
			targetSystemId
		);
		return userMigrationDto;
	}

	// TODO: https://ticketsystem.dbildungscloud.de/browse/N21-632 Move Redirect Logic URLs to Client
	private createUserMigrationDto(urlPath: string, sourceSystemId: string, targetSystemId: string) {
		const errorUrl: URL = new URL(urlPath, this.hostUrl);
		errorUrl.searchParams.append('sourceSystem', sourceSystemId);
		errorUrl.searchParams.append('targetSystem', targetSystemId);
		const userMigrationDto: MigrationDto = new MigrationDto({
			redirect: errorUrl.toString(),
		});
		return userMigrationDto;
	}

	private getLoginUrl(system: SystemDto, postLoginRedirect?: string): string {
		if (!system.oauthConfig || !system.id) {
			throw new UnprocessableEntityException(`System ${system?.id || 'unknown'} has no oauth config`);
		}

		const loginUrl: URL = new URL(`api/v3/sso/login/${system.id}`, this.publicBackendUrl);
		if (postLoginRedirect) {
			loginUrl.searchParams.append('postLoginRedirect', postLoginRedirect);
		} else {
			loginUrl.searchParams.append('migration', 'true');
		}

		return loginUrl.toString();
	}
}<|MERGE_RESOLUTION|>--- conflicted
+++ resolved
@@ -10,20 +10,13 @@
 import { Logger } from '@src/core/logger';
 import { AccountService } from '@src/modules/account/services/account.service';
 import { AccountDto } from '@src/modules/account/services/dto';
-<<<<<<< HEAD
+import { SchoolService } from '@src/modules/school';
+import { SystemDto, SystemService } from '@src/modules/system/service';
 import { UserService } from '@src/modules/user';
 import { MigrationDto } from './dto/migration.dto';
-import { PageContentDto } from './dto/page-content.dto';
-import { PageTypes } from '../interface/page-types.enum';
-=======
-import { SchoolService } from '@src/modules/school';
-import { SystemDto, SystemService } from '@src/modules/system/service';
-import { UserService } from '@src/modules/user/service/user.service';
 import { EntityId, SystemTypeEnum } from '@src/shared/domain/types';
 import { PageTypes } from '../interface/page-types.enum';
-import { MigrationDto } from './dto/migration.dto';
 import { PageContentDto } from './dto/page-content.dto';
->>>>>>> 4e03225e
 
 @Injectable()
 export class UserMigrationService {
