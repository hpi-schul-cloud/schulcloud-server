import { Configuration } from '@hpi-schul-cloud/commons/lib';
<<<<<<< HEAD
import { BadRequestException, Injectable, InternalServerErrorException } from '@nestjs/common';
import { EntityNotFoundError } from '@shared/common';
import { SchoolDO } from '@shared/domain/domainobject/school.do';
=======
import { Injectable, InternalServerErrorException, BadRequestException } from '@nestjs/common';
import { SchoolDO } from '@shared/domain/domainobject/school.do';
import { SchoolService } from '@src/modules/school';
import { EntityNotFoundError } from '@shared/common';
import { SystemDto, SystemService } from '@src/modules/system/service';
import { SystemTypeEnum } from '@src/shared/domain/types';
>>>>>>> 0b85f050
import { UserDO } from '@shared/domain/domainobject/user.do';
import { Logger } from '@src/core/logger';
import { AccountService } from '@src/modules/account/services/account.service';
import { AccountDto } from '@src/modules/account/services/dto';
<<<<<<< HEAD
import { SchoolService } from '@src/modules/school';
import { SystemDto, SystemService } from '@src/modules/system/service';
import { UserService } from '@src/modules/user';
=======
import { UserService } from '@src/modules/user/service/user.service';
import { PageContentDto } from './dto/page-content.dto';
>>>>>>> 0b85f050
import { PageTypes } from '../interface/page-types.enum';
import { MigrationDto } from './dto/migration.dto';
import { PageContentDto } from './dto/page-content.dto';

@Injectable()
export class UserMigrationService {
	private readonly hostUrl: string;

	private readonly publicBackendUrl: string;

	private readonly dashboardUrl: string = '/dashboard';

	private readonly logoutUrl: string = '/logout';

	private readonly loginUrl: string = '/login';

	constructor(
		private readonly schoolService: SchoolService,
		private readonly systemService: SystemService,
		private readonly userService: UserService,
		private readonly logger: Logger,
		private readonly accountService: AccountService
	) {
		this.hostUrl = Configuration.get('HOST') as string;
		this.publicBackendUrl = Configuration.get('PUBLIC_BACKEND_URL') as string;
	}

	async isSchoolInMigration(officialSchoolNumber: string): Promise<boolean> {
		const school: SchoolDO | null = await this.schoolService.getSchoolBySchoolNumber(officialSchoolNumber);
		const isInMigration: boolean = !!school?.oauthMigrationPossible || !!school?.oauthMigrationMandatory;
		return isInMigration;
	}

	async getMigrationRedirect(officialSchoolNumber: string, originSystemId: string): Promise<string> {
		const school: SchoolDO | null = await this.schoolService.getSchoolBySchoolNumber(officialSchoolNumber);
		const oauthSystems: SystemDto[] = await this.systemService.findByType(SystemTypeEnum.OAUTH);
		const sanisSystem: SystemDto | undefined = oauthSystems.find(
			(system: SystemDto): boolean => system.alias === 'SANIS'
		);
		const iservSystem: SystemDto | undefined = oauthSystems.find(
			(system: SystemDto): boolean => system.alias === 'Schulserver'
		);

		if (!iservSystem?.id || !sanisSystem?.id) {
			throw new InternalServerErrorException(
				'Unable to generate migration redirect url. Iserv or Sanis system information is invalid.'
			);
		}

		const url = new URL('/migration', this.hostUrl);
		url.searchParams.append('sourceSystem', iservSystem.id);
		url.searchParams.append('targetSystem', sanisSystem.id);
		url.searchParams.append('origin', originSystemId);
		url.searchParams.append('mandatory', (!!school?.oauthMigrationMandatory).toString());
		return url.toString();
	}

	async getPageContent(pageType: PageTypes, sourceId: string, targetId: string): Promise<PageContentDto> {
		const sourceSystem: SystemDto = await this.systemService.findById(sourceId);
		const targetSystem: SystemDto = await this.systemService.findById(targetId);

		const targetSystemLoginUrl: URL = this.getOauthLoginUrl(targetSystem);
		targetSystemLoginUrl.searchParams.set('redirect_uri', this.getMigrationRedirectUri(targetId));

		switch (pageType) {
			case PageTypes.START_FROM_TARGET_SYSTEM: {
				const sourceSystemLoginUrl: URL = this.getOauthLoginUrl(sourceSystem, targetSystemLoginUrl.toString());

				const content: PageContentDto = new PageContentDto({
					proceedButtonUrl: sourceSystemLoginUrl.toString(),
					cancelButtonUrl: this.loginUrl,
				});
				return content;
			}
			case PageTypes.START_FROM_SOURCE_SYSTEM: {
				const content: PageContentDto = new PageContentDto({
					proceedButtonUrl: targetSystemLoginUrl.toString(),
					cancelButtonUrl: this.dashboardUrl,
				});
				return content;
			}
			case PageTypes.START_FROM_SOURCE_SYSTEM_MANDATORY: {
				const content: PageContentDto = new PageContentDto({
					proceedButtonUrl: targetSystemLoginUrl.toString(),
					cancelButtonUrl: this.logoutUrl,
				});
				return content;
			}
			default: {
				throw new BadRequestException('Unknown PageType requested');
			}
		}
	}

	// TODO: https://ticketsystem.dbildungscloud.de/browse/N21-632 Move Redirect Logic URLs to Client
	getMigrationRedirectUri(systemId: string): string {
		const combinedUri = new URL(this.publicBackendUrl);
		combinedUri.pathname = `api/v3/sso/oauth/${systemId}/migration`;
		return combinedUri.toString();
	}

	async migrateUser(currentUserId: string, externalUserId: string, targetSystemId: string): Promise<MigrationDto> {
		const userDO: UserDO = await this.userService.findById(currentUserId);
		const account: AccountDto = await this.accountService.findByUserIdOrFail(currentUserId);
		const userDOCopy: UserDO = new UserDO({ ...userDO });
		const accountCopy: AccountDto = new AccountDto({ ...account });

		try {
			userDO.previousExternalId = userDO.externalId;
			userDO.externalId = externalUserId;
			userDO.lastLoginSystemChange = new Date();
			await this.userService.save(userDO);

			account.systemId = targetSystemId;
			await this.accountService.save(account);

			// TODO: https://ticketsystem.dbildungscloud.de/browse/N21-632 Move Redirect Logic URLs to Client
			const migrationSuccessUrl: URL = new URL('/migration/success', this.hostUrl);
			migrationSuccessUrl.searchParams.append('sourceSystem', accountCopy.systemId ?? '');
			migrationSuccessUrl.searchParams.append('targetSystem', targetSystemId);
			const userMigrationDto: MigrationDto = new MigrationDto({
				redirect: migrationSuccessUrl.toString(),
			});
			return userMigrationDto;
		} catch (e: unknown) {
			await this.userService.save(userDOCopy);
			await this.accountService.save(accountCopy);

			this.logger.log({
				message: 'This error occurred during migration of User:',
				affectedUserId: currentUserId,
				error: e,
			});

			// TODO: https://ticketsystem.dbildungscloud.de/browse/N21-632 Move Redirect Logic URLs to Client
			const errorUrl: URL = new URL('/migration/error', this.hostUrl);
			errorUrl.searchParams.append('sourceSystem', accountCopy.systemId ?? '');
			errorUrl.searchParams.append('targetSystem', targetSystemId);
			const userMigrationDto: MigrationDto = new MigrationDto({
				redirect: errorUrl.toString(),
			});
			return userMigrationDto;
		}
	}

	private getOauthLoginUrl(system: SystemDto, postLoginUri?: string): URL {
		if (!system.oauthConfig) {
			throw new EntityNotFoundError(`System ${system?.id || 'unknown'} has no oauth config`);
		}

		const { oauthConfig } = system;

		const loginUrl: URL = new URL(oauthConfig.authEndpoint);
		loginUrl.searchParams.append('client_id', oauthConfig.clientId);
		loginUrl.searchParams.append('redirect_uri', this.getRedirectUri(oauthConfig.redirectUri, postLoginUri).toString());
		loginUrl.searchParams.append('response_type', oauthConfig.responseType);
		loginUrl.searchParams.append('scope', oauthConfig.scope);

		return loginUrl;
	}

	private getRedirectUri(redirectUri: string, postLoginUri?: string): URL {
		const combinedUri = new URL(redirectUri);
		if (postLoginUri) {
			combinedUri.searchParams.append('postLoginRedirect', postLoginUri);
		}

		return combinedUri;
	}
}<|MERGE_RESOLUTION|>--- conflicted
+++ resolved
@@ -1,31 +1,18 @@
 import { Configuration } from '@hpi-schul-cloud/commons/lib';
-<<<<<<< HEAD
 import { BadRequestException, Injectable, InternalServerErrorException } from '@nestjs/common';
-import { EntityNotFoundError } from '@shared/common';
-import { SchoolDO } from '@shared/domain/domainobject/school.do';
-=======
-import { Injectable, InternalServerErrorException, BadRequestException } from '@nestjs/common';
 import { SchoolDO } from '@shared/domain/domainobject/school.do';
 import { SchoolService } from '@src/modules/school';
 import { EntityNotFoundError } from '@shared/common';
 import { SystemDto, SystemService } from '@src/modules/system/service';
 import { SystemTypeEnum } from '@src/shared/domain/types';
->>>>>>> 0b85f050
 import { UserDO } from '@shared/domain/domainobject/user.do';
 import { Logger } from '@src/core/logger';
 import { AccountService } from '@src/modules/account/services/account.service';
 import { AccountDto } from '@src/modules/account/services/dto';
-<<<<<<< HEAD
-import { SchoolService } from '@src/modules/school';
-import { SystemDto, SystemService } from '@src/modules/system/service';
-import { UserService } from '@src/modules/user';
-=======
 import { UserService } from '@src/modules/user/service/user.service';
 import { PageContentDto } from './dto/page-content.dto';
->>>>>>> 0b85f050
 import { PageTypes } from '../interface/page-types.enum';
 import { MigrationDto } from './dto/migration.dto';
-import { PageContentDto } from './dto/page-content.dto';
 
 @Injectable()
 export class UserMigrationService {
