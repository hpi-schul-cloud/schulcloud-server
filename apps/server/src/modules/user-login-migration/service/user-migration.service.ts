<<<<<<< HEAD
import { AccountService } from '@modules/account/services/account.service';
import { Account } from '@src/modules/account/domain';
=======
import { AccountService, Account } from '@modules/account';
>>>>>>> 0d2c886d
import { UserService } from '@modules/user';
import { Injectable } from '@nestjs/common';
import { UserDO } from '@shared/domain/domainobject/user.do';
import { EntityId } from '@shared/domain/types';
import { Logger } from '@src/core/logger';
import { UserMigrationDatabaseOperationFailedLoggableException } from '../loggable';

@Injectable()
export class UserMigrationService {
	constructor(
		private readonly userService: UserService,
		private readonly accountService: AccountService,
		private readonly logger: Logger
	) {}

	async migrateUser(currentUserId: EntityId, externalUserId: string, targetSystemId: EntityId): Promise<void> {
		const userDO: UserDO = await this.userService.findById(currentUserId);
		const account: Account = await this.accountService.findByUserIdOrFail(currentUserId);

		const userDOCopy: UserDO = new UserDO({ ...userDO });
		const accountCopy: Account = new Account(account.getProps());

		try {
			await this.doMigration(userDO, externalUserId, account, targetSystemId);
		} catch (error: unknown) {
			await this.tryRollbackMigration(currentUserId, userDOCopy, accountCopy);

			throw new UserMigrationDatabaseOperationFailedLoggableException(currentUserId, 'migration', error);
		}
	}

	private async doMigration(
		userDO: UserDO,
		externalUserId: string,
		account: Account,
		targetSystemId: string
	): Promise<void> {
		userDO.previousExternalId = userDO.externalId;
		userDO.externalId = externalUserId;
		userDO.lastLoginSystemChange = new Date();
		await this.userService.save(userDO);

		account.systemId = targetSystemId;
		await this.accountService.save(account);
	}

	private async tryRollbackMigration(currentUserId: EntityId, userDOCopy: UserDO, accountCopy: Account): Promise<void> {
		try {
			await this.userService.save(userDOCopy);
			await this.accountService.save(accountCopy);
		} catch (error: unknown) {
			this.logger.warning(new UserMigrationDatabaseOperationFailedLoggableException(currentUserId, 'rollback', error));
		}
	}
}<|MERGE_RESOLUTION|>--- conflicted
+++ resolved
@@ -1,9 +1,4 @@
-<<<<<<< HEAD
-import { AccountService } from '@modules/account/services/account.service';
-import { Account } from '@src/modules/account/domain';
-=======
 import { AccountService, Account } from '@modules/account';
->>>>>>> 0d2c886d
 import { UserService } from '@modules/user';
 import { Injectable } from '@nestjs/common';
 import { UserDO } from '@shared/domain/domainobject/user.do';
