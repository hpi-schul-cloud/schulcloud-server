import { createMock, DeepMocked } from '@golevelup/ts-jest';
import { Configuration } from '@hpi-schul-cloud/commons/lib';
import { ObjectId } from '@mikro-orm/mongodb';
import { LegacySchoolService } from '@modules/legacy-school';
import { LegacySystemService } from '@modules/system';
import { SystemDto } from '@modules/system/service';
import { UserService } from '@modules/user';
import { InternalServerErrorException } from '@nestjs/common';
import { Test, TestingModule } from '@nestjs/testing';
<<<<<<< HEAD
import { EntityId, LegacySchoolDo, UserDO, UserLoginMigrationDO } from '@shared/domain';
import { SchoolFeature } from '@shared/domain/types';
=======
import { LegacySchoolDo, UserDO, UserLoginMigrationDO } from '@shared/domain/domainobject';
import { SchoolFeatures } from '@shared/domain/entity';
import { EntityId } from '@shared/domain/types';
>>>>>>> 3960c614
import { UserLoginMigrationRepo } from '@shared/repo';
import { legacySchoolDoFactory, userDoFactory, userLoginMigrationDOFactory } from '@shared/testing';
import {
	UserLoginMigrationAlreadyClosedLoggableException,
	UserLoginMigrationGracePeriodExpiredLoggableException,
} from '../loggable';
import { UserLoginMigrationService } from './user-login-migration.service';

describe(UserLoginMigrationService.name, () => {
	let module: TestingModule;
	let service: UserLoginMigrationService;

	let userService: DeepMocked<UserService>;
	let schoolService: DeepMocked<LegacySchoolService>;
	let systemService: DeepMocked<LegacySystemService>;
	let userLoginMigrationRepo: DeepMocked<UserLoginMigrationRepo>;

	const mockedDate: Date = new Date('2023-05-02');
	const finishDate: Date = new Date(
		mockedDate.getTime() + (Configuration.get('MIGRATION_END_GRACE_PERIOD_MS') as number)
	);

	beforeAll(async () => {
		jest.useFakeTimers();
		jest.setSystemTime(mockedDate);

		module = await Test.createTestingModule({
			providers: [
				UserLoginMigrationService,
				{
					provide: UserService,
					useValue: createMock<UserService>(),
				},
				{
					provide: LegacySchoolService,
					useValue: createMock<LegacySchoolService>(),
				},
				{
					provide: LegacySystemService,
					useValue: createMock<LegacySystemService>(),
				},
				{
					provide: UserLoginMigrationRepo,
					useValue: createMock<UserLoginMigrationRepo>(),
				},
			],
		}).compile();

		service = module.get(UserLoginMigrationService);
		userService = module.get(UserService);
		schoolService = module.get(LegacySchoolService);
		systemService = module.get(LegacySystemService);
		userLoginMigrationRepo = module.get(UserLoginMigrationRepo);
	});

	afterAll(async () => {
		jest.useRealTimers();
		await module.close();
	});

	afterEach(() => {
		jest.resetAllMocks();
	});

	describe('findMigrationByUser', () => {
		describe('when using a query with user id and the users school is in migration and the user has not migrated yet', () => {
			const setup = () => {
				const userId: string = new ObjectId().toHexString();
				const user: UserDO = userDoFactory.buildWithId(undefined, userId);

				const userLoginMigration: UserLoginMigrationDO = new UserLoginMigrationDO({
					schoolId: user.schoolId,
					startedAt: new Date('2023-04-08'),
					targetSystemId: 'targetSystemId',
				});

				userService.findById.mockResolvedValue(user);
				userLoginMigrationRepo.findBySchoolId.mockResolvedValue(userLoginMigration);

				return {
					userId,
					userLoginMigration,
				};
			};

			describe('when the school has a system', () => {
				it('should return the users migration with a source system', async () => {
					const { userId, userLoginMigration } = setup();

					const result: UserLoginMigrationDO | null = await service.findMigrationByUser(userId);

					expect(result).toEqual<UserLoginMigrationDO>(userLoginMigration);
				});
			});
		});

		describe('when using a query with user id and the users school is in migration, but the user has already migrated', () => {
			const setup = () => {
				const userId: string = new ObjectId().toHexString();
				const user: UserDO = userDoFactory.buildWithId({ lastLoginSystemChange: new Date('2023-04-06') }, userId);

				const userLoginMigration: UserLoginMigrationDO = new UserLoginMigrationDO({
					schoolId: user.schoolId,
					startedAt: new Date('2023-04-05'),
					targetSystemId: 'targetSystemId',
				});

				userService.findById.mockResolvedValue(user);
				userLoginMigrationRepo.findBySchoolId.mockResolvedValue(userLoginMigration);

				return {
					userId,
					userLoginMigration,
				};
			};

			it('should return null', async () => {
				const { userId } = setup();

				const result: UserLoginMigrationDO | null = await service.findMigrationByUser(userId);

				expect(result).toBeNull();
			});
		});

		describe('when using a query with user id and there is no migration for the user', () => {
			const setup = () => {
				const userId: string = new ObjectId().toHexString();
				const user: UserDO = userDoFactory.buildWithId(undefined, userId);

				userService.findById.mockResolvedValue(user);
				userLoginMigrationRepo.findBySchoolId.mockResolvedValue(null);

				return {
					userId,
				};
			};

			it('should return null', async () => {
				const { userId } = setup();

				const result: UserLoginMigrationDO | null = await service.findMigrationByUser(userId);

				expect(result).toBeNull();
			});
		});
	});

	describe('startMigration', () => {
		describe('when schoolId is given', () => {
			const setup = () => {
				const schoolId: EntityId = new ObjectId().toHexString();
				const school: LegacySchoolDo = legacySchoolDoFactory.buildWithId(undefined, schoolId);

				const targetSystemId: EntityId = new ObjectId().toHexString();
				const system: SystemDto = new SystemDto({
					id: targetSystemId,
					type: 'oauth2',
					alias: 'SANIS',
				});

				const userLoginMigrationDO: UserLoginMigrationDO = userLoginMigrationDOFactory.build({
					targetSystemId,
					schoolId,
					startedAt: mockedDate,
					closedAt: undefined,
					finishedAt: undefined,
				});

				schoolService.getSchoolById.mockResolvedValue(school);
				systemService.findByType.mockResolvedValue([system]);
				userLoginMigrationRepo.save.mockResolvedValue(userLoginMigrationDO);

				return {
					schoolId,
					targetSystemId,
					userLoginMigrationDO,
				};
			};

			it('should call userLoginMigrationRepo', async () => {
				const { schoolId, userLoginMigrationDO } = setup();

				await service.startMigration(schoolId);

				expect(userLoginMigrationRepo.save).toHaveBeenCalledWith(userLoginMigrationDO);
			});

			it('should return UserLoginMigration with start date and target system', async () => {
				const { schoolId, targetSystemId } = setup();
				const expected: UserLoginMigrationDO = userLoginMigrationDOFactory.buildWithId({
					id: new ObjectId().toHexString(),
					targetSystemId,
					schoolId,
					startedAt: mockedDate,
				});
				userLoginMigrationRepo.save.mockResolvedValue(expected);

				const result: UserLoginMigrationDO = await service.startMigration(schoolId);

				expect(result).toEqual(expected);
			});
		});

		describe('when the school has systems', () => {
			const setup = () => {
				const sourceSystemId: EntityId = new ObjectId().toHexString();
				const targetSystemId: EntityId = new ObjectId().toHexString();
				const system: SystemDto = new SystemDto({
					id: targetSystemId,
					type: 'oauth2',
					alias: 'SANIS',
				});

				const schoolId: EntityId = new ObjectId().toHexString();
				const school: LegacySchoolDo = legacySchoolDoFactory.buildWithId({ systems: [sourceSystemId] }, schoolId);

				schoolService.getSchoolById.mockResolvedValue(school);
				systemService.findByType.mockResolvedValue([system]);
				userLoginMigrationRepo.findBySchoolId.mockResolvedValue(null);

				return {
					schoolId,
					targetSystemId,
					sourceSystemId,
				};
			};

			it('should save the UserLoginMigration with start date, target system and source system', async () => {
				const { schoolId, targetSystemId, sourceSystemId } = setup();
				const expected: UserLoginMigrationDO = userLoginMigrationDOFactory.buildWithId({
					id: new ObjectId().toHexString(),
					sourceSystemId,
					targetSystemId,
					schoolId,
					startedAt: mockedDate,
				});
				userLoginMigrationRepo.save.mockResolvedValue(expected);

				const result: UserLoginMigrationDO = await service.startMigration(schoolId);

				expect(result).toEqual(expected);
			});
		});

		describe('when the school has schoolfeatures', () => {
			const setup = () => {
				const schoolId: EntityId = new ObjectId().toHexString();
				const school: LegacySchoolDo = legacySchoolDoFactory.buildWithId(undefined, schoolId);

				const targetSystemId: EntityId = new ObjectId().toHexString();
				const system: SystemDto = new SystemDto({
					id: targetSystemId,
					type: 'oauth2',
					alias: 'SANIS',
				});

				schoolService.getSchoolById.mockResolvedValue(school);
				systemService.findByType.mockResolvedValue([system]);
				userLoginMigrationRepo.findBySchoolId.mockResolvedValue(null);

				return {
					schoolId,
					school,
				};
			};

			it('should add the OAUTH_PROVISIONING_ENABLED feature to the schools feature list', async () => {
				const { schoolId, school } = setup();
				const existingFeature: SchoolFeature = 'otherFeature' as SchoolFeature;
				school.features = [existingFeature];

				await service.startMigration(schoolId);

				expect(schoolService.save).toHaveBeenCalledWith(
					expect.objectContaining<Partial<LegacySchoolDo>>({
						features: [existingFeature, SchoolFeature.OAUTH_PROVISIONING_ENABLED],
					})
				);
			});
		});

		describe('when the school has no features yet', () => {
			const setup = () => {
				const schoolId: EntityId = new ObjectId().toHexString();
				const school: LegacySchoolDo = legacySchoolDoFactory.buildWithId({ features: undefined }, schoolId);

				const targetSystemId: EntityId = new ObjectId().toHexString();
				const system: SystemDto = new SystemDto({
					id: targetSystemId,
					type: 'oauth2',
					alias: 'SANIS',
				});

				schoolService.getSchoolById.mockResolvedValue(school);
				systemService.findByType.mockResolvedValue([system]);
				userLoginMigrationRepo.findBySchoolId.mockResolvedValue(null);

				return {
					schoolId,
				};
			};

			it('should set the OAUTH_PROVISIONING_ENABLED feature for the school', async () => {
				const { schoolId } = setup();

				await service.startMigration(schoolId);

				expect(schoolService.save).toHaveBeenCalledWith(
					expect.objectContaining<Partial<LegacySchoolDo>>({
						features: [SchoolFeature.OAUTH_PROVISIONING_ENABLED],
					})
				);
			});
		});

		describe('when creating a new migration but the SANIS system does not exist', () => {
			const setup = () => {
				const schoolId: EntityId = new ObjectId().toHexString();
				const school: LegacySchoolDo = legacySchoolDoFactory.buildWithId(undefined, schoolId);

				schoolService.getSchoolById.mockResolvedValue(school);
				systemService.findByType.mockResolvedValue([]);
				userLoginMigrationRepo.findBySchoolId.mockResolvedValue(null);

				return {
					schoolId,
				};
			};

			it('should throw an InternalServerErrorException', async () => {
				const { schoolId } = setup();

				const func = async () => service.startMigration(schoolId);

				await expect(func).rejects.toThrow(new InternalServerErrorException('Cannot find SANIS system'));
			});
		});
	});

	describe('findMigrationBySchool', () => {
		describe('when a UserLoginMigration exists for the school', () => {
			const setup = () => {
				const schoolId = new ObjectId().toHexString();

				const userLoginMigration: UserLoginMigrationDO = userLoginMigrationDOFactory.buildWithId({
					id: new ObjectId().toHexString(),
					schoolId,
					targetSystemId: 'targetSystemId',
					startedAt: mockedDate,
					mandatorySince: mockedDate,
					closedAt: mockedDate,
					finishedAt: finishDate,
				});

				userLoginMigrationRepo.findBySchoolId.mockResolvedValue(userLoginMigration);

				return {
					schoolId,
					userLoginMigration,
				};
			};

			it('should return the UserLoginMigration', async () => {
				const { schoolId, userLoginMigration } = setup();

				const result: UserLoginMigrationDO | null = await service.findMigrationBySchool(schoolId);

				expect(result).toEqual(userLoginMigration);
			});
		});

		describe('when no UserLoginMigration exists for the school', () => {
			const setup = () => {
				const schoolId = new ObjectId().toHexString();

				userLoginMigrationRepo.findBySchoolId.mockResolvedValue(null);

				return {
					schoolId,
				};
			};

			it('should return null', async () => {
				const { schoolId } = setup();

				const result: UserLoginMigrationDO | null = await service.findMigrationBySchool(schoolId);

				expect(result).toBeNull();
			});
		});
	});

	describe('deleteUserLoginMigration', () => {
		describe('when a userLoginMigration is given', () => {
			const setup = () => {
				const userLoginMigration: UserLoginMigrationDO = userLoginMigrationDOFactory.build();

				return {
					userLoginMigration,
				};
			};

			it('should call userLoginMigrationRepo.delete', async () => {
				const { userLoginMigration } = setup();

				await service.deleteUserLoginMigration({ ...userLoginMigration });

				expect(userLoginMigrationRepo.delete).toHaveBeenCalledWith(userLoginMigration);
			});
		});
	});

	describe('restartMigration', () => {
		describe('when the migration can be restarted', () => {
			const setup = () => {
				const userLoginMigration: UserLoginMigrationDO = userLoginMigrationDOFactory.buildWithId({
					startedAt: mockedDate,
					closedAt: mockedDate,
					finishedAt: finishDate,
				});
				const restartedUserLoginMigration: UserLoginMigrationDO = new UserLoginMigrationDO({
					...userLoginMigration,
					closedAt: undefined,
					finishedAt: undefined,
				});

				userLoginMigrationRepo.save.mockResolvedValueOnce(restartedUserLoginMigration);

				return {
					userLoginMigration,
					restartedUserLoginMigration,
				};
			};

			it('should save the migration without closedAt and finishedAt timestamps', async () => {
				const { userLoginMigration, restartedUserLoginMigration } = setup();

				await service.restartMigration({ ...userLoginMigration });

				expect(userLoginMigrationRepo.save).toHaveBeenCalledWith(restartedUserLoginMigration);
			});

			it('should return the migration', async () => {
				const { userLoginMigration, restartedUserLoginMigration } = setup();

				const result: UserLoginMigrationDO = await service.restartMigration({ ...userLoginMigration });

				expect(result).toEqual(restartedUserLoginMigration);
			});
		});

		describe('when the migration is still running', () => {
			const setup = () => {
				const userLoginMigration: UserLoginMigrationDO = userLoginMigrationDOFactory.buildWithId({
					startedAt: mockedDate,
				});

				return {
					userLoginMigration,
				};
			};

			it('should not save the migration again', async () => {
				const { userLoginMigration } = setup();

				await service.restartMigration({ ...userLoginMigration });

				expect(userLoginMigrationRepo.save).not.toHaveBeenCalled();
			});

			it('should return the migration', async () => {
				const { userLoginMigration } = setup();

				const result: UserLoginMigrationDO = await service.restartMigration({ ...userLoginMigration });

				expect(result).toEqual(userLoginMigration);
			});
		});

		describe('when the grace period for the user login migration is expired', () => {
			const setup = () => {
				const dateInThePast: Date = new Date(mockedDate.getTime() - 100);
				const userLoginMigration = userLoginMigrationDOFactory.buildWithId({
					closedAt: dateInThePast,
					finishedAt: dateInThePast,
				});

				return {
					userLoginMigration,
					dateInThePast,
				};
			};

			it('should not save the user login migration again', async () => {
				const { userLoginMigration } = setup();

				await expect(service.restartMigration({ ...userLoginMigration })).rejects.toThrow();

				expect(userLoginMigrationRepo.save).not.toHaveBeenCalled();
			});

			it('should return throw an error', async () => {
				const { userLoginMigration, dateInThePast } = setup();

				await expect(service.restartMigration({ ...userLoginMigration })).rejects.toThrow(
					new UserLoginMigrationGracePeriodExpiredLoggableException(userLoginMigration.id as string, dateInThePast)
				);
			});
		});
	});

	describe('setMigrationMandatory', () => {
		describe('when migration is set to mandatory', () => {
			const setup = () => {
				const userLoginMigration: UserLoginMigrationDO = userLoginMigrationDOFactory.buildWithId({
					startedAt: mockedDate,
					mandatorySince: undefined,
				});

				userLoginMigrationRepo.save.mockResolvedValue(userLoginMigration);

				return {
					userLoginMigration,
				};
			};

			it('should call save the user login migration', async () => {
				const { userLoginMigration } = setup();

				await service.setMigrationMandatory(userLoginMigration, true);

				expect(userLoginMigrationRepo.save).toHaveBeenCalledWith({
					...userLoginMigration,
					mandatorySince: mockedDate,
				});
			});
		});

		describe('when migration is set to optional', () => {
			const setup = () => {
				const userLoginMigration: UserLoginMigrationDO = userLoginMigrationDOFactory.buildWithId({
					startedAt: mockedDate,
					mandatorySince: mockedDate,
				});

				return {
					userLoginMigration,
				};
			};

			it('should call save the user login migration', async () => {
				const { userLoginMigration } = setup();

				await service.setMigrationMandatory(userLoginMigration, false);

				expect(userLoginMigrationRepo.save).toHaveBeenCalledWith({
					...userLoginMigration,
					mandatorySince: undefined,
				});
			});
		});

		describe('when the grace period for the user login migration is expired', () => {
			const setup = () => {
				const dateInThePast: Date = new Date(mockedDate.getTime() - 100);
				const userLoginMigration = userLoginMigrationDOFactory.buildWithId({
					closedAt: dateInThePast,
					finishedAt: dateInThePast,
				});

				return {
					userLoginMigration,
					dateInThePast,
				};
			};

			it('should not save the user login migration again', async () => {
				const { userLoginMigration } = setup();

				await expect(service.setMigrationMandatory({ ...userLoginMigration }, true)).rejects.toThrow();

				expect(userLoginMigrationRepo.save).not.toHaveBeenCalled();
			});

			it('should return throw an error', async () => {
				const { userLoginMigration, dateInThePast } = setup();

				await expect(service.setMigrationMandatory({ ...userLoginMigration }, true)).rejects.toThrow(
					new UserLoginMigrationGracePeriodExpiredLoggableException(userLoginMigration.id as string, dateInThePast)
				);
			});
		});

		describe('when migration is closed', () => {
			const setup = () => {
				const userLoginMigration: UserLoginMigrationDO = userLoginMigrationDOFactory.buildWithId({
					closedAt: new Date(2023, 5),
				});

				return {
					userLoginMigration,
				};
			};

			it('should throw a UserLoginMigrationAlreadyClosedLoggableException', async () => {
				const { userLoginMigration } = setup();

				const func = async () => service.setMigrationMandatory(userLoginMigration, true);

				await expect(func).rejects.toThrow(UserLoginMigrationAlreadyClosedLoggableException);
			});
		});
	});

	describe('closeMigration', () => {
		describe('when a migration can be closed', () => {
			const setup = () => {
				const userLoginMigration = userLoginMigrationDOFactory.buildWithId();
				const closedUserLoginMigration = new UserLoginMigrationDO({
					...userLoginMigration,
					closedAt: mockedDate,
					finishedAt: finishDate,
				});

				userLoginMigrationRepo.save.mockResolvedValue(closedUserLoginMigration);

				return {
					userLoginMigration,
					closedUserLoginMigration,
				};
			};

			it('should remove the "ldap sync during migration" school feature', async () => {
				const { userLoginMigration } = setup();

				await service.closeMigration({ ...userLoginMigration });

				expect(schoolService.removeFeature).toHaveBeenCalledWith(
					userLoginMigration.schoolId,
					SchoolFeature.ENABLE_LDAP_SYNC_DURING_MIGRATION
				);
			});

			it('should save the closed user login migration', async () => {
				const { userLoginMigration, closedUserLoginMigration } = setup();

				await service.closeMigration({ ...userLoginMigration });

				expect(userLoginMigrationRepo.save).toHaveBeenCalledWith(closedUserLoginMigration);
			});

			it('should return the closed user login migration', async () => {
				const { userLoginMigration, closedUserLoginMigration } = setup();

				const result: UserLoginMigrationDO = await service.closeMigration({ ...userLoginMigration });

				expect(result).toEqual(closedUserLoginMigration);
			});
		});

		describe('when the user login migration was already closed', () => {
			const setup = () => {
				const userLoginMigration = userLoginMigrationDOFactory.buildWithId({
					closedAt: mockedDate,
					finishedAt: finishDate,
				});

				return {
					userLoginMigration,
				};
			};

			it('should not save the user login migration again', async () => {
				const { userLoginMigration } = setup();

				await service.closeMigration({ ...userLoginMigration });

				expect(userLoginMigrationRepo.save).not.toHaveBeenCalled();
			});

			it('should return the already closed user login migration', async () => {
				const { userLoginMigration } = setup();

				const result: UserLoginMigrationDO = await service.closeMigration({ ...userLoginMigration });

				expect(result).toEqual(userLoginMigration);
			});
		});

		describe('when the grace period for the user login migration is expired', () => {
			const setup = () => {
				const dateInThePast: Date = new Date(mockedDate.getTime() - 100);
				const userLoginMigration = userLoginMigrationDOFactory.buildWithId({
					closedAt: dateInThePast,
					finishedAt: dateInThePast,
				});

				return {
					userLoginMigration,
					dateInThePast,
				};
			};

			it('should not save the user login migration again', async () => {
				const { userLoginMigration } = setup();

				await expect(service.closeMigration({ ...userLoginMigration })).rejects.toThrow();

				expect(userLoginMigrationRepo.save).not.toHaveBeenCalled();
			});

			it('should return throw an error', async () => {
				const { userLoginMigration, dateInThePast } = setup();

				await expect(service.closeMigration({ ...userLoginMigration })).rejects.toThrow(
					new UserLoginMigrationGracePeriodExpiredLoggableException(userLoginMigration.id as string, dateInThePast)
				);
			});
		});
	});
});<|MERGE_RESOLUTION|>--- conflicted
+++ resolved
@@ -7,14 +7,8 @@
 import { UserService } from '@modules/user';
 import { InternalServerErrorException } from '@nestjs/common';
 import { Test, TestingModule } from '@nestjs/testing';
-<<<<<<< HEAD
-import { EntityId, LegacySchoolDo, UserDO, UserLoginMigrationDO } from '@shared/domain';
-import { SchoolFeature } from '@shared/domain/types';
-=======
 import { LegacySchoolDo, UserDO, UserLoginMigrationDO } from '@shared/domain/domainobject';
-import { SchoolFeatures } from '@shared/domain/entity';
-import { EntityId } from '@shared/domain/types';
->>>>>>> 3960c614
+import { EntityId, SchoolFeature } from '@shared/domain/types';
 import { UserLoginMigrationRepo } from '@shared/repo';
 import { legacySchoolDoFactory, userDoFactory, userLoginMigrationDOFactory } from '@shared/testing';
 import {
