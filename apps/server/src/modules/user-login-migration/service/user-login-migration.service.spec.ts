import { createMock, DeepMocked } from '@golevelup/ts-jest';
import { Configuration } from '@hpi-schul-cloud/commons/lib';
import { ObjectId } from '@mikro-orm/mongodb';
import { LegacySchoolService } from '@modules/legacy-school';
import { SchoolFeature } from '@modules/school/domain';
import { SystemService } from '@modules/system';
import { SystemDto } from '@modules/system/service';
import { UserService } from '@modules/user';
<<<<<<< HEAD
import { InternalServerErrorException, UnprocessableEntityException } from '@nestjs/common';
import { Test, TestingModule } from '@nestjs/testing';
import { EntityId, LegacySchoolDo, UserDO, UserLoginMigrationDO } from '@shared/domain';
import { UserLoginMigrationRepo } from '@shared/repo';
import { legacySchoolDoFactory, userDoFactory, userLoginMigrationDOFactory } from '@shared/testing';
import { UserLoginMigrationNotFoundLoggableException } from '../error';
import { SchoolMigrationService } from './school-migration.service';
=======
import { InternalServerErrorException } from '@nestjs/common';
import { Test, TestingModule } from '@nestjs/testing';
import { EntityId, LegacySchoolDo, SchoolFeatures, UserDO, UserLoginMigrationDO } from '@shared/domain';
import { UserLoginMigrationRepo } from '@shared/repo';
import { legacySchoolDoFactory, userDoFactory, userLoginMigrationDOFactory } from '@shared/testing';
import {
	UserLoginMigrationAlreadyClosedLoggableException,
	UserLoginMigrationGracePeriodExpiredLoggableException,
} from '../loggable';
>>>>>>> 7cf730c0
import { UserLoginMigrationService } from './user-login-migration.service';

describe(UserLoginMigrationService.name, () => {
	let module: TestingModule;
	let service: UserLoginMigrationService;

	let userService: DeepMocked<UserService>;
	let schoolService: DeepMocked<LegacySchoolService>;
	let systemService: DeepMocked<SystemService>;
	let userLoginMigrationRepo: DeepMocked<UserLoginMigrationRepo>;

	const mockedDate: Date = new Date('2023-05-02');
	const finishDate: Date = new Date(
		mockedDate.getTime() + (Configuration.get('MIGRATION_END_GRACE_PERIOD_MS') as number)
	);

	beforeAll(async () => {
		jest.useFakeTimers();
		jest.setSystemTime(mockedDate);

		module = await Test.createTestingModule({
			providers: [
				UserLoginMigrationService,
				{
					provide: UserService,
					useValue: createMock<UserService>(),
				},
				{
					provide: LegacySchoolService,
					useValue: createMock<LegacySchoolService>(),
				},
				{
					provide: SystemService,
					useValue: createMock<SystemService>(),
				},
				{
					provide: UserLoginMigrationRepo,
					useValue: createMock<UserLoginMigrationRepo>(),
				},
			],
		}).compile();

		service = module.get(UserLoginMigrationService);
		userService = module.get(UserService);
		schoolService = module.get(LegacySchoolService);
		systemService = module.get(SystemService);
		userLoginMigrationRepo = module.get(UserLoginMigrationRepo);
	});

	afterAll(async () => {
		jest.useRealTimers();
		await module.close();
	});

	afterEach(() => {
		jest.resetAllMocks();
	});

	describe('findMigrationByUser', () => {
		describe('when using a query with user id and the users school is in migration and the user has not migrated yet', () => {
			const setup = () => {
				const userId: string = new ObjectId().toHexString();
				const user: UserDO = userDoFactory.buildWithId(undefined, userId);

				const userLoginMigration: UserLoginMigrationDO = new UserLoginMigrationDO({
					schoolId: user.schoolId,
					startedAt: new Date('2023-04-08'),
					targetSystemId: 'targetSystemId',
				});

				userService.findById.mockResolvedValue(user);
				userLoginMigrationRepo.findBySchoolId.mockResolvedValue(userLoginMigration);

				return {
					userId,
					userLoginMigration,
				};
			};

			describe('when the school has a system', () => {
				it('should return the users migration with a source system', async () => {
					const { userId, userLoginMigration } = setup();

					const result: UserLoginMigrationDO | null = await service.findMigrationByUser(userId);

					expect(result).toEqual<UserLoginMigrationDO>(userLoginMigration);
				});
			});
		});

		describe('when using a query with user id and the users school is in migration, but the user has already migrated', () => {
			const setup = () => {
				const userId: string = new ObjectId().toHexString();
				const user: UserDO = userDoFactory.buildWithId({ lastLoginSystemChange: new Date('2023-04-06') }, userId);

				const userLoginMigration: UserLoginMigrationDO = new UserLoginMigrationDO({
					schoolId: user.schoolId,
					startedAt: new Date('2023-04-05'),
					targetSystemId: 'targetSystemId',
				});

				userService.findById.mockResolvedValue(user);
				userLoginMigrationRepo.findBySchoolId.mockResolvedValue(userLoginMigration);

				return {
					userId,
					userLoginMigration,
				};
			};

			it('should return null', async () => {
				const { userId } = setup();

				const result: UserLoginMigrationDO | null = await service.findMigrationByUser(userId);

				expect(result).toBeNull();
			});
		});

		describe('when using a query with user id and there is no migration for the user', () => {
			const setup = () => {
				const userId: string = new ObjectId().toHexString();
				const user: UserDO = userDoFactory.buildWithId(undefined, userId);

				userService.findById.mockResolvedValue(user);
				userLoginMigrationRepo.findBySchoolId.mockResolvedValue(null);

				return {
					userId,
				};
			};

			it('should return null', async () => {
				const { userId } = setup();

				const result: UserLoginMigrationDO | null = await service.findMigrationByUser(userId);

				expect(result).toBeNull();
			});
		});
	});

<<<<<<< HEAD
	describe('setMigration', () => {
		describe('when first starting the migration', () => {
			describe('when the school has no systems', () => {
				const setup = () => {
					const schoolId: EntityId = new ObjectId().toHexString();
					const school: LegacySchoolDo = legacySchoolDoFactory.buildWithId(undefined, schoolId);

					const targetSystemId: EntityId = new ObjectId().toHexString();
					const system: SystemDto = new SystemDto({
						id: targetSystemId,
						type: 'oauth2',
						alias: 'SANIS',
					});

					schoolService.getSchoolById.mockResolvedValue(school);
					systemService.findByType.mockResolvedValue([system]);
					userLoginMigrationRepo.findBySchoolId.mockResolvedValue(null);

					return {
						schoolId,
						school,
						targetSystemId,
					};
				};

				it('should save the UserLoginMigration with start date and target system', async () => {
					const { schoolId, targetSystemId } = setup();
					const expected: UserLoginMigrationDO = new UserLoginMigrationDO({
						id: new ObjectId().toHexString(),
						targetSystemId,
						schoolId,
						startedAt: mockedDate,
					});
					userLoginMigrationRepo.save.mockResolvedValue(expected);

					const result: UserLoginMigrationDO = await service.setMigration(schoolId, true);

					expect(result).toEqual(expected);
				});
			});

			describe('when the school has systems', () => {
				const setup = () => {
					const sourceSystemId: EntityId = new ObjectId().toHexString();
					const targetSystemId: EntityId = new ObjectId().toHexString();
					const system: SystemDto = new SystemDto({
						id: targetSystemId,
						type: 'oauth2',
						alias: 'SANIS',
					});

					const schoolId: EntityId = new ObjectId().toHexString();
					const school: LegacySchoolDo = legacySchoolDoFactory.buildWithId({ systems: [sourceSystemId] }, schoolId);

					schoolService.getSchoolById.mockResolvedValue(school);
					systemService.findByType.mockResolvedValue([system]);
					userLoginMigrationRepo.findBySchoolId.mockResolvedValue(null);

					return {
						schoolId,
						school,
						targetSystemId,
						sourceSystemId,
					};
				};

				it('should save the UserLoginMigration with start date, target system and source system', async () => {
					const { schoolId, targetSystemId, sourceSystemId } = setup();
					const expected: UserLoginMigrationDO = new UserLoginMigrationDO({
						id: new ObjectId().toHexString(),
						sourceSystemId,
						targetSystemId,
						schoolId,
						startedAt: mockedDate,
					});
					userLoginMigrationRepo.save.mockResolvedValue(expected);

					const result: UserLoginMigrationDO = await service.setMigration(schoolId, true);

					expect(result).toEqual(expected);
				});
			});

			describe('when the school has a feature', () => {
				const setup = () => {
					const schoolId: EntityId = new ObjectId().toHexString();
					const school: LegacySchoolDo = legacySchoolDoFactory.buildWithId(undefined, schoolId);

					const targetSystemId: EntityId = new ObjectId().toHexString();
					const system: SystemDto = new SystemDto({
						id: targetSystemId,
						type: 'oauth2',
						alias: 'SANIS',
					});

					schoolService.getSchoolById.mockResolvedValue(school);
					systemService.findByType.mockResolvedValue([system]);
					userLoginMigrationRepo.findBySchoolId.mockResolvedValue(null);

					return {
						schoolId,
						school,
						targetSystemId,
					};
				};

				it('should add the OAUTH_PROVISIONING_ENABLED feature to the schools feature list', async () => {
					const { schoolId, school } = setup();
					const existingFeature: SchoolFeature = 'otherFeature' as SchoolFeature;
					school.features = [existingFeature];

					await service.setMigration(schoolId, true, undefined, undefined);

					expect(schoolService.save).toHaveBeenCalledWith(
						expect.objectContaining<Partial<LegacySchoolDo>>({
							features: [existingFeature, SchoolFeature.OAUTH_PROVISIONING_ENABLED],
						})
					);
				});
			});

			describe('when the school has no features yet', () => {
				const setup = () => {
					const schoolId: EntityId = new ObjectId().toHexString();
					const school: LegacySchoolDo = legacySchoolDoFactory.buildWithId({ features: undefined }, schoolId);

					const targetSystemId: EntityId = new ObjectId().toHexString();
					const system: SystemDto = new SystemDto({
						id: targetSystemId,
						type: 'oauth2',
						alias: 'SANIS',
					});

					schoolService.getSchoolById.mockResolvedValue(school);
					systemService.findByType.mockResolvedValue([system]);
					userLoginMigrationRepo.findBySchoolId.mockResolvedValue(null);

					return {
						schoolId,
						school,
						targetSystemId,
					};
				};

				it('should set the OAUTH_PROVISIONING_ENABLED feature for the school', async () => {
					const { schoolId } = setup();

					await service.setMigration(schoolId, true, undefined, undefined);

					expect(schoolService.save).toHaveBeenCalledWith(
						expect.objectContaining<Partial<LegacySchoolDo>>({
							features: [SchoolFeature.OAUTH_PROVISIONING_ENABLED],
						})
					);
				});
			});

			describe('when modifying a migration that does not exist on the school', () => {
				const setup = () => {
					const schoolId: EntityId = new ObjectId().toHexString();
					const school: LegacySchoolDo = legacySchoolDoFactory.buildWithId(undefined, schoolId);

					schoolService.getSchoolById.mockResolvedValue(school);
					userLoginMigrationRepo.findBySchoolId.mockResolvedValue(null);

					return {
						schoolId,
						school,
					};
				};

				it('should throw an UnprocessableEntityException', async () => {
					const { schoolId } = setup();

					const func = async () => service.setMigration(schoolId, undefined, true, true);

					await expect(func).rejects.toThrow(UnprocessableEntityException);
				});
			});

			describe('when creating a new migration but the SANIS system does not exist', () => {
				const setup = () => {
					const schoolId: EntityId = new ObjectId().toHexString();
					const school: LegacySchoolDo = legacySchoolDoFactory.buildWithId(undefined, schoolId);

					schoolService.getSchoolById.mockResolvedValue(school);
					systemService.findByType.mockResolvedValue([]);
					userLoginMigrationRepo.findBySchoolId.mockResolvedValue(null);

					return {
						schoolId,
						school,
					};
				};

				it('should throw an InternalServerErrorException', async () => {
					const { schoolId } = setup();

					const func = async () => service.setMigration(schoolId, true);

					await expect(func).rejects.toThrow(InternalServerErrorException);
				});
			});
		});

		describe('when restarting the migration', () => {
			const setup = () => {
				const schoolId: EntityId = new ObjectId().toHexString();
				const school: LegacySchoolDo = legacySchoolDoFactory.buildWithId(undefined, schoolId);

				const targetSystemId: EntityId = new ObjectId().toHexString();
				const system: SystemDto = new SystemDto({
					id: targetSystemId,
					type: 'oauth2',
					alias: 'SANIS',
				});

				const userLoginMigrationId: EntityId = new ObjectId().toHexString();
				const userLoginMigration: UserLoginMigrationDO = userLoginMigrationDOFactory.buildWithId({
					id: userLoginMigrationId,
					targetSystemId,
					schoolId,
					startedAt: mockedDate,
					closedAt: mockedDate,
					finishedAt: finishDate,
				});

				schoolService.getSchoolById.mockResolvedValue(school);
				systemService.findByType.mockResolvedValue([system]);
				userLoginMigrationRepo.findBySchoolId.mockResolvedValue(userLoginMigration);

				return {
					schoolId,
					userLoginMigration,
				};
			};

			it('should save the UserLoginMigration without close date and finish date', async () => {
				const { schoolId, userLoginMigration } = setup();
				const expected: UserLoginMigrationDO = userLoginMigrationDOFactory.buildWithId({
					...userLoginMigration,
					closedAt: undefined,
					finishedAt: undefined,
				});
				userLoginMigrationRepo.save.mockResolvedValue(expected);

				const result: UserLoginMigrationDO = await service.setMigration(schoolId, true, undefined, false);

				expect(result).toEqual(expected);
			});
		});

		describe('when setting the migration to mandatory', () => {
			const setup = () => {
				const schoolId: EntityId = new ObjectId().toHexString();
				const school: LegacySchoolDo = legacySchoolDoFactory.buildWithId(undefined, schoolId);

				const targetSystemId: EntityId = new ObjectId().toHexString();
				const system: SystemDto = new SystemDto({
					id: targetSystemId,
					type: 'oauth2',
					alias: 'SANIS',
				});

				const userLoginMigrationId: EntityId = new ObjectId().toHexString();
				const userLoginMigration: UserLoginMigrationDO = userLoginMigrationDOFactory.buildWithId({
					id: userLoginMigrationId,
					targetSystemId,
					schoolId,
					startedAt: mockedDate,
				});

				schoolService.getSchoolById.mockResolvedValue(school);
				systemService.findByType.mockResolvedValue([system]);
				userLoginMigrationRepo.findBySchoolId.mockResolvedValue(userLoginMigration);

				return {
					schoolId,
					userLoginMigration,
				};
			};

			it('should save the UserLoginMigration with mandatory date', async () => {
				const { schoolId, userLoginMigration } = setup();
				const expected: UserLoginMigrationDO = userLoginMigrationDOFactory.buildWithId({
					...userLoginMigration,
					mandatorySince: mockedDate,
				});
				userLoginMigrationRepo.save.mockResolvedValue(expected);

				const result: UserLoginMigrationDO = await service.setMigration(schoolId, undefined, true);

				expect(result).toEqual(expected);
			});
		});

		describe('when setting the migration back to optional', () => {
			const setup = () => {
				const schoolId: EntityId = new ObjectId().toHexString();
				const school: LegacySchoolDo = legacySchoolDoFactory.buildWithId(undefined, schoolId);

				const targetSystemId: EntityId = new ObjectId().toHexString();
				const system: SystemDto = new SystemDto({
					id: targetSystemId,
					type: 'oauth2',
					alias: 'SANIS',
				});

				const userLoginMigrationId: EntityId = new ObjectId().toHexString();
				const userLoginMigration: UserLoginMigrationDO = userLoginMigrationDOFactory.buildWithId({
					id: userLoginMigrationId,
					targetSystemId,
					schoolId,
					startedAt: mockedDate,
					mandatorySince: mockedDate,
				});

				schoolService.getSchoolById.mockResolvedValue(school);
				systemService.findByType.mockResolvedValue([system]);
				userLoginMigrationRepo.findBySchoolId.mockResolvedValue(userLoginMigration);

				return {
					schoolId,
					userLoginMigration,
				};
			};

			it('should save the UserLoginMigration without mandatory date', async () => {
				const { schoolId, userLoginMigration } = setup();
				const expected: UserLoginMigrationDO = userLoginMigrationDOFactory.buildWithId({
					...userLoginMigration,
					mandatorySince: undefined,
				});
				userLoginMigrationRepo.save.mockResolvedValue(expected);

				const result: UserLoginMigrationDO = await service.setMigration(schoolId, undefined, false);

				expect(result).toEqual(expected);
			});
		});

		describe('when closing the migration', () => {
			const setup = () => {
				const schoolId: EntityId = new ObjectId().toHexString();
				const school: LegacySchoolDo = legacySchoolDoFactory.buildWithId(undefined, schoolId);

				const targetSystemId: EntityId = new ObjectId().toHexString();
				const system: SystemDto = new SystemDto({
					id: targetSystemId,
					type: 'oauth2',
					alias: 'SANIS',
				});

				const userLoginMigrationId: EntityId = new ObjectId().toHexString();
				const userLoginMigration: UserLoginMigrationDO = userLoginMigrationDOFactory.buildWithId({
					id: userLoginMigrationId,
					targetSystemId,
					schoolId,
					startedAt: mockedDate,
				});

				schoolService.getSchoolById.mockResolvedValue(school);
				systemService.findByType.mockResolvedValue([system]);
				userLoginMigrationRepo.findBySchoolId.mockResolvedValue(userLoginMigration);

				return {
					schoolId,
					userLoginMigration,
				};
			};

			it('should call schoolService.removeFeature', async () => {
				const { schoolId } = setup();

				await service.setMigration(schoolId, undefined, undefined, true);

				expect(schoolService.removeFeature).toHaveBeenCalledWith(
					schoolId,
					SchoolFeature.ENABLE_LDAP_SYNC_DURING_MIGRATION
				);
			});

			it('should save the UserLoginMigration with close date and finish date', async () => {
				const { schoolId, userLoginMigration } = setup();
				const expected: UserLoginMigrationDO = userLoginMigrationDOFactory.buildWithId({
					...userLoginMigration,
					closedAt: mockedDate,
					finishedAt: finishDate,
				});
				userLoginMigrationRepo.save.mockResolvedValue(expected);

				const result: UserLoginMigrationDO = await service.setMigration(schoolId, undefined, undefined, true);

				expect(result).toEqual(expected);
			});
		});
	});

=======
>>>>>>> 7cf730c0
	describe('startMigration', () => {
		describe('when schoolId is given', () => {
			const setup = () => {
				const schoolId: EntityId = new ObjectId().toHexString();
				const school: LegacySchoolDo = legacySchoolDoFactory.buildWithId(undefined, schoolId);

				const targetSystemId: EntityId = new ObjectId().toHexString();
				const system: SystemDto = new SystemDto({
					id: targetSystemId,
					type: 'oauth2',
					alias: 'SANIS',
				});

				const userLoginMigrationDO: UserLoginMigrationDO = userLoginMigrationDOFactory.build({
					targetSystemId,
					schoolId,
					startedAt: mockedDate,
					closedAt: undefined,
					finishedAt: undefined,
				});

				schoolService.getSchoolById.mockResolvedValue(school);
				systemService.findByType.mockResolvedValue([system]);
				userLoginMigrationRepo.save.mockResolvedValue(userLoginMigrationDO);

				return {
					schoolId,
					targetSystemId,
					userLoginMigrationDO,
				};
			};

			it('should call userLoginMigrationRepo', async () => {
				const { schoolId, userLoginMigrationDO } = setup();

				await service.startMigration(schoolId);

				expect(userLoginMigrationRepo.save).toHaveBeenCalledWith(userLoginMigrationDO);
			});

			it('should return UserLoginMigration with start date and target system', async () => {
				const { schoolId, targetSystemId } = setup();
				const expected: UserLoginMigrationDO = userLoginMigrationDOFactory.buildWithId({
					id: new ObjectId().toHexString(),
					targetSystemId,
					schoolId,
					startedAt: mockedDate,
				});
				userLoginMigrationRepo.save.mockResolvedValue(expected);

				const result: UserLoginMigrationDO = await service.startMigration(schoolId);

				expect(result).toEqual(expected);
			});
		});

		describe('when the school has systems', () => {
			const setup = () => {
				const sourceSystemId: EntityId = new ObjectId().toHexString();
				const targetSystemId: EntityId = new ObjectId().toHexString();
				const system: SystemDto = new SystemDto({
					id: targetSystemId,
					type: 'oauth2',
					alias: 'SANIS',
				});

				const schoolId: EntityId = new ObjectId().toHexString();
				const school: LegacySchoolDo = legacySchoolDoFactory.buildWithId({ systems: [sourceSystemId] }, schoolId);

				schoolService.getSchoolById.mockResolvedValue(school);
				systemService.findByType.mockResolvedValue([system]);
				userLoginMigrationRepo.findBySchoolId.mockResolvedValue(null);

				return {
					schoolId,
					targetSystemId,
					sourceSystemId,
				};
			};

			it('should save the UserLoginMigration with start date, target system and source system', async () => {
				const { schoolId, targetSystemId, sourceSystemId } = setup();
				const expected: UserLoginMigrationDO = userLoginMigrationDOFactory.buildWithId({
					id: new ObjectId().toHexString(),
					sourceSystemId,
					targetSystemId,
					schoolId,
					startedAt: mockedDate,
				});
				userLoginMigrationRepo.save.mockResolvedValue(expected);

				const result: UserLoginMigrationDO = await service.startMigration(schoolId);

				expect(result).toEqual(expected);
			});
		});

		describe('when the school has schoolfeatures', () => {
			const setup = () => {
				const schoolId: EntityId = new ObjectId().toHexString();
				const school: LegacySchoolDo = legacySchoolDoFactory.buildWithId(undefined, schoolId);

				const targetSystemId: EntityId = new ObjectId().toHexString();
				const system: SystemDto = new SystemDto({
					id: targetSystemId,
					type: 'oauth2',
					alias: 'SANIS',
				});

				schoolService.getSchoolById.mockResolvedValue(school);
				systemService.findByType.mockResolvedValue([system]);
				userLoginMigrationRepo.findBySchoolId.mockResolvedValue(null);

				return {
					schoolId,
					school,
				};
			};

			it('should add the OAUTH_PROVISIONING_ENABLED feature to the schools feature list', async () => {
				const { schoolId, school } = setup();
				const existingFeature: SchoolFeature = 'otherFeature' as SchoolFeature;
				school.features = [existingFeature];

				await service.startMigration(schoolId);

				expect(schoolService.save).toHaveBeenCalledWith(
					expect.objectContaining<Partial<LegacySchoolDo>>({
						features: [existingFeature, SchoolFeature.OAUTH_PROVISIONING_ENABLED],
					})
				);
			});
		});

		describe('when the school has no features yet', () => {
			const setup = () => {
				const schoolId: EntityId = new ObjectId().toHexString();
				const school: LegacySchoolDo = legacySchoolDoFactory.buildWithId({ features: undefined }, schoolId);

				const targetSystemId: EntityId = new ObjectId().toHexString();
				const system: SystemDto = new SystemDto({
					id: targetSystemId,
					type: 'oauth2',
					alias: 'SANIS',
				});

				schoolService.getSchoolById.mockResolvedValue(school);
				systemService.findByType.mockResolvedValue([system]);
				userLoginMigrationRepo.findBySchoolId.mockResolvedValue(null);

				return {
					schoolId,
				};
			};

			it('should set the OAUTH_PROVISIONING_ENABLED feature for the school', async () => {
				const { schoolId } = setup();

				await service.startMigration(schoolId);

				expect(schoolService.save).toHaveBeenCalledWith(
					expect.objectContaining<Partial<LegacySchoolDo>>({
						features: [SchoolFeature.OAUTH_PROVISIONING_ENABLED],
					})
				);
			});
		});

		describe('when creating a new migration but the SANIS system does not exist', () => {
			const setup = () => {
				const schoolId: EntityId = new ObjectId().toHexString();
				const school: LegacySchoolDo = legacySchoolDoFactory.buildWithId(undefined, schoolId);

				schoolService.getSchoolById.mockResolvedValue(school);
				systemService.findByType.mockResolvedValue([]);
				userLoginMigrationRepo.findBySchoolId.mockResolvedValue(null);

				return {
					schoolId,
				};
			};

			it('should throw an InternalServerErrorException', async () => {
				const { schoolId } = setup();

				const func = async () => service.startMigration(schoolId);

				await expect(func).rejects.toThrow(new InternalServerErrorException('Cannot find SANIS system'));
			});
		});
	});

	describe('findMigrationBySchool', () => {
		describe('when a UserLoginMigration exists for the school', () => {
			const setup = () => {
				const schoolId = new ObjectId().toHexString();

				const userLoginMigration: UserLoginMigrationDO = userLoginMigrationDOFactory.buildWithId({
					id: new ObjectId().toHexString(),
					schoolId,
					targetSystemId: 'targetSystemId',
					startedAt: mockedDate,
					mandatorySince: mockedDate,
					closedAt: mockedDate,
					finishedAt: finishDate,
				});

				userLoginMigrationRepo.findBySchoolId.mockResolvedValue(userLoginMigration);

				return {
					schoolId,
					userLoginMigration,
				};
			};

			it('should return the UserLoginMigration', async () => {
				const { schoolId, userLoginMigration } = setup();

				const result: UserLoginMigrationDO | null = await service.findMigrationBySchool(schoolId);

				expect(result).toEqual(userLoginMigration);
			});
		});

		describe('when no UserLoginMigration exists for the school', () => {
			const setup = () => {
				const schoolId = new ObjectId().toHexString();

				userLoginMigrationRepo.findBySchoolId.mockResolvedValue(null);

				return {
					schoolId,
				};
			};

			it('should return null', async () => {
				const { schoolId } = setup();

				const result: UserLoginMigrationDO | null = await service.findMigrationBySchool(schoolId);

				expect(result).toBeNull();
			});
		});
	});

	describe('deleteUserLoginMigration', () => {
		describe('when a userLoginMigration is given', () => {
			const setup = () => {
				const userLoginMigration: UserLoginMigrationDO = userLoginMigrationDOFactory.build();

				return {
					userLoginMigration,
				};
			};

			it('should call userLoginMigrationRepo.delete', async () => {
				const { userLoginMigration } = setup();

				await service.deleteUserLoginMigration({ ...userLoginMigration });

				expect(userLoginMigrationRepo.delete).toHaveBeenCalledWith(userLoginMigration);
			});
		});
	});

	describe('restartMigration', () => {
		describe('when the migration can be restarted', () => {
			const setup = () => {
				const userLoginMigration: UserLoginMigrationDO = userLoginMigrationDOFactory.buildWithId({
					startedAt: mockedDate,
					closedAt: mockedDate,
					finishedAt: finishDate,
				});
				const restartedUserLoginMigration: UserLoginMigrationDO = new UserLoginMigrationDO({
					...userLoginMigration,
					closedAt: undefined,
					finishedAt: undefined,
				});

				userLoginMigrationRepo.save.mockResolvedValueOnce(restartedUserLoginMigration);

				return {
					userLoginMigration,
					restartedUserLoginMigration,
				};
			};

			it('should save the migration without closedAt and finishedAt timestamps', async () => {
				const { userLoginMigration, restartedUserLoginMigration } = setup();

				await service.restartMigration({ ...userLoginMigration });

				expect(userLoginMigrationRepo.save).toHaveBeenCalledWith(restartedUserLoginMigration);
			});

			it('should return the migration', async () => {
				const { userLoginMigration, restartedUserLoginMigration } = setup();

				const result: UserLoginMigrationDO = await service.restartMigration({ ...userLoginMigration });

				expect(result).toEqual(restartedUserLoginMigration);
			});
		});

		describe('when the migration is still running', () => {
			const setup = () => {
				const userLoginMigration: UserLoginMigrationDO = userLoginMigrationDOFactory.buildWithId({
					startedAt: mockedDate,
				});

				return {
					userLoginMigration,
				};
			};

			it('should not save the migration again', async () => {
				const { userLoginMigration } = setup();

				await service.restartMigration({ ...userLoginMigration });

				expect(userLoginMigrationRepo.save).not.toHaveBeenCalled();
			});

			it('should return the migration', async () => {
				const { userLoginMigration } = setup();

				const result: UserLoginMigrationDO = await service.restartMigration({ ...userLoginMigration });

				expect(result).toEqual(userLoginMigration);
			});
		});

		describe('when the grace period for the user login migration is expired', () => {
			const setup = () => {
				const dateInThePast: Date = new Date(mockedDate.getTime() - 100);
				const userLoginMigration = userLoginMigrationDOFactory.buildWithId({
					closedAt: dateInThePast,
					finishedAt: dateInThePast,
				});

				return {
					userLoginMigration,
					dateInThePast,
				};
			};

			it('should not save the user login migration again', async () => {
				const { userLoginMigration } = setup();

				await expect(service.restartMigration({ ...userLoginMigration })).rejects.toThrow();

				expect(userLoginMigrationRepo.save).not.toHaveBeenCalled();
			});

			it('should return throw an error', async () => {
				const { userLoginMigration, dateInThePast } = setup();

				await expect(service.restartMigration({ ...userLoginMigration })).rejects.toThrow(
					new UserLoginMigrationGracePeriodExpiredLoggableException(userLoginMigration.id as string, dateInThePast)
				);
			});
		});
	});

	describe('setMigrationMandatory', () => {
		describe('when migration is set to mandatory', () => {
			const setup = () => {
				const userLoginMigration: UserLoginMigrationDO = userLoginMigrationDOFactory.buildWithId({
					startedAt: mockedDate,
					mandatorySince: undefined,
				});

				userLoginMigrationRepo.save.mockResolvedValue(userLoginMigration);

				return {
					userLoginMigration,
				};
			};

			it('should call save the user login migration', async () => {
				const { userLoginMigration } = setup();

				await service.setMigrationMandatory(userLoginMigration, true);

				expect(userLoginMigrationRepo.save).toHaveBeenCalledWith({
					...userLoginMigration,
					mandatorySince: mockedDate,
				});
			});
		});

		describe('when migration is set to optional', () => {
			const setup = () => {
				const userLoginMigration: UserLoginMigrationDO = userLoginMigrationDOFactory.buildWithId({
					startedAt: mockedDate,
					mandatorySince: mockedDate,
				});

				return {
					userLoginMigration,
				};
			};

			it('should call save the user login migration', async () => {
				const { userLoginMigration } = setup();

				await service.setMigrationMandatory(userLoginMigration, false);

				expect(userLoginMigrationRepo.save).toHaveBeenCalledWith({
					...userLoginMigration,
					mandatorySince: undefined,
				});
			});
		});

		describe('when the grace period for the user login migration is expired', () => {
			const setup = () => {
				const dateInThePast: Date = new Date(mockedDate.getTime() - 100);
				const userLoginMigration = userLoginMigrationDOFactory.buildWithId({
					closedAt: dateInThePast,
					finishedAt: dateInThePast,
				});

				return {
					userLoginMigration,
					dateInThePast,
				};
			};

			it('should not save the user login migration again', async () => {
				const { userLoginMigration } = setup();

				await expect(service.setMigrationMandatory({ ...userLoginMigration }, true)).rejects.toThrow();

				expect(userLoginMigrationRepo.save).not.toHaveBeenCalled();
			});

			it('should return throw an error', async () => {
				const { userLoginMigration, dateInThePast } = setup();

				await expect(service.setMigrationMandatory({ ...userLoginMigration }, true)).rejects.toThrow(
					new UserLoginMigrationGracePeriodExpiredLoggableException(userLoginMigration.id as string, dateInThePast)
				);
			});
		});

		describe('when migration is closed', () => {
			const setup = () => {
				const userLoginMigration: UserLoginMigrationDO = userLoginMigrationDOFactory.buildWithId({
					closedAt: new Date(2023, 5),
				});

				return {
					userLoginMigration,
				};
			};

			it('should throw a UserLoginMigrationAlreadyClosedLoggableException', async () => {
				const { userLoginMigration } = setup();

				const func = async () => service.setMigrationMandatory(userLoginMigration, true);

				await expect(func).rejects.toThrow(UserLoginMigrationAlreadyClosedLoggableException);
			});
		});
	});

	describe('closeMigration', () => {
		describe('when a migration can be closed', () => {
			const setup = () => {
				const userLoginMigration = userLoginMigrationDOFactory.buildWithId();
				const closedUserLoginMigration = new UserLoginMigrationDO({
					...userLoginMigration,
					closedAt: mockedDate,
					finishedAt: finishDate,
				});

				userLoginMigrationRepo.save.mockResolvedValue(closedUserLoginMigration);

				return {
					userLoginMigration,
					closedUserLoginMigration,
				};
			};

			it('should remove the "ldap sync during migration" school feature', async () => {
				const { userLoginMigration } = setup();

				await service.closeMigration({ ...userLoginMigration });

				expect(schoolService.removeFeature).toHaveBeenCalledWith(
<<<<<<< HEAD
					schoolId,
					SchoolFeature.ENABLE_LDAP_SYNC_DURING_MIGRATION
=======
					userLoginMigration.schoolId,
					SchoolFeatures.ENABLE_LDAP_SYNC_DURING_MIGRATION
>>>>>>> 7cf730c0
				);
			});

			it('should save the closed user login migration', async () => {
				const { userLoginMigration, closedUserLoginMigration } = setup();

				await service.closeMigration({ ...userLoginMigration });

				expect(userLoginMigrationRepo.save).toHaveBeenCalledWith(closedUserLoginMigration);
			});

			it('should return the closed user login migration', async () => {
				const { userLoginMigration, closedUserLoginMigration } = setup();

				const result: UserLoginMigrationDO = await service.closeMigration({ ...userLoginMigration });

				expect(result).toEqual(closedUserLoginMigration);
			});
		});

		describe('when the user login migration was already closed', () => {
			const setup = () => {
				const userLoginMigration = userLoginMigrationDOFactory.buildWithId({
					closedAt: mockedDate,
					finishedAt: finishDate,
				});

				return {
					userLoginMigration,
				};
			};

			it('should not save the user login migration again', async () => {
				const { userLoginMigration } = setup();

				await service.closeMigration({ ...userLoginMigration });

				expect(userLoginMigrationRepo.save).not.toHaveBeenCalled();
			});

			it('should return the already closed user login migration', async () => {
				const { userLoginMigration } = setup();

				const result: UserLoginMigrationDO = await service.closeMigration({ ...userLoginMigration });

				expect(result).toEqual(userLoginMigration);
			});
		});

		describe('when the grace period for the user login migration is expired', () => {
			const setup = () => {
				const dateInThePast: Date = new Date(mockedDate.getTime() - 100);
				const userLoginMigration = userLoginMigrationDOFactory.buildWithId({
					closedAt: dateInThePast,
					finishedAt: dateInThePast,
				});

				return {
					userLoginMigration,
					dateInThePast,
				};
			};

			it('should not save the user login migration again', async () => {
				const { userLoginMigration } = setup();

				await expect(service.closeMigration({ ...userLoginMigration })).rejects.toThrow();

				expect(userLoginMigrationRepo.save).not.toHaveBeenCalled();
			});

			it('should return throw an error', async () => {
				const { userLoginMigration, dateInThePast } = setup();

				await expect(service.closeMigration({ ...userLoginMigration })).rejects.toThrow(
					new UserLoginMigrationGracePeriodExpiredLoggableException(userLoginMigration.id as string, dateInThePast)
				);
			});
		});
	});
});<|MERGE_RESOLUTION|>--- conflicted
+++ resolved
@@ -6,25 +6,15 @@
 import { SystemService } from '@modules/system';
 import { SystemDto } from '@modules/system/service';
 import { UserService } from '@modules/user';
-<<<<<<< HEAD
-import { InternalServerErrorException, UnprocessableEntityException } from '@nestjs/common';
+import { InternalServerErrorException } from '@nestjs/common';
 import { Test, TestingModule } from '@nestjs/testing';
 import { EntityId, LegacySchoolDo, UserDO, UserLoginMigrationDO } from '@shared/domain';
-import { UserLoginMigrationRepo } from '@shared/repo';
-import { legacySchoolDoFactory, userDoFactory, userLoginMigrationDOFactory } from '@shared/testing';
-import { UserLoginMigrationNotFoundLoggableException } from '../error';
-import { SchoolMigrationService } from './school-migration.service';
-=======
-import { InternalServerErrorException } from '@nestjs/common';
-import { Test, TestingModule } from '@nestjs/testing';
-import { EntityId, LegacySchoolDo, SchoolFeatures, UserDO, UserLoginMigrationDO } from '@shared/domain';
 import { UserLoginMigrationRepo } from '@shared/repo';
 import { legacySchoolDoFactory, userDoFactory, userLoginMigrationDOFactory } from '@shared/testing';
 import {
 	UserLoginMigrationAlreadyClosedLoggableException,
 	UserLoginMigrationGracePeriodExpiredLoggableException,
 } from '../loggable';
->>>>>>> 7cf730c0
 import { UserLoginMigrationService } from './user-login-migration.service';
 
 describe(UserLoginMigrationService.name, () => {
@@ -167,407 +157,6 @@
 		});
 	});
 
-<<<<<<< HEAD
-	describe('setMigration', () => {
-		describe('when first starting the migration', () => {
-			describe('when the school has no systems', () => {
-				const setup = () => {
-					const schoolId: EntityId = new ObjectId().toHexString();
-					const school: LegacySchoolDo = legacySchoolDoFactory.buildWithId(undefined, schoolId);
-
-					const targetSystemId: EntityId = new ObjectId().toHexString();
-					const system: SystemDto = new SystemDto({
-						id: targetSystemId,
-						type: 'oauth2',
-						alias: 'SANIS',
-					});
-
-					schoolService.getSchoolById.mockResolvedValue(school);
-					systemService.findByType.mockResolvedValue([system]);
-					userLoginMigrationRepo.findBySchoolId.mockResolvedValue(null);
-
-					return {
-						schoolId,
-						school,
-						targetSystemId,
-					};
-				};
-
-				it('should save the UserLoginMigration with start date and target system', async () => {
-					const { schoolId, targetSystemId } = setup();
-					const expected: UserLoginMigrationDO = new UserLoginMigrationDO({
-						id: new ObjectId().toHexString(),
-						targetSystemId,
-						schoolId,
-						startedAt: mockedDate,
-					});
-					userLoginMigrationRepo.save.mockResolvedValue(expected);
-
-					const result: UserLoginMigrationDO = await service.setMigration(schoolId, true);
-
-					expect(result).toEqual(expected);
-				});
-			});
-
-			describe('when the school has systems', () => {
-				const setup = () => {
-					const sourceSystemId: EntityId = new ObjectId().toHexString();
-					const targetSystemId: EntityId = new ObjectId().toHexString();
-					const system: SystemDto = new SystemDto({
-						id: targetSystemId,
-						type: 'oauth2',
-						alias: 'SANIS',
-					});
-
-					const schoolId: EntityId = new ObjectId().toHexString();
-					const school: LegacySchoolDo = legacySchoolDoFactory.buildWithId({ systems: [sourceSystemId] }, schoolId);
-
-					schoolService.getSchoolById.mockResolvedValue(school);
-					systemService.findByType.mockResolvedValue([system]);
-					userLoginMigrationRepo.findBySchoolId.mockResolvedValue(null);
-
-					return {
-						schoolId,
-						school,
-						targetSystemId,
-						sourceSystemId,
-					};
-				};
-
-				it('should save the UserLoginMigration with start date, target system and source system', async () => {
-					const { schoolId, targetSystemId, sourceSystemId } = setup();
-					const expected: UserLoginMigrationDO = new UserLoginMigrationDO({
-						id: new ObjectId().toHexString(),
-						sourceSystemId,
-						targetSystemId,
-						schoolId,
-						startedAt: mockedDate,
-					});
-					userLoginMigrationRepo.save.mockResolvedValue(expected);
-
-					const result: UserLoginMigrationDO = await service.setMigration(schoolId, true);
-
-					expect(result).toEqual(expected);
-				});
-			});
-
-			describe('when the school has a feature', () => {
-				const setup = () => {
-					const schoolId: EntityId = new ObjectId().toHexString();
-					const school: LegacySchoolDo = legacySchoolDoFactory.buildWithId(undefined, schoolId);
-
-					const targetSystemId: EntityId = new ObjectId().toHexString();
-					const system: SystemDto = new SystemDto({
-						id: targetSystemId,
-						type: 'oauth2',
-						alias: 'SANIS',
-					});
-
-					schoolService.getSchoolById.mockResolvedValue(school);
-					systemService.findByType.mockResolvedValue([system]);
-					userLoginMigrationRepo.findBySchoolId.mockResolvedValue(null);
-
-					return {
-						schoolId,
-						school,
-						targetSystemId,
-					};
-				};
-
-				it('should add the OAUTH_PROVISIONING_ENABLED feature to the schools feature list', async () => {
-					const { schoolId, school } = setup();
-					const existingFeature: SchoolFeature = 'otherFeature' as SchoolFeature;
-					school.features = [existingFeature];
-
-					await service.setMigration(schoolId, true, undefined, undefined);
-
-					expect(schoolService.save).toHaveBeenCalledWith(
-						expect.objectContaining<Partial<LegacySchoolDo>>({
-							features: [existingFeature, SchoolFeature.OAUTH_PROVISIONING_ENABLED],
-						})
-					);
-				});
-			});
-
-			describe('when the school has no features yet', () => {
-				const setup = () => {
-					const schoolId: EntityId = new ObjectId().toHexString();
-					const school: LegacySchoolDo = legacySchoolDoFactory.buildWithId({ features: undefined }, schoolId);
-
-					const targetSystemId: EntityId = new ObjectId().toHexString();
-					const system: SystemDto = new SystemDto({
-						id: targetSystemId,
-						type: 'oauth2',
-						alias: 'SANIS',
-					});
-
-					schoolService.getSchoolById.mockResolvedValue(school);
-					systemService.findByType.mockResolvedValue([system]);
-					userLoginMigrationRepo.findBySchoolId.mockResolvedValue(null);
-
-					return {
-						schoolId,
-						school,
-						targetSystemId,
-					};
-				};
-
-				it('should set the OAUTH_PROVISIONING_ENABLED feature for the school', async () => {
-					const { schoolId } = setup();
-
-					await service.setMigration(schoolId, true, undefined, undefined);
-
-					expect(schoolService.save).toHaveBeenCalledWith(
-						expect.objectContaining<Partial<LegacySchoolDo>>({
-							features: [SchoolFeature.OAUTH_PROVISIONING_ENABLED],
-						})
-					);
-				});
-			});
-
-			describe('when modifying a migration that does not exist on the school', () => {
-				const setup = () => {
-					const schoolId: EntityId = new ObjectId().toHexString();
-					const school: LegacySchoolDo = legacySchoolDoFactory.buildWithId(undefined, schoolId);
-
-					schoolService.getSchoolById.mockResolvedValue(school);
-					userLoginMigrationRepo.findBySchoolId.mockResolvedValue(null);
-
-					return {
-						schoolId,
-						school,
-					};
-				};
-
-				it('should throw an UnprocessableEntityException', async () => {
-					const { schoolId } = setup();
-
-					const func = async () => service.setMigration(schoolId, undefined, true, true);
-
-					await expect(func).rejects.toThrow(UnprocessableEntityException);
-				});
-			});
-
-			describe('when creating a new migration but the SANIS system does not exist', () => {
-				const setup = () => {
-					const schoolId: EntityId = new ObjectId().toHexString();
-					const school: LegacySchoolDo = legacySchoolDoFactory.buildWithId(undefined, schoolId);
-
-					schoolService.getSchoolById.mockResolvedValue(school);
-					systemService.findByType.mockResolvedValue([]);
-					userLoginMigrationRepo.findBySchoolId.mockResolvedValue(null);
-
-					return {
-						schoolId,
-						school,
-					};
-				};
-
-				it('should throw an InternalServerErrorException', async () => {
-					const { schoolId } = setup();
-
-					const func = async () => service.setMigration(schoolId, true);
-
-					await expect(func).rejects.toThrow(InternalServerErrorException);
-				});
-			});
-		});
-
-		describe('when restarting the migration', () => {
-			const setup = () => {
-				const schoolId: EntityId = new ObjectId().toHexString();
-				const school: LegacySchoolDo = legacySchoolDoFactory.buildWithId(undefined, schoolId);
-
-				const targetSystemId: EntityId = new ObjectId().toHexString();
-				const system: SystemDto = new SystemDto({
-					id: targetSystemId,
-					type: 'oauth2',
-					alias: 'SANIS',
-				});
-
-				const userLoginMigrationId: EntityId = new ObjectId().toHexString();
-				const userLoginMigration: UserLoginMigrationDO = userLoginMigrationDOFactory.buildWithId({
-					id: userLoginMigrationId,
-					targetSystemId,
-					schoolId,
-					startedAt: mockedDate,
-					closedAt: mockedDate,
-					finishedAt: finishDate,
-				});
-
-				schoolService.getSchoolById.mockResolvedValue(school);
-				systemService.findByType.mockResolvedValue([system]);
-				userLoginMigrationRepo.findBySchoolId.mockResolvedValue(userLoginMigration);
-
-				return {
-					schoolId,
-					userLoginMigration,
-				};
-			};
-
-			it('should save the UserLoginMigration without close date and finish date', async () => {
-				const { schoolId, userLoginMigration } = setup();
-				const expected: UserLoginMigrationDO = userLoginMigrationDOFactory.buildWithId({
-					...userLoginMigration,
-					closedAt: undefined,
-					finishedAt: undefined,
-				});
-				userLoginMigrationRepo.save.mockResolvedValue(expected);
-
-				const result: UserLoginMigrationDO = await service.setMigration(schoolId, true, undefined, false);
-
-				expect(result).toEqual(expected);
-			});
-		});
-
-		describe('when setting the migration to mandatory', () => {
-			const setup = () => {
-				const schoolId: EntityId = new ObjectId().toHexString();
-				const school: LegacySchoolDo = legacySchoolDoFactory.buildWithId(undefined, schoolId);
-
-				const targetSystemId: EntityId = new ObjectId().toHexString();
-				const system: SystemDto = new SystemDto({
-					id: targetSystemId,
-					type: 'oauth2',
-					alias: 'SANIS',
-				});
-
-				const userLoginMigrationId: EntityId = new ObjectId().toHexString();
-				const userLoginMigration: UserLoginMigrationDO = userLoginMigrationDOFactory.buildWithId({
-					id: userLoginMigrationId,
-					targetSystemId,
-					schoolId,
-					startedAt: mockedDate,
-				});
-
-				schoolService.getSchoolById.mockResolvedValue(school);
-				systemService.findByType.mockResolvedValue([system]);
-				userLoginMigrationRepo.findBySchoolId.mockResolvedValue(userLoginMigration);
-
-				return {
-					schoolId,
-					userLoginMigration,
-				};
-			};
-
-			it('should save the UserLoginMigration with mandatory date', async () => {
-				const { schoolId, userLoginMigration } = setup();
-				const expected: UserLoginMigrationDO = userLoginMigrationDOFactory.buildWithId({
-					...userLoginMigration,
-					mandatorySince: mockedDate,
-				});
-				userLoginMigrationRepo.save.mockResolvedValue(expected);
-
-				const result: UserLoginMigrationDO = await service.setMigration(schoolId, undefined, true);
-
-				expect(result).toEqual(expected);
-			});
-		});
-
-		describe('when setting the migration back to optional', () => {
-			const setup = () => {
-				const schoolId: EntityId = new ObjectId().toHexString();
-				const school: LegacySchoolDo = legacySchoolDoFactory.buildWithId(undefined, schoolId);
-
-				const targetSystemId: EntityId = new ObjectId().toHexString();
-				const system: SystemDto = new SystemDto({
-					id: targetSystemId,
-					type: 'oauth2',
-					alias: 'SANIS',
-				});
-
-				const userLoginMigrationId: EntityId = new ObjectId().toHexString();
-				const userLoginMigration: UserLoginMigrationDO = userLoginMigrationDOFactory.buildWithId({
-					id: userLoginMigrationId,
-					targetSystemId,
-					schoolId,
-					startedAt: mockedDate,
-					mandatorySince: mockedDate,
-				});
-
-				schoolService.getSchoolById.mockResolvedValue(school);
-				systemService.findByType.mockResolvedValue([system]);
-				userLoginMigrationRepo.findBySchoolId.mockResolvedValue(userLoginMigration);
-
-				return {
-					schoolId,
-					userLoginMigration,
-				};
-			};
-
-			it('should save the UserLoginMigration without mandatory date', async () => {
-				const { schoolId, userLoginMigration } = setup();
-				const expected: UserLoginMigrationDO = userLoginMigrationDOFactory.buildWithId({
-					...userLoginMigration,
-					mandatorySince: undefined,
-				});
-				userLoginMigrationRepo.save.mockResolvedValue(expected);
-
-				const result: UserLoginMigrationDO = await service.setMigration(schoolId, undefined, false);
-
-				expect(result).toEqual(expected);
-			});
-		});
-
-		describe('when closing the migration', () => {
-			const setup = () => {
-				const schoolId: EntityId = new ObjectId().toHexString();
-				const school: LegacySchoolDo = legacySchoolDoFactory.buildWithId(undefined, schoolId);
-
-				const targetSystemId: EntityId = new ObjectId().toHexString();
-				const system: SystemDto = new SystemDto({
-					id: targetSystemId,
-					type: 'oauth2',
-					alias: 'SANIS',
-				});
-
-				const userLoginMigrationId: EntityId = new ObjectId().toHexString();
-				const userLoginMigration: UserLoginMigrationDO = userLoginMigrationDOFactory.buildWithId({
-					id: userLoginMigrationId,
-					targetSystemId,
-					schoolId,
-					startedAt: mockedDate,
-				});
-
-				schoolService.getSchoolById.mockResolvedValue(school);
-				systemService.findByType.mockResolvedValue([system]);
-				userLoginMigrationRepo.findBySchoolId.mockResolvedValue(userLoginMigration);
-
-				return {
-					schoolId,
-					userLoginMigration,
-				};
-			};
-
-			it('should call schoolService.removeFeature', async () => {
-				const { schoolId } = setup();
-
-				await service.setMigration(schoolId, undefined, undefined, true);
-
-				expect(schoolService.removeFeature).toHaveBeenCalledWith(
-					schoolId,
-					SchoolFeature.ENABLE_LDAP_SYNC_DURING_MIGRATION
-				);
-			});
-
-			it('should save the UserLoginMigration with close date and finish date', async () => {
-				const { schoolId, userLoginMigration } = setup();
-				const expected: UserLoginMigrationDO = userLoginMigrationDOFactory.buildWithId({
-					...userLoginMigration,
-					closedAt: mockedDate,
-					finishedAt: finishDate,
-				});
-				userLoginMigrationRepo.save.mockResolvedValue(expected);
-
-				const result: UserLoginMigrationDO = await service.setMigration(schoolId, undefined, undefined, true);
-
-				expect(result).toEqual(expected);
-			});
-		});
-	});
-
-=======
->>>>>>> 7cf730c0
 	describe('startMigration', () => {
 		describe('when schoolId is given', () => {
 			const setup = () => {
@@ -1059,13 +648,8 @@
 				await service.closeMigration({ ...userLoginMigration });
 
 				expect(schoolService.removeFeature).toHaveBeenCalledWith(
-<<<<<<< HEAD
-					schoolId,
+					userLoginMigration.schoolId,
 					SchoolFeature.ENABLE_LDAP_SYNC_DURING_MIGRATION
-=======
-					userLoginMigration.schoolId,
-					SchoolFeatures.ENABLE_LDAP_SYNC_DURING_MIGRATION
->>>>>>> 7cf730c0
 				);
 			});
 
