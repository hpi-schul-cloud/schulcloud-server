import { createMock, DeepMocked } from '@golevelup/ts-jest';
import { Configuration } from '@hpi-schul-cloud/commons/lib';
import { IConfig } from '@hpi-schul-cloud/commons/lib/interfaces/IConfig';
import { ObjectId } from '@mikro-orm/mongodb';
import {
	BadRequestException,
	InternalServerErrorException,
	NotFoundException,
	UnprocessableEntityException,
} from '@nestjs/common';
import { Test, TestingModule } from '@nestjs/testing';
<<<<<<< HEAD
import { SchoolDO } from '@shared/domain/domainobject/school.do';
import { UserDO } from '@shared/domain/domainobject/user.do';
import { setupEntities } from '@shared/testing';
import { LegacyLogger } from '@src/core/logger';
=======
import { SchoolDO, UserDO, UserLoginMigrationDO } from '@shared/domain';
import { UserLoginMigrationRepo } from '@shared/repo';
import { schoolDOFactory, setupEntities } from '@shared/testing';
import { Logger } from '@src/core/logger';
>>>>>>> 4afee607
import { AccountService } from '@src/modules/account/services/account.service';
import { AccountDto, AccountSaveDto } from '@src/modules/account/services/dto';
import { SchoolService } from '@src/modules/school';
import { SystemService } from '@src/modules/system';
import { OauthConfigDto } from '@src/modules/system/service/dto/oauth-config.dto';
import { SystemDto } from '@src/modules/system/service/dto/system.dto';
import { UserService } from '@src/modules/user';
import { PageTypes } from '../interface/page-types.enum';
import { PageContentDto } from './dto';
import { UserMigrationService } from './user-migration.service';

describe('UserMigrationService', () => {
	let module: TestingModule;
	let service: UserMigrationService;
	let configBefore: IConfig;
	let logger: LegacyLogger;

	let schoolService: DeepMocked<SchoolService>;
	let systemService: DeepMocked<SystemService>;
	let userService: DeepMocked<UserService>;
	let accountService: DeepMocked<AccountService>;
	let userLoginMigrationRepo: DeepMocked<UserLoginMigrationRepo>;

	const hostUri = 'http://this.de';
	const apiUrl = 'http://mock.de';
	const s3 = 'sKey123456789123456789';

	beforeAll(async () => {
		configBefore = Configuration.toObject({ plainSecrets: true });
		Configuration.set('HOST', hostUri);
		Configuration.set('PUBLIC_BACKEND_URL', apiUrl);
		Configuration.set('S3_KEY', s3);

		module = await Test.createTestingModule({
			providers: [
				UserMigrationService,
				{
					provide: SchoolService,
					useValue: createMock<SchoolService>(),
				},
				{
					provide: SystemService,
					useValue: createMock<SystemService>(),
				},
				{
					provide: UserService,
					useValue: createMock<UserService>(),
				},
				{
					provide: AccountService,
					useValue: createMock<AccountService>(),
				},
				{
					provide: LegacyLogger,
					useValue: createMock<LegacyLogger>(),
				},
				{
					provide: UserLoginMigrationRepo,
					useValue: createMock<UserLoginMigrationRepo>(),
				},
			],
		}).compile();

		service = module.get(UserMigrationService);
		schoolService = module.get(SchoolService);
		systemService = module.get(SystemService);
		userService = module.get(UserService);
		accountService = module.get(AccountService);
<<<<<<< HEAD
		logger = module.get(LegacyLogger);
=======
		logger = module.get(Logger);
		userLoginMigrationRepo = module.get(UserLoginMigrationRepo);
>>>>>>> 4afee607

		await setupEntities();
	});

	afterAll(async () => {
		await module.close();

		Configuration.reset(configBefore);
	});

	afterEach(() => {
		jest.resetAllMocks();
	});

	describe('getMigrationConsentPageRedirect is called', () => {
		describe('when finding the migration systems', () => {
			const setup = () => {
				const officialSchoolNumber = '3';
				const school: SchoolDO = schoolDOFactory.buildWithId({ name: 'schoolName', officialSchoolNumber });

				const iservSystem: SystemDto = new SystemDto({
					id: 'iservId',
					type: '',
					alias: 'Schulserver',
				});
				const sanisSystem: SystemDto = new SystemDto({
					id: 'sanisId',
					type: '',
					alias: 'SANIS',
				});

				schoolService.getSchoolBySchoolNumber.mockResolvedValue(school);
				systemService.findByType.mockResolvedValue([iservSystem, sanisSystem]);
				userLoginMigrationRepo.findBySchoolId.mockResolvedValue(
					new UserLoginMigrationDO({
						id: 'userLoginMigrationId',
						schoolId: school.id as string,
						targetSystemId: 'targetSystemId',
						startedAt: new Date(),
						mandatorySince: new Date(),
					})
				);

				return {
					officialSchoolNumber,
				};
			};

			it('should return a url to the migration endpoint', async () => {
				const { officialSchoolNumber } = setup();

				const result: string = await service.getMigrationConsentPageRedirect(officialSchoolNumber, 'iservId');

				expect(result).toEqual(
					'http://this.de/migration?sourceSystem=iservId&targetSystem=sanisId&origin=iservId&mandatory=true'
				);
			});
		});

		describe('when the school was not found', () => {
			const setup = () => {
				const officialSchoolNumber = '3';

				schoolService.getSchoolBySchoolNumber.mockResolvedValue(null);

				return {
					officialSchoolNumber,
				};
			};

			it('should throw InternalServerErrorException', async () => {
				const { officialSchoolNumber } = setup();
				schoolService.getSchoolBySchoolNumber.mockResolvedValue(null);

				const promise: Promise<string> = service.getMigrationConsentPageRedirect(officialSchoolNumber, 'systemId');

				await expect(promise).rejects.toThrow(NotFoundException);
			});
		});

		describe('when the migration systems have invalid data', () => {
			const setup = () => {
				const officialSchoolNumber = '3';

				schoolService.getSchoolBySchoolNumber.mockResolvedValue(schoolDOFactory.buildWithId({ officialSchoolNumber }));
				userLoginMigrationRepo.findBySchoolId.mockResolvedValue(null);
				systemService.findByType.mockResolvedValue([]);

				return {
					officialSchoolNumber,
				};
			};

			it('should throw InternalServerErrorException', async () => {
				const { officialSchoolNumber } = setup();

				const promise: Promise<string> = service.getMigrationConsentPageRedirect(
					officialSchoolNumber,
					'unknownSystemId'
				);

				await expect(promise).rejects.toThrow(InternalServerErrorException);
			});
		});
	});

	describe('getMigrationRedirectUri is called', () => {
		describe('when a Redirect-URL for a system is requested', () => {
			it('should return a proper redirect', () => {
				const response = service.getMigrationRedirectUri();

				expect(response).toContain('migration');
			});
		});
	});

	describe('getPageContent is called', () => {
		const setupPageContent = () => {
			const sourceOauthConfig: OauthConfigDto = new OauthConfigDto({
				clientId: 'sourceClientId',
				clientSecret: 'sourceSecret',
				tokenEndpoint: 'http://source.de/auth/public/mockToken',
				grantType: 'authorization_code',
				scope: 'openid uuid',
				responseType: 'code',
				authEndpoint: 'http://source.de/auth',
				provider: 'source_provider',
				logoutEndpoint: 'source_logoutEndpoint',
				issuer: 'source_issuer',
				jwksEndpoint: 'source_jwksEndpoint',
				redirectUri: 'http://this.de/api/v3/sso/oauth/sourceSystemId',
			});
			const targetOauthConfig: OauthConfigDto = new OauthConfigDto({
				clientId: 'targetClientId',
				clientSecret: 'targetSecret',
				tokenEndpoint: 'http://target.de/auth/public/mockToken',
				grantType: 'authorization_code',
				scope: 'openid uuid',
				responseType: 'code',
				authEndpoint: 'http://target.de/auth',
				provider: 'target_provider',
				logoutEndpoint: 'target_logoutEndpoint',
				issuer: 'target_issuer',
				jwksEndpoint: 'target_jwksEndpoint',
				redirectUri: 'http://this.de/api/v3/sso/oauth/targetSystemId',
			});
			const sourceSystem: SystemDto = new SystemDto({
				id: 'sourceSystemId',
				type: 'oauth',
				alias: 'Iserv',
				oauthConfig: sourceOauthConfig,
			});
			const targetSystem: SystemDto = new SystemDto({
				id: 'targetSystemId',
				type: 'oauth',
				alias: 'Sanis',
				oauthConfig: targetOauthConfig,
			});

			const migrationRedirectUri = 'http://mock.de/api/v3/sso/oauth/targetSystemId/migration';

			return { sourceSystem, targetSystem, sourceOauthConfig, targetOauthConfig, migrationRedirectUri };
		};

		describe('when coming from the target system', () => {
			it('should return the url to the source system and a frontpage url', async () => {
				const { sourceSystem, targetSystem } = setupPageContent();
				const sourceSystemLoginUrl = `http://mock.de/api/v3/sso/login/sourceSystemId?postLoginRedirect=http%3A%2F%2Fmock.de%2Fapi%2Fv3%2Fsso%2Flogin%2FtargetSystemId%3Fmigration%3Dtrue`;

				systemService.findById.mockResolvedValueOnce(sourceSystem);
				systemService.findById.mockResolvedValueOnce(targetSystem);

				const contentDto: PageContentDto = await service.getPageContent(
					PageTypes.START_FROM_TARGET_SYSTEM,
					sourceSystem.id as string,
					targetSystem.id as string
				);

				expect(contentDto).toEqual<PageContentDto>({
					proceedButtonUrl: sourceSystemLoginUrl,
					cancelButtonUrl: '/login',
				});
			});
		});

		describe('when coming from the source system', () => {
			it('should return the url to the target system and a dashboard url', async () => {
				const { sourceSystem, targetSystem } = setupPageContent();
				const targetSystemLoginUrl = `http://mock.de/api/v3/sso/login/targetSystemId?migration=true`;

				systemService.findById.mockResolvedValueOnce(sourceSystem);
				systemService.findById.mockResolvedValueOnce(targetSystem);

				const contentDto: PageContentDto = await service.getPageContent(
					PageTypes.START_FROM_SOURCE_SYSTEM,
					sourceSystem.id as string,
					targetSystem.id as string
				);

				expect(contentDto).toEqual<PageContentDto>({
					proceedButtonUrl: targetSystemLoginUrl,
					cancelButtonUrl: '/dashboard',
				});
			});
		});

		describe('when coming from the source system and the migration is mandatory', () => {
			it('should return the url to the target system and a logout url', async () => {
				const { sourceSystem, targetSystem } = setupPageContent();
				const targetSystemLoginUrl = `http://mock.de/api/v3/sso/login/targetSystemId?migration=true`;

				systemService.findById.mockResolvedValueOnce(sourceSystem);
				systemService.findById.mockResolvedValueOnce(targetSystem);

				const contentDto: PageContentDto = await service.getPageContent(
					PageTypes.START_FROM_SOURCE_SYSTEM_MANDATORY,
					sourceSystem.id as string,
					targetSystem.id as string
				);

				expect(contentDto).toEqual<PageContentDto>({
					proceedButtonUrl: targetSystemLoginUrl,
					cancelButtonUrl: '/logout',
				});
			});
		});

		describe('when a wrong page type is given', () => {
			it('throws a BadRequestException', async () => {
				const { sourceSystem, targetSystem } = setupPageContent();
				systemService.findById.mockResolvedValueOnce(sourceSystem);
				systemService.findById.mockResolvedValueOnce(targetSystem);

				const promise: Promise<PageContentDto> = service.getPageContent('undefined' as PageTypes, '', '');

				await expect(promise).rejects.toThrow(BadRequestException);
			});
		});

		describe('when a system has no oauth config', () => {
			it('throws a EntityNotFoundError', async () => {
				const { sourceSystem, targetSystem } = setupPageContent();
				sourceSystem.oauthConfig = undefined;
				systemService.findById.mockResolvedValueOnce(sourceSystem);
				systemService.findById.mockResolvedValueOnce(targetSystem);

				const promise: Promise<PageContentDto> = service.getPageContent(
					PageTypes.START_FROM_TARGET_SYSTEM,
					'invalid',
					'invalid'
				);

				await expect(promise).rejects.toThrow(UnprocessableEntityException);
			});
		});
	});

	describe('migrateUser is called', () => {
		beforeEach(() => {
			jest.useFakeTimers();
			jest.setSystemTime(new Date(2020, 1, 1));
		});

		const setupMigrationData = () => {
			const targetSystemId = new ObjectId().toHexString();

			const notMigratedUser: UserDO = new UserDO({
				createdAt: new Date(),
				updatedAt: new Date(),
				email: 'emailMock',
				firstName: 'firstNameMock',
				lastName: 'lastNameMock',
				roleIds: ['roleIdMock'],
				schoolId: 'schoolMock',
				externalId: 'currentUserExternalIdMock',
			});

			const migratedUserDO: UserDO = new UserDO({
				createdAt: new Date(),
				updatedAt: new Date(),
				email: 'emailMock',
				firstName: 'firstNameMock',
				lastName: 'lastNameMock',
				roleIds: ['roleIdMock'],
				schoolId: 'schoolMock',
				externalId: 'externalUserTargetId',
				previousExternalId: 'currentUserExternalIdMock',
				lastLoginSystemChange: new Date(),
			});

			const accountId = new ObjectId().toHexString();
			const userId = new ObjectId().toHexString();
			const sourceSystemId = new ObjectId().toHexString();

			const accountDto: AccountDto = new AccountDto({
				id: accountId,
				updatedAt: new Date(),
				createdAt: new Date(),
				userId,
				username: '',
				systemId: sourceSystemId,
			});

			const migratedAccount: AccountSaveDto = new AccountSaveDto({
				id: accountId,
				updatedAt: new Date(),
				createdAt: new Date(),
				userId,
				username: '',
				systemId: targetSystemId,
			});

			return {
				accountDto,
				migratedUserDO,
				notMigratedUser,
				migratedAccount,
				sourceSystemId,
				targetSystemId,
			};
		};

		describe('when migrate user was successful', () => {
			it('should return to migration succeed page', async () => {
				const { targetSystemId, sourceSystemId, accountDto } = setupMigrationData();
				accountService.findByUserIdOrFail.mockResolvedValue(accountDto);

				const result = await service.migrateUser('userId', 'externalUserTargetId', targetSystemId);

				expect(result.redirect).toStrictEqual(
					`${hostUri}/migration/success?sourceSystem=${sourceSystemId}&targetSystem=${targetSystemId}`
				);
			});

			it('should call methods of migration ', async () => {
				const { migratedUserDO, migratedAccount, targetSystemId, notMigratedUser, accountDto } = setupMigrationData();
				userService.findById.mockResolvedValue(notMigratedUser);
				accountService.findByUserIdOrFail.mockResolvedValue(accountDto);

				await service.migrateUser('userId', 'externalUserTargetId', targetSystemId);

				expect(userService.findById).toHaveBeenCalledWith('userId');
				expect(userService.save).toHaveBeenCalledWith(migratedUserDO);
				expect(accountService.findByUserIdOrFail).toHaveBeenCalledWith('userId');
				expect(accountService.save).toHaveBeenCalledWith(migratedAccount);
			});

			it('should do migration of user', async () => {
				const { migratedUserDO, notMigratedUser, accountDto, targetSystemId } = setupMigrationData();
				userService.findById.mockResolvedValue(notMigratedUser);
				accountService.findByUserIdOrFail.mockResolvedValue(accountDto);

				await service.migrateUser('userId', 'externalUserTargetId', targetSystemId);

				expect(userService.save).toHaveBeenCalledWith(migratedUserDO);
			});

			it('should do migration of account', async () => {
				const { notMigratedUser, accountDto, migratedAccount, targetSystemId } = setupMigrationData();
				userService.findById.mockResolvedValue(notMigratedUser);
				accountService.findByUserIdOrFail.mockResolvedValue(accountDto);

				await service.migrateUser('userId', 'externalUserTargetId', targetSystemId);

				expect(accountService.save).toHaveBeenCalledWith(migratedAccount);
			});
		});

		describe('when migration step failed', () => {
			it('should throw Error', async () => {
				const targetSystemId = new ObjectId().toHexString();
				userService.findById.mockRejectedValue(new NotFoundException('Could not find User'));

				await expect(service.migrateUser('userId', 'externalUserTargetId', targetSystemId)).rejects.toThrow(
					new NotFoundException('Could not find User')
				);
			});

			it('should log error and message', async () => {
				const { migratedUserDO, accountDto, targetSystemId } = setupMigrationData();
				const error = new NotFoundException('Test Error');
				userService.findById.mockResolvedValue(migratedUserDO);
				accountService.findByUserIdOrFail.mockResolvedValue(accountDto);
				accountService.save.mockRejectedValueOnce(error);

				await service.migrateUser('userId', 'externalUserTargetId', targetSystemId);

				expect(logger.log).toHaveBeenCalledWith(
					expect.objectContaining({
						message: 'This error occurred during migration of User:',
						affectedUserId: 'userId',
						error,
					})
				);
			});

			it('should do a rollback of migration', async () => {
				const { notMigratedUser, accountDto, targetSystemId } = setupMigrationData();
				const error = new NotFoundException('Test Error');
				userService.findById.mockResolvedValue(notMigratedUser);
				accountService.findByUserIdOrFail.mockResolvedValue(accountDto);
				accountService.save.mockRejectedValueOnce(error);

				await service.migrateUser('userId', 'externalUserTargetId', targetSystemId);

				expect(userService.save).toHaveBeenCalledWith(notMigratedUser);
				expect(accountService.save).toHaveBeenCalledWith(accountDto);
			});

			it('should return to dashboard', async () => {
				const { migratedUserDO, accountDto, targetSystemId, sourceSystemId } = setupMigrationData();
				const error = new NotFoundException('Test Error');
				userService.findById.mockResolvedValue(migratedUserDO);
				accountService.findByUserIdOrFail.mockResolvedValue(accountDto);
				accountService.save.mockRejectedValueOnce(error);

				const result = await service.migrateUser('userId', 'externalUserTargetId', targetSystemId);

				expect(result.redirect).toStrictEqual(
					`${hostUri}/migration/error?sourceSystem=${sourceSystemId}&targetSystem=${targetSystemId}`
				);
			});
		});
	});
});<|MERGE_RESOLUTION|>--- conflicted
+++ resolved
@@ -9,17 +9,10 @@
 	UnprocessableEntityException,
 } from '@nestjs/common';
 import { Test, TestingModule } from '@nestjs/testing';
-<<<<<<< HEAD
-import { SchoolDO } from '@shared/domain/domainobject/school.do';
-import { UserDO } from '@shared/domain/domainobject/user.do';
-import { setupEntities } from '@shared/testing';
-import { LegacyLogger } from '@src/core/logger';
-=======
 import { SchoolDO, UserDO, UserLoginMigrationDO } from '@shared/domain';
 import { UserLoginMigrationRepo } from '@shared/repo';
 import { schoolDOFactory, setupEntities } from '@shared/testing';
-import { Logger } from '@src/core/logger';
->>>>>>> 4afee607
+import { LegacyLogger } from '@src/core/logger';
 import { AccountService } from '@src/modules/account/services/account.service';
 import { AccountDto, AccountSaveDto } from '@src/modules/account/services/dto';
 import { SchoolService } from '@src/modules/school';
@@ -88,12 +81,8 @@
 		systemService = module.get(SystemService);
 		userService = module.get(UserService);
 		accountService = module.get(AccountService);
-<<<<<<< HEAD
 		logger = module.get(LegacyLogger);
-=======
-		logger = module.get(Logger);
 		userLoginMigrationRepo = module.get(UserLoginMigrationRepo);
->>>>>>> 4afee607
 
 		await setupEntities();
 	});
