--- conflicted
+++ resolved
@@ -1,11 +1,6 @@
 import { createMock, DeepMocked } from '@golevelup/ts-jest';
 import { ObjectId } from '@mikro-orm/mongodb';
-<<<<<<< HEAD
-import { AccountService } from '@modules/account/services/account.service';
-import { Account } from '@src/modules/account/domain';
-=======
 import { AccountService, Account } from '@modules/account';
->>>>>>> 0d2c886d
 import { UserService } from '@modules/user';
 import { Test, TestingModule } from '@nestjs/testing';
 import { UserDO } from '@shared/domain/domainobject';
