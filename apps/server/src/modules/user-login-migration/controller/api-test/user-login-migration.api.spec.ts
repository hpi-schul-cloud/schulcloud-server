--- conflicted
+++ resolved
@@ -2,20 +2,11 @@
 import { EntityManager, ObjectId } from '@mikro-orm/mongodb';
 import { HttpStatus, INestApplication } from '@nestjs/common';
 import { Test, TestingModule } from '@nestjs/testing';
-<<<<<<< HEAD
-import { Account, Permission, RoleName, School, System, User } from '@shared/domain';
-=======
 import { Permission, School, System } from '@shared/domain';
->>>>>>> d79b8980
 import { UserLoginMigration } from '@shared/domain/entity/user-login-migration.entity';
 import { SystemProvisioningStrategy } from '@shared/domain/interface/system-provisioning.strategy';
 import {
 	cleanupCollections,
-<<<<<<< HEAD
-	mapUserToCurrentUser,
-	roleFactory,
-=======
->>>>>>> d79b8980
 	schoolFactory,
 	systemFactory,
 	TestApiClient,
@@ -308,186 +299,6 @@
 				const { loggedInClient, adminUser } = await setup();
 
 				const response: Response = await loggedInClient.post(`/start`).query({ userId: adminUser.id });
-
-				expect(response.status).toEqual(HttpStatus.BAD_REQUEST);
-			});
-		});
-	});
-
-	describe('[POST] /start', () => {
-		describe('when current User start the migration successfully', () => {
-			const setup = async () => {
-				const sourceSystem: System = systemFactory.withLdapConfig().buildWithId({ alias: 'SourceSystem' });
-				const targetSystem: System = systemFactory.withOauthConfig().buildWithId({ alias: 'SANIS' });
-				const school: School = schoolFactory.buildWithId({
-					systems: [sourceSystem],
-					officialSchoolNumber: '12345',
-				});
-
-				const adminRole = roleFactory.buildWithId({
-					name: RoleName.ADMINISTRATOR,
-					permissions: [Permission.USER_LOGIN_MIGRATION_ADMIN],
-				});
-
-				const user: User = userFactory.buildWithId({ school, roles: [adminRole] });
-
-				await em.persistAndFlush([sourceSystem, targetSystem, school, user]);
-
-				currentUser = mapUserToCurrentUser(user);
-
-				return {
-					user,
-				};
-			};
-
-			it('should return the Status CREATED ', async () => {
-				const { user } = await setup();
-
-				const response: Response = await request(app.getHttpServer())
-					.post(`/user-login-migrations/start`)
-					.query({ userId: user.id });
-
-				expect(response.status).toEqual(HttpStatus.CREATED);
-			});
-		});
-
-		describe('when current User start the migration and is not authorized', () => {
-			const setup = () => {
-				currentUser = undefined;
-			};
-
-			it('should return Unauthorized', async () => {
-				setup();
-
-				const response: Response = await request(app.getHttpServer())
-					.post(`/user-login-migrations/start`)
-					.query({ userId: new ObjectId().toHexString() });
-
-				expect(response.status).toEqual(HttpStatus.UNAUTHORIZED);
-			});
-		});
-
-		describe('when migration already started', () => {
-			const setup = async () => {
-				const date: Date = new Date(2023, 5, 4);
-				const sourceSystem: System = systemFactory.withLdapConfig().buildWithId({ alias: 'SourceSystem' });
-				const targetSystem: System = systemFactory.withOauthConfig().buildWithId({ alias: 'SANIS' });
-				const school: School = schoolFactory.buildWithId({
-					systems: [sourceSystem],
-					officialSchoolNumber: '12345',
-				});
-
-				const userLoginMigration: UserLoginMigration = userLoginMigrationFactory.buildWithId({
-					school,
-					targetSystem,
-					sourceSystem,
-					startedAt: date,
-					mandatorySince: date,
-				});
-
-				const adminRole = roleFactory.buildWithId({
-					name: RoleName.ADMINISTRATOR,
-					permissions: [Permission.USER_LOGIN_MIGRATION_ADMIN],
-				});
-
-				const user: User = userFactory.buildWithId({ school, roles: [adminRole] });
-
-				await em.persistAndFlush([sourceSystem, targetSystem, school, user, userLoginMigration]);
-
-				currentUser = mapUserToCurrentUser(user);
-
-				return {
-					user,
-				};
-			};
-
-			it('should return bad request ', async () => {
-				const { user } = await setup();
-
-				const response: Response = await request(app.getHttpServer())
-					.post(`/user-login-migrations/start`)
-					.query({ userId: user.id });
-
-				expect(response.status).toEqual(HttpStatus.BAD_REQUEST);
-			});
-		});
-
-		describe('when migration already finished', () => {
-			const setup = async () => {
-				const date: Date = new Date(2023, 5, 4);
-				const sourceSystem: System = systemFactory.withLdapConfig().buildWithId({ alias: 'SourceSystem' });
-				const targetSystem: System = systemFactory.withOauthConfig().buildWithId({ alias: 'SANIS' });
-				const school: School = schoolFactory.buildWithId({
-					systems: [sourceSystem],
-					officialSchoolNumber: '12345',
-				});
-
-				const userLoginMigration: UserLoginMigration = userLoginMigrationFactory.buildWithId({
-					school,
-					targetSystem,
-					sourceSystem,
-					startedAt: date,
-					mandatorySince: date,
-					finishedAt: date,
-				});
-
-				const adminRole = roleFactory.buildWithId({
-					name: RoleName.ADMINISTRATOR,
-					permissions: [Permission.USER_LOGIN_MIGRATION_ADMIN],
-				});
-
-				const user: User = userFactory.buildWithId({ school, roles: [adminRole] });
-
-				await em.persistAndFlush([sourceSystem, targetSystem, school, user, userLoginMigration]);
-
-				currentUser = mapUserToCurrentUser(user);
-
-				return {
-					user,
-				};
-			};
-
-			it('should return bad request ', async () => {
-				const { user } = await setup();
-
-				const response: Response = await request(app.getHttpServer())
-					.post(`/user-login-migrations/start`)
-					.query({ userId: user.id });
-
-				expect(response.status).toEqual(HttpStatus.BAD_REQUEST);
-			});
-		});
-
-		describe('when official school number is not set', () => {
-			const setup = async () => {
-				const sourceSystem: System = systemFactory.withLdapConfig().buildWithId({ alias: 'SourceSystem' });
-				const targetSystem: System = systemFactory.withOauthConfig().buildWithId({ alias: 'SANIS' });
-				const school: School = schoolFactory.buildWithId({
-					systems: [sourceSystem],
-				});
-
-				const adminRole = roleFactory.buildWithId({
-					name: RoleName.ADMINISTRATOR,
-					permissions: [Permission.USER_LOGIN_MIGRATION_ADMIN],
-				});
-
-				const user: User = userFactory.buildWithId({ school, roles: [adminRole] });
-
-				await em.persistAndFlush([sourceSystem, targetSystem, school, user]);
-
-				currentUser = mapUserToCurrentUser(user);
-
-				return {
-					user,
-				};
-			};
-
-			it('should return a bad request ', async () => {
-				const { user } = await setup();
-
-				const response: Response = await request(app.getHttpServer())
-					.post(`/user-login-migrations/start`)
-					.query({ userId: user.id });
 
 				expect(response.status).toEqual(HttpStatus.BAD_REQUEST);
 			});
@@ -711,21 +522,6 @@
 				});
 				school.userLoginMigration = userLoginMigration;
 
-<<<<<<< HEAD
-				const adminRole = roleFactory.buildWithId({
-					name: RoleName.ADMINISTRATOR,
-					permissions: [Permission.USER_LOGIN_MIGRATION_ADMIN],
-				});
-
-				const user: User = userFactory.buildWithId({ school, roles: [adminRole] });
-
-				await em.persistAndFlush([sourceSystem, targetSystem, school, user, userLoginMigration, adminRole]);
-
-				currentUser = mapUserToCurrentUser(user);
-
-				return {
-					user,
-=======
 				const { adminAccount, adminUser } = UserAndAccountTestFactory.buildAdmin({ school }, [
 					Permission.USER_LOGIN_MIGRATION_ADMIN,
 				]);
@@ -738,38 +534,21 @@
 				return {
 					loggedInClient,
 					adminUser,
->>>>>>> d79b8980
 				};
 			};
 
 			it('should return the Status OK ', async () => {
-<<<<<<< HEAD
-				const { user } = await setup();
-
-				const response: Response = await request(app.getHttpServer())
-					.put(`/user-login-migrations/restart`)
-					.query({ userId: user.id });
-=======
 				const { loggedInClient, adminUser } = await setup();
 
 				const response: Response = await loggedInClient.put(`/restart`).query({ userId: adminUser.id });
->>>>>>> d79b8980
 
 				expect(response.status).toEqual(HttpStatus.OK);
 			});
 
 			it('should return the response ', async () => {
-<<<<<<< HEAD
-				const { user } = await setup();
-
-				const response: Response = await request(app.getHttpServer())
-					.put(`/user-login-migrations/restart`)
-					.query({ userId: user.id });
-=======
 				const { loggedInClient, adminUser } = await setup();
 
 				const response: Response = await loggedInClient.put(`/restart`).query({ userId: adminUser.id });
->>>>>>> d79b8980
 
 				expect(response.body).toHaveProperty('startedAt');
 				expect(response.body).not.toHaveProperty('closedAt');
@@ -777,19 +556,6 @@
 			});
 		});
 
-<<<<<<< HEAD
-		describe('when current User restart the migration and is not authorized', () => {
-			const setup = () => {
-				currentUser = undefined;
-			};
-
-			it('should return Unauthorized', async () => {
-				setup();
-
-				const response: Response = await request(app.getHttpServer())
-					.put(`/user-login-migrations/restart`)
-					.query({ userId: new ObjectId().toHexString() });
-=======
 		describe('when invalid User restart the migration', () => {
 			const setup = async () => {
 				const { adminAccount, adminUser } = UserAndAccountTestFactory.buildAdmin();
@@ -816,7 +582,6 @@
 		describe('when current User restart the migration and is not authorized', () => {
 			it('should return Unauthorized', async () => {
 				const response: Response = await testApiClient.put(`/restart`);
->>>>>>> d79b8980
 
 				expect(response.status).toEqual(HttpStatus.UNAUTHORIZED);
 			});
@@ -839,21 +604,6 @@
 				});
 				school.userLoginMigration = userLoginMigration;
 
-<<<<<<< HEAD
-				const adminRole = roleFactory.buildWithId({
-					name: RoleName.ADMINISTRATOR,
-					permissions: [Permission.USER_LOGIN_MIGRATION_ADMIN],
-				});
-
-				const user: User = userFactory.buildWithId({ school, roles: [adminRole] });
-
-				await em.persistAndFlush([sourceSystem, targetSystem, school, user, userLoginMigration]);
-
-				currentUser = mapUserToCurrentUser(user);
-
-				return {
-					user,
-=======
 				const { adminAccount, adminUser } = UserAndAccountTestFactory.buildAdmin({ school }, [
 					Permission.USER_LOGIN_MIGRATION_ADMIN,
 				]);
@@ -865,22 +615,13 @@
 
 				return {
 					loggedInClient,
->>>>>>> d79b8980
 				};
 			};
 
 			it('should return bad request ', async () => {
-<<<<<<< HEAD
-				const { user } = await setup();
-
-				const response: Response = await request(app.getHttpServer())
-					.put(`/user-login-migrations/restart`)
-					.query({ userId: user.id });
-=======
 				const { loggedInClient } = await setup();
 
 				const response: Response = await loggedInClient.put(`/restart`);
->>>>>>> d79b8980
 
 				expect(response.status).toEqual(HttpStatus.BAD_REQUEST);
 			});
@@ -905,21 +646,6 @@
 				});
 				school.userLoginMigration = userLoginMigration;
 
-<<<<<<< HEAD
-				const adminRole = roleFactory.buildWithId({
-					name: RoleName.ADMINISTRATOR,
-					permissions: [Permission.USER_LOGIN_MIGRATION_ADMIN],
-				});
-
-				const user: User = userFactory.buildWithId({ school, roles: [adminRole] });
-
-				await em.persistAndFlush([sourceSystem, targetSystem, school, user, userLoginMigration]);
-
-				currentUser = mapUserToCurrentUser(user);
-
-				return {
-					user,
-=======
 				const { adminAccount, adminUser } = UserAndAccountTestFactory.buildAdmin({ school }, [
 					Permission.USER_LOGIN_MIGRATION_ADMIN,
 				]);
@@ -932,22 +658,13 @@
 				return {
 					loggedInClient,
 					adminUser,
->>>>>>> d79b8980
 				};
 			};
 
 			it('should return bad request ', async () => {
-<<<<<<< HEAD
-				const { user } = await setup();
-
-				const response: Response = await request(app.getHttpServer())
-					.put(`/user-login-migrations/restart`)
-					.query({ userId: user.id });
-=======
 				const { loggedInClient } = await setup();
 
 				const response: Response = await loggedInClient.put(`/restart`);
->>>>>>> d79b8980
 
 				expect(response.status).toEqual(HttpStatus.BAD_REQUEST);
 			});
@@ -961,21 +678,6 @@
 					systems: [sourceSystem],
 				});
 
-<<<<<<< HEAD
-				const adminRole = roleFactory.buildWithId({
-					name: RoleName.ADMINISTRATOR,
-					permissions: [Permission.USER_LOGIN_MIGRATION_ADMIN],
-				});
-
-				const user: User = userFactory.buildWithId({ school, roles: [adminRole] });
-
-				await em.persistAndFlush([sourceSystem, targetSystem, school, user]);
-
-				currentUser = mapUserToCurrentUser(user);
-
-				return {
-					user,
-=======
 				const { adminAccount, adminUser } = UserAndAccountTestFactory.buildAdmin({ school }, [
 					Permission.USER_LOGIN_MIGRATION_ADMIN,
 				]);
@@ -988,17 +690,13 @@
 				return {
 					loggedInClient,
 					adminUser,
->>>>>>> d79b8980
 				};
 			};
 
 			it('should return a bad request ', async () => {
-<<<<<<< HEAD
-				const { user } = await setup();
-
-				const response: Response = await request(app.getHttpServer())
-					.put(`/user-login-migrations/restart`)
-					.query({ userId: user.id });
+				const { loggedInClient, adminUser } = await setup();
+
+				const response: Response = await loggedInClient.put(`/restart`).query({ userId: adminUser.id });
 
 				expect(response.status).toEqual(HttpStatus.BAD_REQUEST);
 			});
@@ -1088,16 +786,10 @@
 				await setup();
 
 				const response: Response = await request(app.getHttpServer()).put(`/user-login-migrations/toggle`);
-=======
-				const { loggedInClient, adminUser } = await setup();
-
-				const response: Response = await loggedInClient.put(`/restart`).query({ userId: adminUser.id });
->>>>>>> d79b8980
 
 				expect(response.status).toEqual(HttpStatus.BAD_REQUEST);
 			});
 		});
-<<<<<<< HEAD
 
 		describe('when user is not authorized', () => {
 			const setup = async () => {
@@ -1137,7 +829,5 @@
 				expect(response.status).toEqual(HttpStatus.FORBIDDEN);
 			});
 		});
-=======
->>>>>>> d79b8980
 	});
 });