--- conflicted
+++ resolved
@@ -1,12 +1,6 @@
-<<<<<<< HEAD
 export * from './do';
 export * from './enum';
 export * from './loggable';
 export { MediaSourceService } from './service';
 export { MediaSourceModule } from './media-source.module';
-=======
-export { MediaSource } from './domain';
-export { MediaSourceDataFormat } from './enum';
-export { MediaSourceService } from './service';
-export { MediaSourceConfig } from './media-source.config';
->>>>>>> 1323df06
+export { MediaSourceConfig } from './media-source.config';