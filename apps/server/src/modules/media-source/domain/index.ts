<<<<<<< HEAD
export { MediaSource, MediaSourceProps } from './media-source';
export { MediaSourceVidisConfig } from './media-source-vidis-config';
export { MediaSourceOauthConfig } from './media-source-oauth-config';
=======
export * from './do';
export * from './interface';
>>>>>>> a580ad02
<|MERGE_RESOLUTION|>--- conflicted
+++ resolved
@@ -1,8 +1,2 @@
-<<<<<<< HEAD
-export { MediaSource, MediaSourceProps } from './media-source';
-export { MediaSourceVidisConfig } from './media-source-vidis-config';
-export { MediaSourceOauthConfig } from './media-source-oauth-config';
-=======
 export * from './do';
-export * from './interface';
->>>>>>> a580ad02
+export * from './interface';