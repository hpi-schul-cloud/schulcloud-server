--- conflicted
+++ resolved
@@ -20,19 +20,14 @@
 		return domainObject;
 	}
 
-<<<<<<< HEAD
 	public async findByFormatAndSourceId(format: MediaSourceDataFormat, sourceId: EntityId): Promise<MediaSource | null> {
 		const domainObject: MediaSource | null = await this.mediaSourceRepo.findByFormatAndSourceId(format, sourceId);
 
 		return domainObject;
 	}
 
-	public async save(domainObject: MediaSource): Promise<MediaSource> {
-		const savedObject: MediaSource = await this.mediaSourceRepo.save(domainObject);
-=======
 	public async saveAll(domainObject: MediaSource[]): Promise<MediaSource[]> {
 		const savedObjects: MediaSource[] = await this.mediaSourceRepo.saveAll(domainObject);
->>>>>>> aa52e4c3
 
 		return savedObjects;
 	}
