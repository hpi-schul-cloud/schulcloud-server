import { MikroORM } from '@mikro-orm/core';
import { MikroOrmModule, MikroOrmModuleAsyncOptions } from '@mikro-orm/nestjs';
import { DynamicModule, Inject, Module, OnModuleDestroy } from '@nestjs/common';
import { ModuleRef } from '@nestjs/core';
import { ALL_ENTITIES } from '@shared/domain';
<<<<<<< HEAD
import { MongoMemoryServer } from 'mongodb-memory-server';
import { MongoDatabaseModuleOptions } from './types';
=======
import { MongoMemoryServer } from 'mongodb-memory-server-global-4.2';
import { MongoDatabaseModuleOptions } from '../types';
>>>>>>> 3cf04aa8

const createMikroOrmModule = async (options: MikroOrmModuleAsyncOptions): Promise<DynamicModule> => {
	const mikroOrmModule = MikroOrmModule.forRootAsync({
		providers: [
			{
				provide: MongoMemoryServer,
				useFactory: async () => {
					const mongo = await MongoMemoryServer.create();
					return mongo;
				},
			},
		],
		useFactory: async (mongo: MongoMemoryServer) => {
			await mongo.ensureInstance();
			const clientUrl = mongo.getUri();
			return {
				...options,
				type: 'mongo',
				clientUrl,
			};
		},
		inject: [MongoMemoryServer],
	});

	// TODO maybe we can find a better way to export the MongoMemoryServer provider
	// currently we cannot specify the export otherwise because MikroOrmModuleSyncOptions doesn't provide an export option
	if (mikroOrmModule.imports && mikroOrmModule.imports.length > 0) {
		const mikroOrmCoreModule = (await mikroOrmModule.imports[0]) as DynamicModule;
		mikroOrmCoreModule.exports ||= [];
		mikroOrmCoreModule.exports.push(MongoMemoryServer);
	}

	return mikroOrmModule;
};

@Module({})
export class MongoMemoryDatabaseModule implements OnModuleDestroy {
	constructor(
		@Inject(MikroORM) private orm: MikroORM,
		@Inject(MongoMemoryServer) private mongod: MongoMemoryServer,
		private readonly moduleRef: ModuleRef
	) {}

	static forRoot(options?: MongoDatabaseModuleOptions): DynamicModule {
		const defaultOptions = {
			entities: ALL_ENTITIES,
		};
		return {
			module: MongoMemoryDatabaseModule,
			imports: [createMikroOrmModule({ ...defaultOptions, ...options })],
			exports: [MikroOrmModule],
		};
	}

	// close db connection and stop mongo server
	// NOTE: we have to call close() on this module to make nest call this callback
	async onModuleDestroy(): Promise<void> {
		await this.orm.close();
		await this.mongod.stop();
	}
}<|MERGE_RESOLUTION|>--- conflicted
+++ resolved
@@ -3,13 +3,8 @@
 import { DynamicModule, Inject, Module, OnModuleDestroy } from '@nestjs/common';
 import { ModuleRef } from '@nestjs/core';
 import { ALL_ENTITIES } from '@shared/domain';
-<<<<<<< HEAD
-import { MongoMemoryServer } from 'mongodb-memory-server';
+import { MongoMemoryServer } from 'mongodb-memory-server-global-4.2';
 import { MongoDatabaseModuleOptions } from './types';
-=======
-import { MongoMemoryServer } from 'mongodb-memory-server-global-4.2';
-import { MongoDatabaseModuleOptions } from '../types';
->>>>>>> 3cf04aa8
 
 const createMikroOrmModule = async (options: MikroOrmModuleAsyncOptions): Promise<DynamicModule> => {
 	const mikroOrmModule = MikroOrmModule.forRootAsync({
