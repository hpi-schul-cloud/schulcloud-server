import { Action, AuthorizationService } from '@modules/authorization';
import { BoardExternalReferenceType, ColumnBoard, ColumnBoardService } from '@modules/board';
import { RoleName, RoomRole } from '@modules/role';
import { RoomMembershipAuthorizable, RoomMembershipService } from '@modules/room-membership';
import { UserDo, UserService } from '@modules/user';
import { User } from '@modules/user/repo'; // TODO: Auth service should use a different type
import { ForbiddenException, Injectable } from '@nestjs/common';
import { Page } from '@shared/domain/domainobject';
import { IFindOptions, Permission } from '@shared/domain/interface';
import { EntityId } from '@shared/domain/types';
import { Room, RoomService } from '../domain';
import { CreateRoomBodyParams } from './dto/request/create-room.body.params';
import { UpdateRoomBodyParams } from './dto/request/update-room.body.params';
import { RoomMemberResponse } from './dto/response/room-member.response';
import { CantChangeOwnersRoleLoggableException } from './loggables/cant-change-roomowners-role.error.loggable';
import { CantPassOwnershipToStudentLoggableException } from './loggables/cant-pass-ownership-to-student.error.loggable';
import { CantPassOwnershipToUserNotInRoomLoggableException } from './loggables/cant-pass-ownership-to-user-not-in-room.error.loggable';
import { UserToAddToRoomNotFoundLoggableException } from './loggables/user-not-found.error.loggable';
import { RoomPermissionService } from './service';
import { School, SchoolService } from '@modules/school';
import { RoomStats } from './type/room-stats.type';
import { RoomMembershipStats } from '@modules/room-membership/type/room-membership-stats.type';
import { RoomMemberAuthorizable } from '@modules/room-membership/do/room-member-authorizable.do';

type BaseContext = { roomAuthorizable: RoomMembershipAuthorizable; currentUser: User };
type OwnershipContext = BaseContext & { targetUser: UserDo };
export type RoomWithLockedStatus = { room: Room; isLocked: boolean };

@Injectable()
export class RoomUc {
	constructor(
		private readonly roomService: RoomService,
		private readonly roomMembershipService: RoomMembershipService,
		private readonly columnBoardService: ColumnBoardService,
		private readonly userService: UserService,
		private readonly authorizationService: AuthorizationService,
		private readonly roomPermissionService: RoomPermissionService,
		private readonly schoolService: SchoolService
	) {}

	public async getRooms(userId: EntityId, findOptions: IFindOptions<Room>): Promise<Page<RoomWithLockedStatus>> {
		const user = await this.authorizationService.getUserWithPermissions(userId);
		const roomAuthorizables = await this.roomMembershipService.getRoomMembershipAuthorizablesByUserId(userId);

		const readableRoomIds = roomAuthorizables
			.filter((item) =>
				this.authorizationService.hasPermission(user, item, { action: Action.read, requiredPermissions: [] })
			)
			.map((item) => item.roomId);

		const roomsPage = await this.roomService.getRoomsByIds(readableRoomIds, findOptions);

		const roomsWithLockedStatus = roomsPage.data.map((room) => {
			const hasOwner = roomAuthorizables.some(
				(item) =>
					item.roomId === room.id &&
					item.members.some((member) => member.roles.some((role) => role.name === RoleName.ROOMOWNER))
			);
			return {
				room,
				isLocked: !hasOwner,
			};
		});

		return { data: roomsWithLockedStatus, total: roomsPage.total };
	}

	public async getRoomStats(userId: EntityId, findOptions: IFindOptions<Room>): Promise<Page<RoomStats>> {
		this.roomPermissionService.checkFeatureAdministrateRoomsEnabled();
		const user = await this.authorizationService.getUserWithPermissions(userId);
		this.authorizationService.checkOneOfPermissions(user, [Permission.SCHOOL_ADMINISTRATE_ROOMS]);

		const roomMembershipStats = await this.roomMembershipService.getRoomMembershipStatsByUsersAndRoomsSchoolId(
			user.school.id,
			findOptions.pagination
		);
		const roomIds = roomMembershipStats.data.flatMap((membership) => membership.roomId).filter((id) => id);
		const rooms = await this.roomService.getRoomsByIds(roomIds, { pagination: { skip: 0, limit: 100000 } });

		const schoolIds = rooms.data.map((room) => room.schoolId);
		const schools = await this.schoolService.getSchoolsByIds(schoolIds);

		const roomStats = this.mapRoomStats(roomMembershipStats, rooms, schools);

		return { data: roomStats, total: roomMembershipStats.total };
	}

	private mapRoomStats(membershipStats: Page<RoomMembershipStats>, rooms: Page<Room>, schools: School[]): RoomStats[] {
		return membershipStats.data.map((membership) => {
			const room = rooms.data.find((r) => r.id === membership.roomId);
			const school = schools.find((s) => s.id === room?.schoolId);
			return {
				...membership,
				name: room?.name ?? '',
				schoolId: room?.schoolId ?? '',
				schoolName: school?.getProps().name ?? '',
				createdAt: room?.createdAt ?? new Date(),
				updatedAt: room?.updatedAt ?? new Date(),
			};
		});
	}

	public async createRoom(userId: EntityId, props: CreateRoomBodyParams): Promise<Room> {
		const user = await this.authorizationService.getUserWithPermissions(userId);
		const room = await this.roomService.createRoom({ ...props, schoolId: user.school.id });

		this.authorizationService.checkOneOfPermissions(user, [Permission.SCHOOL_CREATE_ROOM]);

		try {
			await this.roomMembershipService.createNewRoomMembership(room.id, userId);
			return room;
		} catch (err) {
			await this.roomService.deleteRoom(room);
			throw err;
		}
	}

	public async getSingleRoom(userId: EntityId, roomId: EntityId): Promise<{ room: Room; permissions: Permission[] }> {
		const user = await this.authorizationService.getUserWithPermissions(userId);
		const room = await this.roomService.getSingleRoom(roomId);


		const hasRoomPermission = await this.roomPermissionService.hasRoomPermissions(userId, roomId, Action.read);
		const hasAdminPermission = this.authorizationService.hasAllPermissions(user, [
			Permission.SCHOOL_ADMINISTRATE_ROOMS,
		]);

		// An admin needs to be able to access a locked room to assign a new owner
		if (!hasAdminPermission) {
			await this.roomPermissionService.checkRoomIsUnlocked(roomId);
		}

		const members = hasAdminPermission ? await this.roomMembershipService.getRoomMembers(roomId) : [];
<<<<<<< HEAD
		const roomHasMembersFromAdminSchool =
			hasAdminPermission && members.some((member) => member.schoolId === user.school.id);
=======
		const isFromSameSchool = members.some((member) => member.schoolId === user.school.id);
		const roomHasMembersFromAdminSchool = hasAdminPermission && isFromSameSchool;
>>>>>>> 88a30af6
		if (!hasRoomPermission && !roomHasMembersFromAdminSchool) {
			throw new ForbiddenException('You do not have permission to access this room');
		}

		const roomMembershipAuthorizable = await this.roomMembershipService.getRoomMembershipAuthorizable(roomId);
		const permissions = this.getPermissions(userId, roomMembershipAuthorizable);

		return { room, permissions };
	}

	public async getRoomBoards(userId: EntityId, roomId: EntityId): Promise<ColumnBoard[]> {
		await this.roomService.getSingleRoom(roomId);
		await this.roomPermissionService.checkRoomIsUnlocked(roomId);
		await this.roomPermissionService.checkRoomAuthorizationByIds(userId, roomId, Action.read);

		const boards = await this.columnBoardService.findByExternalReference(
			{
				type: BoardExternalReferenceType.Room,
				id: roomId,
			},
			0
		);

		return boards;
	}

	public async updateRoom(
		userId: EntityId,
		roomId: EntityId,
		props: UpdateRoomBodyParams
	): Promise<{ room: Room; permissions: Permission[] }> {
		const room = await this.roomService.getSingleRoom(roomId);

		const roomMembershipAuthorizable = await this.roomPermissionService.checkRoomAuthorizationByIds(
			userId,
			roomId,
			Action.write
		);

		const permissions = this.getPermissions(userId, roomMembershipAuthorizable);

		await this.roomService.updateRoom(room, props);

		return { room, permissions };
	}

	public async deleteRoom(userId: EntityId, roomId: EntityId): Promise<void> {
		const room = await this.roomService.getSingleRoom(roomId);
		const user = await this.authorizationService.getUserWithPermissions(userId);

		const isAllowed = await this.roomPermissionService.isAllowedToDeleteRoom(user, room);
		if (!isAllowed) {
			throw new ForbiddenException('You do not have permission to delete this room');
		}

		await this.columnBoardService.deleteByExternalReference({
			type: BoardExternalReferenceType.Room,
			id: roomId,
		});
		await this.roomService.deleteRoom(room);
		await this.roomMembershipService.deleteRoomMembership(roomId);
	}

	public async getRoomMembers(userId: EntityId, roomId: EntityId): Promise<RoomMemberResponse[]> {
		const roomMembershipAuthorizable = await this.roomMembershipService.getRoomMembershipAuthorizable(roomId);
		const currentUser = await this.authorizationService.getUserWithPermissions(userId);
		const canAccessRoomMembers = this.authorizationService.hasPermission(currentUser, roomMembershipAuthorizable, {
			action: Action.read,
			requiredPermissions: [],
		});
		const canAdministrateSchoolRooms = this.authorizationService.hasOneOfPermissions(currentUser, [
			Permission.SCHOOL_ADMINISTRATE_ROOMS,
		]);
		const isAllowedToViewRoomMembers = canAccessRoomMembers || canAdministrateSchoolRooms;
		if (!isAllowedToViewRoomMembers) {
			throw new ForbiddenException('You do not have permission to view members for this room');
		}
		const canOnlyAdministrate = !canAccessRoomMembers && canAdministrateSchoolRooms;

		const userIds = roomMembershipAuthorizable.members.map((member) => member.userId);
		const users = (await this.userService.findByIds(userIds)).filter((user) => !user.deletedAt);

		const membersResponse = this.buildRoomMembersResponse(users, roomMembershipAuthorizable);
		if (canOnlyAdministrate) {
			const anonymizedMembersResponse = this.handleAnonymization(membersResponse, currentUser.school.id);
			return anonymizedMembersResponse;
		}

		return membersResponse;
	}

	public async addMembersToRoom(
		currentUserId: EntityId,
		roomId: EntityId,
		userIds: Array<EntityId>
	): Promise<RoomRole> {
		const currentUser = await this.authorizationService.getUserWithPermissions(currentUserId);
		const users = await this.userService.findByIds(userIds);

		const hasRoomPermission = await this.roomPermissionService.hasRoomPermissions(currentUserId, roomId, Action.write, [
			Permission.ROOM_ADD_MEMBERS,
		]);
		const hasAdminPermission = this.authorizationService.hasAllPermissions(currentUser, [
			Permission.SCHOOL_ADMINISTRATE_ROOMS,
		]);
		const isAdminFromSameSchool = users.every((user) => user.schoolId === currentUser.school.id);
		if (!hasRoomPermission && !(hasAdminPermission && isAdminFromSameSchool)) {
			throw new ForbiddenException('You do not have permission to access this room');
		}

		await this.checkUsersAccessible(currentUserId, userIds);
		const roleName = await this.roomMembershipService.addMembersToRoom(roomId, userIds);
		return roleName;
	}

	public async changeRolesOfMembers(
		currentUserId: EntityId,
		roomId: EntityId,
		userIds: Array<EntityId>,
		roleName: RoleName
	): Promise<void> {
		const roomAuthorizable = await this.roomPermissionService.checkRoomAuthorizationByIds(
			currentUserId,
			roomId,
			Action.write,
			[Permission.ROOM_CHANGE_ROLES]
		);
		this.preventChangingOwnersRole(roomAuthorizable, userIds, currentUserId);
		await this.roomMembershipService.changeRoleOfRoomMembers(roomId, userIds, roleName);
	}

	public async passOwnership(currentUserId: EntityId, roomId: EntityId, targetUserId: EntityId): Promise<void> {
		const ownershipContext = await this.getPassOwnershipContext(roomId, currentUserId, targetUserId);
		const user = await this.authorizationService.getUserWithPermissions(currentUserId);

		const roomMembershipAuthorizable = await this.roomMembershipService.getRoomMembershipAuthorizable(roomId);
		const roomMembers = await this.roomMembershipService.getRoomMembers(roomId);
		const roomMember = roomMembers.find((member) => member.userId === targetUserId);
		const roomOwner = roomMembers.find((member) => member.roomRoleName === RoleName.ROOMOWNER);
		if (!roomMember) {
			throw new CantPassOwnershipToUserNotInRoomLoggableException({
				roomId,
				currentUserId,
				targetUserId,
			});
		}

		const roomMemberAuthorizable = new RoomMemberAuthorizable(roomMembershipAuthorizable, roomMember);
		this.authorizationService.checkPermission(user, roomMemberAuthorizable, {
			action: Action.write,
			requiredPermissions: [Permission.ROOM_CHANGE_OWNER],
		});

		this.checkUserIsStudent(ownershipContext);

		if (roomOwner) {
			await this.roomMembershipService.changeRoleOfRoomMembers(roomId, [roomOwner.userId], RoleName.ROOMADMIN);
		}
		await this.roomMembershipService.changeRoleOfRoomMembers(roomId, [targetUserId], RoleName.ROOMOWNER);
	}

	public async leaveRoom(currentUserId: EntityId, roomId: EntityId): Promise<void> {
		await this.roomPermissionService.checkRoomAuthorizationByIds(currentUserId, roomId, Action.read, [
			Permission.ROOM_LEAVE_ROOM,
		]);
		await this.roomMembershipService.removeMembersFromRoom(roomId, [currentUserId]);
	}

	public async removeMembersFromRoom(currentUserId: EntityId, roomId: EntityId, userIds: EntityId[]): Promise<void> {
		const roomMembershipAuthorizable = await this.roomMembershipService.getRoomMembershipAuthorizable(roomId);
		const roomMembers = await this.roomMembershipService.getRoomMembers(roomId);
		const roomMembersToBeDeleted = roomMembers.filter((member) => userIds.includes(member.userId));

		const user = await this.authorizationService.getUserWithPermissions(currentUserId);
		for (const member of roomMembersToBeDeleted) {
			const roomMemberAuthorizable = new RoomMemberAuthorizable(roomMembershipAuthorizable, member);
			this.authorizationService.checkPermission(user, roomMemberAuthorizable, {
				action: Action.write,
				requiredPermissions: [Permission.ROOM_REMOVE_MEMBERS],
			});
		}
		await this.roomMembershipService.removeMembersFromRoom(roomId, userIds);
	}

	private async getPassOwnershipContext(
		roomId: EntityId,
		currentUserId: EntityId,
		targetUserId: EntityId
	): Promise<OwnershipContext> {
		const [roomContext, targetUser] = await Promise.all([
			this.getRoomContext(roomId, currentUserId),
			this.userService.findById(targetUserId),
		]);
		const context = { ...roomContext, targetUser };

		return context;
	}

	private async getRoomContext(roomId: EntityId, currentUserId: EntityId): Promise<BaseContext> {
		const [roomAuthorizable, currentUser] = await Promise.all([
			this.roomMembershipService.getRoomMembershipAuthorizable(roomId),
			this.authorizationService.getUserWithPermissions(currentUserId),
		]);

		const context = { roomAuthorizable, currentUser };

		return context;
	}

	private checkUserIsStudent(context: OwnershipContext): void {
		if (context.targetUser.roles.find((role) => role.name === RoleName.STUDENT)) {
			throw new CantPassOwnershipToStudentLoggableException({
				roomId: context.roomAuthorizable.roomId,
				currentUserId: context.currentUser.id,
				targetUserId: context.targetUser.id || 'undefined',
			});
		}
	}

	private buildRoomMembersResponse(
		users: UserDo[],
		roomMembershipAuthorizable: RoomMembershipAuthorizable
	): RoomMemberResponse[] {
		const membersResponse = users.map((user) => {
			const member = roomMembershipAuthorizable.members.find((item) => item.userId === user.id);
			if (!member) {
				/* istanbul ignore next */
				throw new Error('User not found in room members');
			}
			const schoolRoleNames = user.roles.map((role) => role.name);
			return new RoomMemberResponse({
				userId: member.userId,
				firstName: user.firstName,
				lastName: user.lastName,
				roomRoleName: member.roles[0].name ?? '',
				schoolRoleNames,
				schoolName: user.schoolName ?? '',
				schoolId: user.schoolId,
			});
		});
		return membersResponse;
	}

	private handleAnonymization(
		membersResponse: RoomMemberResponse[],
		currentUserSchoolId: EntityId
	): RoomMemberResponse[] {
		const anonymizedMembersResponse = membersResponse.map((member) => {
			const isRoomOwner = member.roomRoleName === RoleName.ROOMOWNER;
			const isFromSameSchool = member.schoolId === currentUserSchoolId;
			const shouldBeAnonymized = !isRoomOwner && !isFromSameSchool;
			return {
				...member,
				firstName: shouldBeAnonymized ? '---' : member.firstName,
				lastName: shouldBeAnonymized ? '---' : member.lastName,
			};
		});
		return anonymizedMembersResponse;
	}

	private preventChangingOwnersRole(
		roomAuthorizable: RoomMembershipAuthorizable,
		userIdsToChange: EntityId[],
		currentUserId: EntityId
	): void {
		const owner = roomAuthorizable.members.find((member) =>
			member.roles.some((role) => role.name === RoleName.ROOMOWNER)
		);
		if (owner && userIdsToChange.includes(owner.userId)) {
			throw new CantChangeOwnersRoleLoggableException({ roomId: roomAuthorizable.roomId, currentUserId });
		}
	}

	private getPermissions(userId: EntityId, roomMembershipAuthorizable: RoomMembershipAuthorizable): Permission[] {
		const permissions = roomMembershipAuthorizable.members
			.filter((member) => member.userId === userId)
			.flatMap((member) => member.roles)
			.flatMap((role) => role.permissions ?? []);

		return permissions;
	}

	private async checkUsersAccessible(currentUserId: EntityId, userIds: Array<EntityId>): Promise<void> {
		const currentUser = await this.authorizationService.getUserWithPermissions(currentUserId);
		const foundUsers = await this.userService.findByIds(userIds);

		const isUserAccessibleFilter = this.createUserAccessibleFilter(currentUser);

		const foundAndAccessibleIds = foundUsers.filter(isUserAccessibleFilter).map(this.userToId);
		const notAccessibleUserIds = this.removeMatchingIds(userIds, foundAndAccessibleIds);

		if (notAccessibleUserIds.length > 0) {
			throw new UserToAddToRoomNotFoundLoggableException(notAccessibleUserIds);
		}
	}

	private removeMatchingIds(original: EntityId[], toRemove: EntityId[]): EntityId[] {
		return original.filter((item) => !toRemove.includes(item));
	}

	private createUserAccessibleFilter =
		(currentUser: User) =>
		(user: UserDo): boolean =>
			this.authorizationService.hasPermission(currentUser, user, {
				action: Action.read,
				requiredPermissions: [],
			});
	private userToId = (user: UserDo): string => user.id || '';
}<|MERGE_RESOLUTION|>--- conflicted
+++ resolved
@@ -131,13 +131,8 @@
 		}
 
 		const members = hasAdminPermission ? await this.roomMembershipService.getRoomMembers(roomId) : [];
-<<<<<<< HEAD
-		const roomHasMembersFromAdminSchool =
-			hasAdminPermission && members.some((member) => member.schoolId === user.school.id);
-=======
 		const isFromSameSchool = members.some((member) => member.schoolId === user.school.id);
 		const roomHasMembersFromAdminSchool = hasAdminPermission && isFromSameSchool;
->>>>>>> 88a30af6
 		if (!hasRoomPermission && !roomHasMembersFromAdminSchool) {
 			throw new ForbiddenException('You do not have permission to access this room');
 		}
