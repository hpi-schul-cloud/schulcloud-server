--- conflicted
+++ resolved
@@ -181,12 +181,6 @@
 			throw new ForbiddenException('You do not have permission to delete this room');
 		}
 
-<<<<<<< HEAD
-		await this.roomPermissionService.checkRoomAuthorizationByIds(userId, roomId, Action.write, [
-			Permission.ROOM_DELETE_ROOM,
-		]);
-=======
->>>>>>> 7e79d096
 		await this.columnBoardService.deleteByExternalReference({
 			type: BoardExternalReferenceType.Room,
 			id: roomId,
