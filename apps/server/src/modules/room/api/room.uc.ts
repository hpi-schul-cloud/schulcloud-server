import { Action, AuthorizationService } from '@modules/authorization';
import { BoardExternalReferenceType, ColumnBoard, ColumnBoardService } from '@modules/board';
<<<<<<< HEAD
=======
import { RoomMembershipAuthorizable, RoomMembershipService, UserWithRoomRoles } from '@modules/room-membership';
>>>>>>> 24b9dc18
import { UserService } from '@modules/user';
import { Injectable } from '@nestjs/common';
import { ConfigService } from '@nestjs/config';
import { FeatureDisabledLoggableException } from '@shared/common/loggable-exception';
import { Page, UserDO } from '@shared/domain/domainobject';
import { IFindOptions, Permission, RoleName } from '@shared/domain/interface';
import { EntityId } from '@shared/domain/types';
<<<<<<< HEAD
import { RoomMembershipAuthorizable, RoomMembershipService, UserWithRoomRoles } from '@src/modules/room-membership';
=======
>>>>>>> 24b9dc18
import { Room, RoomService } from '../domain';
import { RoomConfig } from '../room.config';
import { CreateRoomBodyParams } from './dto/request/create-room.body.params';
import { UpdateRoomBodyParams } from './dto/request/update-room.body.params';
import { RoomMemberResponse } from './dto/response/room-member.response';
import { CantChangeOwnersRoleLoggableException } from './loggables/cant-change-roomowners-role.error.loggable';

@Injectable()
export class RoomUc {
	constructor(
		private readonly configService: ConfigService<RoomConfig, true>,
		private readonly roomService: RoomService,
		private readonly roomMembershipService: RoomMembershipService,
		private readonly columnBoardService: ColumnBoardService,
		private readonly userService: UserService,
		private readonly authorizationService: AuthorizationService
	) {}

	public async getRooms(userId: EntityId, findOptions: IFindOptions<Room>): Promise<Page<Room>> {
		this.checkFeatureEnabled();
		const authorizedRoomIds = await this.getAuthorizedRoomIds(userId, Action.read);
		const rooms = await this.roomService.getRoomsByIds(authorizedRoomIds, findOptions);

		return rooms;
	}

	public async createRoom(userId: EntityId, props: CreateRoomBodyParams): Promise<Room> {
		this.checkFeatureEnabled();
		const user = await this.authorizationService.getUserWithPermissions(userId);
		const room = await this.roomService.createRoom({ ...props, schoolId: user.school.id });

		this.authorizationService.checkOneOfPermissions(user, [Permission.ROOM_CREATE]);

		try {
			await this.roomMembershipService.createNewRoomMembership(room.id, userId);
			return room;
		} catch (err) {
			await this.roomService.deleteRoom(room);
			throw err;
		}
	}

	public async getSingleRoom(userId: EntityId, roomId: EntityId): Promise<{ room: Room; permissions: Permission[] }> {
		this.checkFeatureEnabled();
		const room = await this.roomService.getSingleRoom(roomId);

		const roomMembershipAuthorizable = await this.checkRoomAuthorization(userId, roomId, Action.read);
		const permissions = this.getPermissions(userId, roomMembershipAuthorizable);

		return { room, permissions };
	}

	public async getRoomBoards(userId: EntityId, roomId: EntityId): Promise<ColumnBoard[]> {
		this.checkFeatureEnabled();

		await this.roomService.getSingleRoom(roomId);
		await this.checkRoomAuthorization(userId, roomId, Action.read);

		const boards = await this.columnBoardService.findByExternalReference(
			{
				type: BoardExternalReferenceType.Room,
				id: roomId,
			},
			0
		);

		return boards;
	}

	public async updateRoom(
		userId: EntityId,
		roomId: EntityId,
		props: UpdateRoomBodyParams
	): Promise<{ room: Room; permissions: Permission[] }> {
		this.checkFeatureEnabled();
		const room = await this.roomService.getSingleRoom(roomId);

		const roomMembershipAuthorizable = await this.checkRoomAuthorization(userId, roomId, Action.write);
		const permissions = this.getPermissions(userId, roomMembershipAuthorizable);

		await this.roomService.updateRoom(room, props);

		return { room, permissions };
	}

	public async deleteRoom(userId: EntityId, roomId: EntityId): Promise<void> {
		this.checkFeatureEnabled();
		const room = await this.roomService.getSingleRoom(roomId);

		await this.checkRoomAuthorization(userId, roomId, Action.write, [Permission.ROOM_DELETE]);
		await this.roomService.deleteRoom(room);
		await this.roomMembershipService.deleteRoomMembership(roomId);
	}

	public async getRoomMembers(userId: EntityId, roomId: EntityId): Promise<RoomMemberResponse[]> {
		this.checkFeatureEnabled();
		const roomMembershipAuthorizable = await this.roomMembershipService.getRoomMembershipAuthorizable(roomId);
		const currentUser = await this.authorizationService.getUserWithPermissions(userId);
		this.authorizationService.checkPermission(currentUser, roomMembershipAuthorizable, {
			action: Action.read,
			requiredPermissions: [],
		});

		const userIds = roomMembershipAuthorizable.members.map((member) => member.userId);
		const users = await this.userService.findByIds(userIds);

		const memberResponses = users.map((user) => {
			const member = roomMembershipAuthorizable.members.find((item) => item.userId === user.id);
			if (!member) {
				/* istanbul ignore next */
				throw new Error('User not found in room members');
			}
			return this.mapToMember(member, user);
		});

		return memberResponses;
	}

	private mapToMember(member: UserWithRoomRoles, user: UserDO): RoomMemberResponse {
		return new RoomMemberResponse({
			userId: member.userId,
			firstName: user.firstName,
			lastName: user.lastName,
			roomRoleName: member.roles[0].name,
			schoolRoleName: user.roles[0].name,
			schoolName: user.schoolName ?? '',
		});
	}

	public async addMembersToRoom(currentUserId: EntityId, roomId: EntityId, userIds: Array<EntityId>): Promise<void> {
		this.checkFeatureEnabled();
		await this.checkRoomAuthorization(currentUserId, roomId, Action.write, [Permission.ROOM_MEMBERS_ADD]);
		await this.roomMembershipService.addMembersToRoom(roomId, userIds);
	}

	public async changeRolesOfMembers(
		currentUserId: EntityId,
		roomId: EntityId,
		userIds: Array<EntityId>,
		roleName: RoleName
	): Promise<void> {
		this.checkFeatureEnabled();
		const roomAuthorizable = await this.checkRoomAuthorization(currentUserId, roomId, Action.write, [
			Permission.ROOM_MEMBERS_CHANGE_ROLE,
		]);
		this.preventChangingOwnersRole(roomAuthorizable, userIds, currentUserId);
		await this.roomMembershipService.changeRoleOfRoomMembers(roomId, userIds, roleName);
		return Promise.resolve();
	}

	private preventChangingOwnersRole(
		roomAuthorizable: RoomMembershipAuthorizable,
		userIdsToChange: EntityId[],
		currentUserId: EntityId
	): void {
		const owner = roomAuthorizable.members.find((member) =>
			member.roles.some((role) => role.name === RoleName.ROOMOWNER)
		);
		if (owner && userIdsToChange.includes(owner.userId)) {
			throw new CantChangeOwnersRoleLoggableException(roomAuthorizable.roomId, currentUserId);
		}
	}

	public async removeMembersFromRoom(currentUserId: EntityId, roomId: EntityId, userIds: EntityId[]): Promise<void> {
		this.checkFeatureEnabled();
		await this.checkRoomAuthorization(currentUserId, roomId, Action.write, [Permission.ROOM_MEMBERS_REMOVE]);
		await this.roomMembershipService.removeMembersFromRoom(roomId, userIds);
	}

	private async getAuthorizedRoomIds(userId: EntityId, action: Action): Promise<EntityId[]> {
		const user = await this.authorizationService.getUserWithPermissions(userId);
		const roomAuthorizables = await this.roomMembershipService.getRoomMembershipAuthorizablesByUserId(userId);

		const authorizedRoomIds = roomAuthorizables.filter((item) =>
			this.authorizationService.hasPermission(user, item, { action, requiredPermissions: [] })
		);

		return authorizedRoomIds.map((item) => item.roomId);
	}

	private async checkRoomAuthorization(
		userId: EntityId,
		roomId: EntityId,
		action: Action,
		requiredPermissions: Permission[] = []
	): Promise<RoomMembershipAuthorizable> {
		const roomMembershipAuthorizable = await this.roomMembershipService.getRoomMembershipAuthorizable(roomId);
		const user = await this.authorizationService.getUserWithPermissions(userId);
		this.authorizationService.checkPermission(user, roomMembershipAuthorizable, { action, requiredPermissions });

		return roomMembershipAuthorizable;
	}

	private getPermissions(userId: EntityId, roomMembershipAuthorizable: RoomMembershipAuthorizable): Permission[] {
		const permissions = roomMembershipAuthorizable.members
			.filter((member) => member.userId === userId)
			.flatMap((member) => member.roles)
			.flatMap((role) => role.permissions ?? []);

		return permissions;
	}

	private checkFeatureEnabled(): void {
		if (!this.configService.get('FEATURE_ROOMS_ENABLED')) {
			throw new FeatureDisabledLoggableException('FEATURE_ROOMS_ENABLED');
		}
	}
}<|MERGE_RESOLUTION|>--- conflicted
+++ resolved
@@ -1,9 +1,6 @@
 import { Action, AuthorizationService } from '@modules/authorization';
 import { BoardExternalReferenceType, ColumnBoard, ColumnBoardService } from '@modules/board';
-<<<<<<< HEAD
-=======
 import { RoomMembershipAuthorizable, RoomMembershipService, UserWithRoomRoles } from '@modules/room-membership';
->>>>>>> 24b9dc18
 import { UserService } from '@modules/user';
 import { Injectable } from '@nestjs/common';
 import { ConfigService } from '@nestjs/config';
@@ -11,10 +8,6 @@
 import { Page, UserDO } from '@shared/domain/domainobject';
 import { IFindOptions, Permission, RoleName } from '@shared/domain/interface';
 import { EntityId } from '@shared/domain/types';
-<<<<<<< HEAD
-import { RoomMembershipAuthorizable, RoomMembershipService, UserWithRoomRoles } from '@src/modules/room-membership';
-=======
->>>>>>> 24b9dc18
 import { Room, RoomService } from '../domain';
 import { RoomConfig } from '../room.config';
 import { CreateRoomBodyParams } from './dto/request/create-room.body.params';
