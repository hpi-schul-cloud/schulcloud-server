--- conflicted
+++ resolved
@@ -173,12 +173,9 @@
 			name: RoleName.STUDENT,
 			permissions: [Permission.SCHOOL_LIST_ROOM_MEMBERS],
 		});
-<<<<<<< HEAD
-		const teacher = roleFactory.buildWithId({ name: RoleName.TEACHER });
-		const student = roleFactory.buildWithId({ name: RoleName.STUDENT });
-		const externalPerson = roleFactory.buildWithId({ name: RoleName.EXTERNALPERSON });
-=======
->>>>>>> 320719e8
+		const externalPerson = roleFactory.buildWithId({ 
+			name: RoleName.EXTERNALPERSON
+		});
 		const { roomEditorRole, roomAdminRole, roomOwnerRole, roomViewerRole } = RoomRolesTestFactory.createRoomRoles();
 
 		await this.em.persistAndFlush([
