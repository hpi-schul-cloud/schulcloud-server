import { EntityManager, ObjectId } from '@mikro-orm/mongodb';
import { GroupEntityTypes } from '@modules/group/entity/group.entity';
import { groupEntityFactory } from '@modules/group/testing';
import { roomMembershipEntityFactory } from '@modules/room-membership/testing';
import { RoomRolesTestFactory } from '@modules/room/testing/room-roles.test.factory';
import { schoolEntityFactory } from '@modules/school/testing';
import { ServerTestModule, serverConfig, type ServerConfig } from '@modules/server';
import { HttpStatus, INestApplication } from '@nestjs/common';
import { Test } from '@nestjs/testing';
import { Permission } from '@shared/domain/interface';
import { cleanupCollections } from '@testing/cleanup-collections';
import { UserAndAccountTestFactory } from '@testing/factory/user-and-account.test.factory';
import { TestApiClient } from '@testing/test-api-client';
import { roomEntityFactory } from '../../testing/room-entity.factory';

describe('Room Controller (API)', () => {
	let app: INestApplication;
	let em: EntityManager;
	let testApiClient: TestApiClient;
	let config: ServerConfig;

	beforeAll(async () => {
		const moduleFixture = await Test.createTestingModule({
			imports: [ServerTestModule],
		}).compile();

		app = moduleFixture.createNestApplication();
		await app.init();
		em = app.get(EntityManager);
		testApiClient = new TestApiClient(app, 'rooms');

		config = serverConfig();
	});

	beforeEach(async () => {
		await cleanupCollections(em);
		config.FEATURE_ROOMS_ENABLED = true;
	});

	afterAll(async () => {
		await app.close();
	});

	describe('GET /rooms/:id', () => {
		describe('when the user is not authenticated', () => {
			it('should return a 401 error', async () => {
				const someId = new ObjectId().toHexString();
				const response = await testApiClient.get(someId);
				expect(response.status).toBe(HttpStatus.UNAUTHORIZED);
			});
		});

		describe('when the feature is disabled', () => {
			const setup = async () => {
				config.FEATURE_ROOMS_ENABLED = false;

				const { studentAccount, studentUser } = UserAndAccountTestFactory.buildStudent();
				await em.persistAndFlush([studentAccount, studentUser]);
				em.clear();

				const loggedInClient = await testApiClient.login(studentAccount);

				return { loggedInClient };
			};

			it('should return a 403 error', async () => {
				const { loggedInClient } = await setup();
				const someId = new ObjectId().toHexString();
				const response = await loggedInClient.get(someId);
				expect(response.status).toBe(HttpStatus.FORBIDDEN);
			});
		});

		describe('when id is not a valid mongo id', () => {
			const setup = async () => {
				const { studentAccount, studentUser } = UserAndAccountTestFactory.buildStudent();
				await em.persistAndFlush([studentAccount, studentUser]);
				em.clear();

				const loggedInClient = await testApiClient.login(studentAccount);

				return { loggedInClient };
			};

			it('should return a 400 error', async () => {
				const { loggedInClient } = await setup();
				const response = await loggedInClient.get('42');
				expect(response.status).toBe(HttpStatus.BAD_REQUEST);
			});
		});

		describe('when the user has the required permissions', () => {
			const setup = async () => {
				const school = schoolEntityFactory.buildWithId();
				const room = roomEntityFactory.build({ schoolId: school.id });
				const { studentAccount, studentUser } = UserAndAccountTestFactory.buildStudent({ school });
				const { roomViewerRole } = RoomRolesTestFactory.createRoomRoles();
				const userGroupEntity = groupEntityFactory.buildWithId({
					type: GroupEntityTypes.ROOM,
					users: [{ role: roomViewerRole, user: studentUser }],
					organization: studentUser.school,
					externalSource: undefined,
				});
				const roomMembership = roomMembershipEntityFactory.build({
					userGroupId: userGroupEntity.id,
					roomId: room.id,
					schoolId: school.id,
				});
				await em.persistAndFlush([room, studentAccount, studentUser, roomViewerRole, userGroupEntity, roomMembership]);
				em.clear();

				const loggedInClient = await testApiClient.login(studentAccount);

				const expectedResponse = {
					id: room.id,
					name: room.name,
					color: room.color,
					schoolId: room.schoolId,
					startDate: room.startDate?.toISOString(),
					endDate: room.endDate?.toISOString(),
					createdAt: room.createdAt.toISOString(),
					updatedAt: room.updatedAt.toISOString(),
<<<<<<< HEAD
					permissions: [Permission.ROOM_LIST_CONTENT, Permission.ROOM_LEAVE_ROOM],
=======
					permissions: [Permission.ROOM_VIEW, Permission.ROOM_LEAVE],
					features: room.features,
>>>>>>> 01591d71
				};

				return { loggedInClient, room, expectedResponse };
			};

			describe('when the room exists', () => {
				it('should return a room', async () => {
					const { loggedInClient, room, expectedResponse } = await setup();

					const response = await loggedInClient.get(room.id);
					expect(response.status).toBe(HttpStatus.OK);
					expect(response.body).toEqual(expectedResponse);
				});
			});

			describe('when the room does not exist', () => {
				it('should return a 404 error', async () => {
					const { loggedInClient } = await setup();
					const someId = new ObjectId().toHexString();

					const response = await loggedInClient.get(someId);

					expect(response.status).toBe(HttpStatus.NOT_FOUND);
				});
			});
		});

		describe('when the user has not the required permissions', () => {
			const setup = async () => {
				const room = roomEntityFactory.build();
				const { teacherAccount, teacherUser } = UserAndAccountTestFactory.buildTeacher();
				await em.persistAndFlush([room, teacherAccount, teacherUser]);
				em.clear();

				const loggedInClient = await testApiClient.login(teacherAccount);

				return { loggedInClient, room };
			};

			describe('when the room exists', () => {
				it('should return 403', async () => {
					const { loggedInClient, room } = await setup();

					const response = await loggedInClient.get(room.id);

					expect(response.status).toBe(HttpStatus.FORBIDDEN);
				});
			});
		});
	});
});<|MERGE_RESOLUTION|>--- conflicted
+++ resolved
@@ -120,12 +120,8 @@
 					endDate: room.endDate?.toISOString(),
 					createdAt: room.createdAt.toISOString(),
 					updatedAt: room.updatedAt.toISOString(),
-<<<<<<< HEAD
 					permissions: [Permission.ROOM_LIST_CONTENT, Permission.ROOM_LEAVE_ROOM],
-=======
-					permissions: [Permission.ROOM_VIEW, Permission.ROOM_LEAVE],
 					features: room.features,
->>>>>>> 01591d71
 				};
 
 				return { loggedInClient, room, expectedResponse };
