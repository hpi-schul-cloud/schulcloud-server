--- conflicted
+++ resolved
@@ -1,7 +1,3 @@
-<<<<<<< HEAD
 export * from './room-arrangement.service';
 export * from './room.service';
-=======
-export * from './room.service';
-export * from './room-content.service';
->>>>>>> 7e045802
+export * from './room-content.service';