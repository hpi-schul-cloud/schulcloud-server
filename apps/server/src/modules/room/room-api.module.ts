import { AuthorizationModule } from '@modules/authorization';
import { Module } from '@nestjs/common';
import { LoggerModule } from '@src/core/logger';
import { RoomMemberModule } from '../room-member/room-member.module';
import { RoomController, RoomUc } from './api';
import { RoomModule } from './room.module';
<<<<<<< HEAD
import { BoardModule } from '../board';

@Module({
	imports: [RoomModule, AuthorizationModule, LoggerModule, RoomMemberModule, BoardModule],
=======
import { UserModule } from '../user';

@Module({
	imports: [RoomModule, AuthorizationModule, LoggerModule, RoomMemberModule, UserModule],
>>>>>>> b290804f
	controllers: [RoomController],
	providers: [RoomUc],
})
export class RoomApiModule {}<|MERGE_RESOLUTION|>--- conflicted
+++ resolved
@@ -1,20 +1,14 @@
 import { AuthorizationModule } from '@modules/authorization';
 import { Module } from '@nestjs/common';
 import { LoggerModule } from '@src/core/logger';
+import { BoardModule } from '../board';
 import { RoomMemberModule } from '../room-member/room-member.module';
+import { UserModule } from '../user';
 import { RoomController, RoomUc } from './api';
 import { RoomModule } from './room.module';
-<<<<<<< HEAD
-import { BoardModule } from '../board';
 
 @Module({
-	imports: [RoomModule, AuthorizationModule, LoggerModule, RoomMemberModule, BoardModule],
-=======
-import { UserModule } from '../user';
-
-@Module({
-	imports: [RoomModule, AuthorizationModule, LoggerModule, RoomMemberModule, UserModule],
->>>>>>> b290804f
+	imports: [RoomModule, AuthorizationModule, LoggerModule, RoomMemberModule, BoardModule, UserModule],
 	controllers: [RoomController],
 	providers: [RoomUc],
 })
