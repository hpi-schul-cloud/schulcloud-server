--- conflicted
+++ resolved
@@ -1,17 +1,8 @@
-<<<<<<< HEAD
-import { createMock, DeepMocked } from '@golevelup/ts-jest';
-import { Test, TestingModule } from '@nestjs/testing';
-import { FederalStateEntity } from '@shared/domain';
-import { FederalStateRepo } from '@shared/repo';
-import { federalStateFactory, setupEntities } from '@shared/testing';
-=======
 import { DeepMocked, createMock } from '@golevelup/ts-jest';
 import { Test, TestingModule } from '@nestjs/testing';
 import { FederalStateEntity } from '@shared/domain/entity';
 import { FederalStateRepo } from '@shared/repo';
 import { federalStateFactory, setupEntities } from '@shared/testing';
-import { FederalStateNames } from '../types/federal-state-names.enum';
->>>>>>> 58793436
 import { FederalStateService } from './federal-state.service';
 
 describe('FederalStateService', () => {
