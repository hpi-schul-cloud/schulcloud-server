--- conflicted
+++ resolved
@@ -1,15 +1,8 @@
 import { createMock, DeepMocked } from '@golevelup/ts-jest';
 import { Test, TestingModule } from '@nestjs/testing';
-import { FederalState } from '@shared/domain';
+import { FederalStateEntity } from '@shared/domain';
 import { FederalStateRepo } from '@shared/repo';
 import { federalStateFactory, setupEntities } from '@shared/testing';
-<<<<<<< HEAD
-=======
-import { FederalStateEntity } from '@shared/domain';
-import { createMock, DeepMocked } from '@golevelup/ts-jest';
-import { FederalStateService } from './federal-state.service';
->>>>>>> 13d317f6
-import { FederalStateNames } from '../types/federal-state-names.enum';
 import { FederalStateService } from './federal-state.service';
 
 describe('FederalStateService', () => {
@@ -40,11 +33,7 @@
 
 	describe('findFederalStateByName', () => {
 		const setup = () => {
-<<<<<<< HEAD
-			const federalState: FederalState = federalStateFactory.build({ name: FederalStateNames.NIEDERSACHSEN });
-=======
-			const federalState: FederalStateEntity = federalStateFactory.build({ name: FederalStateNames.NIEDERSACHEN });
->>>>>>> 13d317f6
+			const federalState: FederalStateEntity = federalStateFactory.build();
 			federalStateRepo.findByName.mockResolvedValue(federalState);
 
 			return {
