import { createMock, DeepMocked } from '@golevelup/ts-jest';
import { SchoolYearEntity } from '@modules/school/repo';
import { schoolYearEntityFactory } from '@modules/school/testing';
import { Test, TestingModule } from '@nestjs/testing';
<<<<<<< HEAD
import { setupEntities } from '@testing/setup-entities';
=======
import { SchoolYearEntity } from '@shared/domain/entity';
import { schoolYearFactory } from '@testing/factory/schoolyear.factory';
>>>>>>> 389052b3
import { SchoolYearRepo } from '../repo';
import { SchoolYearService } from './school-year.service';

describe('SchoolYearService', () => {
	let module: TestingModule;
	let service: SchoolYearService;

	let schoolYearRepo: DeepMocked<SchoolYearRepo>;

	beforeAll(async () => {
		module = await Test.createTestingModule({
			providers: [
				SchoolYearService,
				{
					provide: SchoolYearRepo,
					useValue: createMock<SchoolYearRepo>(),
				},
			],
		}).compile();

		service = module.get(SchoolYearService);
		schoolYearRepo = module.get(SchoolYearRepo);
	});

	afterAll(async () => {
		await module.close();
	});

	describe('getCurrentSchoolYear', () => {
		const setup = () => {
			const schoolYear: SchoolYearEntity = schoolYearEntityFactory.build({
				startDate: new Date('2021-09-01'),
				endDate: new Date('2022-12-31'),
			});
			schoolYearRepo.findCurrentYear.mockResolvedValue(schoolYear);

			return {
				schoolYear,
			};
		};

		describe('when called', () => {
			it('should return the current school year', async () => {
				const { schoolYear } = setup();

				const currentSchoolYear: SchoolYearEntity = await service.getCurrentSchoolYear();

				expect(currentSchoolYear).toEqual(schoolYear);
			});
		});
	});

	describe('getCurrentOrNextSchoolYear', () => {
		const setup = () => {
			const schoolYear: SchoolYearEntity = schoolYearEntityFactory.build({
				startDate: new Date('2021-09-01'),
				endDate: new Date('2022-12-31'),
			});
			schoolYearRepo.findCurrentOrNextYear.mockResolvedValue(schoolYear);

			return {
				schoolYear,
			};
		};

		describe('when called', () => {
			it('should return the current school year', async () => {
				const { schoolYear } = setup();

				const currentSchoolYear: SchoolYearEntity = await service.getCurrentOrNextSchoolYear();

				expect(currentSchoolYear).toEqual(schoolYear);
			});
		});
	});

	describe('findById', () => {
		const setup = () => {
			const schoolYear: SchoolYearEntity = schoolYearEntityFactory.build({
				startDate: new Date('2021-09-01'),
				endDate: new Date('2022-12-31'),
			});

			schoolYearRepo.findById.mockResolvedValue(schoolYear);

			return {
				schoolYear,
			};
		};

		describe('when called', () => {
			it('should return the current school year', async () => {
				const { schoolYear } = setup();

				const currentSchoolYear: SchoolYearEntity = await service.findById(schoolYear.id);

				expect(currentSchoolYear).toEqual(schoolYear);
			});
		});
	});
});<|MERGE_RESOLUTION|>--- conflicted
+++ resolved
@@ -2,12 +2,6 @@
 import { SchoolYearEntity } from '@modules/school/repo';
 import { schoolYearEntityFactory } from '@modules/school/testing';
 import { Test, TestingModule } from '@nestjs/testing';
-<<<<<<< HEAD
-import { setupEntities } from '@testing/setup-entities';
-=======
-import { SchoolYearEntity } from '@shared/domain/entity';
-import { schoolYearFactory } from '@testing/factory/schoolyear.factory';
->>>>>>> 389052b3
 import { SchoolYearRepo } from '../repo';
 import { SchoolYearService } from './school-year.service';
 
