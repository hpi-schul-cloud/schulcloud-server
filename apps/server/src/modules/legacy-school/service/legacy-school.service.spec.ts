--- conflicted
+++ resolved
@@ -1,12 +1,7 @@
 import { createMock, DeepMocked } from '@golevelup/ts-jest';
 import { Test, TestingModule } from '@nestjs/testing';
-<<<<<<< HEAD
-import { LegacySchoolDo } from '@shared/domain';
+import { LegacySchoolDo } from '@shared/domain/domainobject';
 import { SchoolFeature } from '@shared/domain/types';
-=======
-import { LegacySchoolDo } from '@shared/domain/domainobject';
-import { SchoolFeatures } from '@shared/domain/entity';
->>>>>>> 3960c614
 import { LegacySchoolRepo } from '@shared/repo';
 import { legacySchoolDoFactory, setupEntities } from '@shared/testing';
 import { LegacySchoolService } from './legacy-school.service';
