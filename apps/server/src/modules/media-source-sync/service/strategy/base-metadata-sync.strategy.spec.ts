--- conflicted
+++ resolved
@@ -31,11 +31,8 @@
 	let externalToolService: DeepMocked<ExternalToolService>;
 	let mediumMetadataService: DeepMocked<MediumMetadataService>;
 	let externalToolValidationService: DeepMocked<ExternalToolValidationService>;
-<<<<<<< HEAD
+	let externalToolMetadataUpdateService: DeepMocked<ExternalToolMetadataUpdateService>;
 	let externalToolParameterValidationService: DeepMocked<ExternalToolParameterValidationService>;
-=======
-	let externalToolMetadataUpdateService: DeepMocked<ExternalToolMetadataUpdateService>;
->>>>>>> cf5e8b70
 
 	beforeAll(async () => {
 		module = await Test.createTestingModule({
@@ -54,13 +51,12 @@
 					useValue: createMock<ExternalToolValidationService>(),
 				},
 				{
-<<<<<<< HEAD
+					provide: ExternalToolMetadataUpdateService,
+					useValue: createMock<ExternalToolMetadataUpdateService>(),
+				},
+				{
 					provide: ExternalToolParameterValidationService,
 					useValue: createMock<ExternalToolParameterValidationService>(),
-=======
-					provide: ExternalToolMetadataUpdateService,
-					useValue: createMock<ExternalToolMetadataUpdateService>(),
->>>>>>> cf5e8b70
 				},
 			],
 		}).compile();
@@ -69,11 +65,8 @@
 		externalToolService = module.get(ExternalToolService);
 		mediumMetadataService = module.get(MediumMetadataService);
 		externalToolValidationService = module.get(ExternalToolValidationService);
-<<<<<<< HEAD
+		externalToolMetadataUpdateService = module.get(ExternalToolMetadataUpdateService);
 		externalToolParameterValidationService = module.get(ExternalToolParameterValidationService);
-=======
-		externalToolMetadataUpdateService = module.get(ExternalToolMetadataUpdateService);
->>>>>>> cf5e8b70
 	});
 
 	beforeEach(() => {
@@ -353,7 +346,7 @@
 
 				await strategy.syncAllMediaMetadata(mediaSource);
 
-				expect(updateExternalToolMetadataMock).toHaveBeenCalledWith(externalTool, mediumMetadata);
+				expect(externalToolMetadataUpdateService).toHaveBeenCalledWith(externalTool, mediumMetadata);
 			});
 
 			it('should validate the external tool', async () => {
