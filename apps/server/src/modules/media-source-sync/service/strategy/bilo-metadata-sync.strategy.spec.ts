import { createMock } from '@golevelup/ts-jest';
import { MediaSourceDataFormat } from '@modules/media-source';
import { MediumMetadataService } from '@modules/medium-metadata';
<<<<<<< HEAD
import { mediumMetadataDtoFactory } from '@modules/medium-metadata/testing';
import {
	ExternalTool,
	ExternalToolService,
	ExternalToolLogoService,
	ExternalToolMedium,
	ExternalToolMediumStatus,
	ExternalToolValidationService,
	ExternalToolParameterValidationService,
} from '@modules/tool';
import { externalToolFactory } from '@modules/tool/external-tool/testing';
=======
import { ExternalToolService } from '@modules/tool';
import { ExternalToolValidationService } from '@modules/tool/external-tool/service';
>>>>>>> cf5e8b70
import { Test, TestingModule } from '@nestjs/testing';
import { ExternalToolMetadataUpdateService } from '../external-tool-metadata-update.service';
import { BiloMetadataSyncStrategy } from './bilo-metadata-sync.strategy';

describe(BiloMetadataSyncStrategy.name, () => {
	let module: TestingModule;
	let strategy: BiloMetadataSyncStrategy;

<<<<<<< HEAD
	let externalToolService: DeepMocked<ExternalToolService>;
	let mediumMetadataService: DeepMocked<MediumMetadataService>;
	let externalToolLogoService: DeepMocked<ExternalToolLogoService>;
	let externalToolParameterValidationService: DeepMocked<ExternalToolParameterValidationService>;

=======
>>>>>>> cf5e8b70
	beforeAll(async () => {
		module = await Test.createTestingModule({
			providers: [
				BiloMetadataSyncStrategy,
				{
					provide: ExternalToolService,
					useValue: createMock<ExternalToolService>(),
				},
				{
					provide: MediumMetadataService,
					useValue: createMock<MediumMetadataService>(),
				},
				{
					provide: ExternalToolValidationService,
					useValue: createMock<ExternalToolValidationService>(),
				},
				{
<<<<<<< HEAD
					provide: ExternalToolParameterValidationService,
					useValue: createMock<ExternalToolParameterValidationService>(),
				},
				{
					provide: ExternalToolLogoService,
					useValue: createMock<ExternalToolLogoService>(),
=======
					provide: ExternalToolMetadataUpdateService,
					useValue: createMock<ExternalToolMetadataUpdateService>(),
>>>>>>> cf5e8b70
				},
			],
		}).compile();

		strategy = module.get(BiloMetadataSyncStrategy);
<<<<<<< HEAD
		externalToolService = module.get(ExternalToolService);
		mediumMetadataService = module.get(MediumMetadataService);
		externalToolLogoService = module.get(ExternalToolLogoService);
		externalToolParameterValidationService = module.get(ExternalToolParameterValidationService);
=======
>>>>>>> cf5e8b70
	});

	afterAll(async () => {
		await module.close();
	});

	afterEach(() => {
		jest.resetAllMocks();
	});

	describe('getMediaSourceFormat', () => {
		it('should return the bilo data format', () => {
			const result = strategy.getMediaSourceFormat();

			expect(result).toEqual(MediaSourceDataFormat.BILDUNGSLOGIN);
		});
	});
<<<<<<< HEAD

	describe('syncAllMediaMetadata', () => {
		describe('when there is an external tool with available metadata', () => {
			const setup = () => {
				const mediumId = 'medium1';
				const mediaSource = mediaSourceFactory.withVidis().build();
				const logoData = 'logoData';
				const externalTool = externalToolFactory
					.withMedium({
						mediaSourceId: mediaSource.sourceId,
						mediumId,
						metadataModifiedAt: undefined,
						publisher: undefined,
						status: ExternalToolMediumStatus.DRAFT,
					})
					.withFileRecordRef()
					.build({ name: 'oldName', description: 'oldDescription', logoUrl: 'oldLogoUrl', thumbnail: undefined });
				const mediumMetadata = mediumMetadataDtoFactory.build({
					name: 'newName',
					logoUrl: 'newLogoUrl',
					description: 'newDescription',
					previewLogoUrl: 'newPreviewUrl',
					publisher: 'newPublisher',
					mediumId,
					modifiedAt: new Date(),
				});

				externalToolService.findExternalToolsByMediaSource.mockResolvedValueOnce([externalTool]);
				mediumMetadataService.getMetadataItems.mockResolvedValueOnce([mediumMetadata]);
				externalToolLogoService.fetchLogo.mockResolvedValueOnce(logoData);
				externalToolParameterValidationService.isNameUnique.mockResolvedValueOnce(true);

				return {
					mediaSource,
					mediumMetadata,
					logoData,
					externalTool,
				};
			};

			it('should fetch the logo', async () => {
				const { mediaSource, mediumMetadata } = setup();

				await strategy.syncAllMediaMetadata(mediaSource);

				expect(externalToolLogoService.fetchLogo).toHaveBeenCalledWith({ logoUrl: mediumMetadata.logoUrl });
			});

			it('should save the updated external tool', async () => {
				const { mediaSource, mediumMetadata, logoData, externalTool } = setup();

				await strategy.syncAllMediaMetadata(mediaSource);

				expect(externalToolService.updateExternalTools).toHaveBeenCalledWith([
					expect.objectContaining<Partial<ExternalTool>>({
						name: mediumMetadata.name,
						description: mediumMetadata.description,
						logoUrl: mediumMetadata.logoUrl,
						logo: logoData,
						thumbnail: externalTool.thumbnail,
						// eslint-disable-next-line @typescript-eslint/no-unsafe-assignment
						medium: expect.objectContaining<Partial<ExternalToolMedium>>({
							status: ExternalToolMediumStatus.ACTIVE,
							publisher: mediumMetadata.publisher,
							metadataModifiedAt: mediumMetadata.modifiedAt,
						}),
					}),
				]);
			});
		});
	});
=======
>>>>>>> cf5e8b70
});<|MERGE_RESOLUTION|>--- conflicted
+++ resolved
@@ -1,22 +1,11 @@
 import { createMock } from '@golevelup/ts-jest';
 import { MediaSourceDataFormat } from '@modules/media-source';
 import { MediumMetadataService } from '@modules/medium-metadata';
-<<<<<<< HEAD
-import { mediumMetadataDtoFactory } from '@modules/medium-metadata/testing';
 import {
-	ExternalTool,
 	ExternalToolService,
-	ExternalToolLogoService,
-	ExternalToolMedium,
-	ExternalToolMediumStatus,
 	ExternalToolValidationService,
 	ExternalToolParameterValidationService,
 } from '@modules/tool';
-import { externalToolFactory } from '@modules/tool/external-tool/testing';
-=======
-import { ExternalToolService } from '@modules/tool';
-import { ExternalToolValidationService } from '@modules/tool/external-tool/service';
->>>>>>> cf5e8b70
 import { Test, TestingModule } from '@nestjs/testing';
 import { ExternalToolMetadataUpdateService } from '../external-tool-metadata-update.service';
 import { BiloMetadataSyncStrategy } from './bilo-metadata-sync.strategy';
@@ -25,14 +14,6 @@
 	let module: TestingModule;
 	let strategy: BiloMetadataSyncStrategy;
 
-<<<<<<< HEAD
-	let externalToolService: DeepMocked<ExternalToolService>;
-	let mediumMetadataService: DeepMocked<MediumMetadataService>;
-	let externalToolLogoService: DeepMocked<ExternalToolLogoService>;
-	let externalToolParameterValidationService: DeepMocked<ExternalToolParameterValidationService>;
-
-=======
->>>>>>> cf5e8b70
 	beforeAll(async () => {
 		module = await Test.createTestingModule({
 			providers: [
@@ -50,29 +31,17 @@
 					useValue: createMock<ExternalToolValidationService>(),
 				},
 				{
-<<<<<<< HEAD
+					provide: ExternalToolMetadataUpdateService,
+					useValue: createMock<ExternalToolMetadataUpdateService>(),
+				},
+				{
 					provide: ExternalToolParameterValidationService,
 					useValue: createMock<ExternalToolParameterValidationService>(),
-				},
-				{
-					provide: ExternalToolLogoService,
-					useValue: createMock<ExternalToolLogoService>(),
-=======
-					provide: ExternalToolMetadataUpdateService,
-					useValue: createMock<ExternalToolMetadataUpdateService>(),
->>>>>>> cf5e8b70
-				},
+				}
 			],
 		}).compile();
 
 		strategy = module.get(BiloMetadataSyncStrategy);
-<<<<<<< HEAD
-		externalToolService = module.get(ExternalToolService);
-		mediumMetadataService = module.get(MediumMetadataService);
-		externalToolLogoService = module.get(ExternalToolLogoService);
-		externalToolParameterValidationService = module.get(ExternalToolParameterValidationService);
-=======
->>>>>>> cf5e8b70
 	});
 
 	afterAll(async () => {
@@ -90,78 +59,4 @@
 			expect(result).toEqual(MediaSourceDataFormat.BILDUNGSLOGIN);
 		});
 	});
-<<<<<<< HEAD
-
-	describe('syncAllMediaMetadata', () => {
-		describe('when there is an external tool with available metadata', () => {
-			const setup = () => {
-				const mediumId = 'medium1';
-				const mediaSource = mediaSourceFactory.withVidis().build();
-				const logoData = 'logoData';
-				const externalTool = externalToolFactory
-					.withMedium({
-						mediaSourceId: mediaSource.sourceId,
-						mediumId,
-						metadataModifiedAt: undefined,
-						publisher: undefined,
-						status: ExternalToolMediumStatus.DRAFT,
-					})
-					.withFileRecordRef()
-					.build({ name: 'oldName', description: 'oldDescription', logoUrl: 'oldLogoUrl', thumbnail: undefined });
-				const mediumMetadata = mediumMetadataDtoFactory.build({
-					name: 'newName',
-					logoUrl: 'newLogoUrl',
-					description: 'newDescription',
-					previewLogoUrl: 'newPreviewUrl',
-					publisher: 'newPublisher',
-					mediumId,
-					modifiedAt: new Date(),
-				});
-
-				externalToolService.findExternalToolsByMediaSource.mockResolvedValueOnce([externalTool]);
-				mediumMetadataService.getMetadataItems.mockResolvedValueOnce([mediumMetadata]);
-				externalToolLogoService.fetchLogo.mockResolvedValueOnce(logoData);
-				externalToolParameterValidationService.isNameUnique.mockResolvedValueOnce(true);
-
-				return {
-					mediaSource,
-					mediumMetadata,
-					logoData,
-					externalTool,
-				};
-			};
-
-			it('should fetch the logo', async () => {
-				const { mediaSource, mediumMetadata } = setup();
-
-				await strategy.syncAllMediaMetadata(mediaSource);
-
-				expect(externalToolLogoService.fetchLogo).toHaveBeenCalledWith({ logoUrl: mediumMetadata.logoUrl });
-			});
-
-			it('should save the updated external tool', async () => {
-				const { mediaSource, mediumMetadata, logoData, externalTool } = setup();
-
-				await strategy.syncAllMediaMetadata(mediaSource);
-
-				expect(externalToolService.updateExternalTools).toHaveBeenCalledWith([
-					expect.objectContaining<Partial<ExternalTool>>({
-						name: mediumMetadata.name,
-						description: mediumMetadata.description,
-						logoUrl: mediumMetadata.logoUrl,
-						logo: logoData,
-						thumbnail: externalTool.thumbnail,
-						// eslint-disable-next-line @typescript-eslint/no-unsafe-assignment
-						medium: expect.objectContaining<Partial<ExternalToolMedium>>({
-							status: ExternalToolMediumStatus.ACTIVE,
-							publisher: mediumMetadata.publisher,
-							metadataModifiedAt: mediumMetadata.modifiedAt,
-						}),
-					}),
-				]);
-			});
-		});
-	});
-=======
->>>>>>> cf5e8b70
 });