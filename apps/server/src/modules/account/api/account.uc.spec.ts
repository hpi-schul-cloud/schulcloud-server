--- conflicted
+++ resolved
@@ -16,15 +16,8 @@
 import { EntityId } from '@shared/domain/types';
 import { setupEntities } from '@testing/database';
 import { currentUserFactory } from '@testing/factory/currentuser.factory';
-<<<<<<< HEAD
-import { Account, AccountSave } from '../domain';
-import { AccountEntity } from '../domain/entity/account.entity';
-import { AccountService } from '../domain/services';
-import { AccountEntityToDoMapper } from '../repo/mapper';
-=======
 import { Account, AccountSave, AccountService } from '../domain';
 import { AccountEntity, AccountEntityToDoMapper } from '../repo';
->>>>>>> 088dc47b
 import { accountFactory } from '../testing';
 import { AccountUc } from './account.uc';
 import { AccountSearchDto, AccountSearchType, UpdateAccountDto } from './dto';
