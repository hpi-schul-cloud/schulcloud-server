<<<<<<< HEAD
import { ApiProperty } from '@nestjs/swagger';
import { SanitizeHtml } from '@shared/controller/transformer';
import { PrivacyProtect } from '@shared/controller/validator';
=======
import { ApiProperty, ApiPropertyOptional } from '@nestjs/swagger';
import { PrivacyProtect, SanitizeHtml } from '@shared/controller';
>>>>>>> 24b9dc18
import { IsEmail, IsOptional, IsString, Matches } from 'class-validator';
import { passwordPattern } from '../../../domain/password-pattern';

export class PatchMyAccountParams {
	@IsString()
	@ApiProperty({
		description: 'The current user password to authorize the update action.',
		required: true,
		nullable: false,
	})
	public passwordOld!: string;

	@PrivacyProtect()
	@IsString()
	@IsOptional()
	@Matches(passwordPattern)
	@ApiPropertyOptional({
		description: 'The new password for the current user.',
	})
	public passwordNew?: string;

	@IsEmail()
	@SanitizeHtml()
	@IsOptional()
	@ApiPropertyOptional({
		description: 'The new email address for the current user.',
	})
	public email?: string;

	@IsString()
	@SanitizeHtml()
	@IsOptional()
	@SanitizeHtml()
	@ApiPropertyOptional({
		description: 'The new first name for the current user.',
	})
	public firstName?: string;

	@IsString()
	@SanitizeHtml()
	@IsOptional()
	@SanitizeHtml()
	@ApiPropertyOptional({
		description: 'The new last name for the current user.',
	})
	public lastName?: string;
}<|MERGE_RESOLUTION|>--- conflicted
+++ resolved
@@ -1,11 +1,6 @@
-<<<<<<< HEAD
-import { ApiProperty } from '@nestjs/swagger';
+import { ApiProperty, ApiPropertyOptional } from '@nestjs/swagger';
 import { SanitizeHtml } from '@shared/controller/transformer';
 import { PrivacyProtect } from '@shared/controller/validator';
-=======
-import { ApiProperty, ApiPropertyOptional } from '@nestjs/swagger';
-import { PrivacyProtect, SanitizeHtml } from '@shared/controller';
->>>>>>> 24b9dc18
 import { IsEmail, IsOptional, IsString, Matches } from 'class-validator';
 import { passwordPattern } from '../../../domain/password-pattern';
 
