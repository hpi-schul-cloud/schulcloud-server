--- conflicted
+++ resolved
@@ -1,16 +1,9 @@
-<<<<<<< HEAD
-import { PrivacyProtect } from '@shared/controller/validator';
-import { EntityId } from '@shared/domain/types';
-import { IsBoolean, IsDate, IsMongoId, IsNotEmpty, IsOptional, IsString, Matches } from 'class-validator';
-import { passwordPattern } from './password-pattern';
-=======
 /* eslint-disable max-classes-per-file */
 import { ApiPropertyOptional } from '@nestjs/swagger';
-import { PrivacyProtect } from '@shared/controller';
+import { PrivacyProtect } from '@shared/controller/validator';
 import { EntityId } from '@shared/domain/types';
 import { IsBoolean, IsDate, IsMongoId, IsNotEmpty, IsString, Matches } from 'class-validator';
 import { passwordPattern } from '../../domain/password-pattern';
->>>>>>> 24b9dc18
 
 export class ResolvedAccountDto {
 	@ApiPropertyOptional()
