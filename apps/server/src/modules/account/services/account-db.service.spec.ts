import { createMock } from '@golevelup/ts-jest';
<<<<<<< HEAD
import { MikroORM } from '@mikro-orm/core';
=======
>>>>>>> 2765197b
import { ObjectId } from '@mikro-orm/mongodb';
import { ConfigService } from '@nestjs/config';
import { Test, TestingModule } from '@nestjs/testing';
import { EntityNotFoundError } from '@shared/common';
import { Account, EntityId, Permission, Role, RoleName, School, User } from '@shared/domain';
import { IdentityManagementService } from '@shared/infra/identity-management/identity-management.service';
import { accountFactory, schoolFactory, setupEntities, userFactory } from '@shared/testing';
import { AccountEntityToDtoMapper } from '@src/modules/account/mapper';
import { AccountDto } from '@src/modules/account/services/dto';
import { IServerConfig } from '@src/modules/server';
import bcrypt from 'bcryptjs';
import { Logger } from '../../../core/logger';
import { AccountRepo } from '../repo/account.repo';
import { AccountServiceDb } from './account-db.service';
import { AbstractAccountService } from './account.service.abstract';

describe('AccountService', () => {
	let module: TestingModule;
	let accountService: AbstractAccountService;
	let mockAccounts: Account[];
	let accountRepo: AccountRepo;

	const defaultPassword = 'DummyPasswd!1';

	let mockSchool: School;

	let mockTeacherUser: User;
	let mockStudentUser: User;
	let mockUserWithoutAccount: User;

	let mockTeacherAccount: Account;
	let mockStudentAccount: Account;

	let mockAccountWithSystemId: Account;

	afterAll(async () => {
		await module.close();
	});

	beforeAll(async () => {
		module = await Test.createTestingModule({
			providers: [
				AccountServiceDb,
				{
					provide: AccountRepo,
					useValue: {
						save: jest.fn().mockImplementation((account: Account): Promise<void> => {
							if (account.username === 'fail@to.update') {
								return Promise.reject();
							}
							const accountEntity = mockAccounts.find((tempAccount) => tempAccount.userId === account.userId);
							if (accountEntity) {
								Object.assign(accountEntity, account);
							}

							return Promise.resolve();
						}),
						deleteById: jest.fn().mockImplementation((): Promise<void> => Promise.resolve()),
						findMultipleByUserId: (userIds: EntityId[]): Promise<Account[]> => {
							const accounts = mockAccounts.filter((tempAccount) =>
								userIds.find((userId) => tempAccount.userId?.toString() === userId)
							);
							return Promise.resolve(accounts);
						},
						findByUserId: (userId: EntityId): Promise<Account | null> => {
							const account = mockAccounts.find((tempAccount) => tempAccount.userId?.toString() === userId);
							if (account) {
								return Promise.resolve(account);
							}
							return Promise.resolve(null);
						},
						findByUserIdOrFail: (userId: EntityId): Promise<Account> => {
							const account = mockAccounts.find((tempAccount) => tempAccount.userId?.toString() === userId);

							if (account) {
								return Promise.resolve(account);
							}
							throw new EntityNotFoundError(Account.name);
						},
						findByUsernameAndSystemId: (username: string, systemId: EntityId | ObjectId): Promise<Account | null> => {
							const account = mockAccounts.find(
								(tempAccount) => tempAccount.username === username && tempAccount.systemId === systemId
							);
							if (account) {
								return Promise.resolve(account);
							}
							return Promise.resolve(null);
						},

						findById: jest.fn().mockImplementation((accountId: EntityId): Promise<Account> => {
							const account = mockAccounts.find((tempAccount) => tempAccount.id === accountId);

							if (account) {
								return Promise.resolve(account);
							}
							throw new EntityNotFoundError(Account.name);
						}),
						searchByUsernameExactMatch: jest
							.fn()
							.mockImplementation((): Promise<[Account[], number]> => Promise.resolve([[mockTeacherAccount], 1])),
						searchByUsernamePartialMatch: jest
							.fn()
							.mockImplementation(
								(): Promise<[Account[], number]> => Promise.resolve([mockAccounts, mockAccounts.length])
							),
						deleteByUserId: jest.fn().mockImplementation((): Promise<void> => Promise.resolve()),
					},
				},
				{
					provide: Logger,
					useValue: createMock<Logger>(),
				},
				{
					provide: ConfigService,
					useValue: createMock<ConfigService<IServerConfig, true>>(),
				},
				{
					provide: IdentityManagementService,
					useValue: createMock<IdentityManagementService>(),
				},
			],
		}).compile();
		accountRepo = module.get(AccountRepo);
		accountService = module.get(AccountServiceDb);
		await setupEntities();
	});

	beforeEach(() => {
		jest.useFakeTimers();
		jest.setSystemTime(new Date(2020, 1, 1));

		mockSchool = schoolFactory.buildWithId();

		mockTeacherUser = userFactory.buildWithId({
			school: mockSchool,
			roles: [new Role({ name: RoleName.TEACHER, permissions: [Permission.STUDENT_EDIT] })],
		});
		mockStudentUser = userFactory.buildWithId({
			school: mockSchool,
			roles: [new Role({ name: RoleName.STUDENT, permissions: [] })],
		});
		mockUserWithoutAccount = userFactory.buildWithId({
			school: mockSchool,
			roles: [new Role({ name: RoleName.TEACHER, permissions: [Permission.STUDENT_EDIT] })],
		});
		mockTeacherAccount = accountFactory.buildWithId({ userId: mockTeacherUser.id, password: defaultPassword });
		mockStudentAccount = accountFactory.buildWithId({ userId: mockStudentUser.id, password: defaultPassword });

		mockAccountWithSystemId = accountFactory.withSystemId(new ObjectId()).build();
		mockAccounts = [mockTeacherAccount, mockStudentAccount, mockAccountWithSystemId];
	});

	afterEach(() => {
		jest.runOnlyPendingTimers();
		jest.useRealTimers();
	});

	describe('findById', () => {
		it('should return accountDto', async () => {
			const resultAccount = await accountService.findById(mockTeacherAccount.id);
			expect(resultAccount).toEqual(AccountEntityToDtoMapper.mapToDto(mockTeacherAccount));
		});
	});

	describe('findByUserId', () => {
		it('should return accountDto', async () => {
			const resultAccount = await accountService.findByUserId(mockTeacherUser.id);
			expect(resultAccount).toEqual(AccountEntityToDtoMapper.mapToDto(mockTeacherAccount));
		});
		it('should return null', async () => {
			const resultAccount = await accountService.findByUserId('nonExistentId');
			expect(resultAccount).toBeNull();
		});
	});

	describe('findByUsernameAndSystemId', () => {
		it('should return accountDto', async () => {
			const resultAccount = await accountService.findByUsernameAndSystemId(
				mockAccountWithSystemId.username,
				mockAccountWithSystemId.systemId ?? ''
			);
			expect(resultAccount).not.toBe(undefined);
		});
		it('should return null if username does not exist', async () => {
			const resultAccount = await accountService.findByUsernameAndSystemId(
				'nonExistentUsername',
				mockAccountWithSystemId.systemId ?? ''
			);
			expect(resultAccount).toBeNull();
		});
		it('should return null if system id does not exist', async () => {
			const resultAccount = await accountService.findByUsernameAndSystemId(
				mockAccountWithSystemId.username,
				'nonExistentSystemId' ?? ''
			);
			expect(resultAccount).toBeNull();
		});
	});

	describe('findMultipleByUserId', () => {
		it('should return multiple accountDtos', async () => {
			const resultAccounts = await accountService.findMultipleByUserId([mockTeacherUser.id, mockStudentUser.id]);
			expect(resultAccounts).toContainEqual(AccountEntityToDtoMapper.mapToDto(mockTeacherAccount));
			expect(resultAccounts).toContainEqual(AccountEntityToDtoMapper.mapToDto(mockStudentAccount));
			expect(resultAccounts).toHaveLength(2);
		});
		it('should return empty array on mismatch', async () => {
			const resultAccount = await accountService.findMultipleByUserId(['nonExistentId1']);
			expect(resultAccount).toHaveLength(0);
		});
	});

	describe('findByUserIdOrFail', () => {
		it('should return accountDto', async () => {
			const resultAccount = await accountService.findByUserIdOrFail(mockTeacherUser.id);
			expect(resultAccount).toEqual(AccountEntityToDtoMapper.mapToDto(mockTeacherAccount));
		});
		it('should throw EntityNotFoundError', async () => {
			await expect(accountService.findByUserIdOrFail('nonExistentId')).rejects.toThrow(EntityNotFoundError);
		});
	});

	describe('save', () => {
		it('should update an existing account', async () => {
			const mockTeacherAccountDto = AccountEntityToDtoMapper.mapToDto(mockTeacherAccount);
			mockTeacherAccountDto.username = 'changedUsername@example.org';
			mockTeacherAccountDto.activated = false;
			const ret = await accountService.save(mockTeacherAccountDto);

			expect(ret).toBeDefined();
			expect(ret).toMatchObject({
				id: mockTeacherAccount.id,
				username: mockTeacherAccountDto.username,
				activated: mockTeacherAccountDto.activated,
				systemId: mockTeacherAccount.systemId,
				userId: mockTeacherAccount.userId,
			});
		});

		it("should update an existing account's system", async () => {
			const mockTeacherAccountDto = AccountEntityToDtoMapper.mapToDto(mockTeacherAccount);
			mockTeacherAccountDto.username = 'changedUsername@example.org';
			mockTeacherAccountDto.systemId = '123456789012';
			const ret = await accountService.save(mockTeacherAccountDto);
			expect(ret).toBeDefined();
			expect(ret).toMatchObject({
				id: mockTeacherAccount.id,
				username: mockTeacherAccountDto.username,
				activated: mockTeacherAccount.activated,
				systemId: new ObjectId(mockTeacherAccountDto.systemId),
				userId: mockTeacherAccount.userId,
			});
		});
		it("should update an existing account's user", async () => {
			const mockTeacherAccountDto = AccountEntityToDtoMapper.mapToDto(mockTeacherAccount);
			mockTeacherAccountDto.username = 'changedUsername@example.org';
			mockTeacherAccountDto.userId = mockStudentUser.id;
			const ret = await accountService.save(mockTeacherAccountDto);
			expect(ret).toBeDefined();
			expect(ret).toMatchObject({
				id: mockTeacherAccount.id,
				username: mockTeacherAccountDto.username,
				activated: mockTeacherAccount.activated,
				systemId: mockTeacherAccount.systemId,
				userId: new ObjectId(mockStudentUser.id),
			});
		});

		it("should keep existing account's system undefined on update", async () => {
			const mockTeacherAccountDto = AccountEntityToDtoMapper.mapToDto(mockTeacherAccount);
			mockTeacherAccountDto.username = 'changedUsername@example.org';
			mockTeacherAccountDto.systemId = undefined;
			const ret = await accountService.save(mockTeacherAccountDto);
			expect(ret).toBeDefined();
			expect(ret).toMatchObject({
				id: mockTeacherAccount.id,
				username: mockTeacherAccountDto.username,
				activated: mockTeacherAccount.activated,
				systemId: mockTeacherAccountDto.systemId,
				userId: mockTeacherAccount.userId,
			});
		});
		it('should save a new account', async () => {
			const accountToSave: AccountDto = {
				createdAt: new Date(),
				updatedAt: new Date(),
				username: 'asdf@asdf.de',
				userId: mockUserWithoutAccount.id,
				systemId: '012345678912',
				password: defaultPassword,
			} as AccountDto;
			(accountRepo.findById as jest.Mock).mockClear();
			(accountRepo.save as jest.Mock).mockClear();
			const ret = await accountService.save(accountToSave);
			expect(ret).toBeDefined();
			expect(ret).toMatchObject({
				username: accountToSave.username,
				userId: new ObjectId(accountToSave.userId),
				systemId: new ObjectId(accountToSave.systemId),
				createdAt: accountToSave.createdAt,
				updatedAt: accountToSave.updatedAt,
			});
		});

		it("should keep account's system undefined on save", async () => {
			const accountToSave: AccountDto = {
				createdAt: new Date(),
				updatedAt: new Date(),
				username: 'asdf@asdf.de',
				userId: mockUserWithoutAccount.id,
				password: defaultPassword,
			} as AccountDto;
			(accountRepo.findById as jest.Mock).mockClear();
			(accountRepo.save as jest.Mock).mockClear();
			const ret = await accountService.save(accountToSave);
			expect(ret).toBeDefined();
			expect(ret).toMatchObject({
				systemId: undefined,
			});
		});

		it('should encrypt password', async () => {
			const accountToSave = {
				createdAt: new Date(),
				updatedAt: new Date(),
				username: 'asdf@asdf.de',
				userId: mockUserWithoutAccount.id,
				systemId: '012345678912',
				password: defaultPassword,
			} as AccountDto;
			(accountRepo.findById as jest.Mock).mockClear();
			(accountRepo.save as jest.Mock).mockClear();
			await accountService.save(accountToSave);
			const ret = await accountService.save(accountToSave);
			expect(ret).toBeDefined();
			expect(ret).not.toMatchObject({
				password: defaultPassword,
			});
		});

		it('should set password to undefined if password is empty while creating a new account', async () => {
			const spy = jest.spyOn(accountRepo, 'save');
			const dto = {
				username: 'john.doe@domain.tld',
				password: '',
			} as AccountDto;
			(accountRepo.findById as jest.Mock).mockClear();
			(accountRepo.save as jest.Mock).mockClear();
			await expect(accountService.save(dto)).resolves.not.toThrow();
			expect(accountRepo.findById).not.toHaveBeenCalled();
			expect(spy).toHaveBeenCalledWith(
				expect.objectContaining({
					password: undefined,
				})
			);
		});

		it('should not change password if password is empty while editing an existing account', async () => {
			const spy = jest.spyOn(accountRepo, 'save');
			const dto = {
				id: mockTeacherAccount.id,
				// username: 'john.doe@domain.tld',
				password: undefined,
			} as AccountDto;
			(accountRepo.findById as jest.Mock).mockClear();
			(accountRepo.save as jest.Mock).mockClear();
			await expect(accountService.save(dto)).resolves.not.toThrow();
			expect(accountRepo.findById).toHaveBeenCalled();
			expect(spy).toHaveBeenCalledWith(
				expect.objectContaining({
					password: defaultPassword,
				})
			);
		});
	});

	describe('updateUsername', () => {
		it('should update an existing account but no other information', async () => {
			const mockTeacherAccountDto = AccountEntityToDtoMapper.mapToDto(mockTeacherAccount);
			const newUsername = 'newUsername';
			const ret = await accountService.updateUsername(mockTeacherAccount.id, newUsername);

			expect(ret).toBeDefined();
			expect(ret).toMatchObject({
				...mockTeacherAccountDto,
				username: newUsername,
			});
		});
	});

	describe('updateLastTriedFailedLogin', () => {
		it('should update last tried failed login', async () => {
			const mockTeacherAccountDto = AccountEntityToDtoMapper.mapToDto(mockTeacherAccount);
			const theNewDate = new Date();
			const ret = await accountService.updateLastTriedFailedLogin(mockTeacherAccount.id, theNewDate);

			expect(ret).toBeDefined();
			expect(ret).toMatchObject({
				...mockTeacherAccountDto,
				lasttriedFailedLogin: theNewDate,
			});
		});
	});

	describe('updatePassword', () => {
		it('should update password', async () => {
			const newPassword = 'newPassword';
			const ret = await accountService.updatePassword(mockTeacherAccount.id, newPassword);

			expect(ret).toBeDefined();
			if (ret.password) {
				await expect(bcrypt.compare(newPassword, ret.password)).resolves.toBe(true);
			} else {
				fail('return password is undefined');
			}
		});
	});

	describe('delete', () => {
		it('should delete account via repo', async () => {
			await accountService.delete(mockTeacherAccount.id);
			expect(accountRepo.deleteById).toHaveBeenCalledWith(mockTeacherAccount.id);
		});
	});

	describe('deleteByUserId', () => {
		it('should delete the account with given user id via repo', async () => {
			await accountService.deleteByUserId(mockTeacherAccount.userId?.toString() ?? '');
			expect(accountRepo.deleteByUserId).toHaveBeenCalledWith(mockTeacherAccount.userId);
		});
	});

	describe('searchByUsernamePartialMatch', () => {
		it('should call repo', async () => {
			const partialUserName = 'admin';
			const skip = 2;
			const limit = 10;
			const [accounts, total] = await accountService.searchByUsernamePartialMatch(partialUserName, skip, limit);
			expect(accountRepo.searchByUsernamePartialMatch).toHaveBeenCalledWith(partialUserName, skip, limit);
			expect(total).toBe(mockAccounts.length);

			expect(accounts[0]).toEqual(AccountEntityToDtoMapper.mapToDto(mockTeacherAccount));
		});
	});
	describe('searchByUsernameExactMatch', () => {
		it('should call repo', async () => {
			const partialUserName = 'admin';
			const [accounts, total] = await accountService.searchByUsernameExactMatch(partialUserName);
			expect(accountRepo.searchByUsernameExactMatch).toHaveBeenCalledWith(partialUserName);
			expect(total).toBe(1);
			expect(accounts[0]).toEqual(AccountEntityToDtoMapper.mapToDto(mockTeacherAccount));
		});
	});
});<|MERGE_RESOLUTION|>--- conflicted
+++ resolved
@@ -1,8 +1,5 @@
 import { createMock } from '@golevelup/ts-jest';
-<<<<<<< HEAD
 import { MikroORM } from '@mikro-orm/core';
-=======
->>>>>>> 2765197b
 import { ObjectId } from '@mikro-orm/mongodb';
 import { ConfigService } from '@nestjs/config';
 import { Test, TestingModule } from '@nestjs/testing';
