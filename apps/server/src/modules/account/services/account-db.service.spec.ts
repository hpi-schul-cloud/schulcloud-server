import { DeepMocked, createMock } from '@golevelup/ts-jest';
import { ObjectId } from '@mikro-orm/mongodb';
import { Test, TestingModule } from '@nestjs/testing';
import { EntityNotFoundError } from '@shared/common';
import { Account, EntityId, Permission, Role, RoleName, School, User } from '@shared/domain';
import { IdentityManagementService } from '@shared/infra/identity-management/identity-management.service';
import { accountFactory, schoolFactory, setupEntities, userFactory } from '@shared/testing';
import { AccountEntityToDtoMapper } from '@src/modules/account/mapper';
import { AccountDto } from '@src/modules/account/services/dto';
import bcrypt from 'bcryptjs';
import { Logger } from '../../../core/logger';
import { AccountRepo } from '../repo/account.repo';
import { AccountServiceDb } from './account-db.service';
import { AccountLookupService } from './account-lookup.service';
import { AbstractAccountService } from './account.service.abstract';

describe('AccountDbService', () => {
	let module: TestingModule;
	let accountService: AbstractAccountService;
	let mockAccounts: Account[];
	let accountRepo: AccountRepo;
	let accountLookupServiceMock: DeepMocked<AccountLookupService>;

	const defaultPassword = 'DummyPasswd!1';

	let mockSchool: School;

	let mockTeacherUser: User;
	let mockStudentUser: User;
	let mockUserWithoutAccount: User;

	let mockTeacherAccount: Account;
	let mockStudentAccount: Account;

	let mockAccountWithSystemId: Account;

	afterAll(async () => {
		await module.close();
	});

	beforeAll(async () => {
		module = await Test.createTestingModule({
			providers: [
				AccountServiceDb,
				AccountLookupService,
				{
					provide: AccountRepo,
					useValue: {
						save: jest.fn().mockImplementation((account: Account): Promise<void> => {
							if (account.username === 'fail@to.update') {
								return Promise.reject();
							}
							const accountEntity = mockAccounts.find((tempAccount) => tempAccount.userId === account.userId);
							if (accountEntity) {
								Object.assign(accountEntity, account);
							}

							return Promise.resolve();
						}),
						deleteById: jest.fn().mockImplementation((): Promise<void> => Promise.resolve()),
						findMultipleByUserId: (userIds: EntityId[]): Promise<Account[]> => {
							const accounts = mockAccounts.filter((tempAccount) =>
								userIds.find((userId) => tempAccount.userId?.toString() === userId)
							);
							return Promise.resolve(accounts);
						},
						findByUserId: (userId: EntityId): Promise<Account | null> => {
							const account = mockAccounts.find((tempAccount) => tempAccount.userId?.toString() === userId);
							if (account) {
								return Promise.resolve(account);
							}
							return Promise.resolve(null);
						},
						findByUserIdOrFail: (userId: EntityId): Promise<Account> => {
							const account = mockAccounts.find((tempAccount) => tempAccount.userId?.toString() === userId);

							if (account) {
								return Promise.resolve(account);
							}
							throw new EntityNotFoundError(Account.name);
						},
						findByUsernameAndSystemId: (username: string, systemId: EntityId | ObjectId): Promise<Account | null> => {
							const account = mockAccounts.find(
								(tempAccount) => tempAccount.username === username && tempAccount.systemId === systemId
							);
							if (account) {
								return Promise.resolve(account);
							}
							return Promise.resolve(null);
						},
<<<<<<< HEAD

						findById: jest.fn().mockImplementation((accountId: EntityId | ObjectId): Promise<Account> => {
							const account = mockAccounts.find((tempAccount) => tempAccount.id === accountId.toString());
=======
						findById: jest.fn().mockImplementation((accountId: EntityId): Promise<Account> => {
							const account = mockAccounts.find((tempAccount) => tempAccount.id === accountId);
>>>>>>> 415a5588

							if (account) {
								return Promise.resolve(account);
							}
							throw new EntityNotFoundError(Account.name);
						}),
						searchByUsernameExactMatch: jest
							.fn()
							.mockImplementation((): Promise<[Account[], number]> => Promise.resolve([[mockTeacherAccount], 1])),
						searchByUsernamePartialMatch: jest
							.fn()
							.mockImplementation(
								(): Promise<[Account[], number]> => Promise.resolve([mockAccounts, mockAccounts.length])
							),
						deleteByUserId: jest.fn().mockImplementation((): Promise<void> => Promise.resolve()),
						findMany: jest.fn().mockImplementation((): Promise<Account[]> => Promise.resolve(mockAccounts)),
					},
				},
				{
					provide: Logger,
					useValue: createMock<Logger>(),
				},
				{
					provide: IdentityManagementService,
					useValue: createMock<IdentityManagementService>(),
				},
				{
					provide: AccountLookupService,
					useValue: createMock<AccountLookupService>({
						getInternalId: (id: EntityId | ObjectId): Promise<ObjectId | null> => {
							if (ObjectId.isValid(id)) {
								return Promise.resolve(new ObjectId(id));
							}
							return Promise.resolve(null);
						},
					}),
				},
			],
		}).compile();
		accountRepo = module.get(AccountRepo);
		accountService = module.get(AccountServiceDb);
		accountLookupServiceMock = module.get(AccountLookupService);
		await setupEntities();
	});

	beforeEach(() => {
		jest.useFakeTimers();
		jest.setSystemTime(new Date(2020, 1, 1));

		mockSchool = schoolFactory.buildWithId();

		mockTeacherUser = userFactory.buildWithId({
			school: mockSchool,
			roles: [new Role({ name: RoleName.TEACHER, permissions: [Permission.STUDENT_EDIT] })],
		});
		mockStudentUser = userFactory.buildWithId({
			school: mockSchool,
			roles: [new Role({ name: RoleName.STUDENT, permissions: [] })],
		});
		mockUserWithoutAccount = userFactory.buildWithId({
			school: mockSchool,
			roles: [new Role({ name: RoleName.TEACHER, permissions: [Permission.STUDENT_EDIT] })],
		});
		mockTeacherAccount = accountFactory.buildWithId({ userId: mockTeacherUser.id, password: defaultPassword });
		mockStudentAccount = accountFactory.buildWithId({ userId: mockStudentUser.id, password: defaultPassword });

		mockAccountWithSystemId = accountFactory.withSystemId(new ObjectId()).build();
		mockAccounts = [mockTeacherAccount, mockStudentAccount, mockAccountWithSystemId];
	});

	afterEach(() => {
		jest.runOnlyPendingTimers();
		jest.useRealTimers();
	});

	describe('findById', () => {
		it(
			'should return accountDto',
			async () => {
				const resultAccount = await accountService.findById(mockTeacherAccount.id);
				expect(resultAccount).toEqual(AccountEntityToDtoMapper.mapToDto(mockTeacherAccount));
			},
			10 * 60 * 1000
		);
	});

	describe('findByUserId', () => {
		it('should return accountDto', async () => {
			const resultAccount = await accountService.findByUserId(mockTeacherUser.id);
			expect(resultAccount).toEqual(AccountEntityToDtoMapper.mapToDto(mockTeacherAccount));
		});
		it('should return null', async () => {
			const resultAccount = await accountService.findByUserId('nonExistentId');
			expect(resultAccount).toBeNull();
		});
	});

	describe('findByUsernameAndSystemId', () => {
		it('should return accountDto', async () => {
			const resultAccount = await accountService.findByUsernameAndSystemId(
				mockAccountWithSystemId.username,
				mockAccountWithSystemId.systemId ?? ''
			);
			expect(resultAccount).not.toBe(undefined);
		});
		it('should return null if username does not exist', async () => {
			const resultAccount = await accountService.findByUsernameAndSystemId(
				'nonExistentUsername',
				mockAccountWithSystemId.systemId ?? ''
			);
			expect(resultAccount).toBeNull();
		});
		it('should return null if system id does not exist', async () => {
			const resultAccount = await accountService.findByUsernameAndSystemId(
				mockAccountWithSystemId.username,
				'nonExistentSystemId' ?? ''
			);
			expect(resultAccount).toBeNull();
		});
	});

	describe('findMultipleByUserId', () => {
		it('should return multiple accountDtos', async () => {
			const resultAccounts = await accountService.findMultipleByUserId([mockTeacherUser.id, mockStudentUser.id]);
			expect(resultAccounts).toContainEqual(AccountEntityToDtoMapper.mapToDto(mockTeacherAccount));
			expect(resultAccounts).toContainEqual(AccountEntityToDtoMapper.mapToDto(mockStudentAccount));
			expect(resultAccounts).toHaveLength(2);
		});
		it('should return empty array on mismatch', async () => {
			const resultAccount = await accountService.findMultipleByUserId(['nonExistentId1']);
			expect(resultAccount).toHaveLength(0);
		});
	});

	describe('findByUserIdOrFail', () => {
		it('should return accountDto', async () => {
			const resultAccount = await accountService.findByUserIdOrFail(mockTeacherUser.id);
			expect(resultAccount).toEqual(AccountEntityToDtoMapper.mapToDto(mockTeacherAccount));
		});
		it('should throw EntityNotFoundError', async () => {
			await expect(accountService.findByUserIdOrFail('nonExistentId')).rejects.toThrow(EntityNotFoundError);
		});
	});

	describe('save', () => {
		it('should update an existing account', async () => {
			const mockTeacherAccountDto = AccountEntityToDtoMapper.mapToDto(mockTeacherAccount);
			mockTeacherAccountDto.username = 'changedUsername@example.org';
			mockTeacherAccountDto.activated = false;
			const ret = await accountService.save(mockTeacherAccountDto);

			expect(ret).toBeDefined();
			expect(ret).toMatchObject({
				id: mockTeacherAccount.id,
				username: mockTeacherAccountDto.username,
				activated: mockTeacherAccountDto.activated,
				systemId: mockTeacherAccount.systemId,
				userId: mockTeacherAccount.userId,
			});
		});

		it("should update an existing account's system", async () => {
			const mockTeacherAccountDto = AccountEntityToDtoMapper.mapToDto(mockTeacherAccount);
			mockTeacherAccountDto.username = 'changedUsername@example.org';
			mockTeacherAccountDto.systemId = '123456789012';
			const ret = await accountService.save(mockTeacherAccountDto);
			expect(ret).toBeDefined();
			expect(ret).toMatchObject({
				id: mockTeacherAccount.id,
				username: mockTeacherAccountDto.username,
				activated: mockTeacherAccount.activated,
				systemId: new ObjectId(mockTeacherAccountDto.systemId),
				userId: mockTeacherAccount.userId,
			});
		});
		it("should update an existing account's user", async () => {
			const mockTeacherAccountDto = AccountEntityToDtoMapper.mapToDto(mockTeacherAccount);
			mockTeacherAccountDto.username = 'changedUsername@example.org';
			mockTeacherAccountDto.userId = mockStudentUser.id;
			const ret = await accountService.save(mockTeacherAccountDto);
			expect(ret).toBeDefined();
			expect(ret).toMatchObject({
				id: mockTeacherAccount.id,
				username: mockTeacherAccountDto.username,
				activated: mockTeacherAccount.activated,
				systemId: mockTeacherAccount.systemId,
				userId: new ObjectId(mockStudentUser.id),
			});
		});

		it("should keep existing account's system undefined on update", async () => {
			const mockTeacherAccountDto = AccountEntityToDtoMapper.mapToDto(mockTeacherAccount);
			mockTeacherAccountDto.username = 'changedUsername@example.org';
			mockTeacherAccountDto.systemId = undefined;
			const ret = await accountService.save(mockTeacherAccountDto);
			expect(ret).toBeDefined();
			expect(ret).toMatchObject({
				id: mockTeacherAccount.id,
				username: mockTeacherAccountDto.username,
				activated: mockTeacherAccount.activated,
				systemId: mockTeacherAccountDto.systemId,
				userId: mockTeacherAccount.userId,
			});
		});
		it('should save a new account', async () => {
			const accountToSave: AccountDto = {
				createdAt: new Date(),
				updatedAt: new Date(),
				username: 'asdf@asdf.de',
				userId: mockUserWithoutAccount.id,
				systemId: '012345678912',
				password: defaultPassword,
			} as AccountDto;
			(accountRepo.findById as jest.Mock).mockClear();
			(accountRepo.save as jest.Mock).mockClear();
			const ret = await accountService.save(accountToSave);
			expect(ret).toBeDefined();
			expect(ret).toMatchObject({
				username: accountToSave.username,
				userId: new ObjectId(accountToSave.userId),
				systemId: new ObjectId(accountToSave.systemId),
				createdAt: accountToSave.createdAt,
				updatedAt: accountToSave.updatedAt,
			});
		});

		it("should keep account's system undefined on save", async () => {
			const accountToSave: AccountDto = {
				createdAt: new Date(),
				updatedAt: new Date(),
				username: 'asdf@asdf.de',
				userId: mockUserWithoutAccount.id,
				password: defaultPassword,
			} as AccountDto;
			(accountRepo.findById as jest.Mock).mockClear();
			(accountRepo.save as jest.Mock).mockClear();
			const ret = await accountService.save(accountToSave);
			expect(ret).toBeDefined();
			expect(ret).toMatchObject({
				systemId: undefined,
			});
		});

		it('should encrypt password', async () => {
			const accountToSave = {
				createdAt: new Date(),
				updatedAt: new Date(),
				username: 'asdf@asdf.de',
				userId: mockUserWithoutAccount.id,
				systemId: '012345678912',
				password: defaultPassword,
			} as AccountDto;
			(accountRepo.findById as jest.Mock).mockClear();
			(accountRepo.save as jest.Mock).mockClear();
			await accountService.save(accountToSave);
			const ret = await accountService.save(accountToSave);
			expect(ret).toBeDefined();
			expect(ret).not.toMatchObject({
				password: defaultPassword,
			});
		});

		it('should set password to undefined if password is empty while creating a new account', async () => {
			const spy = jest.spyOn(accountRepo, 'save');
			const dto = {
				username: 'john.doe@domain.tld',
				password: '',
			} as AccountDto;
			(accountRepo.findById as jest.Mock).mockClear();
			(accountRepo.save as jest.Mock).mockClear();
			await expect(accountService.save(dto)).resolves.not.toThrow();
			expect(accountRepo.findById).not.toHaveBeenCalled();
			expect(spy).toHaveBeenCalledWith(
				expect.objectContaining({
					password: undefined,
				})
			);
		});

		it('should not change password if password is empty while editing an existing account', async () => {
			const spy = jest.spyOn(accountRepo, 'save');
			const dto = {
				id: mockTeacherAccount.id,
				// username: 'john.doe@domain.tld',
				password: undefined,
			} as AccountDto;
			(accountRepo.findById as jest.Mock).mockClear();
			(accountRepo.save as jest.Mock).mockClear();
			await expect(accountService.save(dto)).resolves.not.toThrow();
			expect(accountRepo.findById).toHaveBeenCalled();
			expect(spy).toHaveBeenCalledWith(
				expect.objectContaining({
					password: defaultPassword,
				})
			);
		});
	});

	describe('updateUsername', () => {
		it('should update an existing account but no other information', async () => {
			const mockTeacherAccountDto = AccountEntityToDtoMapper.mapToDto(mockTeacherAccount);
			const newUsername = 'newUsername';
			const ret = await accountService.updateUsername(mockTeacherAccount.id, newUsername);

			expect(ret).toBeDefined();
			expect(ret).toMatchObject({
				...mockTeacherAccountDto,
				username: newUsername,
			});
		});
	});

	describe('updateLastTriedFailedLogin', () => {
		it('should update last tried failed login', async () => {
			const mockTeacherAccountDto = AccountEntityToDtoMapper.mapToDto(mockTeacherAccount);
			const theNewDate = new Date();
			const ret = await accountService.updateLastTriedFailedLogin(mockTeacherAccount.id, theNewDate);

			expect(ret).toBeDefined();
			expect(ret).toMatchObject({
				...mockTeacherAccountDto,
				lasttriedFailedLogin: theNewDate,
			});
		});
	});

	describe('validatePassword', () => {
		it('should validate password', async () => {
			const ret = await accountService.validatePassword(
				{ password: await bcrypt.hash(defaultPassword, 10) } as unknown as AccountDto,
				defaultPassword
			);
			expect(ret).toBe(true);
		});
		it('should report wrong password', async () => {
			const ret = await accountService.validatePassword(
				{ password: await bcrypt.hash(defaultPassword, 10) } as unknown as AccountDto,
				'incorrectPwd'
			);
			expect(ret).toBe(false);
		});
		it('should report missing account password', async () => {
			const ret = await accountService.validatePassword({ password: undefined } as AccountDto, 'incorrectPwd');
			expect(ret).toBe(false);
		});
	});

	describe('updatePassword', () => {
		it('should update password', async () => {
			const newPassword = 'newPassword';
			const ret = await accountService.updatePassword(mockTeacherAccount.id, newPassword);

			expect(ret).toBeDefined();
			if (ret.password) {
				await expect(bcrypt.compare(newPassword, ret.password)).resolves.toBe(true);
			} else {
				fail('return password is undefined');
			}
		});
	});

	describe('delete', () => {
		describe('when deleting existing account', () => {
			it('should delete account via repo', async () => {
				await accountService.delete(mockTeacherAccount.id);
				expect(accountRepo.deleteById).toHaveBeenCalledWith(new ObjectId(mockTeacherAccount.id));
			});
		});

		describe('when deleting non existing account', () => {
			const setup = () => {
				accountLookupServiceMock.getInternalId.mockResolvedValueOnce(null);
			};

			it('should throw', async () => {
				setup();
				await expect(accountService.delete(mockTeacherAccount.id)).rejects.toThrow();
			});
		});
	});

	describe('deleteByUserId', () => {
		it('should delete the account with given user id via repo', async () => {
			await accountService.deleteByUserId(mockTeacherAccount.userId?.toString() ?? '');
			expect(accountRepo.deleteByUserId).toHaveBeenCalledWith(mockTeacherAccount.userId);
		});
	});

	describe('searchByUsernamePartialMatch', () => {
		it('should call repo', async () => {
			const partialUserName = 'admin';
			const skip = 2;
			const limit = 10;
			const [accounts, total] = await accountService.searchByUsernamePartialMatch(partialUserName, skip, limit);
			expect(accountRepo.searchByUsernamePartialMatch).toHaveBeenCalledWith(partialUserName, skip, limit);
			expect(total).toBe(mockAccounts.length);

			expect(accounts[0]).toEqual(AccountEntityToDtoMapper.mapToDto(mockTeacherAccount));
		});
	});
	describe('searchByUsernameExactMatch', () => {
		it('should call repo', async () => {
			const partialUserName = 'admin';
			const [accounts, total] = await accountService.searchByUsernameExactMatch(partialUserName);
			expect(accountRepo.searchByUsernameExactMatch).toHaveBeenCalledWith(partialUserName);
			expect(total).toBe(1);
			expect(accounts[0]).toEqual(AccountEntityToDtoMapper.mapToDto(mockTeacherAccount));
		});
	});

	describe('findMany', () => {
		it('should call repo', async () => {
			const foundAccounts = await accountService.findMany(1, 1);
			expect(accountRepo.findMany).toHaveBeenCalledWith(1, 1);
			expect(foundAccounts).toBeDefined();
		});
	});
});<|MERGE_RESOLUTION|>--- conflicted
+++ resolved
@@ -1,5 +1,6 @@
 import { DeepMocked, createMock } from '@golevelup/ts-jest';
 import { ObjectId } from '@mikro-orm/mongodb';
+import { ConfigService } from '@nestjs/config';
 import { Test, TestingModule } from '@nestjs/testing';
 import { EntityNotFoundError } from '@shared/common';
 import { Account, EntityId, Permission, Role, RoleName, School, User } from '@shared/domain';
@@ -7,6 +8,7 @@
 import { accountFactory, schoolFactory, setupEntities, userFactory } from '@shared/testing';
 import { AccountEntityToDtoMapper } from '@src/modules/account/mapper';
 import { AccountDto } from '@src/modules/account/services/dto';
+import { IServerConfig } from '@src/modules/server';
 import bcrypt from 'bcryptjs';
 import { Logger } from '../../../core/logger';
 import { AccountRepo } from '../repo/account.repo';
@@ -88,14 +90,9 @@
 							}
 							return Promise.resolve(null);
 						},
-<<<<<<< HEAD
 
 						findById: jest.fn().mockImplementation((accountId: EntityId | ObjectId): Promise<Account> => {
 							const account = mockAccounts.find((tempAccount) => tempAccount.id === accountId.toString());
-=======
-						findById: jest.fn().mockImplementation((accountId: EntityId): Promise<Account> => {
-							const account = mockAccounts.find((tempAccount) => tempAccount.id === accountId);
->>>>>>> 415a5588
 
 							if (account) {
 								return Promise.resolve(account);
@@ -119,6 +116,10 @@
 					useValue: createMock<Logger>(),
 				},
 				{
+					provide: ConfigService,
+					useValue: createMock<ConfigService<IServerConfig, true>>(),
+				},
+				{
 					provide: IdentityManagementService,
 					useValue: createMock<IdentityManagementService>(),
 				},
