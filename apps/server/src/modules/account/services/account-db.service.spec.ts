--- conflicted
+++ resolved
@@ -9,14 +9,9 @@
 import { AccountEntityToDtoMapper } from '@src/modules/account/mapper';
 import { AccountDto } from '@src/modules/account/services/dto';
 import { IServerConfig } from '@src/modules/server';
-<<<<<<< HEAD
+import bcrypt from 'bcryptjs';
+import { LegacyLogger } from '../../../core/logger';
 import { AccountRepo } from '../repo/account.repo';
-import { LegacyLogger } from '../../../core/logger';
-=======
-import bcrypt from 'bcryptjs';
-import { Logger } from '../../../core/logger';
-import { AccountRepo } from '../repo/account.repo';
->>>>>>> 2aa45177
 import { AccountServiceDb } from './account-db.service';
 import { AbstractAccountService } from './account.service.abstract';
 
