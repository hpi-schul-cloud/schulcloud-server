--- conflicted
+++ resolved
@@ -3,13 +3,11 @@
 import { ConfigService } from '@nestjs/config';
 import { Test, TestingModule } from '@nestjs/testing';
 import { ObjectId } from 'bson';
-<<<<<<< HEAD
 import { DomainDeletionReportBuilder, DomainOperationReportBuilder } from '@shared/domain/builder';
 import { DomainName, OperationType } from '@shared/domain/types';
 import { EventBus } from '@nestjs/cqrs';
 import { deletionRequestFactory } from '@src/modules/deletion/domain/testing';
 import { DataDeletedEvent } from '@src/modules/deletion/event';
-=======
 import { EventBus } from '@nestjs/cqrs';
 import {
 	DomainDeletionReportBuilder,
@@ -19,7 +17,6 @@
 	DataDeletedEvent,
 } from '@modules/deletion';
 import { deletionRequestFactory } from '@modules/deletion/domain/testing';
->>>>>>> 7ea68804
 import { LegacyLogger } from '../../../core/logger';
 import { AccountServiceDb } from './account-db.service';
 import { AccountServiceIdm } from './account-idm.service';
@@ -270,10 +267,15 @@
 				accountServiceIdm,
 				configService,
 				accountValidationService,
-<<<<<<< HEAD
-=======
+				logger,
+				eventBus
+			);
+			return new AccountService(
+				accountServiceDb,
+				accountServiceIdm,
+				configService,
+				accountValidationService,
 				accountRepo,
->>>>>>> 7ea68804
 				logger,
 				eventBus
 			);
@@ -427,10 +429,15 @@
 				accountServiceIdm,
 				configService,
 				accountValidationService,
-<<<<<<< HEAD
-=======
+				logger,
+				eventBus
+			);
+			return new AccountService(
+				accountServiceDb,
+				accountServiceIdm,
+				configService,
+				accountValidationService,
 				accountRepo,
->>>>>>> 7ea68804
 				logger,
 				eventBus
 			);
@@ -551,8 +558,83 @@
 		});
 	});
 
-<<<<<<< HEAD
-=======
+	describe('deleteUserData', () => {
+		const setup = () => {
+			const userId = new ObjectId().toHexString();
+			const accountId = new ObjectId().toHexString();
+
+			const expectedData = DomainDeletionReportBuilder.build(DomainName.ACCOUNT, [
+				DomainOperationReportBuilder.build(OperationType.DELETE, 1, [accountId]),
+			]);
+
+			return {
+				accountId,
+				expectedData,
+				userId,
+			};
+		};
+
+		describe('when deleteUserData', () => {
+			it('should call deleteByUserId in accountService', async () => {
+				const { accountId, userId } = setup();
+				jest.spyOn(accountService, 'deleteByUserId').mockResolvedValueOnce([accountId]);
+
+				await accountService.deleteUserData(userId);
+
+				expect(accountService.deleteByUserId).toHaveBeenCalledWith(userId);
+			});
+
+			it('should call deleteByUserId in accountService', async () => {
+				const { accountId, expectedData, userId } = setup();
+				jest.spyOn(accountService, 'deleteByUserId').mockResolvedValueOnce([accountId]);
+
+				const result = await accountService.deleteUserData(userId);
+
+				expect(result).toEqual(expectedData);
+			});
+		});
+	});
+
+	describe('handle', () => {
+		const setup = () => {
+			const targetRefId = new ObjectId().toHexString();
+			const targetRefDomain = DomainName.ACCOUNT;
+			const accountId = new ObjectId().toHexString();
+			const deletionRequest = deletionRequestFactory.build({ targetRefId, targetRefDomain });
+
+			const expectedData = DomainDeletionReportBuilder.build(DomainName.ACCOUNT, [
+				DomainOperationReportBuilder.build(OperationType.DELETE, 1, [accountId]),
+			]);
+
+			return {
+				deletionRequest,
+				expectedData,
+			};
+		};
+
+		describe('when UserDeletedEvent', () => {
+			it('should call deleteUserData in accountService', async () => {
+				const { deletionRequest, expectedData } = setup();
+
+				jest.spyOn(accountService, 'deleteUserData').mockResolvedValueOnce(expectedData);
+
+				await accountService.handle({ deletionRequest });
+
+				expect(accountService.deleteUserData).toHaveBeenCalledWith(deletionRequest.targetRefId);
+			});
+
+			it('should call deleteByUserId in accountService', async () => {
+				const { deletionRequest, expectedData } = setup();
+
+				jest.spyOn(accountService, 'deleteUserData').mockResolvedValueOnce(expectedData);
+
+				await accountService.handle({ deletionRequest });
+
+				expect(eventBus.publish).toHaveBeenCalledWith(new DataDeletedEvent(deletionRequest, expectedData));
+			});
+		});
+	});
+
 	describe('findByUserIdsAndSystemId', () => {
 		const setup = () => {
 			const systemId = new ObjectId().toHexString();
@@ -585,7 +667,6 @@
 		});
 	});
 
->>>>>>> 7ea68804
 	describe('deleteUserData', () => {
 		const setup = () => {
 			const userId = new ObjectId().toHexString();
@@ -628,44 +709,14 @@
 			const targetRefId = new ObjectId().toHexString();
 			const targetRefDomain = DomainName.ACCOUNT;
 			const accountId = new ObjectId().toHexString();
-<<<<<<< HEAD
-			const deletionRequest = deletionRequestFactory.build({ targetRefId, targetRefDomain });
-=======
 			const deletionRequest = deletionRequestFactory.buildWithId({ targetRefId, targetRefDomain });
 			const deletionRequestId = deletionRequest.id;
->>>>>>> 7ea68804
 
 			const expectedData = DomainDeletionReportBuilder.build(DomainName.ACCOUNT, [
 				DomainOperationReportBuilder.build(OperationType.DELETE, 1, [accountId]),
 			]);
 
 			return {
-<<<<<<< HEAD
-				deletionRequest,
-				expectedData,
-			};
-		};
-
-		describe('when UserDeletedEvent', () => {
-			it('should call deleteUserData in accountService', async () => {
-				const { deletionRequest, expectedData } = setup();
-
-				jest.spyOn(accountService, 'deleteUserData').mockResolvedValueOnce(expectedData);
-
-				await accountService.handle({ deletionRequest });
-
-				expect(accountService.deleteUserData).toHaveBeenCalledWith(deletionRequest.targetRefId);
-			});
-
-			it('should call deleteByUserId in accountService', async () => {
-				const { deletionRequest, expectedData } = setup();
-
-				jest.spyOn(accountService, 'deleteUserData').mockResolvedValueOnce(expectedData);
-
-				await accountService.handle({ deletionRequest });
-
-				expect(eventBus.publish).toHaveBeenCalledWith(new DataDeletedEvent(deletionRequest, expectedData));
-=======
 				deletionRequestId,
 				expectedData,
 				targetRefId,
@@ -691,7 +742,6 @@
 				await accountService.handle({ deletionRequestId, targetRefId });
 
 				expect(eventBus.publish).toHaveBeenCalledWith(new DataDeletedEvent(deletionRequestId, expectedData));
->>>>>>> 7ea68804
 			});
 		});
 	});
