import { createMock, DeepMocked } from '@golevelup/ts-jest';
import { ConfigService } from '@nestjs/config';
import { Test, TestingModule } from '@nestjs/testing';
<<<<<<< HEAD
import { AuthorizationError, EntityNotFoundError, ForbiddenOperationError, ValidationError } from '@shared/common';
import { User } from '@shared/domain/entity';
import { UserRepo } from '@shared/repo';
import { accountFactory, schoolFactory, setupEntities, systemFactory, userFactory } from '@shared/testing';
import 'reflect-metadata';
=======
import { ObjectId } from 'bson';
import { DomainOperationBuilder } from '@shared/domain/builder';
import { DomainName, OperationType } from '@shared/domain/types';
>>>>>>> f961d316
import { LegacyLogger } from '../../../core/logger';
import { AccountConfig } from '../account-config';
import { Account, AccountSave, UpdateAccount } from '../domain';
import { AccountEntity } from '../entity/account.entity';
import { AccountEntityToDoMapper } from '../repo/mapper';
import { AccountServiceDb } from './account-db.service';
import { AccountServiceIdm } from './account-idm.service';
import { AccountService } from './account.service';
import { AccountValidationService } from './account.validation.service';

describe('AccountService', () => {
	let module: TestingModule;
	let accountService: AccountService;
	let accountServiceIdm: DeepMocked<AccountServiceIdm>;
	let accountServiceDb: DeepMocked<AccountServiceDb>;
	let accountValidationService: DeepMocked<AccountValidationService>;
	let configService: DeepMocked<ConfigService>;
	let logger: DeepMocked<LegacyLogger>;
	let userRepo: DeepMocked<UserRepo>;

	const newAccountService = () =>
		new AccountService(accountServiceDb, accountServiceIdm, configService, accountValidationService, logger, userRepo);

	const defaultPassword = 'DummyPasswd!1';
	const otherPassword = 'DummyPasswd!2';
	const defaultPasswordHash = '$2a$1$/DsztV5o6P5piW2eWJsxw.4nHovmJGBA.QNwiTmuZ/uvUc40b.Uhu';

	afterAll(async () => {
		await module.close();
	});

	beforeAll(async () => {
		module = await Test.createTestingModule({
			providers: [
				AccountService,
				{
					provide: AccountServiceDb,
					useValue: createMock<AccountServiceDb>(),
				},
				{
					provide: AccountServiceIdm,
					useValue: createMock<AccountServiceIdm>(),
				},
				{
					provide: LegacyLogger,
					useValue: createMock<LegacyLogger>(),
				},
				{
					provide: ConfigService,
					useValue: createMock<ConfigService<AccountConfig, true>>(),
				},
				{
					provide: AccountValidationService,
					useValue: {
						isUniqueEmail: jest.fn().mockResolvedValue(true),
					},
				},
				{
					provide: UserRepo,
					useValue: createMock<UserRepo>(),
				},
			],
		}).compile();
		accountServiceDb = module.get(AccountServiceDb);
		accountServiceIdm = module.get(AccountServiceIdm);
		accountService = module.get(AccountService);
		accountValidationService = module.get(AccountValidationService);
		configService = module.get(ConfigService);
		logger = module.get(LegacyLogger);
		userRepo = module.get(UserRepo);

		await setupEntities();
	});

	beforeEach(() => {
		jest.clearAllMocks();
		jest.restoreAllMocks();
		jest.resetAllMocks();
		jest.resetModules();
	});

	describe('findById', () => {
		describe('When calling findById in accountService', () => {
			it('should call findById in accountServiceDb', async () => {
				await expect(accountService.findById('id')).resolves.not.toThrow();
				expect(accountServiceDb.findById).toHaveBeenCalledTimes(1);
			});
		});

		describe('When identity management is primary', () => {
			const setup = () => {
				configService.get.mockReturnValue(true);
				return newAccountService();
			};

			it('should call idm implementation', async () => {
				const service = setup();
				await expect(service.findById('accountId')).resolves.not.toThrow();
				expect(accountServiceIdm.findById).toHaveBeenCalledTimes(1);
			});
		});
	});

	describe('findByUserId', () => {
		describe('When calling findByUserId in accountService', () => {
			it('should call findByUserId in accountServiceDb', async () => {
				await expect(accountService.findByUserId('userId')).resolves.not.toThrow();
				expect(accountServiceDb.findByUserId).toHaveBeenCalledTimes(1);
			});
		});
		describe('When identity management is primary', () => {
			const setup = () => {
				configService.get.mockReturnValue(true);
				return newAccountService();
			};

			it('should call idm implementation', async () => {
				const service = setup();
				await expect(service.findByUserId('userId')).resolves.not.toThrow();
				expect(accountServiceIdm.findByUserId).toHaveBeenCalledTimes(1);
			});
		});
	});

	describe('findByUsernameAndSystemId', () => {
		describe('When calling findByUsernameAndSystemId in accountService', () => {
			it('should call findByUsernameAndSystemId in accountServiceDb', async () => {
				await expect(accountService.findByUsernameAndSystemId('username', 'systemId')).resolves.not.toThrow();
				expect(accountServiceDb.findByUsernameAndSystemId).toHaveBeenCalledTimes(1);
			});
		});
		describe('when identity management is primary', () => {
			const setup = () => {
				configService.get.mockReturnValue(true);
				return newAccountService();
			};

			it('should call idm implementation', async () => {
				const service = setup();
				await expect(service.findByUsernameAndSystemId('username', 'systemId')).resolves.not.toThrow();
				expect(accountServiceIdm.findByUsernameAndSystemId).toHaveBeenCalledTimes(1);
			});
		});
	});

	describe('findMultipleByUserId', () => {
		describe('When calling findMultipleByUserId in accountService', () => {
			it('should call findMultipleByUserId in accountServiceDb', async () => {
				await expect(accountService.findMultipleByUserId(['userId1, userId2'])).resolves.not.toThrow();
				expect(accountServiceDb.findMultipleByUserId).toHaveBeenCalledTimes(1);
			});
		});
		describe('When identity management is primary', () => {
			const setup = () => {
				configService.get.mockReturnValue(true);
				return newAccountService();
			};

			it('should call idm implementation', async () => {
				const service = setup();
				await expect(service.findMultipleByUserId(['userId'])).resolves.not.toThrow();
				expect(accountServiceIdm.findMultipleByUserId).toHaveBeenCalledTimes(1);
			});
		});
	});

	describe('findByUserIdOrFail', () => {
		describe('When calling findByUserIdOrFail in accountService', () => {
			it('should call findByUserIdOrFail in accountServiceDb', async () => {
				await expect(accountService.findByUserIdOrFail('userId')).resolves.not.toThrow();
				expect(accountServiceDb.findByUserIdOrFail).toHaveBeenCalledTimes(1);
			});
		});
		describe('When identity management is primary', () => {
			const setup = () => {
				configService.get.mockReturnValue(true);
				return newAccountService();
			};

			it('should call idm implementation', async () => {
				const service = setup();
				await expect(service.findByUserIdOrFail('userId')).resolves.not.toThrow();
				expect(accountServiceIdm.findByUserIdOrFail).toHaveBeenCalledTimes(1);
			});
		});
	});

	describe('save', () => {
		describe('When calling save in accountService', () => {
			it('should call save in accountServiceDb', async () => {
				await expect(accountService.save({} as Account)).resolves.not.toThrow();
				expect(accountServiceDb.save).toHaveBeenCalledTimes(1);
			});
		});
		describe('When calling save in accountService if feature is enabled', () => {
			const setup = () => {
				configService.get.mockReturnValue(true);

				accountServiceDb.save.mockResolvedValueOnce({
					getProps: () => {
						return { id: '' };
					},
				} as Account);

				return newAccountService();
			};
			it('should call save in accountServiceIdm', async () => {
				const service = setup();

				await expect(service.save({} as Account)).resolves.not.toThrow();
				expect(accountServiceIdm.save).toHaveBeenCalledTimes(1);
			});
		});
		describe('When calling save in accountService if feature is disabled', () => {
			const setup = () => {
				configService.get.mockReturnValueOnce(false);

				accountServiceDb.save.mockResolvedValueOnce({
					getProps: () => {
						return { id: '' };
					},
				} as Account);

				return newAccountService();
			};
			it('should not call save in accountServiceIdm', async () => {
				const service = setup();

				await expect(service.save({} as Account)).resolves.not.toThrow();
				expect(accountServiceIdm.save).not.toHaveBeenCalled();
			});
		});
		describe('when identity management is primary', () => {
			const setup = () => {
				configService.get.mockReturnValue(true);
				accountServiceDb.save.mockResolvedValueOnce({
					getProps: () => {
						return { id: '' };
					},
				} as Account);

				return newAccountService();
			};
			it('should call idm implementation', async () => {
				const service = setup();
				await expect(service.save({ username: 'username' } as AccountSave)).resolves.not.toThrow();
				expect(accountServiceIdm.save).toHaveBeenCalledTimes(1);
			});
		});
	});

	describe('saveWithValidation', () => {
		describe('When calling saveWithValidation on accountService', () => {
			const setup = () => {
				const spy = jest.spyOn(accountService, 'save');

				accountServiceDb.save.mockResolvedValueOnce({
					getProps: () => {
						return { id: '' };
					},
				} as Account);
				accountValidationService.isUniqueEmail.mockResolvedValueOnce(true);

				return spy;
			};
			it('should not sanitize username for external user', async () => {
				const spy = setup();

				const params: AccountSave = {
					username: ' John.Doe@domain.tld ',
					systemId: 'ABC123',
				} as AccountSave;
				await accountService.saveWithValidation(params);
				expect(spy).toHaveBeenCalledWith(
					expect.objectContaining({
						username: ' John.Doe@domain.tld ',
					})
				);
				spy.mockRestore();
			});
		});

		describe('When username for a local user is not an email', () => {
			it('should throw username is not an email error', async () => {
				const params: AccountSave = {
					username: 'John Doe',
					password: 'JohnsPassword',
				} as AccountSave;
				await expect(accountService.saveWithValidation(params)).rejects.toThrow('Username is not an email');
			});
		});

		describe('When username for an external user is not an email', () => {
			const setup = () => {
				accountServiceDb.save.mockResolvedValueOnce({
					getProps: () => {
						return { id: '' };
					},
				} as Account);
				accountValidationService.isUniqueEmail.mockResolvedValueOnce(true);
			};

			it('should not throw an error', async () => {
				setup();
				const params: AccountSave = {
					username: 'John Doe',
					systemId: 'ABC123',
				} as AccountSave;
				await expect(accountService.saveWithValidation(params)).resolves.not.toThrow();
			});
		});

		describe('When username for an external user is a ldap search string', () => {
			const setup = () => {
				accountServiceDb.save.mockResolvedValueOnce({
					getProps: () => {
						return { id: '' };
					},
				} as Account);
				accountValidationService.isUniqueEmail.mockResolvedValueOnce(true);
			};

			it('should not throw an error', async () => {
				setup();
				const params: AccountSave = {
					username: 'dc=schul-cloud,dc=org/fake.ldap',
					systemId: 'ABC123',
				} as AccountSave;
				await expect(accountService.saveWithValidation(params)).resolves.not.toThrow();
			});
		});

		describe('When no password is provided for an internal user', () => {
			it('should throw no password provided error', async () => {
				const params: AccountSave = {
					username: 'john.doe@mail.tld',
				} as AccountSave;
				await expect(accountService.saveWithValidation(params)).rejects.toThrow('No password provided');
			});
		});

		describe('When account already exists', () => {
			it('should throw account already exists', async () => {
				const params: AccountSave = {
					username: 'john.doe@mail.tld',
					password: 'JohnsPassword',
					userId: 'userId123',
				} as AccountSave;
				accountServiceDb.findByUserId.mockResolvedValueOnce({ id: 'foundAccount123' } as Account);
				await expect(accountService.saveWithValidation(params)).rejects.toThrow('Account already exists');
			});
		});

		describe('When username already exists', () => {
			const setup = () => {
				accountValidationService.isUniqueEmail.mockResolvedValueOnce(false);
			};
			it('should throw username already exists', async () => {
				setup();
				const params: AccountSave = {
					username: 'john.doe@mail.tld',
					password: 'JohnsPassword',
				} as AccountSave;
				await expect(accountService.saveWithValidation(params)).rejects.toThrow('Username already exists');
			});
		});
		describe('When identity management is primary', () => {
			const setup = () => {
				configService.get.mockReturnValue(true);
				accountServiceDb.save.mockResolvedValueOnce({
					getProps: () => {
						return { id: '' };
					},
				} as Account);
				accountValidationService.isUniqueEmail.mockResolvedValueOnce(true);

				return newAccountService();
			};

			it('should call idm implementation', async () => {
				const service = setup();
				await expect(
					service.saveWithValidation({ username: 'username@mail.tld', password: 'password' } as AccountSave)
				).resolves.not.toThrow();
				expect(accountServiceIdm.save).toHaveBeenCalledTimes(1);
			});
		});
	});

<<<<<<< HEAD
	describe('updateUsername', () => {
		describe('When calling updateUsername in accountService', () => {
			it('should call updateUsername in accountServiceDb', async () => {
				await expect(accountService.updateUsername('accountId', 'username')).resolves.not.toThrow();
				expect(accountServiceDb.updateUsername).toHaveBeenCalledTimes(1);
			});
=======
	describe('deleteAccountByUserId', () => {
		const setup = () => {
			const userId = new ObjectId().toHexString();
			const accountId = new ObjectId().toHexString();
			const spy = jest.spyOn(accountService, 'deleteByUserId');

			const expectedResult = DomainOperationBuilder.build(DomainName.ACCOUNT, OperationType.DELETE, 1, [accountId]);

			return { accountId, expectedResult, spy, userId };
		};

		it('should call deleteByUserId in accountService', async () => {
			const { spy, userId } = setup();

			await accountService.deleteAccountByUserId(userId);
			expect(spy).toHaveBeenCalledWith(userId);
			spy.mockRestore();
		});

		it('should call deleteByUserId in accountService', async () => {
			const { accountId, expectedResult, spy, userId } = setup();

			spy.mockResolvedValueOnce([accountId]);

			const result = await accountService.deleteAccountByUserId(userId);
			expect(spy).toHaveBeenCalledWith(userId);
			expect(result).toEqual(expectedResult);
			spy.mockRestore();
		});
	});

	describe('findMany', () => {
		it('should call findMany in accountServiceDb', async () => {
			await expect(accountService.findMany()).resolves.not.toThrow();
			expect(accountServiceDb.findMany).toHaveBeenCalledTimes(1);
>>>>>>> f961d316
		});

		describe('When calling updateUsername in accountService if idm feature is enabled', () => {
			const setup = () => {
				configService.get.mockReturnValue(true);

				accountServiceDb.updateUsername.mockResolvedValueOnce({
					getProps: () => {
						return { id: '' };
					},
				} as Account);

				return newAccountService();
			};
			it('should call updateUsername in accountServiceIdm', async () => {
				const service = setup();

				await expect(service.updateUsername('accountId', 'username')).resolves.not.toThrow();
				expect(accountServiceIdm.updateUsername).toHaveBeenCalledTimes(1);
			});
		});

		describe('When calling updateUsername in accountService if idm feature is disabled', () => {
			const setup = () => {
				configService.get.mockReturnValue(false);

				accountServiceDb.updateUsername.mockResolvedValueOnce({
					getProps: () => {
						return { id: '' };
					},
				} as Account);

				return newAccountService();
			};
			it('should not call updateUsername in accountServiceIdm', async () => {
				const service = setup();

				await expect(service.updateUsername('accountId', 'username')).resolves.not.toThrow();
				expect(accountServiceIdm.updateUsername).not.toHaveBeenCalled();
			});
		});
		describe('When identity management is primary', () => {
			const setup = () => {
				configService.get.mockReturnValue(true);

				accountServiceDb.updateUsername.mockResolvedValueOnce({
					getProps: () => {
						return { id: '' };
					},
				} as Account);

				return newAccountService();
			};

			it('should call idm implementation', async () => {
				const service = setup();
				await expect(service.updateUsername('accountId', 'username')).resolves.not.toThrow();
				expect(accountServiceIdm.updateUsername).toHaveBeenCalledTimes(1);
			});
		});
	});

	describe('updateLastTriedFailedLogin', () => {
		describe('When calling updateLastTriedFailedLogin in accountService', () => {
			it('should call updateLastTriedFailedLogin in accountServiceDb', async () => {
				await expect(accountService.updateLastTriedFailedLogin('accountId', {} as Date)).resolves.not.toThrow();
				expect(accountServiceDb.updateLastTriedFailedLogin).toHaveBeenCalledTimes(1);
			});
		});
		describe('when identity management is primary', () => {
			const setup = () => {
				configService.get.mockReturnValue(true);

				accountServiceDb.updateLastTriedFailedLogin.mockResolvedValueOnce({
					getProps: () => {
						return { id: '' };
					},
				} as Account);

				return newAccountService();
			};

			it('should call idm implementation', async () => {
				const service = setup();
				await expect(service.updateLastTriedFailedLogin('accountId', new Date())).resolves.not.toThrow();
				expect(accountServiceIdm.updateLastTriedFailedLogin).toHaveBeenCalledTimes(1);
			});
		});
	});

	describe('updatePassword', () => {
		describe('When calling updatePassword in accountService', () => {
			it('should call updatePassword in accountServiceDb', async () => {
				await expect(accountService.updatePassword('accountId', 'password')).resolves.not.toThrow();
				expect(accountServiceDb.updatePassword).toHaveBeenCalledTimes(1);
			});
		});

		describe('When calling updatePassword in accountService if feature is enabled', () => {
			const setup = () => {
				configService.get.mockReturnValue(true);

				accountServiceDb.updatePassword.mockResolvedValueOnce({
					getProps: () => {
						return { id: '' };
					},
				} as Account);

				return newAccountService();
			};
			it('should call updatePassword in accountServiceIdm', async () => {
				const service = setup();

				await expect(service.updatePassword('accountId', 'password')).resolves.not.toThrow();
				expect(accountServiceIdm.updatePassword).toHaveBeenCalledTimes(1);
			});
		});

		describe('When calling updatePassword in accountService if feature is disabled', () => {
			const setup = () => {
				configService.get.mockReturnValue(false);

				accountServiceDb.updatePassword.mockResolvedValueOnce({
					getProps: () => {
						return { id: '' };
					},
				} as Account);

				return newAccountService();
			};
			it('should not call updatePassword in accountServiceIdm', async () => {
				const service = setup();

				await expect(service.updatePassword('accountId', 'password')).resolves.not.toThrow();
				expect(accountServiceIdm.updatePassword).not.toHaveBeenCalled();
			});
		});
		describe('When identity management is primary', () => {
			const setup = () => {
				configService.get.mockReturnValue(true);

				accountServiceDb.updatePassword.mockResolvedValueOnce({
					getProps: () => {
						return { id: '' };
					},
				} as Account);

				return newAccountService();
			};

			it('should call idm implementation', async () => {
				const service = setup();
				await expect(service.updatePassword('accountId', 'password')).resolves.not.toThrow();
				expect(accountServiceIdm.updatePassword).toHaveBeenCalledTimes(1);
			});
		});
	});

	describe('validatePassword', () => {
		describe('When calling validatePassword in accountService', () => {
			it('should call validatePassword in accountServiceDb', async () => {
				await expect(accountService.validatePassword({} as Account, 'password')).resolves.not.toThrow();
				expect(accountServiceIdm.validatePassword).toHaveBeenCalledTimes(0);
				expect(accountServiceDb.validatePassword).toHaveBeenCalledTimes(1);
			});
		});

		describe('When calling validatePassword in accountService if feature is enabled', () => {
			const setup = () => {
				configService.get.mockReturnValue(true);
				return new AccountService(
					accountServiceDb,
					accountServiceIdm,
					configService,
					accountValidationService,
					logger,
					userRepo
				);
			};
			it('should call validatePassword in accountServiceIdm', async () => {
				const service = setup();
				await expect(service.validatePassword({} as Account, 'password')).resolves.not.toThrow();
				expect(accountServiceDb.validatePassword).toHaveBeenCalledTimes(0);
				expect(accountServiceIdm.validatePassword).toHaveBeenCalledTimes(1);
			});
		});
	});

	describe('delete', () => {
		describe('When calling delete in accountService', () => {
			it('should call delete in accountServiceDb', async () => {
				await expect(accountService.delete('accountId')).resolves.not.toThrow();
				expect(accountServiceDb.delete).toHaveBeenCalledTimes(1);
			});
		});

		describe('When calling delete in accountService if feature is enabled', () => {
			const setup = () => {
				configService.get.mockReturnValueOnce(true);
			};
			it('should call delete in accountServiceIdm', async () => {
				setup();

				await expect(accountService.delete('accountId')).resolves.not.toThrow();
				expect(accountServiceIdm.delete).toHaveBeenCalledTimes(1);
			});
		});

		describe('When calling delete in accountService if feature is disabled', () => {
			const setup = () => {
				configService.get.mockReturnValueOnce(false);
			};
			it('should not call delete in accountServiceIdm', async () => {
				setup();

				await expect(accountService.delete('accountId')).resolves.not.toThrow();
				expect(accountServiceIdm.delete).not.toHaveBeenCalled();
			});
		});
		describe('When identity management is primary', () => {
			const setup = () => {
				configService.get.mockReturnValue(true);
				return new AccountService(
					accountServiceDb,
					accountServiceIdm,
					configService,
					accountValidationService,
					logger,
					userRepo
				);
			};

			it('should call idm implementation', async () => {
				setup();
				await expect(accountService.delete('accountId')).resolves.not.toThrow();
				expect(accountServiceIdm.delete).toHaveBeenCalledTimes(1);
			});
		});
	});

	describe('deleteByUserId', () => {
		describe('When calling deleteByUserId in accountService', () => {
			it('should call deleteByUserId in accountServiceDb', async () => {
				await expect(accountService.deleteByUserId('userId')).resolves.not.toThrow();
				expect(accountServiceDb.deleteByUserId).toHaveBeenCalledTimes(1);
			});
		});

		describe('When calling deleteByUserId in accountService if feature is enabled', () => {
			const setup = () => {
				configService.get.mockReturnValueOnce(true);
			};
			it('should call deleteByUserId in accountServiceIdm', async () => {
				setup();

				await expect(accountService.deleteByUserId('userId')).resolves.not.toThrow();
				expect(accountServiceIdm.deleteByUserId).toHaveBeenCalledTimes(1);
			});
		});

		describe('When calling deleteByUserId in accountService if feature is disabled', () => {
			const setup = () => {
				configService.get.mockReturnValueOnce(false);
			};
			it('should not call deleteByUserId in accountServiceIdm', async () => {
				setup();

				await expect(accountService.deleteByUserId('userId')).resolves.not.toThrow();
				expect(accountServiceIdm.deleteByUserId).not.toHaveBeenCalled();
			});
		});
		describe('When identity management is primary', () => {
			const setup = () => {
				configService.get.mockReturnValue(true);
				return new AccountService(
					accountServiceDb,
					accountServiceIdm,
					configService,
					accountValidationService,
					logger,
					userRepo
				);
			};

			it('should call idm implementation', async () => {
				setup();
				await expect(accountService.deleteByUserId('userId')).resolves.not.toThrow();
				expect(accountServiceIdm.deleteByUserId).toHaveBeenCalledTimes(1);
			});
		});
	});

	describe('findMany', () => {
		describe('When calling findMany in accountService', () => {
			it('should call findMany in accountServiceDb', async () => {
				await expect(accountService.findMany()).resolves.not.toThrow();
				expect(accountServiceDb.findMany).toHaveBeenCalledTimes(1);
			});
		});
	});

	describe('searchByUsernamePartialMatch', () => {
		describe('When calling searchByUsernamePartialMatch in accountService', () => {
			it('should call searchByUsernamePartialMatch in accountServiceDb', async () => {
				await expect(accountService.searchByUsernamePartialMatch('username', 1, 1)).resolves.not.toThrow();
				expect(accountServiceDb.searchByUsernamePartialMatch).toHaveBeenCalledTimes(1);
			});
		});
		describe('when identity management is primary', () => {
			const setup = () => {
				configService.get.mockReturnValue(true);
				return new AccountService(
					accountServiceDb,
					accountServiceIdm,
					configService,
					accountValidationService,
					logger,
					userRepo
				);
			};

			it('should call idm implementation', async () => {
				const service = setup();
				await expect(service.searchByUsernamePartialMatch('username', 0, 1)).resolves.not.toThrow();
				expect(accountServiceIdm.searchByUsernamePartialMatch).toHaveBeenCalledTimes(1);
			});
		});
	});

	describe('searchByUsernameExactMatch', () => {
		describe('When calling searchByUsernameExactMatch in accountService', () => {
			it('should call searchByUsernameExactMatch in accountServiceDb', async () => {
				await expect(accountService.searchByUsernameExactMatch('username')).resolves.not.toThrow();
				expect(accountServiceDb.searchByUsernameExactMatch).toHaveBeenCalledTimes(1);
			});
		});
		describe('when identity management is primary', () => {
			const setup = () => {
				configService.get.mockReturnValue(true);
				return new AccountService(
					accountServiceDb,
					accountServiceIdm,
					configService,
					accountValidationService,
					logger,
					userRepo
				);
			};

			it('should call idm implementation', async () => {
				const service = setup();
				await expect(service.searchByUsernameExactMatch('username')).resolves.not.toThrow();
				expect(accountServiceIdm.searchByUsernameExactMatch).toHaveBeenCalledTimes(1);
			});
		});
	});

	describe('executeIdmMethod', () => {
		describe('When idm feature is enabled', () => {
			const setup = () => {
				configService.get.mockReturnValueOnce(true);
				const testError = new Error('error');
				accountServiceIdm.deleteByUserId.mockImplementationOnce(() => {
					throw testError;
				});

				const spyLogger = jest.spyOn(logger, 'error');

				return { testError, spyLogger };
			};
			it('should call executeIdmMethod and throw an error object', async () => {
				const { testError, spyLogger } = setup();

				await expect(accountService.deleteByUserId('userId')).resolves.not.toThrow();
				expect(spyLogger).toHaveBeenCalledWith(testError, expect.anything());
			});
		});

		describe('When idm feature is enabled', () => {
			const setup = () => {
				configService.get.mockReturnValueOnce(true);
				const spyLogger = jest.spyOn(logger, 'error');
				const deleteByUserIdMock = jest.spyOn(accountServiceIdm, 'deleteByUserId');
				deleteByUserIdMock.mockImplementationOnce(() => {
					// eslint-disable-next-line @typescript-eslint/no-throw-literal
					throw 'a non error object';
				});
				return { spyLogger };
			};
			it('should call executeIdmMethod and throw an error object', async () => {
				const { spyLogger } = setup();

				await expect(accountService.deleteByUserId('userId')).resolves.not.toThrow();
				expect(spyLogger).toHaveBeenCalledWith('a non error object');
			});
		});
	});

	describe('updateMyAccount', () => {
		describe('When account is external', () => {
			const setup = () => {
				const mockSchool = schoolFactory.buildWithId();

				const mockExternalUser = userFactory.buildWithId({
					school: mockSchool,
				});
				const externalSystem = systemFactory.build();
				const mockExternalUserAccount = accountFactory.build({
					userId: mockExternalUser.id,
					password: defaultPasswordHash,
					systemId: externalSystem.id,
				});

				const mockExternalAccount: Account = AccountEntityToDoMapper.mapToDto(mockExternalUserAccount);

				accountServiceDb.findByUserIdOrFail.mockResolvedValueOnce(mockExternalAccount);

				return { mockExternalUser, mockExternalAccount };
			};
			it('should throw ForbiddenOperationError', async () => {
				const { mockExternalUser, mockExternalAccount } = setup();

				await expect(
					accountService.updateMyAccount(mockExternalUser, mockExternalAccount, {
						passwordOld: defaultPassword,
					})
				).rejects.toThrow(ForbiddenOperationError);
			});
		});

		describe('When password does not match', () => {
			const setup = () => {
				const mockSchool = schoolFactory.buildWithId();

				const mockStudentUser = userFactory.buildWithId({
					school: mockSchool,
				});
				const mockStudentAccountEntity = accountFactory.buildWithId({
					userId: mockStudentUser.id,
					password: defaultPasswordHash,
				});
				const mockStudentAccount: Account = AccountEntityToDoMapper.mapToDto(mockStudentAccountEntity);

				accountServiceDb.findByUserIdOrFail.mockResolvedValueOnce(mockStudentAccount);
				accountServiceDb.validatePassword.mockResolvedValueOnce(false);

				return { mockStudentUser, mockStudentAccount };
			};
			it('should throw AuthorizationError', async () => {
				const { mockStudentUser, mockStudentAccount } = setup();
				await expect(
					accountService.updateMyAccount(mockStudentUser, mockStudentAccount, {
						passwordOld: 'DoesNotMatch',
					})
				).rejects.toThrow(AuthorizationError);
			});
		});

		describe('When new password is given', () => {
			const setup = () => {
				const mockSchool = schoolFactory.buildWithId();

				const mockStudentUser = userFactory.buildWithId({
					school: mockSchool,
				});
				const mockStudentAccount = accountFactory.buildWithId({
					userId: mockStudentUser.id,
					password: defaultPasswordHash,
				});
				const mockStudentAccountDo: Account = AccountEntityToDoMapper.mapToDto(mockStudentAccount);

				accountServiceDb.validatePassword.mockResolvedValue(true);
				accountServiceDb.save.mockResolvedValue(mockStudentAccountDo);

				return { mockStudentUser, mockStudentAccountDo };
			};
			it('should allow to update with strong password', async () => {
				const { mockStudentUser, mockStudentAccountDo } = setup();
				await expect(
					accountService.updateMyAccount(mockStudentUser, mockStudentAccountDo, {
						passwordOld: defaultPassword,
						passwordNew: otherPassword,
					})
				).resolves.not.toThrow();
			});
		});

		describe('When no new password is given', () => {
			const setup = () => {
				const mockSchool = schoolFactory.buildWithId();

				const mockStudentUser = userFactory.buildWithId({
					school: mockSchool,
				});

				const mockStudentAccount = accountFactory.buildWithId({
					userId: mockStudentUser.id,
					password: defaultPasswordHash,
				});

				const mockStudentAccountDo: Account = AccountEntityToDoMapper.mapToDto(mockStudentAccount);

				accountServiceDb.validatePassword.mockResolvedValue(true);
				accountServiceDb.save.mockResolvedValue(mockStudentAccountDo);
				const spyAccountServiceSave = jest.spyOn(accountServiceDb, 'save');

				accountValidationService.isUniqueEmail.mockResolvedValue(true);

				return { mockStudentUser, mockStudentAccountDo, spyAccountServiceSave };
			};
			it('should not update password', async () => {
				const { mockStudentUser, mockStudentAccountDo, spyAccountServiceSave } = setup();
				await accountService.updateMyAccount(mockStudentUser, mockStudentAccountDo, {
					passwordOld: defaultPassword,
					passwordNew: undefined,
					email: 'newemail@to.update',
				});
				expect(spyAccountServiceSave).toHaveBeenCalledWith(
					expect.objectContaining({
						password: undefined,
					})
				);
			});
		});

		describe('When a new email is given', () => {
			const setup = () => {
				const mockSchool = schoolFactory.buildWithId();

				const mockStudentUser = userFactory.buildWithId({
					school: mockSchool,
				});
				const mockStudentAccount = accountFactory.buildWithId({
					userId: mockStudentUser.id,
					password: defaultPasswordHash,
				});

				const mockStudentAccountDo: Account = AccountEntityToDoMapper.mapToDto(mockStudentAccount);

				accountServiceDb.validatePassword.mockResolvedValue(true);
				accountServiceDb.save.mockResolvedValue(mockStudentAccountDo);
				accountValidationService.isUniqueEmail.mockResolvedValue(true);

				return { mockStudentUser, mockStudentAccountDo };
			};
			it('should allow to update email', async () => {
				const { mockStudentUser, mockStudentAccountDo } = setup();
				await expect(
					accountService.updateMyAccount(mockStudentUser, mockStudentAccountDo, {
						passwordOld: defaultPassword,
						email: 'an@available.mail',
					})
				).resolves.not.toThrow();
			});
		});

		describe('When email is not lowercase', () => {
			const setup = () => {
				const mockSchool = schoolFactory.buildWithId();

				const mockStudentUser = userFactory.buildWithId({
					school: mockSchool,
				});
				const mockStudentAccount = accountFactory.buildWithId({
					userId: mockStudentUser.id,
					password: defaultPasswordHash,
				});

				const mockStudentAccountDo: Account = AccountEntityToDoMapper.mapToDto(mockStudentAccount);

				accountServiceDb.validatePassword.mockResolvedValue(true);

				accountValidationService.isUniqueEmail.mockResolvedValueOnce(true);
				accountServiceDb.save.mockResolvedValue(mockStudentAccountDo);
				const accountSaveSpy = jest.spyOn(accountServiceDb, 'save');

				return { mockStudentUser, mockStudentAccountDo, accountSaveSpy };
			};
			it('should use email as account user name in lower case', async () => {
				const { mockStudentUser, mockStudentAccountDo, accountSaveSpy } = setup();

				const testMail = 'AN@AVAILABLE.MAIL';
				await expect(
					accountService.updateMyAccount(mockStudentUser, mockStudentAccountDo, {
						passwordOld: defaultPassword,
						email: testMail,
					})
				).resolves.not.toThrow();
				expect(accountSaveSpy).toBeCalledWith(expect.objectContaining({ username: testMail.toLowerCase() }));
			});
		});

		describe('When email is not lowercase', () => {
			const setup = () => {
				const mockSchool = schoolFactory.buildWithId();

				const mockStudentUser = userFactory.buildWithId({
					school: mockSchool,
				});
				const mockStudentAccount = accountFactory.buildWithId({
					userId: mockStudentUser.id,
					password: defaultPasswordHash,
				});

				const mockStudentAccountDo: Account = AccountEntityToDoMapper.mapToDto(mockStudentAccount);

				accountServiceDb.validatePassword.mockResolvedValue(true);
				accountServiceDb.save.mockResolvedValue(mockStudentAccountDo);
				accountValidationService.isUniqueEmail.mockResolvedValueOnce(true);

				const userUpdateSpy = jest.spyOn(userRepo, 'save');

				return { mockStudentUser, mockStudentAccountDo, userUpdateSpy };
			};
			it('should use email as user email in lower case', async () => {
				const { mockStudentUser, mockStudentAccountDo, userUpdateSpy } = setup();
				const testMail = 'AN@AVAILABLE.MAIL';
				await expect(
					accountService.updateMyAccount(mockStudentUser, mockStudentAccountDo, {
						passwordOld: defaultPassword,
						email: testMail,
					})
				).resolves.not.toThrow();
				expect(userUpdateSpy).toBeCalledWith(expect.objectContaining({ email: testMail.toLowerCase() }));
			});
		});
		describe('When email is given', () => {
			const setup = () => {
				const mockSchool = schoolFactory.buildWithId();

				const mockStudentUser = userFactory.buildWithId({
					school: mockSchool,
				});
				const mockStudentAccount = accountFactory.buildWithId({
					userId: mockStudentUser.id,
					password: defaultPasswordHash,
				});
				const mockStudentAccountDo: Account = AccountEntityToDoMapper.mapToDto(mockStudentAccount);

				accountServiceDb.validatePassword.mockResolvedValue(true);
				accountServiceDb.save.mockResolvedValue(mockStudentAccountDo);
				accountValidationService.isUniqueEmail.mockResolvedValueOnce(true);

				const accountSaveSpy = jest.spyOn(accountServiceDb, 'save');
				const userUpdateSpy = jest.spyOn(userRepo, 'save');

				return { mockStudentUser, mockStudentAccountDo, accountSaveSpy, userUpdateSpy };
			};
			it('should always update account user name AND user email together.', async () => {
				const { mockStudentUser, mockStudentAccountDo, accountSaveSpy, userUpdateSpy } = setup();
				const testMail = 'an@available.mail';
				await expect(
					accountService.updateMyAccount(mockStudentUser, mockStudentAccountDo, {
						passwordOld: defaultPassword,
						email: testMail,
					})
				).resolves.not.toThrow();
				expect(userUpdateSpy).toBeCalledWith(expect.objectContaining({ email: testMail.toLowerCase() }));
				expect(accountSaveSpy).toBeCalledWith(expect.objectContaining({ username: testMail.toLowerCase() }));
			});
		});

		describe('When email is already in use', () => {
			const setup = () => {
				const mockSchool = schoolFactory.buildWithId();

				const mockStudentUser = userFactory.buildWithId({
					school: mockSchool,
				});
				const mockStudentAccount = accountFactory.buildWithId({
					userId: mockStudentUser.id,
					password: defaultPasswordHash,
				});
				const mockStudentAccountDo: Account = AccountEntityToDoMapper.mapToDto(mockStudentAccount);

				accountServiceDb.validatePassword.mockResolvedValue(true);
				accountValidationService.isUniqueEmail.mockResolvedValueOnce(false);

				return { mockStudentUser, mockStudentAccountDo };
			};
			it('should throw ValidationError', async () => {
				const { mockStudentUser, mockStudentAccountDo } = setup();
				await expect(
					accountService.updateMyAccount(mockStudentUser, mockStudentAccountDo, {
						passwordOld: defaultPassword,
						email: 'already@in.use',
					})
				).rejects.toThrow(ValidationError);
			});
		});

		describe('When using teacher user', () => {
			const setup = () => {
				const mockSchool = schoolFactory.buildWithId();

				const mockTeacherUser = userFactory.buildWithId({
					school: mockSchool,
				});

				const mockTeacherAccount = accountFactory.buildWithId({
					userId: mockTeacherUser.id,
					password: defaultPasswordHash,
				});
				const mockTeacherAccountDo: Account = AccountEntityToDoMapper.mapToDto(mockTeacherAccount);

				accountServiceDb.validatePassword.mockResolvedValue(true);

				return { mockTeacherUser, mockTeacherAccountDo };
			};
			it('should allow to update first and last name', async () => {
				const { mockTeacherUser, mockTeacherAccountDo } = setup();
				await expect(
					accountService.updateMyAccount(mockTeacherUser, mockTeacherAccountDo, {
						passwordOld: defaultPassword,
						firstName: 'newFirstName',
					})
				).resolves.not.toThrow();
				await expect(
					accountService.updateMyAccount(mockTeacherUser, mockTeacherAccountDo, {
						passwordOld: defaultPassword,
						lastName: 'newLastName',
					})
				).resolves.not.toThrow();
			});
		});

		describe('When user can not be updated', () => {
			const setup = () => {
				const mockSchool = schoolFactory.buildWithId();

				const mockTeacherUser = userFactory.buildWithId({
					school: mockSchool,
				});
				const mockTeacherAccount = accountFactory.buildWithId({
					userId: mockTeacherUser.id,
					password: defaultPasswordHash,
				});

				const mockTeacherAccountDo: Account = AccountEntityToDoMapper.mapToDto(mockTeacherAccount);

				userRepo.save.mockRejectedValueOnce(undefined);
				accountServiceDb.validatePassword.mockResolvedValue(true);

				return { mockTeacherUser, mockTeacherAccountDo };
			};
			it('should throw EntityNotFoundError', async () => {
				const { mockTeacherUser, mockTeacherAccountDo } = setup();
				await expect(
					accountService.updateMyAccount(mockTeacherUser, mockTeacherAccountDo, {
						passwordOld: defaultPassword,
						firstName: 'failToUpdate',
					})
				).rejects.toThrow(EntityNotFoundError);
			});
		});

		describe('When account can not be updated', () => {
			const setup = () => {
				const mockSchool = schoolFactory.buildWithId();

				const mockStudentUser = userFactory.buildWithId({
					school: mockSchool,
				});
				const mockStudentAccount = accountFactory.buildWithId({
					userId: mockStudentUser.id,
					password: defaultPasswordHash,
				});
				const mockStudentAccountDo: Account = AccountEntityToDoMapper.mapToDto(mockStudentAccount);

				userRepo.save.mockResolvedValueOnce(undefined);
				accountServiceDb.validatePassword.mockResolvedValue(true);
				accountServiceDb.save.mockRejectedValueOnce(undefined);

				accountValidationService.isUniqueEmail.mockResolvedValue(true);

				return { mockStudentUser, mockStudentAccountDo };
			};
			it('should throw EntityNotFoundError', async () => {
				const { mockStudentUser, mockStudentAccountDo } = setup();
				await expect(
					accountService.updateMyAccount(mockStudentUser, mockStudentAccountDo, {
						passwordOld: defaultPassword,
						email: 'fail@to.update',
					})
				).rejects.toThrow(EntityNotFoundError);
			});
		});
	});

	describe('updateAccount', () => {
		describe('When new password is given', () => {
			const setup = () => {
				const mockSchool = schoolFactory.buildWithId();
				const mockStudentUser = userFactory.buildWithId({
					school: mockSchool,
				});
				const mockStudentAccount = accountFactory.buildWithId({
					userId: mockStudentUser.id,
					password: defaultPasswordHash,
				});
				const mockStudentAccountDo: Account = AccountEntityToDoMapper.mapToDto(mockStudentAccount);

				userRepo.save.mockResolvedValue();
				accountServiceDb.save.mockImplementation((account: AccountSave): Promise<Account> => {
					Object.assign(mockStudentAccount, account.getProps());
					return Promise.resolve(AccountEntityToDoMapper.mapToDto(mockStudentAccount));
				});

				return { mockStudentAccount, mockStudentAccountDo, mockStudentUser };
			};
			it('should update target account password', async () => {
				const { mockStudentAccount, mockStudentAccountDo, mockStudentUser } = setup();
				const previousPasswordHash = mockStudentAccount.password;
				const body = { password: defaultPassword } as UpdateAccount;

				expect(mockStudentUser.forcePasswordChange).toBeFalsy();
				await accountService.updateAccount(mockStudentUser, mockStudentAccountDo, body);
				expect(mockStudentAccount.password).not.toBe(previousPasswordHash);
				expect(mockStudentUser.forcePasswordChange).toBeTruthy();
			});
		});

		describe('When username is given', () => {
			const setup = () => {
				const mockSchool = schoolFactory.buildWithId();

				const mockStudentUser = userFactory.buildWithId({
					school: mockSchool,
				});
				const mockStudentAccount = accountFactory.buildWithId({
					userId: mockStudentUser.id,
					password: defaultPasswordHash,
				});
				const mockStudentAccountDo: Account = AccountEntityToDoMapper.mapToDto(mockStudentAccount);

				userRepo.save.mockResolvedValue();
				accountServiceDb.save.mockImplementation((account: AccountSave): Promise<Account> => {
					Object.assign(mockStudentAccount, account.getProps());
					return Promise.resolve(AccountEntityToDoMapper.mapToDto(mockStudentAccount));
				});
				accountValidationService.isUniqueEmail.mockResolvedValue(true);

				return { mockStudentUser, mockStudentAccountDo };
			};
			it('should update target account username', async () => {
				const { mockStudentUser, mockStudentAccountDo } = setup();
				const newUsername = 'newUsername';
				const body = { username: newUsername } as UpdateAccount;

				expect(mockStudentAccountDo.username).not.toBe(newUsername);
				await accountService.updateAccount(mockStudentUser, mockStudentAccountDo, body);
				expect(mockStudentAccountDo.username).toBe(newUsername.toLowerCase());
			});
		});

		describe('When activated flag is given', () => {
			const setup = () => {
				const mockSchool = schoolFactory.buildWithId();

				const mockStudentUser = userFactory.buildWithId({
					school: mockSchool,
				});
				const mockStudentAccount = accountFactory.buildWithId({
					userId: mockStudentUser.id,
					password: defaultPasswordHash,
				});
				const mockStudentAccountDo: Account = AccountEntityToDoMapper.mapToDto(mockStudentAccount);

				userRepo.save.mockResolvedValue();
				accountServiceDb.save.mockImplementation((account: AccountSave): Promise<Account> => {
					Object.assign(mockStudentAccount, account);
					return Promise.resolve(AccountEntityToDoMapper.mapToDto(mockStudentAccount));
				});

				return { mockStudentUser, mockStudentAccountDo };
			};
			it('should update target account activation state', async () => {
				const { mockStudentUser, mockStudentAccountDo } = setup();
				const body = { activated: false } as UpdateAccount;

				await accountService.updateAccount(mockStudentUser, mockStudentAccountDo, body);
				expect(mockStudentAccountDo.activated).toBeFalsy();
			});
		});

		describe('When account can not be updated', () => {
			const setup = () => {
				const mockSchool = schoolFactory.buildWithId();
				const mockStudentUser = userFactory.buildWithId({
					school: mockSchool,
				});
				const mockStudentAccount = accountFactory.buildWithId({
					userId: mockStudentUser.id,
					password: defaultPasswordHash,
				});
				const mockStudentAccountDo: Account = AccountEntityToDoMapper.mapToDto(mockStudentAccount);

				userRepo.save.mockResolvedValue();
				accountServiceDb.save.mockRejectedValueOnce(undefined);

				accountValidationService.isUniqueEmail.mockResolvedValue(true);

				return { mockStudentUser, mockStudentAccountDo };
			};
			it('should throw EntityNotFoundError', async () => {
				const { mockStudentUser, mockStudentAccountDo } = setup();
				const body = { username: 'fail@to.update' } as UpdateAccount;

				await expect(accountService.updateAccount(mockStudentUser, mockStudentAccountDo, body)).rejects.toThrow(
					EntityNotFoundError
				);
			});
		});

		describe('When user can not be updated', () => {
			const setup = () => {
				const mockSchool = schoolFactory.buildWithId();
				const mockStudentUser = userFactory.buildWithId({
					school: mockSchool,
				});
				const mockStudentAccount = accountFactory.buildWithId({
					userId: mockStudentUser.id,
					password: defaultPasswordHash,
				});
				const mockStudentAccountDo: Account = AccountEntityToDoMapper.mapToDto(mockStudentAccount);

				userRepo.save.mockRejectedValueOnce(undefined);

				accountValidationService.isUniqueEmail.mockResolvedValue(true);

				return { mockStudentUser, mockStudentAccountDo };
			};
			it('should throw EntityNotFoundError', async () => {
				const { mockStudentUser, mockStudentAccountDo } = setup();
				const body = { username: 'user-fail@to.update' } as UpdateAccount;

				await expect(accountService.updateAccount(mockStudentUser, mockStudentAccountDo, body)).rejects.toThrow(
					EntityNotFoundError
				);
			});
		});

		describe('When new username already in use', () => {
			const setup = () => {
				const mockSchool = schoolFactory.buildWithId();

				const mockOtherTeacherUser = userFactory.buildWithId({
					school: mockSchool,
				});
				const mockStudentUser = userFactory.buildWithId({
					school: mockSchool,
				});

				const mockOtherTeacherAccount = accountFactory.buildWithId({
					userId: mockOtherTeacherUser.id,
					password: defaultPasswordHash,
				});
				const mockStudentAccount = accountFactory.buildWithId({
					userId: mockStudentUser.id,
					password: defaultPasswordHash,
				});
				const mockStudentAccountDo: Account = AccountEntityToDoMapper.mapToDto(mockStudentAccount);

				userRepo.save.mockRejectedValueOnce(undefined);
				accountValidationService.isUniqueEmail.mockResolvedValueOnce(false);

				return { mockStudentUser, mockStudentAccountDo, mockOtherTeacherAccount };
			};
			it('should throw ValidationError', async () => {
				const { mockStudentUser, mockStudentAccountDo, mockOtherTeacherAccount } = setup();
				const body = { username: mockOtherTeacherAccount.username } as UpdateAccount;

				await expect(accountService.updateAccount(mockStudentUser, mockStudentAccountDo, body)).rejects.toThrow(
					ValidationError
				);
			});
		});
	});

	describe('replaceMyTemporaryPassword', () => {
		describe('When passwords do not match', () => {
			it('should throw ForbiddenOperationError', async () => {
				await expect(
					accountService.replaceMyTemporaryPassword('userId', defaultPassword, otherPassword)
				).rejects.toThrow(ForbiddenOperationError);
			});
		});

		describe('When account does not exists', () => {
			const setup = () => {
				const mockSchool = schoolFactory.buildWithId();
				const mockUserWithoutAccount = userFactory.buildWithId({
					school: mockSchool,
				});

				userRepo.findById.mockResolvedValueOnce(mockUserWithoutAccount);
				accountServiceDb.findByUserIdOrFail.mockImplementation(() => {
					throw new EntityNotFoundError(AccountEntity.name);
				});

				return { mockUserWithoutAccount };
			};
			it('should throw EntityNotFoundError', async () => {
				const { mockUserWithoutAccount } = setup();
				await expect(
					accountService.replaceMyTemporaryPassword(mockUserWithoutAccount.id, defaultPassword, defaultPassword)
				).rejects.toThrow(EntityNotFoundError);
			});
		});

		describe('When user does not exist', () => {
			const setup = () => {
				userRepo.findById.mockRejectedValueOnce(undefined);
			};
			it('should throw EntityNotFoundError', async () => {
				setup();
				await expect(
					accountService.replaceMyTemporaryPassword('accountWithoutUser', defaultPassword, defaultPassword)
				).rejects.toThrow(EntityNotFoundError);
			});
		});

		describe('When account is external', () => {
			const setup = () => {
				const mockSchool = schoolFactory.buildWithId();

				const mockExternalUser = userFactory.buildWithId({
					school: mockSchool,
				});
				const externalSystem = systemFactory.build();
				const mockExternalUserAccount = accountFactory.build({
					userId: mockExternalUser.id,
					password: defaultPasswordHash,
					systemId: externalSystem.id,
				});

				userRepo.findById.mockResolvedValueOnce(mockExternalUser);
				accountServiceDb.findByUserIdOrFail.mockResolvedValueOnce(
					AccountEntityToDoMapper.mapToDto(mockExternalUserAccount)
				);

				return { mockExternalUserAccount };
			};
			it('should throw ForbiddenOperationError', async () => {
				const { mockExternalUserAccount } = setup();
				await expect(
					accountService.replaceMyTemporaryPassword(
						mockExternalUserAccount.userId?.toString() ?? '',
						defaultPassword,
						defaultPassword
					)
				).rejects.toThrow(ForbiddenOperationError);
			});
		});

		describe('When not the users password is temporary', () => {
			const setup = () => {
				const mockSchool = schoolFactory.buildWithId();

				const mockStudentUser = userFactory.buildWithId({
					school: mockSchool,
					forcePasswordChange: false,
					preferences: { firstLogin: true },
				});

				const mockStudentAccount = accountFactory.buildWithId({
					userId: mockStudentUser.id,
					password: defaultPasswordHash,
				});

				userRepo.findById.mockResolvedValueOnce(mockStudentUser);
				accountServiceDb.findByUserIdOrFail.mockResolvedValueOnce(AccountEntityToDoMapper.mapToDto(mockStudentAccount));

				return { mockStudentAccount };
			};
			it('should throw ForbiddenOperationError', async () => {
				const { mockStudentAccount } = setup();
				await expect(
					accountService.replaceMyTemporaryPassword(
						mockStudentAccount.userId?.toString() ?? '',
						defaultPassword,
						defaultPassword
					)
				).rejects.toThrow(ForbiddenOperationError);
			});
		});

		describe('When old password is the same as new password', () => {
			const setup = () => {
				const mockSchool = schoolFactory.buildWithId();

				const mockStudentUser = userFactory.buildWithId({
					school: mockSchool,
					forcePasswordChange: false,
					preferences: { firstLogin: false },
				});

				const mockStudentAccount = accountFactory.buildWithId({
					userId: mockStudentUser.id,
					password: defaultPasswordHash,
				});

				userRepo.findById.mockResolvedValueOnce(mockStudentUser);
				accountServiceDb.findByUserIdOrFail.mockResolvedValueOnce(AccountEntityToDoMapper.mapToDto(mockStudentAccount));
				accountServiceDb.validatePassword.mockResolvedValueOnce(true);

				return { mockStudentAccount };
			};
			it('should throw ForbiddenOperationError', async () => {
				const { mockStudentAccount } = setup();
				await expect(
					accountService.replaceMyTemporaryPassword(
						mockStudentAccount.userId?.toString() ?? '',
						defaultPassword,
						defaultPassword
					)
				).rejects.toThrow(ForbiddenOperationError);
			});
		});

		describe('When old password is undefined', () => {
			const setup = () => {
				const mockSchool = schoolFactory.buildWithId();

				const mockStudentUser = userFactory.buildWithId({
					school: mockSchool,
					forcePasswordChange: false,
					preferences: { firstLogin: false },
				});

				const mockStudentAccount = accountFactory.buildWithId({
					userId: mockStudentUser.id,
					password: undefined,
				});

				userRepo.findById.mockResolvedValueOnce(mockStudentUser);
				accountServiceDb.findByUserIdOrFail.mockResolvedValueOnce(AccountEntityToDoMapper.mapToDto(mockStudentAccount));
				accountServiceDb.validatePassword.mockResolvedValueOnce(true);

				return { mockStudentAccount };
			};
			it('should throw Error', async () => {
				const { mockStudentAccount } = setup();
				await expect(
					accountService.replaceMyTemporaryPassword(
						mockStudentAccount.userId?.toString() ?? '',
						defaultPassword,
						defaultPassword
					)
				).rejects.toThrow(Error);
			});
		});
		describe('When the admin manipulate the users password', () => {
			const setup = () => {
				const mockSchool = schoolFactory.buildWithId();

				const mockStudentUser = userFactory.buildWithId({
					school: mockSchool,
					forcePasswordChange: true,
					preferences: { firstLogin: true },
				});
				const mockStudentAccount = accountFactory.buildWithId({
					userId: mockStudentUser.id,
					password: defaultPasswordHash,
				});

				userRepo.findById.mockResolvedValueOnce(mockStudentUser);
				accountServiceDb.findByUserIdOrFail.mockResolvedValueOnce(AccountEntityToDoMapper.mapToDto(mockStudentAccount));
				accountServiceDb.validatePassword.mockResolvedValueOnce(false);
				accountServiceDb.save.mockResolvedValueOnce(AccountEntityToDoMapper.mapToDto(mockStudentAccount));

				return { mockStudentAccount };
			};
			it('should allow to set strong password', async () => {
				const { mockStudentAccount } = setup();

				await expect(
					accountService.replaceMyTemporaryPassword(
						mockStudentAccount.userId?.toString() ?? '',
						otherPassword,
						otherPassword
					)
				).resolves.not.toThrow();
			});
		});

		describe('when a user logs in for the first time', () => {
			const setup = () => {
				const mockSchool = schoolFactory.buildWithId();

				const mockStudentUser = userFactory.buildWithId({
					school: mockSchool,
					forcePasswordChange: false,
					preferences: { firstLogin: false },
				});
				const mockStudentAccount = accountFactory.buildWithId({
					userId: mockStudentUser.id,
					password: defaultPasswordHash,
				});

				userRepo.findById.mockResolvedValueOnce(mockStudentUser);
				accountServiceDb.findByUserIdOrFail.mockResolvedValueOnce(AccountEntityToDoMapper.mapToDto(mockStudentAccount));
				accountServiceDb.validatePassword.mockResolvedValueOnce(false);
				accountServiceDb.save.mockResolvedValueOnce(AccountEntityToDoMapper.mapToDto(mockStudentAccount));

				return { mockStudentAccount };
			};
			it('should allow to set strong password', async () => {
				const { mockStudentAccount } = setup();

				await expect(
					accountService.replaceMyTemporaryPassword(
						mockStudentAccount.userId?.toString() ?? '',
						otherPassword,
						otherPassword
					)
				).resolves.not.toThrow();
			});
		});

		describe('when a user logs in for the first time (if undefined)', () => {
			const setup = () => {
				const mockSchool = schoolFactory.buildWithId();

				const mockStudentUser = userFactory.buildWithId({
					school: mockSchool,
					forcePasswordChange: false,
				});
				mockStudentUser.preferences = undefined;

				const mockStudentAccount = accountFactory.buildWithId({
					userId: mockStudentUser.id,
					password: defaultPasswordHash,
				});

				userRepo.findById.mockResolvedValueOnce(mockStudentUser);
				accountServiceDb.findByUserIdOrFail.mockResolvedValueOnce(AccountEntityToDoMapper.mapToDto(mockStudentAccount));
				accountServiceDb.validatePassword.mockResolvedValueOnce(false);
				accountServiceDb.save.mockResolvedValueOnce(AccountEntityToDoMapper.mapToDto(mockStudentAccount));

				return { mockStudentAccount };
			};
			it('should allow to set strong password', async () => {
				const { mockStudentAccount } = setup();
				await expect(
					accountService.replaceMyTemporaryPassword(
						mockStudentAccount.userId?.toString() ?? '',
						otherPassword,
						otherPassword
					)
				).resolves.not.toThrow();
			});
		});

		describe('When user can not be updated', () => {
			const setup = () => {
				const mockSchool = schoolFactory.buildWithId();

				const mockStudentUser = userFactory.buildWithId({
					school: mockSchool,
					firstName: 'failToUpdate',
					preferences: { firstLogin: false },
					forcePasswordChange: false,
				});

				const mockStudentAccount = accountFactory.buildWithId({
					userId: mockStudentUser.id,
					password: defaultPasswordHash,
				});

				userRepo.findById.mockResolvedValueOnce(mockStudentUser);
				userRepo.save.mockRejectedValueOnce(undefined);
				accountServiceDb.findByUserIdOrFail.mockResolvedValueOnce(AccountEntityToDoMapper.mapToDto(mockStudentAccount));
				accountServiceDb.validatePassword.mockResolvedValueOnce(false);
				accountServiceDb.save.mockResolvedValueOnce({
					getProps: () => {
						return { id: '' };
					},
				} as Account);

				return { mockStudentAccount };
			};
			it('should throw EntityNotFoundError', async () => {
				const { mockStudentAccount } = setup();
				await expect(
					accountService.replaceMyTemporaryPassword(
						mockStudentAccount.userId?.toString() ?? '',
						otherPassword,
						otherPassword
					)
				).rejects.toThrow(new EntityNotFoundError(User.name));
			});
		});

		describe('When account can not be updated', () => {
			const setup = () => {
				const mockSchool = schoolFactory.buildWithId();

				const mockStudentUser = userFactory.buildWithId({
					school: mockSchool,
					forcePasswordChange: false,
					preferences: { firstLogin: false },
				});

				const mockStudentAccount = accountFactory.buildWithId({
					userId: mockStudentUser.id,
					password: defaultPasswordHash,
					username: 'fail@to.update',
				});

				userRepo.findById.mockResolvedValueOnce(mockStudentUser);
				userRepo.save.mockResolvedValueOnce();
				accountServiceDb.findByUserIdOrFail.mockResolvedValueOnce(AccountEntityToDoMapper.mapToDto(mockStudentAccount));
				accountServiceDb.save.mockRejectedValueOnce(undefined);
				accountServiceDb.validatePassword.mockResolvedValueOnce(false);

				return { mockStudentAccount };
			};
			it('should throw EntityNotFoundError', async () => {
				const { mockStudentAccount } = setup();
				await expect(
					accountService.replaceMyTemporaryPassword(
						mockStudentAccount.userId?.toString() ?? '',
						otherPassword,
						otherPassword
					)
				).rejects.toThrow(EntityNotFoundError);
			});
		});
	});
});<|MERGE_RESOLUTION|>--- conflicted
+++ resolved
@@ -1,17 +1,11 @@
 import { createMock, DeepMocked } from '@golevelup/ts-jest';
 import { ConfigService } from '@nestjs/config';
 import { Test, TestingModule } from '@nestjs/testing';
-<<<<<<< HEAD
 import { AuthorizationError, EntityNotFoundError, ForbiddenOperationError, ValidationError } from '@shared/common';
 import { User } from '@shared/domain/entity';
 import { UserRepo } from '@shared/repo';
-import { accountFactory, schoolFactory, setupEntities, systemFactory, userFactory } from '@shared/testing';
+import { accountFactory, schoolEntityFactory, setupEntities, systemFactory, userFactory } from '@shared/testing';
 import 'reflect-metadata';
-=======
-import { ObjectId } from 'bson';
-import { DomainOperationBuilder } from '@shared/domain/builder';
-import { DomainName, OperationType } from '@shared/domain/types';
->>>>>>> f961d316
 import { LegacyLogger } from '../../../core/logger';
 import { AccountConfig } from '../account-config';
 import { Account, AccountSave, UpdateAccount } from '../domain';
@@ -401,50 +395,12 @@
 		});
 	});
 
-<<<<<<< HEAD
 	describe('updateUsername', () => {
 		describe('When calling updateUsername in accountService', () => {
 			it('should call updateUsername in accountServiceDb', async () => {
 				await expect(accountService.updateUsername('accountId', 'username')).resolves.not.toThrow();
 				expect(accountServiceDb.updateUsername).toHaveBeenCalledTimes(1);
 			});
-=======
-	describe('deleteAccountByUserId', () => {
-		const setup = () => {
-			const userId = new ObjectId().toHexString();
-			const accountId = new ObjectId().toHexString();
-			const spy = jest.spyOn(accountService, 'deleteByUserId');
-
-			const expectedResult = DomainOperationBuilder.build(DomainName.ACCOUNT, OperationType.DELETE, 1, [accountId]);
-
-			return { accountId, expectedResult, spy, userId };
-		};
-
-		it('should call deleteByUserId in accountService', async () => {
-			const { spy, userId } = setup();
-
-			await accountService.deleteAccountByUserId(userId);
-			expect(spy).toHaveBeenCalledWith(userId);
-			spy.mockRestore();
-		});
-
-		it('should call deleteByUserId in accountService', async () => {
-			const { accountId, expectedResult, spy, userId } = setup();
-
-			spy.mockResolvedValueOnce([accountId]);
-
-			const result = await accountService.deleteAccountByUserId(userId);
-			expect(spy).toHaveBeenCalledWith(userId);
-			expect(result).toEqual(expectedResult);
-			spy.mockRestore();
-		});
-	});
-
-	describe('findMany', () => {
-		it('should call findMany in accountServiceDb', async () => {
-			await expect(accountService.findMany()).resolves.not.toThrow();
-			expect(accountServiceDb.findMany).toHaveBeenCalledTimes(1);
->>>>>>> f961d316
 		});
 
 		describe('When calling updateUsername in accountService if idm feature is enabled', () => {
@@ -846,7 +802,7 @@
 	describe('updateMyAccount', () => {
 		describe('When account is external', () => {
 			const setup = () => {
-				const mockSchool = schoolFactory.buildWithId();
+				const mockSchool = schoolEntityFactory.buildWithId();
 
 				const mockExternalUser = userFactory.buildWithId({
 					school: mockSchool,
@@ -877,7 +833,7 @@
 
 		describe('When password does not match', () => {
 			const setup = () => {
-				const mockSchool = schoolFactory.buildWithId();
+				const mockSchool = schoolEntityFactory.buildWithId();
 
 				const mockStudentUser = userFactory.buildWithId({
 					school: mockSchool,
@@ -905,7 +861,7 @@
 
 		describe('When new password is given', () => {
 			const setup = () => {
-				const mockSchool = schoolFactory.buildWithId();
+				const mockSchool = schoolEntityFactory.buildWithId();
 
 				const mockStudentUser = userFactory.buildWithId({
 					school: mockSchool,
@@ -934,7 +890,7 @@
 
 		describe('When no new password is given', () => {
 			const setup = () => {
-				const mockSchool = schoolFactory.buildWithId();
+				const mockSchool = schoolEntityFactory.buildWithId();
 
 				const mockStudentUser = userFactory.buildWithId({
 					school: mockSchool,
@@ -972,7 +928,7 @@
 
 		describe('When a new email is given', () => {
 			const setup = () => {
-				const mockSchool = schoolFactory.buildWithId();
+				const mockSchool = schoolEntityFactory.buildWithId();
 
 				const mockStudentUser = userFactory.buildWithId({
 					school: mockSchool,
@@ -1003,7 +959,7 @@
 
 		describe('When email is not lowercase', () => {
 			const setup = () => {
-				const mockSchool = schoolFactory.buildWithId();
+				const mockSchool = schoolEntityFactory.buildWithId();
 
 				const mockStudentUser = userFactory.buildWithId({
 					school: mockSchool,
@@ -1039,7 +995,7 @@
 
 		describe('When email is not lowercase', () => {
 			const setup = () => {
-				const mockSchool = schoolFactory.buildWithId();
+				const mockSchool = schoolEntityFactory.buildWithId();
 
 				const mockStudentUser = userFactory.buildWithId({
 					school: mockSchool,
@@ -1073,7 +1029,7 @@
 		});
 		describe('When email is given', () => {
 			const setup = () => {
-				const mockSchool = schoolFactory.buildWithId();
+				const mockSchool = schoolEntityFactory.buildWithId();
 
 				const mockStudentUser = userFactory.buildWithId({
 					school: mockSchool,
@@ -1109,7 +1065,7 @@
 
 		describe('When email is already in use', () => {
 			const setup = () => {
-				const mockSchool = schoolFactory.buildWithId();
+				const mockSchool = schoolEntityFactory.buildWithId();
 
 				const mockStudentUser = userFactory.buildWithId({
 					school: mockSchool,
@@ -1138,7 +1094,7 @@
 
 		describe('When using teacher user', () => {
 			const setup = () => {
-				const mockSchool = schoolFactory.buildWithId();
+				const mockSchool = schoolEntityFactory.buildWithId();
 
 				const mockTeacherUser = userFactory.buildWithId({
 					school: mockSchool,
@@ -1173,7 +1129,7 @@
 
 		describe('When user can not be updated', () => {
 			const setup = () => {
-				const mockSchool = schoolFactory.buildWithId();
+				const mockSchool = schoolEntityFactory.buildWithId();
 
 				const mockTeacherUser = userFactory.buildWithId({
 					school: mockSchool,
@@ -1203,7 +1159,7 @@
 
 		describe('When account can not be updated', () => {
 			const setup = () => {
-				const mockSchool = schoolFactory.buildWithId();
+				const mockSchool = schoolEntityFactory.buildWithId();
 
 				const mockStudentUser = userFactory.buildWithId({
 					school: mockSchool,
@@ -1237,7 +1193,7 @@
 	describe('updateAccount', () => {
 		describe('When new password is given', () => {
 			const setup = () => {
-				const mockSchool = schoolFactory.buildWithId();
+				const mockSchool = schoolEntityFactory.buildWithId();
 				const mockStudentUser = userFactory.buildWithId({
 					school: mockSchool,
 				});
@@ -1269,7 +1225,7 @@
 
 		describe('When username is given', () => {
 			const setup = () => {
-				const mockSchool = schoolFactory.buildWithId();
+				const mockSchool = schoolEntityFactory.buildWithId();
 
 				const mockStudentUser = userFactory.buildWithId({
 					school: mockSchool,
@@ -1302,7 +1258,7 @@
 
 		describe('When activated flag is given', () => {
 			const setup = () => {
-				const mockSchool = schoolFactory.buildWithId();
+				const mockSchool = schoolEntityFactory.buildWithId();
 
 				const mockStudentUser = userFactory.buildWithId({
 					school: mockSchool,
@@ -1332,7 +1288,7 @@
 
 		describe('When account can not be updated', () => {
 			const setup = () => {
-				const mockSchool = schoolFactory.buildWithId();
+				const mockSchool = schoolEntityFactory.buildWithId();
 				const mockStudentUser = userFactory.buildWithId({
 					school: mockSchool,
 				});
@@ -1361,7 +1317,7 @@
 
 		describe('When user can not be updated', () => {
 			const setup = () => {
-				const mockSchool = schoolFactory.buildWithId();
+				const mockSchool = schoolEntityFactory.buildWithId();
 				const mockStudentUser = userFactory.buildWithId({
 					school: mockSchool,
 				});
@@ -1389,7 +1345,7 @@
 
 		describe('When new username already in use', () => {
 			const setup = () => {
-				const mockSchool = schoolFactory.buildWithId();
+				const mockSchool = schoolEntityFactory.buildWithId();
 
 				const mockOtherTeacherUser = userFactory.buildWithId({
 					school: mockSchool,
@@ -1435,7 +1391,7 @@
 
 		describe('When account does not exists', () => {
 			const setup = () => {
-				const mockSchool = schoolFactory.buildWithId();
+				const mockSchool = schoolEntityFactory.buildWithId();
 				const mockUserWithoutAccount = userFactory.buildWithId({
 					school: mockSchool,
 				});
@@ -1469,7 +1425,7 @@
 
 		describe('When account is external', () => {
 			const setup = () => {
-				const mockSchool = schoolFactory.buildWithId();
+				const mockSchool = schoolEntityFactory.buildWithId();
 
 				const mockExternalUser = userFactory.buildWithId({
 					school: mockSchool,
@@ -1502,7 +1458,7 @@
 
 		describe('When not the users password is temporary', () => {
 			const setup = () => {
-				const mockSchool = schoolFactory.buildWithId();
+				const mockSchool = schoolEntityFactory.buildWithId();
 
 				const mockStudentUser = userFactory.buildWithId({
 					school: mockSchool,
@@ -1534,7 +1490,7 @@
 
 		describe('When old password is the same as new password', () => {
 			const setup = () => {
-				const mockSchool = schoolFactory.buildWithId();
+				const mockSchool = schoolEntityFactory.buildWithId();
 
 				const mockStudentUser = userFactory.buildWithId({
 					school: mockSchool,
@@ -1567,7 +1523,7 @@
 
 		describe('When old password is undefined', () => {
 			const setup = () => {
-				const mockSchool = schoolFactory.buildWithId();
+				const mockSchool = schoolEntityFactory.buildWithId();
 
 				const mockStudentUser = userFactory.buildWithId({
 					school: mockSchool,
@@ -1599,7 +1555,7 @@
 		});
 		describe('When the admin manipulate the users password', () => {
 			const setup = () => {
-				const mockSchool = schoolFactory.buildWithId();
+				const mockSchool = schoolEntityFactory.buildWithId();
 
 				const mockStudentUser = userFactory.buildWithId({
 					school: mockSchool,
@@ -1633,7 +1589,7 @@
 
 		describe('when a user logs in for the first time', () => {
 			const setup = () => {
-				const mockSchool = schoolFactory.buildWithId();
+				const mockSchool = schoolEntityFactory.buildWithId();
 
 				const mockStudentUser = userFactory.buildWithId({
 					school: mockSchool,
@@ -1667,7 +1623,7 @@
 
 		describe('when a user logs in for the first time (if undefined)', () => {
 			const setup = () => {
-				const mockSchool = schoolFactory.buildWithId();
+				const mockSchool = schoolEntityFactory.buildWithId();
 
 				const mockStudentUser = userFactory.buildWithId({
 					school: mockSchool,
@@ -1701,7 +1657,7 @@
 
 		describe('When user can not be updated', () => {
 			const setup = () => {
-				const mockSchool = schoolFactory.buildWithId();
+				const mockSchool = schoolEntityFactory.buildWithId();
 
 				const mockStudentUser = userFactory.buildWithId({
 					school: mockSchool,
@@ -1741,7 +1697,7 @@
 
 		describe('When account can not be updated', () => {
 			const setup = () => {
-				const mockSchool = schoolFactory.buildWithId();
+				const mockSchool = schoolEntityFactory.buildWithId();
 
 				const mockStudentUser = userFactory.buildWithId({
 					school: mockSchool,
