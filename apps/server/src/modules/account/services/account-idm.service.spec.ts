--- conflicted
+++ resolved
@@ -3,15 +3,11 @@
 import { IdentityManagementOauthService, IdentityManagementService } from '@infra/identity-management';
 import { NotImplementedException } from '@nestjs/common';
 import { ConfigModule } from '@nestjs/config';
-<<<<<<< HEAD
-import { AccountIdmToDtoMapper, AccountIdmToDtoMapperDb } from '../repo/mapper';
-=======
 import { Test, TestingModule } from '@nestjs/testing';
 import { EntityNotFoundError } from '@shared/common';
 import { IdmAccount } from '@shared/domain/interface';
 import { LoggerModule } from '@src/core/logger';
-import { AccountIdmToDtoMapper, AccountIdmToDtoMapperDb } from '../mapper';
->>>>>>> 1df15eca
+import { AccountIdmToDtoMapper, AccountIdmToDtoMapperDb } from '../repo/mapper';
 import { AccountServiceIdm } from './account-idm.service';
 import { AccountLookupService } from './account-lookup.service';
 import { AccountDto, AccountSaveDto } from './dto';
