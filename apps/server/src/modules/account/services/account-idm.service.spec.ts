--- conflicted
+++ resolved
@@ -6,11 +6,7 @@
 import { Test, TestingModule } from '@nestjs/testing';
 import { EntityNotFoundError } from '@shared/common';
 import { IdmAccount } from '@shared/domain/interface';
-<<<<<<< HEAD
-import { LegacyLogger } from '@src/core/logger';
-=======
 import { Logger } from '@src/core/logger';
->>>>>>> 0d2c886d
 import { AccountConfig } from '../account-config';
 import { Account, AccountSave } from '../domain';
 import { AccountIdmToDoMapper, AccountIdmToDoMapperDb } from '../repo/mapper';
@@ -59,13 +55,8 @@
 					useValue: createMock<IdentityManagementOauthService>(),
 				},
 				{
-<<<<<<< HEAD
-					provide: LegacyLogger,
-					useValue: createMock<LegacyLogger>(),
-=======
 					provide: Logger,
 					useValue: createMock<Logger>(),
->>>>>>> 0d2c886d
 				},
 			],
 		}).compile();
