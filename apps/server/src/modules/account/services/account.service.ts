import { ObjectId } from '@mikro-orm/mongodb';
import { Injectable } from '@nestjs/common';
import { ConfigService } from '@nestjs/config';
<<<<<<< HEAD
import { AuthorizationError, EntityNotFoundError, ForbiddenOperationError, ValidationError } from '@shared/common';
import { DomainOperationBuilder } from '@shared/domain/builder';
import { User } from '@shared/domain/entity';
import { DomainOperation } from '@shared/domain/interface';
import { Counted, DomainName, EntityId, OperationType } from '@shared/domain/types';
import { UserRepo } from '@shared/repo/user/user.repo';
import { LegacyLogger } from '@src/core/logger';
import { isEmail, validateOrReject } from 'class-validator';
import { AccountConfig } from '../account-config';
import { Account, AccountSave, UpdateAccount, UpdateMyAccount } from '../domain';
import { AccountEntity } from '../entity/account.entity';
=======
import { ValidationError } from '@shared/common';
import { Counted, EntityId } from '@shared/domain/types';
import { isEmail, validateOrReject } from 'class-validator';
import { EventBus, EventsHandler, IEventHandler } from '@nestjs/cqrs';
import {
	UserDeletedEvent,
	DeletionService,
	DataDeletedEvent,
	DomainDeletionReport,
	DomainDeletionReportBuilder,
	DomainName,
	DomainOperationReportBuilder,
	OperationType,
} from '@modules/deletion';
import { LegacyLogger } from '../../../core/logger';
import { ServerConfig } from '../../server/server.config';
>>>>>>> 426ae00e
import { AccountServiceDb } from './account-db.service';
import { AccountServiceIdm } from './account-idm.service';
import { AbstractAccountService } from './account.service.abstract';
import { AccountValidationService } from './account.validation.service';

/* TODO: extract a service that contains all things required by feathers,
which is responsible for the additionally required validation 

it should be clearly visible which functions are only needed for feathers, and easy to remove them */

type UserPreferences = {
	// first login completed
	firstLogin: boolean;
};

@Injectable()
@EventsHandler(UserDeletedEvent)
export class AccountService extends AbstractAccountService implements DeletionService, IEventHandler<UserDeletedEvent> {
	private readonly accountImpl: AbstractAccountService;

	constructor(
		private readonly accountDb: AccountServiceDb,
		private readonly accountIdm: AccountServiceIdm,
		private readonly configService: ConfigService<AccountConfig, true>,
		private readonly accountValidationService: AccountValidationService,
		private readonly logger: LegacyLogger,
<<<<<<< HEAD
		private readonly userRepo: UserRepo
=======
		private readonly eventBus: EventBus
>>>>>>> 426ae00e
	) {
		super();
		this.logger.setContext(AccountService.name);
		if (this.configService.get<boolean>('FEATURE_IDENTITY_MANAGEMENT_LOGIN_ENABLED') === true) {
			this.accountImpl = accountIdm;
		} else {
			this.accountImpl = accountDb;
		}
	}

<<<<<<< HEAD
	public async updateMyAccount(user: User, account: Account, updateData: UpdateMyAccount) {
		if (account.systemId) {
			throw new ForbiddenOperationError('External account details can not be changed.');
		}

		if (!updateData.passwordOld || !(await this.validatePassword(account, updateData.passwordOld))) {
			throw new AuthorizationError('Your old password is not correct.');
		}

		let updateUser = false;
		let updateAccount = false;
		if (updateData.passwordNew) {
			account.password = updateData.passwordNew;
			updateAccount = true;
		} else {
			account.password = undefined;
		}

		if (updateData.email && user.email !== updateData.email) {
			const newMail = updateData.email.toLowerCase();
			await this.checkUniqueEmail(account, user, newMail);
			user.email = newMail;
			account.username = newMail;
			updateUser = true;
			updateAccount = true;
		}

		if (updateData.firstName && user.firstName !== updateData.firstName) {
			user.firstName = updateData.firstName;
			updateUser = true;
		}

		if (updateData.lastName && user.lastName !== updateData.lastName) {
			user.lastName = updateData.lastName;
			updateUser = true;
		}

		if (updateUser) {
			try {
				await this.userRepo.save(user);
			} catch (err) {
				throw new EntityNotFoundError(User.name);
			}
		}
		if (updateAccount) {
			try {
				await this.save(account);
			} catch (err) {
				throw new EntityNotFoundError(AccountEntity.name);
			}
		}
	}

	public async updateAccount(targetUser: User, targetAccount: Account, updateData: UpdateAccount): Promise<Account> {
		let updateUser = false;
		let updateAccount = false;

		if (updateData.password !== undefined) {
			targetAccount.password = updateData.password;
			targetUser.forcePasswordChange = true;
			updateUser = true;
			updateAccount = true;
		}
		if (updateData.username !== undefined) {
			const newMail = updateData.username.toLowerCase();
			await this.checkUniqueEmail(targetAccount, targetUser, newMail);
			targetUser.email = newMail;
			targetAccount.username = newMail;
			updateUser = true;
			updateAccount = true;
		}
		if (updateData.activated !== undefined) {
			targetAccount.activated = updateData.activated;
			updateAccount = true;
		}

		if (updateUser) {
			try {
				await this.userRepo.save(targetUser);
			} catch (err) {
				throw new EntityNotFoundError(User.name);
			}
		}
		if (updateAccount) {
			try {
				return await this.save(targetAccount);
			} catch (err) {
				throw new EntityNotFoundError(AccountEntity.name);
			}
		}

		return targetAccount;
	}

	public async replaceMyTemporaryPassword(userId: EntityId, password: string, confirmPassword: string): Promise<void> {
		if (password !== confirmPassword) {
			throw new ForbiddenOperationError('Password and confirm password do not match.');
		}

		let user: User;
		try {
			user = await this.userRepo.findById(userId);
		} catch (err) {
			throw new EntityNotFoundError(User.name);
		}

		const userPreferences = <UserPreferences>user.preferences;
		const firstLoginPassed = userPreferences ? userPreferences.firstLogin : false;

		if (!user.forcePasswordChange && firstLoginPassed) {
			throw new ForbiddenOperationError('The password is not temporary, hence can not be changed.');
		} // Password change was forces or this is a first logon for the user

		const account: Account = await this.findByUserIdOrFail(userId);

		if (account.systemId) {
			throw new ForbiddenOperationError('External account details can not be changed.');
		}

		if (await this.validatePassword(account, password)) {
			throw new ForbiddenOperationError('New password can not be same as old password.');
		}

		try {
			account.password = password;
			await this.save(account);
		} catch (err) {
			throw new EntityNotFoundError(AccountEntity.name);
		}
		try {
			user.forcePasswordChange = false;
			await this.userRepo.save(user);
		} catch (err) {
			throw new EntityNotFoundError(User.name);
		}
	}

	async findById(id: string): Promise<Account> {
=======
	public async handle({ deletionRequestId, targetRefId }: UserDeletedEvent): Promise<void> {
		const dataDeleted = await this.deleteUserData(targetRefId);
		await this.eventBus.publish(new DataDeletedEvent(deletionRequestId, dataDeleted));
	}

	async findById(id: string): Promise<AccountDto> {
>>>>>>> 426ae00e
		return this.accountImpl.findById(id);
	}

	async findMultipleByUserId(userIds: string[]): Promise<Account[]> {
		return this.accountImpl.findMultipleByUserId(userIds);
	}

	async findByUserId(userId: string): Promise<Account | null> {
		return this.accountImpl.findByUserId(userId);
	}

	async findByUserIdOrFail(userId: string): Promise<Account> {
		return this.accountImpl.findByUserIdOrFail(userId);
	}

	async findByUsernameAndSystemId(username: string, systemId: string | ObjectId): Promise<Account | null> {
		return this.accountImpl.findByUsernameAndSystemId(username, systemId);
	}

	async searchByUsernamePartialMatch(userName: string, skip: number, limit: number): Promise<Counted<Account[]>> {
		return this.accountImpl.searchByUsernamePartialMatch(userName, skip, limit);
	}

	async searchByUsernameExactMatch(userName: string): Promise<Counted<Account[]>> {
		return this.accountImpl.searchByUsernameExactMatch(userName);
	}

	async save(accountSave: AccountSave): Promise<Account> {
		const ret = await this.accountDb.save(accountSave);
		const newAccount: AccountSave = {
			...accountSave,
			id: accountSave.id,
			idmReferenceId: ret.id,
			password: accountSave.password,
		};
		const idmAccount = await this.executeIdmMethod(async () => {
			this.logger.debug(`Saving account with accountID ${ret.id} ...`);
			const account = await this.accountIdm.save(newAccount);
			this.logger.debug(`Saved account with accountID ${ret.id}`);
			return account;
		});
		return new Account({ ...ret.getProps(), idmReferenceId: idmAccount?.idmReferenceId });
	}

	async validateAccountBeforeSaveOrReject(accountSave: AccountSave) {
		await validateOrReject(accountSave);
		// sanatizeUsername ✔
		if (!accountSave.systemId) {
			accountSave.username = accountSave.username.trim().toLowerCase();
		}
		if (!accountSave.systemId && !accountSave.password) {
			throw new ValidationError('No password provided');
		}
		// validateUserName ✔
		// usernames must be an email address, if they are not from an external system
		if (!accountSave.systemId && !isEmail(accountSave.username)) {
			throw new ValidationError('Username is not an email');
		}
		// checkExistence ✔
		if (accountSave.userId && (await this.findByUserId(accountSave.userId))) {
			throw new ValidationError('Account already exists');
		}
		// validateCredentials hook will not be ported ✔
		// trimPassword hook will be done by class-validator ✔
		// local.hooks.hashPassword('password'), will be done by account service ✔
		// checkUnique ✔
		if (
			!(await this.accountValidationService.isUniqueEmail(
				accountSave.username,
				accountSave.userId,
				accountSave.id,
				accountSave.systemId
			))
		) {
			throw new ValidationError('Username already exists');
		}
		// removePassword hook is not implemented
		// const noPasswordStrategies = ['ldap', 'moodle', 'iserv'];
		// if (dto.passwordStrategy && noPasswordStrategies.includes(dto.passwordStrategy)) {
		// 	dto.password = undefined;
		// }
	}

	async saveWithValidation(accountSave: AccountSave): Promise<void> {
		await this.validateAccountBeforeSaveOrReject(accountSave);
		await this.save(accountSave);
	}

	async updateUsername(accountId: string, username: string): Promise<Account> {
		const ret = await this.accountDb.updateUsername(accountId, username);
		const idmAccount = await this.executeIdmMethod(async () => {
			this.logger.debug(`Updating username for account with accountID ${accountId} ...`);
			const account = await this.accountIdm.updateUsername(accountId, username);
			this.logger.debug(`Updated username for account with accountID ${accountId}`);
			return account;
		});
		return new Account({ ...ret.getProps(), idmReferenceId: idmAccount?.idmReferenceId });
	}

	async updateLastTriedFailedLogin(accountId: string, lastTriedFailedLogin: Date): Promise<Account> {
		const ret = await this.accountDb.updateLastTriedFailedLogin(accountId, lastTriedFailedLogin);
		const idmAccount = await this.executeIdmMethod(async () => {
			this.logger.debug(`Updating last tried failed login for account with accountID ${accountId} ...`);
			const account = await this.accountIdm.updateLastTriedFailedLogin(accountId, lastTriedFailedLogin);
			this.logger.debug(`Updated last tried failed login for account with accountID ${accountId}`);
			return account;
		});
		return new Account({ ...ret.getProps(), idmReferenceId: idmAccount?.idmReferenceId });
	}

	async updatePassword(accountId: string, password: string): Promise<Account> {
		const ret = await this.accountDb.updatePassword(accountId, password);
		const idmAccount = await this.executeIdmMethod(async () => {
			this.logger.debug(`Updating password for account with accountID ${accountId} ...`);
			const account = await this.accountIdm.updatePassword(accountId, password);
			this.logger.debug(`Updated password for account with accountID ${accountId}`);
			return account;
		});
		return new Account({ ...ret.getProps(), idmReferenceId: idmAccount?.idmReferenceId });
	}

	async validatePassword(account: Account, comparePassword: string): Promise<boolean> {
		return this.accountImpl.validatePassword(account, comparePassword);
	}

	async delete(accountId: string): Promise<void> {
		await this.accountDb.delete(accountId);
		await this.executeIdmMethod(async () => {
			this.logger.debug(`Deleting account with accountId ${accountId} ...`);
			await this.accountIdm.delete(accountId);
			this.logger.debug(`Deleted account with accountId ${accountId}`);
		});
	}

	public async deleteByUserId(userId: string): Promise<EntityId[]> {
		const deletedAccounts = await this.accountDb.deleteByUserId(userId);
		await this.executeIdmMethod(async () => {
			this.logger.debug(`Deleting account with userId ${userId} ...`);
			const deletedAccountIdm = await this.accountIdm.deleteByUserId(userId);
			deletedAccounts.push(...deletedAccountIdm);
			this.logger.debug(`Deleted account with userId ${userId}`);
		});

		return deletedAccounts;
	}

	public async deleteUserData(userId: EntityId): Promise<DomainDeletionReport> {
		this.logger.debug(`Start deleting data for userId - ${userId} in account collection`);
		const deletedAccounts = await this.deleteByUserId(userId);

		const result = DomainDeletionReportBuilder.build(DomainName.ACCOUNT, [
			DomainOperationReportBuilder.build(OperationType.DELETE, deletedAccounts.length, deletedAccounts),
		]);

		this.logger.debug(`Deleted data for userId - ${userId} from account collection`);

		return result;
	}

	/**
	 * @deprecated For migration purpose only
	 */
	async findMany(offset = 0, limit = 100): Promise<Account[]> {
		return this.accountDb.findMany(offset, limit);
	}

	private async executeIdmMethod<T>(idmCallback: () => Promise<T>) {
		if (this.configService.get('FEATURE_IDENTITY_MANAGEMENT_STORE_ENABLED') === true) {
			try {
				return await idmCallback();
			} catch (error) {
				if (error instanceof Error) {
					this.logger.error(error, error.stack);
				} else {
					this.logger.error(error);
				}
			}
		}
		return null;
	}

	private async checkUniqueEmail(account: Account, user: User, email: string): Promise<void> {
		if (!(await this.accountValidationService.isUniqueEmail(email, user.id, account.id, account.systemId))) {
			throw new ValidationError(`The email address is already in use!`);
		}
	}
}<|MERGE_RESOLUTION|>--- conflicted
+++ resolved
@@ -1,36 +1,26 @@
 import { ObjectId } from '@mikro-orm/mongodb';
+import {
+	DataDeletedEvent,
+	DeletionService,
+	DomainDeletionReport,
+	DomainDeletionReportBuilder,
+	DomainName,
+	DomainOperationReportBuilder,
+	OperationType,
+	UserDeletedEvent,
+} from '@modules/deletion';
 import { Injectable } from '@nestjs/common';
 import { ConfigService } from '@nestjs/config';
-<<<<<<< HEAD
+import { EventBus, EventsHandler, IEventHandler } from '@nestjs/cqrs';
 import { AuthorizationError, EntityNotFoundError, ForbiddenOperationError, ValidationError } from '@shared/common';
-import { DomainOperationBuilder } from '@shared/domain/builder';
 import { User } from '@shared/domain/entity';
-import { DomainOperation } from '@shared/domain/interface';
-import { Counted, DomainName, EntityId, OperationType } from '@shared/domain/types';
+import { Counted, EntityId } from '@shared/domain/types';
 import { UserRepo } from '@shared/repo/user/user.repo';
 import { LegacyLogger } from '@src/core/logger';
 import { isEmail, validateOrReject } from 'class-validator';
 import { AccountConfig } from '../account-config';
 import { Account, AccountSave, UpdateAccount, UpdateMyAccount } from '../domain';
 import { AccountEntity } from '../entity/account.entity';
-=======
-import { ValidationError } from '@shared/common';
-import { Counted, EntityId } from '@shared/domain/types';
-import { isEmail, validateOrReject } from 'class-validator';
-import { EventBus, EventsHandler, IEventHandler } from '@nestjs/cqrs';
-import {
-	UserDeletedEvent,
-	DeletionService,
-	DataDeletedEvent,
-	DomainDeletionReport,
-	DomainDeletionReportBuilder,
-	DomainName,
-	DomainOperationReportBuilder,
-	OperationType,
-} from '@modules/deletion';
-import { LegacyLogger } from '../../../core/logger';
-import { ServerConfig } from '../../server/server.config';
->>>>>>> 426ae00e
 import { AccountServiceDb } from './account-db.service';
 import { AccountServiceIdm } from './account-idm.service';
 import { AbstractAccountService } from './account.service.abstract';
@@ -57,11 +47,8 @@
 		private readonly configService: ConfigService<AccountConfig, true>,
 		private readonly accountValidationService: AccountValidationService,
 		private readonly logger: LegacyLogger,
-<<<<<<< HEAD
-		private readonly userRepo: UserRepo
-=======
+		private readonly userRepo: UserRepo,
 		private readonly eventBus: EventBus
->>>>>>> 426ae00e
 	) {
 		super();
 		this.logger.setContext(AccountService.name);
@@ -72,7 +59,6 @@
 		}
 	}
 
-<<<<<<< HEAD
 	public async updateMyAccount(user: User, account: Account, updateData: UpdateMyAccount) {
 		if (account.systemId) {
 			throw new ForbiddenOperationError('External account details can not be changed.');
@@ -210,15 +196,12 @@
 		}
 	}
 
-	async findById(id: string): Promise<Account> {
-=======
 	public async handle({ deletionRequestId, targetRefId }: UserDeletedEvent): Promise<void> {
 		const dataDeleted = await this.deleteUserData(targetRefId);
 		await this.eventBus.publish(new DataDeletedEvent(deletionRequestId, dataDeleted));
 	}
 
-	async findById(id: string): Promise<AccountDto> {
->>>>>>> 426ae00e
+	async findById(id: string): Promise<Account> {
 		return this.accountImpl.findById(id);
 	}
 
