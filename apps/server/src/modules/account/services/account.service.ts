--- conflicted
+++ resolved
@@ -16,13 +16,8 @@
 import { User } from '@shared/domain/entity';
 import { Counted, EntityId } from '@shared/domain/types';
 import { UserRepo } from '@shared/repo/user/user.repo';
-<<<<<<< HEAD
-import { LegacyLogger } from '@src/core/logger';
-import { isEmail, validateOrReject } from 'class-validator';
-=======
 import { Logger } from '@src/core/logger';
 import { isEmail, isNotEmpty } from 'class-validator';
->>>>>>> 0d2c886d
 import { AccountConfig } from '../account-config';
 import { Account, AccountSave, UpdateAccount, UpdateMyAccount } from '../domain';
 import { AccountEntity } from '../entity/account.entity';
@@ -30,16 +25,6 @@
 import { AccountServiceIdm } from './account-idm.service';
 import { AbstractAccountService } from './account.service.abstract';
 import { AccountValidationService } from './account.validation.service';
-<<<<<<< HEAD
-
-/* TODO: extract a service that contains all things required by feathers,
-which is responsible for the additionally required validation 
-
-it should be clearly visible which functions are only needed for feathers, and easy to remove them */
-
-type UserPreferences = {
-	// first login completed
-=======
 import {
 	IdmCallbackLoggableException,
 	DeletedAccountLoggable,
@@ -60,7 +45,6 @@
 import { AccountRepo } from '../repo/account.repo';
 
 type UserPreferences = {
->>>>>>> 0d2c886d
 	firstLogin: boolean;
 };
 
@@ -74,14 +58,9 @@
 		private readonly accountIdm: AccountServiceIdm,
 		private readonly configService: ConfigService<AccountConfig, true>,
 		private readonly accountValidationService: AccountValidationService,
-<<<<<<< HEAD
-		private readonly logger: LegacyLogger,
-		private readonly userRepo: UserRepo,
-=======
 		private readonly logger: Logger,
 		private readonly userRepo: UserRepo,
 		private readonly accountRepo: AccountRepo,
->>>>>>> 0d2c886d
 		private readonly eventBus: EventBus
 	) {
 		super();
@@ -94,17 +73,7 @@
 	}
 
 	public async updateMyAccount(user: User, account: Account, updateData: UpdateMyAccount) {
-<<<<<<< HEAD
-		if (account.systemId) {
-			throw new ForbiddenOperationError('External account details can not be changed.');
-		}
-
-		if (!updateData.passwordOld || !(await this.validatePassword(account, updateData.passwordOld))) {
-			throw new AuthorizationError('Your old password is not correct.');
-		}
-=======
 		await this.checkUpdateMyAccountPrerequisites(updateData, account);
->>>>>>> 0d2c886d
 
 		let updateUser = false;
 		let updateAccount = false;
@@ -150,8 +119,6 @@
 		}
 	}
 
-<<<<<<< HEAD
-=======
 	private async checkUpdateMyAccountPrerequisites(updateData: UpdateMyAccount, account: Account) {
 		if (account.systemId) {
 			throw new ForbiddenOperationError('External account details can not be changed.');
@@ -162,7 +129,6 @@
 		}
 	}
 
->>>>>>> 0d2c886d
 	public async updateAccount(targetUser: User, targetAccount: Account, updateData: UpdateAccount): Promise<Account> {
 		let updateUser = false;
 		let updateAccount = false;
@@ -298,14 +264,10 @@
 	}
 
 	async validateAccountBeforeSaveOrReject(accountSave: AccountSave) {
-<<<<<<< HEAD
-		await validateOrReject(accountSave);
-=======
 		if (!isNotEmpty(accountSave.username)) {
 			throw new ValidationError('username can not be empty');
 		}
 
->>>>>>> 0d2c886d
 		// sanatizeUsername ✔
 		if (!accountSave.systemId) {
 			accountSave.username = accountSave.username.trim().toLowerCase();
@@ -442,13 +404,10 @@
 			throw new ValidationError(`The email address is already in use!`);
 		}
 	}
-<<<<<<< HEAD
-=======
 
 	async findByUserIdsAndSystemId(usersIds: string[], systemId: string): Promise<string[]> {
 		const foundAccounts = await this.accountRepo.findByUserIdsAndSystemId(usersIds, systemId);
 
 		return foundAccounts;
 	}
->>>>>>> 0d2c886d
 }