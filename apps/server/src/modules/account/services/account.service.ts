import { ObjectId } from '@mikro-orm/mongodb';
import { Injectable } from '@nestjs/common';
import { ConfigService } from '@nestjs/config';
<<<<<<< HEAD
import { AuthorizationError, EntityNotFoundError, ForbiddenOperationError, ValidationError } from '@shared/common';
import { User } from '@shared/domain/entity';
import { Counted, EntityId } from '@shared/domain/types';
import { UserRepo } from '@shared/repo/user/user.repo';
import { LegacyLogger } from '@src/core/logger';
import { isEmail, validateOrReject } from 'class-validator';
import { AccountConfig } from '../account-config';
import { Account, AccountSave, UpdateAccount, UpdateMyAccount } from '../domain';
import { AccountEntity } from '../entity/account.entity';
=======
import { ValidationError } from '@shared/common';
import { Counted, DomainName, EntityId, OperationType } from '@shared/domain/types';
import { isEmail, validateOrReject } from 'class-validator';
import { DomainOperation } from '@shared/domain/interface';
import { DomainOperationBuilder } from '@shared/domain/builder';
import { LegacyLogger } from '../../../core/logger';
import { ServerConfig } from '../../server/server.config';
>>>>>>> f961d316
import { AccountServiceDb } from './account-db.service';
import { AccountServiceIdm } from './account-idm.service';
import { AbstractAccountService } from './account.service.abstract';
import { AccountValidationService } from './account.validation.service';

/* TODO: extract a service that contains all things required by feathers,
which is responsible for the additionally required validation 

it should be clearly visible which functions are only needed for feathers, and easy to remove them */

type UserPreferences = {
	// first login completed
	firstLogin: boolean;
};

@Injectable()
export class AccountService extends AbstractAccountService {
	private readonly accountImpl: AbstractAccountService;

	constructor(
		private readonly accountDb: AccountServiceDb,
		private readonly accountIdm: AccountServiceIdm,
		private readonly configService: ConfigService<AccountConfig, true>,
		private readonly accountValidationService: AccountValidationService,
		private readonly logger: LegacyLogger,
		private readonly userRepo: UserRepo
	) {
		super();
		this.logger.setContext(AccountService.name);
		if (this.configService.get<boolean>('FEATURE_IDENTITY_MANAGEMENT_LOGIN_ENABLED') === true) {
			this.accountImpl = accountIdm;
		} else {
			this.accountImpl = accountDb;
		}
	}

	public async updateMyAccount(user: User, account: Account, updateData: UpdateMyAccount) {
		if (account.systemId) {
			throw new ForbiddenOperationError('External account details can not be changed.');
		}

		if (!updateData.passwordOld || !(await this.validatePassword(account, updateData.passwordOld))) {
			throw new AuthorizationError('Your old password is not correct.');
		}

		let updateUser = false;
		let updateAccount = false;
		if (updateData.passwordNew) {
			account.password = updateData.passwordNew;
			updateAccount = true;
		} else {
			account.password = undefined;
		}

		if (updateData.email && user.email !== updateData.email) {
			const newMail = updateData.email.toLowerCase();
			await this.checkUniqueEmail(account, user, newMail);
			user.email = newMail;
			account.username = newMail;
			updateUser = true;
			updateAccount = true;
		}

		if (updateData.firstName && user.firstName !== updateData.firstName) {
			user.firstName = updateData.firstName;
			updateUser = true;
		}

		if (updateData.lastName && user.lastName !== updateData.lastName) {
			user.lastName = updateData.lastName;
			updateUser = true;
		}

		if (updateUser) {
			try {
				await this.userRepo.save(user);
			} catch (err) {
				throw new EntityNotFoundError(User.name);
			}
		}
		if (updateAccount) {
			try {
				await this.save(account);
			} catch (err) {
				throw new EntityNotFoundError(AccountEntity.name);
			}
		}
	}

	public async updateAccount(targetUser: User, targetAccount: Account, updateData: UpdateAccount): Promise<Account> {
		let updateUser = false;
		let updateAccount = false;

		if (updateData.password !== undefined) {
			targetAccount.password = updateData.password;
			targetUser.forcePasswordChange = true;
			updateUser = true;
			updateAccount = true;
		}
		if (updateData.username !== undefined) {
			const newMail = updateData.username.toLowerCase();
			await this.checkUniqueEmail(targetAccount, targetUser, newMail);
			targetUser.email = newMail;
			targetAccount.username = newMail;
			updateUser = true;
			updateAccount = true;
		}
		if (updateData.activated !== undefined) {
			targetAccount.activated = updateData.activated;
			updateAccount = true;
		}

		if (updateUser) {
			try {
				await this.userRepo.save(targetUser);
			} catch (err) {
				throw new EntityNotFoundError(User.name);
			}
		}
		if (updateAccount) {
			try {
				await this.save(targetAccount);
			} catch (err) {
				throw new EntityNotFoundError(AccountEntity.name);
			}
		}

		return targetAccount;
	}

	public async replaceMyTemporaryPassword(userId: EntityId, password: string, confirmPassword: string): Promise<void> {
		if (password !== confirmPassword) {
			throw new ForbiddenOperationError('Password and confirm password do not match.');
		}

		let user: User;
		try {
			user = await this.userRepo.findById(userId);
		} catch (err) {
			throw new EntityNotFoundError(User.name);
		}

		const userPreferences = <UserPreferences>user.preferences;
		const firstLoginPassed = userPreferences ? userPreferences.firstLogin : false;

		if (!user.forcePasswordChange && firstLoginPassed) {
			throw new ForbiddenOperationError('The password is not temporary, hence can not be changed.');
		} // Password change was forces or this is a first logon for the user

		const account: Account = await this.findByUserIdOrFail(userId);

		if (account.systemId) {
			throw new ForbiddenOperationError('External account details can not be changed.');
		}

		if (await this.validatePassword(account, password)) {
			throw new ForbiddenOperationError('New password can not be same as old password.');
		}

		try {
			account.password = password;
			await this.save(account);
		} catch (err) {
			throw new EntityNotFoundError(AccountEntity.name);
		}
		try {
			user.forcePasswordChange = false;
			await this.userRepo.save(user);
		} catch (err) {
			throw new EntityNotFoundError(User.name);
		}
	}

	async findById(id: string): Promise<Account> {
		return this.accountImpl.findById(id);
	}

	async findMultipleByUserId(userIds: string[]): Promise<Account[]> {
		return this.accountImpl.findMultipleByUserId(userIds);
	}

	async findByUserId(userId: string): Promise<Account | null> {
		return this.accountImpl.findByUserId(userId);
	}

	async findByUserIdOrFail(userId: string): Promise<Account> {
		return this.accountImpl.findByUserIdOrFail(userId);
	}

	async findByUsernameAndSystemId(username: string, systemId: string | ObjectId): Promise<Account | null> {
		return this.accountImpl.findByUsernameAndSystemId(username, systemId);
	}

	async searchByUsernamePartialMatch(userName: string, skip: number, limit: number): Promise<Counted<Account[]>> {
		return this.accountImpl.searchByUsernamePartialMatch(userName, skip, limit);
	}

	async searchByUsernameExactMatch(userName: string): Promise<Counted<Account[]>> {
		return this.accountImpl.searchByUsernameExactMatch(userName);
	}

	async save(accountSave: AccountSave): Promise<Account> {
		const ret = await this.accountDb.save(accountSave);
		const newAccount: AccountSave = {
			...accountSave,
			id: accountSave.id,
			idmReferenceId: ret.id,
			password: accountSave.password,
		};
		const idmAccount = await this.executeIdmMethod(async () => {
			this.logger.debug(`Saving account with accountID ${ret.id} ...`);
			const account = await this.accountIdm.save(newAccount);
			this.logger.debug(`Saved account with accountID ${ret.id}`);
			return account;
		});
		return new Account({ ...ret.getProps(), idmReferenceId: idmAccount?.idmReferenceId });
	}

	async validateAccountBeforeSaveOrReject(accountSave: AccountSave) {
		await validateOrReject(accountSave);
		// sanatizeUsername ✔
		if (!accountSave.systemId) {
			accountSave.username = accountSave.username.trim().toLowerCase();
		}
		if (!accountSave.systemId && !accountSave.password) {
			throw new ValidationError('No password provided');
		}
		// validateUserName ✔
		// usernames must be an email address, if they are not from an external system
		if (!accountSave.systemId && !isEmail(accountSave.username)) {
			throw new ValidationError('Username is not an email');
		}
		// checkExistence ✔
		if (accountSave.userId && (await this.findByUserId(accountSave.userId))) {
			throw new ValidationError('Account already exists');
		}
		// validateCredentials hook will not be ported ✔
		// trimPassword hook will be done by class-validator ✔
		// local.hooks.hashPassword('password'), will be done by account service ✔
		// checkUnique ✔
		if (
			!(await this.accountValidationService.isUniqueEmail(
				accountSave.username,
				accountSave.userId,
				accountSave.id,
				accountSave.systemId
			))
		) {
			throw new ValidationError('Username already exists');
		}
		// removePassword hook is not implemented
		// const noPasswordStrategies = ['ldap', 'moodle', 'iserv'];
		// if (dto.passwordStrategy && noPasswordStrategies.includes(dto.passwordStrategy)) {
		// 	dto.password = undefined;
		// }
	}

	async saveWithValidation(accountSave: AccountSave): Promise<void> {
		await this.validateAccountBeforeSaveOrReject(accountSave);
		await this.save(accountSave);
	}

	async updateUsername(accountId: string, username: string): Promise<Account> {
		const ret = await this.accountDb.updateUsername(accountId, username);
		const idmAccount = await this.executeIdmMethod(async () => {
			this.logger.debug(`Updating username for account with accountID ${accountId} ...`);
			const account = await this.accountIdm.updateUsername(accountId, username);
			this.logger.debug(`Updated username for account with accountID ${accountId}`);
			return account;
		});
		return new Account({ ...ret.getProps(), idmReferenceId: idmAccount?.idmReferenceId });
	}

	async updateLastTriedFailedLogin(accountId: string, lastTriedFailedLogin: Date): Promise<Account> {
		const ret = await this.accountDb.updateLastTriedFailedLogin(accountId, lastTriedFailedLogin);
		const idmAccount = await this.executeIdmMethod(async () => {
			this.logger.debug(`Updating last tried failed login for account with accountID ${accountId} ...`);
			const account = await this.accountIdm.updateLastTriedFailedLogin(accountId, lastTriedFailedLogin);
			this.logger.debug(`Updated last tried failed login for account with accountID ${accountId}`);
			return account;
		});
		return new Account({ ...ret.getProps(), idmReferenceId: idmAccount?.idmReferenceId });
	}

	async updatePassword(accountId: string, password: string): Promise<Account> {
		const ret = await this.accountDb.updatePassword(accountId, password);
		const idmAccount = await this.executeIdmMethod(async () => {
			this.logger.debug(`Updating password for account with accountID ${accountId} ...`);
			const account = await this.accountIdm.updatePassword(accountId, password);
			this.logger.debug(`Updated password for account with accountID ${accountId}`);
			return account;
		});
		return new Account({ ...ret.getProps(), idmReferenceId: idmAccount?.idmReferenceId });
	}

	async validatePassword(account: Account, comparePassword: string): Promise<boolean> {
		return this.accountImpl.validatePassword(account, comparePassword);
	}

	async delete(accountId: string): Promise<void> {
		await this.accountDb.delete(accountId);
		await this.executeIdmMethod(async () => {
			this.logger.debug(`Deleting account with accountId ${accountId} ...`);
			await this.accountIdm.delete(accountId);
			this.logger.debug(`Deleted account with accountId ${accountId}`);
		});
	}

	async deleteByUserId(userId: string): Promise<EntityId[]> {
		const deletedAccounts = await this.accountDb.deleteByUserId(userId);
		await this.executeIdmMethod(async () => {
			this.logger.debug(`Deleting account with userId ${userId} ...`);
			const deletedAccountIdm = await this.accountIdm.deleteByUserId(userId);
			deletedAccounts.push(...deletedAccountIdm);
			this.logger.debug(`Deleted account with userId ${userId}`);
		});

		return deletedAccounts;
	}

	async deleteAccountByUserId(userId: string): Promise<DomainOperation> {
		const deletedAccounts = await this.deleteByUserId(userId);

		const result = DomainOperationBuilder.build(
			DomainName.ACCOUNT,
			OperationType.DELETE,
			deletedAccounts.length,
			deletedAccounts
		);

		return result;
	}

	/**
	 * @deprecated For migration purpose only
	 */
	async findMany(offset = 0, limit = 100): Promise<Account[]> {
		return this.accountDb.findMany(offset, limit);
	}

	private async executeIdmMethod<T>(idmCallback: () => Promise<T>) {
		if (this.configService.get('FEATURE_IDENTITY_MANAGEMENT_STORE_ENABLED') === true) {
			try {
				return await idmCallback();
			} catch (error) {
				if (error instanceof Error) {
					this.logger.error(error, error.stack);
				} else {
					this.logger.error(error);
				}
			}
		}
		return null;
	}

	private async checkUniqueEmail(account: Account, user: User, email: string): Promise<void> {
		if (!(await this.accountValidationService.isUniqueEmail(email, user.id, account.id, account.systemId))) {
			throw new ValidationError(`The email address is already in use!`);
		}
	}
}<|MERGE_RESOLUTION|>--- conflicted
+++ resolved
@@ -1,25 +1,17 @@
 import { ObjectId } from '@mikro-orm/mongodb';
 import { Injectable } from '@nestjs/common';
 import { ConfigService } from '@nestjs/config';
-<<<<<<< HEAD
 import { AuthorizationError, EntityNotFoundError, ForbiddenOperationError, ValidationError } from '@shared/common';
+import { DomainOperationBuilder } from '@shared/domain/builder';
 import { User } from '@shared/domain/entity';
-import { Counted, EntityId } from '@shared/domain/types';
+import { DomainOperation } from '@shared/domain/interface';
+import { Counted, DomainName, EntityId, OperationType } from '@shared/domain/types';
 import { UserRepo } from '@shared/repo/user/user.repo';
 import { LegacyLogger } from '@src/core/logger';
 import { isEmail, validateOrReject } from 'class-validator';
 import { AccountConfig } from '../account-config';
 import { Account, AccountSave, UpdateAccount, UpdateMyAccount } from '../domain';
 import { AccountEntity } from '../entity/account.entity';
-=======
-import { ValidationError } from '@shared/common';
-import { Counted, DomainName, EntityId, OperationType } from '@shared/domain/types';
-import { isEmail, validateOrReject } from 'class-validator';
-import { DomainOperation } from '@shared/domain/interface';
-import { DomainOperationBuilder } from '@shared/domain/builder';
-import { LegacyLogger } from '../../../core/logger';
-import { ServerConfig } from '../../server/server.config';
->>>>>>> f961d316
 import { AccountServiceDb } from './account-db.service';
 import { AccountServiceIdm } from './account-idm.service';
 import { AbstractAccountService } from './account.service.abstract';
