import { createMock } from '@golevelup/ts-jest';
import KeycloakAdminClient from '@keycloak/keycloak-admin-client-cjs/keycloak-admin-client-cjs-index';
import { EntityManager } from '@mikro-orm/mongodb';
import { ConfigModule } from '@nestjs/config';
import { Test, TestingModule } from '@nestjs/testing';
import { Account, IdmAccount } from '@shared/domain';
import { MongoMemoryDatabaseModule } from '@shared/infra/database';
import { IdentityManagementModule } from '@shared/infra/identity-management';
import { IdentityManagementService } from '@shared/infra/identity-management/identity-management.service';
import { KeycloakAdministrationService } from '@shared/infra/identity-management/keycloak-administration/service/keycloak-administration.service';
import { UserRepo } from '@shared/repo';
import { accountFactory, cleanupCollections } from '@shared/testing';
import { ObjectId } from 'bson';
import { v1 } from 'uuid';
import { LegacyLogger } from '../../../core/logger';
import { AccountIdmToDtoMapper, AccountIdmToDtoMapperDb } from '../mapper';
import { AccountRepo } from '../repo/account.repo';
import { AccountServiceDb } from './account-db.service';
import { AccountServiceIdm } from './account-idm.service';
import { AccountLookupService } from './account-lookup.service';
import { AccountService } from './account.service';
import { AbstractAccountService } from './account.service.abstract';
import { AccountValidationService } from './account.validation.service';
import { AccountDto, AccountSaveDto } from './dto';

describe('AccountService Integration', () => {
	let module: TestingModule;
	let identityManagementService: IdentityManagementService;
	let keycloakAdminService: KeycloakAdministrationService;
	let keycloak: KeycloakAdminClient;
	let accountService: AbstractAccountService;
	let accountRepo: AccountRepo;
	let em: EntityManager;
	let isIdmReachable = true;

	const testRealm = `test-realm-${v1()}`;
	const testAccount = new AccountSaveDto({
		username: 'john.doe@mail.tld',
		password: 'super-secret-password',
		userId: new ObjectId().toString(),
		systemId: new ObjectId().toString(),
	});

	const createDbAccount = async (): Promise<string> => {
		const accountEntity = accountFactory.build({
			username: testAccount.username,
			userId: testAccount.userId,
			systemId: testAccount.systemId,
		});
		await em.persistAndFlush(accountEntity);
		return accountEntity.id;
	};

	const createIdmAccount = async (refId: string): Promise<string> => {
		const idmId = await identityManagementService.createAccount(
			{
				username: testAccount.username,
				attDbcUserId: testAccount.userId,
				attDbcSystemId: testAccount.systemId,
				attDbcAccountId: refId,
			},
			testAccount.password
		);
		return idmId;
	};

	const createAccount = async (): Promise<[string, string]> => {
		const dbId = await createDbAccount();
		const idmId = await createIdmAccount(dbId);
		return [dbId, idmId];
	};

	beforeAll(async () => {
		module = await Test.createTestingModule({
			imports: [
				IdentityManagementModule,
				MongoMemoryDatabaseModule.forRoot(),
				ConfigModule.forRoot({
					isGlobal: true,
					ignoreEnvFile: true,
					ignoreEnvVars: true,
					validate: () => {
						return {
							FEATURE_IDENTITY_MANAGEMENT_STORE_ENABLED: true,
							FEATURE_IDENTITY_MANAGEMENT_LOGIN_ENABLED: false,
						};
					},
				}),
			],
			providers: [
				AccountService,
				AccountServiceIdm,
				AccountServiceDb,
				AccountRepo,
				UserRepo,
				AccountValidationService,
				AccountLookupService,
				{
					provide: AccountIdmToDtoMapper,
					useValue: new AccountIdmToDtoMapperDb(),
				},
				{
					provide: LegacyLogger,
					useValue: createMock<LegacyLogger>(),
				},
			],
		}).compile();
		accountService = module.get(AccountService);
		identityManagementService = module.get(IdentityManagementService);
		accountRepo = module.get(AccountRepo);
		em = module.get(EntityManager);
		keycloakAdminService = module.get(KeycloakAdministrationService);
		isIdmReachable = await keycloakAdminService.testKcConnection();
		if (isIdmReachable) {
			keycloak = await keycloakAdminService.callKcAdminClient();
		}
	});

	afterAll(async () => {
		await module.close();
	});

	beforeEach(async () => {
		if (isIdmReachable) {
			await keycloak.realms.create({ realm: testRealm, editUsernameAllowed: true });
			keycloak.setConfig({ realmName: testRealm });
		}
	});

	afterEach(async () => {
		if (isIdmReachable) {
			await keycloak.realms.del({ realm: testRealm });
		}
		await cleanupCollections(em);
	});

	const compareIdmAccount = async (idmId: string, createdAccount: AccountDto): Promise<void> => {
		const foundAccount = await identityManagementService.findAccountById(idmId);
		expect(foundAccount).toEqual(
			expect.objectContaining<IdmAccount>({
				id: createdAccount.idmReferenceId ?? '',
				username: createdAccount.username,
				attDbcAccountId: createdAccount.id,
				attDbcUserId: createdAccount.userId,
				attDbcSystemId: createdAccount.systemId,
			})
		);
	};

	const compareDbAccount = async (dbId: string, createdAccount: AccountDto): Promise<void> => {
		const foundDbAccount = await accountRepo.findById(dbId);
		expect(foundDbAccount).toEqual(
			expect.objectContaining<Partial<Account>>({
				username: createdAccount.username,
				userId: new ObjectId(createdAccount.userId),
				systemId: new ObjectId(createdAccount.systemId),
			})
		);
	};

	describe('save', () => {
		describe('when account not exists', () => {
			it('should create a new account', async () => {
				if (!isIdmReachable) return;
				const account = await accountService.save(testAccount);
				await compareDbAccount(account.id, account);
				await compareIdmAccount(account.idmReferenceId ?? '', account);
			});
		});

		describe('when account exists', () => {
			const setup = async () => {
				const newUsername = 'jane.doe@mail.tld';
				const [dbId, idmId] = await createAccount();
				const originalAccount = await accountService.findById(dbId);
				return { newUsername, dbId, idmId, originalAccount };
			};
			it('save should update existing account', async () => {
				if (!isIdmReachable) return;
				const { newUsername, dbId, idmId, originalAccount } = await setup();
				const updatedAccount = await accountService.save({
					...originalAccount,
					username: newUsername,
				});
				await compareDbAccount(dbId, updatedAccount);
				await compareIdmAccount(idmId, updatedAccount);
			});
		});

		describe('when only db account exists', () => {
			const setup = async () => {
				const newUsername = 'jane.doe@mail.tld';
				const dbId = await createDbAccount();
				const originalAccount = await accountService.findById(dbId);
				return { newUsername, dbId, originalAccount };
			};
			it('should create idm account for existing db account', async () => {
				if (!isIdmReachable) return;
				const { newUsername, dbId, originalAccount } = await setup();

				const updatedAccount = await accountService.save({
					...originalAccount,
					username: newUsername,
				});
				await compareDbAccount(dbId, updatedAccount);
				await compareIdmAccount(updatedAccount.idmReferenceId ?? '', updatedAccount);
			});
		});
	});

	describe('updateUsername', () => {
		describe('when upating Username', () => {
			const setup = async () => {
				const newUsername = 'jane.doe@mail.tld';
				const [dbId, idmId] = await createAccount();

<<<<<<< HEAD
				const foundAccount = await identityManagementService.findAccountById(idmId);
				const foundDbAccount = await accountRepo.findById(dbId);

				return { newUsername, dbId, idmId, foundAccount, foundDbAccount };
			};
			it('should update username', async () => {
				if (!isIdmReachable) return;
				const { newUsername, dbId, foundAccount, foundDbAccount } = await setup();

				await accountService.updateUsername(dbId, newUsername);

				expect(foundAccount).toEqual(
					expect.objectContaining<Partial<IAccount>>({
						username: newUsername,
					})
				);
				expect(foundDbAccount).toEqual(
					expect.objectContaining<Partial<Account>>({
						username: newUsername,
					})
				);
			});
		});
=======
		const foundAccount = await identityManagementService.findAccountById(idmId);
		expect(foundAccount).toEqual(
			expect.objectContaining<Partial<IdmAccount>>({
				username: newUserName,
			})
		);
		const foundDbAccount = await accountRepo.findById(dbId);
		expect(foundDbAccount).toEqual(
			expect.objectContaining<Partial<Account>>({
				username: newUserName,
			})
		);
>>>>>>> 7e6a281a
	});

	describe('updatePassword', () => {
		describe('when upating password', () => {
			const setup = async () => {
				const [dbId] = await createAccount();

				const foundDbAccountBefore = await accountRepo.findById(dbId);
				const previousPasswordHash = foundDbAccountBefore.password;
				const foundDbAccountAfter = await accountRepo.findById(dbId);

				return { dbId, previousPasswordHash, foundDbAccountAfter };
			};
			it('should update password', async () => {
				if (!isIdmReachable) return;
				const { dbId, previousPasswordHash, foundDbAccountAfter } = await setup();

				await expect(accountService.updatePassword(dbId, 'newPassword')).resolves.not.toThrow();

				expect(foundDbAccountAfter.password).not.toEqual(previousPasswordHash);
			});
		});
	});

	describe('delete', () => {
		describe('when delete', () => {
			const setup = async () => {
				const [dbId, idmId] = await createAccount();
				const foundIdmAccount = await identityManagementService.findAccountById(idmId);
				const foundDbAccount = await accountRepo.findById(dbId);

				return { dbId, idmId, foundIdmAccount, foundDbAccount };
			};
			it('should remove account', async () => {
				if (!isIdmReachable) return;
				const { dbId, idmId, foundIdmAccount, foundDbAccount } = await setup();

				expect(foundIdmAccount).toBeDefined();
				expect(foundDbAccount).toBeDefined();

				await accountService.delete(dbId);
				await expect(identityManagementService.findAccountById(idmId)).rejects.toThrow();
				await expect(accountRepo.findById(dbId)).rejects.toThrow();
			});
		});
	});

	describe('deleteByUserId', () => {
		describe('when delete by User Id', () => {
			const setup = async () => {
				const [dbId, idmId] = await createAccount();
				const foundIdmAccount = await identityManagementService.findAccountById(idmId);
				const foundDbAccount = await accountRepo.findById(dbId);

				return { dbId, idmId, foundIdmAccount, foundDbAccount };
			};
			it('should remove account', async () => {
				if (!isIdmReachable) return;
				const { dbId, idmId, foundIdmAccount, foundDbAccount } = await setup();

				expect(foundIdmAccount).toBeDefined();
				expect(foundDbAccount).toBeDefined();

				await accountService.deleteByUserId(testAccount.userId ?? '');
				await expect(identityManagementService.findAccountById(idmId)).rejects.toThrow();
				await expect(accountRepo.findById(dbId)).rejects.toThrow();
			});
		});
	});
});<|MERGE_RESOLUTION|>--- conflicted
+++ resolved
@@ -1,3 +1,4 @@
+/* eslint-disable @typescript-eslint/no-unsafe-assignment */
 import { createMock } from '@golevelup/ts-jest';
 import KeycloakAdminClient from '@keycloak/keycloak-admin-client-cjs/keycloak-admin-client-cjs-index';
 import { EntityManager } from '@mikro-orm/mongodb';
@@ -214,7 +215,6 @@
 				const newUsername = 'jane.doe@mail.tld';
 				const [dbId, idmId] = await createAccount();
 
-<<<<<<< HEAD
 				const foundAccount = await identityManagementService.findAccountById(idmId);
 				const foundDbAccount = await accountRepo.findById(dbId);
 
@@ -227,7 +227,7 @@
 				await accountService.updateUsername(dbId, newUsername);
 
 				expect(foundAccount).toEqual(
-					expect.objectContaining<Partial<IAccount>>({
+					expect.objectContaining<Partial<IdmAccount>>({
 						username: newUsername,
 					})
 				);
@@ -238,20 +238,6 @@
 				);
 			});
 		});
-=======
-		const foundAccount = await identityManagementService.findAccountById(idmId);
-		expect(foundAccount).toEqual(
-			expect.objectContaining<Partial<IdmAccount>>({
-				username: newUserName,
-			})
-		);
-		const foundDbAccount = await accountRepo.findById(dbId);
-		expect(foundDbAccount).toEqual(
-			expect.objectContaining<Partial<Account>>({
-				username: newUserName,
-			})
-		);
->>>>>>> 7e6a281a
 	});
 
 	describe('updatePassword', () => {
