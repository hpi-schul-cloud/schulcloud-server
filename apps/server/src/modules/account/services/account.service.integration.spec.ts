--- conflicted
+++ resolved
@@ -12,15 +12,9 @@
 import { UserRepo } from '@shared/repo';
 import { accountFactory, cleanupCollections } from '@shared/testing';
 import { v1 } from 'uuid';
-<<<<<<< HEAD
-import { EventBus } from '@nestjs/cqrs';
-import { LegacyLogger } from '../../../core/logger';
-import { AccountIdmToDoMapper, AccountIdmToDoMapperDb } from '../repo/mapper';
-=======
 import { Logger } from '@src/core/logger';
 import { Account, AccountSave } from '../domain';
 import { AccountEntity } from '../entity/account.entity';
->>>>>>> 0d2c886d
 import { AccountRepo } from '../repo/account.repo';
 import { AccountIdmToDoMapper, AccountIdmToDoMapperDb } from '../repo/mapper';
 import { AccountServiceDb } from './account-db.service';
@@ -28,11 +22,6 @@
 import { AccountService } from './account.service';
 import { AbstractAccountService } from './account.service.abstract';
 import { AccountValidationService } from './account.validation.service';
-<<<<<<< HEAD
-import { Account, AccountSave } from '../domain';
-import { AccountEntity } from '../entity/account.entity';
-=======
->>>>>>> 0d2c886d
 
 describe('AccountService Integration', () => {
 	let module: TestingModule;
@@ -258,7 +247,6 @@
 		describe('when updating password', () => {
 			const setup = async () => {
 				const [dbId] = await createAccount();
-<<<<<<< HEAD
 
 				const foundDbAccountBefore = await accountRepo.findById(dbId);
 				const previousPasswordHash = foundDbAccountBefore.password;
@@ -272,21 +260,6 @@
 
 				await expect(accountService.updatePassword(dbId, 'newPassword')).resolves.not.toThrow();
 
-=======
-
-				const foundDbAccountBefore = await accountRepo.findById(dbId);
-				const previousPasswordHash = foundDbAccountBefore.password;
-				const foundDbAccountAfter = await accountRepo.findById(dbId);
-
-				return { dbId, previousPasswordHash, foundDbAccountAfter };
-			};
-			it('should update password', async () => {
-				if (!isIdmReachable) return;
-				const { dbId, previousPasswordHash, foundDbAccountAfter } = await setup();
-
-				await expect(accountService.updatePassword(dbId, 'newPassword')).resolves.not.toThrow();
-
->>>>>>> 0d2c886d
 				expect(foundDbAccountAfter.password).not.toEqual(previousPasswordHash);
 			});
 		});
