--- conflicted
+++ resolved
@@ -1,5 +1,5 @@
 import { ObjectId } from '@mikro-orm/mongodb';
-import { Injectable } from '@nestjs/common';
+import { Injectable, NotImplementedException } from '@nestjs/common';
 import { EntityNotFoundError } from '@shared/common';
 import { Counted, EntityId, IAccount, IAccountUpdate } from '@shared/domain';
 import { IdentityManagementService, IdentityManagementOauthService } from '@shared/infra/identity-management';
@@ -92,10 +92,15 @@
 			attRefFunctionalExtId: accountDto.systemId,
 		};
 		if (accountDto.id) {
+			let idmId: string | undefined;
 			try {
-				const idmId = await this.getIdmAccountId(accountDto.id);
+				idmId = await this.getIdmAccountId(accountDto.id);
+			} catch {
+				idmId = undefined;
+			}
+			if (idmId) {
 				accountId = await this.updateAccount(idmId, idmAccount, accountDto.password);
-			} catch {
+			} else {
 				accountId = await this.createAccount(idmAccount, accountDto.password);
 			}
 		} else {
@@ -148,22 +153,16 @@
 		await this.identityManager.deleteAccountById(idmAccount.id);
 	}
 
-<<<<<<< HEAD
+	// eslint-disable-next-line @typescript-eslint/require-await, @typescript-eslint/no-unused-vars
+	async findMany(_offset: number, _limit: number): Promise<AccountDto[]> {
+		throw new NotImplementedException();
+	}
+
 	private async getIdmAccountId(accountId: string): Promise<string> {
 		const externalId = await this.accountLookupService.getExternalId(accountId);
 		if (!externalId) {
 			throw new EntityNotFoundError(`Account with id ${accountId} not found`);
 		}
 		return externalId;
-=======
-	// eslint-disable-next-line @typescript-eslint/require-await, @typescript-eslint/no-unused-vars
-	async findMany(_offset: number, _limit: number): Promise<AccountDto[]> {
-		throw new NotImplementedException();
-	}
-
-	private async getIdmAccountId(schoolCloudId: string) {
-		const idmAccount = await this.identityManager.findAccountByTecRefId(schoolCloudId);
-		return idmAccount.id;
->>>>>>> 415a5588
 	}
 }