import { IdentityManagementOauthService, IdentityManagementService } from '@infra/identity-management';
import { ObjectId } from '@mikro-orm/mongodb';
import { Injectable, NotImplementedException } from '@nestjs/common';
import { EntityNotFoundError } from '@shared/common';
import { IdmAccount, IdmAccountUpdate } from '@shared/domain/interface';
import { Counted, EntityId } from '@shared/domain/types';
import { LegacyLogger } from '@src/core/logger';
<<<<<<< HEAD
import { AccountIdmToDtoMapper } from '../repo/mapper';
=======
import { AccountIdmToDtoMapper } from '../mapper';
import { AccountLookupService } from './account-lookup.service';
>>>>>>> 1df15eca
import { AbstractAccountService } from './account.service.abstract';
import { AccountDto, AccountSaveDto } from './dto';

@Injectable()
export class AccountServiceIdm extends AbstractAccountService {
	constructor(
		private readonly identityManager: IdentityManagementService,
		private readonly accountIdmToDtoMapper: AccountIdmToDtoMapper,
		private readonly accountLookupService: AccountLookupService,
		private readonly idmOauthService: IdentityManagementOauthService,
		private readonly logger: LegacyLogger
	) {
		super();
	}

	async findById(id: EntityId): Promise<AccountDto> {
		const result = await this.identityManager.findAccountById(id);
		const account = this.accountIdmToDtoMapper.mapToDto(result);
		return account;
	}

	async findMultipleByUserId(userIds: EntityId[]): Promise<AccountDto[]> {
		const results = new Array<IdmAccount>();
		for (const userId of userIds) {
			try {
				// eslint-disable-next-line no-await-in-loop
				results.push(await this.identityManager.findAccountByDbcUserId(userId));
			} catch {
				// ignore entry
			}
		}
		const accounts = results.map((result) => this.accountIdmToDtoMapper.mapToDto(result));
		return accounts;
	}

	async findByUserId(userId: EntityId): Promise<AccountDto | null> {
		try {
			const result = await this.identityManager.findAccountByDbcUserId(userId);
			return this.accountIdmToDtoMapper.mapToDto(result);
		} catch {
			return null;
		}
	}

	async findByUserIdOrFail(userId: EntityId): Promise<AccountDto> {
		try {
			const result = await this.identityManager.findAccountByDbcUserId(userId);
			return this.accountIdmToDtoMapper.mapToDto(result);
		} catch {
			throw new EntityNotFoundError(`Account with userId ${userId} not found`);
		}
	}

	async findByUsernameAndSystemId(username: string, systemId: EntityId | ObjectId): Promise<AccountDto | null> {
		const [accounts] = await this.searchByUsernameExactMatch(username);
		const account = accounts.find((tempAccount) => tempAccount.systemId === systemId) || null;
		return account;
	}

	async searchByUsernamePartialMatch(userName: string, skip: number, limit: number): Promise<Counted<AccountDto[]>> {
		const [results, total] = await this.identityManager.findAccountsByUsername(userName, { skip, limit, exact: false });
		const accounts = results.map((result) => this.accountIdmToDtoMapper.mapToDto(result));
		return [accounts, total];
	}

	async searchByUsernameExactMatch(userName: string): Promise<Counted<AccountDto[]>> {
		const [results, total] = await this.identityManager.findAccountsByUsername(userName, { exact: true });
		const accounts = results.map((result) => this.accountIdmToDtoMapper.mapToDto(result));
		return [accounts, total];
	}

	async updateLastTriedFailedLogin(accountId: EntityId, lastTriedFailedLogin: Date): Promise<AccountDto> {
		const attributeName = 'lastTriedFailedLogin';
		const id = await this.getIdmAccountId(accountId);
		await this.identityManager.setUserAttribute(id, attributeName, lastTriedFailedLogin.toISOString());
		const updatedAccount = await this.identityManager.findAccountById(id);
		return this.accountIdmToDtoMapper.mapToDto(updatedAccount);
	}

	async save(accountDto: AccountSaveDto): Promise<AccountDto> {
		let accountId: string;
		const idmAccount: IdmAccountUpdate = {
			username: accountDto.username,
			attDbcAccountId: accountDto.idmReferenceId,
			attDbcUserId: accountDto.userId,
			attDbcSystemId: accountDto.systemId,
		};
		if (accountDto.id) {
			let idmId: string | undefined;
			try {
				idmId = await this.getIdmAccountId(accountDto.id);
			} catch {
				this.logger.log(`Account ID ${accountDto.id} could not be resolved. Creating new account and ID ...`);
				idmId = undefined;
			}
			if (idmId) {
				accountId = await this.updateAccount(idmId, idmAccount, accountDto.password);
			} else {
				accountId = await this.createAccount(idmAccount, accountDto.password);
			}
		} else {
			accountId = await this.createAccount(idmAccount, accountDto.password);
		}

		const updatedAccount = await this.identityManager.findAccountById(accountId);
		return this.accountIdmToDtoMapper.mapToDto(updatedAccount);
	}

	private async updateAccount(idmAccountId: string, idmAccount: IdmAccountUpdate, password?: string): Promise<string> {
		const updatedAccountId = await this.identityManager.updateAccount(idmAccountId, idmAccount);
		if (password) {
			await this.identityManager.updateAccountPassword(idmAccountId, password);
		}
		return updatedAccountId;
	}

	private async createAccount(idmAccount: IdmAccountUpdate, password?: string): Promise<string> {
		const accountId = await this.identityManager.createAccount(idmAccount, password);
		return accountId;
	}

	async updateUsername(accountRefId: EntityId, username: string): Promise<AccountDto> {
		const id = await this.getIdmAccountId(accountRefId);
		await this.identityManager.updateAccount(id, { username });
		const updatedAccount = await this.identityManager.findAccountById(id);
		return this.accountIdmToDtoMapper.mapToDto(updatedAccount);
	}

	async updatePassword(accountRefId: EntityId, password: string): Promise<AccountDto> {
		const id = await this.getIdmAccountId(accountRefId);
		await this.identityManager.updateAccountPassword(id, password);
		const updatedAccount = await this.identityManager.findAccountById(id);
		return this.accountIdmToDtoMapper.mapToDto(updatedAccount);
	}

	async validatePassword(account: AccountDto, comparePassword: string): Promise<boolean> {
		const jwt = await this.idmOauthService.resourceOwnerPasswordGrant(account.username, comparePassword);
		return jwt !== undefined;
	}

	async delete(accountRefId: EntityId): Promise<void> {
		const id = await this.getIdmAccountId(accountRefId);
		await this.identityManager.deleteAccountById(id);
	}

	async deleteByUserId(userId: EntityId): Promise<void> {
		const idmAccount = await this.identityManager.findAccountByDbcUserId(userId);
		await this.identityManager.deleteAccountById(idmAccount.id);
	}

	// eslint-disable-next-line @typescript-eslint/require-await, @typescript-eslint/no-unused-vars
	async findMany(_offset: number, _limit: number): Promise<AccountDto[]> {
		throw new NotImplementedException();
	}

	private async getIdmAccountId(accountId: string): Promise<string> {
		const externalId = await this.accountLookupService.getExternalId(accountId);
		if (!externalId) {
			throw new EntityNotFoundError(`Account with id ${accountId} not found`);
		}
		return externalId;
	}
}<|MERGE_RESOLUTION|>--- conflicted
+++ resolved
@@ -5,12 +5,8 @@
 import { IdmAccount, IdmAccountUpdate } from '@shared/domain/interface';
 import { Counted, EntityId } from '@shared/domain/types';
 import { LegacyLogger } from '@src/core/logger';
-<<<<<<< HEAD
 import { AccountIdmToDtoMapper } from '../repo/mapper';
-=======
-import { AccountIdmToDtoMapper } from '../mapper';
 import { AccountLookupService } from './account-lookup.service';
->>>>>>> 1df15eca
 import { AbstractAccountService } from './account.service.abstract';
 import { AccountDto, AccountSaveDto } from './dto';
 
