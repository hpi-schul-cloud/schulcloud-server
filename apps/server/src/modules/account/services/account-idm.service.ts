import { ObjectId } from '@mikro-orm/mongodb';
import { Injectable, NotImplementedException } from '@nestjs/common';
import { EntityNotFoundError } from '@shared/common';
<<<<<<< HEAD
import { Counted, EntityId, IAccount, IAccountUpdate } from '@shared/domain';
import { IdentityManagementOauthService, IdentityManagementService } from '@shared/infra/identity-management';
=======
import { IdentityManagementOauthService, IdentityManagementService } from '@shared/infra/identity-management';
import { Counted, EntityId, IdmAccount, IdmAccountUpdate } from '@shared/domain';
import { LegacyLogger } from '@src/core/logger';
>>>>>>> f2f0b368
import { AccountIdmToDtoMapper } from '../mapper';
import { AccountLookupService } from './account-lookup.service';
import { AbstractAccountService } from './account.service.abstract';
import { AccountDto, AccountSaveDto } from './dto';

@Injectable()
export class AccountServiceIdm extends AbstractAccountService {
	constructor(
		private readonly identityManager: IdentityManagementService,
		private readonly accountIdmToDtoMapper: AccountIdmToDtoMapper,
		private readonly accountLookupService: AccountLookupService,
		private readonly idmOauthService: IdentityManagementOauthService,
		private readonly logger: LegacyLogger
	) {
		super();
	}

	async findById(id: EntityId): Promise<AccountDto> {
		const result = await this.identityManager.findAccountById(id);
		const account = this.accountIdmToDtoMapper.mapToDto(result);
		return account;
	}

	// TODO: this needs a better solution. probably needs followup meeting to come up with something
	async findMultipleByUserId(userIds: EntityId[]): Promise<AccountDto[]> {
		const results = new Array<IdmAccount>();
		for (const userId of userIds) {
			try {
				// eslint-disable-next-line no-await-in-loop
				results.push(await this.identityManager.findAccountByDbcUserId(userId));
			} catch {
				// TODO: dont simply forget errors. maybe use a filter instead?
				// ignore entry
			}
		}
		const accounts = results.map((result) => this.accountIdmToDtoMapper.mapToDto(result));
		return accounts;
	}

	async findByUserId(userId: EntityId): Promise<AccountDto | null> {
		try {
			const result = await this.identityManager.findAccountByDbcUserId(userId);
			return this.accountIdmToDtoMapper.mapToDto(result);
		} catch {
			// TODO: dont simply forget errors
			return null;
		}
	}

	async findByUserIdOrFail(userId: EntityId): Promise<AccountDto> {
		try {
<<<<<<< HEAD
			// TODO: reuse code here?
			const result = await this.identityManager.findAccountByFctIntId(userId);
=======
			const result = await this.identityManager.findAccountByDbcUserId(userId);
>>>>>>> f2f0b368
			return this.accountIdmToDtoMapper.mapToDto(result);
		} catch {
			throw new EntityNotFoundError(`Account with userId ${userId} not found`);
		}
	}

	async findByUsernameAndSystemId(username: string, systemId: EntityId | ObjectId): Promise<AccountDto | null> {
		const [accounts] = await this.searchByUsernameExactMatch(username);
		const account = accounts.find((tempAccount) => tempAccount.systemId === systemId) || null;
		return account;
	}

	async searchByUsernamePartialMatch(userName: string, skip: number, limit: number): Promise<Counted<AccountDto[]>> {
		const [results, total] = await this.identityManager.findAccountsByUsername(userName, { skip, limit, exact: false });
		const accounts = results.map((result) => this.accountIdmToDtoMapper.mapToDto(result));
		return [accounts, total];
	}

	async searchByUsernameExactMatch(userName: string): Promise<Counted<AccountDto[]>> {
		const [results, total] = await this.identityManager.findAccountsByUsername(userName, { exact: true });
		const accounts = results.map((result) => this.accountIdmToDtoMapper.mapToDto(result));
		return [accounts, total];
	}

	async updateLastTriedFailedLogin(accountId: EntityId, lastTriedFailedLogin: Date): Promise<AccountDto> {
		const attributeName = 'lastTriedFailedLogin';
		const id = await this.getIdmAccountId(accountId);
		await this.identityManager.setUserAttribute(id, attributeName, lastTriedFailedLogin.toISOString());
		const updatedAccount = await this.identityManager.findAccountById(id);
		return this.accountIdmToDtoMapper.mapToDto(updatedAccount);
	}

	async save(accountDto: AccountSaveDto): Promise<AccountDto> {
		let accountId: string;
		const idmAccount: IdmAccountUpdate = {
			username: accountDto.username,
			attDbcAccountId: accountDto.idmReferenceId,
			attDbcUserId: accountDto.userId,
			attDbcSystemId: accountDto.systemId,
		};
		// TODO: probably do some method extraction here
		if (accountDto.id) {
			let idmId: string | undefined;
			// TODO: extract into a method that hides the trycatch
			try {
				idmId = await this.getIdmAccountId(accountDto.id);
			} catch {
<<<<<<< HEAD
				// TODO: logging
				// HINT: does the method even need to throw?
=======
				this.logger.log(`Account ID ${accountDto.id} could not be resolved. Creating new account and ID ...`);
>>>>>>> f2f0b368
				idmId = undefined;
			}
			if (idmId) {
				accountId = await this.updateAccount(idmId, idmAccount, accountDto.password);
			} else {
				accountId = await this.createAccount(idmAccount, accountDto.password);
			}
		} else {
			accountId = await this.createAccount(idmAccount, accountDto.password);
		}

		const updatedAccount = await this.identityManager.findAccountById(accountId);
		return this.accountIdmToDtoMapper.mapToDto(updatedAccount);
	}

	private async updateAccount(idmAccountId: string, idmAccount: IdmAccountUpdate, password?: string): Promise<string> {
		const updatedAccountId = await this.identityManager.updateAccount(idmAccountId, idmAccount);
		if (password) {
			await this.identityManager.updateAccountPassword(idmAccountId, password);
		}
		return updatedAccountId;
	}

	private async createAccount(idmAccount: IdmAccountUpdate, password?: string): Promise<string> {
		const accountId = await this.identityManager.createAccount(idmAccount, password);
		return accountId;
	}

	async updateUsername(accountRefId: EntityId, username: string): Promise<AccountDto> {
		const id = await this.getIdmAccountId(accountRefId);
		await this.identityManager.updateAccount(id, { username });
		const updatedAccount = await this.identityManager.findAccountById(id);
		return this.accountIdmToDtoMapper.mapToDto(updatedAccount);
	}

	async updatePassword(accountRefId: EntityId, password: string): Promise<AccountDto> {
		const id = await this.getIdmAccountId(accountRefId);
		await this.identityManager.updateAccountPassword(id, password);
		const updatedAccount = await this.identityManager.findAccountById(id);
		return this.accountIdmToDtoMapper.mapToDto(updatedAccount);
	}

	async validatePassword(account: AccountDto, comparePassword: string): Promise<boolean> {
		const jwt = await this.idmOauthService.resourceOwnerPasswordGrant(account.username, comparePassword);
		return jwt !== undefined;
	}

	async delete(accountRefId: EntityId): Promise<void> {
		const id = await this.getIdmAccountId(accountRefId);
		await this.identityManager.deleteAccountById(id);
	}

	async deleteByUserId(userId: EntityId): Promise<void> {
		const idmAccount = await this.identityManager.findAccountByDbcUserId(userId);
		await this.identityManager.deleteAccountById(idmAccount.id);
	}

	// eslint-disable-next-line @typescript-eslint/require-await, @typescript-eslint/no-unused-vars
	async findMany(_offset: number, _limit: number): Promise<AccountDto[]> {
		throw new NotImplementedException();
	}

	private async getIdmAccountId(accountId: string): Promise<string> {
		const externalId = await this.accountLookupService.getExternalId(accountId);
		if (!externalId) {
			throw new EntityNotFoundError(`Account with id ${accountId} not found`);
		}
		return externalId;
	}
}<|MERGE_RESOLUTION|>--- conflicted
+++ resolved
@@ -1,14 +1,9 @@
 import { ObjectId } from '@mikro-orm/mongodb';
 import { Injectable, NotImplementedException } from '@nestjs/common';
 import { EntityNotFoundError } from '@shared/common';
-<<<<<<< HEAD
-import { Counted, EntityId, IAccount, IAccountUpdate } from '@shared/domain';
-import { IdentityManagementOauthService, IdentityManagementService } from '@shared/infra/identity-management';
-=======
 import { IdentityManagementOauthService, IdentityManagementService } from '@shared/infra/identity-management';
 import { Counted, EntityId, IdmAccount, IdmAccountUpdate } from '@shared/domain';
 import { LegacyLogger } from '@src/core/logger';
->>>>>>> f2f0b368
 import { AccountIdmToDtoMapper } from '../mapper';
 import { AccountLookupService } from './account-lookup.service';
 import { AbstractAccountService } from './account.service.abstract';
@@ -60,12 +55,7 @@
 
 	async findByUserIdOrFail(userId: EntityId): Promise<AccountDto> {
 		try {
-<<<<<<< HEAD
-			// TODO: reuse code here?
-			const result = await this.identityManager.findAccountByFctIntId(userId);
-=======
 			const result = await this.identityManager.findAccountByDbcUserId(userId);
->>>>>>> f2f0b368
 			return this.accountIdmToDtoMapper.mapToDto(result);
 		} catch {
 			throw new EntityNotFoundError(`Account with userId ${userId} not found`);
@@ -113,12 +103,7 @@
 			try {
 				idmId = await this.getIdmAccountId(accountDto.id);
 			} catch {
-<<<<<<< HEAD
-				// TODO: logging
-				// HINT: does the method even need to throw?
-=======
 				this.logger.log(`Account ID ${accountDto.id} could not be resolved. Creating new account and ID ...`);
->>>>>>> f2f0b368
 				idmId = undefined;
 			}
 			if (idmId) {
