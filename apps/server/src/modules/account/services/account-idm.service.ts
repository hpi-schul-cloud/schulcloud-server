--- conflicted
+++ resolved
@@ -5,20 +5,12 @@
 import { EntityNotFoundError } from '@shared/common';
 import { IdmAccountUpdate } from '@shared/domain/interface';
 import { Counted, EntityId } from '@shared/domain/types';
-<<<<<<< HEAD
-import { LegacyLogger } from '@src/core/logger';
-import { Account, AccountSave } from '../domain';
-import { AccountIdmToDoMapper } from '../repo/mapper';
-import { AbstractAccountService } from './account.service.abstract';
-import { AccountConfig } from '../account-config';
-=======
 import { Logger } from '@src/core/logger';
 import { AccountConfig } from '../account-config';
 import { Account, AccountSave } from '../domain';
 import { AccountIdmToDoMapper } from '../repo/mapper';
 import { AbstractAccountService } from './account.service.abstract';
 import { FindAccountByDbcUserIdLoggable, GetOptionalIdmAccountLoggable } from '../loggable';
->>>>>>> 0d2c886d
 
 @Injectable()
 export class AccountServiceIdm extends AbstractAccountService {
@@ -26,11 +18,7 @@
 		private readonly identityManager: IdentityManagementService,
 		private readonly accountIdmToDoMapper: AccountIdmToDoMapper,
 		private readonly idmOauthService: IdentityManagementOauthService,
-<<<<<<< HEAD
-		private readonly logger: LegacyLogger,
-=======
 		private readonly logger: Logger,
->>>>>>> 0d2c886d
 		private readonly configService: ConfigService<AccountConfig, true>
 	) {
 		super();
@@ -42,22 +30,6 @@
 		return account;
 	}
 
-<<<<<<< HEAD
-	// TODO: this needs a better solution. probably needs followup meeting to come up with something
-	async findMultipleByUserId(userIds: EntityId[]): Promise<Account[]> {
-		const results = new Array<IdmAccount>();
-		for (const userId of userIds) {
-			try {
-				// eslint-disable-next-line no-await-in-loop
-				results.push(await this.identityManager.findAccountByDbcUserId(userId));
-			} catch {
-				this.logger.error(`Error while searching for account with userId ${userId}`);
-				// ignore entry
-			}
-		}
-		const accounts = results.map((result) => this.accountIdmToDoMapper.mapToDo(result));
-		return accounts;
-=======
 	async findMultipleByUserId(userIds: EntityId[]): Promise<Account[]> {
 		const resultAccounts = new Array<Account>();
 
@@ -74,7 +46,6 @@
 		});
 
 		return resultAccounts;
->>>>>>> 0d2c886d
 	}
 
 	async findByUserId(userId: EntityId): Promise<Account | null> {
@@ -82,11 +53,7 @@
 			const result = await this.identityManager.findAccountByDbcUserId(userId);
 			return this.accountIdmToDoMapper.mapToDo(result);
 		} catch {
-<<<<<<< HEAD
-			this.logger.error(`Error while searching for account with userId ${userId}`);
-=======
 			this.logger.warning(new FindAccountByDbcUserIdLoggable(userId));
->>>>>>> 0d2c886d
 			return null;
 		}
 	}
@@ -203,20 +170,8 @@
 		try {
 			return await this.getIdmAccountId(accountId);
 		} catch {
-<<<<<<< HEAD
-			this.logger.log(`Account ID ${accountId} could not be resolved. Creating new account and ID ...`);
-			return undefined;
-		}
-	}
-
-	private async getIdmAccountId(accountId: string): Promise<string> {
-		const externalId = await this.getExternalId(accountId);
-		if (!externalId) {
-			throw new EntityNotFoundError(`Account with id ${accountId} not found`);
-=======
 			this.logger.debug(new GetOptionalIdmAccountLoggable(accountId));
 			return undefined;
->>>>>>> 0d2c886d
 		}
 	}
 
@@ -226,17 +181,7 @@
 		return externalId;
 	}
 
-<<<<<<< HEAD
-	/**
-	 * Converts an internal id to the external id, if the id is already an external id, it will be returned as is.
-	 * IMPORTANT: This method will not guarantee that the id is valid, it will only try to convert it.
-	 * @param id the id the should be converted to the external id.
-	 * @returns the converted id or null if conversion failed.
-	 */
-	private async getExternalId(id: EntityId | ObjectId): Promise<string | null> {
-=======
 	private async convertInternalToExternalId(id: EntityId | ObjectId): Promise<string> {
->>>>>>> 0d2c886d
 		if (!(id instanceof ObjectId) && !ObjectId.isValid(id)) {
 			return id;
 		}
@@ -244,10 +189,6 @@
 			const account = await this.identityManager.findAccountByDbcAccountId(id.toString());
 			return account.id;
 		}
-<<<<<<< HEAD
-		return null;
-=======
 		throw new EntityNotFoundError(`Account with id ${id.toString()} not found`);
->>>>>>> 0d2c886d
 	}
 }