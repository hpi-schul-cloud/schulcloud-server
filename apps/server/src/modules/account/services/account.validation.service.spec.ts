--- conflicted
+++ resolved
@@ -3,13 +3,8 @@
 import { Role } from '@shared/domain/entity';
 import { Permission, RoleName } from '@shared/domain/interface';
 import { UserRepo } from '@shared/repo';
-<<<<<<< HEAD
 import { accountDtoFactory, setupEntities, systemFactory, userFactory } from '@shared/testing';
-import { ObjectId } from 'bson';
-=======
-import { accountFactory, setupEntities, systemEntityFactory, userFactory } from '@shared/testing';
 import { ObjectId } from '@mikro-orm/mongodb';
->>>>>>> ec6e0139
 import { AccountRepo } from '../repo/account.repo';
 import { AccountValidationService } from './account.validation.service';
 
