--- conflicted
+++ resolved
@@ -1,12 +1,8 @@
 import { Test, TestingModule } from '@nestjs/testing';
 import { EntityNotFoundError } from '@shared/common';
-<<<<<<< HEAD
-import { AccountEntity, Counted, EntityId, Permission, Role, RoleName, User } from '@shared/domain';
-=======
-import { Account, Role, User } from '@shared/domain/entity';
+import { AccountEntity, Role, User } from '@shared/domain/entity';
 import { Permission, RoleName } from '@shared/domain/interface';
-import { EntityId } from '@shared/domain/types';
->>>>>>> 1df15eca
+import { Counted, EntityId } from '@shared/domain/types';
 import { UserRepo } from '@shared/repo';
 import { accountFactory, setupEntities, systemEntityFactory, userFactory } from '@shared/testing';
 import { ObjectId } from 'bson';
