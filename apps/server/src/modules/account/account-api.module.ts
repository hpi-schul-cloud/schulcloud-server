import { AuthorizationModule } from '@modules/authorization';
import { Module } from '@nestjs/common';
<<<<<<< HEAD
import { UserRepo } from '@shared/repo/user';
import { LoggerModule } from '@src/core/logger';
=======
import { UserRepo } from '@shared/repo';
import { LoggerModule } from '@core/logger';
import { AccountUc } from './api/account.uc';
>>>>>>> 24b9dc18
import { AccountModule } from './account.module';
import { AccountController } from './api/account.controller';
import { AccountUc } from './api/account.uc';

@Module({
	imports: [AccountModule, LoggerModule, AuthorizationModule],
	providers: [UserRepo, AccountUc],
	controllers: [AccountController],
	exports: [],
})
export class AccountApiModule {}<|MERGE_RESOLUTION|>--- conflicted
+++ resolved
@@ -1,13 +1,7 @@
+import { LoggerModule } from '@core/logger';
 import { AuthorizationModule } from '@modules/authorization';
 import { Module } from '@nestjs/common';
-<<<<<<< HEAD
 import { UserRepo } from '@shared/repo/user';
-import { LoggerModule } from '@src/core/logger';
-=======
-import { UserRepo } from '@shared/repo';
-import { LoggerModule } from '@core/logger';
-import { AccountUc } from './api/account.uc';
->>>>>>> 24b9dc18
 import { AccountModule } from './account.module';
 import { AccountController } from './api/account.controller';
 import { AccountUc } from './api/account.uc';
