import { AuthorizationModule } from '@modules/authorization';
import { Module } from '@nestjs/common';
import { PermissionService } from '@shared/domain/service';
import { UserRepo } from '@shared/repo';
import { LoggerModule } from '@src/core/logger';
import { AccountUc } from './uc/account.uc';
import { AccountModule } from './account.module';
import { AccountController } from './controller/account.controller';
<<<<<<< HEAD
import { AccountUc } from './uc/account.uc';
import { AuthorizationModule } from '../authorization';
=======
>>>>>>> 0d2c886d

@Module({
	imports: [AccountModule, LoggerModule, AuthorizationModule],
	providers: [UserRepo, PermissionService, AccountUc],
	controllers: [AccountController],
	exports: [],
})
export class AccountApiModule {}<|MERGE_RESOLUTION|>--- conflicted
+++ resolved
@@ -6,11 +6,6 @@
 import { AccountUc } from './uc/account.uc';
 import { AccountModule } from './account.module';
 import { AccountController } from './controller/account.controller';
-<<<<<<< HEAD
-import { AccountUc } from './uc/account.uc';
-import { AuthorizationModule } from '../authorization';
-=======
->>>>>>> 0d2c886d
 
 @Module({
 	imports: [AccountModule, LoggerModule, AuthorizationModule],
