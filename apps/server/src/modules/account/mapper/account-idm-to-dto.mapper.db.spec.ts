--- conflicted
+++ resolved
@@ -24,17 +24,10 @@
 	afterAll(async () => {
 		await module.close();
 	});
-<<<<<<< HEAD
 	describe('mapToDto', () => {
 		describe('when mapping from entity to dto', () => {
 			const setup = () => {
-				const testIdmEntity: IAccount = {
-=======
-	describe('when mapping from entity to dto', () => {
-		describe('mapToDto', () => {
-			it('should map all fields', () => {
 				const testIdmEntity: IdmAccount = {
->>>>>>> 7e6a281a
 					id: 'id',
 					username: 'username',
 					email: 'email',
@@ -69,23 +62,14 @@
 
 		describe('when date is undefined', () => {
 			const setup = () => {
-				const testIdmEntity: IAccount = {
+				const testIdmEntity: IdmAccount = {
 					id: 'id',
 				};
 				return testIdmEntity;
 			};
 
-<<<<<<< HEAD
 			it('should use actual date', () => {
 				const testIdmEntity = setup();
-=======
-			describe('when date is undefined', () => {
-				it('should use actual date', () => {
-					const testIdmEntity: IdmAccount = {
-						id: 'id',
-					};
-					const ret = mapper.mapToDto(testIdmEntity);
->>>>>>> 7e6a281a
 
 				const ret = mapper.mapToDto(testIdmEntity);
 
@@ -95,10 +79,9 @@
 			});
 		});
 
-<<<<<<< HEAD
 		describe('when a fields value is missing', () => {
 			const setup = () => {
-				const testIdmEntity: IAccount = {
+				const testIdmEntity: IdmAccount = {
 					id: 'id',
 				};
 				return testIdmEntity;
@@ -108,14 +91,6 @@
 				const testIdmEntity = setup();
 
 				const ret = mapper.mapToDto(testIdmEntity);
-=======
-			describe('when a fields value is missing', () => {
-				it('should fill with empty string', () => {
-					const testIdmEntity: IdmAccount = {
-						id: 'id',
-					};
-					const ret = mapper.mapToDto(testIdmEntity);
->>>>>>> 7e6a281a
 
 				expect(ret.id).toBe('');
 				expect(ret.username).toBe('');
