--- conflicted
+++ resolved
@@ -65,62 +65,42 @@
 				const testIdmEntity: IdmAccount = {
 					id: 'id',
 				};
-				return testIdmEntity;
+
+				const dateMock = new Date();
+				jest.useFakeTimers();
+				jest.setSystemTime(dateMock);
+
+				return { testIdmEntity, dateMock };
 			};
 
-<<<<<<< HEAD
 			it('should use actual date', () => {
-				const testIdmEntity = setup();
+				const { testIdmEntity, dateMock } = setup();
 
 				const ret = mapper.mapToDto(testIdmEntity);
 
-				const now = new Date();
-				expect(ret.createdAt).toEqual(now);
-				expect(ret.updatedAt).toEqual(now);
-=======
-			describe('when date is undefined', () => {
-				const setup = () => {
-					const testIdmEntity: IdmAccount = {
-						id: 'id',
-					};
+				expect(ret.createdAt).toEqual(dateMock);
+				expect(ret.updatedAt).toEqual(dateMock);
 
-					const dateMock = new Date();
-					jest.useFakeTimers();
-					jest.setSystemTime(dateMock);
-
-					return { testIdmEntity, dateMock };
-				};
-
-				it('should use actual date', () => {
-					const { testIdmEntity, dateMock } = setup();
-
-					const ret = mapper.mapToDto(testIdmEntity);
-
-					expect(ret.createdAt).toEqual(dateMock);
-					expect(ret.updatedAt).toEqual(dateMock);
-
-					jest.useRealTimers();
-				});
->>>>>>> 53445540
-			});
-		});
-
-		describe('when a fields value is missing', () => {
-			const setup = () => {
-				const testIdmEntity: IdmAccount = {
-					id: 'id',
-				};
-				return testIdmEntity;
-			};
-
-			it('should fill with empty string', () => {
-				const testIdmEntity = setup();
-
-				const ret = mapper.mapToDto(testIdmEntity);
-
-				expect(ret.id).toBe('');
-				expect(ret.username).toBe('');
+				jest.useRealTimers();
 			});
 		});
 	});
+
+	describe('when a fields value is missing', () => {
+		const setup = () => {
+			const testIdmEntity: IdmAccount = {
+				id: 'id',
+			};
+			return testIdmEntity;
+		};
+
+		it('should fill with empty string', () => {
+			const testIdmEntity = setup();
+
+			const ret = mapper.mapToDto(testIdmEntity);
+
+			expect(ret.id).toBe('');
+			expect(ret.username).toBe('');
+		});
+	});
 });