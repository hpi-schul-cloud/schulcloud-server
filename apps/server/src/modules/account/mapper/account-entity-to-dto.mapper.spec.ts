import { Account } from '@shared/domain';
import { accountFactory } from '@shared/testing';
import { AccountEntityToDtoMapper } from './account-entity-to-dto.mapper';

describe('AccountEntityToDtoMapper', () => {
	beforeEach(() => {
		jest.useFakeTimers();
		jest.setSystemTime(new Date(2020, 1, 1));
	});

	afterEach(() => {
		jest.runOnlyPendingTimers();
		jest.useRealTimers();
	});

	describe('mapToDto', () => {
<<<<<<< HEAD
		// TODO: describe(when... it(should...)
		// TODO: use setup function
		it('should map all fields', () => {
			// TODO: use Account factory instead
			const testEntity: Account = {
				_id: new ObjectId(),
				id: 'id',
				createdAt: new Date(),
				updatedAt: new Date(),
				userId: new ObjectId(),
				username: 'username',
				activated: true,
				credentialHash: 'credentialHash',
				expiresAt: new Date(),
				lasttriedFailedLogin: new Date(),
				password: 'password',
				systemId: new ObjectId(),
				token: 'token',
			};
			const ret = AccountEntityToDtoMapper.mapToDto(testEntity);

			// TODO: compare with object instead, to have only a single expect()
			expect(ret.id).toBe(testEntity.id);
			expect(ret.createdAt).toEqual(testEntity.createdAt);
			expect(ret.updatedAt).toEqual(testEntity.createdAt);
			expect(ret.userId).toBe(testEntity.userId?.toString());
			expect(ret.username).toBe(testEntity.username);
			expect(ret.activated).toBe(testEntity.activated);
			expect(ret.credentialHash).toBe(testEntity.credentialHash);
			expect(ret.expiresAt).toBe(testEntity.expiresAt);
			expect(ret.lasttriedFailedLogin).toBe(testEntity.lasttriedFailedLogin);
			expect(ret.password).toBe(testEntity.password);
			expect(ret.systemId).toBe(testEntity.systemId?.toString());
			expect(ret.token).toBe(testEntity.token);
		});

		it('should ignore missing ids', () => {
			// TODO: use Account factory instead
			const testEntity: Account = {
				_id: new ObjectId(),
				id: 'id',
				username: 'username',
				createdAt: new Date(),
				updatedAt: new Date(),
=======
		describe('When mapping AccountEntity to AccountDto', () => {
			const setup = () => {
				const accountEntity = accountFactory.withAllProperties().buildWithId({}, '000000000000000000000001');

				const missingSystemUserIdEntity: Account = accountFactory.withoutSystemAndUserId().build();

				return { accountEntity, missingSystemUserIdEntity };
>>>>>>> f2f0b368
			};

			it('should map all fields', () => {
				const { accountEntity } = setup();

				const ret = AccountEntityToDtoMapper.mapToDto(accountEntity);

				expect({ ...ret, _id: accountEntity._id }).toMatchObject(accountEntity);
			});

			it('should ignore missing ids', () => {
				const { missingSystemUserIdEntity } = setup();

				const ret = AccountEntityToDtoMapper.mapToDto(missingSystemUserIdEntity);

				expect(ret.userId).toBeUndefined();
				expect(ret.systemId).toBeUndefined();
			});
		});
	});

	describe('mapSearchResult', () => {
		describe('When mapping multiple Account entities', () => {
			const setup = () => {
				const testEntity1: Account = accountFactory.buildWithId({}, '000000000000000000000001');
				const testEntity2: Account = accountFactory.buildWithId({}, '000000000000000000000002');

				const testAmount = 10;

				const testEntities = [testEntity1, testEntity2];

				return { testEntities, testAmount };
			};

			it('should map exact same amount of entities', () => {
				const { testEntities, testAmount } = setup();

				const [accounts, total] = AccountEntityToDtoMapper.mapSearchResult([testEntities, testAmount]);

				expect(total).toBe(testAmount);
				expect(accounts).toHaveLength(2);
				expect(accounts).toContainEqual(expect.objectContaining({ id: '000000000000000000000001' }));
				expect(accounts).toContainEqual(expect.objectContaining({ id: '000000000000000000000002' }));
			});
		});
	});

	describe('mapAccountsToDto', () => {
		describe('When mapping multiple Account entities', () => {
			const setup = () => {
				const testEntity1: Account = accountFactory.buildWithId({}, '000000000000000000000001');
				const testEntity2: Account = accountFactory.buildWithId({}, '000000000000000000000002');

				const testEntities = [testEntity1, testEntity2];

				return testEntities;
			};

			it('should map all entities', () => {
				const testEntities = setup();

				const ret = AccountEntityToDtoMapper.mapAccountsToDto(testEntities);

				expect(ret).toHaveLength(2);
				expect(ret).toContainEqual(expect.objectContaining({ id: '000000000000000000000001' }));
				expect(ret).toContainEqual(expect.objectContaining({ id: '000000000000000000000002' }));
			});
		});
	});
});<|MERGE_RESOLUTION|>--- conflicted
+++ resolved
@@ -14,52 +14,6 @@
 	});
 
 	describe('mapToDto', () => {
-<<<<<<< HEAD
-		// TODO: describe(when... it(should...)
-		// TODO: use setup function
-		it('should map all fields', () => {
-			// TODO: use Account factory instead
-			const testEntity: Account = {
-				_id: new ObjectId(),
-				id: 'id',
-				createdAt: new Date(),
-				updatedAt: new Date(),
-				userId: new ObjectId(),
-				username: 'username',
-				activated: true,
-				credentialHash: 'credentialHash',
-				expiresAt: new Date(),
-				lasttriedFailedLogin: new Date(),
-				password: 'password',
-				systemId: new ObjectId(),
-				token: 'token',
-			};
-			const ret = AccountEntityToDtoMapper.mapToDto(testEntity);
-
-			// TODO: compare with object instead, to have only a single expect()
-			expect(ret.id).toBe(testEntity.id);
-			expect(ret.createdAt).toEqual(testEntity.createdAt);
-			expect(ret.updatedAt).toEqual(testEntity.createdAt);
-			expect(ret.userId).toBe(testEntity.userId?.toString());
-			expect(ret.username).toBe(testEntity.username);
-			expect(ret.activated).toBe(testEntity.activated);
-			expect(ret.credentialHash).toBe(testEntity.credentialHash);
-			expect(ret.expiresAt).toBe(testEntity.expiresAt);
-			expect(ret.lasttriedFailedLogin).toBe(testEntity.lasttriedFailedLogin);
-			expect(ret.password).toBe(testEntity.password);
-			expect(ret.systemId).toBe(testEntity.systemId?.toString());
-			expect(ret.token).toBe(testEntity.token);
-		});
-
-		it('should ignore missing ids', () => {
-			// TODO: use Account factory instead
-			const testEntity: Account = {
-				_id: new ObjectId(),
-				id: 'id',
-				username: 'username',
-				createdAt: new Date(),
-				updatedAt: new Date(),
-=======
 		describe('When mapping AccountEntity to AccountDto', () => {
 			const setup = () => {
 				const accountEntity = accountFactory.withAllProperties().buildWithId({}, '000000000000000000000001');
@@ -67,7 +21,6 @@
 				const missingSystemUserIdEntity: Account = accountFactory.withoutSystemAndUserId().build();
 
 				return { accountEntity, missingSystemUserIdEntity };
->>>>>>> f2f0b368
 			};
 
 			it('should map all fields', () => {
