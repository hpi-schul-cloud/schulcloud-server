--- conflicted
+++ resolved
@@ -1,11 +1,8 @@
 export * from './account';
 export * from './account-save';
-<<<<<<< HEAD
+export * from './idm-account';
 export * from './interface';
-=======
-export * from './idm-account';
 export * from './services';
 export * from './type';
->>>>>>> 088dc47b
 export * from './update-account';
 export * from './update-my-account';