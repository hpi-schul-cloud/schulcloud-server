import { Logger } from '@core/logger';
import { ObjectId } from '@mikro-orm/mongodb';
import {
	DeletionService,
	DomainDeletionReport,
	DomainDeletionReportBuilder,
	DomainName,
	DomainOperationReportBuilder,
	OperationType,
	UserDeletionInjectionService,
} from '@modules/deletion';
import { UserService } from '@modules/user';
import { User } from '@modules/user/repo';
import { Inject, Injectable } from '@nestjs/common';
import { ConfigService } from '@nestjs/config';
import {
	AuthorizationError,
	EntityNotFoundError,
	ForbiddenOperationError,
	ValidationError,
} from '@shared/common/error';
import { Counted, EntityId } from '@shared/domain/types';
import { isEmail, isNotEmpty } from 'class-validator';
import { AccountConfig } from '../../account-config';
import { Account, AccountSave, UpdateAccount, UpdateMyAccount } from '../do';
import {
	DeletedAccountLoggable,
	DeletedAccountWithUserIdLoggable,
	DeletedUserDataLoggable,
	DeletingAccountLoggable,
	DeletingAccountWithUserIdLoggable,
	DeletingUserDataLoggable,
	IdmCallbackLoggableException,
	SavedAccountLoggable,
	SavingAccountLoggable,
	UpdatedAccountPasswordLoggable,
	UpdatedAccountUsernameLoggable,
	UpdatedLastFailedLoginLoggable,
	UpdatingAccountPasswordLoggable,
	UpdatingAccountUsernameLoggable,
	UpdatingLastFailedLoginLoggable,
} from '../error';
import { ACCOUNT_REPO, AccountRepo } from '../interface';
import { AccountServiceDb } from './account-db.service';
import { AccountServiceIdm } from './account-idm.service';
import { AbstractAccountService } from './account.service.abstract';

type UserPreferences = {
	firstLogin: boolean;
};

@Injectable()
export class AccountService extends AbstractAccountService implements DeletionService {
	private readonly accountImpl: AbstractAccountService;

	constructor(
		private readonly accountDb: AccountServiceDb,
		private readonly accountIdm: AccountServiceIdm,
		private readonly configService: ConfigService<AccountConfig, true>,
		private readonly logger: Logger,
		private readonly userService: UserService,
<<<<<<< HEAD
		private readonly accountRepo: AccountRepo,
		userDeletionInjectionService: UserDeletionInjectionService
=======
		@Inject(ACCOUNT_REPO) private readonly accountRepo: AccountRepo,
		private readonly eventBus: EventBus,
		private readonly orm: MikroORM
>>>>>>> fc9dbacf
	) {
		super();
		this.logger.setContext(AccountService.name);
		if (this.configService.get<boolean>('FEATURE_IDENTITY_MANAGEMENT_LOGIN_ENABLED') === true) {
			this.accountImpl = accountIdm;
		} else {
			this.accountImpl = accountDb;
		}
		userDeletionInjectionService.injectUserDeletionService(this);
	}

	public async updateMyAccount(user: User, account: Account, updateData: UpdateMyAccount): Promise<void> {
		await this.checkUpdateMyAccountPrerequisites(updateData, account);

		const accountSave = new AccountSave({
			id: account.id,
		});

		const updatedPassword = this.updateAccountPassword(updateData, accountSave);
		const updatedEmail = await this.updateUserEmail(updateData, user, account, accountSave);
		const updatedNames = this.updateUserNames(updateData, user);

		const updateUser = updatedNames || updatedEmail;
		const updateAccount = updatedPassword || updatedEmail;

		if (updateUser) {
			try {
				await this.userService.saveEntity(user);
			} catch (err: unknown) {
				throw new EntityNotFoundError('User');
			}
		}
		if (updateAccount) {
			try {
				await this.save(accountSave);
			} catch (err: unknown) {
				if (err instanceof ValidationError) {
					throw err;
				}
				throw new EntityNotFoundError('AccountEntity');
			}
		}
	}

	private updateAccountPassword(updateData: UpdateMyAccount, accountSave: AccountSave): boolean {
		if (updateData.passwordNew) {
			accountSave.password = updateData.passwordNew;
			return true;
		}
		return false;
	}

	private async updateUserEmail(
		updateData: UpdateMyAccount,
		user: User,
		account: Account,
		accountSave: AccountSave
	): Promise<boolean> {
		if (updateData.email && user.email !== updateData.email) {
			const newMail = updateData.email.toLowerCase();
			await this.checkUniqueEmail(newMail);
			user.email = newMail;
			accountSave.username = newMail;
			return true;
		}
		return false;
	}

	private updateUserNames(updateData: UpdateMyAccount, user: User): boolean {
		let updateUserName = false;
		if (updateData.firstName && user.firstName !== updateData.firstName) {
			user.firstName = updateData.firstName;
			updateUserName = true;
		}

		if (updateData.lastName && user.lastName !== updateData.lastName) {
			user.lastName = updateData.lastName;
			updateUserName = true;
		}

		return updateUserName;
	}

	private async checkUpdateMyAccountPrerequisites(updateData: UpdateMyAccount, account: Account): Promise<void> {
		if (account.systemId) {
			throw new ForbiddenOperationError('External account details can not be changed.');
		}

		if (!updateData.passwordOld || !(await this.validatePassword(account, updateData.passwordOld))) {
			throw new AuthorizationError('Your old password is not correct.');
		}
	}

	public async updateAccount(targetUser: User, targetAccount: Account, updateData: UpdateAccount): Promise<Account> {
		let updateUser = false;
		let updateAccount = false;

		if (updateData.password !== undefined) {
			targetAccount.password = updateData.password;
			targetUser.forcePasswordChange = true;
			updateUser = true;
			updateAccount = true;
		}
		if (updateData.username !== undefined) {
			const newMail = updateData.username.toLowerCase();
			await this.checkUniqueEmail(newMail);
			targetUser.email = newMail;
			targetAccount.username = newMail;
			updateUser = true;
			updateAccount = true;
		}
		if (updateData.activated !== undefined) {
			targetAccount.activated = updateData.activated;
			updateAccount = true;
		}

		if (updateUser) {
			try {
				await this.userService.saveEntity(targetUser);
			} catch (err) {
				throw new EntityNotFoundError('User');
			}
		}
		if (updateAccount) {
			try {
				return await this.save(targetAccount);
			} catch (err) {
				throw new EntityNotFoundError('AccountEntity');
			}
		}

		return targetAccount;
	}

	public async replaceMyTemporaryPassword(userId: EntityId, password: string, confirmPassword: string): Promise<void> {
		if (password !== confirmPassword) {
			throw new ForbiddenOperationError('Password and confirm password do not match.');
		}

		let user: User;
		try {
			user = await this.userService.getUserEntityWithRoles(userId);
		} catch (err) {
			throw new EntityNotFoundError('User');
		}

		const userPreferences = <UserPreferences>user.preferences;
		const firstLoginPassed = userPreferences ? userPreferences.firstLogin : false;

		if (!user.forcePasswordChange && firstLoginPassed) {
			throw new ForbiddenOperationError('The password is not temporary, hence can not be changed.', { userId });
		} // Password change was forces or this is a first logon for the user

		const account: Account = await this.findByUserIdOrFail(userId);

		if (account.systemId) {
			throw new ForbiddenOperationError('External account details can not be changed.', { userId });
		}

		if (await this.validatePassword(account, password)) {
			throw new ForbiddenOperationError('New password can not be same as old password.', { userId });
		}

		try {
			account.password = password;
			await this.save(account);
		} catch (err) {
			throw new EntityNotFoundError('AccountEntity');
		}
		try {
			user.forcePasswordChange = false;
			await this.userService.saveEntity(user);
		} catch (err) {
			throw new EntityNotFoundError('User');
		}
	}

	public findById(id: string): Promise<Account> {
		const account = this.accountImpl.findById(id);
		return account;
	}

	public findMultipleByUserId(userIds: string[]): Promise<Account[]> {
		const accounts = this.accountImpl.findMultipleByUserId(userIds);
		return accounts;
	}

	public findByUserId(userId: string): Promise<Account | null> {
		const account = this.accountImpl.findByUserId(userId);
		return account;
	}

	public findByUserIdOrFail(userId: string): Promise<Account> {
		const account = this.accountImpl.findByUserIdOrFail(userId);
		return account;
	}

	public findByUsernameAndSystemId(username: string, systemId: string | ObjectId): Promise<Account | null> {
		const account = this.accountImpl.findByUsernameAndSystemId(username, systemId);
		return account;
	}

	public searchByUsernamePartialMatch(userName: string, skip: number, limit: number): Promise<Counted<Account[]>> {
		const result = this.accountImpl.searchByUsernamePartialMatch(userName, skip, limit);
		return result;
	}

	public searchByUsernameExactMatch(userName: string): Promise<Counted<Account[]>> {
		const result = this.accountImpl.searchByUsernameExactMatch(userName);
		return result;
	}

	public async save(accountSave: AccountSave): Promise<Account> {
		const ret = await this.accountDb.save(accountSave);
		const newAccount = new AccountSave({
			...accountSave,
			id: accountSave.id,
			idmReferenceId: ret.id,
			password: accountSave.password,
		});
		const idmAccount = await this.executeIdmMethod(async () => {
			this.logger.debug(new SavingAccountLoggable(ret.id));
			const account = await this.accountIdm.save(newAccount);
			this.logger.debug(new SavedAccountLoggable(ret.id));
			return account;
		});

		if (this.configService.get('FEATURE_IDENTITY_MANAGEMENT_STORE_ENABLED') === true) {
			if (
				idmAccount === null ||
				(accountSave.username && idmAccount.username.toLowerCase() !== accountSave.username.toLowerCase())
			) {
				throw new ValidationError('Account could not be updated');
			}
		}

		return new Account({ ...ret.getProps(), idmReferenceId: idmAccount?.idmReferenceId });
	}

	public async saveAll(accountSaves: AccountSave[]): Promise<Account[]> {
		const savedDbAccounts = await this.accountDb.saveAll(accountSaves);

		const newAccounts = savedDbAccounts.map((savedDbAccount, index) => {
			const accountSave = accountSaves[index];

			return new AccountSave({
				...accountSave,
				id: accountSave.id,
				idmReferenceId: savedDbAccount.id,
				password: accountSave.password,
			});
		});

		const idmAccounts = await this.executeIdmMethod(async () => {
			const account = await this.accountIdm.saveAll(newAccounts);

			return account;
		});

		const combinedAccounts = savedDbAccounts.map((savedDbAccount, index) => {
			const idmReferenceId = idmAccounts ? idmAccounts[index].idmReferenceId : undefined;
			return new Account({ ...savedDbAccount.getProps(), idmReferenceId });
		});

		return combinedAccounts;
	}

	public async validateAccountBeforeSaveOrReject(accountSave: AccountSave): Promise<void> {
		// if username is undefined or empty, throw error ✔
		if (!accountSave.username || !isNotEmpty(accountSave.username)) {
			throw new ValidationError('username can not be empty');
		}

		// sanatizeUsername ✔
		if (!accountSave.systemId) {
			accountSave.username = accountSave.username.trim().toLowerCase();
		}
		if (!accountSave.systemId && !accountSave.password) {
			throw new ValidationError('No password provided');
		}
		// validateUserName ✔
		// usernames must be an email address, if they are not from an external system
		if (!accountSave.systemId && !isEmail(accountSave.username)) {
			throw new ValidationError('Username is not an email');
		}
		// checkExistence ✔
		if (accountSave.userId && (await this.findByUserId(accountSave.userId))) {
			throw new ValidationError('Account already exists');
		}
		// validateCredentials hook will not be ported ✔
		// trimPassword hook will be done by class-validator ✔
		// local.hooks.hashPassword('password'), will be done by account service ✔
		// checkUnique ✔
		if (!(await this.isUniqueEmail(accountSave.username))) {
			throw new ValidationError('Username already exists');
		}
		// removePassword hook is not implemented
		// const noPasswordStrategies = ['ldap', 'moodle', 'iserv'];
		// if (dto.passwordStrategy && noPasswordStrategies.includes(dto.passwordStrategy)) {
		// 	dto.password = undefined;
		// }
	}

	public async saveWithValidation(accountSave: AccountSave): Promise<void> {
		await this.validateAccountBeforeSaveOrReject(accountSave);
		await this.save(accountSave);
	}

	public async updateUsername(accountId: string, username: string): Promise<Account> {
		const ret = await this.accountDb.updateUsername(accountId, username);
		const idmAccount = await this.executeIdmMethod(async () => {
			this.logger.debug(new UpdatingAccountUsernameLoggable(accountId));
			const account = await this.accountIdm.updateUsername(accountId, username);
			this.logger.debug(new UpdatedAccountUsernameLoggable(accountId));
			return account;
		});
		return new Account({ ...ret.getProps(), idmReferenceId: idmAccount?.idmReferenceId });
	}

	public async updateLastLogin(accountId: string, lastLogin: Date): Promise<void> {
		await this.accountDb.updateLastLogin(accountId, lastLogin);
	}

	public async updateLastTriedFailedLogin(accountId: string, lastTriedFailedLogin: Date): Promise<Account> {
		const ret = await this.accountDb.updateLastTriedFailedLogin(accountId, lastTriedFailedLogin);
		const idmAccount = await this.executeIdmMethod(async () => {
			this.logger.debug(new UpdatingLastFailedLoginLoggable(accountId));
			const account = await this.accountIdm.updateLastTriedFailedLogin(accountId, lastTriedFailedLogin);
			this.logger.debug(new UpdatedLastFailedLoginLoggable(accountId));
			return account;
		});
		return new Account({ ...ret.getProps(), idmReferenceId: idmAccount?.idmReferenceId });
	}

	public async updatePassword(accountId: string, password: string): Promise<Account> {
		const ret = await this.accountDb.updatePassword(accountId, password);
		const idmAccount = await this.executeIdmMethod(async () => {
			this.logger.debug(new UpdatingAccountPasswordLoggable(accountId));
			const account = await this.accountIdm.updatePassword(accountId, password);
			this.logger.debug(new UpdatedAccountPasswordLoggable(accountId));
			return account;
		});
		return new Account({ ...ret.getProps(), idmReferenceId: idmAccount?.idmReferenceId });
	}

	public validatePassword(account: Account, comparePassword: string): Promise<boolean> {
		const result = this.accountImpl.validatePassword(account, comparePassword);
		return result;
	}

	public async delete(accountId: string): Promise<void> {
		await this.accountDb.delete(accountId);
		await this.executeIdmMethod(async () => {
			this.logger.debug(new DeletingAccountLoggable(accountId));
			await this.accountIdm.delete(accountId);
			this.logger.debug(new DeletedAccountLoggable(accountId));
		});
	}

	public async deleteByUserId(userId: string): Promise<EntityId[]> {
		const deletedAccounts = await this.accountDb.deleteByUserId(userId);
		await this.executeIdmMethod(async () => {
			this.logger.debug(new DeletingAccountWithUserIdLoggable(userId));
			const deletedAccountIdm = await this.accountIdm.deleteByUserId(userId);
			deletedAccounts.push(...deletedAccountIdm);
			this.logger.debug(new DeletedAccountWithUserIdLoggable(userId));
		});

		return deletedAccounts;
	}

	public async deleteUserData(userId: EntityId): Promise<DomainDeletionReport> {
		this.logger.debug(new DeletingUserDataLoggable(userId));
		const deletedAccounts = await this.deleteByUserId(userId);

		const result = DomainDeletionReportBuilder.build(DomainName.ACCOUNT, [
			DomainOperationReportBuilder.build(OperationType.DELETE, deletedAccounts.length, deletedAccounts),
		]);

		this.logger.debug(new DeletedUserDataLoggable(userId));

		return result;
	}

	/**
	 * @deprecated For migration purpose only
	 */
	public findMany(offset = 0, limit = 100): Promise<Account[]> {
		const accounts = this.accountDb.findMany(offset, limit);
		return accounts;
	}

	private async executeIdmMethod<T>(idmCallback: () => Promise<T>): Promise<T | null> {
		if (this.configService.get('FEATURE_IDENTITY_MANAGEMENT_STORE_ENABLED') === true) {
			try {
				return await idmCallback();
			} catch (error) {
				this.logger.debug(new IdmCallbackLoggableException(error));
			}
		}
		return null;
	}

	private async checkUniqueEmail(email: string): Promise<void> {
		if (!(await this.isUniqueEmail(email))) {
			throw new ValidationError(`The email address is already in use!`);
		}
	}

	public async findByUserIdsAndSystemId(usersIds: string[], systemId: string): Promise<string[]> {
		const foundAccounts = await this.accountRepo.findByUserIdsAndSystemId(usersIds, systemId);

		return foundAccounts;
	}

	public async isUniqueEmail(email: string): Promise<boolean> {
		const isUniqueEmail = await this.accountImpl.isUniqueEmail(email);

		return isUniqueEmail;
	}
}<|MERGE_RESOLUTION|>--- conflicted
+++ resolved
@@ -59,14 +59,8 @@
 		private readonly configService: ConfigService<AccountConfig, true>,
 		private readonly logger: Logger,
 		private readonly userService: UserService,
-<<<<<<< HEAD
-		private readonly accountRepo: AccountRepo,
+		@Inject(ACCOUNT_REPO) private readonly accountRepo: AccountRepo,
 		userDeletionInjectionService: UserDeletionInjectionService
-=======
-		@Inject(ACCOUNT_REPO) private readonly accountRepo: AccountRepo,
-		private readonly eventBus: EventBus,
-		private readonly orm: MikroORM
->>>>>>> fc9dbacf
 	) {
 		super();
 		this.logger.setContext(AccountService.name);
