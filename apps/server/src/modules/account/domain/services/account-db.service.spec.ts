--- conflicted
+++ resolved
@@ -13,17 +13,11 @@
 import bcrypt from 'bcryptjs';
 import { v1 } from 'uuid';
 import { AccountConfig } from '../../account-config';
-<<<<<<< HEAD
-import { accountDoFactory } from '../../testing';
-import { Account } from '../account';
-import { AccountEntity } from '../entity/account.entity';
-import { ACCOUNT_REPO, AccountRepo } from '../interface';
-=======
-import { AccountEntity, AccountRepo } from '../../repo';
+import { AccountEntity } from '../../repo';
 import { accountDoFactory } from '../../testing';
 import { Account } from '../account';
 import { IdmAccount } from '../idm-account';
->>>>>>> 088dc47b
+import { ACCOUNT_REPO, AccountRepo } from '../interface';
 import { AccountServiceDb } from './account-db.service';
 
 describe('AccountDbService', () => {
