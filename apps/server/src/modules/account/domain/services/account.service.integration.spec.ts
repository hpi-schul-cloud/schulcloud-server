import { createMock } from '@golevelup/ts-jest';
import { MongoMemoryDatabaseModule } from '@infra/database';
import { IdentityManagementModule, IdentityManagementService } from '@infra/identity-management';
import { KeycloakAdministrationService } from '@infra/identity-management/keycloak-administration/service/keycloak-administration.service';
import { KeycloakIdentityManagementService } from '@infra/identity-management/keycloak/service/keycloak-identity-management.service';
import KeycloakAdminClient from '@keycloak/keycloak-admin-client-cjs/keycloak-admin-client-cjs-index';
import { EntityManager, ObjectId } from '@mikro-orm/mongodb';
import { ConfigModule } from '@nestjs/config';
import { EventBus } from '@nestjs/cqrs';
import { Test, TestingModule } from '@nestjs/testing';
import { IdmAccount } from '@shared/domain/interface';
<<<<<<< HEAD
import { UserRepo } from '@shared/repo/user';
import { Logger } from '@src/core/logger';
=======
import { UserRepo } from '@shared/repo';
import { Logger } from '@core/logger';
>>>>>>> 24b9dc18
import { cleanupCollections } from '@testing/cleanup-collections';
import { v1 } from 'uuid';
import { Account, AccountSave } from '..';
import { AccountRepo } from '../../repo/micro-orm/account.repo';
import { AccountIdmToDoMapper, AccountIdmToDoMapperDb } from '../../repo/micro-orm/mapper';
import { accountFactory } from '../../testing';
import { AccountEntity } from '../entity/account.entity';
import { AccountServiceDb } from './account-db.service';
import { AccountServiceIdm } from './account-idm.service';
import { AccountService } from './account.service';
import { AbstractAccountService } from './account.service.abstract';

describe('AccountService Integration', () => {
	let module: TestingModule;
	let identityManagementService: IdentityManagementService;
	let keycloakAdminService: KeycloakAdministrationService;
	let keycloak: KeycloakAdminClient;
	let accountService: AbstractAccountService;
	let accountRepo: AccountRepo;
	let em: EntityManager;
	let isIdmReachable = true;

	const testRealm = `test-realm-${v1()}`;
	const testAccount = {
		username: 'john.doe@mail.tld',
		password: 'super-secret-password',
		userId: new ObjectId().toString(),
		systemId: new ObjectId().toString(),
	} as AccountSave;

	const createDbAccount = async (): Promise<string> => {
		const accountEntity = accountFactory.build({
			username: testAccount.username,
			userId: testAccount.userId,
			systemId: testAccount.systemId,
		});
		await em.persistAndFlush(accountEntity);
		return accountEntity.id;
	};

	const createIdmAccount = async (refId: string): Promise<string> => {
		const idmId = await identityManagementService.createAccount(
			{
				username: testAccount.username,
				attDbcUserId: testAccount.userId,
				attDbcSystemId: testAccount.systemId,
				attDbcAccountId: refId,
			},
			testAccount.password
		);
		return idmId;
	};

	const createAccount = async (): Promise<[string, string]> => {
		const dbId = await createDbAccount();
		const idmId = await createIdmAccount(dbId);
		return [dbId, idmId];
	};

	beforeAll(async () => {
		module = await Test.createTestingModule({
			imports: [
				IdentityManagementModule,
				MongoMemoryDatabaseModule.forRoot(),
				ConfigModule.forRoot({
					isGlobal: true,
					ignoreEnvFile: true,
					ignoreEnvVars: true,
					validate: () => {
						return {
							FEATURE_IDENTITY_MANAGEMENT_STORE_ENABLED: true,
							FEATURE_IDENTITY_MANAGEMENT_LOGIN_ENABLED: false,
						};
					},
				}),
			],
			providers: [
				AccountService,
				AccountServiceIdm,
				AccountServiceDb,
				AccountRepo,
				UserRepo,
				{
					provide: KeycloakIdentityManagementService,
					useValue: createMock<KeycloakIdentityManagementService>(),
				},
				{
					provide: AccountIdmToDoMapper,
					useValue: new AccountIdmToDoMapperDb(),
				},
				{
					provide: Logger,
					useValue: createMock<Logger>(),
				},
				{
					provide: EventBus,
					useValue: {
						publish: jest.fn(),
					},
				},
			],
		}).compile();
		accountService = module.get(AccountService);
		identityManagementService = module.get(IdentityManagementService);
		accountRepo = module.get(AccountRepo);
		em = module.get(EntityManager);
		keycloakAdminService = module.get(KeycloakAdministrationService);
		isIdmReachable = await keycloakAdminService.testKcConnection();
		if (isIdmReachable) {
			keycloak = await keycloakAdminService.callKcAdminClient();
		}
	});

	afterAll(async () => {
		await module.close();
	});

	beforeEach(async () => {
		if (isIdmReachable) {
			await keycloak.realms.create({ realm: testRealm, editUsernameAllowed: true });
			keycloak.setConfig({ realmName: testRealm });
		}
	});

	afterEach(async () => {
		if (isIdmReachable) {
			await keycloak.realms.del({ realm: testRealm });
		}
		await cleanupCollections(em);
	});

	const compareIdmAccount = async (idmId: string, createdAccount: Account): Promise<void> => {
		const foundAccount = await identityManagementService.findAccountById(idmId);
		expect(foundAccount).toEqual(
			expect.objectContaining<IdmAccount>({
				id: createdAccount.idmReferenceId ?? '',
				username: createdAccount.username,
				attDbcAccountId: createdAccount.id,
				attDbcUserId: createdAccount.userId,
				attDbcSystemId: createdAccount.systemId,
			})
		);
	};

	const compareDbAccount = async (dbId: string, createdAccount: Account): Promise<void> => {
		const foundDbAccount = await accountRepo.findById(dbId);
		expect(foundDbAccount).toEqual(
			expect.objectContaining<Partial<AccountEntity>>({
				username: createdAccount.username,
				userId: new ObjectId(createdAccount.userId),
				systemId: new ObjectId(createdAccount.systemId),
			})
		);
	};

	describe('save', () => {
		describe('when account not exists', () => {
			it('should create a new account', async () => {
				if (!isIdmReachable) return;
				const account = await accountService.save(testAccount);
				await compareDbAccount(account.id, account);
				await compareIdmAccount(account.idmReferenceId ?? '', account);
			});
		});

		describe('when account exists', () => {
			const setup = async () => {
				const newUsername = 'jane.doe@mail.tld';
				const [dbId, idmId] = await createAccount();
				const originalAccount = await accountService.findById(dbId);
				return { newUsername, dbId, idmId, originalAccount };
			};
			it('save should update existing account', async () => {
				if (!isIdmReachable) return;
				const { newUsername, dbId, idmId, originalAccount } = await setup();
				const updatedAccount = await accountService.save({
					...originalAccount.getProps(),
					username: newUsername,
				} as AccountSave);
				await compareDbAccount(dbId, updatedAccount);
				await compareIdmAccount(idmId, updatedAccount);
			});
		});

		describe('when only db account exists', () => {
			const setup = async () => {
				const newUsername = 'jane.doe@mail.tld';
				const dbId = await createDbAccount();
				const originalAccount = await accountService.findById(dbId);
				return { newUsername, dbId, originalAccount };
			};
			it('should create idm account for existing db account', async () => {
				if (!isIdmReachable) return;
				const { newUsername, dbId, originalAccount } = await setup();

				const updatedAccount = await accountService.save({
					...originalAccount.getProps(),
					username: newUsername,
				} as AccountSave);
				await compareDbAccount(dbId, updatedAccount);
				await compareIdmAccount(updatedAccount.idmReferenceId ?? '', updatedAccount);
			});
		});
	});

	describe('updateUsername', () => {
		describe('when updating Username', () => {
			const setup = async () => {
				const newUsername = 'jane.doe@mail.tld';
				const [dbId, idmId] = await createAccount();

				return { newUsername, dbId, idmId };
			};
			it('should update username', async () => {
				if (!isIdmReachable) return;
				const { newUsername, dbId, idmId } = await setup();

				await accountService.updateUsername(dbId, newUsername);
				const foundAccount = await identityManagementService.findAccountById(idmId);
				const foundDbAccount = await accountRepo.findById(dbId);

				expect(foundAccount).toEqual(
					expect.objectContaining<Partial<IdmAccount>>({
						username: newUsername,
					})
				);
				expect(foundDbAccount).toEqual(
					expect.objectContaining<Partial<AccountEntity>>({
						username: newUsername,
					})
				);
			});
		});
	});

	describe('updatePassword', () => {
		describe('when updating password', () => {
			const setup = async () => {
				const [dbId] = await createAccount();

				const foundDbAccountBefore = await accountRepo.findById(dbId);
				const previousPasswordHash = foundDbAccountBefore.password;
				const foundDbAccountAfter = await accountRepo.findById(dbId);

				return { dbId, previousPasswordHash, foundDbAccountAfter };
			};
			it('should update password', async () => {
				if (!isIdmReachable) return;
				const { dbId, previousPasswordHash, foundDbAccountAfter } = await setup();

				await expect(accountService.updatePassword(dbId, 'newPassword')).resolves.not.toThrow();

				expect(foundDbAccountAfter.password).not.toEqual(previousPasswordHash);
			});
		});
	});

	describe('delete', () => {
		describe('when delete an account', () => {
			const setup = async () => {
				const [dbId, idmId] = await createAccount();
				const foundIdmAccount = await identityManagementService.findAccountById(idmId);
				const foundDbAccount = await accountRepo.findById(dbId);

				return { dbId, idmId, foundIdmAccount, foundDbAccount };
			};
			it('should remove account', async () => {
				if (!isIdmReachable) return;
				const { dbId, idmId, foundIdmAccount, foundDbAccount } = await setup();

				expect(foundIdmAccount).toBeDefined();
				expect(foundDbAccount).toBeDefined();

				await accountService.delete(dbId);
				await expect(identityManagementService.findAccountById(idmId)).rejects.toThrow();
				await expect(accountRepo.findById(dbId)).rejects.toThrow();
			});
		});
	});

	describe('deleteByUserId', () => {
		describe('when delete an account by User Id', () => {
			const setup = async () => {
				const [dbId, idmId] = await createAccount();
				const foundIdmAccount = await identityManagementService.findAccountById(idmId);
				const foundDbAccount = await accountRepo.findById(dbId);

				return { dbId, idmId, foundIdmAccount, foundDbAccount };
			};
			it('should remove account', async () => {
				if (!isIdmReachable) return;
				const { dbId, idmId, foundIdmAccount, foundDbAccount } = await setup();

				expect(foundIdmAccount).toBeDefined();
				expect(foundDbAccount).toBeDefined();

				await accountService.deleteByUserId(testAccount.userId ?? '');
				await expect(identityManagementService.findAccountById(idmId)).rejects.toThrow();
				await expect(accountRepo.findById(dbId)).rejects.toThrow();
			});
		});
	});
});<|MERGE_RESOLUTION|>--- conflicted
+++ resolved
@@ -1,3 +1,4 @@
+import { Logger } from '@core/logger';
 import { createMock } from '@golevelup/ts-jest';
 import { MongoMemoryDatabaseModule } from '@infra/database';
 import { IdentityManagementModule, IdentityManagementService } from '@infra/identity-management';
@@ -9,13 +10,7 @@
 import { EventBus } from '@nestjs/cqrs';
 import { Test, TestingModule } from '@nestjs/testing';
 import { IdmAccount } from '@shared/domain/interface';
-<<<<<<< HEAD
 import { UserRepo } from '@shared/repo/user';
-import { Logger } from '@src/core/logger';
-=======
-import { UserRepo } from '@shared/repo';
-import { Logger } from '@core/logger';
->>>>>>> 24b9dc18
 import { cleanupCollections } from '@testing/cleanup-collections';
 import { v1 } from 'uuid';
 import { Account, AccountSave } from '..';
