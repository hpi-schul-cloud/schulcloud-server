import { Logger } from '@core/logger';
import { IdentityManagementOauthService, IdentityManagementService } from '@infra/identity-management';
import { ObjectId } from '@mikro-orm/mongodb';
import { Injectable, NotImplementedException } from '@nestjs/common';
import { ConfigService } from '@nestjs/config/dist/config.service';
import { EntityNotFoundError } from '@shared/common/error';
import { Counted, EntityId } from '@shared/domain/types';
<<<<<<< HEAD
import { Account, AccountSave } from '..';
import { AccountConfig } from '../../account-config';
import { AccountIdmToDoMapper } from '../../repo/mapper';
=======
import { AccountConfig } from '../../account-config';
import { AccountIdmToDoMapper } from '../../repo';
import { Account } from '../account';
import { AccountSave } from '../account-save';
>>>>>>> 088dc47b
import { FindAccountByDbcUserIdLoggable, GetOptionalIdmAccountLoggable } from '../error';
import { IdmAccountUpdate } from '../idm-account';
import { AbstractAccountService } from './account.service.abstract';

@Injectable()
export class AccountServiceIdm extends AbstractAccountService {
	constructor(
		private readonly identityManager: IdentityManagementService,
		private readonly accountIdmToDoMapper: AccountIdmToDoMapper,
		private readonly idmOauthService: IdentityManagementOauthService,
		private readonly logger: Logger,
		private readonly configService: ConfigService<AccountConfig, true>
	) {
		super();
	}

	public async findById(id: EntityId): Promise<Account> {
		const result = await this.identityManager.findAccountById(id);
		const account = this.accountIdmToDoMapper.mapToDo(result);
		return account;
	}

	public async findMultipleByUserId(userIds: EntityId[]): Promise<Account[]> {
		const resultAccounts = new Array<Account>();

		const promises = userIds.map((userId) => this.identityManager.findAccountByDbcUserId(userId).catch(() => null));
		const idmAccounts = await Promise.allSettled(promises);

		idmAccounts.forEach((idmAccount, index) => {
			if (idmAccount.status === 'fulfilled' && idmAccount.value) {
				const accountDo = this.accountIdmToDoMapper.mapToDo(idmAccount.value);
				resultAccounts.push(accountDo);
			} else {
				this.logger.warning(new FindAccountByDbcUserIdLoggable(userIds[index]));
			}
		});

		return resultAccounts;
	}

	public async findByUserId(userId: EntityId): Promise<Account | null> {
		try {
			const result = await this.identityManager.findAccountByDbcUserId(userId);
			return this.accountIdmToDoMapper.mapToDo(result);
		} catch {
			this.logger.warning(new FindAccountByDbcUserIdLoggable(userId));
			return null;
		}
	}

	public async findByUserIdOrFail(userId: EntityId): Promise<Account> {
		try {
			const result = await this.identityManager.findAccountByDbcUserId(userId);
			return this.accountIdmToDoMapper.mapToDo(result);
		} catch {
			throw new EntityNotFoundError(`Account with userId ${userId} not found`);
		}
	}

	public async findByUsernameAndSystemId(username: string, systemId: EntityId | ObjectId): Promise<Account | null> {
		const [accounts] = await this.searchByUsernameExactMatch(username);
		const account = accounts.find((tempAccount) => tempAccount.systemId === systemId) || null;
		return account;
	}

	public async searchByUsernamePartialMatch(
		userName: string,
		skip: number,
		limit: number
	): Promise<Counted<Account[]>> {
		const [results, total] = await this.identityManager.findAccountsByUsername(userName, { skip, limit, exact: false });
		const accounts = results.map((result) => this.accountIdmToDoMapper.mapToDo(result));
		return [accounts, total];
	}

	public async searchByUsernameExactMatch(userName: string): Promise<Counted<Account[]>> {
		const [results, total] = await this.identityManager.findAccountsByUsername(userName, { exact: true });
		const accounts = results.map((result) => this.accountIdmToDoMapper.mapToDo(result));
		return [accounts, total];
	}

	public async updateLastTriedFailedLogin(accountId: EntityId, lastTriedFailedLogin: Date): Promise<Account> {
		const attributeName = 'lastTriedFailedLogin';
		const id = await this.getIdmAccountId(accountId);
		await this.identityManager.setUserAttribute(id, attributeName, lastTriedFailedLogin.toISOString());
		const updatedAccount = await this.identityManager.findAccountById(id);
		return this.accountIdmToDoMapper.mapToDo(updatedAccount);
	}

	public async save(accountSave: AccountSave): Promise<Account> {
		let accountId: string;
		const idmAccount: IdmAccountUpdate = {
			username: accountSave.username,
			attDbcAccountId: accountSave.idmReferenceId,
			attDbcUserId: accountSave.userId,
			attDbcSystemId: accountSave.systemId,
		};

		if (accountSave.id) {
			const idmId = await this.getOptionalIdmAccount(accountSave.id);
			if (idmId) {
				accountId = await this.updateAccount(idmId, idmAccount, accountSave.password);
			} else {
				accountId = await this.createAccount(idmAccount, accountSave.password);
			}
		} else {
			accountId = await this.createAccount(idmAccount, accountSave.password);
		}

		const updatedAccount = await this.identityManager.findAccountById(accountId);
		return this.accountIdmToDoMapper.mapToDo(updatedAccount);
	}

	public saveAll(accountSaves: AccountSave[]): Promise<Account[]> {
		const savePromises = accountSaves.map((accountSave) => this.save(accountSave));
		const savedAccounts = Promise.all(savePromises);

		return savedAccounts;
	}

	private async updateAccount(idmAccountId: string, idmAccount: IdmAccountUpdate, password?: string): Promise<string> {
		const updatedAccountId = await this.identityManager.updateAccount(idmAccountId, idmAccount);
		if (password) {
			await this.identityManager.updateAccountPassword(idmAccountId, password);
		}
		return updatedAccountId;
	}

	private async createAccount(idmAccount: IdmAccountUpdate, password?: string): Promise<string> {
		const accountId = await this.identityManager.createAccount(idmAccount, password);
		return accountId;
	}

	public async updateUsername(accountRefId: EntityId, username: string): Promise<Account> {
		const id = await this.getIdmAccountId(accountRefId);
		await this.identityManager.updateAccount(id, { username });
		const updatedAccount = await this.identityManager.findAccountById(id);
		return this.accountIdmToDoMapper.mapToDo(updatedAccount);
	}

	public async updatePassword(accountRefId: EntityId, password: string): Promise<Account> {
		const id = await this.getIdmAccountId(accountRefId);
		await this.identityManager.updateAccountPassword(id, password);
		const updatedAccount = await this.identityManager.findAccountById(id);
		return this.accountIdmToDoMapper.mapToDo(updatedAccount);
	}

	public async validatePassword(account: Account, comparePassword: string): Promise<boolean> {
		const jwt = await this.idmOauthService.resourceOwnerPasswordGrant(account.username, comparePassword);
		return jwt !== undefined;
	}

	public async delete(accountRefId: EntityId): Promise<void> {
		const id = await this.getIdmAccountId(accountRefId);
		await this.identityManager.deleteAccountById(id);
	}

	public async deleteByUserId(userId: EntityId): Promise<EntityId[]> {
		const idmAccount = await this.identityManager.findAccountByDbcUserId(userId);
		const deletedAccountId = await this.identityManager.deleteAccountById(idmAccount.id);

		return [deletedAccountId];
	}

	// eslint-disable-next-line @typescript-eslint/require-await, @typescript-eslint/no-unused-vars
	public findMany(_offset: number, _limit: number): Promise<Account[]> {
		return Promise.reject(new NotImplementedException());
	}

	private async getOptionalIdmAccount(accountId: string): Promise<string | undefined> {
		try {
			return await this.getIdmAccountId(accountId);
		} catch {
			this.logger.debug(new GetOptionalIdmAccountLoggable(accountId));
			return undefined;
		}
	}

	private async getIdmAccountId(accountId: string): Promise<string> {
		const externalId = await this.convertInternalToExternalId(accountId);

		return externalId;
	}

	private async convertInternalToExternalId(id: EntityId | ObjectId): Promise<string> {
		if (!(id instanceof ObjectId) && !ObjectId.isValid(id)) {
			return id;
		}
		if (this.configService.get('FEATURE_IDENTITY_MANAGEMENT_STORE_ENABLED') === true) {
			const account = await this.identityManager.findAccountByDbcAccountId(id.toString());
			return account.id;
		}
		throw new EntityNotFoundError(`Account with id ${id.toString()} not found`);
	}

	public async isUniqueEmail(email: string): Promise<boolean> {
		const [accounts] = await this.identityManager.findAccountsByUsername(email, { exact: true });
		const isUniqueEmail = accounts.length === 0;

		return isUniqueEmail;
	}
}<|MERGE_RESOLUTION|>--- conflicted
+++ resolved
@@ -5,16 +5,10 @@
 import { ConfigService } from '@nestjs/config/dist/config.service';
 import { EntityNotFoundError } from '@shared/common/error';
 import { Counted, EntityId } from '@shared/domain/types';
-<<<<<<< HEAD
-import { Account, AccountSave } from '..';
-import { AccountConfig } from '../../account-config';
-import { AccountIdmToDoMapper } from '../../repo/mapper';
-=======
 import { AccountConfig } from '../../account-config';
 import { AccountIdmToDoMapper } from '../../repo';
 import { Account } from '../account';
 import { AccountSave } from '../account-save';
->>>>>>> 088dc47b
 import { FindAccountByDbcUserIdLoggable, GetOptionalIdmAccountLoggable } from '../error';
 import { IdmAccountUpdate } from '../idm-account';
 import { AbstractAccountService } from './account.service.abstract';
