--- conflicted
+++ resolved
@@ -173,13 +173,8 @@
 	}
 
 	// eslint-disable-next-line @typescript-eslint/require-await, @typescript-eslint/no-unused-vars
-<<<<<<< HEAD
 	public async findMany(_offset: number, _limit: number): Promise<Account[]> {
 		throw new NotImplementedException();
-=======
-	public findMany(_offset: number, _limit: number): Promise<Account[]> {
-		return Promise.reject(new NotImplementedException());
->>>>>>> 237ccee4
 	}
 
 	private async getOptionalIdmAccount(accountId: string): Promise<string | undefined> {
