--- conflicted
+++ resolved
@@ -7,14 +7,10 @@
 import { Test, TestingModule } from '@nestjs/testing';
 import { EntityNotFoundError } from '@shared/common/error';
 import { AccountConfig } from '../../account-config';
-<<<<<<< HEAD
-import { AccountIdmToDoMapper, AccountIdmToDoMapperDb } from '../../repo/mapper';
-=======
 import { AccountIdmToDoMapper, AccountIdmToDoMapperDb } from '../../repo';
 import { Account } from '../account';
 import { AccountSave } from '../account-save';
 import { IdmAccount } from '../idm-account';
->>>>>>> 088dc47b
 import { AccountServiceIdm } from './account-idm.service';
 
 describe('AccountIdmService', () => {
