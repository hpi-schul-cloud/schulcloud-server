import { AuthorizableObject, DomainObject } from '@shared/domain/domain-object';
import { EntityId } from '@shared/domain/types';
import bcrypt from 'bcryptjs';
import { AccountSave } from './account-save';

export interface AccountProps extends AuthorizableObject {
	id: EntityId;
	updatedAt?: Date;
	createdAt?: Date;
	userId?: EntityId;
	systemId?: EntityId;
	username: string;
	password?: string;
	token?: string;
	credentialHash?: string;
	lasttriedFailedLogin?: Date;
	expiresAt?: Date;
	activated?: boolean;
	idmReferenceId?: string;
	deactivatedAt?: Date;
}

export class Account extends DomainObject<AccountProps> {
	public get id(): EntityId {
		return this.props.id;
	}

	public get createdAt(): Date | undefined {
		return this.props.createdAt;
	}

	public get updatedAt(): Date | undefined {
		return this.props.updatedAt;
	}

	public get userId(): EntityId | undefined {
		return this.props.userId;
	}

	public set userId(userId: EntityId | undefined) {
		this.props.userId = userId;
	}

	public get systemId(): EntityId | undefined {
		return this.props.systemId;
	}

	public set systemId(systemId: EntityId | undefined) {
		this.props.systemId = systemId;
	}

	public get username(): string {
		return this.props.username;
	}

	public set username(username: string) {
		this.props.username = username;
	}

	public get password(): string | undefined {
		return this.props.password;
	}

	public set password(password: string | undefined) {
		this.props.password = password;
	}

	public get token(): string | undefined {
		return this.props.token;
	}

	public get credentialHash(): string | undefined {
		return this.props.credentialHash;
	}

	public get lasttriedFailedLogin(): Date | undefined {
		return this.props.lasttriedFailedLogin;
	}

	public set lasttriedFailedLogin(lasttriedFailedLogin: Date | undefined) {
		this.props.lasttriedFailedLogin = lasttriedFailedLogin;
	}

	public get expiresAt(): Date | undefined {
		return this.props.expiresAt;
	}

	public get activated(): boolean | undefined {
		return this.props.activated;
	}

	public set activated(activated: boolean | undefined) {
		this.props.activated = activated;
	}

	public get idmReferenceId(): string | undefined {
		return this.props.idmReferenceId;
	}

	public get deactivatedAt(): Date | undefined {
		return this.props.deactivatedAt;
	}

	public async update(accountSave: AccountSave): Promise<void> {
<<<<<<< HEAD
		this.props.userId = accountSave.userId;
		this.props.systemId = accountSave.systemId;
		this.props.username = accountSave.username;
		this.props.activated = accountSave.activated;
		this.props.expiresAt = accountSave.expiresAt;
		this.props.lasttriedFailedLogin = accountSave.lasttriedFailedLogin;
		this.props.credentialHash = accountSave.credentialHash;
		this.props.token = accountSave.token;
		this.props.deactivatedAt = accountSave.deactivatedAt;
=======
		this.props.userId = accountSave.userId ?? this.props.userId;
		this.props.systemId = accountSave.systemId ?? this.props.systemId;
		this.props.username = accountSave.username ?? this.props.username;
		this.props.activated = accountSave.activated ?? this.props.activated;
		this.props.expiresAt = accountSave.expiresAt ?? this.props.expiresAt;
		this.props.lasttriedFailedLogin = accountSave.lasttriedFailedLogin ?? this.props.lasttriedFailedLogin;
		this.props.credentialHash = accountSave.credentialHash ?? this.props.credentialHash;
		this.props.token = accountSave.token ?? this.props.token;

>>>>>>> 35d60bd6
		if (accountSave.password) {
			this.props.password = await this.encryptPassword(accountSave.password);
		}
	}

	private encryptPassword(password: string): Promise<string> {
		return bcrypt.hash(password, 10);
	}
}<|MERGE_RESOLUTION|>--- conflicted
+++ resolved
@@ -102,17 +102,6 @@
 	}
 
 	public async update(accountSave: AccountSave): Promise<void> {
-<<<<<<< HEAD
-		this.props.userId = accountSave.userId;
-		this.props.systemId = accountSave.systemId;
-		this.props.username = accountSave.username;
-		this.props.activated = accountSave.activated;
-		this.props.expiresAt = accountSave.expiresAt;
-		this.props.lasttriedFailedLogin = accountSave.lasttriedFailedLogin;
-		this.props.credentialHash = accountSave.credentialHash;
-		this.props.token = accountSave.token;
-		this.props.deactivatedAt = accountSave.deactivatedAt;
-=======
 		this.props.userId = accountSave.userId ?? this.props.userId;
 		this.props.systemId = accountSave.systemId ?? this.props.systemId;
 		this.props.username = accountSave.username ?? this.props.username;
@@ -122,7 +111,7 @@
 		this.props.credentialHash = accountSave.credentialHash ?? this.props.credentialHash;
 		this.props.token = accountSave.token ?? this.props.token;
 
->>>>>>> 35d60bd6
+		this.props.deactivatedAt = accountSave.deactivatedAt;
 		if (accountSave.password) {
 			this.props.password = await this.encryptPassword(accountSave.password);
 		}
