--- conflicted
+++ resolved
@@ -1,33 +1,18 @@
 import { createMock, DeepMocked } from '@golevelup/ts-jest';
-import { AccountService } from '@modules/account/services/account.service';
-import { AccountSaveDto } from '@modules/account/services/dto';
-import { AccountDto } from '@modules/account/services/dto/account.dto';
 import { ICurrentUser } from '@modules/authentication';
 import { ConfigService } from '@nestjs/config';
 import { Test, TestingModule } from '@nestjs/testing';
 import { AuthorizationError, EntityNotFoundError, ForbiddenOperationError, ValidationError } from '@shared/common';
-<<<<<<< HEAD
-import {
-	Account,
-	EntityId,
-	Permission,
-	PermissionService,
-	Role,
-	RoleName,
-	SchoolRolePermission,
-	SchoolRoles,
-	User,
-} from '@shared/domain';
-=======
-import { Account, Role, SchoolEntity, SchoolRolePermission, SchoolRoles, User } from '@shared/domain/entity';
+
+import { Account, Role, SchoolRolePermission, SchoolRoles, User } from '@shared/domain/entity';
 import { Permission, RoleName } from '@shared/domain/interface';
 import { PermissionService } from '@shared/domain/service';
-import { Counted, EntityId } from '@shared/domain/types';
->>>>>>> 53445540
+import { EntityId } from '@shared/domain/types';
 import { UserRepo } from '@shared/repo';
-import { accountFactory, schoolFactory, setupEntities, systemEntityFactory, userFactory } from '@shared/testing';
+import { accountFactory, schoolFactory, setupEntities, systemFactory, userFactory } from '@shared/testing';
 import { BruteForcePrevention } from '@src/imports-from-feathers';
 import { ObjectId } from 'bson';
+import { AccountDto, AccountSaveDto, AccountService } from '..';
 import {
 	AccountByIdBodyParams,
 	AccountByIdParams,
@@ -38,6 +23,7 @@
 import { AccountEntityToDtoMapper, AccountResponseMapper } from '../mapper';
 import { AccountValidationService } from '../services/account.validation.service';
 import { AccountUc } from './account.uc';
+import { faker } from '@faker-js/faker';
 
 describe('AccountUc', () => {
 	let module: TestingModule;
@@ -125,94 +111,9 @@
 					],
 				});
 
-<<<<<<< HEAD
 				accountService.findByUserIdOrFail.mockImplementation((): Promise<AccountDto> => {
 					throw new EntityNotFoundError(Account.name);
 				});
-=======
-		mockSuperheroAccount = accountFactory.buildWithId({
-			userId: mockSuperheroUser.id,
-			password: defaultPasswordHash,
-		});
-		mockTeacherAccount = accountFactory.buildWithId({
-			userId: mockTeacherUser.id,
-			password: defaultPasswordHash,
-		});
-		mockOtherTeacherAccount = accountFactory.buildWithId({
-			userId: mockOtherTeacherUser.id,
-			password: defaultPasswordHash,
-		});
-		mockTeacherNoUserPermissionAccount = accountFactory.buildWithId({
-			userId: mockTeacherNoUserPermissionUser.id,
-			password: defaultPasswordHash,
-		});
-		mockTeacherNoUserNoSchoolPermissionAccount = accountFactory.buildWithId({
-			userId: mockTeacherNoUserNoSchoolPermissionUser.id,
-			password: defaultPasswordHash,
-		});
-		mockAdminAccount = accountFactory.buildWithId({
-			userId: mockAdminUser.id,
-			password: defaultPasswordHash,
-		});
-		mockStudentAccount = accountFactory.buildWithId({
-			userId: mockStudentUser.id,
-			password: defaultPasswordHash,
-		});
-		mockStudentSchoolPermissionAccount = accountFactory.buildWithId({
-			userId: mockStudentSchoolPermissionUser.id,
-			password: defaultPasswordHash,
-		});
-		mockAccountWithoutRole = accountFactory.buildWithId({
-			userId: mockUserWithoutRole.id,
-			password: defaultPasswordHash,
-		});
-		mockDifferentSchoolAdminAccount = accountFactory.buildWithId({
-			userId: mockDifferentSchoolAdminUser.id,
-			password: defaultPasswordHash,
-		});
-		mockDifferentSchoolTeacherAccount = accountFactory.buildWithId({
-			userId: mockDifferentSchoolTeacherUser.id,
-			password: defaultPasswordHash,
-		});
-		mockDifferentSchoolStudentAccount = accountFactory.buildWithId({
-			userId: mockDifferentSchoolStudentUser.id,
-			password: defaultPasswordHash,
-		});
-		mockUnknownRoleUserAccount = accountFactory.buildWithId({
-			userId: mockUnknownRoleUser.id,
-			password: defaultPasswordHash,
-		});
-		const externalSystem = systemEntityFactory.buildWithId();
-		mockExternalUserAccount = accountFactory.buildWithId({
-			userId: mockExternalUser.id,
-			password: defaultPasswordHash,
-			systemId: externalSystem.id,
-		});
-		mockAccountWithoutUser = accountFactory.buildWithId({
-			userId: undefined,
-			password: defaultPasswordHash,
-			systemId: systemEntityFactory.buildWithId().id,
-		});
-		mockAccountWithSystemId = accountFactory.withSystemId(new ObjectId(10)).build();
-		mockAccountWithLastFailedLogin = accountFactory.buildWithId({
-			userId: undefined,
-			password: defaultPasswordHash,
-			systemId: systemEntityFactory.buildWithId().id,
-			lasttriedFailedLogin: new Date(),
-		});
-		mockAccountWithOldLastFailedLogin = accountFactory.buildWithId({
-			userId: undefined,
-			password: defaultPasswordHash,
-			systemId: systemEntityFactory.buildWithId().id,
-			lasttriedFailedLogin: new Date(new Date().getTime() - LOGIN_BLOCK_TIME - 1),
-		});
-		mockAccountWithNoLastFailedLogin = accountFactory.buildWithId({
-			userId: undefined,
-			password: defaultPasswordHash,
-			systemId: systemEntityFactory.buildWithId().id,
-			lasttriedFailedLogin: undefined,
-		});
->>>>>>> 53445540
 
 				return { mockUserWithoutAccount };
 			};
@@ -234,8 +135,8 @@
 					school: mockSchool,
 					roles: [new Role({ name: RoleName.STUDENT, permissions: [] })],
 				});
-				const externalSystem = systemFactory.buildWithId();
-				const mockExternalUserAccount = accountFactory.buildWithId({
+				const externalSystem = systemFactory.build();
+				const mockExternalUserAccount = accountFactory.build({
 					userId: mockExternalUser.id,
 					password: defaultPasswordHash,
 					systemId: externalSystem.id,
@@ -819,8 +720,8 @@
 					school: mockSchool,
 					roles: [new Role({ name: RoleName.STUDENT, permissions: [] })],
 				});
-				const externalSystem = systemFactory.buildWithId();
-				const mockExternalUserAccount = accountFactory.buildWithId({
+				const externalSystem = systemFactory.build();
+				const mockExternalUserAccount = accountFactory.build({
 					userId: mockExternalUser.id,
 					password: defaultPasswordHash,
 					systemId: externalSystem.id,
@@ -2262,10 +2163,10 @@
 					],
 				});
 
-				const mockAccountWithoutUser = accountFactory.buildWithId({
+				const mockAccountWithoutUser = accountFactory.build({
 					userId: undefined,
 					password: defaultPasswordHash,
-					systemId: systemFactory.buildWithId().id,
+					systemId: faker.database.mongodbObjectId(),
 				});
 
 				userRepo.findById.mockResolvedValue(mockAdminUser);
@@ -2529,10 +2430,10 @@
 						}),
 					],
 				});
-				const mockAccountWithoutUser = accountFactory.buildWithId({
+				const mockAccountWithoutUser = accountFactory.build({
 					userId: undefined,
 					password: defaultPasswordHash,
-					systemId: systemFactory.buildWithId().id,
+					systemId: faker.database.mongodbObjectId(),
 				});
 
 				userRepo.findById.mockResolvedValueOnce(mockSuperheroUser);
@@ -3112,10 +3013,10 @@
 	describe('checkBrutForce', () => {
 		describe('When time difference < the allowed time', () => {
 			const setup = () => {
-				const mockAccountWithLastFailedLogin = accountFactory.buildWithId({
+				const mockAccountWithLastFailedLogin = accountFactory.build({
 					userId: undefined,
 					password: defaultPasswordHash,
-					systemId: systemFactory.buildWithId().id,
+					systemId: faker.database.mongodbObjectId(),
 					lasttriedFailedLogin: new Date(),
 				});
 
@@ -3183,10 +3084,10 @@
 
 		describe('When lasttriedFailedLogin is undefined', () => {
 			const setup = () => {
-				const mockAccountWithNoLastFailedLogin = accountFactory.buildWithId({
+				const mockAccountWithNoLastFailedLogin = accountFactory.build({
 					userId: undefined,
 					password: defaultPasswordHash,
-					systemId: systemFactory.buildWithId().id,
+					systemId: faker.database.mongodbObjectId(),
 					lasttriedFailedLogin: undefined,
 				});
 
