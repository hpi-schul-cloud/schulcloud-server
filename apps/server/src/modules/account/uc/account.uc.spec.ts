import { createMock, DeepMocked } from '@golevelup/ts-jest';
import { AccountService } from '@modules/account/services/account.service';
import { AccountSaveDto } from '@modules/account/services/dto';
import { AccountDto } from '@modules/account/services/dto/account.dto';
import { ICurrentUser } from '@modules/authentication';
import { ConfigService } from '@nestjs/config';
import { Test, TestingModule } from '@nestjs/testing';
import { AuthorizationError, EntityNotFoundError, ForbiddenOperationError, ValidationError } from '@shared/common';
<<<<<<< HEAD
import {
	AccountEntity,
	Counted,
	EntityId,
	Permission,
	PermissionService,
	Role,
	RoleName,
	SchoolEntity,
	SchoolRolePermission,
	SchoolRoles,
	User,
} from '@shared/domain';
=======
import { Account, Role, SchoolEntity, SchoolRolePermission, SchoolRoles, User } from '@shared/domain/entity';
import { Permission, RoleName } from '@shared/domain/interface';
import { PermissionService } from '@shared/domain/service';
import { Counted, EntityId } from '@shared/domain/types';
>>>>>>> 1df15eca
import { UserRepo } from '@shared/repo';
import { accountFactory, schoolFactory, setupEntities, systemEntityFactory, userFactory } from '@shared/testing';
import { BruteForcePrevention } from '@src/imports-from-feathers';
import { ObjectId } from 'bson';
import {
	AccountByIdBodyParams,
	AccountByIdParams,
	AccountSearchListResponse,
	AccountSearchQueryParams,
	AccountSearchType,
} from '../controller/dto';
import { AccountEntityToDtoMapper, AccountResponseMapper } from '../repo/mapper';
import { AccountValidationService } from '../services/account.validation.service';
import { AccountUc } from './account.uc';

describe('AccountUc', () => {
	let module: TestingModule;
	let accountUc: AccountUc;
	let userRepo: UserRepo;
	let accountService: AccountService;
	let accountValidationService: AccountValidationService;
	let configService: DeepMocked<ConfigService>;

	let mockSchool: SchoolEntity;
	let mockOtherSchool: SchoolEntity;
	let mockSchoolWithStudentVisibility: SchoolEntity;

	let mockSuperheroUser: User;
	let mockAdminUser: User;
	let mockTeacherUser: User;
	let mockOtherTeacherUser: User;
	let mockTeacherNoUserNoSchoolPermissionUser: User;
	let mockTeacherNoUserPermissionUser: User;
	let mockStudentSchoolPermissionUser: User;
	let mockStudentUser: User;
	let mockOtherStudentUser: User;
	let mockDifferentSchoolAdminUser: User;
	let mockDifferentSchoolTeacherUser: User;
	let mockDifferentSchoolStudentUser: User;
	let mockUnknownRoleUser: User;
	let mockExternalUser: User;
	let mockUserWithoutAccount: User;
	let mockUserWithoutRole: User;
	let mockStudentUserWithoutAccount: User;
	let mockOtherStudentSchoolPermissionUser: User;

	let mockSuperheroAccount: AccountEntity;
	let mockTeacherAccount: AccountEntity;
	let mockOtherTeacherAccount: AccountEntity;
	let mockTeacherNoUserPermissionAccount: AccountEntity;
	let mockTeacherNoUserNoSchoolPermissionAccount: AccountEntity;
	let mockAdminAccount: AccountEntity;
	let mockStudentAccount: AccountEntity;
	let mockStudentSchoolPermissionAccount: AccountEntity;
	let mockDifferentSchoolAdminAccount: AccountEntity;
	let mockDifferentSchoolTeacherAccount: AccountEntity;
	let mockDifferentSchoolStudentAccount: AccountEntity;
	let mockUnknownRoleUserAccount: AccountEntity;
	let mockExternalUserAccount: AccountEntity;
	let mockAccountWithoutRole: AccountEntity;
	let mockAccountWithoutUser: AccountEntity;
	let mockAccountWithSystemId: AccountEntity;
	let mockAccountWithLastFailedLogin: AccountEntity;
	let mockAccountWithOldLastFailedLogin: AccountEntity;
	let mockAccountWithNoLastFailedLogin: AccountEntity;
	let mockAccounts: AccountEntity[];
	let mockUsers: User[];

	const defaultPassword = 'DummyPasswd!1';
	const otherPassword = 'DummyPasswd!2';
	const defaultPasswordHash = '$2a$10$/DsztV5o6P5piW2eWJsxw.4nHovmJGBA.QNwiTmuZ/uvUc40b.Uhu';
	const LOGIN_BLOCK_TIME = 15;

	afterAll(async () => {
		await module.close();
	});

	beforeAll(async () => {
		module = await Test.createTestingModule({
			providers: [
				AccountUc,
				{
					provide: AccountService,
					useValue: {
						saveWithValidation: jest.fn().mockImplementation((account: AccountDto): Promise<void> => {
							if (account.username === 'fail@to.update') {
								return Promise.reject();
							}
							const accountEntity = mockAccounts.find(
								(tempAccount) => tempAccount.userId?.toString() === account.userId
							);
							if (accountEntity) {
								Object.assign(accountEntity, account);
								return Promise.resolve();
							}
							return Promise.reject();
						}),
						save: jest.fn().mockImplementation((account: AccountDto): Promise<void> => {
							if (account.username === 'fail@to.update') {
								return Promise.reject();
							}
							const accountEntity = mockAccounts.find(
								(tempAccount) => tempAccount.userId?.toString() === account.userId
							);
							if (accountEntity) {
								Object.assign(accountEntity, account);
								return Promise.resolve();
							}
							return Promise.reject();
						}),
						delete: (id: EntityId): Promise<AccountDto> => {
							const account = mockAccounts.find((tempAccount) => tempAccount.id?.toString() === id);

							if (account) {
								return Promise.resolve(AccountEntityToDtoMapper.mapToDto(account));
							}
							throw new EntityNotFoundError(AccountEntity.name);
						},
						create: (): Promise<void> => Promise.resolve(),
						findByUserId: (userId: EntityId): Promise<AccountDto | null> => {
							const account = mockAccounts.find((tempAccount) => tempAccount.userId?.toString() === userId);

							if (account) {
								return Promise.resolve(AccountEntityToDtoMapper.mapToDto(account));
							}
							return Promise.resolve(null);
						},
						findByUserIdOrFail: (userId: EntityId): Promise<AccountDto> => {
							const account = mockAccounts.find((tempAccount) => tempAccount.userId?.toString() === userId);

							if (account) {
								return Promise.resolve(AccountEntityToDtoMapper.mapToDto(account));
							}
							if (userId === 'accountWithoutUser') {
								return Promise.resolve(AccountEntityToDtoMapper.mapToDto(mockStudentAccount));
							}
							throw new EntityNotFoundError(AccountEntity.name);
						},
						findById: (accountId: EntityId): Promise<AccountDto> => {
							const account = mockAccounts.find((tempAccount) => tempAccount.id === accountId);

							if (account) {
								return Promise.resolve(AccountEntityToDtoMapper.mapToDto(account));
							}
							throw new EntityNotFoundError(AccountEntity.name);
						},
						findByUsernameAndSystemId: (username: string, systemId: EntityId | ObjectId): Promise<AccountDto> => {
							const account = mockAccounts.find(
								(tempAccount) => tempAccount.username === username && tempAccount.systemId === systemId
							);
							if (account) {
								return Promise.resolve(AccountEntityToDtoMapper.mapToDto(account));
							}
							throw new EntityNotFoundError(AccountEntity.name);
						},
						searchByUsernameExactMatch: (username: string): Promise<Counted<AccountDto[]>> => {
							const account = mockAccounts.find((tempAccount) => tempAccount.username === username);

							if (account) {
								return Promise.resolve([[AccountEntityToDtoMapper.mapToDto(account)], 1]);
							}
							if (username === 'not@available.username') {
								return Promise.resolve([[AccountEntityToDtoMapper.mapToDto(mockOtherTeacherAccount)], 1]);
							}
							if (username === 'multiple@account.username') {
								return Promise.resolve([
									mockAccounts.map((mockAccount) => AccountEntityToDtoMapper.mapToDto(mockAccount)),
									mockAccounts.length,
								]);
							}
							return Promise.resolve([[], 0]);
						},
						searchByUsernamePartialMatch: (): Promise<Counted<AccountDto[]>> =>
							Promise.resolve([
								mockAccounts.map((mockAccount) => AccountEntityToDtoMapper.mapToDto(mockAccount)),
								mockAccounts.length,
							]),
						updateLastTriedFailedLogin: jest.fn(),
						validatePassword: jest.fn().mockResolvedValue(true),
					},
				},
				{
					provide: ConfigService,
					useValue: createMock<ConfigService>(),
				},
				{
					provide: UserRepo,
					useValue: {
						findById: (userId: EntityId): Promise<User> => {
							const user = mockUsers.find((tempUser) => tempUser.id === userId);
							if (user) {
								return Promise.resolve(user);
							}
							throw new EntityNotFoundError(User.name);
						},
						findByEmail: (email: string): Promise<User[]> => {
							const user = mockUsers.find((tempUser) => tempUser.email === email);

							if (user) {
								return Promise.resolve([user]);
							}
							if (email === 'not@available.email') {
								return Promise.resolve([mockExternalUser]);
							}
							if (email === 'multiple@user.email') {
								return Promise.resolve(mockUsers);
							}
							return Promise.resolve([]);
						},
						save: jest.fn().mockImplementation((user: User): Promise<void> => {
							if (user.firstName === 'failToUpdate' || user.email === 'user-fail@to.update') {
								return Promise.reject();
							}
							return Promise.resolve();
						}),
					},
				},
				PermissionService,
				{
					provide: AccountValidationService,
					useValue: {
						isUniqueEmail: jest.fn().mockResolvedValue(true),
					},
				},
			],
		}).compile();

		accountUc = module.get(AccountUc);
		userRepo = module.get(UserRepo);
		accountService = module.get(AccountService);
		await setupEntities();
		accountValidationService = module.get(AccountValidationService);
		configService = module.get(ConfigService);
	});

	beforeEach(() => {
		mockSchool = schoolFactory.buildWithId();
		mockOtherSchool = schoolFactory.buildWithId();
		mockSchoolWithStudentVisibility = schoolFactory.buildWithId();
		mockSchoolWithStudentVisibility.permissions = new SchoolRoles();
		mockSchoolWithStudentVisibility.permissions.teacher = new SchoolRolePermission();
		mockSchoolWithStudentVisibility.permissions.teacher.STUDENT_LIST = true;

		mockSuperheroUser = userFactory.buildWithId({
			school: mockSchool,
			roles: [
				new Role({
					name: RoleName.SUPERHERO,
					permissions: [Permission.TEACHER_EDIT, Permission.STUDENT_EDIT],
				}),
			],
		});
		mockAdminUser = userFactory.buildWithId({
			school: mockSchool,
			roles: [
				new Role({
					name: RoleName.ADMINISTRATOR,
					permissions: [
						Permission.TEACHER_EDIT,
						Permission.STUDENT_EDIT,
						Permission.STUDENT_LIST,
						Permission.TEACHER_LIST,
						Permission.TEACHER_CREATE,
						Permission.STUDENT_CREATE,
						Permission.TEACHER_DELETE,
						Permission.STUDENT_DELETE,
					],
				}),
			],
		});
		mockTeacherUser = userFactory.buildWithId({
			school: mockSchool,
			roles: [
				new Role({
					name: RoleName.TEACHER,
					permissions: [Permission.STUDENT_EDIT, Permission.STUDENT_LIST, Permission.TEACHER_LIST],
				}),
			],
		});
		mockOtherTeacherUser = userFactory.buildWithId({
			school: mockSchool,
			roles: [
				new Role({
					name: RoleName.TEACHER,
					permissions: [Permission.STUDENT_EDIT, Permission.STUDENT_LIST, Permission.TEACHER_LIST],
				}),
			],
		});
		mockTeacherNoUserPermissionUser = userFactory.buildWithId({
			school: mockSchoolWithStudentVisibility,
			roles: [
				new Role({
					name: RoleName.TEACHER,
					permissions: [],
				}),
			],
		});
		mockTeacherNoUserNoSchoolPermissionUser = userFactory.buildWithId({
			school: mockSchool,
			roles: [
				new Role({
					name: RoleName.TEACHER,
					permissions: [],
				}),
			],
		});
		mockStudentSchoolPermissionUser = userFactory.buildWithId({
			school: mockSchoolWithStudentVisibility,
			roles: [new Role({ name: RoleName.STUDENT, permissions: [] })],
		});
		mockOtherStudentSchoolPermissionUser = userFactory.buildWithId({
			school: mockSchoolWithStudentVisibility,
			roles: [new Role({ name: RoleName.STUDENT, permissions: [] })],
		});
		mockStudentUser = userFactory.buildWithId({
			school: mockSchool,
			roles: [new Role({ name: RoleName.STUDENT, permissions: [] })],
		});
		mockOtherStudentUser = userFactory.buildWithId({
			school: mockSchool,
			roles: [new Role({ name: RoleName.STUDENT, permissions: [] })],
		});
		mockDifferentSchoolAdminUser = userFactory.buildWithId({
			school: mockOtherSchool,
			roles: [...mockAdminUser.roles],
		});
		mockDifferentSchoolTeacherUser = userFactory.buildWithId({
			school: mockOtherSchool,
			roles: [...mockTeacherUser.roles],
		});
		mockDifferentSchoolStudentUser = userFactory.buildWithId({
			school: mockOtherSchool,
			roles: [...mockStudentUser.roles],
		});
		mockUserWithoutAccount = userFactory.buildWithId({
			school: mockSchool,
			roles: [
				new Role({
					name: RoleName.ADMINISTRATOR,
					permissions: [Permission.TEACHER_EDIT, Permission.STUDENT_EDIT],
				}),
			],
		});
		mockUserWithoutRole = userFactory.buildWithId({
			school: mockSchool,
			roles: [],
		});
		mockUnknownRoleUser = userFactory.buildWithId({
			school: mockSchool,
			roles: [new Role({ name: 'undefinedRole' as RoleName, permissions: ['' as Permission] })],
		});
		mockExternalUser = userFactory.buildWithId({
			school: mockSchool,
			roles: [new Role({ name: RoleName.STUDENT, permissions: [] })],
		});
		mockStudentUserWithoutAccount = userFactory.buildWithId({
			school: mockSchool,
			roles: [new Role({ name: RoleName.STUDENT, permissions: [] })],
		});

		mockSuperheroAccount = accountFactory.buildWithId({
			userId: mockSuperheroUser.id,
			password: defaultPasswordHash,
		});
		mockTeacherAccount = accountFactory.buildWithId({
			userId: mockTeacherUser.id,
			password: defaultPasswordHash,
		});
		mockOtherTeacherAccount = accountFactory.buildWithId({
			userId: mockOtherTeacherUser.id,
			password: defaultPasswordHash,
		});
		mockTeacherNoUserPermissionAccount = accountFactory.buildWithId({
			userId: mockTeacherNoUserPermissionUser.id,
			password: defaultPasswordHash,
		});
		mockTeacherNoUserNoSchoolPermissionAccount = accountFactory.buildWithId({
			userId: mockTeacherNoUserNoSchoolPermissionUser.id,
			password: defaultPasswordHash,
		});
		mockAdminAccount = accountFactory.buildWithId({
			userId: mockAdminUser.id,
			password: defaultPasswordHash,
		});
		mockStudentAccount = accountFactory.buildWithId({
			userId: mockStudentUser.id,
			password: defaultPasswordHash,
		});
		mockStudentSchoolPermissionAccount = accountFactory.buildWithId({
			userId: mockStudentSchoolPermissionUser.id,
			password: defaultPasswordHash,
		});
		mockAccountWithoutRole = accountFactory.buildWithId({
			userId: mockUserWithoutRole.id,
			password: defaultPasswordHash,
		});
		mockDifferentSchoolAdminAccount = accountFactory.buildWithId({
			userId: mockDifferentSchoolAdminUser.id,
			password: defaultPasswordHash,
		});
		mockDifferentSchoolTeacherAccount = accountFactory.buildWithId({
			userId: mockDifferentSchoolTeacherUser.id,
			password: defaultPasswordHash,
		});
		mockDifferentSchoolStudentAccount = accountFactory.buildWithId({
			userId: mockDifferentSchoolStudentUser.id,
			password: defaultPasswordHash,
		});
		mockUnknownRoleUserAccount = accountFactory.buildWithId({
			userId: mockUnknownRoleUser.id,
			password: defaultPasswordHash,
		});
		const externalSystem = systemEntityFactory.buildWithId();
		mockExternalUserAccount = accountFactory.buildWithId({
			userId: mockExternalUser.id,
			password: defaultPasswordHash,
			systemId: externalSystem.id,
		});
		mockAccountWithoutUser = accountFactory.buildWithId({
			userId: undefined,
			password: defaultPasswordHash,
			systemId: systemEntityFactory.buildWithId().id,
		});
		mockAccountWithSystemId = accountFactory.withSystemId(new ObjectId(10)).build();
		mockAccountWithLastFailedLogin = accountFactory.buildWithId({
			userId: undefined,
			password: defaultPasswordHash,
			systemId: systemEntityFactory.buildWithId().id,
			lasttriedFailedLogin: new Date(),
		});
		mockAccountWithOldLastFailedLogin = accountFactory.buildWithId({
			userId: undefined,
			password: defaultPasswordHash,
			systemId: systemEntityFactory.buildWithId().id,
			lasttriedFailedLogin: new Date(new Date().getTime() - LOGIN_BLOCK_TIME - 1),
		});
		mockAccountWithNoLastFailedLogin = accountFactory.buildWithId({
			userId: undefined,
			password: defaultPasswordHash,
			systemId: systemEntityFactory.buildWithId().id,
			lasttriedFailedLogin: undefined,
		});

		mockUsers = [
			mockSuperheroUser,
			mockAdminUser,
			mockTeacherUser,
			mockOtherTeacherUser,
			mockTeacherNoUserPermissionUser,
			mockTeacherNoUserNoSchoolPermissionUser,
			mockStudentUser,
			mockStudentSchoolPermissionUser,
			mockDifferentSchoolAdminUser,
			mockDifferentSchoolTeacherUser,
			mockDifferentSchoolStudentUser,
			mockUnknownRoleUser,
			mockExternalUser,
			mockUserWithoutRole,
			mockUserWithoutAccount,
			mockStudentUserWithoutAccount,
			mockOtherStudentUser,
			mockOtherStudentSchoolPermissionUser,
		];

		mockAccounts = [
			mockSuperheroAccount,
			mockAdminAccount,
			mockTeacherAccount,
			mockOtherTeacherAccount,
			mockTeacherNoUserPermissionAccount,
			mockTeacherNoUserNoSchoolPermissionAccount,
			mockStudentAccount,
			mockStudentSchoolPermissionAccount,
			mockDifferentSchoolAdminAccount,
			mockDifferentSchoolTeacherAccount,
			mockDifferentSchoolStudentAccount,
			mockUnknownRoleUserAccount,
			mockExternalUserAccount,
			mockAccountWithoutRole,
			mockAccountWithoutUser,
			mockAccountWithSystemId,
			mockAccountWithLastFailedLogin,
			mockAccountWithOldLastFailedLogin,
			mockAccountWithNoLastFailedLogin,
		];
	});

	describe('updateMyAccount', () => {
		it('should throw if user does not exist', async () => {
			mockStudentUser.forcePasswordChange = true;
			mockStudentUser.preferences = { firstLogin: true };
			await expect(accountUc.updateMyAccount('accountWithoutUser', { passwordOld: defaultPassword })).rejects.toThrow(
				EntityNotFoundError
			);
		});
		it('should throw if account does not exist', async () => {
			await expect(
				accountUc.updateMyAccount(mockUserWithoutAccount.id, {
					passwordOld: defaultPassword,
				})
			).rejects.toThrow(EntityNotFoundError);
		});
		it('should throw if account is external', async () => {
			await expect(
				accountUc.updateMyAccount(mockExternalUserAccount.userId?.toString() ?? '', {
					passwordOld: defaultPassword,
				})
			).rejects.toThrow(ForbiddenOperationError);
		});
		it('should throw if password does not match', async () => {
			jest.spyOn(accountService, 'validatePassword').mockResolvedValueOnce(false);
			await expect(
				accountUc.updateMyAccount(mockStudentUser.id, {
					passwordOld: 'DoesNotMatch',
				})
			).rejects.toThrow(AuthorizationError);
		});
		it('should throw if changing own name is not allowed', async () => {
			await expect(
				accountUc.updateMyAccount(mockStudentUser.id, {
					passwordOld: defaultPassword,
					firstName: 'newFirstName',
				})
			).rejects.toThrow(ForbiddenOperationError);
			await expect(
				accountUc.updateMyAccount(mockStudentUser.id, {
					passwordOld: defaultPassword,
					lastName: 'newLastName',
				})
			).rejects.toThrow(ForbiddenOperationError);
		});
		it('should allow to update email', async () => {
			await expect(
				accountUc.updateMyAccount(mockStudentUser.id, {
					passwordOld: defaultPassword,
					email: 'an@available.mail',
				})
			).resolves.not.toThrow();
		});
		it('should use email as account user name in lower case', async () => {
			const accountSaveSpy = jest.spyOn(accountService, 'save');
			const testMail = 'AN@AVAILABLE.MAIL';
			await expect(
				accountUc.updateMyAccount(mockStudentUser.id, {
					passwordOld: defaultPassword,
					email: testMail,
				})
			).resolves.not.toThrow();
			expect(accountSaveSpy).toBeCalledWith(expect.objectContaining({ username: testMail.toLowerCase() }));
		});
		it('should use email as user email in lower case', async () => {
			const userUpdateSpy = jest.spyOn(userRepo, 'save');
			const testMail = 'AN@AVAILABLE.MAIL';
			await expect(
				accountUc.updateMyAccount(mockStudentUser.id, {
					passwordOld: defaultPassword,
					email: testMail,
				})
			).resolves.not.toThrow();
			expect(userUpdateSpy).toBeCalledWith(expect.objectContaining({ email: testMail.toLowerCase() }));
		});
		it('should always update account user name AND user email together.', async () => {
			const accountSaveSpy = jest.spyOn(accountService, 'save');
			const userUpdateSpy = jest.spyOn(userRepo, 'save');
			const testMail = 'an@available.mail';
			await expect(
				accountUc.updateMyAccount(mockStudentUser.id, {
					passwordOld: defaultPassword,
					email: testMail,
				})
			).resolves.not.toThrow();
			expect(userUpdateSpy).toBeCalledWith(expect.objectContaining({ email: testMail.toLowerCase() }));
			expect(accountSaveSpy).toBeCalledWith(expect.objectContaining({ username: testMail.toLowerCase() }));
		});
		it('should throw if new email already in use', async () => {
			const accountIsUniqueEmailSpy = jest.spyOn(accountValidationService, 'isUniqueEmail');
			accountIsUniqueEmailSpy.mockResolvedValueOnce(false);
			await expect(
				accountUc.updateMyAccount(mockStudentUser.id, {
					passwordOld: defaultPassword,
					email: mockAdminUser.email,
				})
			).rejects.toThrow(ValidationError);
		});
		it('should allow to update with strong password', async () => {
			await expect(
				accountUc.updateMyAccount(mockStudentUser.id, {
					passwordOld: defaultPassword,
					passwordNew: otherPassword,
				})
			).resolves.not.toThrow();
		});
		it('should allow to update first and last name if teacher', async () => {
			await expect(
				accountUc.updateMyAccount(mockTeacherUser.id, {
					passwordOld: defaultPassword,
					firstName: 'newFirstName',
				})
			).resolves.not.toThrow();
			await expect(
				accountUc.updateMyAccount(mockTeacherUser.id, {
					passwordOld: defaultPassword,
					lastName: 'newLastName',
				})
			).resolves.not.toThrow();
		});
		it('should allow to update first and last name if admin', async () => {
			await expect(
				accountUc.updateMyAccount(mockAdminUser.id, {
					passwordOld: defaultPassword,
					firstName: 'newFirstName',
				})
			).resolves.not.toThrow();
			await expect(
				accountUc.updateMyAccount(mockAdminUser.id, {
					passwordOld: defaultPassword,
					lastName: 'newLastName',
				})
			).resolves.not.toThrow();
		});
		it('should allow to update first and last name if superhero', async () => {
			await expect(
				accountUc.updateMyAccount(mockSuperheroUser.id, {
					passwordOld: defaultPassword,
					firstName: 'newFirstName',
				})
			).resolves.not.toThrow();
			await expect(
				accountUc.updateMyAccount(mockSuperheroUser.id, {
					passwordOld: defaultPassword,
					lastName: 'newLastName',
				})
			).resolves.not.toThrow();
		});
		it('should throw if user can not be updated', async () => {
			await expect(
				accountUc.updateMyAccount(mockTeacherUser.id, {
					passwordOld: defaultPassword,
					firstName: 'failToUpdate',
				})
			).rejects.toThrow(EntityNotFoundError);
		});
		it('should throw if account can not be updated', async () => {
			await expect(
				accountUc.updateMyAccount(mockStudentUser.id, {
					passwordOld: defaultPassword,
					email: 'fail@to.update',
				})
			).rejects.toThrow(EntityNotFoundError);
		});
		it('should not update password if no new password', async () => {
			const spy = jest.spyOn(accountService, 'save');
			await accountUc.updateMyAccount(mockStudentUser.id, {
				passwordOld: defaultPassword,
				passwordNew: undefined,
				email: 'newemail@to.update',
			});
			expect(spy).toHaveBeenCalledWith(
				expect.objectContaining({
					password: undefined,
				})
			);
		});
	});

	describe('replaceMyTemporaryPassword', () => {
		it('should throw if passwords do not match', async () => {
			await expect(
				accountUc.replaceMyTemporaryPassword(
					mockStudentAccount.userId?.toString() ?? '',
					defaultPassword,
					'FooPasswd!1'
				)
			).rejects.toThrow(ForbiddenOperationError);
		});

		it('should throw if account does not exist', async () => {
			await expect(
				accountUc.replaceMyTemporaryPassword(mockUserWithoutAccount.id, defaultPassword, defaultPassword)
			).rejects.toThrow(EntityNotFoundError);
		});
		it('should throw if user does not exist', async () => {
			await expect(
				accountUc.replaceMyTemporaryPassword('accountWithoutUser', defaultPassword, defaultPassword)
			).rejects.toThrow(EntityNotFoundError);
		});
		it('should throw if account is external', async () => {
			await expect(
				accountUc.replaceMyTemporaryPassword(
					mockExternalUserAccount.userId?.toString() ?? '',
					defaultPassword,
					defaultPassword
				)
			).rejects.toThrow(ForbiddenOperationError);
		});
		it('should throw if not the users password is temporary', async () => {
			mockStudentUser.forcePasswordChange = false;
			mockStudentUser.preferences = { firstLogin: true };
			await expect(
				accountUc.replaceMyTemporaryPassword(
					mockStudentAccount.userId?.toString() ?? '',
					defaultPassword,
					defaultPassword
				)
			).rejects.toThrow(ForbiddenOperationError);
		});
		it('should throw, if old password is the same as new password', async () => {
			mockStudentUser.forcePasswordChange = false;
			mockStudentUser.preferences = { firstLogin: false };
			await expect(
				accountUc.replaceMyTemporaryPassword(
					mockStudentAccount.userId?.toString() ?? '',
					defaultPassword,
					defaultPassword
				)
			).rejects.toThrow(ForbiddenOperationError);
		});
		it('should throw, if old password is undefined', async () => {
			mockStudentUser.forcePasswordChange = false;
			mockStudentUser.preferences = { firstLogin: false };
			mockStudentAccount.password = undefined;
			await expect(
				accountUc.replaceMyTemporaryPassword(
					mockStudentAccount.userId?.toString() ?? '',
					defaultPassword,
					defaultPassword
				)
			).rejects.toThrow(Error);
		});
		it('should allow to set strong password, if the admin manipulated the users password', async () => {
			mockStudentUser.forcePasswordChange = true;
			mockStudentUser.preferences = { firstLogin: true };
			jest.spyOn(accountService, 'validatePassword').mockResolvedValueOnce(false);
			await expect(
				accountUc.replaceMyTemporaryPassword(mockStudentAccount.userId?.toString() ?? '', otherPassword, otherPassword)
			).resolves.not.toThrow();
		});
		it('should allow to set strong password, if this is the users first login', async () => {
			mockStudentUser.forcePasswordChange = false;
			mockStudentUser.preferences = { firstLogin: false };
			jest.spyOn(accountService, 'validatePassword').mockResolvedValueOnce(false);
			await expect(
				accountUc.replaceMyTemporaryPassword(mockStudentAccount.userId?.toString() ?? '', otherPassword, otherPassword)
			).resolves.not.toThrow();
		});
		it('should allow to set strong password, if this is the users first login (if undefined)', async () => {
			mockStudentUser.forcePasswordChange = false;
			mockStudentUser.preferences = undefined;
			jest.spyOn(accountService, 'validatePassword').mockResolvedValueOnce(false);
			await expect(
				accountUc.replaceMyTemporaryPassword(mockStudentAccount.userId?.toString() ?? '', otherPassword, otherPassword)
			).resolves.not.toThrow();
		});
		it('should throw if user can not be updated', async () => {
			mockStudentUser.forcePasswordChange = false;
			mockStudentUser.preferences = { firstLogin: false };
			mockStudentUser.firstName = 'failToUpdate';
			jest.spyOn(accountService, 'validatePassword').mockResolvedValueOnce(false);
			await expect(
				accountUc.replaceMyTemporaryPassword(mockStudentAccount.userId?.toString() ?? '', otherPassword, otherPassword)
			).rejects.toThrow(EntityNotFoundError);
		});
		it('should throw if account can not be updated', async () => {
			mockStudentUser.forcePasswordChange = false;
			mockStudentUser.preferences = { firstLogin: false };
			mockStudentAccount.username = 'fail@to.update';
			jest.spyOn(accountService, 'validatePassword').mockResolvedValueOnce(false);
			await expect(
				accountUc.replaceMyTemporaryPassword(mockStudentAccount.userId?.toString() ?? '', otherPassword, otherPassword)
			).rejects.toThrow(EntityNotFoundError);
		});
	});

	describe('searchAccounts', () => {
		it('should return one account, if search type is userId', async () => {
			const accounts = await accountUc.searchAccounts(
				{ userId: mockSuperheroUser.id } as ICurrentUser,
				{ type: AccountSearchType.USER_ID, value: mockStudentUser.id } as AccountSearchQueryParams
			);
			const expected = new AccountSearchListResponse(
				[AccountResponseMapper.mapToResponseFromEntity(mockStudentAccount)],
				1,
				0,
				1
			);
			expect(accounts).toStrictEqual<AccountSearchListResponse>(expected);
		});
		it('should return empty list, if account is not found', async () => {
			const accounts = await accountUc.searchAccounts(
				{ userId: mockSuperheroUser.id } as ICurrentUser,
				{ type: AccountSearchType.USER_ID, value: mockUserWithoutAccount.id } as AccountSearchQueryParams
			);
			const expected = new AccountSearchListResponse([], 0, 0, 0);
			expect(accounts).toStrictEqual<AccountSearchListResponse>(expected);
		});
		it('should return one or more accounts, if search type is username', async () => {
			const accounts = await accountUc.searchAccounts(
				{ userId: mockSuperheroUser.id } as ICurrentUser,
				{ type: AccountSearchType.USERNAME, value: '' } as AccountSearchQueryParams
			);
			expect(accounts.skip).toEqual(0);
			expect(accounts.limit).toEqual(10);
			expect(accounts.total).toBeGreaterThan(1);
			expect(accounts.data.length).toBeGreaterThan(1);
		});
		it('should throw, if user has not the right permissions', async () => {
			await expect(
				accountUc.searchAccounts(
					{ userId: mockTeacherUser.id } as ICurrentUser,
					{ type: AccountSearchType.USER_ID, value: mockAdminUser.id } as AccountSearchQueryParams
				)
			).rejects.toThrow(ForbiddenOperationError);

			await expect(
				accountUc.searchAccounts(
					{ userId: mockStudentUser.id } as ICurrentUser,
					{ type: AccountSearchType.USER_ID, value: mockOtherStudentUser.id } as AccountSearchQueryParams
				)
			).rejects.toThrow(ForbiddenOperationError);

			await expect(
				accountUc.searchAccounts(
					{ userId: mockStudentUser.id } as ICurrentUser,
					{ type: AccountSearchType.USER_ID, value: mockTeacherUser.id } as AccountSearchQueryParams
				)
			).rejects.toThrow(ForbiddenOperationError);
		});
		it('should throw, if search type is unknown', async () => {
			await expect(
				accountUc.searchAccounts(
					{ userId: mockSuperheroUser.id } as ICurrentUser,
					{ type: '' as AccountSearchType } as AccountSearchQueryParams
				)
			).rejects.toThrow('Invalid search type.');
		});
		it('should throw, if user is no superhero', async () => {
			await expect(
				accountUc.searchAccounts(
					{ userId: mockTeacherUser.id } as ICurrentUser,
					{ type: AccountSearchType.USERNAME, value: mockStudentUser.id } as AccountSearchQueryParams
				)
			).rejects.toThrow(ForbiddenOperationError);
		});

		describe('hasPermissionsToAccessAccount', () => {
			beforeEach(() => {
				configService.get.mockReturnValue(false);
			});
			it('admin can access teacher of the same school via user id', async () => {
				const currentUser = { userId: mockAdminUser.id } as ICurrentUser;
				const params = { type: AccountSearchType.USER_ID, value: mockTeacherUser.id } as AccountSearchQueryParams;
				await expect(accountUc.searchAccounts(currentUser, params)).resolves.not.toThrow();
			});
			it('admin can access student of the same school via user id', async () => {
				const currentUser = { userId: mockAdminUser.id } as ICurrentUser;
				const params = { type: AccountSearchType.USER_ID, value: mockStudentUser.id } as AccountSearchQueryParams;
				await expect(accountUc.searchAccounts(currentUser, params)).resolves.not.toThrow();
			});
			it('admin can not access admin of the same school via user id', async () => {
				const currentUser = { userId: mockAdminUser.id } as ICurrentUser;
				const params = { type: AccountSearchType.USER_ID, value: mockAdminUser.id } as AccountSearchQueryParams;
				await expect(accountUc.searchAccounts(currentUser, params)).rejects.toThrow();
			});
			it('admin can not access any account of a foreign school via user id', async () => {
				const currentUser = { userId: mockDifferentSchoolAdminUser.id } as ICurrentUser;

				let params = { type: AccountSearchType.USER_ID, value: mockTeacherUser.id } as AccountSearchQueryParams;
				await expect(accountUc.searchAccounts(currentUser, params)).rejects.toThrow();

				params = { type: AccountSearchType.USER_ID, value: mockStudentUser.id } as AccountSearchQueryParams;
				await expect(accountUc.searchAccounts(currentUser, params)).rejects.toThrow();
			});
			it('teacher can access teacher of the same school via user id', async () => {
				const currentUser = { userId: mockTeacherUser.id } as ICurrentUser;
				const params = { type: AccountSearchType.USER_ID, value: mockOtherTeacherUser.id } as AccountSearchQueryParams;
				await expect(accountUc.searchAccounts(currentUser, params)).resolves.not.toThrow();
			});
			it('teacher can access student of the same school via user id', async () => {
				const currentUser = { userId: mockTeacherUser.id } as ICurrentUser;
				const params = { type: AccountSearchType.USER_ID, value: mockStudentUser.id } as AccountSearchQueryParams;
				await expect(accountUc.searchAccounts(currentUser, params)).resolves.not.toThrow();
			});
			it('teacher can not access admin of the same school via user id', async () => {
				const currentUser = { userId: mockTeacherUser.id } as ICurrentUser;
				const params = { type: AccountSearchType.USER_ID, value: mockAdminUser.id } as AccountSearchQueryParams;
				await expect(accountUc.searchAccounts(currentUser, params)).rejects.toThrow();
			});
			it('teacher can not access any account of a foreign school via user id', async () => {
				const currentUser = { userId: mockDifferentSchoolTeacherUser.id } as ICurrentUser;

				let params = { type: AccountSearchType.USER_ID, value: mockTeacherUser.id } as AccountSearchQueryParams;
				await expect(accountUc.searchAccounts(currentUser, params)).rejects.toThrow();

				params = { type: AccountSearchType.USER_ID, value: mockStudentUser.id } as AccountSearchQueryParams;
				await expect(accountUc.searchAccounts(currentUser, params)).rejects.toThrow();
			});
			it('teacher can access student of the same school via user id if school has global permission', async () => {
				configService.get.mockReturnValue(true);
				const currentUser = { userId: mockTeacherNoUserPermissionUser.id } as ICurrentUser;
				const params = {
					type: AccountSearchType.USER_ID,
					value: mockStudentSchoolPermissionUser.id,
				} as AccountSearchQueryParams;
				await expect(accountUc.searchAccounts(currentUser, params)).resolves.not.toThrow();
			});
			it('teacher can not access student of the same school if school has no global permission', async () => {
				configService.get.mockReturnValue(true);
				const currentUser = { userId: mockTeacherNoUserNoSchoolPermissionUser.id } as ICurrentUser;
				const params = { type: AccountSearchType.USER_ID, value: mockStudentUser.id } as AccountSearchQueryParams;
				await expect(accountUc.searchAccounts(currentUser, params)).rejects.toThrow(ForbiddenOperationError);
			});

			it('student can not access student of the same school if school has global permission', async () => {
				configService.get.mockReturnValue(true);
				const currentUser = { userId: mockStudentSchoolPermissionUser.id } as ICurrentUser;
				const params = {
					type: AccountSearchType.USER_ID,
					value: mockOtherStudentSchoolPermissionUser.id,
				} as AccountSearchQueryParams;
				await expect(accountUc.searchAccounts(currentUser, params)).rejects.toThrow(ForbiddenOperationError);
			});
			it('student can not access any other account via user id', async () => {
				const currentUser = { userId: mockStudentUser.id } as ICurrentUser;

				let params = { type: AccountSearchType.USER_ID, value: mockAdminUser.id } as AccountSearchQueryParams;
				await expect(accountUc.searchAccounts(currentUser, params)).rejects.toThrow();

				params = { type: AccountSearchType.USER_ID, value: mockTeacherUser.id } as AccountSearchQueryParams;
				await expect(accountUc.searchAccounts(currentUser, params)).rejects.toThrow();

				params = { type: AccountSearchType.USER_ID, value: mockStudentUser.id } as AccountSearchQueryParams;
				await expect(accountUc.searchAccounts(currentUser, params)).rejects.toThrow();
			});
			it('superhero can access any account via username', async () => {
				const currentUser = { userId: mockSuperheroUser.id } as ICurrentUser;

				let params = { type: AccountSearchType.USERNAME, value: mockAdminAccount.username } as AccountSearchQueryParams;
				await expect(accountUc.searchAccounts(currentUser, params)).resolves.not.toThrow();

				params = { type: AccountSearchType.USERNAME, value: mockTeacherAccount.username } as AccountSearchQueryParams;
				await expect(accountUc.searchAccounts(currentUser, params)).resolves.not.toThrow();

				params = { type: AccountSearchType.USERNAME, value: mockStudentAccount.username } as AccountSearchQueryParams;
				await expect(accountUc.searchAccounts(currentUser, params)).resolves.not.toThrow();

				params = {
					type: AccountSearchType.USERNAME,
					value: mockDifferentSchoolAdminAccount.username,
				} as AccountSearchQueryParams;
				await expect(accountUc.searchAccounts(currentUser, params)).resolves.not.toThrow();

				params = {
					type: AccountSearchType.USERNAME,
					value: mockDifferentSchoolTeacherAccount.username,
				} as AccountSearchQueryParams;
				await expect(accountUc.searchAccounts(currentUser, params)).resolves.not.toThrow();

				params = {
					type: AccountSearchType.USERNAME,
					value: mockDifferentSchoolStudentAccount.username,
				} as AccountSearchQueryParams;
				await expect(accountUc.searchAccounts(currentUser, params)).resolves.not.toThrow();
			});
		});
	});

	describe('findAccountById', () => {
		it('should return an account, if the current user is a superhero', async () => {
			const account = await accountUc.findAccountById(
				{ userId: mockSuperheroUser.id } as ICurrentUser,
				{ id: mockStudentAccount.id } as AccountByIdParams
			);
			expect(account).toStrictEqual(
				expect.objectContaining({
					id: mockStudentAccount.id,
					username: mockStudentAccount.username,
					userId: mockStudentUser.id,
					activated: mockStudentAccount.activated,
				})
			);
		});
		it('should throw, if the current user is no superhero', async () => {
			await expect(
				accountUc.findAccountById(
					{ userId: mockTeacherUser.id } as ICurrentUser,
					{ id: mockStudentAccount.id } as AccountByIdParams
				)
			).rejects.toThrow(ForbiddenOperationError);
		});
		it('should throw, if no account matches the search term', async () => {
			await expect(
				accountUc.findAccountById({ userId: mockSuperheroUser.id } as ICurrentUser, { id: 'xxx' } as AccountByIdParams)
			).rejects.toThrow(EntityNotFoundError);
		});
		it('should throw, if target account has no user', async () => {
			await expect(
				accountUc.findAccountById({ userId: mockSuperheroUser.id } as ICurrentUser, { id: 'xxx' } as AccountByIdParams)
			).rejects.toThrow(EntityNotFoundError);
		});
	});

	describe('saveAccount', () => {
		afterEach(() => {
			jest.clearAllMocks();
		});

		it('should call account service', async () => {
			const spy = jest.spyOn(accountService, 'saveWithValidation');
			const params: AccountSaveDto = {
				username: 'john.doe@domain.tld',
				password: defaultPassword,
			};
			await accountUc.saveAccount(params);
			expect(spy).toHaveBeenCalledWith(
				expect.objectContaining({
					username: 'john.doe@domain.tld',
				})
			);
		});
	});

	describe('updateAccountById', () => {
		it('should throw if executing user does not exist', async () => {
			const currentUser = { userId: '000000000000000' } as ICurrentUser;
			const params = { id: mockStudentAccount.id } as AccountByIdParams;
			const body = {} as AccountByIdBodyParams;
			await expect(accountUc.updateAccountById(currentUser, params, body)).rejects.toThrow(EntityNotFoundError);
		});
		it('should throw if target account does not exist', async () => {
			const currentUser = { userId: mockAdminUser.id } as ICurrentUser;
			const params = { id: '000000000000000' } as AccountByIdParams;
			const body = {} as AccountByIdBodyParams;
			await expect(accountUc.updateAccountById(currentUser, params, body)).rejects.toThrow(EntityNotFoundError);
		});
		it('should update target account password', async () => {
			const previousPasswordHash = mockStudentAccount.password;
			const currentUser = { userId: mockSuperheroUser.id } as ICurrentUser;
			const params = { id: mockStudentAccount.id } as AccountByIdParams;
			const body = { password: defaultPassword } as AccountByIdBodyParams;
			expect(mockStudentUser.forcePasswordChange).toBeFalsy();
			await accountUc.updateAccountById(currentUser, params, body);
			expect(mockStudentAccount.password).not.toBe(previousPasswordHash);
			expect(mockStudentUser.forcePasswordChange).toBeTruthy();
		});
		it('should update target account username', async () => {
			const newUsername = 'newUsername';
			const currentUser = { userId: mockSuperheroUser.id } as ICurrentUser;
			const params = { id: mockStudentAccount.id } as AccountByIdParams;
			const body = { username: newUsername } as AccountByIdBodyParams;
			expect(mockStudentAccount.username).not.toBe(newUsername);
			await accountUc.updateAccountById(currentUser, params, body);
			expect(mockStudentAccount.username).toBe(newUsername.toLowerCase());
		});
		it('should update target account activation state', async () => {
			const currentUser = { userId: mockSuperheroUser.id } as ICurrentUser;
			const params = { id: mockStudentAccount.id } as AccountByIdParams;
			const body = { activated: false } as AccountByIdBodyParams;
			await accountUc.updateAccountById(currentUser, params, body);
			expect(mockStudentAccount.activated).toBeFalsy();
		});
		it('should throw if account can not be updated', async () => {
			const currentUser = { userId: mockAdminUser.id } as ICurrentUser;
			const params = { id: mockStudentAccount.id } as AccountByIdParams;
			const body = { username: 'fail@to.update' } as AccountByIdBodyParams;
			await expect(accountUc.updateAccountById(currentUser, params, body)).rejects.toThrow(EntityNotFoundError);
		});
		it('should throw if user can not be updated', async () => {
			const currentUser = { userId: mockAdminUser.id } as ICurrentUser;
			const params = { id: mockStudentAccount.id } as AccountByIdParams;
			const body = { username: 'user-fail@to.update' } as AccountByIdBodyParams;
			await expect(accountUc.updateAccountById(currentUser, params, body)).rejects.toThrow(EntityNotFoundError);
		});
		it('should throw if target account has no user', async () => {
			await expect(
				accountUc.updateAccountById(
					{ userId: mockSuperheroUser.id } as ICurrentUser,
					{ id: mockAccountWithoutUser.id } as AccountByIdParams,
					{ username: 'user-fail@to.update' } as AccountByIdBodyParams
				)
			).rejects.toThrow(EntityNotFoundError);
		});
		it('should throw if new username already in use', async () => {
			const accountIsUniqueEmailSpy = jest.spyOn(accountValidationService, 'isUniqueEmail');
			accountIsUniqueEmailSpy.mockResolvedValueOnce(false);
			const currentUser = { userId: mockAdminUser.id } as ICurrentUser;
			const params = { id: mockStudentAccount.id } as AccountByIdParams;
			const body = { username: mockOtherTeacherAccount.username } as AccountByIdBodyParams;
			await expect(accountUc.updateAccountById(currentUser, params, body)).rejects.toThrow(ValidationError);
		});

		describe('hasPermissionsToUpdateAccount', () => {
			it('admin can edit teacher', async () => {
				const currentUser = { userId: mockAdminUser.id } as ICurrentUser;
				const params = { id: mockTeacherAccount.id } as AccountByIdParams;
				const body = {} as AccountByIdBodyParams;
				await expect(accountUc.updateAccountById(currentUser, params, body)).resolves.not.toThrow();
			});
			it('teacher can edit student', async () => {
				const currentUser = { userId: mockTeacherUser.id } as ICurrentUser;
				const params = { id: mockStudentAccount.id } as AccountByIdParams;
				const body = {} as AccountByIdBodyParams;
				await expect(accountUc.updateAccountById(currentUser, params, body)).resolves.not.toThrow();
			});
			it('admin can edit student', async () => {
				const currentUser = { userId: mockAdminUser.id } as ICurrentUser;
				const params = { id: mockStudentAccount.id } as AccountByIdParams;
				const body = {} as AccountByIdBodyParams;
				await expect(accountUc.updateAccountById(currentUser, params, body)).resolves.not.toThrow();
			});
			it('teacher cannot edit other teacher', async () => {
				const currentUser = { userId: mockTeacherUser.id } as ICurrentUser;
				const params = { id: mockOtherTeacherAccount.id } as AccountByIdParams;
				const body = {} as AccountByIdBodyParams;
				await expect(accountUc.updateAccountById(currentUser, params, body)).rejects.toThrow(ForbiddenOperationError);
			});
			it("other school's admin cannot edit teacher", async () => {
				const currentUser = { userId: mockDifferentSchoolAdminUser.id } as ICurrentUser;
				const params = { id: mockTeacherAccount.id } as AccountByIdParams;
				const body = {} as AccountByIdBodyParams;
				await expect(accountUc.updateAccountById(currentUser, params, body)).rejects.toThrow(ForbiddenOperationError);
			});
			it('superhero can edit admin', async () => {
				const currentUser = { userId: mockSuperheroUser.id } as ICurrentUser;
				const params = { id: mockAdminAccount.id } as AccountByIdParams;
				const body = {} as AccountByIdBodyParams;
				await expect(accountUc.updateAccountById(currentUser, params, body)).resolves.not.toThrow();
			});
			it('undefined user role fails by default', async () => {
				const currentUser = { userId: mockUnknownRoleUser.id } as ICurrentUser;
				const params = { id: mockAccountWithoutRole.id } as AccountByIdParams;
				const body = {} as AccountByIdBodyParams;
				await expect(accountUc.updateAccountById(currentUser, params, body)).rejects.toThrow(ForbiddenOperationError);
			});
			it('user without role cannot be edited', async () => {
				const currentUser = { userId: mockAdminUser.id } as ICurrentUser;
				const params = { id: mockUnknownRoleUserAccount.id } as AccountByIdParams;
				const body = {} as AccountByIdBodyParams;
				await expect(accountUc.updateAccountById(currentUser, params, body)).rejects.toThrow(ForbiddenOperationError);
			});
		});
	});

	describe('deleteAccountById', () => {
		it('should delete an account, if current user is authorized', async () => {
			await expect(
				accountUc.deleteAccountById(
					{ userId: mockSuperheroUser.id } as ICurrentUser,
					{ id: mockStudentAccount.id } as AccountByIdParams
				)
			).resolves.not.toThrow();
		});
		it('should throw, if the current user is no superhero', async () => {
			await expect(
				accountUc.deleteAccountById(
					{ userId: mockAdminUser.id } as ICurrentUser,
					{ id: mockStudentAccount.id } as AccountByIdParams
				)
			).rejects.toThrow(ForbiddenOperationError);
		});
		it('should throw, if no account matches the search term', async () => {
			await expect(
				accountUc.deleteAccountById(
					{ userId: mockSuperheroUser.id } as ICurrentUser,
					{ id: 'xxx' } as AccountByIdParams
				)
			).rejects.toThrow(EntityNotFoundError);
		});
	});

	describe('checkBrutForce', () => {
		let updateMock: jest.Mock;
		beforeAll(() => {
			configService.get.mockReturnValue(LOGIN_BLOCK_TIME);
		});
		afterAll(() => {
			configService.get.mockRestore();
		});
		beforeEach(() => {
			// eslint-disable-next-line jest/unbound-method
			updateMock = accountService.updateLastTriedFailedLogin as jest.Mock;
			updateMock.mockClear();
		});
		it('should throw, if time difference < the allowed time', async () => {
			await expect(
				// eslint-disable-next-line @typescript-eslint/no-non-null-assertion
				accountUc.checkBrutForce(mockAccountWithLastFailedLogin.username, mockAccountWithLastFailedLogin.systemId!)
			).rejects.toThrow(BruteForcePrevention);
		});
		it('should not throw Error, if the time difference > the allowed time', async () => {
			await expect(
				// eslint-disable-next-line @typescript-eslint/no-non-null-assertion
				accountUc.checkBrutForce(mockAccountWithSystemId.username, mockAccountWithSystemId.systemId!)
			).resolves.not.toThrow();
			// eslint-disable-next-line @typescript-eslint/no-unsafe-member-access
			expect(updateMock.mock.calls[0][0]).toEqual(mockAccountWithSystemId.id);
			const newDate = new Date().getTime() - 10000;
			// eslint-disable-next-line @typescript-eslint/no-unsafe-member-access
			expect((updateMock.mock.calls[0][1] as Date).getTime()).toBeGreaterThan(newDate);
		});
		it('should not throw, if lasttriedFailedLogin is undefined', async () => {
			await expect(
				accountUc.checkBrutForce(
					mockAccountWithNoLastFailedLogin.username,
					// eslint-disable-next-line @typescript-eslint/no-non-null-assertion
					mockAccountWithNoLastFailedLogin.systemId!
				)
			).resolves.not.toThrow();
		});
	});
});<|MERGE_RESOLUTION|>--- conflicted
+++ resolved
@@ -1,31 +1,12 @@
 import { createMock, DeepMocked } from '@golevelup/ts-jest';
-import { AccountService } from '@modules/account/services/account.service';
-import { AccountSaveDto } from '@modules/account/services/dto';
-import { AccountDto } from '@modules/account/services/dto/account.dto';
 import { ICurrentUser } from '@modules/authentication';
 import { ConfigService } from '@nestjs/config';
 import { Test, TestingModule } from '@nestjs/testing';
 import { AuthorizationError, EntityNotFoundError, ForbiddenOperationError, ValidationError } from '@shared/common';
-<<<<<<< HEAD
-import {
-	AccountEntity,
-	Counted,
-	EntityId,
-	Permission,
-	PermissionService,
-	Role,
-	RoleName,
-	SchoolEntity,
-	SchoolRolePermission,
-	SchoolRoles,
-	User,
-} from '@shared/domain';
-=======
-import { Account, Role, SchoolEntity, SchoolRolePermission, SchoolRoles, User } from '@shared/domain/entity';
+import { AccountEntity, Role, SchoolEntity, SchoolRolePermission, SchoolRoles, User } from '@shared/domain/entity';
 import { Permission, RoleName } from '@shared/domain/interface';
 import { PermissionService } from '@shared/domain/service';
 import { Counted, EntityId } from '@shared/domain/types';
->>>>>>> 1df15eca
 import { UserRepo } from '@shared/repo';
 import { accountFactory, schoolFactory, setupEntities, systemEntityFactory, userFactory } from '@shared/testing';
 import { BruteForcePrevention } from '@src/imports-from-feathers';
@@ -38,6 +19,8 @@
 	AccountSearchType,
 } from '../controller/dto';
 import { AccountEntityToDtoMapper, AccountResponseMapper } from '../repo/mapper';
+import { AccountDto, AccountService } from '../services';
+import { AccountSaveDto } from '../services/dto';
 import { AccountValidationService } from '../services/account.validation.service';
 import { AccountUc } from './account.uc';
 
