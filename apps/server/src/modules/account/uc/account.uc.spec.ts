--- conflicted
+++ resolved
@@ -6,33 +6,16 @@
 
 import { faker } from '@faker-js/faker';
 import { UnauthorizedException } from '@nestjs/common/exceptions/unauthorized.exception';
-import { Role, SchoolRolePermission, SchoolRoles, User } from '@shared/domain/entity';
+import { Role, User } from '@shared/domain/entity';
 import { Permission, RoleName } from '@shared/domain/interface';
-<<<<<<< HEAD
 import { EntityId } from '@shared/domain/types';
-import { accountFactory, schoolFactory, setupEntities, userFactory } from '@shared/testing';
+import { accountFactory, schoolEntityFactory, setupEntities, userFactory } from '@shared/testing';
 import { AuthorizationService } from '@src/modules/authorization';
 import { AccountService } from '..';
 import { AccountSearchType } from '../controller/dto';
 import { Account, AccountSave } from '../domain';
 import { AccountEntity } from '../entity/account.entity';
 import { AccountEntityToDoMapper } from '../repo/mapper';
-=======
-import { PermissionService } from '@shared/domain/service';
-import { Counted, EntityId } from '@shared/domain/types';
-import { UserRepo } from '@shared/repo';
-import { accountFactory, schoolEntityFactory, setupEntities, systemEntityFactory, userFactory } from '@shared/testing';
-import { BruteForcePrevention } from '@src/imports-from-feathers';
-import { ObjectId } from 'bson';
-import {
-	AccountByIdBodyParams,
-	AccountByIdParams,
-	AccountSearchListResponse,
-	AccountSearchQueryParams,
-	AccountSearchType,
-} from '../controller/dto';
-import { AccountEntityToDtoMapper, AccountResponseMapper } from '../mapper';
->>>>>>> f961d316
 import { AccountValidationService } from '../services/account.validation.service';
 import { AccountUc } from './account.uc';
 import { AccountSearchDto, UpdateAccountDto } from './dto';
@@ -86,7 +69,6 @@
 	});
 
 	beforeEach(() => {
-<<<<<<< HEAD
 		jest.clearAllMocks();
 		jest.resetAllMocks();
 	});
@@ -105,28 +87,11 @@
 					EntityNotFoundError
 				);
 			});
-=======
-		mockSchool = schoolEntityFactory.buildWithId();
-		mockOtherSchool = schoolEntityFactory.buildWithId();
-		mockSchoolWithStudentVisibility = schoolEntityFactory.buildWithId();
-		mockSchoolWithStudentVisibility.permissions = new SchoolRoles();
-		mockSchoolWithStudentVisibility.permissions.teacher = new SchoolRolePermission();
-		mockSchoolWithStudentVisibility.permissions.teacher.STUDENT_LIST = true;
-
-		mockSuperheroUser = userFactory.buildWithId({
-			school: mockSchool,
-			roles: [
-				new Role({
-					name: RoleName.SUPERHERO,
-					permissions: [Permission.TEACHER_EDIT, Permission.STUDENT_EDIT],
-				}),
-			],
->>>>>>> f961d316
 		});
 
 		describe('When account does not exists', () => {
 			const setup = () => {
-				const mockSchool = schoolFactory.buildWithId();
+				const mockSchool = schoolEntityFactory.buildWithId();
 
 				const mockUserWithoutAccount = userFactory.buildWithId({
 					school: mockSchool,
@@ -157,7 +122,7 @@
 
 		describe('When changing own name is not allowed', () => {
 			const setup = () => {
-				const mockSchool = schoolFactory.buildWithId();
+				const mockSchool = schoolEntityFactory.buildWithId();
 
 				const mockStudentUser = userFactory.buildWithId({
 					school: mockSchool,
@@ -196,7 +161,7 @@
 
 		describe('When using admin user', () => {
 			const setup = () => {
-				const mockSchool = schoolFactory.buildWithId();
+				const mockSchool = schoolEntityFactory.buildWithId();
 
 				const mockAdminUser = userFactory.buildWithId({
 					school: mockSchool,
@@ -247,7 +212,7 @@
 
 		describe('When using superhero user', () => {
 			const setup = () => {
-				const mockSchool = schoolFactory.buildWithId();
+				const mockSchool = schoolEntityFactory.buildWithId();
 
 				const mockSuperheroUser = userFactory.buildWithId({
 					school: mockSchool,
@@ -300,11 +265,7 @@
 	describe('searchAccounts', () => {
 		describe('When search type is userId', () => {
 			const setup = () => {
-				const mockSchool = schoolFactory.buildWithId();
-				const mockSchoolWithStudentVisibility = schoolFactory.buildWithId();
-				mockSchoolWithStudentVisibility.permissions = new SchoolRoles();
-				mockSchoolWithStudentVisibility.permissions.teacher = new SchoolRolePermission();
-				mockSchoolWithStudentVisibility.permissions.teacher.STUDENT_LIST = true;
+				const mockSchool = schoolEntityFactory.buildWithId();
 
 				const mockSuperheroUser = userFactory.buildWithId({
 					school: mockSchool,
@@ -361,7 +322,7 @@
 
 		describe('When account is not found', () => {
 			const setup = () => {
-				const mockSchool = schoolFactory.buildWithId();
+				const mockSchool = schoolEntityFactory.buildWithId();
 
 				const mockSuperheroUser = userFactory.buildWithId({
 					school: mockSchool,
@@ -402,7 +363,7 @@
 		});
 		describe('When search type is username', () => {
 			const setup = () => {
-				const mockSchool = schoolFactory.buildWithId();
+				const mockSchool = schoolEntityFactory.buildWithId();
 
 				const mockSuperheroUser = userFactory.buildWithId({
 					school: mockSchool,
@@ -448,7 +409,7 @@
 
 		describe('When user has not the right permissions', () => {
 			const setup = () => {
-				const mockSchool = schoolFactory.buildWithId();
+				const mockSchool = schoolEntityFactory.buildWithId();
 
 				const mockAdminUser = userFactory.buildWithId({
 					school: mockSchool,
@@ -526,7 +487,7 @@
 
 		describe('When search type is unknown', () => {
 			const setup = () => {
-				const mockSchool = schoolFactory.buildWithId();
+				const mockSchool = schoolEntityFactory.buildWithId();
 
 				const mockSuperheroUser = userFactory.buildWithId({
 					school: mockSchool,
@@ -555,7 +516,7 @@
 
 		describe('When user does not have view permission', () => {
 			const setup = () => {
-				const mockSchool = schoolFactory.buildWithId();
+				const mockSchool = schoolEntityFactory.buildWithId();
 
 				const mockTeacherUser = userFactory.buildWithId({
 					school: mockSchool,
@@ -593,7 +554,7 @@
 		describe('hasPermissionsToAccessAccount', () => {
 			describe('When using an admin', () => {
 				const setup = () => {
-					const mockSchool = schoolFactory.buildWithId();
+					const mockSchool = schoolEntityFactory.buildWithId();
 
 					const mockAdminUser = userFactory.buildWithId({
 						school: mockSchool,
@@ -641,7 +602,7 @@
 
 			describe('When using an admin', () => {
 				const setup = () => {
-					const mockSchool = schoolFactory.buildWithId();
+					const mockSchool = schoolEntityFactory.buildWithId();
 
 					const mockAdminUser = userFactory.buildWithId({
 						school: mockSchool,
@@ -684,7 +645,7 @@
 
 			describe('When using an admin', () => {
 				const setup = () => {
-					const mockSchool = schoolFactory.buildWithId();
+					const mockSchool = schoolEntityFactory.buildWithId();
 
 					const mockAdminUser = userFactory.buildWithId({
 						school: mockSchool,
@@ -723,8 +684,8 @@
 
 			describe('When using an admin', () => {
 				const setup = () => {
-					const mockSchool = schoolFactory.buildWithId();
-					const mockOtherSchool = schoolFactory.buildWithId();
+					const mockSchool = schoolEntityFactory.buildWithId();
+					const mockOtherSchool = schoolEntityFactory.buildWithId();
 
 					const mockAdminUser = userFactory.buildWithId({
 						school: mockSchool,
@@ -786,7 +747,7 @@
 
 			describe('When using a teacher', () => {
 				const setup = () => {
-					const mockSchool = schoolFactory.buildWithId();
+					const mockSchool = schoolEntityFactory.buildWithId();
 
 					const mockTeacherUser = userFactory.buildWithId({
 						school: mockSchool,
@@ -828,7 +789,7 @@
 
 			describe('When using a teacher', () => {
 				const setup = () => {
-					const mockSchool = schoolFactory.buildWithId();
+					const mockSchool = schoolEntityFactory.buildWithId();
 
 					const mockTeacherUser = userFactory.buildWithId({
 						school: mockSchool,
@@ -862,7 +823,7 @@
 
 			describe('When using a teacher', () => {
 				const setup = () => {
-					const mockSchool = schoolFactory.buildWithId();
+					const mockSchool = schoolEntityFactory.buildWithId();
 
 					const mockAdminUser = userFactory.buildWithId({
 						school: mockSchool,
@@ -909,8 +870,8 @@
 
 			describe('When using a teacher', () => {
 				const setup = () => {
-					const mockSchool = schoolFactory.buildWithId();
-					const mockOtherSchool = schoolFactory.buildWithId();
+					const mockSchool = schoolEntityFactory.buildWithId();
+					const mockOtherSchool = schoolEntityFactory.buildWithId();
 
 					const mockTeacherUser = userFactory.buildWithId({
 						school: mockSchool,
@@ -953,10 +914,13 @@
 			});
 			describe('When using a teacher', () => {
 				const setup = () => {
-					const mockSchoolWithStudentVisibility = schoolFactory.buildWithId();
-					mockSchoolWithStudentVisibility.permissions = new SchoolRoles();
-					mockSchoolWithStudentVisibility.permissions.teacher = new SchoolRolePermission();
-					mockSchoolWithStudentVisibility.permissions.teacher.STUDENT_LIST = true;
+					const mockSchoolWithStudentVisibility = schoolEntityFactory.buildWithId({
+						permissions: {
+							teacher: {
+								STUDENT_LIST: true,
+							},
+						},
+					});
 
 					const mockTeacherNoUserPermissionUser = userFactory.buildWithId({
 						school: mockSchoolWithStudentVisibility,
@@ -993,7 +957,7 @@
 
 			describe('When using a teacher', () => {
 				const setup = () => {
-					const mockSchool = schoolFactory.buildWithId();
+					const mockSchool = schoolEntityFactory.buildWithId();
 
 					const mockTeacherNoUserNoSchoolPermissionUser = userFactory.buildWithId({
 						school: mockSchool,
@@ -1027,10 +991,13 @@
 
 			describe('When using a student', () => {
 				const setup = () => {
-					const mockSchoolWithStudentVisibility = schoolFactory.buildWithId();
-					mockSchoolWithStudentVisibility.permissions = new SchoolRoles();
-					mockSchoolWithStudentVisibility.permissions.teacher = new SchoolRolePermission();
-					mockSchoolWithStudentVisibility.permissions.teacher.STUDENT_LIST = true;
+					const mockSchoolWithStudentVisibility = schoolEntityFactory.buildWithId({
+						permissions: {
+							teacher: {
+								STUDENT_LIST: true,
+							},
+						},
+					});
 
 					const mockStudentSchoolPermissionUser = userFactory.buildWithId({
 						school: mockSchoolWithStudentVisibility,
@@ -1062,7 +1029,7 @@
 
 			describe('When using a student', () => {
 				const setup = () => {
-					const mockSchool = schoolFactory.buildWithId();
+					const mockSchool = schoolEntityFactory.buildWithId();
 
 					const mockAdminUser = userFactory.buildWithId({
 						school: mockSchool,
@@ -1126,8 +1093,8 @@
 
 			describe('When using a superhero', () => {
 				const setup = () => {
-					const mockSchool = schoolFactory.buildWithId();
-					const mockOtherSchool = schoolFactory.buildWithId();
+					const mockSchool = schoolEntityFactory.buildWithId();
+					const mockOtherSchool = schoolEntityFactory.buildWithId();
 
 					const mockSuperheroUser = userFactory.buildWithId({
 						school: mockSchool,
@@ -1272,7 +1239,7 @@
 	describe('findAccountById', () => {
 		describe('When the current user is a superhero', () => {
 			const setup = () => {
-				const mockSchool = schoolFactory.buildWithId();
+				const mockSchool = schoolEntityFactory.buildWithId();
 
 				const mockSuperheroUser = userFactory.buildWithId({
 					school: mockSchool,
@@ -1316,7 +1283,7 @@
 
 		describe('When the current user is no superhero', () => {
 			const setup = () => {
-				const mockSchool = schoolFactory.buildWithId();
+				const mockSchool = schoolEntityFactory.buildWithId();
 
 				const mockTeacherUser = userFactory.buildWithId({
 					school: mockSchool,
@@ -1353,7 +1320,7 @@
 
 		describe('When no account matches the search term', () => {
 			const setup = () => {
-				const mockSchool = schoolFactory.buildWithId();
+				const mockSchool = schoolEntityFactory.buildWithId();
 
 				const mockSuperheroUser = userFactory.buildWithId({
 					school: mockSchool,
@@ -1382,7 +1349,7 @@
 
 		describe('When target account has no user', () => {
 			const setup = () => {
-				const mockSchool = schoolFactory.buildWithId();
+				const mockSchool = schoolEntityFactory.buildWithId();
 
 				const mockSuperheroUser = userFactory.buildWithId({
 					school: mockSchool,
@@ -1438,7 +1405,7 @@
 	describe('updateAccountById', () => {
 		describe('when updating a user that does not exist', () => {
 			const setup = () => {
-				const mockSchool = schoolFactory.buildWithId();
+				const mockSchool = schoolEntityFactory.buildWithId();
 
 				const mockStudentUser = userFactory.buildWithId({
 					school: mockSchool,
@@ -1467,7 +1434,7 @@
 
 		describe('When target account does not exist', () => {
 			const setup = () => {
-				const mockSchool = schoolFactory.buildWithId();
+				const mockSchool = schoolEntityFactory.buildWithId();
 
 				const mockAdminUser = userFactory.buildWithId({
 					school: mockSchool,
@@ -1511,7 +1478,7 @@
 
 		describe('if target account has no user', () => {
 			const setup = () => {
-				const mockSchool = schoolFactory.buildWithId();
+				const mockSchool = schoolEntityFactory.buildWithId();
 
 				const mockSuperheroUser = userFactory.buildWithId({
 					school: mockSchool,
@@ -1547,7 +1514,7 @@
 		describe('hasPermissionsToUpdateAccount', () => {
 			describe('When using an admin user', () => {
 				const setup = () => {
-					const mockSchool = schoolFactory.buildWithId();
+					const mockSchool = schoolEntityFactory.buildWithId();
 
 					const mockAdminUser = userFactory.buildWithId({
 						school: mockSchool,
@@ -1600,7 +1567,7 @@
 
 			describe('When using a teacher user', () => {
 				const setup = () => {
-					const mockSchool = schoolFactory.buildWithId();
+					const mockSchool = schoolEntityFactory.buildWithId();
 
 					const mockTeacherUser = userFactory.buildWithId({
 						school: mockSchool,
@@ -1638,7 +1605,7 @@
 			});
 			describe('When using an admin user', () => {
 				const setup = () => {
-					const mockSchool = schoolFactory.buildWithId();
+					const mockSchool = schoolEntityFactory.buildWithId();
 
 					const mockAdminUser = userFactory.buildWithId({
 						school: mockSchool,
@@ -1686,7 +1653,7 @@
 
 			describe('When using a teacher user to edit another teacher', () => {
 				const setup = () => {
-					const mockSchool = schoolFactory.buildWithId();
+					const mockSchool = schoolEntityFactory.buildWithId();
 
 					const mockTeacherUser = userFactory.buildWithId({
 						school: mockSchool,
@@ -1730,8 +1697,8 @@
 
 			describe('When using an admin user of other school', () => {
 				const setup = () => {
-					const mockSchool = schoolFactory.buildWithId();
-					const mockOtherSchool = schoolFactory.buildWithId();
+					const mockSchool = schoolEntityFactory.buildWithId();
+					const mockOtherSchool = schoolEntityFactory.buildWithId();
 
 					const mockAdminUser = userFactory.buildWithId({
 						school: mockSchool,
@@ -1789,7 +1756,7 @@
 
 			describe('When using a superhero user', () => {
 				const setup = () => {
-					const mockSchool = schoolFactory.buildWithId();
+					const mockSchool = schoolEntityFactory.buildWithId();
 
 					const mockSuperheroUser = userFactory.buildWithId({
 						school: mockSchool,
@@ -1842,7 +1809,7 @@
 
 			describe('When using an user with undefined role', () => {
 				const setup = () => {
-					const mockSchool = schoolFactory.buildWithId();
+					const mockSchool = schoolEntityFactory.buildWithId();
 
 					const mockUserWithoutRole = userFactory.buildWithId({
 						school: mockSchool,
@@ -1876,7 +1843,7 @@
 
 			describe('When editing an user without role', () => {
 				const setup = () => {
-					const mockSchool = schoolFactory.buildWithId();
+					const mockSchool = schoolEntityFactory.buildWithId();
 
 					const mockAdminUser = userFactory.buildWithId({
 						school: mockSchool,
@@ -1927,7 +1894,7 @@
 	describe('deleteAccountById', () => {
 		describe('When current user has the delete permission', () => {
 			const setup = () => {
-				const mockSchool = schoolFactory.buildWithId();
+				const mockSchool = schoolEntityFactory.buildWithId();
 
 				const mockSuperheroUser = userFactory.buildWithId({
 					school: mockSchool,
@@ -1963,7 +1930,7 @@
 
 		describe('When the current user does not have the delete permission', () => {
 			const setup = () => {
-				const mockSchool = schoolFactory.buildWithId();
+				const mockSchool = schoolEntityFactory.buildWithId();
 
 				const mockAdminUser = userFactory.buildWithId({
 					school: mockSchool,
@@ -2016,7 +1983,7 @@
 
 		describe('When no account matches the search term', () => {
 			const setup = () => {
-				const mockSchool = schoolFactory.buildWithId();
+				const mockSchool = schoolEntityFactory.buildWithId();
 
 				const mockSuperheroUser = userFactory.buildWithId({
 					school: mockSchool,
