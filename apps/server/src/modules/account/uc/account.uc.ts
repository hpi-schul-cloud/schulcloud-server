--- conflicted
+++ resolved
@@ -4,11 +4,7 @@
 import { Role, SchoolEntity, User } from '@shared/domain/entity';
 import { Permission, RoleName } from '@shared/domain/interface';
 import { EntityId } from '@shared/domain/types';
-<<<<<<< HEAD
-import { AuthorizationService } from '@src/modules/authorization/domain/service/authorization.service';
-=======
 import { AuthorizationService } from '@modules/authorization';
->>>>>>> 0d2c886d
 import { AccountService } from '..';
 import { AccountSearchType } from '../controller/dto';
 import { Account, AccountSave, UpdateAccount, UpdateMyAccount } from '../domain';
