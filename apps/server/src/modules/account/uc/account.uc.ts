import { Injectable } from '@nestjs/common';
import { ConfigService } from '@nestjs/config';
import {
	AuthorizationError,
	EntityNotFoundError,
	ForbiddenOperationError,
	ValidationError,
} from '@shared/common/error';
import { Account, EntityId, Permission, PermissionService, Role, RoleName, SchoolEntity, User } from '@shared/domain';
import { UserRepo } from '@shared/repo';
<<<<<<< HEAD
// TODO: module internals should be imported with relative paths
import { AccountService } from '@src/modules/account/services/account.service';
import { AccountDto } from '@src/modules/account/services/dto/account.dto';
=======
import { AccountService } from '@modules/account/services/account.service';
import { AccountDto } from '@modules/account/services/dto/account.dto';
>>>>>>> 88c6f4e4

import { BruteForcePrevention } from '@src/imports-from-feathers';
import { ICurrentUser } from '@modules/authentication';
import { ObjectId } from 'bson';
import { IAccountConfig } from '../account-config';
import {
	AccountByIdBodyParams,
	AccountByIdParams,
	AccountResponse,
	AccountSearchListResponse,
	AccountSearchQueryParams,
	AccountSearchType,
	PatchMyAccountParams,
} from '../controller/dto';
import { AccountResponseMapper } from '../mapper';
import { AccountValidationService } from '../services/account.validation.service';
import { AccountSaveDto } from '../services/dto';

type UserPreferences = {
	// first login completed
	firstLogin: boolean;
};
@Injectable()
export class AccountUc {
	constructor(
		private readonly accountService: AccountService,
		private readonly userRepo: UserRepo,
		private readonly permissionService: PermissionService,
		private readonly accountValidationService: AccountValidationService,
		private readonly configService: ConfigService<IAccountConfig, true>
	) {}

	/* HINT: there is a lot of logic here that would belong into service layer,
	but since that wasnt decided when this code was written this work is not prioritised right now

	Also this is mostly directly ported feathers code, that needs a general refactoring/rewrite pass

	also it should use the new authorisation service
	*/

	/**
	 * This method processes the request on the GET account search endpoint from the account controller.
	 *
	 * @param currentUser the request user
	 * @param query the request query
	 * @throws {ValidationError}
	 * @throws {ForbiddenOperationError}
	 */
	async searchAccounts(currentUser: ICurrentUser, query: AccountSearchQueryParams): Promise<AccountSearchListResponse> {
		const skip = query.skip ?? 0;
		const limit = query.limit ?? 10;
		const executingUser = await this.userRepo.findById(currentUser.userId, true);

		// HINT: this can be extracted
		if (query.type === AccountSearchType.USERNAME) {
			// HINT: even superheroes should in the future be permission based
			if (!(await this.isSuperhero(currentUser))) {
				throw new ForbiddenOperationError('Current user is not authorized to search for accounts.');
			}
			const [accounts, total] = await this.accountService.searchByUsernamePartialMatch(query.value, skip, limit);
			const accountList = accounts.map((tempAccount) => AccountResponseMapper.mapToResponse(tempAccount));
			return new AccountSearchListResponse(accountList, total, skip, limit);
		}
		if (query.type === AccountSearchType.USER_ID) {
			const targetUser = await this.userRepo.findById(query.value, true);
			const permission = this.hasPermissionsToAccessAccount(executingUser, targetUser, 'READ');

			if (!permission) {
				throw new ForbiddenOperationError('Current user is not authorized to search for accounts by user id.');
			}
			const account = await this.accountService.findByUserId(query.value);
			if (account) {
				// HINT: skip and limit should be from the query
				return new AccountSearchListResponse([AccountResponseMapper.mapToResponse(account)], 1, 0, 1);
			}
			// HINT: skip and limit should be from the query
			return new AccountSearchListResponse([], 0, 0, 0);
		}

		throw new ValidationError('Invalid search type.');
	}

	/**
	 * This method processes the request on the GET account with id endpoint from the account controller.
	 *
	 * @param currentUser the request user
	 * @param params the request parameters
	 * @throws {ForbiddenOperationError}
	 * @throws {EntityNotFoundError}
	 */
	async findAccountById(currentUser: ICurrentUser, params: AccountByIdParams): Promise<AccountResponse> {
		if (!(await this.isSuperhero(currentUser))) {
			throw new ForbiddenOperationError('Current user is not authorized to search for accounts.');
		}
		const account = await this.accountService.findById(params.id);
		return AccountResponseMapper.mapToResponse(account); // TODO: mapping should be done in controller
	}

	async saveAccount(dto: AccountSaveDto): Promise<void> {
		await this.accountService.saveWithValidation(dto);
	}

	/**
	 * This method processes the request on the PATCH account with id endpoint from the account controller.
	 *
	 * @param currentUser the request user
	 * @param params the request parameters
	 * @param body the request body
	 * @throws {ForbiddenOperationError}
	 * @throws {EntityNotFoundError}
	 */
	async updateAccountById(
		currentUser: ICurrentUser,
		params: AccountByIdParams,
		body: AccountByIdBodyParams
	): Promise<AccountResponse> {
		const executingUser = await this.userRepo.findById(currentUser.userId, true);
		const targetAccount = await this.accountService.findById(params.id);

		if (!targetAccount.userId) {
			throw new EntityNotFoundError(User.name);
		}

		const targetUser = await this.userRepo.findById(targetAccount.userId, true);

		let updateUser = false;
		let updateAccount = false;

		if (!this.hasPermissionsToAccessAccount(executingUser, targetUser, 'UPDATE')) {
			throw new ForbiddenOperationError('Current user is not authorized to update target account.');
		}
		if (body.password !== undefined) {
			targetAccount.password = body.password;
			targetUser.forcePasswordChange = true;
			updateUser = true;
			updateAccount = true;
		}
		if (body.username !== undefined) {
			const newMail = body.username.toLowerCase();
			await this.checkUniqueEmail(targetAccount, targetUser, newMail);
			targetUser.email = newMail;
			targetAccount.username = newMail;
			updateUser = true;
			updateAccount = true;
		}
		if (body.activated !== undefined) {
			targetAccount.activated = body.activated;
			updateAccount = true;
		}

		if (updateUser) {
			try {
				await this.userRepo.save(targetUser);
			} catch (err) {
				throw new EntityNotFoundError(User.name);
			}
		}
		if (updateAccount) {
			try {
				await this.accountService.save(targetAccount);
			} catch (err) {
				throw new EntityNotFoundError(Account.name);
			}
		}
		// TODO: mapping from domain to api dto should be a responsability of the controller

		return AccountResponseMapper.mapToResponse(targetAccount);
	}

	/**
	 * This method processes the request on the DELETE account with id endpoint from the account controller.
	 *
	 * @param currentUser the request user
	 * @param params the request parameters
	 * @throws {ForbiddenOperationError}
	 * @throws {EntityNotFoundError}
	 */
	async deleteAccountById(currentUser: ICurrentUser, params: AccountByIdParams): Promise<AccountResponse> {
		if (!(await this.isSuperhero(currentUser))) {
			throw new ForbiddenOperationError('Current user is not authorized to delete an account.');
		}
		const account: AccountDto = await this.accountService.findById(params.id);
		await this.accountService.delete(account.id);
		return AccountResponseMapper.mapToResponse(account);
	}

	/**
	 * This method allows to update my (currentUser) account details.
	 *
	 * @param currentUserId the current user
	 * @param params account details
	 */
	async updateMyAccount(currentUserId: EntityId, params: PatchMyAccountParams) {
		const user = await this.userRepo.findById(currentUserId, true);
		const account: AccountDto = await this.accountService.findByUserIdOrFail(currentUserId);

		if (account.systemId) {
			throw new ForbiddenOperationError('External account details can not be changed.');
		}

		if (!params.passwordOld || !(await this.accountService.validatePassword(account, params.passwordOld))) {
			throw new AuthorizationError('Dein Passwort ist nicht korrekt!');
		}

		let updateUser = false;
		let updateAccount = false;
		if (params.passwordNew) {
			account.password = params.passwordNew;
			updateAccount = true;
		} else {
			account.password = undefined;
		}

		if (params.email && user.email !== params.email) {
			const newMail = params.email.toLowerCase();
			await this.checkUniqueEmail(account, user, newMail);
			user.email = newMail;
			account.username = newMail;
			updateUser = true;
			updateAccount = true;
		}

		if (params.firstName && user.firstName !== params.firstName) {
			if (!this.hasPermissionsToChangeOwnName(user)) {
				throw new ForbiddenOperationError('No permission to change first name');
			}
			user.firstName = params.firstName;
			updateUser = true;
		}
		if (params.lastName && user.lastName !== params.lastName) {
			if (!this.hasPermissionsToChangeOwnName(user)) {
				throw new ForbiddenOperationError('No permission to change last name');
			}
			user.lastName = params.lastName;
			updateUser = true;
		}

		if (updateUser) {
			try {
				await this.userRepo.save(user);
			} catch (err) {
				throw new EntityNotFoundError(User.name);
			}
		}
		if (updateAccount) {
			try {
				await this.accountService.save(account);
			} catch (err) {
				throw new EntityNotFoundError(Account.name);
			}
		}
	}

	/**
	 * This method is used to replace my (currentUser) temporary password.
	 * Callable when the current user's password was force set or this is the first login.
	 *
	 * @param userId the current user
	 * @param password the new password
	 * @param confirmPassword the new password (has to match password)
	 */
	async replaceMyTemporaryPassword(userId: EntityId, password: string, confirmPassword: string): Promise<void> {
		if (password !== confirmPassword) {
			throw new ForbiddenOperationError('Password and confirm password do not match.');
		}

		let user: User;
		try {
			user = await this.userRepo.findById(userId);
		} catch (err) {
			throw new EntityNotFoundError(User.name);
		}

		const userPreferences = <UserPreferences>user.preferences;
		const firstLoginPassed = userPreferences ? userPreferences.firstLogin : false;

		if (!user.forcePasswordChange && firstLoginPassed) {
			throw new ForbiddenOperationError('The password is not temporary, hence can not be changed.');
		} // Password change was forces or this is a first logon for the user

		const account: AccountDto = await this.accountService.findByUserIdOrFail(userId);

		if (account.systemId) {
			throw new ForbiddenOperationError('External account details can not be changed.');
		}

		if (await this.accountService.validatePassword(account, password)) {
			throw new ForbiddenOperationError('New password can not be same as old password.');
		}

		try {
			account.password = password;
			await this.accountService.save(account);
		} catch (err) {
			throw new EntityNotFoundError(Account.name);
		}
		try {
			user.forcePasswordChange = false;
			await this.userRepo.save(user);
		} catch (err) {
			throw new EntityNotFoundError(User.name);
		}
	}

	// TODO: remove
	/**
	 *
	 * @deprecated this is for legacy login strategies only. Login strategies in Nest.js should use {@link AuthenticationService}
	 */
	async checkBrutForce(username: string, systemId: EntityId | ObjectId): Promise<void> {
		const account = await this.accountService.findByUsernameAndSystemId(username, systemId);
		//  missing Account is ignored as in legacy feathers Impl.
		if (account) {
			if (account.lasttriedFailedLogin) {
				const timeDifference = (new Date().getTime() - account.lasttriedFailedLogin.getTime()) / 1000;
				if (timeDifference < this.configService.get<number>('LOGIN_BLOCK_TIME')) {
					throw new BruteForcePrevention('Brute Force Prevention!', {
						timeToWait: this.configService.get<number>('LOGIN_BLOCK_TIME') - Math.ceil(timeDifference),
					});
				}
			}
			await this.accountService.updateLastTriedFailedLogin(account.id, new Date());
		}
	}

	private async checkUniqueEmail(account: AccountDto, user: User, email: string): Promise<void> {
		if (!(await this.accountValidationService.isUniqueEmail(email, user.id, account.id, account.systemId))) {
			throw new ValidationError(`The email address is already in use!`);
		}
	}

	private hasRole(user: User, roleName: string) {
		return user.roles.getItems().some((role) => role.name === roleName);
	}

	private async isSuperhero(currentUser: ICurrentUser): Promise<boolean> {
		const user = await this.userRepo.findById(currentUser.userId, true);
		return user.roles.getItems().some((role) => role.name === RoleName.SUPERHERO);
	}

	private hasPermissionsToChangeOwnName(currentUser: User) {
		return (
			this.hasRole(currentUser, RoleName.SUPERHERO) ||
			this.hasRole(currentUser, RoleName.TEACHER) ||
			this.hasRole(currentUser, RoleName.ADMINISTRATOR)
		);
	}

	private hasPermissionsToAccessAccount(
		currentUser: User,
		targetUser: User,
		action: 'READ' | 'UPDATE' | 'DELETE' | 'CREATE'
	) {
		if (this.hasRole(currentUser, RoleName.SUPERHERO)) {
			return true;
		}
		if (!(currentUser.school.id === targetUser.school.id)) {
			return false;
		}

		const permissionsToCheck: string[] = [];
		if (this.hasRole(targetUser, RoleName.STUDENT)) {
			// eslint-disable-next-line default-case
			switch (action) {
				case 'READ':
					permissionsToCheck.push(Permission.STUDENT_LIST);
					break;
				case 'UPDATE':
					permissionsToCheck.push(Permission.STUDENT_EDIT);
					break;
				// for future endpoints
				/* case 'CREATE':
					permissionsToCheck.push('STUDENT_CREATE');
					break;
				case 'DELETE':
					permissionsToCheck.push('STUDENT_DELETE');
					break;
				*/
			}
		}
		if (this.hasRole(targetUser, RoleName.TEACHER)) {
			// eslint-disable-next-line default-case
			switch (action) {
				case 'READ':
					permissionsToCheck.push(Permission.TEACHER_LIST);
					break;
				case 'UPDATE':
					permissionsToCheck.push(Permission.TEACHER_EDIT);
					break;
				// for future endpoints
				/* case 'CREATE':
					permissionsToCheck.push('TEACHER_CREATE');
					break;
				case 'DELETE':
					permissionsToCheck.push('TEACHER_DELETE');
					break;
 				*/
			}
		}
		if (permissionsToCheck.length === 0) {
			// target user is neither student nor teacher. Undefined what to do
			return false;
		}

		return (
			this.permissionService.hasUserAllSchoolPermissions(currentUser, permissionsToCheck) ||
			this.schoolPermissionExists(
				this.extractRoles(currentUser.roles.getItems()),
				currentUser.school,
				permissionsToCheck
			)
		);
	}

	private schoolPermissionExists(roles: string[], school: SchoolEntity, permissions: string[]): boolean {
		if (
			roles.find((role) => role === RoleName.TEACHER) &&
			permissions.find((permission) => permission === Permission.STUDENT_LIST)
		) {
			return school.permissions?.teacher?.STUDENT_LIST ?? false;
		}

		return false;
	}

	private extractRoles(inputRoles: Role[]): string[] {
		const roles: string[] = [];

		for (let i = 0; i < inputRoles.length; i += 1) {
			const role = inputRoles[i];
			roles.push(role.name);
			const innerRoles = role.roles.getItems().map((x) => x.name);
			roles.push(...innerRoles);
		}

		return roles;
	}
}<|MERGE_RESOLUTION|>--- conflicted
+++ resolved
@@ -8,14 +8,9 @@
 } from '@shared/common/error';
 import { Account, EntityId, Permission, PermissionService, Role, RoleName, SchoolEntity, User } from '@shared/domain';
 import { UserRepo } from '@shared/repo';
-<<<<<<< HEAD
 // TODO: module internals should be imported with relative paths
-import { AccountService } from '@src/modules/account/services/account.service';
-import { AccountDto } from '@src/modules/account/services/dto/account.dto';
-=======
 import { AccountService } from '@modules/account/services/account.service';
 import { AccountDto } from '@modules/account/services/dto/account.dto';
->>>>>>> 88c6f4e4
 
 import { BruteForcePrevention } from '@src/imports-from-feathers';
 import { ICurrentUser } from '@modules/authentication';
