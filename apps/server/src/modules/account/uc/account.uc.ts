--- conflicted
+++ resolved
@@ -21,11 +21,8 @@
 import { UserRepo } from '@shared/repo';
 import { AccountService } from '@src/modules/account/services/account.service';
 import { AccountDto } from '@src/modules/account/services/dto/account.dto';
-<<<<<<< HEAD
 import { ConfigService } from '@nestjs/config';
-=======
-import { Configuration } from '@hpi-schul-cloud/commons/lib';
->>>>>>> e8b6902a
+
 import { ObjectId } from 'bson';
 import {
 	AccountByIdBodyParams,
@@ -40,13 +37,9 @@
 import { AccountSaveDto } from '../services/dto';
 import { AccountValidationService } from '../services/account.validation.service';
 
-<<<<<<< HEAD
 import { BruteForcePrevention } from '../../../imports-from-feathers';
 import { IAccountConfig } from '../account-config';
-=======
-import { BruteForcePrevention } from '../../../../../../src/errors/index.js';
-import { LOGIN_BLOCK_TIME as allowedTimeDifference } from '../../../../../../config/globals.js';
->>>>>>> e8b6902a
+
 
 type UserPreferences = {
 	// first login completed
@@ -358,15 +351,9 @@
 		if (account) {
 			if (account.lasttriedFailedLogin) {
 				const timeDifference = (new Date().getTime() - account.lasttriedFailedLogin.getTime()) / 1000;
-<<<<<<< HEAD
 				if (timeDifference < this.configService.get<number>('LOGIN_BLOCK_TIME')) {
 					throw new BruteForcePrevention('Brute Force Prevention!', {
 						timeToWait: this.configService.get<number>('LOGIN_BLOCK_TIME') - Math.ceil(timeDifference),
-=======
-				if (timeDifference < allowedTimeDifference) {
-					throw new BruteForcePrevention('Brute Force Prevention!', {
-						timeToWait: allowedTimeDifference - Math.ceil(timeDifference),
->>>>>>> e8b6902a
 					});
 				}
 			}
