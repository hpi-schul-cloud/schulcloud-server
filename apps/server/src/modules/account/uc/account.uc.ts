import { AccountService } from '@modules/account/services/account.service';
import { AccountDto } from '@modules/account/services/dto/account.dto';
import { Injectable } from '@nestjs/common';
import { ConfigService } from '@nestjs/config';
import {
	AuthorizationError,
	EntityNotFoundError,
	ForbiddenOperationError,
	ValidationError,
} from '@shared/common/error';
<<<<<<< HEAD
import {
	AccountEntity,
	EntityId,
	Permission,
	PermissionService,
	Role,
	RoleName,
	SchoolEntity,
	User,
} from '@shared/domain';
=======
import { Account, Role, SchoolEntity, User } from '@shared/domain/entity';
import { Permission, RoleName } from '@shared/domain/interface';
import { PermissionService } from '@shared/domain/service';
import { EntityId } from '@shared/domain/types';
>>>>>>> 1df15eca
import { UserRepo } from '@shared/repo';

import { ICurrentUser } from '@modules/authentication';
import { BruteForcePrevention } from '@src/imports-from-feathers';
import { ObjectId } from 'bson';
import { AccountConfig } from '../account-config';
import {
	AccountByIdBodyParams,
	AccountByIdParams,
	AccountResponse,
	AccountSearchListResponse,
	AccountSearchQueryParams,
	AccountSearchType,
	PatchMyAccountParams,
} from '../controller/dto';
import { AccountResponseMapper } from '../repo/mapper';
import { AccountValidationService } from '../services/account.validation.service';
import { AccountSaveDto } from '../services/dto';

type UserPreferences = {
	// first login completed
	firstLogin: boolean;
};
@Injectable()
export class AccountUc {
	constructor(
		private readonly accountService: AccountService,
		private readonly userRepo: UserRepo,
		private readonly permissionService: PermissionService,
		private readonly accountValidationService: AccountValidationService,
		private readonly configService: ConfigService<AccountConfig, true>
	) {}

	/**
	 * This method processes the request on the GET account search endpoint from the account controller.
	 *
	 * @param currentUser the request user
	 * @param query the request query
	 * @throws {ValidationError}
	 * @throws {ForbiddenOperationError}
	 */
	async searchAccounts(currentUser: ICurrentUser, query: AccountSearchQueryParams): Promise<AccountSearchListResponse> {
		const skip = query.skip ?? 0;
		const limit = query.limit ?? 10;
		const executingUser = await this.userRepo.findById(currentUser.userId, true);

		if (query.type === AccountSearchType.USERNAME) {
			if (!(await this.isSuperhero(currentUser))) {
				throw new ForbiddenOperationError('Current user is not authorized to search for accounts.');
			}
			const [accounts, total] = await this.accountService.searchByUsernamePartialMatch(query.value, skip, limit);
			const accountList = accounts.map((tempAccount) => AccountResponseMapper.mapToResponse(tempAccount));
			return new AccountSearchListResponse(accountList, total, skip, limit);
		}
		if (query.type === AccountSearchType.USER_ID) {
			const targetUser = await this.userRepo.findById(query.value, true);
			const permission = this.hasPermissionsToAccessAccount(executingUser, targetUser, 'READ');

			if (!permission) {
				throw new ForbiddenOperationError('Current user is not authorized to search for accounts by user id.');
			}
			const account = await this.accountService.findByUserId(query.value);
			if (account) {
				return new AccountSearchListResponse([AccountResponseMapper.mapToResponse(account)], 1, 0, 1);
			}
			return new AccountSearchListResponse([], 0, 0, 0);
		}

		throw new ValidationError('Invalid search type.');
	}

	/**
	 * This method processes the request on the GET account with id endpoint from the account controller.
	 *
	 * @param currentUser the request user
	 * @param params the request parameters
	 * @throws {ForbiddenOperationError}
	 * @throws {EntityNotFoundError}
	 */
	async findAccountById(currentUser: ICurrentUser, params: AccountByIdParams): Promise<AccountResponse> {
		if (!(await this.isSuperhero(currentUser))) {
			throw new ForbiddenOperationError('Current user is not authorized to search for accounts.');
		}
		const account = await this.accountService.findById(params.id);
		return AccountResponseMapper.mapToResponse(account);
	}

	async saveAccount(dto: AccountSaveDto): Promise<void> {
		await this.accountService.saveWithValidation(dto);
	}

	/**
	 * This method processes the request on the PATCH account with id endpoint from the account controller.
	 *
	 * @param currentUser the request user
	 * @param params the request parameters
	 * @param body the request body
	 * @throws {ForbiddenOperationError}
	 * @throws {EntityNotFoundError}
	 */
	async updateAccountById(
		currentUser: ICurrentUser,
		params: AccountByIdParams,
		body: AccountByIdBodyParams
	): Promise<AccountResponse> {
		const executingUser = await this.userRepo.findById(currentUser.userId, true);
		const targetAccount = await this.accountService.findById(params.id);

		if (!targetAccount.userId) {
			throw new EntityNotFoundError(User.name);
		}

		const targetUser = await this.userRepo.findById(targetAccount.userId, true);

		let updateUser = false;
		let updateAccount = false;

		if (!this.hasPermissionsToAccessAccount(executingUser, targetUser, 'UPDATE')) {
			throw new ForbiddenOperationError('Current user is not authorized to update target account.');
		}
		if (body.password !== undefined) {
			targetAccount.password = body.password;
			targetUser.forcePasswordChange = true;
			updateUser = true;
			updateAccount = true;
		}
		if (body.username !== undefined) {
			const newMail = body.username.toLowerCase();
			await this.checkUniqueEmail(targetAccount, targetUser, newMail);
			targetUser.email = newMail;
			targetAccount.username = newMail;
			updateUser = true;
			updateAccount = true;
		}
		if (body.activated !== undefined) {
			targetAccount.activated = body.activated;
			updateAccount = true;
		}

		if (updateUser) {
			try {
				await this.userRepo.save(targetUser);
			} catch (err) {
				throw new EntityNotFoundError(User.name);
			}
		}
		if (updateAccount) {
			try {
				await this.accountService.save(targetAccount);
			} catch (err) {
				throw new EntityNotFoundError(AccountEntity.name);
			}
		}
		return AccountResponseMapper.mapToResponse(targetAccount);
	}

	/**
	 * This method processes the request on the DELETE account with id endpoint from the account controller.
	 *
	 * @param currentUser the request user
	 * @param params the request parameters
	 * @throws {ForbiddenOperationError}
	 * @throws {EntityNotFoundError}
	 */
	async deleteAccountById(currentUser: ICurrentUser, params: AccountByIdParams): Promise<AccountResponse> {
		if (!(await this.isSuperhero(currentUser))) {
			throw new ForbiddenOperationError('Current user is not authorized to delete an account.');
		}
		const account: AccountDto = await this.accountService.findById(params.id);
		await this.accountService.delete(account.id);
		return AccountResponseMapper.mapToResponse(account);
	}

	/**
	 * This method allows to update my (currentUser) account details.
	 *
	 * @param currentUserId the current user
	 * @param params account details
	 */
	async updateMyAccount(currentUserId: EntityId, params: PatchMyAccountParams) {
		const user = await this.userRepo.findById(currentUserId, true);
		const account: AccountDto = await this.accountService.findByUserIdOrFail(currentUserId);

		if (account.systemId) {
			throw new ForbiddenOperationError('External account details can not be changed.');
		}

		if (!params.passwordOld || !(await this.accountService.validatePassword(account, params.passwordOld))) {
			throw new AuthorizationError('Dein Passwort ist nicht korrekt!');
		}

		let updateUser = false;
		let updateAccount = false;
		if (params.passwordNew) {
			account.password = params.passwordNew;
			updateAccount = true;
		} else {
			account.password = undefined;
		}

		if (params.email && user.email !== params.email) {
			const newMail = params.email.toLowerCase();
			await this.checkUniqueEmail(account, user, newMail);
			user.email = newMail;
			account.username = newMail;
			updateUser = true;
			updateAccount = true;
		}

		if (params.firstName && user.firstName !== params.firstName) {
			if (!this.hasPermissionsToChangeOwnName(user)) {
				throw new ForbiddenOperationError('No permission to change first name');
			}
			user.firstName = params.firstName;
			updateUser = true;
		}
		if (params.lastName && user.lastName !== params.lastName) {
			if (!this.hasPermissionsToChangeOwnName(user)) {
				throw new ForbiddenOperationError('No permission to change last name');
			}
			user.lastName = params.lastName;
			updateUser = true;
		}

		if (updateUser) {
			try {
				await this.userRepo.save(user);
			} catch (err) {
				throw new EntityNotFoundError(User.name);
			}
		}
		if (updateAccount) {
			try {
				await this.accountService.save(account);
			} catch (err) {
				throw new EntityNotFoundError(AccountEntity.name);
			}
		}
	}

	/**
	 * This method is used to replace my (currentUser) temporary password.
	 * Callable when the current user's password was force set or this is the first login.
	 *
	 * @param userId the current user
	 * @param password the new password
	 * @param confirmPassword the new password (has to match password)
	 */
	async replaceMyTemporaryPassword(userId: EntityId, password: string, confirmPassword: string): Promise<void> {
		if (password !== confirmPassword) {
			throw new ForbiddenOperationError('Password and confirm password do not match.');
		}

		let user: User;
		try {
			user = await this.userRepo.findById(userId);
		} catch (err) {
			throw new EntityNotFoundError(User.name);
		}

		const userPreferences = <UserPreferences>user.preferences;
		const firstLoginPassed = userPreferences ? userPreferences.firstLogin : false;

		if (!user.forcePasswordChange && firstLoginPassed) {
			throw new ForbiddenOperationError('The password is not temporary, hence can not be changed.');
		} // Password change was forces or this is a first logon for the user

		const account: AccountDto = await this.accountService.findByUserIdOrFail(userId);

		if (account.systemId) {
			throw new ForbiddenOperationError('External account details can not be changed.');
		}

		if (await this.accountService.validatePassword(account, password)) {
			throw new ForbiddenOperationError('New password can not be same as old password.');
		}

		try {
			account.password = password;
			await this.accountService.save(account);
		} catch (err) {
			throw new EntityNotFoundError(AccountEntity.name);
		}
		try {
			user.forcePasswordChange = false;
			await this.userRepo.save(user);
		} catch (err) {
			throw new EntityNotFoundError(User.name);
		}
	}

	/**
	 *
	 * @deprecated this is for legacy login strategies only. Login strategies in Nest.js should use {@link AuthenticationService}
	 */
	async checkBrutForce(username: string, systemId: EntityId | ObjectId): Promise<void> {
		const account = await this.accountService.findByUsernameAndSystemId(username, systemId);
		//  missing Account is ignored as in legacy feathers Impl.
		if (account) {
			if (account.lasttriedFailedLogin) {
				const timeDifference = (new Date().getTime() - account.lasttriedFailedLogin.getTime()) / 1000;
				if (timeDifference < this.configService.get<number>('LOGIN_BLOCK_TIME')) {
					throw new BruteForcePrevention('Brute Force Prevention!', {
						timeToWait: this.configService.get<number>('LOGIN_BLOCK_TIME') - Math.ceil(timeDifference),
					});
				}
			}
			await this.accountService.updateLastTriedFailedLogin(account.id, new Date());
		}
	}

	private async checkUniqueEmail(account: AccountDto, user: User, email: string): Promise<void> {
		if (!(await this.accountValidationService.isUniqueEmail(email, user.id, account.id, account.systemId))) {
			throw new ValidationError(`The email address is already in use!`);
		}
	}

	private hasRole(user: User, roleName: string) {
		return user.roles.getItems().some((role) => role.name === roleName);
	}

	private async isSuperhero(currentUser: ICurrentUser): Promise<boolean> {
		const user = await this.userRepo.findById(currentUser.userId, true);
		return user.roles.getItems().some((role) => role.name === RoleName.SUPERHERO);
	}

	private hasPermissionsToChangeOwnName(currentUser: User) {
		return (
			this.hasRole(currentUser, RoleName.SUPERHERO) ||
			this.hasRole(currentUser, RoleName.TEACHER) ||
			this.hasRole(currentUser, RoleName.ADMINISTRATOR)
		);
	}

	private hasPermissionsToAccessAccount(
		currentUser: User,
		targetUser: User,
		action: 'READ' | 'UPDATE' | 'DELETE' | 'CREATE'
	) {
		if (this.hasRole(currentUser, RoleName.SUPERHERO)) {
			return true;
		}
		if (!(currentUser.school.id === targetUser.school.id)) {
			return false;
		}

		const permissionsToCheck: string[] = [];
		if (this.hasRole(targetUser, RoleName.STUDENT)) {
			// eslint-disable-next-line default-case
			switch (action) {
				case 'READ':
					permissionsToCheck.push(Permission.STUDENT_LIST);
					break;
				case 'UPDATE':
					permissionsToCheck.push(Permission.STUDENT_EDIT);
					break;
				// for future endpoints
				/* case 'CREATE':
					permissionsToCheck.push('STUDENT_CREATE');
					break;
				case 'DELETE':
					permissionsToCheck.push('STUDENT_DELETE');
					break;
				*/
			}
		}
		if (this.hasRole(targetUser, RoleName.TEACHER)) {
			// eslint-disable-next-line default-case
			switch (action) {
				case 'READ':
					permissionsToCheck.push(Permission.TEACHER_LIST);
					break;
				case 'UPDATE':
					permissionsToCheck.push(Permission.TEACHER_EDIT);
					break;
				// for future endpoints
				/* case 'CREATE':
					permissionsToCheck.push('TEACHER_CREATE');
					break;
				case 'DELETE':
					permissionsToCheck.push('TEACHER_DELETE');
					break;
 				*/
			}
		}
		if (permissionsToCheck.length === 0) {
			// target user is neither student nor teacher. Undefined what to do
			return false;
		}

		return (
			this.permissionService.hasUserAllSchoolPermissions(currentUser, permissionsToCheck) ||
			this.schoolPermissionExists(
				this.extractRoles(currentUser.roles.getItems()),
				currentUser.school,
				permissionsToCheck
			)
		);
	}

	private schoolPermissionExists(roles: string[], school: SchoolEntity, permissions: string[]): boolean {
		if (
			roles.find((role) => role === RoleName.TEACHER) &&
			permissions.find((permission) => permission === Permission.STUDENT_LIST)
		) {
			return school.permissions?.teacher?.STUDENT_LIST ?? false;
		}

		return false;
	}

	private extractRoles(inputRoles: Role[]): string[] {
		const roles: string[] = [];

		for (let i = 0; i < inputRoles.length; i += 1) {
			const role = inputRoles[i];
			roles.push(role.name);
			const innerRoles = role.roles.getItems().map((x) => x.name);
			roles.push(...innerRoles);
		}

		return roles;
	}
}<|MERGE_RESOLUTION|>--- conflicted
+++ resolved
@@ -1,5 +1,3 @@
-import { AccountService } from '@modules/account/services/account.service';
-import { AccountDto } from '@modules/account/services/dto/account.dto';
 import { Injectable } from '@nestjs/common';
 import { ConfigService } from '@nestjs/config';
 import {
@@ -8,28 +6,17 @@
 	ForbiddenOperationError,
 	ValidationError,
 } from '@shared/common/error';
-<<<<<<< HEAD
-import {
-	AccountEntity,
-	EntityId,
-	Permission,
-	PermissionService,
-	Role,
-	RoleName,
-	SchoolEntity,
-	User,
-} from '@shared/domain';
-=======
-import { Account, Role, SchoolEntity, User } from '@shared/domain/entity';
+import { AccountEntity, Role, SchoolEntity, User } from '@shared/domain/entity';
 import { Permission, RoleName } from '@shared/domain/interface';
 import { PermissionService } from '@shared/domain/service';
 import { EntityId } from '@shared/domain/types';
->>>>>>> 1df15eca
 import { UserRepo } from '@shared/repo';
 
 import { ICurrentUser } from '@modules/authentication';
 import { BruteForcePrevention } from '@src/imports-from-feathers';
 import { ObjectId } from 'bson';
+import { AccountService } from '../services';
+import { AccountDto, AccountSaveDto } from '../services/dto';
 import { AccountConfig } from '../account-config';
 import {
 	AccountByIdBodyParams,
@@ -42,7 +29,6 @@
 } from '../controller/dto';
 import { AccountResponseMapper } from '../repo/mapper';
 import { AccountValidationService } from '../services/account.validation.service';
-import { AccountSaveDto } from '../services/dto';
 
 type UserPreferences = {
 	// first login completed
