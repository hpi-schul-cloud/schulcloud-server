--- conflicted
+++ resolved
@@ -8,10 +8,6 @@
 } from '@shared/common/error';
 import { Account, EntityId, Permission, PermissionService, Role, RoleName, SchoolEntity, User } from '@shared/domain';
 import { UserRepo } from '@shared/repo';
-<<<<<<< HEAD
-// TODO: module internals should be imported with relative paths
-=======
->>>>>>> 3e112cc9
 import { AccountService } from '@modules/account/services/account.service';
 import { AccountDto } from '@modules/account/services/dto/account.dto';
 
