--- conflicted
+++ resolved
@@ -1,15 +1,10 @@
+import { LoggerModule } from '@core/logger/logger.module';
 import { IdentityManagementModule } from '@infra/identity-management';
 import { SystemModule } from '@modules/system';
 import { Module } from '@nestjs/common';
 import { ConfigService } from '@nestjs/config';
 import { CqrsModule } from '@nestjs/cqrs';
-<<<<<<< HEAD
 import { UserRepo } from '@shared/repo/user';
-import { LoggerModule } from '@src/core/logger/logger.module';
-=======
-import { UserRepo } from '@shared/repo';
-import { LoggerModule } from '@core/logger/logger.module';
->>>>>>> 24b9dc18
 import { AccountConfig } from './account-config';
 import { AccountServiceDb } from './domain/services/account-db.service';
 import { AccountServiceIdm } from './domain/services/account-idm.service';
