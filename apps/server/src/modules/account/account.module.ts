import { IdentityManagementModule } from '@infra/identity-management';
import { Module } from '@nestjs/common';
import { ConfigService } from '@nestjs/config';
<<<<<<< HEAD
import { PermissionService } from '@shared/domain/service';
import { SystemRepo, UserRepo } from '@shared/repo';
=======
import { PermissionService } from '@shared/domain';
import { LegacySystemRepo, UserRepo } from '@shared/repo';
>>>>>>> b90f4608
import { LoggerModule } from '@src/core/logger/logger.module';
import { ServerConfig } from '../server/server.config';
import { AccountIdmToDtoMapper, AccountIdmToDtoMapperDb, AccountIdmToDtoMapperIdm } from './mapper';
import { AccountRepo } from './repo/account.repo';
import { AccountServiceDb } from './services/account-db.service';
import { AccountServiceIdm } from './services/account-idm.service';
import { AccountLookupService } from './services/account-lookup.service';
import { AccountService } from './services/account.service';
import { AccountValidationService } from './services/account.validation.service';

function accountIdmToDtoMapperFactory(configService: ConfigService<ServerConfig, true>): AccountIdmToDtoMapper {
	if (configService.get<boolean>('FEATURE_IDENTITY_MANAGEMENT_LOGIN_ENABLED') === true) {
		return new AccountIdmToDtoMapperIdm();
	}
	return new AccountIdmToDtoMapperDb();
}

@Module({
	imports: [IdentityManagementModule, LoggerModule],
	providers: [
		UserRepo,
		LegacySystemRepo,
		PermissionService,
		AccountRepo,
		AccountServiceDb,
		AccountServiceIdm,
		AccountService,
		AccountLookupService,
		AccountValidationService,
		{
			provide: AccountIdmToDtoMapper,
			useFactory: accountIdmToDtoMapperFactory,
			inject: [ConfigService],
		},
	],
	exports: [AccountService, AccountValidationService],
})
export class AccountModule {}<|MERGE_RESOLUTION|>--- conflicted
+++ resolved
@@ -1,13 +1,9 @@
 import { IdentityManagementModule } from '@infra/identity-management';
 import { Module } from '@nestjs/common';
 import { ConfigService } from '@nestjs/config';
-<<<<<<< HEAD
 import { PermissionService } from '@shared/domain/service';
-import { SystemRepo, UserRepo } from '@shared/repo';
-=======
-import { PermissionService } from '@shared/domain';
 import { LegacySystemRepo, UserRepo } from '@shared/repo';
->>>>>>> b90f4608
+
 import { LoggerModule } from '@src/core/logger/logger.module';
 import { ServerConfig } from '../server/server.config';
 import { AccountIdmToDtoMapper, AccountIdmToDtoMapperDb, AccountIdmToDtoMapperIdm } from './mapper';
