--- conflicted
+++ resolved
@@ -1,11 +1,7 @@
 import { Module } from '@nestjs/common';
 import { PermissionService } from '@shared/domain';
-<<<<<<< HEAD
-import { AccountRepo, SystemRepo, UserRepo } from '@shared/repo';
+import { SystemRepo, UserRepo } from '@shared/repo';
 import { IdentityManagementModule } from '@shared/infra/identity-management';
-=======
-import { SystemRepo, UserRepo } from '@shared/repo';
->>>>>>> 4461c4ca
 import { AccountController } from './controller/account.controller';
 import { AccountRepo } from './repo/account.repo';
 import { AccountService } from './services/account.service';
