--- conflicted
+++ resolved
@@ -16,11 +16,7 @@
 		super(em);
 	}
 
-<<<<<<< HEAD
 	get entityName(): EntityName<AccountEntity> {
-=======
-	get entityName(): typeof AccountEntity {
->>>>>>> 237ccee4
 		return AccountEntity;
 	}
 
