import { MongoMemoryDatabaseModule } from '@infra/database';
import { NotFoundError } from '@mikro-orm/core';
import { EntityManager, ObjectId } from '@mikro-orm/mongodb';
import { Test, TestingModule } from '@nestjs/testing';
<<<<<<< HEAD
import { AccountEntity, User } from '@shared/domain';
import { MongoMemoryDatabaseModule } from '@infra/database';
=======
import { Account, User } from '@shared/domain/entity';
>>>>>>> 1df15eca
import { accountFactory, cleanupCollections, userFactory } from '@shared/testing';
import { AccountRepo } from './account.repo';

describe('account repo', () => {
	let module: TestingModule;
	let em: EntityManager;
	let repo: AccountRepo;
	let mockAccounts: AccountEntity[];

	beforeAll(async () => {
		module = await Test.createTestingModule({
			imports: [MongoMemoryDatabaseModule.forRoot()],
			providers: [AccountRepo],
		}).compile();
		repo = module.get(AccountRepo);
		em = module.get(EntityManager);
	});

	afterAll(async () => {
		await module.close();
	});

	beforeEach(async () => {
		mockAccounts = [
			accountFactory.build({ username: 'John Doe' }),
			accountFactory.build({ username: 'Marry Doe' }),
			accountFactory.build({ username: 'Susi Doe' }),
			accountFactory.build({ username: 'Tim Doe' }),
		];
		await em.persistAndFlush(mockAccounts);
	});

	afterEach(async () => {
		await cleanupCollections(em);
	});

	it('should implement entityName getter', () => {
		expect(repo.entityName).toBe(AccountEntity);
	});

	describe('findByUserId', () => {
		it('should findByUserId', async () => {
			const accountToFind = accountFactory.build();
			await em.persistAndFlush(accountToFind);
			em.clear();
			const account = await repo.findByUserId(accountToFind.userId ?? '');
			expect(account?.id).toEqual(accountToFind.id);
		});
	});

	describe('findByUsernameAndSystemId', () => {
		it('should return account', async () => {
			const accountToFind = accountFactory.withSystemId(new ObjectId(10)).build();
			await em.persistAndFlush(accountToFind);
			em.clear();
			const account = await repo.findByUsernameAndSystemId(accountToFind.username ?? '', accountToFind.systemId ?? '');
			expect(account?.username).toEqual(accountToFind.username);
		});
		it('should return null', async () => {
			const account = await repo.findByUsernameAndSystemId('', new ObjectId(undefined));
			expect(account).toBeNull();
		});
	});

	describe('findMultipleByUserId', () => {
		it('should find multiple user by id', async () => {
			const anAccountToFind = accountFactory.build();
			const anotherAccountToFind = accountFactory.build();
			await em.persistAndFlush(anAccountToFind);
			await em.persistAndFlush(anotherAccountToFind);
			em.clear();
			// eslint-disable-next-line @typescript-eslint/no-non-null-assertion
			const accounts = await repo.findMultipleByUserId([anAccountToFind.userId!, anotherAccountToFind.userId!]);
			expect(accounts).toContainEqual(anAccountToFind);
			expect(accounts).toContainEqual(anotherAccountToFind);
			expect(accounts).toHaveLength(2);
		});

		it('should return empty list if no results', async () => {
			const accountToFind = accountFactory.build();
			await em.persistAndFlush(accountToFind);
			em.clear();
			const accounts = await repo.findMultipleByUserId(['123456789012', '098765432101']);
			expect(accounts).toHaveLength(0);
		});
	});

	describe('findByUserIdOrFail', () => {
		it('should find a user by id', async () => {
			const accountToFind = accountFactory.build();
			await em.persistAndFlush(accountToFind);
			em.clear();
			const account = await repo.findByUserIdOrFail(accountToFind.userId ?? '');
			expect(account.id).toEqual(accountToFind.id);
		});

		it('should throw if id does not exist', async () => {
			const accountToFind = accountFactory.build();
			await em.persistAndFlush(accountToFind);
			em.clear();
			await expect(repo.findByUserIdOrFail('123456789012')).rejects.toThrow(NotFoundError);
		});
	});

	describe('getObjectReference', () => {
		it('should return a valid reference', async () => {
			const user = userFactory.buildWithId();
			const account = accountFactory.build({ userId: user.id });
			await em.persistAndFlush([user, account]);

			const reference = repo.getObjectReference(User, account.userId ?? '');

			expect(reference).toBe(user);
		});
	});

	describe('saveWithoutFlush', () => {
		it('should add an account to the persist stack', () => {
			const account = accountFactory.build();

			repo.saveWithoutFlush(account);
			expect(em.getUnitOfWork().getPersistStack().size).toBe(1);
		});
	});

	describe('flush', () => {
		it('should flush after save', async () => {
			const account = accountFactory.build();
			em.persist(account);

			expect(account.id).toBeNull();

			await repo.flush();

			expect(account.id).not.toBeNull();
		});
	});

	describe('findByUsername', () => {
		it('should find account by user name', async () => {
			const originalUsername = 'USER@EXAMPLE.COM';
			const account = accountFactory.build({ username: originalUsername });
			await em.persistAndFlush([account]);
			em.clear();

			const [result] = await repo.searchByUsernameExactMatch('USER@EXAMPLE.COM');
			expect(result).toHaveLength(1);
			expect(result[0]).toEqual(expect.objectContaining({ username: originalUsername }));

			const [result2] = await repo.searchByUsernamePartialMatch('user');
			expect(result2).toHaveLength(1);
			expect(result2[0]).toEqual(expect.objectContaining({ username: originalUsername }));
		});
		it('should find account by user name, ignoring case', async () => {
			const originalUsername = 'USER@EXAMPLE.COM';
			const account = accountFactory.build({ username: originalUsername });
			await em.persistAndFlush([account]);
			em.clear();

			let [accounts] = await repo.searchByUsernameExactMatch('USER@example.COM');
			expect(accounts).toHaveLength(1);
			expect(accounts[0]).toEqual(expect.objectContaining({ username: originalUsername }));

			[accounts] = await repo.searchByUsernameExactMatch('user@example.com');
			expect(accounts).toHaveLength(1);
			expect(accounts[0]).toEqual(expect.objectContaining({ username: originalUsername }));
		});
		it('should not find by wildcard', async () => {
			const originalUsername = 'USER@EXAMPLE.COM';
			const account = accountFactory.build({ username: originalUsername });
			await em.persistAndFlush([account]);
			em.clear();

			let [accounts] = await repo.searchByUsernameExactMatch('USER@EXAMPLECCOM');
			expect(accounts).toHaveLength(0);

			[accounts] = await repo.searchByUsernameExactMatch('.*');
			expect(accounts).toHaveLength(0);
		});
	});

	describe('deleteId', () => {
		it('should delete an account by id', async () => {
			const account = accountFactory.buildWithId();
			await em.persistAndFlush([account]);

			await expect(repo.deleteById(account.id)).resolves.not.toThrow();

			await expect(repo.findById(account.id)).rejects.toThrow(NotFoundError);
		});
	});

	describe('deleteByUserId', () => {
		it('should delete an account by user id', async () => {
			const user = userFactory.buildWithId();
			const account = accountFactory.build({ userId: user.id });
			await em.persistAndFlush([user, account]);

			await expect(repo.deleteByUserId(user.id)).resolves.not.toThrow();

			await expect(repo.findById(account.id)).rejects.toThrow(NotFoundError);
		});
	});

	describe('findMany', () => {
		it('should find all accounts', async () => {
			const foundAccounts = await repo.findMany();
			expect(foundAccounts).toEqual(mockAccounts);
		});
		it('limit the result set ', async () => {
			const limit = 1;
			const foundAccounts = await repo.findMany(0, limit);
			expect(foundAccounts).toHaveLength(limit);
		});
		it('skip n entries ', async () => {
			const offset = 2;
			const foundAccounts = await repo.findMany(offset);
			expect(foundAccounts).toHaveLength(mockAccounts.length - offset);
		});
	});
});<|MERGE_RESOLUTION|>--- conflicted
+++ resolved
@@ -2,12 +2,7 @@
 import { NotFoundError } from '@mikro-orm/core';
 import { EntityManager, ObjectId } from '@mikro-orm/mongodb';
 import { Test, TestingModule } from '@nestjs/testing';
-<<<<<<< HEAD
-import { AccountEntity, User } from '@shared/domain';
-import { MongoMemoryDatabaseModule } from '@infra/database';
-=======
-import { Account, User } from '@shared/domain/entity';
->>>>>>> 1df15eca
+import { AccountEntity, User } from '@shared/domain/entity';
 import { accountFactory, cleanupCollections, userFactory } from '@shared/testing';
 import { AccountRepo } from './account.repo';
 
