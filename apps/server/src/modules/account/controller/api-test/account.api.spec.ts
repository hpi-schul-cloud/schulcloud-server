import { EntityManager } from '@mikro-orm/mongodb';
import { INestApplication } from '@nestjs/common';
import { Test, TestingModule } from '@nestjs/testing';
import { Account, Permission, RoleName, User } from '@shared/domain';
<<<<<<< HEAD
import { accountFactory, mapUserToCurrentUser, roleFactory, schoolFactory, userFactory } from '@shared/testing';
=======
import {
	accountFactory,
	roleFactory,
	schoolFactory,
	userFactory,
	TestApiClient,
	cleanupCollections,
} from '@shared/testing';
>>>>>>> f2f0b368
import {
	AccountByIdBodyParams,
	AccountSearchQueryParams,
	AccountSearchType,
	PatchMyAccountParams,
	PatchMyPasswordParams,
} from '@src/modules/account/controller/dto';
<<<<<<< HEAD
import { ICurrentUser } from '@src/modules/authentication';
// HINT: general todo to not get JwtAuthGuard from within the module
import { JwtAuthGuard } from '@src/modules/authentication/guard/jwt-auth.guard';
=======
>>>>>>> f2f0b368
import { ServerTestModule } from '@src/modules/server/server.module';

describe('Account Controller (API)', () => {
	const basePath = '/account';

	let app: INestApplication;
	let em: EntityManager;
	let testApiClient: TestApiClient;

	const defaultPassword = 'DummyPasswd!1';
	const defaultPasswordHash = '$2a$10$/DsztV5o6P5piW2eWJsxw.4nHovmJGBA.QNwiTmuZ/uvUc40b.Uhu';

<<<<<<< HEAD
	const setup = async () => {
		// TODO: revisit test structure. setup for each functional situation, return values instead of global variables
		const school = schoolFactory.buildWithId();

		const adminRoles = roleFactory.build({
			name: RoleName.ADMINISTRATOR,
			permissions: [Permission.TEACHER_EDIT, Permission.STUDENT_EDIT],
		});
		const teacherRoles = roleFactory.build({ name: RoleName.TEACHER, permissions: [Permission.STUDENT_EDIT] });
		const studentRoles = roleFactory.build({ name: RoleName.STUDENT, permissions: [] });
		const superheroRoles = roleFactory.build({ name: RoleName.SUPERHERO, permissions: [] });

		adminUser = userFactory.buildWithId({ school, roles: [adminRoles] });
		teacherUser = userFactory.buildWithId({ school, roles: [teacherRoles] });
		studentUser = userFactory.buildWithId({ school, roles: [studentRoles] });
		superheroUser = userFactory.buildWithId({ roles: [superheroRoles] });

		const mapUserToAccount = (user: User): Account =>
			accountFactory.buildWithId({
				userId: user.id,
				username: user.email,
				password: defaultPasswordHash,
			});
		adminAccount = mapUserToAccount(adminUser);
		teacherAccount = mapUserToAccount(teacherUser);
		studentAccount = mapUserToAccount(studentUser);
		superheroAccount = mapUserToAccount(superheroUser);

		em.persist(school);
		em.persist([adminRoles, teacherRoles, studentRoles, superheroRoles]);
		em.persist([adminUser, teacherUser, studentUser, superheroUser]);
		em.persist([adminAccount, teacherAccount, studentAccount, superheroAccount]);
		await em.flush();

		// TODO: return {adminAccount, teacherAccount, ...}
	};
=======
	const mapUserToAccount = (user: User): Account =>
		accountFactory.buildWithId({
			userId: user.id,
			username: user.email,
			password: defaultPasswordHash,
		});
>>>>>>> f2f0b368

	beforeAll(async () => {
		const moduleFixture: TestingModule = await Test.createTestingModule({
			imports: [ServerTestModule],
<<<<<<< HEAD
		})
			// TODO: We need to remove this old hack, use the new api helper insteads
			.overrideGuard(JwtAuthGuard)
			.useValue({
				canActivate(context: ExecutionContext) {
					const req: Request = context.switchToHttp().getRequest();
					req.user = currentUser;
					return true;
				},
			})
			.compile();
=======
		}).compile();
>>>>>>> f2f0b368

		app = moduleFixture.createNestApplication();
		await app.init();
		em = app.get(EntityManager);
		testApiClient = new TestApiClient(app, basePath);
	});

	beforeEach(async () => {
		await cleanupCollections(em);
	});

	afterAll(async () => {
		await cleanupCollections(em);
		await app.close();
	});

	describe('[PATCH] me/password', () => {
		describe('When patching with a valid password', () => {
			const setup = async () => {
				const school = schoolFactory.buildWithId();
				const studentRoles = roleFactory.build({ name: RoleName.STUDENT, permissions: [] });
				const studentUser = userFactory.buildWithId({ school, roles: [studentRoles] });
				const studentAccount = mapUserToAccount(studentUser);

				em.persist([school, studentRoles, studentUser, studentAccount]);
				await em.flush();

				const loggedInClient = await testApiClient.login(studentAccount);

				const passwordPatchParams: PatchMyPasswordParams = {
					password: 'Valid12$',
					confirmPassword: 'Valid12$',
				};

				return { passwordPatchParams, loggedInClient, studentAccount };
			};

			it(`should update the current user's (temporary) password`, async () => {
				const { passwordPatchParams, loggedInClient, studentAccount } = await setup();

				await loggedInClient.patch('/me/password', passwordPatchParams).expect(200);

				const updatedAccount = await em.findOneOrFail(Account, studentAccount.id);
				expect(updatedAccount.password).not.toEqual(defaultPasswordHash);
			});
		});

		describe('When using a weak password', () => {
			const setup = async () => {
				const school = schoolFactory.buildWithId();
				const studentRoles = roleFactory.build({ name: RoleName.STUDENT, permissions: [] });
				const studentUser = userFactory.buildWithId({ school, roles: [studentRoles] });
				const studentAccount = mapUserToAccount(studentUser);

				em.persist([school, studentRoles, studentUser, studentAccount]);
				await em.flush();

				const loggedInClient = await testApiClient.login(studentAccount);

				const passwordPatchParams: PatchMyPasswordParams = {
					password: 'weak',
					confirmPassword: 'weak',
				};

				return { passwordPatchParams, loggedInClient };
			};

			it('should reject the password change', async () => {
				const { passwordPatchParams, loggedInClient } = await setup();

				await loggedInClient.patch('/me/password', passwordPatchParams).expect(400);
			});
		});
	});

	describe('[PATCH] me', () => {
		describe('When patching the account with account info', () => {
			const setup = async () => {
				const school = schoolFactory.buildWithId();
				const studentRoles = roleFactory.build({ name: RoleName.STUDENT, permissions: [] });
				const studentUser = userFactory.buildWithId({ school, roles: [studentRoles] });
				const studentAccount = mapUserToAccount(studentUser);

				em.persist([school, studentRoles, studentUser, studentAccount]);
				await em.flush();

				const loggedInClient = await testApiClient.login(studentAccount);

				const newEmailValue = 'new@mail.com';

				const patchMyAccountParams: PatchMyAccountParams = {
					passwordOld: defaultPassword,
					email: newEmailValue,
				};
				return { newEmailValue, patchMyAccountParams, loggedInClient, studentAccount };
			};
			it(`should update a users account`, async () => {
				const { newEmailValue, patchMyAccountParams, loggedInClient, studentAccount } = await setup();

				await loggedInClient.patch('/me', patchMyAccountParams).expect(200);

				const updatedAccount = await em.findOneOrFail(Account, studentAccount.id);
				expect(updatedAccount.username).toEqual(newEmailValue);
			});
		});

		describe('When patching with a not valid email', () => {
			const setup = async () => {
				const school = schoolFactory.buildWithId();
				const studentRoles = roleFactory.build({ name: RoleName.STUDENT, permissions: [] });
				const studentUser = userFactory.buildWithId({ school, roles: [studentRoles] });
				const studentAccount = mapUserToAccount(studentUser);

				em.persist([school, studentRoles, studentUser, studentAccount]);
				await em.flush();

				const loggedInClient = await testApiClient.login(studentAccount);

				const newEmailValue = 'new@mail.com';

				const patchMyAccountParams: PatchMyAccountParams = {
					passwordOld: defaultPassword,
					email: 'invalid',
				};
				return { newEmailValue, patchMyAccountParams, loggedInClient };
			};

			it('should reject patch request', async () => {
				const { patchMyAccountParams, loggedInClient } = await setup();

				await loggedInClient.patch('/me', patchMyAccountParams).expect(400);
			});
		});
	});

	describe('[GET]', () => {
		describe('When searching with a superhero user', () => {
			const setup = async () => {
				const school = schoolFactory.buildWithId();

				const studentRoles = roleFactory.build({ name: RoleName.STUDENT, permissions: [] });
				const superheroRoles = roleFactory.build({ name: RoleName.SUPERHERO, permissions: [] });

				const studentUser = userFactory.buildWithId({ school, roles: [studentRoles] });
				const superheroUser = userFactory.buildWithId({ roles: [superheroRoles] });

				const studentAccount = mapUserToAccount(studentUser);
				const superheroAccount = mapUserToAccount(superheroUser);

				em.persist(school);
				em.persist([studentRoles, superheroRoles]);
				em.persist([studentUser, superheroUser]);
				em.persist([studentAccount, superheroAccount]);
				await em.flush();

				const loggedInClient = await testApiClient.login(superheroAccount);

				const query: AccountSearchQueryParams = {
					type: AccountSearchType.USER_ID,
					value: studentUser.id,
					skip: 5,
					limit: 5,
				};

				return { query, loggedInClient };
			};
			it('should successfully search for user id', async () => {
				const { query, loggedInClient } = await setup();

				await loggedInClient.get().query(query).send().expect(200);
			});
		});

		// If skip is too big, just return an empty list.
		// We testing it here, because we are mocking the database in the use case unit tests
		// and for realistic behavior we need database.
		describe('When searching with a superhero user with large skip', () => {
			const setup = async () => {
				const school = schoolFactory.buildWithId();

				const studentRoles = roleFactory.build({ name: RoleName.STUDENT, permissions: [] });
				const superheroRoles = roleFactory.build({ name: RoleName.SUPERHERO, permissions: [] });

				const studentUser = userFactory.buildWithId({ school, roles: [studentRoles] });
				const superheroUser = userFactory.buildWithId({ roles: [superheroRoles] });

				const studentAccount = mapUserToAccount(studentUser);
				const superheroAccount = mapUserToAccount(superheroUser);

				em.persist(school);
				em.persist([studentRoles, superheroRoles]);
				em.persist([studentUser, superheroUser]);
				em.persist([studentAccount, superheroAccount]);
				await em.flush();

				const loggedInClient = await testApiClient.login(superheroAccount);

				const query: AccountSearchQueryParams = {
					type: AccountSearchType.USER_ID,
					value: studentUser.id,
					skip: 50000,
					limit: 5,
				};

				return { query, loggedInClient };
			};
			it('should search for user id', async () => {
				const { query, loggedInClient } = await setup();

				await loggedInClient.get().query(query).send().expect(200);
			});
		});

		describe('When searching with a superhero user', () => {
			const setup = async () => {
				const school = schoolFactory.buildWithId();

				const studentRoles = roleFactory.build({ name: RoleName.STUDENT, permissions: [] });
				const superheroRoles = roleFactory.build({ name: RoleName.SUPERHERO, permissions: [] });

				const studentUser = userFactory.buildWithId({ school, roles: [studentRoles] });
				const superheroUser = userFactory.buildWithId({ roles: [superheroRoles] });

				const studentAccount = mapUserToAccount(studentUser);
				const superheroAccount = mapUserToAccount(superheroUser);

				em.persist(school);
				em.persist([studentRoles, superheroRoles]);
				em.persist([studentUser, superheroUser]);
				em.persist([studentAccount, superheroAccount]);
				await em.flush();

				const loggedInClient = await testApiClient.login(superheroAccount);

				const query: AccountSearchQueryParams = {
					type: AccountSearchType.USERNAME,
					value: '',
					skip: 5,
					limit: 5,
				};

				return { query, loggedInClient };
			};
			it('should search for username', async () => {
				const { query, loggedInClient } = await setup();

				await loggedInClient.get().query(query).send().expect(200);
			});
		});

		describe('When searching with a superhero user', () => {
			const setup = async () => {
				const school = schoolFactory.buildWithId();

				const studentRoles = roleFactory.build({ name: RoleName.STUDENT, permissions: [] });
				const superheroRoles = roleFactory.build({ name: RoleName.SUPERHERO, permissions: [] });

				const studentUser = userFactory.buildWithId({ school, roles: [studentRoles] });
				const superheroUser = userFactory.buildWithId({ roles: [superheroRoles] });

				const studentAccount = mapUserToAccount(studentUser);
				const superheroAccount = mapUserToAccount(superheroUser);

				em.persist(school);
				em.persist([studentRoles, superheroRoles]);
				em.persist([studentUser, superheroUser]);
				em.persist([studentAccount, superheroAccount]);
				await em.flush();

				const loggedInClient = await testApiClient.login(superheroAccount);

				const query: AccountSearchQueryParams = {
					type: '' as AccountSearchType,
					value: '',
					skip: 5,
					limit: 5,
				};

				return { query, loggedInClient };
			};

			it('should reject if type is unknown', async () => {
				const { query, loggedInClient } = await setup();

				await loggedInClient.get().query(query).send().expect(400);
			});
		});
		describe('When searching with an admin user (not authorized)', () => {
			const setup = async () => {
				const school = schoolFactory.buildWithId();

				const adminRoles = roleFactory.build({
					name: RoleName.ADMINISTRATOR,
					permissions: [Permission.TEACHER_EDIT, Permission.STUDENT_EDIT],
				});
				const studentRoles = roleFactory.build({ name: RoleName.STUDENT, permissions: [] });

				const adminUser = userFactory.buildWithId({ school, roles: [adminRoles] });
				const studentUser = userFactory.buildWithId({ school, roles: [studentRoles] });

				const adminAccount = mapUserToAccount(adminUser);
				const studentAccount = mapUserToAccount(studentUser);

				em.persist(school);
				em.persist([adminRoles, studentRoles]);
				em.persist([adminUser, studentUser]);
				em.persist([adminAccount, studentAccount]);
				await em.flush();

				const loggedInClient = await testApiClient.login(adminAccount);

				const query: AccountSearchQueryParams = {
					type: AccountSearchType.USERNAME,
					value: '',
					skip: 5,
					limit: 5,
				};

				return { query, loggedInClient, studentAccount };
			};

			it('should reject search for user', async () => {
				const { query, loggedInClient } = await setup();

				await loggedInClient.get().query(query).send().expect(403);
			});
		});
	});

	describe('[GET] :id', () => {
		describe('When searching with a superhero user', () => {
			const setup = async () => {
				const school = schoolFactory.buildWithId();

				const studentRoles = roleFactory.build({ name: RoleName.STUDENT, permissions: [] });
				const superheroRoles = roleFactory.build({ name: RoleName.SUPERHERO, permissions: [] });

				const studentUser = userFactory.buildWithId({ school, roles: [studentRoles] });
				const superheroUser = userFactory.buildWithId({ roles: [superheroRoles] });

				const studentAccount = mapUserToAccount(studentUser);
				const superheroAccount = mapUserToAccount(superheroUser);

				em.persist(school);
				em.persist([studentRoles, superheroRoles]);
				em.persist([studentUser, superheroUser]);
				em.persist([studentAccount, superheroAccount]);
				await em.flush();

				const loggedInClient = await testApiClient.login(superheroAccount);

				return { loggedInClient, studentAccount };
			};
			it('should return account for account id', async () => {
				const { loggedInClient, studentAccount } = await setup();
				await loggedInClient.get(`/${studentAccount.id}`).expect(200);
			});
		});

		describe('When searching with a not authorized user', () => {
			const setup = async () => {
				const school = schoolFactory.buildWithId();

				const adminRoles = roleFactory.build({
					name: RoleName.ADMINISTRATOR,
					permissions: [Permission.TEACHER_EDIT, Permission.STUDENT_EDIT],
				});
				const studentRoles = roleFactory.build({ name: RoleName.STUDENT, permissions: [] });

				const adminUser = userFactory.buildWithId({ school, roles: [adminRoles] });
				const studentUser = userFactory.buildWithId({ school, roles: [studentRoles] });

				const adminAccount = mapUserToAccount(adminUser);
				const studentAccount = mapUserToAccount(studentUser);

				em.persist(school);
				em.persist([adminRoles, studentRoles]);
				em.persist([adminUser, studentUser]);
				em.persist([adminAccount, studentAccount]);
				await em.flush();

				const loggedInClient = await testApiClient.login(adminAccount);

				return { loggedInClient, studentAccount };
			};
			it('should reject request', async () => {
				const { loggedInClient, studentAccount } = await setup();
				await loggedInClient.get(`/${studentAccount.id}`).expect(403);
			});
		});

		describe('When searching with a superhero user', () => {
			const setup = async () => {
				const school = schoolFactory.buildWithId();

				const superheroRoles = roleFactory.build({ name: RoleName.SUPERHERO, permissions: [] });
				const superheroUser = userFactory.buildWithId({ roles: [superheroRoles] });
				const superheroAccount = mapUserToAccount(superheroUser);

				em.persist([school, superheroRoles, superheroUser, superheroAccount]);
				await em.flush();

				const loggedInClient = await testApiClient.login(superheroAccount);

				return { loggedInClient };
			};

			it('should reject not existing account id', async () => {
				const { loggedInClient } = await setup();
				await loggedInClient.get(`/000000000000000000000000`).expect(404);
			});
		});
	});

	describe('[PATCH] :id', () => {
		describe('When using a superhero user', () => {
			const setup = async () => {
				const school = schoolFactory.buildWithId();

				const studentRoles = roleFactory.build({ name: RoleName.STUDENT, permissions: [] });
				const superheroRoles = roleFactory.build({ name: RoleName.SUPERHERO, permissions: [] });

				const studentUser = userFactory.buildWithId({ school, roles: [studentRoles] });
				const superheroUser = userFactory.buildWithId({ roles: [superheroRoles] });

				const studentAccount = mapUserToAccount(studentUser);
				const superheroAccount = mapUserToAccount(superheroUser);

				em.persist(school);
				em.persist([studentRoles, superheroRoles]);
				em.persist([studentUser, superheroUser]);
				em.persist([studentAccount, superheroAccount]);
				await em.flush();

				const loggedInClient = await testApiClient.login(superheroAccount);

				const body: AccountByIdBodyParams = {
					password: defaultPassword,
					username: studentAccount.username,
					activated: true,
				};

				return { body, loggedInClient, studentAccount };
			};

			it('should update account', async () => {
				const { body, loggedInClient, studentAccount } = await setup();

				await loggedInClient.patch(`/${studentAccount.id}`, body).expect(200);
			});
		});

		describe('When the user is not authorized', () => {
			const setup = async () => {
				const school = schoolFactory.buildWithId();
				const studentRoles = roleFactory.build({ name: RoleName.STUDENT, permissions: [] });
				const studentUser = userFactory.buildWithId({ school, roles: [studentRoles] });
				const studentAccount = mapUserToAccount(studentUser);

				em.persist([school, studentRoles, studentUser, studentAccount]);
				await em.flush();

				const loggedInClient = await testApiClient.login(studentAccount);

				const body: AccountByIdBodyParams = {
					password: defaultPassword,
					username: studentAccount.username,
					activated: true,
				};

				return { body, loggedInClient, studentAccount };
			};
			it('should reject update request', async () => {
				const { body, loggedInClient, studentAccount } = await setup();

				await loggedInClient.patch(`/${studentAccount.id}`, body).expect(403);
			});
		});

		describe('When updating with a superhero user', () => {
			const setup = async () => {
				const school = schoolFactory.buildWithId();

				const studentRoles = roleFactory.build({ name: RoleName.STUDENT, permissions: [] });
				const superheroRoles = roleFactory.build({ name: RoleName.SUPERHERO, permissions: [] });

				const studentUser = userFactory.buildWithId({ school, roles: [studentRoles] });
				const superheroUser = userFactory.buildWithId({ roles: [superheroRoles] });

				const studentAccount = mapUserToAccount(studentUser);
				const superheroAccount = mapUserToAccount(superheroUser);

				em.persist(school);
				em.persist([studentRoles, superheroRoles]);
				em.persist([studentUser, superheroUser]);
				em.persist([studentAccount, superheroAccount]);
				await em.flush();

				const loggedInClient = await testApiClient.login(superheroAccount);

				const body: AccountByIdBodyParams = {
					password: defaultPassword,
					username: studentAccount.username,
					activated: true,
				};

				return { body, loggedInClient };
			};
			it('should reject not existing account id', async () => {
				const { body, loggedInClient } = await setup();
				await loggedInClient.patch('/000000000000000000000000', body).expect(404);
			});
		});
	});

	describe('[DELETE] :id', () => {
		describe('When using a superhero user', () => {
			const setup = async () => {
				const school = schoolFactory.buildWithId();

				const studentRoles = roleFactory.build({ name: RoleName.STUDENT, permissions: [] });
				const superheroRoles = roleFactory.build({ name: RoleName.SUPERHERO, permissions: [] });

				const studentUser = userFactory.buildWithId({ school, roles: [studentRoles] });
				const superheroUser = userFactory.buildWithId({ roles: [superheroRoles] });

				const studentAccount = mapUserToAccount(studentUser);
				const superheroAccount = mapUserToAccount(superheroUser);

				em.persist(school);
				em.persist([studentRoles, superheroRoles]);
				em.persist([studentUser, superheroUser]);
				em.persist([studentAccount, superheroAccount]);
				await em.flush();

				const loggedInClient = await testApiClient.login(superheroAccount);

				return { loggedInClient, studentAccount };
			};
			it('should delete account', async () => {
				const { loggedInClient, studentAccount } = await setup();
				await loggedInClient.delete(`/${studentAccount.id}`).expect(200);
			});
		});

		describe('When using a not authorized (admin) user', () => {
			const setup = async () => {
				const school = schoolFactory.buildWithId();

				const adminRoles = roleFactory.build({
					name: RoleName.ADMINISTRATOR,
					permissions: [Permission.TEACHER_EDIT, Permission.STUDENT_EDIT],
				});
				const studentRoles = roleFactory.build({ name: RoleName.STUDENT, permissions: [] });

				const adminUser = userFactory.buildWithId({ school, roles: [adminRoles] });
				const studentUser = userFactory.buildWithId({ school, roles: [studentRoles] });

				const adminAccount = mapUserToAccount(adminUser);
				const studentAccount = mapUserToAccount(studentUser);

				em.persist(school);
				em.persist([adminRoles, studentRoles]);
				em.persist([adminUser, studentUser]);
				em.persist([adminAccount, studentAccount]);
				await em.flush();

				const loggedInClient = await testApiClient.login(adminAccount);

				return { loggedInClient, studentAccount };
			};

			it('should reject delete request', async () => {
				const { loggedInClient, studentAccount } = await setup();
				await loggedInClient.delete(`/${studentAccount.id}`).expect(403);
			});
		});

		describe('When using a superhero user', () => {
			const setup = async () => {
				const school = schoolFactory.buildWithId();
				const superheroRoles = roleFactory.build({ name: RoleName.SUPERHERO, permissions: [] });
				const superheroUser = userFactory.buildWithId({ roles: [superheroRoles] });
				const superheroAccount = mapUserToAccount(superheroUser);

				em.persist([school, superheroRoles, superheroUser, superheroAccount]);
				await em.flush();

				const loggedInClient = await testApiClient.login(superheroAccount);

				return { loggedInClient };
			};

			it('should reject not existing account id', async () => {
				const { loggedInClient } = await setup();
				await loggedInClient.delete('/000000000000000000000000').expect(404);
			});
		});
	});
});<|MERGE_RESOLUTION|>--- conflicted
+++ resolved
@@ -2,9 +2,6 @@
 import { INestApplication } from '@nestjs/common';
 import { Test, TestingModule } from '@nestjs/testing';
 import { Account, Permission, RoleName, User } from '@shared/domain';
-<<<<<<< HEAD
-import { accountFactory, mapUserToCurrentUser, roleFactory, schoolFactory, userFactory } from '@shared/testing';
-=======
 import {
 	accountFactory,
 	roleFactory,
@@ -13,7 +10,6 @@
 	TestApiClient,
 	cleanupCollections,
 } from '@shared/testing';
->>>>>>> f2f0b368
 import {
 	AccountByIdBodyParams,
 	AccountSearchQueryParams,
@@ -21,12 +17,6 @@
 	PatchMyAccountParams,
 	PatchMyPasswordParams,
 } from '@src/modules/account/controller/dto';
-<<<<<<< HEAD
-import { ICurrentUser } from '@src/modules/authentication';
-// HINT: general todo to not get JwtAuthGuard from within the module
-import { JwtAuthGuard } from '@src/modules/authentication/guard/jwt-auth.guard';
-=======
->>>>>>> f2f0b368
 import { ServerTestModule } from '@src/modules/server/server.module';
 
 describe('Account Controller (API)', () => {
@@ -39,70 +29,17 @@
 	const defaultPassword = 'DummyPasswd!1';
 	const defaultPasswordHash = '$2a$10$/DsztV5o6P5piW2eWJsxw.4nHovmJGBA.QNwiTmuZ/uvUc40b.Uhu';
 
-<<<<<<< HEAD
-	const setup = async () => {
-		// TODO: revisit test structure. setup for each functional situation, return values instead of global variables
-		const school = schoolFactory.buildWithId();
-
-		const adminRoles = roleFactory.build({
-			name: RoleName.ADMINISTRATOR,
-			permissions: [Permission.TEACHER_EDIT, Permission.STUDENT_EDIT],
-		});
-		const teacherRoles = roleFactory.build({ name: RoleName.TEACHER, permissions: [Permission.STUDENT_EDIT] });
-		const studentRoles = roleFactory.build({ name: RoleName.STUDENT, permissions: [] });
-		const superheroRoles = roleFactory.build({ name: RoleName.SUPERHERO, permissions: [] });
-
-		adminUser = userFactory.buildWithId({ school, roles: [adminRoles] });
-		teacherUser = userFactory.buildWithId({ school, roles: [teacherRoles] });
-		studentUser = userFactory.buildWithId({ school, roles: [studentRoles] });
-		superheroUser = userFactory.buildWithId({ roles: [superheroRoles] });
-
-		const mapUserToAccount = (user: User): Account =>
-			accountFactory.buildWithId({
-				userId: user.id,
-				username: user.email,
-				password: defaultPasswordHash,
-			});
-		adminAccount = mapUserToAccount(adminUser);
-		teacherAccount = mapUserToAccount(teacherUser);
-		studentAccount = mapUserToAccount(studentUser);
-		superheroAccount = mapUserToAccount(superheroUser);
-
-		em.persist(school);
-		em.persist([adminRoles, teacherRoles, studentRoles, superheroRoles]);
-		em.persist([adminUser, teacherUser, studentUser, superheroUser]);
-		em.persist([adminAccount, teacherAccount, studentAccount, superheroAccount]);
-		await em.flush();
-
-		// TODO: return {adminAccount, teacherAccount, ...}
-	};
-=======
 	const mapUserToAccount = (user: User): Account =>
 		accountFactory.buildWithId({
 			userId: user.id,
 			username: user.email,
 			password: defaultPasswordHash,
 		});
->>>>>>> f2f0b368
 
 	beforeAll(async () => {
 		const moduleFixture: TestingModule = await Test.createTestingModule({
 			imports: [ServerTestModule],
-<<<<<<< HEAD
-		})
-			// TODO: We need to remove this old hack, use the new api helper insteads
-			.overrideGuard(JwtAuthGuard)
-			.useValue({
-				canActivate(context: ExecutionContext) {
-					const req: Request = context.switchToHttp().getRequest();
-					req.user = currentUser;
-					return true;
-				},
-			})
-			.compile();
-=======
 		}).compile();
->>>>>>> f2f0b368
 
 		app = moduleFixture.createNestApplication();
 		await app.init();
