import { EntityManager } from '@mikro-orm/mongodb';
import { INestApplication } from '@nestjs/common';
import { Test, TestingModule } from '@nestjs/testing';
import { User } from '@shared/domain/entity';
import { Permission, RoleName } from '@shared/domain/interface';
<<<<<<< HEAD
import {
	TestApiClient,
	accountFactory,
	cleanupCollections,
	roleFactory,
	schoolFactory,
	userFactory,
} from '@shared/testing';
=======
import { accountFactory, mapUserToCurrentUser, roleFactory, schoolEntityFactory, userFactory } from '@shared/testing';
>>>>>>> f961d316
import {
	AccountByIdBodyParams,
	AccountSearchQueryParams,
	AccountSearchType,
	PatchMyAccountParams,
	PatchMyPasswordParams,
} from '@src/modules/account/controller/dto';
import { ServerTestModule } from '@src/modules/server/server.module';
import { AccountEntity } from '../../entity/account.entity';

describe('Account Controller (API)', () => {
	const basePath = '/account';

	let app: INestApplication;
	let em: EntityManager;
	let testApiClient: TestApiClient;

	const defaultPassword = 'DummyPasswd!1';
	const defaultPasswordHash = '$2a$10$/DsztV5o6P5piW2eWJsxw.4nHovmJGBA.QNwiTmuZ/uvUc40b.Uhu';

<<<<<<< HEAD
	const mapUserToAccount = (user: User): AccountEntity =>
		accountFactory.buildWithId({
			userId: user.id,
			username: user.email,
			password: defaultPasswordHash,
=======
	const setup = async () => {
		const school = schoolEntityFactory.buildWithId();

		const adminRoles = roleFactory.build({
			name: RoleName.ADMINISTRATOR,
			permissions: [Permission.TEACHER_EDIT, Permission.STUDENT_EDIT],
>>>>>>> f961d316
		});

	beforeAll(async () => {
		const moduleFixture: TestingModule = await Test.createTestingModule({
			imports: [ServerTestModule],
		}).compile();

		app = moduleFixture.createNestApplication();
		await app.init();
		em = app.get(EntityManager);
		testApiClient = new TestApiClient(app, basePath);
	});

	beforeEach(async () => {
		await cleanupCollections(em);
	});

	afterAll(async () => {
		await cleanupCollections(em);
		await app.close();
	});

	describe('[PATCH] me/password', () => {
		describe('When patching with a valid password', () => {
			const setup = async () => {
				const school = schoolFactory.buildWithId();
				const studentRoles = roleFactory.build({ name: RoleName.STUDENT, permissions: [] });
				const studentUser = userFactory.buildWithId({ school, roles: [studentRoles] });
				const studentAccount = mapUserToAccount(studentUser);

				em.persist([school, studentRoles, studentUser, studentAccount]);
				await em.flush();

				const loggedInClient = await testApiClient.login(studentAccount);

				const passwordPatchParams: PatchMyPasswordParams = {
					password: 'Valid12$',
					confirmPassword: 'Valid12$',
				};

				return { passwordPatchParams, loggedInClient, studentAccount };
			};

			it(`should update the current user's (temporary) password`, async () => {
				const { passwordPatchParams, loggedInClient, studentAccount } = await setup();

				await loggedInClient.patch('/me/password', passwordPatchParams).expect(200);

				const updatedAccount = await em.findOneOrFail(AccountEntity, studentAccount.id);
				expect(updatedAccount.password).not.toEqual(defaultPasswordHash);
			});
		});

		describe('When using a weak password', () => {
			const setup = async () => {
				const school = schoolFactory.buildWithId();
				const studentRoles = roleFactory.build({ name: RoleName.STUDENT, permissions: [] });
				const studentUser = userFactory.buildWithId({ school, roles: [studentRoles] });
				const studentAccount = mapUserToAccount(studentUser);

				em.persist([school, studentRoles, studentUser, studentAccount]);
				await em.flush();

				const loggedInClient = await testApiClient.login(studentAccount);

				const passwordPatchParams: PatchMyPasswordParams = {
					password: 'weak',
					confirmPassword: 'weak',
				};

				return { passwordPatchParams, loggedInClient };
			};

			it('should reject the password change', async () => {
				const { passwordPatchParams, loggedInClient } = await setup();

				await loggedInClient.patch('/me/password', passwordPatchParams).expect(400);
			});
		});
	});

	describe('[PATCH] me', () => {
		describe('When patching the account with account info', () => {
			const setup = async () => {
				const school = schoolFactory.buildWithId();
				const studentRoles = roleFactory.build({ name: RoleName.STUDENT, permissions: [] });
				const studentUser = userFactory.buildWithId({ school, roles: [studentRoles] });
				const studentAccount = mapUserToAccount(studentUser);

				em.persist([school, studentRoles, studentUser, studentAccount]);
				await em.flush();

				const loggedInClient = await testApiClient.login(studentAccount);

				const newEmailValue = 'new@mail.com';

				const patchMyAccountParams: PatchMyAccountParams = {
					passwordOld: defaultPassword,
					email: newEmailValue,
				};
				return { newEmailValue, patchMyAccountParams, loggedInClient, studentAccount };
			};
			it(`should update a users account`, async () => {
				const { newEmailValue, patchMyAccountParams, loggedInClient, studentAccount } = await setup();

				await loggedInClient.patch('/me', patchMyAccountParams).expect(200);

				const updatedAccount = await em.findOneOrFail(AccountEntity, studentAccount.id);
				expect(updatedAccount.username).toEqual(newEmailValue);
			});
		});

		describe('When patching with a not valid email', () => {
			const setup = async () => {
				const school = schoolFactory.buildWithId();
				const studentRoles = roleFactory.build({ name: RoleName.STUDENT, permissions: [] });
				const studentUser = userFactory.buildWithId({ school, roles: [studentRoles] });
				const studentAccount = mapUserToAccount(studentUser);

				em.persist([school, studentRoles, studentUser, studentAccount]);
				await em.flush();

				const loggedInClient = await testApiClient.login(studentAccount);

				const newEmailValue = 'new@mail.com';

				const patchMyAccountParams: PatchMyAccountParams = {
					passwordOld: defaultPassword,
					email: 'invalid',
				};
				return { newEmailValue, patchMyAccountParams, loggedInClient };
			};

			it('should reject patch request', async () => {
				const { patchMyAccountParams, loggedInClient } = await setup();

				await loggedInClient.patch('/me', patchMyAccountParams).expect(400);
			});
		});
	});

	describe('[GET]', () => {
		describe('When searching with a superhero user', () => {
			const setup = async () => {
				const school = schoolFactory.buildWithId();

				const studentRoles = roleFactory.build({ name: RoleName.STUDENT, permissions: [] });
				const superheroRoles = roleFactory.build({ name: RoleName.SUPERHERO, permissions: [] });

				const studentUser = userFactory.buildWithId({ school, roles: [studentRoles] });
				const superheroUser = userFactory.buildWithId({ roles: [superheroRoles] });

				const studentAccount = mapUserToAccount(studentUser);
				const superheroAccount = mapUserToAccount(superheroUser);

				em.persist(school);
				em.persist([studentRoles, superheroRoles]);
				em.persist([studentUser, superheroUser]);
				em.persist([studentAccount, superheroAccount]);
				await em.flush();

				const loggedInClient = await testApiClient.login(superheroAccount);

				const query: AccountSearchQueryParams = {
					type: AccountSearchType.USER_ID,
					value: studentUser.id,
					skip: 5,
					limit: 5,
				};

				return { query, loggedInClient };
			};
			it('should successfully search for user id', async () => {
				const { query, loggedInClient } = await setup();

				await loggedInClient.get().query(query).send().expect(200);
			});
		});

		// If skip is too big, just return an empty list.
		// We testing it here, because we are mocking the database in the use case unit tests
		// and for realistic behavior we need database.
		describe('When searching with a superhero user with large skip', () => {
			const setup = async () => {
				const school = schoolFactory.buildWithId();

				const studentRoles = roleFactory.build({ name: RoleName.STUDENT, permissions: [] });
				const superheroRoles = roleFactory.build({ name: RoleName.SUPERHERO, permissions: [] });

				const studentUser = userFactory.buildWithId({ school, roles: [studentRoles] });
				const superheroUser = userFactory.buildWithId({ roles: [superheroRoles] });

				const studentAccount = mapUserToAccount(studentUser);
				const superheroAccount = mapUserToAccount(superheroUser);

				em.persist(school);
				em.persist([studentRoles, superheroRoles]);
				em.persist([studentUser, superheroUser]);
				em.persist([studentAccount, superheroAccount]);
				await em.flush();

				const loggedInClient = await testApiClient.login(superheroAccount);

				const query: AccountSearchQueryParams = {
					type: AccountSearchType.USER_ID,
					value: studentUser.id,
					skip: 50000,
					limit: 5,
				};

				return { query, loggedInClient };
			};
			it('should search for user id', async () => {
				const { query, loggedInClient } = await setup();

				await loggedInClient.get().query(query).send().expect(200);
			});
		});

		describe('When searching with a superhero user', () => {
			const setup = async () => {
				const school = schoolFactory.buildWithId();

				const studentRoles = roleFactory.build({ name: RoleName.STUDENT, permissions: [] });
				const superheroRoles = roleFactory.build({ name: RoleName.SUPERHERO, permissions: [Permission.ACCOUNT_VIEW] });

				const studentUser = userFactory.buildWithId({ school, roles: [studentRoles] });
				const superheroUser = userFactory.buildWithId({ roles: [superheroRoles] });

				const studentAccount = mapUserToAccount(studentUser);
				const superheroAccount = mapUserToAccount(superheroUser);

				em.persist(school);
				em.persist([studentRoles, superheroRoles]);
				em.persist([studentUser, superheroUser]);
				em.persist([studentAccount, superheroAccount]);
				await em.flush();

				const loggedInClient = await testApiClient.login(superheroAccount);

				const query: AccountSearchQueryParams = {
					type: AccountSearchType.USERNAME,
					value: '',
					skip: 5,
					limit: 5,
				};

				return { query, loggedInClient };
			};
			it('should search for username', async () => {
				const { query, loggedInClient } = await setup();

				await loggedInClient.get().query(query).send().expect(200);
			});
		});

		describe('When searching with a superhero user', () => {
			const setup = async () => {
				const school = schoolFactory.buildWithId();

				const studentRoles = roleFactory.build({ name: RoleName.STUDENT, permissions: [] });
				const superheroRoles = roleFactory.build({ name: RoleName.SUPERHERO, permissions: [] });

				const studentUser = userFactory.buildWithId({ school, roles: [studentRoles] });
				const superheroUser = userFactory.buildWithId({ roles: [superheroRoles] });

				const studentAccount = mapUserToAccount(studentUser);
				const superheroAccount = mapUserToAccount(superheroUser);

				em.persist(school);
				em.persist([studentRoles, superheroRoles]);
				em.persist([studentUser, superheroUser]);
				em.persist([studentAccount, superheroAccount]);
				await em.flush();

				const loggedInClient = await testApiClient.login(superheroAccount);

				const query: AccountSearchQueryParams = {
					type: '' as AccountSearchType,
					value: '',
					skip: 5,
					limit: 5,
				};

				return { query, loggedInClient };
			};

			it('should reject if type is unknown', async () => {
				const { query, loggedInClient } = await setup();

				await loggedInClient.get().query(query).send().expect(400);
			});
		});
		describe('When searching with an admin user (not authorized)', () => {
			const setup = async () => {
				const school = schoolFactory.buildWithId();

				const adminRoles = roleFactory.build({
					name: RoleName.ADMINISTRATOR,
					permissions: [Permission.TEACHER_EDIT, Permission.STUDENT_EDIT],
				});
				const studentRoles = roleFactory.build({ name: RoleName.STUDENT, permissions: [] });

				const adminUser = userFactory.buildWithId({ school, roles: [adminRoles] });
				const studentUser = userFactory.buildWithId({ school, roles: [studentRoles] });

				const adminAccount = mapUserToAccount(adminUser);
				const studentAccount = mapUserToAccount(studentUser);

				em.persist(school);
				em.persist([adminRoles, studentRoles]);
				em.persist([adminUser, studentUser]);
				em.persist([adminAccount, studentAccount]);
				await em.flush();

				const loggedInClient = await testApiClient.login(adminAccount);

				const query: AccountSearchQueryParams = {
					type: AccountSearchType.USERNAME,
					value: '',
					skip: 5,
					limit: 5,
				};

				return { query, loggedInClient, studentAccount };
			};

			it('should reject search for user', async () => {
				const { query, loggedInClient } = await setup();

				await loggedInClient.get().query(query).send().expect(401);
			});
		});
	});

	describe('[GET] :id', () => {
		describe('When searching with a superhero user', () => {
			const setup = async () => {
				const school = schoolFactory.buildWithId();

				const studentRoles = roleFactory.build({ name: RoleName.STUDENT, permissions: [] });
				const superheroRoles = roleFactory.build({ name: RoleName.SUPERHERO, permissions: [Permission.ACCOUNT_VIEW] });

				const studentUser = userFactory.buildWithId({ school, roles: [studentRoles] });
				const superheroUser = userFactory.buildWithId({ roles: [superheroRoles] });

				const studentAccount = mapUserToAccount(studentUser);
				const superheroAccount = mapUserToAccount(superheroUser);

				em.persist(school);
				em.persist([studentRoles, superheroRoles]);
				em.persist([studentUser, superheroUser]);
				em.persist([studentAccount, superheroAccount]);
				await em.flush();

				const loggedInClient = await testApiClient.login(superheroAccount);

				return { loggedInClient, studentAccount };
			};
			it('should return account for account id', async () => {
				const { loggedInClient, studentAccount } = await setup();
				await loggedInClient.get(`/${studentAccount.id}`).expect(200);
			});
		});

		describe('When searching with a not authorized user', () => {
			const setup = async () => {
				const school = schoolFactory.buildWithId();

				const adminRoles = roleFactory.build({
					name: RoleName.ADMINISTRATOR,
					permissions: [Permission.TEACHER_EDIT, Permission.STUDENT_EDIT],
				});
				const studentRoles = roleFactory.build({ name: RoleName.STUDENT, permissions: [] });

				const adminUser = userFactory.buildWithId({ school, roles: [adminRoles] });
				const studentUser = userFactory.buildWithId({ school, roles: [studentRoles] });

				const adminAccount = mapUserToAccount(adminUser);
				const studentAccount = mapUserToAccount(studentUser);

				em.persist(school);
				em.persist([adminRoles, studentRoles]);
				em.persist([adminUser, studentUser]);
				em.persist([adminAccount, studentAccount]);
				await em.flush();

				const loggedInClient = await testApiClient.login(adminAccount);

				return { loggedInClient, studentAccount };
			};
			it('should reject request', async () => {
				const { loggedInClient, studentAccount } = await setup();
				await loggedInClient.get(`/${studentAccount.id}`).expect(401);
			});
		});

		describe('When searching with a superhero user', () => {
			const setup = async () => {
				const school = schoolFactory.buildWithId();

				const superheroRoles = roleFactory.build({ name: RoleName.SUPERHERO, permissions: [Permission.ACCOUNT_VIEW] });
				const superheroUser = userFactory.buildWithId({ roles: [superheroRoles] });
				const superheroAccount = mapUserToAccount(superheroUser);

				em.persist([school, superheroRoles, superheroUser, superheroAccount]);
				await em.flush();

				const loggedInClient = await testApiClient.login(superheroAccount);

				return { loggedInClient };
			};

			it('should reject not existing account id', async () => {
				const { loggedInClient } = await setup();
				await loggedInClient.get(`/000000000000000000000000`).expect(404);
			});
		});
	});

	describe('[PATCH] :id', () => {
		describe('When using a superhero user', () => {
			const setup = async () => {
				const school = schoolFactory.buildWithId();

				const studentRoles = roleFactory.build({ name: RoleName.STUDENT, permissions: [] });
				const superheroRoles = roleFactory.build({ name: RoleName.SUPERHERO, permissions: [] });

				const studentUser = userFactory.buildWithId({ school, roles: [studentRoles] });
				const superheroUser = userFactory.buildWithId({ roles: [superheroRoles] });

				const studentAccount = mapUserToAccount(studentUser);
				const superheroAccount = mapUserToAccount(superheroUser);

				em.persist(school);
				em.persist([studentRoles, superheroRoles]);
				em.persist([studentUser, superheroUser]);
				em.persist([studentAccount, superheroAccount]);
				await em.flush();

				const loggedInClient = await testApiClient.login(superheroAccount);

				const body: AccountByIdBodyParams = {
					password: defaultPassword,
					username: studentAccount.username,
					activated: true,
				};

				return { body, loggedInClient, studentAccount };
			};

			it('should update account', async () => {
				const { body, loggedInClient, studentAccount } = await setup();

				await loggedInClient.patch(`/${studentAccount.id}`, body).expect(200);
			});
		});

		describe('When the user is not authorized', () => {
			const setup = async () => {
				const school = schoolFactory.buildWithId();
				const studentRoles = roleFactory.build({ name: RoleName.STUDENT, permissions: [] });
				const studentUser = userFactory.buildWithId({ school, roles: [studentRoles] });
				const studentAccount = mapUserToAccount(studentUser);

				em.persist([school, studentRoles, studentUser, studentAccount]);
				await em.flush();

				const loggedInClient = await testApiClient.login(studentAccount);

				const body: AccountByIdBodyParams = {
					password: defaultPassword,
					username: studentAccount.username,
					activated: true,
				};

				return { body, loggedInClient, studentAccount };
			};
			it('should reject update request', async () => {
				const { body, loggedInClient, studentAccount } = await setup();

				await loggedInClient.patch(`/${studentAccount.id}`, body).expect(401);
			});
		});

		describe('When updating with a superhero user', () => {
			const setup = async () => {
				const school = schoolFactory.buildWithId();

				const studentRoles = roleFactory.build({ name: RoleName.STUDENT, permissions: [] });
				const superheroRoles = roleFactory.build({ name: RoleName.SUPERHERO, permissions: [] });

				const studentUser = userFactory.buildWithId({ school, roles: [studentRoles] });
				const superheroUser = userFactory.buildWithId({ roles: [superheroRoles] });

				const studentAccount = mapUserToAccount(studentUser);
				const superheroAccount = mapUserToAccount(superheroUser);

				em.persist(school);
				em.persist([studentRoles, superheroRoles]);
				em.persist([studentUser, superheroUser]);
				em.persist([studentAccount, superheroAccount]);
				await em.flush();

				const loggedInClient = await testApiClient.login(superheroAccount);

				const body: AccountByIdBodyParams = {
					password: defaultPassword,
					username: studentAccount.username,
					activated: true,
				};

				return { body, loggedInClient };
			};
			it('should reject not existing account id', async () => {
				const { body, loggedInClient } = await setup();
				await loggedInClient.patch('/000000000000000000000000', body).expect(404);
			});
		});
	});

	describe('[DELETE] :id', () => {
		describe('When using a superhero user', () => {
			const setup = async () => {
				const school = schoolFactory.buildWithId();

				const studentRoles = roleFactory.build({ name: RoleName.STUDENT, permissions: [] });
				const superheroRoles = roleFactory.build({
					name: RoleName.SUPERHERO,
					permissions: [Permission.ACCOUNT_DELETE],
				});

				const studentUser = userFactory.buildWithId({ school, roles: [studentRoles] });
				const superheroUser = userFactory.buildWithId({ roles: [superheroRoles] });

				const studentAccount = mapUserToAccount(studentUser);
				const superheroAccount = mapUserToAccount(superheroUser);

				em.persist(school);
				em.persist([studentRoles, superheroRoles]);
				em.persist([studentUser, superheroUser]);
				em.persist([studentAccount, superheroAccount]);
				await em.flush();

				const loggedInClient = await testApiClient.login(superheroAccount);

				return { loggedInClient, studentAccount };
			};
			it('should delete account', async () => {
				const { loggedInClient, studentAccount } = await setup();
				await loggedInClient.delete(`/${studentAccount.id}`).expect(200);
			});
		});

		describe('When using a not authorized (admin) user', () => {
			const setup = async () => {
				const school = schoolFactory.buildWithId();

				const adminRoles = roleFactory.build({
					name: RoleName.ADMINISTRATOR,
					permissions: [Permission.TEACHER_EDIT, Permission.STUDENT_EDIT],
				});
				const studentRoles = roleFactory.build({ name: RoleName.STUDENT, permissions: [] });

				const adminUser = userFactory.buildWithId({ school, roles: [adminRoles] });
				const studentUser = userFactory.buildWithId({ school, roles: [studentRoles] });

				const adminAccount = mapUserToAccount(adminUser);
				const studentAccount = mapUserToAccount(studentUser);

				em.persist(school);
				em.persist([adminRoles, studentRoles]);
				em.persist([adminUser, studentUser]);
				em.persist([adminAccount, studentAccount]);
				await em.flush();

				const loggedInClient = await testApiClient.login(adminAccount);

				return { loggedInClient, studentAccount };
			};

			it('should reject delete request', async () => {
				const { loggedInClient, studentAccount } = await setup();
				await loggedInClient.delete(`/${studentAccount.id}`).expect(401);
			});
		});

		describe('When using a superhero user', () => {
			const setup = async () => {
				const school = schoolFactory.buildWithId();
				const superheroRoles = roleFactory.build({
					name: RoleName.SUPERHERO,
					permissions: [Permission.ACCOUNT_DELETE],
				});
				const superheroUser = userFactory.buildWithId({ roles: [superheroRoles] });
				const superheroAccount = mapUserToAccount(superheroUser);

				em.persist([school, superheroRoles, superheroUser, superheroAccount]);
				await em.flush();

				const loggedInClient = await testApiClient.login(superheroAccount);

				return { loggedInClient };
			};

			it('should reject not existing account id', async () => {
				const { loggedInClient } = await setup();
				await loggedInClient.delete('/000000000000000000000000').expect(404);
			});
		});
	});
});<|MERGE_RESOLUTION|>--- conflicted
+++ resolved
@@ -3,18 +3,14 @@
 import { Test, TestingModule } from '@nestjs/testing';
 import { User } from '@shared/domain/entity';
 import { Permission, RoleName } from '@shared/domain/interface';
-<<<<<<< HEAD
 import {
 	TestApiClient,
 	accountFactory,
 	cleanupCollections,
 	roleFactory,
-	schoolFactory,
+	schoolEntityFactory,
 	userFactory,
 } from '@shared/testing';
-=======
-import { accountFactory, mapUserToCurrentUser, roleFactory, schoolEntityFactory, userFactory } from '@shared/testing';
->>>>>>> f961d316
 import {
 	AccountByIdBodyParams,
 	AccountSearchQueryParams,
@@ -35,20 +31,11 @@
 	const defaultPassword = 'DummyPasswd!1';
 	const defaultPasswordHash = '$2a$10$/DsztV5o6P5piW2eWJsxw.4nHovmJGBA.QNwiTmuZ/uvUc40b.Uhu';
 
-<<<<<<< HEAD
 	const mapUserToAccount = (user: User): AccountEntity =>
 		accountFactory.buildWithId({
 			userId: user.id,
 			username: user.email,
 			password: defaultPasswordHash,
-=======
-	const setup = async () => {
-		const school = schoolEntityFactory.buildWithId();
-
-		const adminRoles = roleFactory.build({
-			name: RoleName.ADMINISTRATOR,
-			permissions: [Permission.TEACHER_EDIT, Permission.STUDENT_EDIT],
->>>>>>> f961d316
 		});
 
 	beforeAll(async () => {
@@ -74,7 +61,7 @@
 	describe('[PATCH] me/password', () => {
 		describe('When patching with a valid password', () => {
 			const setup = async () => {
-				const school = schoolFactory.buildWithId();
+				const school = schoolEntityFactory.buildWithId();
 				const studentRoles = roleFactory.build({ name: RoleName.STUDENT, permissions: [] });
 				const studentUser = userFactory.buildWithId({ school, roles: [studentRoles] });
 				const studentAccount = mapUserToAccount(studentUser);
@@ -104,7 +91,7 @@
 
 		describe('When using a weak password', () => {
 			const setup = async () => {
-				const school = schoolFactory.buildWithId();
+				const school = schoolEntityFactory.buildWithId();
 				const studentRoles = roleFactory.build({ name: RoleName.STUDENT, permissions: [] });
 				const studentUser = userFactory.buildWithId({ school, roles: [studentRoles] });
 				const studentAccount = mapUserToAccount(studentUser);
@@ -133,7 +120,7 @@
 	describe('[PATCH] me', () => {
 		describe('When patching the account with account info', () => {
 			const setup = async () => {
-				const school = schoolFactory.buildWithId();
+				const school = schoolEntityFactory.buildWithId();
 				const studentRoles = roleFactory.build({ name: RoleName.STUDENT, permissions: [] });
 				const studentUser = userFactory.buildWithId({ school, roles: [studentRoles] });
 				const studentAccount = mapUserToAccount(studentUser);
@@ -163,7 +150,7 @@
 
 		describe('When patching with a not valid email', () => {
 			const setup = async () => {
-				const school = schoolFactory.buildWithId();
+				const school = schoolEntityFactory.buildWithId();
 				const studentRoles = roleFactory.build({ name: RoleName.STUDENT, permissions: [] });
 				const studentUser = userFactory.buildWithId({ school, roles: [studentRoles] });
 				const studentAccount = mapUserToAccount(studentUser);
@@ -193,7 +180,7 @@
 	describe('[GET]', () => {
 		describe('When searching with a superhero user', () => {
 			const setup = async () => {
-				const school = schoolFactory.buildWithId();
+				const school = schoolEntityFactory.buildWithId();
 
 				const studentRoles = roleFactory.build({ name: RoleName.STUDENT, permissions: [] });
 				const superheroRoles = roleFactory.build({ name: RoleName.SUPERHERO, permissions: [] });
@@ -233,7 +220,7 @@
 		// and for realistic behavior we need database.
 		describe('When searching with a superhero user with large skip', () => {
 			const setup = async () => {
-				const school = schoolFactory.buildWithId();
+				const school = schoolEntityFactory.buildWithId();
 
 				const studentRoles = roleFactory.build({ name: RoleName.STUDENT, permissions: [] });
 				const superheroRoles = roleFactory.build({ name: RoleName.SUPERHERO, permissions: [] });
@@ -270,7 +257,7 @@
 
 		describe('When searching with a superhero user', () => {
 			const setup = async () => {
-				const school = schoolFactory.buildWithId();
+				const school = schoolEntityFactory.buildWithId();
 
 				const studentRoles = roleFactory.build({ name: RoleName.STUDENT, permissions: [] });
 				const superheroRoles = roleFactory.build({ name: RoleName.SUPERHERO, permissions: [Permission.ACCOUNT_VIEW] });
@@ -307,7 +294,7 @@
 
 		describe('When searching with a superhero user', () => {
 			const setup = async () => {
-				const school = schoolFactory.buildWithId();
+				const school = schoolEntityFactory.buildWithId();
 
 				const studentRoles = roleFactory.build({ name: RoleName.STUDENT, permissions: [] });
 				const superheroRoles = roleFactory.build({ name: RoleName.SUPERHERO, permissions: [] });
@@ -344,7 +331,7 @@
 		});
 		describe('When searching with an admin user (not authorized)', () => {
 			const setup = async () => {
-				const school = schoolFactory.buildWithId();
+				const school = schoolEntityFactory.buildWithId();
 
 				const adminRoles = roleFactory.build({
 					name: RoleName.ADMINISTRATOR,
@@ -387,7 +374,7 @@
 	describe('[GET] :id', () => {
 		describe('When searching with a superhero user', () => {
 			const setup = async () => {
-				const school = schoolFactory.buildWithId();
+				const school = schoolEntityFactory.buildWithId();
 
 				const studentRoles = roleFactory.build({ name: RoleName.STUDENT, permissions: [] });
 				const superheroRoles = roleFactory.build({ name: RoleName.SUPERHERO, permissions: [Permission.ACCOUNT_VIEW] });
@@ -416,7 +403,7 @@
 
 		describe('When searching with a not authorized user', () => {
 			const setup = async () => {
-				const school = schoolFactory.buildWithId();
+				const school = schoolEntityFactory.buildWithId();
 
 				const adminRoles = roleFactory.build({
 					name: RoleName.ADMINISTRATOR,
@@ -448,7 +435,7 @@
 
 		describe('When searching with a superhero user', () => {
 			const setup = async () => {
-				const school = schoolFactory.buildWithId();
+				const school = schoolEntityFactory.buildWithId();
 
 				const superheroRoles = roleFactory.build({ name: RoleName.SUPERHERO, permissions: [Permission.ACCOUNT_VIEW] });
 				const superheroUser = userFactory.buildWithId({ roles: [superheroRoles] });
@@ -472,7 +459,7 @@
 	describe('[PATCH] :id', () => {
 		describe('When using a superhero user', () => {
 			const setup = async () => {
-				const school = schoolFactory.buildWithId();
+				const school = schoolEntityFactory.buildWithId();
 
 				const studentRoles = roleFactory.build({ name: RoleName.STUDENT, permissions: [] });
 				const superheroRoles = roleFactory.build({ name: RoleName.SUPERHERO, permissions: [] });
@@ -509,7 +496,7 @@
 
 		describe('When the user is not authorized', () => {
 			const setup = async () => {
-				const school = schoolFactory.buildWithId();
+				const school = schoolEntityFactory.buildWithId();
 				const studentRoles = roleFactory.build({ name: RoleName.STUDENT, permissions: [] });
 				const studentUser = userFactory.buildWithId({ school, roles: [studentRoles] });
 				const studentAccount = mapUserToAccount(studentUser);
@@ -536,7 +523,7 @@
 
 		describe('When updating with a superhero user', () => {
 			const setup = async () => {
-				const school = schoolFactory.buildWithId();
+				const school = schoolEntityFactory.buildWithId();
 
 				const studentRoles = roleFactory.build({ name: RoleName.STUDENT, permissions: [] });
 				const superheroRoles = roleFactory.build({ name: RoleName.SUPERHERO, permissions: [] });
@@ -573,7 +560,7 @@
 	describe('[DELETE] :id', () => {
 		describe('When using a superhero user', () => {
 			const setup = async () => {
-				const school = schoolFactory.buildWithId();
+				const school = schoolEntityFactory.buildWithId();
 
 				const studentRoles = roleFactory.build({ name: RoleName.STUDENT, permissions: [] });
 				const superheroRoles = roleFactory.build({
@@ -605,7 +592,7 @@
 
 		describe('When using a not authorized (admin) user', () => {
 			const setup = async () => {
-				const school = schoolFactory.buildWithId();
+				const school = schoolEntityFactory.buildWithId();
 
 				const adminRoles = roleFactory.build({
 					name: RoleName.ADMINISTRATOR,
@@ -638,7 +625,7 @@
 
 		describe('When using a superhero user', () => {
 			const setup = async () => {
-				const school = schoolFactory.buildWithId();
+				const school = schoolEntityFactory.buildWithId();
 				const superheroRoles = roleFactory.build({
 					name: RoleName.SUPERHERO,
 					permissions: [Permission.ACCOUNT_DELETE],
