import { CollaborativeStorageAdapterModule } from '@infra/collaborative-storage';
<<<<<<< HEAD
=======
import { TeamsRepo } from '@shared/repo';
import { LoggerModule } from '@core/logger';
>>>>>>> 24b9dc18
import { AuthorizationModule } from '@modules/authorization';
import { RoleModule } from '@modules/role';
import { Module } from '@nestjs/common';
import { TeamsRepo } from '@shared/repo/teams';
import { LoggerModule } from '@src/core/logger';
import { CollaborativeStorageController } from './controller';
import { TeamMapper, TeamPermissionsMapper } from './mapper';
import { CollaborativeStorageService } from './services';
import { CollaborativeStorageUc } from './uc';

@Module({
	imports: [CollaborativeStorageAdapterModule, AuthorizationModule, LoggerModule, RoleModule],
	providers: [TeamsRepo, CollaborativeStorageUc, CollaborativeStorageService, TeamPermissionsMapper, TeamMapper],
	controllers: [CollaborativeStorageController],
	exports: [CollaborativeStorageUc],
})
export class CollaborativeStorageModule {}<|MERGE_RESOLUTION|>--- conflicted
+++ resolved
@@ -1,14 +1,9 @@
+import { LoggerModule } from '@core/logger';
 import { CollaborativeStorageAdapterModule } from '@infra/collaborative-storage';
-<<<<<<< HEAD
-=======
-import { TeamsRepo } from '@shared/repo';
-import { LoggerModule } from '@core/logger';
->>>>>>> 24b9dc18
 import { AuthorizationModule } from '@modules/authorization';
 import { RoleModule } from '@modules/role';
 import { Module } from '@nestjs/common';
 import { TeamsRepo } from '@shared/repo/teams';
-import { LoggerModule } from '@src/core/logger';
 import { CollaborativeStorageController } from './controller';
 import { TeamMapper, TeamPermissionsMapper } from './mapper';
 import { CollaborativeStorageService } from './services';
