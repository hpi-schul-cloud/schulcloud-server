--- conflicted
+++ resolved
@@ -2,13 +2,8 @@
 import { EntityId, Permission } from '@shared/domain';
 import { CollaborativeStorageAdapter } from '@shared/infra/collaborative-storage';
 import { TeamsRepo } from '@shared/repo';
-<<<<<<< HEAD
-import { Logger } from '@src/core/logger';
+import { LegacyLogger } from '@src/core/logger';
 import { AuthorizationContextBuilder, AuthorizationService } from '@src/modules/authorization';
-=======
-import { LegacyLogger } from '@src/core/logger';
-import { AuthorizationService } from '@src/modules/authorization';
->>>>>>> 7a58402e
 import { RoleService } from '@src/modules/role/service/role.service';
 import { TeamMapper } from '../mapper/team.mapper';
 import { TeamPermissionsDto } from './dto/team-permissions.dto';
