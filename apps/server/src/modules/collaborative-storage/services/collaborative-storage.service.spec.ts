import { createMock, DeepMocked } from '@golevelup/ts-jest';
import { CollaborativeStorageAdapter } from '@infra/collaborative-storage';
import { ObjectId } from '@mikro-orm/mongodb';
import { AuthorizationService } from '@modules/authorization';
import { TeamMapper } from '@modules/collaborative-storage/mapper/team.mapper';
import { CollaborativeStorageService } from '@modules/collaborative-storage/services/collaborative-storage.service';
import { RoleDto } from '@modules/role/service/dto/role.dto';
import { RoleService } from '@modules/role/service/role.service';
import { ForbiddenException } from '@nestjs/common';
import { Test, TestingModule } from '@nestjs/testing';
import { TeamEntity } from '@shared/domain/entity';
import { RoleName } from '@shared/domain/interface';
<<<<<<< HEAD
import { TeamsRepo } from '@shared/repo/teams';
import { LegacyLogger } from '@src/core/logger';
=======
import { TeamsRepo } from '@shared/repo';
import { LegacyLogger } from '@core/logger';
>>>>>>> 24b9dc18
import { teamFactory } from '@testing/factory/team.factory';
import { setupEntities } from '@testing/setup-entities';
import { TeamDto } from './dto/team.dto';

describe('Collaborative Storage Service', () => {
	let module: TestingModule;
	let service: CollaborativeStorageService;

	let adapter: DeepMocked<CollaborativeStorageAdapter>;
	let authService: DeepMocked<AuthorizationService>;
	let roleService: DeepMocked<RoleService>;
	let teamRepo: DeepMocked<TeamsRepo>;

	let mockId: string;
	let roleDto: RoleDto;
	let team: TeamEntity;

	beforeAll(async () => {
		module = await Test.createTestingModule({
			providers: [
				CollaborativeStorageService,
				TeamMapper,
				{
					provide: LegacyLogger,
					useValue: createMock<LegacyLogger>(),
				},
				{
					provide: RoleService,
					useValue: createMock<RoleService>(),
				},
				{
					provide: TeamsRepo,
					useValue: createMock<TeamsRepo>(),
				},
				{
					provide: CollaborativeStorageAdapter,
					useValue: createMock<CollaborativeStorageAdapter>(),
				},
				{
					provide: AuthorizationService,
					useValue: createMock<AuthorizationService>(),
				},
			],
		}).compile();
		service = module.get(CollaborativeStorageService);
		adapter = module.get(CollaborativeStorageAdapter);
		authService = module.get(AuthorizationService);
		roleService = module.get(RoleService);
		teamRepo = module.get(TeamsRepo);
		await setupEntities();
	});

	beforeEach(() => {
		roleDto = new RoleDto({
			id: new ObjectId().toHexString(),
			name: RoleName.TEAMMEMBER,
		});
		team = teamFactory.buildWithId();

		roleService.findById.mockResolvedValue(roleDto);
		teamRepo.findById.mockResolvedValue(team);
	});

	afterEach(() => {
		jest.resetAllMocks();
	});

	afterAll(async () => {
		await module.close();
	});

	describe('Find Team By Id', () => {
		it('should find a team with a provided id', async () => {
			const ret = await service.findTeamById(team.id);
			expect(ret.id).toEqual(team.id);
		});
	});

	describe('Update TeamPermissions For Role', () => {
		it('should call the adapter', async () => {
			jest.spyOn(service, 'findTeamById').mockResolvedValue({
				id: 'testId',
				name: 'testTeam',
				teamUsers: [{ userId: 'testUser', schoolId: 'testSchool', roleId: 'testRoleId' }],
			});
			await service.updateTeamPermissionsForRole(mockId, mockId, mockId, {
				read: false,
				write: false,
				create: false,
				delete: false,
				share: false,
			});
			expect(adapter.updateTeamPermissionsForRole).toHaveBeenCalled();
		});

		it('should throw a forbidden exception', async () => {
			authService.checkPermission.mockImplementation(() => {
				throw new ForbiddenException();
			});
			await expect(
				service.updateTeamPermissionsForRole(mockId, mockId, mockId, {
					read: false,
					write: false,
					create: false,
					delete: false,
					share: false,
				})
			).rejects.toThrow(ForbiddenException);
		});
	});

	describe('Delete team in the nextcloud', () => {
		const teamIdMock = 'teamIdMock';

		it('should call the adapter', async () => {
			await service.deleteTeam(teamIdMock);
			expect(adapter.deleteTeam).toHaveBeenCalledWith(teamIdMock);
		});
	});

	describe('Create team in the nextcloud', () => {
		const teamDto: TeamDto = { id: 'id', name: 'name', teamUsers: [] };

		it('should call the adapter', async () => {
			await service.createTeam(teamDto);
			expect(adapter.createTeam).toHaveBeenCalledWith(teamDto);
		});
	});

	describe('Update team in the nextcloud', () => {
		const teamDto: TeamDto = { id: 'id', name: 'name', teamUsers: [] };

		it('should call the adapter', async () => {
			await service.updateTeam(teamDto);
			expect(adapter.updateTeam).toHaveBeenCalledWith(teamDto);
		});
	});
});<|MERGE_RESOLUTION|>--- conflicted
+++ resolved
@@ -1,3 +1,4 @@
+import { LegacyLogger } from '@core/logger';
 import { createMock, DeepMocked } from '@golevelup/ts-jest';
 import { CollaborativeStorageAdapter } from '@infra/collaborative-storage';
 import { ObjectId } from '@mikro-orm/mongodb';
@@ -10,13 +11,7 @@
 import { Test, TestingModule } from '@nestjs/testing';
 import { TeamEntity } from '@shared/domain/entity';
 import { RoleName } from '@shared/domain/interface';
-<<<<<<< HEAD
 import { TeamsRepo } from '@shared/repo/teams';
-import { LegacyLogger } from '@src/core/logger';
-=======
-import { TeamsRepo } from '@shared/repo';
-import { LegacyLogger } from '@core/logger';
->>>>>>> 24b9dc18
 import { teamFactory } from '@testing/factory/team.factory';
 import { setupEntities } from '@testing/setup-entities';
 import { TeamDto } from './dto/team.dto';
