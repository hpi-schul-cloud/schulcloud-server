import { MikroORM } from '@mikro-orm/core';
import { ValidationError } from '@shared/common';
import {
	CardElementResponse,
	CardElementType,
	CardTitleElementResponse,
	InputFormat,
	RichText,
	RichTextCardElement,
	TaskWithStatusVo,
	TitleCardElement,
} from '@shared/domain';
import {
	richTextCardElementFactory,
	setupEntities,
	taskCardFactory,
	titleCardElementFactory,
	userFactory,
} from '@shared/testing';
import { RichTextCardElementParam, TitleCardElementParam } from '@src/modules/task-card/controller/dto';
import { TaskMapper } from '@src/modules/task/mapper';
import { TaskCardMapper } from './task-card.mapper';

describe('task-card mapper', () => {
	let orm: MikroORM;

	beforeAll(async () => {
		orm = await setupEntities();
	});

	afterAll(async () => {
		await orm.close();
	});

	describe('mapToResponse', () => {
		it('should map task-card to response', () => {
			const user = userFactory.buildWithId();
			const tomorrow = new Date(Date.now() + 86400000);
			const inTwoDays = new Date(Date.now() + 172800000);

			const taskCard = taskCardFactory.buildWithId({ creator: user, visibleAtDate: tomorrow, dueDate: inTwoDays });
			const status = taskCard.task.createTeacherStatusForUser(user);

			const taskWithStatusVo = new TaskWithStatusVo(taskCard.task, status);
			const taskResponse = TaskMapper.mapToResponse(taskWithStatusVo);

			const mapper = new TaskCardMapper();
			const result = mapper.mapToResponse(taskCard, taskWithStatusVo);

			expect(result).toEqual({
				id: taskCard.id,
				draggable: true,
				cardElements: [],
				task: taskResponse,
				visibleAtDate: tomorrow,
				dueDate: inTwoDays,
			});
		});
		it('should map card elements to response', () => {
			const user = userFactory.buildWithId();
			const richTextCardElement: RichTextCardElement = richTextCardElementFactory.buildWithId();
			const titleCardElement: TitleCardElement = titleCardElementFactory.buildWithId();
			const titleCardElementResponse: CardElementResponse = {
				id: titleCardElement.id,
				cardElementType: CardElementType.Title,
				content: new CardTitleElementResponse(titleCardElement),
			};

			const taskCard = taskCardFactory.buildWithId({
				creator: user,
				cardElements: [titleCardElement, richTextCardElement],
			});

			const status = taskCard.task.createTeacherStatusForUser(user);
			const taskWithStatusVo = new TaskWithStatusVo(taskCard.task, status);

			const mapper = new TaskCardMapper();
			const result = mapper.mapToResponse(taskCard, taskWithStatusVo);

			expect(result.cardElements[0]).toEqual(expect.objectContaining({ ...titleCardElementResponse }));
		});
	});

<<<<<<< HEAD
	describe('mapCreateToDomain', () => {
		it('should map create to domain', () => {
			const tomorrow = new Date(Date.now() + 86400000);
			const inTwoDays = new Date(Date.now() + 172800000);
			const params = {
				title: 'test title',
				text: ['rich text 1', 'rich text 2'],
				visibleAtDate: tomorrow,
				dueDate: inTwoDays,
			};
			const result = TaskCardMapper.mapCreateToDomain(params);
			const expectedDto = {
				title: params.title,
				text: [
					new RichText({ content: 'rich text 1', type: InputFormat.RICH_TEXT_CK5 }),
					new RichText({ content: 'rich text 2', type: InputFormat.RICH_TEXT_CK5 }),
				],
				visibleAtDate: tomorrow,
				dueDate: inTwoDays,
			};
			expect(result).toEqual(expectedDto);
		});
	});

	describe('mapUpdateToDomain', () => {
=======
	describe('mapToDomain', () => {
>>>>>>> 435a606f
		it('should throw if title is not given', () => {
			const cardElementRichText = new RichTextCardElementParam();
			cardElementRichText.type = CardElementType.RichText;
			cardElementRichText.value = 'update richtext';
			cardElementRichText.inputFormat = InputFormat.RICH_TEXT_CK5;

			const params = {
				cardElements: [
					{
						content: cardElementRichText,
					},
				],
			};
			expect(() => TaskCardMapper.mapToDomain(params)).toThrowError(ValidationError);
		});
		it('should throw if more than one title given', () => {
			const cardElementTitle1 = new TitleCardElementParam();
			cardElementTitle1.type = CardElementType.Title;
			cardElementTitle1.value = 'update title';
			const cardElementTitle2 = new TitleCardElementParam();
			cardElementTitle2.type = CardElementType.Title;
			cardElementTitle2.value = 'update title';

			const params = {
				cardElements: [
					{
						content: cardElementTitle1,
					},
					{
						content: cardElementTitle2,
					},
				],
			};
			expect(() => TaskCardMapper.mapToDomain(params)).toThrowError(ValidationError);
		});
		it('should map update params to domain', () => {
			const tomorrow = new Date(Date.now() + 86400000);
			const inTwoDays = new Date(Date.now() + 172800000);

			const cardElementTitle = new TitleCardElementParam();
			cardElementTitle.type = CardElementType.Title;
			cardElementTitle.value = 'update title';

			const cardElementRichText1 = new RichTextCardElementParam();
			cardElementRichText1.type = CardElementType.RichText;
			cardElementRichText1.value = 'update richtext 1';
			cardElementRichText1.inputFormat = InputFormat.RICH_TEXT_CK5;

			const cardElementRichText2 = new RichTextCardElementParam();
			cardElementRichText2.type = CardElementType.RichText;
			cardElementRichText2.value = 'update richtext 2';
			cardElementRichText2.inputFormat = InputFormat.RICH_TEXT_CK5;

			const params = {
				cardElements: [
					{
						content: cardElementTitle,
					},
					{
						content: cardElementRichText1,
					},
					{
						content: cardElementRichText2,
					},
				],
				visibleAtDate: tomorrow,
				dueDate: inTwoDays,
			};
			const result = TaskCardMapper.mapToDomain(params);

			const expectedDto = {
				title: 'update title',
				text: [
					new RichText({ content: 'update richtext 1', type: InputFormat.RICH_TEXT_CK5 }),
					new RichText({ content: 'update richtext 2', type: InputFormat.RICH_TEXT_CK5 }),
				],
				visibleAtDate: tomorrow,
				dueDate: inTwoDays,
			};
			expect(result).toEqual(expectedDto);
		});
	});
});<|MERGE_RESOLUTION|>--- conflicted
+++ resolved
@@ -81,35 +81,7 @@
 		});
 	});
 
-<<<<<<< HEAD
-	describe('mapCreateToDomain', () => {
-		it('should map create to domain', () => {
-			const tomorrow = new Date(Date.now() + 86400000);
-			const inTwoDays = new Date(Date.now() + 172800000);
-			const params = {
-				title: 'test title',
-				text: ['rich text 1', 'rich text 2'],
-				visibleAtDate: tomorrow,
-				dueDate: inTwoDays,
-			};
-			const result = TaskCardMapper.mapCreateToDomain(params);
-			const expectedDto = {
-				title: params.title,
-				text: [
-					new RichText({ content: 'rich text 1', type: InputFormat.RICH_TEXT_CK5 }),
-					new RichText({ content: 'rich text 2', type: InputFormat.RICH_TEXT_CK5 }),
-				],
-				visibleAtDate: tomorrow,
-				dueDate: inTwoDays,
-			};
-			expect(result).toEqual(expectedDto);
-		});
-	});
-
-	describe('mapUpdateToDomain', () => {
-=======
 	describe('mapToDomain', () => {
->>>>>>> 435a606f
 		it('should throw if title is not given', () => {
 			const cardElementRichText = new RichTextCardElementParam();
 			cardElementRichText.type = CardElementType.RichText;
