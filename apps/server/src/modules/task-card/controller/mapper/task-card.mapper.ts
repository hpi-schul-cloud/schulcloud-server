import { ValidationError } from '@shared/common';
import {
	CardElement,
	CardElementResponse,
	CardRichTextElementResponse,
	CardTitleElementResponse,
<<<<<<< HEAD
	InputFormat,
=======
>>>>>>> 435a606f
	RichText,
	TaskCard,
	TaskWithStatusVo,
} from '@shared/domain';
import { CardElementType, RichTextCardElement, TitleCardElement } from '@shared/domain/entity/cardElement.entity';
import { TaskResponse } from '@src/modules/task/controller/dto';
import { TaskMapper } from '@src/modules/task/mapper';
<<<<<<< HEAD
import {
	CreateTaskCardParams,
	RichTextCardElementParam,
	TaskCardResponse,
	TitleCardElementParam,
	UpdateTaskCardParams,
} from '../dto';

export interface ITaskCardUpdate {
	id?: string;
	title: string;
	text?: RichText[];
	visibleAtDate?: Date;
	dueDate?: Date;
}

export interface ITaskCardCreate {
	title: string;
	text?: RichText[];
	visibleAtDate?: Date;
	dueDate?: Date;
}
=======
import { ITaskCardCRUD } from '../../interface';
import { RichTextCardElementParam, TaskCardParams, TaskCardResponse, TitleCardElementParam } from '../dto';
>>>>>>> 435a606f

export class TaskCardMapper {
	mapToResponse(card: TaskCard, taskWithStatusVo: TaskWithStatusVo): TaskCardResponse {
		const taskResponse: TaskResponse = TaskMapper.mapToResponse(taskWithStatusVo);
		const cardElements = card.getCardElements();
		const cardElementsResponse = this.mapElements(cardElements);

		const dto = new TaskCardResponse({
			id: card.id,
			draggable: card.draggable || true,
			cardElements: cardElementsResponse,
			task: taskResponse,
			visibleAtDate: card.visibleAtDate,
			dueDate: card.dueDate,
		});

		return dto;
	}

	private mapElements(cardElements: CardElement[]): CardElementResponse[] {
		const cardElementsResponse: CardElementResponse[] = [];
		cardElements.forEach((element) => {
			if (element.cardElementType === CardElementType.Title) {
				const content = new CardTitleElementResponse(element as TitleCardElement);
				const response = { id: element.id, cardElementType: element.cardElementType, content };
				cardElementsResponse.push(response);
			}
			if (element.cardElementType === CardElementType.RichText) {
				const content = new CardRichTextElementResponse(element as RichTextCardElement);
				const response = { id: element.id, cardElementType: element.cardElementType, content };
				cardElementsResponse.push(response);
			}
		});

		return cardElementsResponse;
	}

<<<<<<< HEAD
	static mapCreateToDomain(params: CreateTaskCardParams): ITaskCardCreate {
		const dto: ITaskCardCreate = {
			title: params.title,
		};

		if (params.text) {
			dto.text = params.text.map(
				(content) =>
					new RichText({
						content,
						type: InputFormat.RICH_TEXT_CK5,
					})
			);
		}

		if (params.visibleAtDate) {
			dto.visibleAtDate = params.visibleAtDate;
		}

		if (params.dueDate) {
			dto.dueDate = params.dueDate;
		}

		return dto;
	}

	static mapUpdateToDomain(params: UpdateTaskCardParams): ITaskCardUpdate {
=======
	static mapToDomain(params: TaskCardParams): ITaskCardCRUD {
>>>>>>> 435a606f
		const title = params.cardElements.filter((element) => element.content instanceof TitleCardElementParam);
		if (title.length !== 1) {
			throw new ValidationError('The Task Card must have one title');
		}

		const titleValue = title[0].content as TitleCardElementParam;
<<<<<<< HEAD
		const dto: ITaskCardUpdate = {
=======
		const dto: ITaskCardCRUD = {
>>>>>>> 435a606f
			title: titleValue.value,
		};

		if (params.visibleAtDate) {
			dto.visibleAtDate = params.visibleAtDate;
		}

		if (params.dueDate) {
			dto.dueDate = params.dueDate;
		}

		params.cardElements.forEach((element) => {
			if (element.content instanceof RichTextCardElementParam) {
				const richText = new RichText({ content: element.content.value, type: element.content.inputFormat });
				if (!dto.text) {
					dto.text = [richText];
				} else {
					dto.text.push(richText);
				}
			}
		});

		return dto;
	}
}<|MERGE_RESOLUTION|>--- conflicted
+++ resolved
@@ -4,10 +4,6 @@
 	CardElementResponse,
 	CardRichTextElementResponse,
 	CardTitleElementResponse,
-<<<<<<< HEAD
-	InputFormat,
-=======
->>>>>>> 435a606f
 	RichText,
 	TaskCard,
 	TaskWithStatusVo,
@@ -15,33 +11,8 @@
 import { CardElementType, RichTextCardElement, TitleCardElement } from '@shared/domain/entity/cardElement.entity';
 import { TaskResponse } from '@src/modules/task/controller/dto';
 import { TaskMapper } from '@src/modules/task/mapper';
-<<<<<<< HEAD
-import {
-	CreateTaskCardParams,
-	RichTextCardElementParam,
-	TaskCardResponse,
-	TitleCardElementParam,
-	UpdateTaskCardParams,
-} from '../dto';
-
-export interface ITaskCardUpdate {
-	id?: string;
-	title: string;
-	text?: RichText[];
-	visibleAtDate?: Date;
-	dueDate?: Date;
-}
-
-export interface ITaskCardCreate {
-	title: string;
-	text?: RichText[];
-	visibleAtDate?: Date;
-	dueDate?: Date;
-}
-=======
 import { ITaskCardCRUD } from '../../interface';
 import { RichTextCardElementParam, TaskCardParams, TaskCardResponse, TitleCardElementParam } from '../dto';
->>>>>>> 435a606f
 
 export class TaskCardMapper {
 	mapToResponse(card: TaskCard, taskWithStatusVo: TaskWithStatusVo): TaskCardResponse {
@@ -79,48 +50,14 @@
 		return cardElementsResponse;
 	}
 
-<<<<<<< HEAD
-	static mapCreateToDomain(params: CreateTaskCardParams): ITaskCardCreate {
-		const dto: ITaskCardCreate = {
-			title: params.title,
-		};
-
-		if (params.text) {
-			dto.text = params.text.map(
-				(content) =>
-					new RichText({
-						content,
-						type: InputFormat.RICH_TEXT_CK5,
-					})
-			);
-		}
-
-		if (params.visibleAtDate) {
-			dto.visibleAtDate = params.visibleAtDate;
-		}
-
-		if (params.dueDate) {
-			dto.dueDate = params.dueDate;
-		}
-
-		return dto;
-	}
-
-	static mapUpdateToDomain(params: UpdateTaskCardParams): ITaskCardUpdate {
-=======
 	static mapToDomain(params: TaskCardParams): ITaskCardCRUD {
->>>>>>> 435a606f
 		const title = params.cardElements.filter((element) => element.content instanceof TitleCardElementParam);
 		if (title.length !== 1) {
 			throw new ValidationError('The Task Card must have one title');
 		}
 
 		const titleValue = title[0].content as TitleCardElementParam;
-<<<<<<< HEAD
-		const dto: ITaskCardUpdate = {
-=======
 		const dto: ITaskCardCRUD = {
->>>>>>> 435a606f
 			title: titleValue.value,
 		};
 
