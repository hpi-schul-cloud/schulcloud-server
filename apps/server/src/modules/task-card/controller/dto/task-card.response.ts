--- conflicted
+++ resolved
@@ -22,12 +22,9 @@
 		this.dueDate = dueDate;
 		this.title = title;
 		this.cardElements = cardElements;
-<<<<<<< HEAD
-		this.assignedUsers = task.users;
-=======
 		this.courseId = courseId;
 		this.courseName = courseName;
->>>>>>> 809b04c7
+		this.assignedUsers = task.users;
 	}
 
 	@ApiProperty({
