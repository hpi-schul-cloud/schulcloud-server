--- conflicted
+++ resolved
@@ -1,20 +1,15 @@
 import { ForbiddenException, Injectable } from '@nestjs/common';
 import { ValidationError } from '@shared/common/error';
-<<<<<<< HEAD
 import {
 	CardType,
 	Course,
 	EntityId,
 	ITaskCreate,
-	ITaskUpdate,
 	Permission,
 	PermissionContextBuilder,
 	TaskCard,
 	User,
 } from '@shared/domain';
-=======
-import { CardType, Course, EntityId, Permission, PermissionContextBuilder, TaskCard, User } from '@shared/domain';
->>>>>>> 809b04c7
 import { CardElement, RichTextCardElement } from '@shared/domain/entity/card-element.entity';
 import { ITaskCardProps } from '@shared/domain/entity/task-card.entity';
 import { CardElementRepo, CourseRepo, TaskCardRepo } from '@shared/repo';
