import { ForbiddenException, Injectable } from '@nestjs/common';
import { ValidationError } from '@shared/common/error';
<<<<<<< HEAD
import { CardType, Course, EntityId, Permission, PermissionContextBuilder, TaskCard } from '@shared/domain';
=======
import {
	CardType,
	Course,
	EntityId,
	ITaskUpdate,
	Permission,
	PermissionContextBuilder,
	TaskCard,
	User,
} from '@shared/domain';
>>>>>>> 07f8d515
import { CardElement, RichTextCardElement } from '@shared/domain/entity/card-element.entity';
import { ITaskCardProps } from '@shared/domain/entity/task-card.entity';
import { CardElementRepo, CourseRepo, TaskCardRepo } from '@shared/repo';
import { AuthorizationService } from '@src/modules/authorization';
import { TaskService } from '@src/modules/task/service';
import { ITaskCardCRUD } from '../interface';

@Injectable()
export class TaskCardUc {
	constructor(
		private taskCardRepo: TaskCardRepo,
		private cardElementRepo: CardElementRepo,
		private readonly authorizationService: AuthorizationService,
		private readonly courseRepo: CourseRepo,
		private readonly taskService: TaskService
	) {}

	async create(userId: EntityId, params: ITaskCardCRUD) {
		const user = await this.authorizationService.getUserWithPermissions(userId);
		const course = await this.courseRepo.findById(params.courseId);
		this.authorizationService.checkPermission(user, course, PermissionContextBuilder.write([]));

		if (!this.authorizationService.hasAllPermissions(user, [Permission.TASK_CARD_EDIT])) {
			throw new ForbiddenException();
		}

		const taskWithStatusVo = await this.createTask(userId, params);

		const cardElements: CardElement[] = [];

		if (params.text) {
			const texts = params.text.map((text) => new RichTextCardElement(text));
			cardElements.push(...texts);
		}

		const cardParams: ITaskCardProps = {
			cardElements,
			cardType: CardType.Task,
			course,
			creator: user,
			draggable: true,
			task: taskWithStatusVo.task,
			visibleAtDate: new Date(),
			dueDate: params.dueDate,
			title: params.title,
		};

		if (params.visibleAtDate) {
			cardParams.visibleAtDate = params.visibleAtDate;
		}

		this.validate({ params, course });

		const card = new TaskCard(cardParams);

		await this.taskCardRepo.save(card);

		await this.addTaskCardId(userId, card);

		return { card, taskWithStatusVo };
	}

	private async createTask(userId: EntityId, params: ITaskCardCRUD) {
		const taskParams = {
			name: params.title,
			courseId: '',
			private: false,
		};
		if (params.courseId) {
			taskParams.courseId = params.courseId;
		}
		const taskWithStatusVo = await this.taskService.create(userId, taskParams);

		return taskWithStatusVo;
	}

	async findOne(userId: EntityId, id: EntityId) {
		const user = await this.authorizationService.getUserWithPermissions(userId);
		const card = await this.taskCardRepo.findById(id);

		if (
			!this.authorizationService.hasPermission(user, card, PermissionContextBuilder.read([Permission.TASK_CARD_VIEW]))
		) {
			throw new ForbiddenException();
		}

		const taskWithStatusVo = await this.taskService.find(userId, card.task.id);

		return { card, taskWithStatusVo };
	}

	async delete(userId: EntityId, id: EntityId) {
		const user = await this.authorizationService.getUserWithPermissions(userId);
		const card = await this.taskCardRepo.findById(id);

		if (
			!this.authorizationService.hasPermission(user, card, PermissionContextBuilder.write([Permission.TASK_CARD_EDIT]))
		) {
			throw new ForbiddenException();
		}

		await this.taskCardRepo.delete(card);

		return true;
	}

	async update(userId: EntityId, id: EntityId, params: ITaskCardCRUD) {
		const user = await this.authorizationService.getUserWithPermissions(userId);
		const card = await this.taskCardRepo.findById(id);
		const course = params.courseId ? await this.courseRepo.findById(params.courseId) : null;

		this.validate({ params, course });

		if (
			!this.authorizationService.hasPermission(user, card, PermissionContextBuilder.write([Permission.TASK_CARD_EDIT]))
		) {
			throw new ForbiddenException();
		}

		const taskWithStatusVo = await this.updateTaskName(userId, card.task.id, params);

		const cardElements: CardElement[] = [];
		if (params.title) {
			card.title = params.title;
		}

		if (params.text) {
			const texts = params.text.map((text) => new RichTextCardElement(text));
			cardElements.push(...texts);
		}

		if (params.visibleAtDate) {
			card.visibleAtDate = params.visibleAtDate;
		}

		if (params.dueDate) {
			card.dueDate = params.dueDate;
		}
		if (course) {
			card.course = course;
		}

		await this.replaceCardElements(card, cardElements);
		await this.taskCardRepo.save(card);

		return { card, taskWithStatusVo };
	}

	private async replaceCardElements(taskCard: TaskCard, newCardElements: CardElement[]) {
		await this.cardElementRepo.delete(taskCard.cardElements.getItems());
		taskCard.cardElements.set(newCardElements);

		return taskCard;
	}

	private async addTaskCardId(userId: EntityId, taskCard: TaskCard) {
		const taskParams = {
			name: taskCard.task.name,
			taskCard: taskCard.id,
		};
		const taskWithStatusVo = await this.taskService.update(userId, taskCard.task.id, taskParams);

		return taskWithStatusVo;
	}

<<<<<<< HEAD
	private validate(validationObject: { params: ITaskCardCRUD; course?: Course | null }) {
		const { params, course } = validationObject;
		if (course && !course.untilDate) {
			throw new ValidationError('Course end date is not set');
		}
		if (course && course.untilDate && course.untilDate < params.dueDate) {
			throw new ValidationError('Due date must be before course end date');
		}
		if (params.visibleAtDate && params.visibleAtDate > params.dueDate) {
			throw new ValidationError('Visible at date must be before due date');
		}
=======
	private async updateTaskName(userId: EntityId, id: EntityId, params: ITaskCardCRUD) {
		const taskParams = {
			name: params.title,
		};
		const taskWithStatusVo = await this.taskService.update(userId, id, taskParams);

		return taskWithStatusVo;
>>>>>>> 07f8d515
	}
}<|MERGE_RESOLUTION|>--- conflicted
+++ resolved
@@ -1,8 +1,5 @@
 import { ForbiddenException, Injectable } from '@nestjs/common';
 import { ValidationError } from '@shared/common/error';
-<<<<<<< HEAD
-import { CardType, Course, EntityId, Permission, PermissionContextBuilder, TaskCard } from '@shared/domain';
-=======
 import {
 	CardType,
 	Course,
@@ -13,7 +10,6 @@
 	TaskCard,
 	User,
 } from '@shared/domain';
->>>>>>> 07f8d515
 import { CardElement, RichTextCardElement } from '@shared/domain/entity/card-element.entity';
 import { ITaskCardProps } from '@shared/domain/entity/task-card.entity';
 import { CardElementRepo, CourseRepo, TaskCardRepo } from '@shared/repo';
@@ -179,7 +175,7 @@
 		return taskWithStatusVo;
 	}
 
-<<<<<<< HEAD
+
 	private validate(validationObject: { params: ITaskCardCRUD; course?: Course | null }) {
 		const { params, course } = validationObject;
 		if (course && !course.untilDate) {
@@ -191,7 +187,7 @@
 		if (params.visibleAtDate && params.visibleAtDate > params.dueDate) {
 			throw new ValidationError('Visible at date must be before due date');
 		}
-=======
+
 	private async updateTaskName(userId: EntityId, id: EntityId, params: ITaskCardCRUD) {
 		const taskParams = {
 			name: params.title,
@@ -199,6 +195,6 @@
 		const taskWithStatusVo = await this.taskService.update(userId, id, taskParams);
 
 		return taskWithStatusVo;
->>>>>>> 07f8d515
+
 	}
 }