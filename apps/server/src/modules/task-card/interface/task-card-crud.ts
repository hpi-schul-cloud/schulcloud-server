--- conflicted
+++ resolved
@@ -6,10 +6,6 @@
 	title: string;
 	text?: RichText[];
 	visibleAtDate?: Date;
-<<<<<<< HEAD
-	dueDate?: Date;
+	dueDate: Date;
 	assignedUsers?: string[];
-=======
-	dueDate: Date;
->>>>>>> 809b04c7
 }