import { HttpStatus } from '@nestjs/common';
<<<<<<< HEAD
import { BusinessError } from '@shared/common/error';
import { ErrorLogMessage, Loggable, LogMessage, LogMessageData, ValidationErrorLogMessage } from '@src/core/logger';
=======
import { BusinessError } from '@shared/common';
import { ErrorLogMessage, Loggable, LogMessage, LogMessageData, ValidationErrorLogMessage } from '@core/logger';
>>>>>>> 24b9dc18

export class BadDataLoggableException extends BusinessError implements Loggable {
	constructor(message?: string, details?: Record<string, unknown>) {
		super(
			{
				type: 'BAD_DATA',
				title: 'Request data is invalid',
				defaultMessage: message || 'Request data is invalid and cannot be processed',
			},
			HttpStatus.BAD_REQUEST,
			details
		);
	}

	public getLogMessage(): LogMessage | ErrorLogMessage | ValidationErrorLogMessage {
		return {
			type: this.type,
			message: this.message,
			stack: this.stack,
			data: this.details as LogMessageData,
		};
	}
}
<|MERGE_RESOLUTION|>--- conflicted
+++ resolved
@@ -1,31 +1,26 @@
-import { HttpStatus } from '@nestjs/common';
-<<<<<<< HEAD
-import { BusinessError } from '@shared/common/error';
-import { ErrorLogMessage, Loggable, LogMessage, LogMessageData, ValidationErrorLogMessage } from '@src/core/logger';
-=======
-import { BusinessError } from '@shared/common';
-import { ErrorLogMessage, Loggable, LogMessage, LogMessageData, ValidationErrorLogMessage } from '@core/logger';
->>>>>>> 24b9dc18
-
-export class BadDataLoggableException extends BusinessError implements Loggable {
-	constructor(message?: string, details?: Record<string, unknown>) {
-		super(
-			{
-				type: 'BAD_DATA',
-				title: 'Request data is invalid',
-				defaultMessage: message || 'Request data is invalid and cannot be processed',
-			},
-			HttpStatus.BAD_REQUEST,
-			details
-		);
-	}
-
-	public getLogMessage(): LogMessage | ErrorLogMessage | ValidationErrorLogMessage {
-		return {
-			type: this.type,
-			message: this.message,
-			stack: this.stack,
-			data: this.details as LogMessageData,
-		};
-	}
-}
+import { ErrorLogMessage, Loggable, LogMessage, LogMessageData, ValidationErrorLogMessage } from '@core/logger';
+import { HttpStatus } from '@nestjs/common';
+import { BusinessError } from '@shared/common/error';
+
+export class BadDataLoggableException extends BusinessError implements Loggable {
+	constructor(message?: string, details?: Record<string, unknown>) {
+		super(
+			{
+				type: 'BAD_DATA',
+				title: 'Request data is invalid',
+				defaultMessage: message || 'Request data is invalid and cannot be processed',
+			},
+			HttpStatus.BAD_REQUEST,
+			details
+		);
+	}
+
+	public getLogMessage(): LogMessage | ErrorLogMessage | ValidationErrorLogMessage {
+		return {
+			type: this.type,
+			message: this.message,
+			stack: this.stack,
+			data: this.details as LogMessageData,
+		};
+	}
+}