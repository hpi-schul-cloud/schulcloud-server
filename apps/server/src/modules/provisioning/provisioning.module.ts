--- conflicted
+++ resolved
@@ -13,11 +13,16 @@
 import { SanisResponseMapper } from './strategy/sanis/sanis-response.mapper';
 
 @Module({
-<<<<<<< HEAD
-	imports: [AccountModule, LegacySchoolModule, UserModule, RoleModule, SystemModule, HttpModule, LoggerModule],
-=======
-	imports: [AccountModule, SchoolModule, UserModule, RoleModule, SystemModule, HttpModule, LoggerModule, GroupModule],
->>>>>>> 8cf1dcab
+	imports: [
+		AccountModule,
+		LegacySchoolModule,
+		UserModule,
+		RoleModule,
+		SystemModule,
+		HttpModule,
+		LoggerModule,
+		GroupModule,
+	],
 	providers: [
 		ProvisioningService,
 		SanisResponseMapper,
