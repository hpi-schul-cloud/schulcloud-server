--- conflicted
+++ resolved
@@ -16,21 +16,13 @@
 @Module({
 	imports: [
 		AccountModule,
-<<<<<<< HEAD
-		SchoolModule,
-=======
 		LegacySchoolModule,
->>>>>>> 4e3b8b9e
 		UserModule,
 		RoleModule,
 		SystemModule,
 		HttpModule,
 		LoggerModule,
 		GroupModule,
-<<<<<<< HEAD
-		FederalStateModule,
-=======
->>>>>>> 4e3b8b9e
 	],
 	providers: [
 		ProvisioningService,
