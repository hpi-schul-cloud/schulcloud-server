--- conflicted
+++ resolved
@@ -1,8 +1,4 @@
-<<<<<<< HEAD
-import { SchulconnexClientModule } from '@infra/schulconnex-client';
-=======
 import { Configuration } from '@hpi-schul-cloud/commons/lib';
->>>>>>> 10a27a3f
 import { AccountModule } from '@modules/account';
 import { GroupModule } from '@modules/group';
 import { LearnroomModule } from '@modules/learnroom';
@@ -11,12 +7,9 @@
 import { SystemModule } from '@modules/system/system.module';
 import { UserModule } from '@modules/user';
 import { HttpModule } from '@nestjs/axios';
-import { forwardRef, Module } from '@nestjs/common';
+import { Module } from '@nestjs/common';
 import { LoggerModule } from '@src/core/logger';
-<<<<<<< HEAD
-=======
 import { SchulconnexClientModule } from '@src/infra/schulconnex-client';
->>>>>>> 10a27a3f
 import { UserLicenseModule } from '../user-license';
 import { ProvisioningConfigModule } from './provisioning-config.module';
 import { ProvisioningService } from './service/provisioning.service';
@@ -46,9 +39,6 @@
 		LoggerModule,
 		GroupModule,
 		LearnroomModule,
-<<<<<<< HEAD
-		forwardRef(() => SchulconnexClientModule),
-=======
 		SchulconnexClientModule.register({
 			apiUrl: Configuration.get('SCHULCONNEX_CLIENT__API_URL') as string,
 			tokenEndpoint: Configuration.get('SCHULCONNEX_CLIENT__TOKEN_ENDPOINT') as string,
@@ -56,7 +46,6 @@
 			clientSecret: Configuration.get('SCHULCONNEX_CLIENT__CLIENT_SECRET') as string,
 			personenInfoTimeoutInMs: Configuration.get('SCHULCONNEX_CLIENT__PERSONEN_INFO_TIMEOUT_IN_MS') as number,
 		}),
->>>>>>> 10a27a3f
 		UserLicenseModule,
 	],
 	providers: [
