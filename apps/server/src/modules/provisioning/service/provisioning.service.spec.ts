--- conflicted
+++ resolved
@@ -3,26 +3,13 @@
 import { InternalServerErrorException } from '@nestjs/common';
 import { Test, TestingModule } from '@nestjs/testing';
 import { SystemProvisioningStrategy } from '@shared/domain/interface/system-provisioning.strategy';
-<<<<<<< HEAD
 import { oauthDataDtoFactory } from '@shared/testing/factory/oauth-data-dto.factory';
 import { provisioningDtoFactory } from '@shared/testing/factory/provisioning-dto.factory';
 import { provisioningSystemDtoFactory } from '@shared/testing/factory/provisioning-system-dto.factory';
 import { systemFactory } from '@src/modules/system/testing';
-import {
-	ExternalUserDto,
-	OauthDataDto,
-	OauthDataStrategyInputDto,
-	ProvisioningDto,
-	ProvisioningSystemDto,
-} from '../dto';
-import { IservProvisioningStrategy, OidcMockProvisioningStrategy, SanisProvisioningStrategy } from '../strategy';
-import { TspProvisioningStrategy } from '../strategy/tsp/tsp.strategy';
-=======
 import { OauthDataDto, OauthDataStrategyInputDto, ProvisioningDto, ProvisioningSystemDto } from '../dto';
 import { IservProvisioningStrategy, OidcMockProvisioningStrategy, SanisProvisioningStrategy } from '../strategy';
 import { TspProvisioningStrategy } from '../strategy/tsp/tsp.strategy';
-import { externalUserDtoFactory } from '../testing';
->>>>>>> 9a1c2948
 import { ProvisioningService } from './provisioning.service';
 
 describe('ProvisioningService', () => {
@@ -98,22 +85,11 @@
 			provisioningUrl: 'https://api.moin.schule/',
 			provisioningStrategy: SystemProvisioningStrategy.SANIS,
 		});
-<<<<<<< HEAD
 		const oauthDataDto: OauthDataDto = oauthDataDtoFactory.build({
-=======
-		const externalUser = externalUserDtoFactory.build();
-		const oauthDataDto: OauthDataDto = new OauthDataDto({
->>>>>>> 9a1c2948
 			system: provisioningSystemDto,
-			externalUser,
 		});
-<<<<<<< HEAD
 		const provisioningDto: ProvisioningDto = provisioningDtoFactory.build({
 			externalUserId: 'externalUserId',
-=======
-		const provisioningDto: ProvisioningDto = new ProvisioningDto({
-			externalUserId: externalUser.externalId,
->>>>>>> 9a1c2948
 		});
 
 		return {
