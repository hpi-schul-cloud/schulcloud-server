--- conflicted
+++ resolved
@@ -1,367 +1,358 @@
-import { faker } from '@faker-js/faker';
-import { createMock, DeepMocked } from '@golevelup/ts-jest';
-import { Test, TestingModule } from '@nestjs/testing';
-import { NotFoundLoggableException } from '@shared/common/loggable-exception';
-import { RoleName } from '@shared/domain/interface';
-<<<<<<< HEAD
-import { SystemProvisioningStrategy } from '@shared/domain/interface/system-provisioning.strategy';
-=======
-import { roleDtoFactory, roleFactory, userDoFactory } from '@shared/testing';
->>>>>>> 0f06801b
-import { AccountService } from '@src/modules/account';
-import { ClassService } from '@src/modules/class';
-import { classFactory } from '@src/modules/class/domain/testing';
-import { RoleService } from '@src/modules/role';
-import { SchoolService } from '@src/modules/school';
-import { schoolFactory } from '@src/modules/school/testing';
-import { UserService } from '@src/modules/user';
-<<<<<<< HEAD
-import { roleDtoFactory } from '@testing/factory/role-dto.factory';
-import { roleFactory } from '@testing/factory/role.factory';
-import { userDoFactory } from '@testing/factory/user.do.factory';
-import { ExternalClassDto, ExternalSchoolDto, ExternalUserDto, OauthDataDto, ProvisioningSystemDto } from '../dto';
-=======
->>>>>>> 0f06801b
-import { BadDataLoggableException } from '../loggable';
-import { TspProvisioningService } from './tsp-provisioning.service';
-import {
-	provisioningSystemDtoFactory,
-	externalClassDtoFactory,
-	oauthDataDtoFactory,
-	externalUserDtoFactory,
-	externalSchoolDtoFactory,
-} from '../testing';
-
-describe('TspProvisioningService', () => {
-	let module: TestingModule;
-	let sut: TspProvisioningService;
-	let schoolServiceMock: DeepMocked<SchoolService>;
-	let classServiceMock: DeepMocked<ClassService>;
-	let roleServiceMock: DeepMocked<RoleService>;
-	let userServiceMock: DeepMocked<UserService>;
-	let accountServiceMock: DeepMocked<AccountService>;
-
-	beforeAll(async () => {
-		module = await Test.createTestingModule({
-			providers: [
-				TspProvisioningService,
-				{
-					provide: SchoolService,
-					useValue: createMock<SchoolService>(),
-				},
-				{
-					provide: ClassService,
-					useValue: createMock<ClassService>(),
-				},
-				{
-					provide: RoleService,
-					useValue: createMock<RoleService>(),
-				},
-				{
-					provide: UserService,
-					useValue: createMock<UserService>(),
-				},
-				{
-					provide: AccountService,
-					useValue: createMock<AccountService>(),
-				},
-			],
-		}).compile();
-
-		sut = module.get(TspProvisioningService);
-		schoolServiceMock = module.get(SchoolService);
-		classServiceMock = module.get(ClassService);
-		roleServiceMock = module.get(RoleService);
-		userServiceMock = module.get(UserService);
-		accountServiceMock = module.get(AccountService);
-	});
-
-	afterAll(async () => {
-		await module.close();
-	});
-
-	beforeEach(() => {
-		jest.resetAllMocks();
-	});
-
-	it('should be defined', () => {
-		expect(sut).toBeDefined();
-	});
-
-	describe('findSchoolOrFail', () => {
-		describe('when school is found', () => {
-			const setup = () => {
-				const system = provisioningSystemDtoFactory.build();
-				const externalSchool = externalSchoolDtoFactory.build();
-				const school = schoolFactory.build();
-
-				schoolServiceMock.getSchools.mockResolvedValueOnce([school]);
-
-				return { system, externalSchool, school };
-			};
-
-			it('should return school', async () => {
-				const { system, externalSchool, school } = setup();
-
-				const result = await sut.findSchoolOrFail(system, externalSchool);
-
-				expect(result).toEqual(school);
-			});
-		});
-
-		describe('when school is not found', () => {
-			const setup = () => {
-				const system = provisioningSystemDtoFactory.build();
-				const externalSchool = externalSchoolDtoFactory.build();
-
-				schoolServiceMock.getSchools.mockResolvedValueOnce([]);
-
-				return { system, externalSchool };
-			};
-
-			it('should throw', async () => {
-				const { system, externalSchool } = setup();
-
-				await expect(sut.findSchoolOrFail(system, externalSchool)).rejects.toThrow(NotFoundLoggableException);
-			});
-		});
-	});
-
-	describe('provisionClasses', () => {
-		describe('when user ID is missing', () => {
-			const setup = () => {
-				const school = schoolFactory.build();
-				const classes = [externalClassDtoFactory.build()];
-				const user = userDoFactory.build();
-
-				return { school, classes, user };
-			};
-
-			it('should throw', async () => {
-				const { school, classes, user } = setup();
-
-				await expect(sut.provisionClasses(school, classes, user)).rejects.toThrow(BadDataLoggableException);
-			});
-		});
-
-		describe('when class exists', () => {
-			const setup = () => {
-				const school = schoolFactory.build();
-				const classes = [externalClassDtoFactory.build()];
-				const clazz = classFactory.build();
-				const user = userDoFactory.buildWithId({
-					roles: [roleFactory.build({ name: RoleName.TEACHER }), roleFactory.build({ name: RoleName.STUDENT })],
-				});
-
-				classServiceMock.findClassWithSchoolIdAndExternalId.mockResolvedValue(clazz);
-
-				return { school, classes, user };
-			};
-
-			it('should update class', async () => {
-				const { school, classes, user } = setup();
-
-				await sut.provisionClasses(school, classes, user);
-
-				expect(classServiceMock.save).toHaveBeenCalledTimes(1);
-			});
-		});
-
-		describe('when class does not exist', () => {
-			const setup = () => {
-				const school = schoolFactory.build();
-				const classes = [externalClassDtoFactory.build()];
-				const user = userDoFactory.buildWithId({
-					roles: [roleFactory.build({ name: RoleName.TEACHER }), roleFactory.build({ name: RoleName.STUDENT })],
-				});
-
-				classServiceMock.findClassWithSchoolIdAndExternalId.mockResolvedValue(null);
-
-				return { school, classes, user };
-			};
-
-			it('should create class', async () => {
-				const { school, classes, user } = setup();
-
-				await sut.provisionClasses(school, classes, user);
-
-				expect(classServiceMock.save).toHaveBeenCalledTimes(1);
-			});
-		});
-	});
-
-	describe('provisionUser', () => {
-		describe('when external school is missing', () => {
-			const setup = () => {
-				const data = oauthDataDtoFactory.build({
-					system: provisioningSystemDtoFactory.build(),
-					externalSchool: undefined,
-				});
-				const school = schoolFactory.build();
-
-				return { data, school };
-			};
-
-			it('should throw', async () => {
-				const { data, school } = setup();
-
-				await expect(sut.provisionUser(data, school)).rejects.toThrow(BadDataLoggableException);
-			});
-		});
-
-		describe('when user exists and school is the same', () => {
-			const setup = () => {
-				const school = schoolFactory.build();
-				const data = oauthDataDtoFactory.build({
-					system: provisioningSystemDtoFactory.build(),
-					externalUser: externalUserDtoFactory.build(),
-					externalSchool: externalSchoolDtoFactory.build({
-						externalId: school.externalId,
-					}),
-				});
-				const user = userDoFactory.build({ id: faker.string.uuid() });
-
-				userServiceMock.findByExternalId.mockResolvedValue(user);
-				userServiceMock.save.mockResolvedValue(user);
-				schoolServiceMock.getSchools.mockResolvedValue([school]);
-
-				return { data, school };
-			};
-
-			it('should update user', async () => {
-				const { data, school } = setup();
-
-				await sut.provisionUser(data, school);
-
-				expect(userServiceMock.save).toHaveBeenCalledTimes(1);
-				expect(accountServiceMock.save).toHaveBeenCalledTimes(1);
-			});
-		});
-
-		describe('when user exists and school is different', () => {
-			const setup = () => {
-				const school = schoolFactory.build();
-				const data = oauthDataDtoFactory.build({
-					system: provisioningSystemDtoFactory.build(),
-					externalUser: externalUserDtoFactory.build(),
-					externalSchool: externalSchoolDtoFactory.build(),
-				});
-				const user = userDoFactory.build({ id: faker.string.uuid() });
-				const roles = [
-					roleDtoFactory.build({ name: RoleName.TEACHER }),
-					roleDtoFactory.build({ name: RoleName.STUDENT }),
-				];
-
-				userServiceMock.findByExternalId.mockResolvedValue(user);
-				userServiceMock.save.mockResolvedValue(user);
-				schoolServiceMock.getSchools.mockResolvedValue([school]);
-				roleServiceMock.findByNames.mockResolvedValue(roles);
-
-				return { data, school };
-			};
-
-			it('should update user and change school', async () => {
-				const { data, school } = setup();
-
-				await sut.provisionUser(data, school);
-
-				expect(userServiceMock.save).toHaveBeenCalledTimes(1);
-				expect(accountServiceMock.saveWithValidation).toHaveBeenCalledTimes(1);
-			});
-		});
-
-		describe('when user does not exist and has no firstname, lastname and email', () => {
-			const setup = (withFirstname: boolean, withLastname: boolean, withEmail: boolean) => {
-				const school = schoolFactory.build();
-				const data = oauthDataDtoFactory.build({
-					system: provisioningSystemDtoFactory.build(),
-					externalUser: externalUserDtoFactory.build({
-						firstName: withFirstname ? faker.person.firstName() : undefined,
-						lastName: withLastname ? faker.person.lastName() : undefined,
-						email: withEmail ? faker.internet.email() : undefined,
-					}),
-					externalSchool: externalSchoolDtoFactory.build(),
-				});
-
-				userServiceMock.findByExternalId.mockResolvedValue(null);
-				schoolServiceMock.getSchools.mockResolvedValue([school]);
-				roleServiceMock.findByNames.mockResolvedValue([]);
-
-				return { data, school };
-			};
-
-			it('should throw with no firstname', async () => {
-				const { data, school } = setup(false, true, true);
-
-				await expect(sut.provisionUser(data, school)).rejects.toThrow(BadDataLoggableException);
-			});
-
-			it('should throw with no lastname', async () => {
-				const { data, school } = setup(true, false, true);
-
-				await expect(sut.provisionUser(data, school)).rejects.toThrow(BadDataLoggableException);
-			});
-		});
-
-		describe('when user does not exist', () => {
-			const setup = () => {
-				const school = schoolFactory.build();
-				const data = oauthDataDtoFactory.build({
-					system: provisioningSystemDtoFactory.build(),
-					externalUser: externalUserDtoFactory.build({
-						firstName: faker.person.firstName(),
-						lastName: faker.person.lastName(),
-						email: faker.internet.email(),
-					}),
-					externalSchool: externalSchoolDtoFactory.build(),
-				});
-				const user = userDoFactory.build({ id: faker.string.uuid(), roles: [] });
-
-				userServiceMock.findByExternalId.mockResolvedValue(null);
-				userServiceMock.save.mockResolvedValue(user);
-				schoolServiceMock.getSchools.mockResolvedValue([school]);
-				roleServiceMock.findByNames.mockResolvedValue([]);
-
-				return { data, school };
-			};
-
-			it('should create user', async () => {
-				const { data, school } = setup();
-
-				await sut.provisionUser(data, school);
-
-				expect(userServiceMock.save).toHaveBeenCalledTimes(1);
-				expect(accountServiceMock.saveWithValidation).toHaveBeenCalledTimes(1);
-			});
-		});
-
-		describe('when user id is not set after create', () => {
-			const setup = () => {
-				const school = schoolFactory.build();
-				const data = oauthDataDtoFactory.build({
-					system: provisioningSystemDtoFactory.build(),
-					externalUser: externalUserDtoFactory.build({
-						firstName: faker.person.firstName(),
-						lastName: faker.person.lastName(),
-						email: faker.internet.email(),
-					}),
-					externalSchool: externalSchoolDtoFactory.build(),
-				});
-				const user = userDoFactory.build({ id: undefined, roles: [] });
-
-				userServiceMock.findByExternalId.mockResolvedValue(null);
-				userServiceMock.save.mockResolvedValue(user);
-				schoolServiceMock.getSchools.mockResolvedValue([school]);
-				roleServiceMock.findByNames.mockResolvedValue([]);
-
-				return { data, school };
-			};
-
-			it('should throw BadDataLoggableException', async () => {
-				const { data, school } = setup();
-
-				await expect(() => sut.provisionUser(data, school)).rejects.toThrow(BadDataLoggableException);
-			});
-		});
-	});
-});
+import { faker } from '@faker-js/faker';
+import { createMock, DeepMocked } from '@golevelup/ts-jest';
+import { Test, TestingModule } from '@nestjs/testing';
+import { NotFoundLoggableException } from '@shared/common/loggable-exception';
+import { RoleName } from '@shared/domain/interface';
+import { AccountService } from '@modules/account';
+import { ClassService } from '@modules/class';
+import { classFactory } from '@modules/class/domain/testing';
+import { RoleService } from '@modules/role';
+import { SchoolService } from '@modules/school';
+import { schoolFactory } from '@modules/school/testing';
+import { UserService } from '@modules/user';
+import { roleDtoFactory } from '@testing/factory/role-dto.factory';
+import { roleFactory } from '@testing/factory/role.factory';
+import { userDoFactory } from '@testing/factory/user.do.factory';
+import { BadDataLoggableException } from '../loggable';
+import {
+	externalClassDtoFactory,
+	externalSchoolDtoFactory,
+	externalUserDtoFactory,
+	oauthDataDtoFactory,
+	provisioningSystemDtoFactory,
+} from '../testing';
+import { TspProvisioningService } from './tsp-provisioning.service';
+
+describe('TspProvisioningService', () => {
+	let module: TestingModule;
+	let sut: TspProvisioningService;
+	let schoolServiceMock: DeepMocked<SchoolService>;
+	let classServiceMock: DeepMocked<ClassService>;
+	let roleServiceMock: DeepMocked<RoleService>;
+	let userServiceMock: DeepMocked<UserService>;
+	let accountServiceMock: DeepMocked<AccountService>;
+
+	beforeAll(async () => {
+		module = await Test.createTestingModule({
+			providers: [
+				TspProvisioningService,
+				{
+					provide: SchoolService,
+					useValue: createMock<SchoolService>(),
+				},
+				{
+					provide: ClassService,
+					useValue: createMock<ClassService>(),
+				},
+				{
+					provide: RoleService,
+					useValue: createMock<RoleService>(),
+				},
+				{
+					provide: UserService,
+					useValue: createMock<UserService>(),
+				},
+				{
+					provide: AccountService,
+					useValue: createMock<AccountService>(),
+				},
+			],
+		}).compile();
+
+		sut = module.get(TspProvisioningService);
+		schoolServiceMock = module.get(SchoolService);
+		classServiceMock = module.get(ClassService);
+		roleServiceMock = module.get(RoleService);
+		userServiceMock = module.get(UserService);
+		accountServiceMock = module.get(AccountService);
+	});
+
+	afterAll(async () => {
+		await module.close();
+	});
+
+	beforeEach(() => {
+		jest.resetAllMocks();
+	});
+
+	it('should be defined', () => {
+		expect(sut).toBeDefined();
+	});
+
+	describe('findSchoolOrFail', () => {
+		describe('when school is found', () => {
+			const setup = () => {
+				const system = provisioningSystemDtoFactory.build();
+				const externalSchool = externalSchoolDtoFactory.build();
+				const school = schoolFactory.build();
+
+				schoolServiceMock.getSchools.mockResolvedValueOnce([school]);
+
+				return { system, externalSchool, school };
+			};
+
+			it('should return school', async () => {
+				const { system, externalSchool, school } = setup();
+
+				const result = await sut.findSchoolOrFail(system, externalSchool);
+
+				expect(result).toEqual(school);
+			});
+		});
+
+		describe('when school is not found', () => {
+			const setup = () => {
+				const system = provisioningSystemDtoFactory.build();
+				const externalSchool = externalSchoolDtoFactory.build();
+
+				schoolServiceMock.getSchools.mockResolvedValueOnce([]);
+
+				return { system, externalSchool };
+			};
+
+			it('should throw', async () => {
+				const { system, externalSchool } = setup();
+
+				await expect(sut.findSchoolOrFail(system, externalSchool)).rejects.toThrow(NotFoundLoggableException);
+			});
+		});
+	});
+
+	describe('provisionClasses', () => {
+		describe('when user ID is missing', () => {
+			const setup = () => {
+				const school = schoolFactory.build();
+				const classes = [externalClassDtoFactory.build()];
+				const user = userDoFactory.build();
+
+				return { school, classes, user };
+			};
+
+			it('should throw', async () => {
+				const { school, classes, user } = setup();
+
+				await expect(sut.provisionClasses(school, classes, user)).rejects.toThrow(BadDataLoggableException);
+			});
+		});
+
+		describe('when class exists', () => {
+			const setup = () => {
+				const school = schoolFactory.build();
+				const classes = [externalClassDtoFactory.build()];
+				const clazz = classFactory.build();
+				const user = userDoFactory.buildWithId({
+					roles: [roleFactory.build({ name: RoleName.TEACHER }), roleFactory.build({ name: RoleName.STUDENT })],
+				});
+
+				classServiceMock.findClassWithSchoolIdAndExternalId.mockResolvedValue(clazz);
+
+				return { school, classes, user };
+			};
+
+			it('should update class', async () => {
+				const { school, classes, user } = setup();
+
+				await sut.provisionClasses(school, classes, user);
+
+				expect(classServiceMock.save).toHaveBeenCalledTimes(1);
+			});
+		});
+
+		describe('when class does not exist', () => {
+			const setup = () => {
+				const school = schoolFactory.build();
+				const classes = [externalClassDtoFactory.build()];
+				const user = userDoFactory.buildWithId({
+					roles: [roleFactory.build({ name: RoleName.TEACHER }), roleFactory.build({ name: RoleName.STUDENT })],
+				});
+
+				classServiceMock.findClassWithSchoolIdAndExternalId.mockResolvedValue(null);
+
+				return { school, classes, user };
+			};
+
+			it('should create class', async () => {
+				const { school, classes, user } = setup();
+
+				await sut.provisionClasses(school, classes, user);
+
+				expect(classServiceMock.save).toHaveBeenCalledTimes(1);
+			});
+		});
+	});
+
+	describe('provisionUser', () => {
+		describe('when external school is missing', () => {
+			const setup = () => {
+				const data = oauthDataDtoFactory.build({
+					system: provisioningSystemDtoFactory.build(),
+					externalSchool: undefined,
+				});
+				const school = schoolFactory.build();
+
+				return { data, school };
+			};
+
+			it('should throw', async () => {
+				const { data, school } = setup();
+
+				await expect(sut.provisionUser(data, school)).rejects.toThrow(BadDataLoggableException);
+			});
+		});
+
+		describe('when user exists and school is the same', () => {
+			const setup = () => {
+				const school = schoolFactory.build();
+				const data = oauthDataDtoFactory.build({
+					system: provisioningSystemDtoFactory.build(),
+					externalUser: externalUserDtoFactory.build(),
+					externalSchool: externalSchoolDtoFactory.build({
+						externalId: school.externalId,
+					}),
+				});
+				const user = userDoFactory.build({ id: faker.string.uuid() });
+
+				userServiceMock.findByExternalId.mockResolvedValue(user);
+				userServiceMock.save.mockResolvedValue(user);
+				schoolServiceMock.getSchools.mockResolvedValue([school]);
+
+				return { data, school };
+			};
+
+			it('should update user', async () => {
+				const { data, school } = setup();
+
+				await sut.provisionUser(data, school);
+
+				expect(userServiceMock.save).toHaveBeenCalledTimes(1);
+				expect(accountServiceMock.save).toHaveBeenCalledTimes(1);
+			});
+		});
+
+		describe('when user exists and school is different', () => {
+			const setup = () => {
+				const school = schoolFactory.build();
+				const data = oauthDataDtoFactory.build({
+					system: provisioningSystemDtoFactory.build(),
+					externalUser: externalUserDtoFactory.build(),
+					externalSchool: externalSchoolDtoFactory.build(),
+				});
+				const user = userDoFactory.build({ id: faker.string.uuid() });
+				const roles = [
+					roleDtoFactory.build({ name: RoleName.TEACHER }),
+					roleDtoFactory.build({ name: RoleName.STUDENT }),
+				];
+
+				userServiceMock.findByExternalId.mockResolvedValue(user);
+				userServiceMock.save.mockResolvedValue(user);
+				schoolServiceMock.getSchools.mockResolvedValue([school]);
+				roleServiceMock.findByNames.mockResolvedValue(roles);
+
+				return { data, school };
+			};
+
+			it('should update user and change school', async () => {
+				const { data, school } = setup();
+
+				await sut.provisionUser(data, school);
+
+				expect(userServiceMock.save).toHaveBeenCalledTimes(1);
+				expect(accountServiceMock.saveWithValidation).toHaveBeenCalledTimes(1);
+			});
+		});
+
+		describe('when user does not exist and has no firstname, lastname and email', () => {
+			const setup = (withFirstname: boolean, withLastname: boolean, withEmail: boolean) => {
+				const school = schoolFactory.build();
+				const data = oauthDataDtoFactory.build({
+					system: provisioningSystemDtoFactory.build(),
+					externalUser: externalUserDtoFactory.build({
+						firstName: withFirstname ? faker.person.firstName() : undefined,
+						lastName: withLastname ? faker.person.lastName() : undefined,
+						email: withEmail ? faker.internet.email() : undefined,
+					}),
+					externalSchool: externalSchoolDtoFactory.build(),
+				});
+
+				userServiceMock.findByExternalId.mockResolvedValue(null);
+				schoolServiceMock.getSchools.mockResolvedValue([school]);
+				roleServiceMock.findByNames.mockResolvedValue([]);
+
+				return { data, school };
+			};
+
+			it('should throw with no firstname', async () => {
+				const { data, school } = setup(false, true, true);
+
+				await expect(sut.provisionUser(data, school)).rejects.toThrow(BadDataLoggableException);
+			});
+
+			it('should throw with no lastname', async () => {
+				const { data, school } = setup(true, false, true);
+
+				await expect(sut.provisionUser(data, school)).rejects.toThrow(BadDataLoggableException);
+			});
+		});
+
+		describe('when user does not exist', () => {
+			const setup = () => {
+				const school = schoolFactory.build();
+				const data = oauthDataDtoFactory.build({
+					system: provisioningSystemDtoFactory.build(),
+					externalUser: externalUserDtoFactory.build({
+						firstName: faker.person.firstName(),
+						lastName: faker.person.lastName(),
+						email: faker.internet.email(),
+					}),
+					externalSchool: externalSchoolDtoFactory.build(),
+				});
+				const user = userDoFactory.build({ id: faker.string.uuid(), roles: [] });
+
+				userServiceMock.findByExternalId.mockResolvedValue(null);
+				userServiceMock.save.mockResolvedValue(user);
+				schoolServiceMock.getSchools.mockResolvedValue([school]);
+				roleServiceMock.findByNames.mockResolvedValue([]);
+
+				return { data, school };
+			};
+
+			it('should create user', async () => {
+				const { data, school } = setup();
+
+				await sut.provisionUser(data, school);
+
+				expect(userServiceMock.save).toHaveBeenCalledTimes(1);
+				expect(accountServiceMock.saveWithValidation).toHaveBeenCalledTimes(1);
+			});
+		});
+
+		describe('when user id is not set after create', () => {
+			const setup = () => {
+				const school = schoolFactory.build();
+				const data = oauthDataDtoFactory.build({
+					system: provisioningSystemDtoFactory.build(),
+					externalUser: externalUserDtoFactory.build({
+						firstName: faker.person.firstName(),
+						lastName: faker.person.lastName(),
+						email: faker.internet.email(),
+					}),
+					externalSchool: externalSchoolDtoFactory.build(),
+				});
+				const user = userDoFactory.build({ id: undefined, roles: [] });
+
+				userServiceMock.findByExternalId.mockResolvedValue(null);
+				userServiceMock.save.mockResolvedValue(user);
+				schoolServiceMock.getSchools.mockResolvedValue([school]);
+				roleServiceMock.findByNames.mockResolvedValue([]);
+
+				return { data, school };
+			};
+
+			it('should throw BadDataLoggableException', async () => {
+				const { data, school } = setup();
+
+				await expect(() => sut.provisionUser(data, school)).rejects.toThrow(BadDataLoggableException);
+			});
+		});
+	});
+});