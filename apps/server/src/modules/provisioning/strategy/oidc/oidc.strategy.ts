--- conflicted
+++ resolved
@@ -1,11 +1,6 @@
+import { Configuration } from '@hpi-schul-cloud/commons/lib';
 import { Injectable } from '@nestjs/common';
-<<<<<<< HEAD
 import { LegacySchoolDo, UserDO } from '@shared/domain';
-=======
-import { SchoolDO } from '@shared/domain/domainobject/school.do';
-import { UserDO } from '@shared/domain/domainobject/user.do';
-import { Configuration } from '@hpi-schul-cloud/commons/lib';
->>>>>>> 8cf1dcab
 import { OauthDataDto, ProvisioningDto } from '../../dto';
 import { ProvisioningStrategy } from '../base.strategy';
 import { OidcProvisioningService } from './service/oidc-provisioning.service';
