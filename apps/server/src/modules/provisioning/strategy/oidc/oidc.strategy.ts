<<<<<<< HEAD
import { Injectable } from '@nestjs/common';
import { SchoolDO } from '@shared/domain/domainobject/school.do';
import { UserDO } from '@shared/domain/domainobject/user.do';
import { OauthDataDto, ProvisioningDto } from '../../dto';
import { ProvisioningStrategy } from '../base.strategy';
import { OidcProvisioningService } from './service/oidc-provisioning.service';

@Injectable()
export abstract class OidcProvisioningStrategy extends ProvisioningStrategy {
	constructor(protected readonly oidcProvisioningService: OidcProvisioningService) {
		super();
	}

	override async apply(data: OauthDataDto): Promise<ProvisioningDto> {
		let school: SchoolDO | undefined;
		if (data.externalSchool) {
			school = await this.oidcProvisioningService.provisionExternalSchool(data.externalSchool, data.system.systemId);
		}

		const user: UserDO = await this.oidcProvisioningService.provisionExternalUser(
			data.externalUser,
			data.system.systemId,
			school?.id
		);
		return new ProvisioningDto({ externalUserId: user.externalId || data.externalUser.externalId });
	}
}
=======
import { Injectable } from '@nestjs/common';
import { SchoolDO } from '@shared/domain/domainobject/school.do';
import { UserDO } from '@shared/domain/domainobject/user.do';
import { OauthDataDto, ProvisioningDto } from '../../dto';
import { ProvisioningStrategy } from '../base.strategy';
import { OidcProvisioningService } from './service/oidc-provisioning.service';

@Injectable()
export abstract class OidcProvisioningStrategy extends ProvisioningStrategy {
	constructor(protected readonly oidcProvisioningService: OidcProvisioningService) {
		super();
	}

	override async apply(data: OauthDataDto): Promise<ProvisioningDto> {
		let school: SchoolDO | undefined;
		if (data.externalSchool) {
			school = await this.oidcProvisioningService.provisionExternalSchool(data.externalSchool, data.system.systemId);
		}

		const user: UserDO = await this.oidcProvisioningService.provisionExternalUser(
			data.externalUser,
			data.system.systemId,
			school?.id
		);
		return new ProvisioningDto({ externalUserId: user.externalId || data.externalUser.externalId });
	}
}
>>>>>>> 435a606f
<|MERGE_RESOLUTION|>--- conflicted
+++ resolved
@@ -1,4 +1,3 @@
-<<<<<<< HEAD
 import { Injectable } from '@nestjs/common';
 import { SchoolDO } from '@shared/domain/domainobject/school.do';
 import { UserDO } from '@shared/domain/domainobject/user.do';
@@ -25,33 +24,4 @@
 		);
 		return new ProvisioningDto({ externalUserId: user.externalId || data.externalUser.externalId });
 	}
-}
-=======
-import { Injectable } from '@nestjs/common';
-import { SchoolDO } from '@shared/domain/domainobject/school.do';
-import { UserDO } from '@shared/domain/domainobject/user.do';
-import { OauthDataDto, ProvisioningDto } from '../../dto';
-import { ProvisioningStrategy } from '../base.strategy';
-import { OidcProvisioningService } from './service/oidc-provisioning.service';
-
-@Injectable()
-export abstract class OidcProvisioningStrategy extends ProvisioningStrategy {
-	constructor(protected readonly oidcProvisioningService: OidcProvisioningService) {
-		super();
-	}
-
-	override async apply(data: OauthDataDto): Promise<ProvisioningDto> {
-		let school: SchoolDO | undefined;
-		if (data.externalSchool) {
-			school = await this.oidcProvisioningService.provisionExternalSchool(data.externalSchool, data.system.systemId);
-		}
-
-		const user: UserDO = await this.oidcProvisioningService.provisionExternalUser(
-			data.externalUser,
-			data.system.systemId,
-			school?.id
-		);
-		return new ProvisioningDto({ externalUserId: user.externalId || data.externalUser.externalId });
-	}
-}
->>>>>>> 435a606f
+}