--- conflicted
+++ resolved
@@ -201,11 +201,7 @@
 
 				if (group.isEmpty()) {
 					const courses: Course[] = await this.courseService.findBySyncedGroup(group);
-<<<<<<< HEAD
-					if (!courses) {
-=======
 					if (!courses || courses.length === 0) {
->>>>>>> 35ae0193
 						await this.groupService.delete(group);
 					}
 					return null;
