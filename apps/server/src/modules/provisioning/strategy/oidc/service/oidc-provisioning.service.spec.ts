--- conflicted
+++ resolved
@@ -10,15 +10,9 @@
 import { UnprocessableEntityException } from '@nestjs/common';
 import { Test, TestingModule } from '@nestjs/testing';
 import { NotFoundLoggableException } from '@shared/common/loggable-exception';
-<<<<<<< HEAD
-import { ExternalSource, LegacySchoolDo, RoleName, RoleReference } from '@shared/domain';
-import { UserDO } from '@shared/domain/domainobject/user.do';
+import { ExternalSource, LegacySchoolDo, RoleReference, UserDO } from '@shared/domain/domainobject';
+import { RoleName } from '@shared/domain/interface';
 import { SchoolFeature } from '@shared/domain/types';
-=======
-import { ExternalSource, LegacySchoolDo, RoleReference, UserDO } from '@shared/domain/domainobject';
-import { SchoolFeatures } from '@shared/domain/entity';
-import { RoleName } from '@shared/domain/interface';
->>>>>>> 3960c614
 import {
 	externalGroupDtoFactory,
 	externalSchoolDtoFactory,
@@ -497,14 +491,9 @@
 						externalId: 'externalId',
 						name: 'existingName',
 						officialSchoolNumber: 'existingOfficialSchoolNumber',
-<<<<<<< HEAD
-						systems: [],
+						systems: undefined,
 						features: [SchoolFeature.OAUTH_PROVISIONING_ENABLED],
 						schoolYear,
-=======
-						systems: undefined,
-						features: [SchoolFeatures.OAUTH_PROVISIONING_ENABLED],
->>>>>>> 3960c614
 					});
 
 					schoolService.save.mockResolvedValue(savedSchoolDO);
