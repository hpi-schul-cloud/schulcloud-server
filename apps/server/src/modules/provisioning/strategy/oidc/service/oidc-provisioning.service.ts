--- conflicted
+++ resolved
@@ -44,15 +44,9 @@
 				school.systems.push(systemId);
 			}
 		} else {
-<<<<<<< HEAD
-			const schoolYear: SchoolYear = await this.schoolYearService.getCurrentSchoolYear();
-			const federalState: FederalState = await this.federalStateService.findFederalStateByName(
-				FederalStateNames.NIEDERSACHSEN
-=======
 			const schoolYear: SchoolYearEntity = await this.schoolYearService.getCurrentSchoolYear();
 			const federalState: FederalStateEntity = await this.federalStateService.findFederalStateByName(
-				FederalStateNames.NIEDERSACHEN
->>>>>>> 13d317f6
+				FederalStateNames.NIEDERSACHSEN
 			);
 
 			school = new LegacySchoolDo({
