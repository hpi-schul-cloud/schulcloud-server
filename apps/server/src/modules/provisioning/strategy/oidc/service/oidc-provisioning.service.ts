import { Injectable, UnprocessableEntityException } from '@nestjs/common';
<<<<<<< HEAD
import { EntityId, SchoolFeatures } from '@shared/domain';
=======
import { EntityId, FederalState, SchoolFeatures, SchoolYear } from '@shared/domain';
>>>>>>> e8de3471
import { RoleReference } from '@shared/domain/domainobject';
import { SchoolDO } from '@shared/domain/domainobject/school.do';
import { UserDO } from '@shared/domain/domainobject/user.do';
import { AccountService } from '@src/modules/account/services/account.service';
import { AccountSaveDto } from '@src/modules/account/services/dto';
import { RoleService } from '@src/modules/role';
import { RoleDto } from '@src/modules/role/service/dto/role.dto';
import { SchoolService, FederalStateService, SchoolYearService } from '@src/modules/school';
import { UserService } from '@src/modules/user';
import CryptoJS from 'crypto-js';
import { FederalStateNames } from '@src/modules/school/types';
import { ExternalSchoolDto, ExternalUserDto } from '../../../dto';

@Injectable()
export class OidcProvisioningService {
	constructor(
		private readonly userService: UserService,
		private readonly schoolService: SchoolService,
		private readonly roleService: RoleService,
		private readonly accountService: AccountService,
		private readonly schoolYearService: SchoolYearService,
		private readonly federalStateService: FederalStateService
	) {}

	async provisionExternalSchool(externalSchool: ExternalSchoolDto, systemId: EntityId): Promise<SchoolDO> {
		const existingSchool: SchoolDO | null = await this.schoolService.getSchoolByExternalId(
			externalSchool.externalId,
			systemId
		);
		let school: SchoolDO;
		if (existingSchool) {
			school = existingSchool;
			school.name = externalSchool.name;
			school.officialSchoolNumber = externalSchool.officialSchoolNumber ?? existingSchool.officialSchoolNumber;
			if (!school.systems) {
				school.systems = [systemId];
			} else if (!school.systems.includes(systemId)) {
				school.systems.push(systemId);
			}
		} else {
			const schoolYear: SchoolYear = await this.schoolYearService.getCurrentSchoolYear();
			const federalState: FederalState = await this.federalStateService.findFederalStateByName(
				FederalStateNames.NIEDERSACHEN
			);

			school = new SchoolDO({
				externalId: externalSchool.externalId,
				name: externalSchool.name,
				officialSchoolNumber: externalSchool.officialSchoolNumber,
				systems: [systemId],
				features: [SchoolFeatures.OAUTH_PROVISIONING_ENABLED],
				// TODO: N21-990 Refactoring: Create domain objects for schoolYear and federalState
				schoolYear,
				federalState,
			});
		}

		const savedSchool: SchoolDO = await this.schoolService.createOrUpdateSchool(school);
		return savedSchool;
	}

	async provisionExternalUser(externalUser: ExternalUserDto, systemId: EntityId, schoolId?: string): Promise<UserDO> {
		let roleRefs: RoleReference[] | undefined;
		if (externalUser.roles) {
			const roles: RoleDto[] = await this.roleService.findByNames(externalUser.roles);
			roleRefs = roles.map((role: RoleDto): RoleReference => new RoleReference({ id: role.id || '', name: role.name }));
		}

		const existingUser: UserDO | null = await this.userService.findByExternalId(externalUser.externalId, systemId);
		let user: UserDO;
		let createNewAccount = false;
		if (existingUser) {
			user = existingUser;
			user.firstName = externalUser.firstName ?? existingUser.firstName;
			user.lastName = externalUser.lastName ?? existingUser.lastName;
			user.email = externalUser.email ?? existingUser.email;
			user.roles = roleRefs ?? existingUser.roles;
			user.schoolId = schoolId ?? existingUser.schoolId;
		} else {
			createNewAccount = true;

			if (!schoolId) {
				throw new UnprocessableEntityException(
					`Unable to create new external user ${externalUser.externalId} without a school`
				);
			}

			user = new UserDO({
				externalId: externalUser.externalId,
				firstName: externalUser.firstName ?? '',
				lastName: externalUser.lastName ?? '',
				email: externalUser.email ?? '',
				roles: roleRefs ?? [],
				schoolId,
			});
		}

		const savedUser: UserDO = await this.userService.save(user);

		if (createNewAccount) {
			await this.accountService.saveWithValidation(
				new AccountSaveDto({
					userId: savedUser.id,
					username: CryptoJS.SHA256(savedUser.id as string).toString(CryptoJS.enc.Base64),
					systemId,
					activated: true,
				})
			);
		}

		return savedUser;
	}
}<|MERGE_RESOLUTION|>--- conflicted
+++ resolved
@@ -1,9 +1,5 @@
 import { Injectable, UnprocessableEntityException } from '@nestjs/common';
-<<<<<<< HEAD
-import { EntityId, SchoolFeatures } from '@shared/domain';
-=======
 import { EntityId, FederalState, SchoolFeatures, SchoolYear } from '@shared/domain';
->>>>>>> e8de3471
 import { RoleReference } from '@shared/domain/domainobject';
 import { SchoolDO } from '@shared/domain/domainobject/school.do';
 import { UserDO } from '@shared/domain/domainobject/user.do';
