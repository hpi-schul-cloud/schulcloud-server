import { createMock, DeepMocked } from '@golevelup/ts-jest';
import { NotImplementedException } from '@nestjs/common';
import { Test, TestingModule } from '@nestjs/testing';
import { RoleName } from '@shared/domain';
<<<<<<< HEAD
import { RoleReference } from '@shared/domain/domainobject';
=======
>>>>>>> e8de3471
import { SchoolDO } from '@shared/domain/domainobject/school.do';
import { UserDO } from '@shared/domain/domainobject/user.do';
import { SystemProvisioningStrategy } from '@shared/domain/interface/system-provisioning.strategy';
import { userDoFactory, schoolDOFactory } from '@shared/testing';
import {
	ExternalSchoolDto,
	ExternalUserDto,
	OauthDataDto,
	OauthDataStrategyInputDto,
	ProvisioningDto,
	ProvisioningSystemDto,
} from '../../dto';
import { OidcProvisioningStrategy } from './oidc.strategy';
import { OidcProvisioningService } from './service/oidc-provisioning.service';

class TestOidcStrategy extends OidcProvisioningStrategy {
	// eslint-disable-next-line @typescript-eslint/no-unused-vars
	getData(input: OauthDataStrategyInputDto): Promise<OauthDataDto> {
		throw new NotImplementedException();
	}

	getType(): SystemProvisioningStrategy {
		throw new NotImplementedException();
	}
}

describe('OidcStrategy', () => {
	let module: TestingModule;
	let strategy: TestOidcStrategy;

	let oidcProvisioningService: DeepMocked<OidcProvisioningService>;

	beforeAll(async () => {
		module = await Test.createTestingModule({
			providers: [
				TestOidcStrategy,
				{
					provide: OidcProvisioningService,
					useValue: createMock<OidcProvisioningService>(),
				},
			],
		}).compile();

		strategy = module.get(TestOidcStrategy);
		oidcProvisioningService = module.get(OidcProvisioningService);
	});

	afterAll(async () => {
		await module.close();
	});

	describe('apply is called', () => {
		const setup = () => {
			const externalUserId = 'externalUserId';
			const externalSchoolId = 'externalSchoolId';
			const schoolId = 'schoolId';
			const oauthData: OauthDataDto = new OauthDataDto({
				system: new ProvisioningSystemDto({
					systemId: 'systemId',
					provisioningStrategy: SystemProvisioningStrategy.OIDC,
				}),
				externalSchool: new ExternalSchoolDto({
					externalId: externalSchoolId,
					name: 'schoolName',
				}),
				externalUser: new ExternalUserDto({
					externalId: externalUserId,
				}),
			});
			const user: UserDO = userDoFactory.withRoles([{ id: 'roleId', name: RoleName.USER }]).build({
				firstName: 'firstName',
				lastName: 'lastName',
				email: 'email',
				schoolId: 'schoolId',
<<<<<<< HEAD
				roles: [new RoleReference({ id: 'roleId', name: RoleName.USER })],
=======
>>>>>>> e8de3471
				externalId: externalUserId,
			});
			const school: SchoolDO = schoolDOFactory.build({
				id: schoolId,
				name: 'schoolName',
				externalId: externalSchoolId,
			});

			oidcProvisioningService.provisionExternalSchool.mockResolvedValue(school);
			oidcProvisioningService.provisionExternalUser.mockResolvedValue(user);

			return {
				oauthData,
				schoolId,
			};
		};

		describe('when school data is provided', () => {
			it('should call the OidcProvisioningService.provisionExternalSchool', async () => {
				const { oauthData } = setup();

				await strategy.apply(oauthData);

				expect(oidcProvisioningService.provisionExternalSchool).toHaveBeenCalledWith(
					oauthData.externalSchool,
					oauthData.system.systemId
				);
			});
		});

		describe('when user data is provided', () => {
			it('should call the OidcProvisioningService.provisionExternalUser', async () => {
				const { oauthData, schoolId } = setup();

				await strategy.apply(oauthData);

				expect(oidcProvisioningService.provisionExternalUser).toHaveBeenCalledWith(
					oauthData.externalUser,
					oauthData.system.systemId,
					schoolId
				);
			});

			it('should return the users external id', async () => {
				const { oauthData } = setup();

				const result: ProvisioningDto = await strategy.apply(oauthData);

				expect(result).toEqual(new ProvisioningDto({ externalUserId: oauthData.externalUser.externalId }));
			});
		});
	});
});<|MERGE_RESOLUTION|>--- conflicted
+++ resolved
@@ -2,10 +2,6 @@
 import { NotImplementedException } from '@nestjs/common';
 import { Test, TestingModule } from '@nestjs/testing';
 import { RoleName } from '@shared/domain';
-<<<<<<< HEAD
-import { RoleReference } from '@shared/domain/domainobject';
-=======
->>>>>>> e8de3471
 import { SchoolDO } from '@shared/domain/domainobject/school.do';
 import { UserDO } from '@shared/domain/domainobject/user.do';
 import { SystemProvisioningStrategy } from '@shared/domain/interface/system-provisioning.strategy';
@@ -80,10 +76,6 @@
 				lastName: 'lastName',
 				email: 'email',
 				schoolId: 'schoolId',
-<<<<<<< HEAD
-				roles: [new RoleReference({ id: 'roleId', name: RoleName.USER })],
-=======
->>>>>>> e8de3471
 				externalId: externalUserId,
 			});
 			const school: SchoolDO = schoolDOFactory.build({
