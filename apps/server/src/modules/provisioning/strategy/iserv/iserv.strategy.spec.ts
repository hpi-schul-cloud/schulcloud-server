import { createMock, DeepMocked } from '@golevelup/ts-jest';
import { ObjectId } from '@mikro-orm/mongodb';
import { Test, TestingModule } from '@nestjs/testing';
import { RoleName, User } from '@shared/domain';
import { RoleReference } from '@shared/domain/domainobject';
import { SchoolDO } from '@shared/domain/domainobject/school.do';
import { UserDO } from '@shared/domain/domainobject/user.do';
import { SystemProvisioningStrategy } from '@shared/domain/interface/system-provisioning.strategy';
import { schoolFactory, setupEntities, userDoFactory, userFactory } from '@shared/testing';
import { schoolDOFactory } from '@shared/testing/factory/domainobject/school.factory';
import { OAuthSSOError } from '@src/modules/oauth/error/oauth-sso.error';
import { SchoolService } from '@src/modules/school';
import { UserService } from '@src/modules/user';
import jwt from 'jsonwebtoken';
import { RoleDto } from '../../../role/service/dto/role.dto';
import {
	ExternalSchoolDto,
	ExternalUserDto,
	OauthDataDto,
	OauthDataStrategyInputDto,
	ProvisioningDto,
	ProvisioningSystemDto,
} from '../../dto';
import { IservProvisioningStrategy } from './iserv.strategy';

jest.mock('jsonwebtoken');

describe('IservProvisioningStrategy', () => {
	let module: TestingModule;
	let strategy: IservProvisioningStrategy;

	let schoolService: DeepMocked<SchoolService>;
	let userService: DeepMocked<UserService>;

	beforeAll(async () => {
		await setupEntities();
		module = await Test.createTestingModule({
			providers: [
				IservProvisioningStrategy,
				{
					provide: UserService,
					useValue: createMock<UserService>(),
				},
				{
					provide: SchoolService,
					useValue: createMock<SchoolService>(),
				},
			],
		}).compile();

		strategy = module.get(IservProvisioningStrategy);
		schoolService = module.get(SchoolService);
		userService = module.get(UserService);
	});

	afterAll(async () => {
		await module.close();
	});

	describe('getType is called', () => {
		describe('when it is called', () => {
			it('should return type ISERV', () => {
				const result: SystemProvisioningStrategy = strategy.getType();

				expect(result).toEqual(SystemProvisioningStrategy.ISERV);
			});
		});
	});

	describe('getData is called', () => {
		const setup = () => {
			const userUUID = 'aef1f4fd-c323-466e-962b-a84354c0e713';
			const email = 'abc@def.de';
			const input: OauthDataStrategyInputDto = new OauthDataStrategyInputDto({
				system: new ProvisioningSystemDto({
					systemId: 'systemId',
					provisioningStrategy: SystemProvisioningStrategy.ISERV,
				}),
				accessToken: 'accessToken',
				idToken: 'idToken',
			});

			return {
				userUUID,
				email,
				input,
			};
		};

		describe('when the operation succeeds', () => {
			it('should return the user data', async () => {
				const { input, userUUID, email } = setup();
<<<<<<< HEAD
				const user: UserDO = userDoFactory.buildWithId({
					externalId: userUUID,
					roles: [new RoleReference({ id: 'roleId', name: RoleName.STUDENT })],
=======
				const user: UserDO = userDoFactory.withRoles([{ id: 'roleId', name: RoleName.STUDENT }]).buildWithId({
					externalId: userUUID,
>>>>>>> e8de3471
				});
				const school: SchoolDO = schoolDOFactory.buildWithId({ externalId: 'schoolExternalId' });
				const roleDto: RoleDto = new RoleDto({
					name: RoleName.STUDENT,
				});

				jest.spyOn(jwt, 'decode').mockImplementation(() => {
					return { uuid: userUUID, email };
				});
				userService.findByExternalId.mockResolvedValue(user);
				schoolService.getSchoolById.mockResolvedValue(school);

				const result: OauthDataDto = await strategy.getData(input);

				expect(result).toEqual<OauthDataDto>({
					system: input.system,
					externalUser: new ExternalUserDto({
						externalId: userUUID,
						email: user.email,
						roles: [roleDto.name],
						firstName: user.firstName,
						lastName: user.lastName,
					}),
					externalSchool: new ExternalSchoolDto({
						externalId: 'schoolExternalId',
						name: school.name,
						officialSchoolNumber: school.officialSchoolNumber,
					}),
				});
			});
		});

		describe('when the id token is invalid', () => {
			it('should throw an error with code sso_jwt_problem', async () => {
				const { input } = setup();

				jest.spyOn(jwt, 'decode').mockReturnValue(null);

				const func = () => strategy.getData(input);

				await expect(func).rejects.toThrow(new OAuthSSOError('Failed to extract uuid', 'sso_jwt_problem'));
			});
		});

		describe('when no user with the externalId is found', () => {
			it('should throw an error with code sso_user_notfound and additional information', async () => {
				const { input, userUUID, email } = setup();
				const schoolId: string = new ObjectId().toHexString();
				const user: User = userFactory.buildWithId({
					externalId: userUUID,
					school: schoolFactory.buildWithId(undefined, schoolId),
				});

				jest.spyOn(jwt, 'decode').mockImplementation(() => {
					return { uuid: userUUID, email };
				});
				userService.findByExternalId.mockResolvedValue(null);
				userService.findByEmail.mockResolvedValue([user]);

				const func = () => strategy.getData(input);

				await expect(func).rejects.toThrow(
					new OAuthSSOError(
						`Failed to find user with Id ${userUUID} [schoolId: ${schoolId}, currentLdapId: ${userUUID}]`,
						'sso_user_notfound'
					)
				);
			});

			it('should throw an error with code sso_user_notfound without additional information', async () => {
				const { input, userUUID, email } = setup();

				jest.spyOn(jwt, 'decode').mockImplementation(() => {
					return { uuid: userUUID, email };
				});
				userService.findByExternalId.mockResolvedValue(null);
				userService.findByEmail.mockResolvedValue([]);

				const func = () => strategy.getData(input);

				await expect(func).rejects.toThrow(
					new OAuthSSOError(`Failed to find user with Id ${userUUID}`, 'sso_user_notfound')
				);
			});
		});
	});

	describe('apply is called', () => {
		describe('when oauth data is provided', () => {
			it('should return a provisioning dto with the external user id', async () => {
				const userUUID = 'aef1f4fd-c323-466e-962b-a84354c0e713';
				const data: OauthDataDto = new OauthDataDto({
					system: new ProvisioningSystemDto({
						systemId: 'systemId',
						provisioningStrategy: SystemProvisioningStrategy.ISERV,
					}),
					externalUser: new ExternalUserDto({ externalId: userUUID }),
				});

				const result: ProvisioningDto = await strategy.apply(data);

				expect(result).toEqual<ProvisioningDto>({
					externalUserId: userUUID,
				});
			});
		});
	});
});
<|MERGE_RESOLUTION|>--- conflicted
+++ resolved
@@ -1,208 +1,201 @@
-import { createMock, DeepMocked } from '@golevelup/ts-jest';
-import { ObjectId } from '@mikro-orm/mongodb';
-import { Test, TestingModule } from '@nestjs/testing';
-import { RoleName, User } from '@shared/domain';
-import { RoleReference } from '@shared/domain/domainobject';
-import { SchoolDO } from '@shared/domain/domainobject/school.do';
-import { UserDO } from '@shared/domain/domainobject/user.do';
-import { SystemProvisioningStrategy } from '@shared/domain/interface/system-provisioning.strategy';
-import { schoolFactory, setupEntities, userDoFactory, userFactory } from '@shared/testing';
-import { schoolDOFactory } from '@shared/testing/factory/domainobject/school.factory';
-import { OAuthSSOError } from '@src/modules/oauth/error/oauth-sso.error';
-import { SchoolService } from '@src/modules/school';
-import { UserService } from '@src/modules/user';
-import jwt from 'jsonwebtoken';
-import { RoleDto } from '../../../role/service/dto/role.dto';
-import {
-	ExternalSchoolDto,
-	ExternalUserDto,
-	OauthDataDto,
-	OauthDataStrategyInputDto,
-	ProvisioningDto,
-	ProvisioningSystemDto,
-} from '../../dto';
-import { IservProvisioningStrategy } from './iserv.strategy';
-
-jest.mock('jsonwebtoken');
-
-describe('IservProvisioningStrategy', () => {
-	let module: TestingModule;
-	let strategy: IservProvisioningStrategy;
-
-	let schoolService: DeepMocked<SchoolService>;
-	let userService: DeepMocked<UserService>;
-
-	beforeAll(async () => {
-		await setupEntities();
-		module = await Test.createTestingModule({
-			providers: [
-				IservProvisioningStrategy,
-				{
-					provide: UserService,
-					useValue: createMock<UserService>(),
-				},
-				{
-					provide: SchoolService,
-					useValue: createMock<SchoolService>(),
-				},
-			],
-		}).compile();
-
-		strategy = module.get(IservProvisioningStrategy);
-		schoolService = module.get(SchoolService);
-		userService = module.get(UserService);
-	});
-
-	afterAll(async () => {
-		await module.close();
-	});
-
-	describe('getType is called', () => {
-		describe('when it is called', () => {
-			it('should return type ISERV', () => {
-				const result: SystemProvisioningStrategy = strategy.getType();
-
-				expect(result).toEqual(SystemProvisioningStrategy.ISERV);
-			});
-		});
-	});
-
-	describe('getData is called', () => {
-		const setup = () => {
-			const userUUID = 'aef1f4fd-c323-466e-962b-a84354c0e713';
-			const email = 'abc@def.de';
-			const input: OauthDataStrategyInputDto = new OauthDataStrategyInputDto({
-				system: new ProvisioningSystemDto({
-					systemId: 'systemId',
-					provisioningStrategy: SystemProvisioningStrategy.ISERV,
-				}),
-				accessToken: 'accessToken',
-				idToken: 'idToken',
-			});
-
-			return {
-				userUUID,
-				email,
-				input,
-			};
-		};
-
-		describe('when the operation succeeds', () => {
-			it('should return the user data', async () => {
-				const { input, userUUID, email } = setup();
-<<<<<<< HEAD
-				const user: UserDO = userDoFactory.buildWithId({
-					externalId: userUUID,
-					roles: [new RoleReference({ id: 'roleId', name: RoleName.STUDENT })],
-=======
-				const user: UserDO = userDoFactory.withRoles([{ id: 'roleId', name: RoleName.STUDENT }]).buildWithId({
-					externalId: userUUID,
->>>>>>> e8de3471
-				});
-				const school: SchoolDO = schoolDOFactory.buildWithId({ externalId: 'schoolExternalId' });
-				const roleDto: RoleDto = new RoleDto({
-					name: RoleName.STUDENT,
-				});
-
-				jest.spyOn(jwt, 'decode').mockImplementation(() => {
-					return { uuid: userUUID, email };
-				});
-				userService.findByExternalId.mockResolvedValue(user);
-				schoolService.getSchoolById.mockResolvedValue(school);
-
-				const result: OauthDataDto = await strategy.getData(input);
-
-				expect(result).toEqual<OauthDataDto>({
-					system: input.system,
-					externalUser: new ExternalUserDto({
-						externalId: userUUID,
-						email: user.email,
-						roles: [roleDto.name],
-						firstName: user.firstName,
-						lastName: user.lastName,
-					}),
-					externalSchool: new ExternalSchoolDto({
-						externalId: 'schoolExternalId',
-						name: school.name,
-						officialSchoolNumber: school.officialSchoolNumber,
-					}),
-				});
-			});
-		});
-
-		describe('when the id token is invalid', () => {
-			it('should throw an error with code sso_jwt_problem', async () => {
-				const { input } = setup();
-
-				jest.spyOn(jwt, 'decode').mockReturnValue(null);
-
-				const func = () => strategy.getData(input);
-
-				await expect(func).rejects.toThrow(new OAuthSSOError('Failed to extract uuid', 'sso_jwt_problem'));
-			});
-		});
-
-		describe('when no user with the externalId is found', () => {
-			it('should throw an error with code sso_user_notfound and additional information', async () => {
-				const { input, userUUID, email } = setup();
-				const schoolId: string = new ObjectId().toHexString();
-				const user: User = userFactory.buildWithId({
-					externalId: userUUID,
-					school: schoolFactory.buildWithId(undefined, schoolId),
-				});
-
-				jest.spyOn(jwt, 'decode').mockImplementation(() => {
-					return { uuid: userUUID, email };
-				});
-				userService.findByExternalId.mockResolvedValue(null);
-				userService.findByEmail.mockResolvedValue([user]);
-
-				const func = () => strategy.getData(input);
-
-				await expect(func).rejects.toThrow(
-					new OAuthSSOError(
-						`Failed to find user with Id ${userUUID} [schoolId: ${schoolId}, currentLdapId: ${userUUID}]`,
-						'sso_user_notfound'
-					)
-				);
-			});
-
-			it('should throw an error with code sso_user_notfound without additional information', async () => {
-				const { input, userUUID, email } = setup();
-
-				jest.spyOn(jwt, 'decode').mockImplementation(() => {
-					return { uuid: userUUID, email };
-				});
-				userService.findByExternalId.mockResolvedValue(null);
-				userService.findByEmail.mockResolvedValue([]);
-
-				const func = () => strategy.getData(input);
-
-				await expect(func).rejects.toThrow(
-					new OAuthSSOError(`Failed to find user with Id ${userUUID}`, 'sso_user_notfound')
-				);
-			});
-		});
-	});
-
-	describe('apply is called', () => {
-		describe('when oauth data is provided', () => {
-			it('should return a provisioning dto with the external user id', async () => {
-				const userUUID = 'aef1f4fd-c323-466e-962b-a84354c0e713';
-				const data: OauthDataDto = new OauthDataDto({
-					system: new ProvisioningSystemDto({
-						systemId: 'systemId',
-						provisioningStrategy: SystemProvisioningStrategy.ISERV,
-					}),
-					externalUser: new ExternalUserDto({ externalId: userUUID }),
-				});
-
-				const result: ProvisioningDto = await strategy.apply(data);
-
-				expect(result).toEqual<ProvisioningDto>({
-					externalUserId: userUUID,
-				});
-			});
-		});
-	});
-});
+import { createMock, DeepMocked } from '@golevelup/ts-jest';
+import { ObjectId } from '@mikro-orm/mongodb';
+import { Test, TestingModule } from '@nestjs/testing';
+import { RoleName, User } from '@shared/domain';
+import { SchoolDO } from '@shared/domain/domainobject/school.do';
+import { UserDO } from '@shared/domain/domainobject/user.do';
+import { SystemProvisioningStrategy } from '@shared/domain/interface/system-provisioning.strategy';
+import { schoolFactory, setupEntities, userDoFactory, userFactory } from '@shared/testing';
+import { schoolDOFactory } from '@shared/testing/factory/domainobject/school.factory';
+import { OAuthSSOError } from '@src/modules/oauth/error/oauth-sso.error';
+import { SchoolService } from '@src/modules/school';
+import { UserService } from '@src/modules/user';
+import jwt from 'jsonwebtoken';
+import { RoleDto } from '../../../role/service/dto/role.dto';
+import {
+	ExternalSchoolDto,
+	ExternalUserDto,
+	OauthDataDto,
+	OauthDataStrategyInputDto,
+	ProvisioningDto,
+	ProvisioningSystemDto,
+} from '../../dto';
+import { IservProvisioningStrategy } from './iserv.strategy';
+
+jest.mock('jsonwebtoken');
+
+describe('IservProvisioningStrategy', () => {
+	let module: TestingModule;
+	let strategy: IservProvisioningStrategy;
+
+	let schoolService: DeepMocked<SchoolService>;
+	let userService: DeepMocked<UserService>;
+
+	beforeAll(async () => {
+		await setupEntities();
+		module = await Test.createTestingModule({
+			providers: [
+				IservProvisioningStrategy,
+				{
+					provide: UserService,
+					useValue: createMock<UserService>(),
+				},
+				{
+					provide: SchoolService,
+					useValue: createMock<SchoolService>(),
+				},
+			],
+		}).compile();
+
+		strategy = module.get(IservProvisioningStrategy);
+		schoolService = module.get(SchoolService);
+		userService = module.get(UserService);
+	});
+
+	afterAll(async () => {
+		await module.close();
+	});
+
+	describe('getType is called', () => {
+		describe('when it is called', () => {
+			it('should return type ISERV', () => {
+				const result: SystemProvisioningStrategy = strategy.getType();
+
+				expect(result).toEqual(SystemProvisioningStrategy.ISERV);
+			});
+		});
+	});
+
+	describe('getData is called', () => {
+		const setup = () => {
+			const userUUID = 'aef1f4fd-c323-466e-962b-a84354c0e713';
+			const email = 'abc@def.de';
+			const input: OauthDataStrategyInputDto = new OauthDataStrategyInputDto({
+				system: new ProvisioningSystemDto({
+					systemId: 'systemId',
+					provisioningStrategy: SystemProvisioningStrategy.ISERV,
+				}),
+				accessToken: 'accessToken',
+				idToken: 'idToken',
+			});
+
+			return {
+				userUUID,
+				email,
+				input,
+			};
+		};
+
+		describe('when the operation succeeds', () => {
+			it('should return the user data', async () => {
+				const { input, userUUID, email } = setup();
+				const user: UserDO = userDoFactory.withRoles([{ id: 'roleId', name: RoleName.STUDENT }]).buildWithId({
+					externalId: userUUID,
+				});
+				const school: SchoolDO = schoolDOFactory.buildWithId({ externalId: 'schoolExternalId' });
+				const roleDto: RoleDto = new RoleDto({
+					name: RoleName.STUDENT,
+				});
+
+				jest.spyOn(jwt, 'decode').mockImplementation(() => {
+					return { uuid: userUUID, email };
+				});
+				userService.findByExternalId.mockResolvedValue(user);
+				schoolService.getSchoolById.mockResolvedValue(school);
+
+				const result: OauthDataDto = await strategy.getData(input);
+
+				expect(result).toEqual<OauthDataDto>({
+					system: input.system,
+					externalUser: new ExternalUserDto({
+						externalId: userUUID,
+						email: user.email,
+						roles: [roleDto.name],
+						firstName: user.firstName,
+						lastName: user.lastName,
+					}),
+					externalSchool: new ExternalSchoolDto({
+						externalId: 'schoolExternalId',
+						name: school.name,
+						officialSchoolNumber: school.officialSchoolNumber,
+					}),
+				});
+			});
+		});
+
+		describe('when the id token is invalid', () => {
+			it('should throw an error with code sso_jwt_problem', async () => {
+				const { input } = setup();
+
+				jest.spyOn(jwt, 'decode').mockReturnValue(null);
+
+				const func = () => strategy.getData(input);
+
+				await expect(func).rejects.toThrow(new OAuthSSOError('Failed to extract uuid', 'sso_jwt_problem'));
+			});
+		});
+
+		describe('when no user with the externalId is found', () => {
+			it('should throw an error with code sso_user_notfound and additional information', async () => {
+				const { input, userUUID, email } = setup();
+				const schoolId: string = new ObjectId().toHexString();
+				const user: User = userFactory.buildWithId({
+					externalId: userUUID,
+					school: schoolFactory.buildWithId(undefined, schoolId),
+				});
+
+				jest.spyOn(jwt, 'decode').mockImplementation(() => {
+					return { uuid: userUUID, email };
+				});
+				userService.findByExternalId.mockResolvedValue(null);
+				userService.findByEmail.mockResolvedValue([user]);
+
+				const func = () => strategy.getData(input);
+
+				await expect(func).rejects.toThrow(
+					new OAuthSSOError(
+						`Failed to find user with Id ${userUUID} [schoolId: ${schoolId}, currentLdapId: ${userUUID}]`,
+						'sso_user_notfound'
+					)
+				);
+			});
+
+			it('should throw an error with code sso_user_notfound without additional information', async () => {
+				const { input, userUUID, email } = setup();
+
+				jest.spyOn(jwt, 'decode').mockImplementation(() => {
+					return { uuid: userUUID, email };
+				});
+				userService.findByExternalId.mockResolvedValue(null);
+				userService.findByEmail.mockResolvedValue([]);
+
+				const func = () => strategy.getData(input);
+
+				await expect(func).rejects.toThrow(
+					new OAuthSSOError(`Failed to find user with Id ${userUUID}`, 'sso_user_notfound')
+				);
+			});
+		});
+	});
+
+	describe('apply is called', () => {
+		describe('when oauth data is provided', () => {
+			it('should return a provisioning dto with the external user id', async () => {
+				const userUUID = 'aef1f4fd-c323-466e-962b-a84354c0e713';
+				const data: OauthDataDto = new OauthDataDto({
+					system: new ProvisioningSystemDto({
+						systemId: 'systemId',
+						provisioningStrategy: SystemProvisioningStrategy.ISERV,
+					}),
+					externalUser: new ExternalUserDto({ externalId: userUUID }),
+				});
+
+				const result: ProvisioningDto = await strategy.apply(data);
+
+				expect(result).toEqual<ProvisioningDto>({
+					externalUserId: userUUID,
+				});
+			});
+		});
+	});
+});