<<<<<<< HEAD
import { AccountSave, AccountService } from '@modules/account';
import { RoleService } from '@modules/role';
import { School, SchoolService } from '@modules/school';
import { UserService } from '@modules/user';
import { Injectable, UnprocessableEntityException } from '@nestjs/common';
import { NotFoundLoggableException } from '@shared/common/loggable-exception';
import { RoleReference, UserDO } from '@shared/domain/domainobject';
import { RoleName } from '@shared/domain/interface';
import { SystemProvisioningStrategy } from '@shared/domain/interface/system-provisioning.strategy';
import { IdTokenExtractionFailureLoggableException } from '@src/modules/oauth/loggable';
import { validate } from 'class-validator';
import jwt, { JwtPayload } from 'jsonwebtoken';
import {
	ExternalSchoolDto,
	ExternalUserDto,
	OauthDataDto,
	OauthDataStrategyInputDto,
	ProvisioningDto,
	ProvisioningSystemDto,
} from '../../dto';
import { ProvisioningStrategy } from '../base.strategy';
import { TspJwtPayload } from './tsp.jwt.payload';
=======
import { Injectable, NotImplementedException } from '@nestjs/common';
import { SystemProvisioningStrategy } from '@shared/domain/interface/system-provisioning.strategy';
import { OauthDataDto, OauthDataStrategyInputDto, ProvisioningDto } from '../../dto';
import { TspProvisioningService } from '../../service/tsp-provisioning.service';
import { ProvisioningStrategy } from '../base.strategy';
import { BadDataLoggableException } from '../loggable';
>>>>>>> ff30cd9c

@Injectable()
export class TspProvisioningStrategy extends ProvisioningStrategy {
	constructor(private readonly provisioningService: TspProvisioningService) {
		super();
	}

	getType(): SystemProvisioningStrategy {
		return SystemProvisioningStrategy.TSP;
	}

	override async getData(input: OauthDataStrategyInputDto): Promise<OauthDataDto> {
		const decodedAccessToken: JwtPayload | null = jwt.decode(input.accessToken, { json: true });

		if (!decodedAccessToken || !decodedAccessToken.sub) {
			throw new IdTokenExtractionFailureLoggableException('sub');
		}

		const payload = new TspJwtPayload(decodedAccessToken);
		const errors = await validate(payload);

		if (errors.length > 0) {
			throw new IdTokenExtractionFailureLoggableException(errors.map((error) => error.property).join(', '));
		}

		/* example payload access token:
			"sub": "TSPUserId",
			 "resource_access": {
			"tis-ci-schulcloud-ad52150a5e48": {
			"roles": [
				"Lehrer",
				"Admin"
			]
			}
			},
			"sid": "8c3c84ba-65a7-4618-a444-4dfc977a7ba0", provisioning system id => strategy tsp
			"ptscListRolle": "Lehrer,Admin",
			"personVorname": "TSC",
			"ptscSchuleNummer": "11111",
			"personNachname": "Admin"
			"ptscListKlasseId": [...]
		 */

		const provisioningSystemDto = new ProvisioningSystemDto({
			systemId: payload.sid,
			provisioningStrategy: SystemProvisioningStrategy.TSP,
		});

		const externalUserDto = new ExternalUserDto({
			externalId: payload.sub,
			firstName: payload.personVorname,
			lastName: payload.personNachname,
			roles: Object.values(RoleName).filter((role) => payload.ptscListRolle.split(',').includes(role)),
		});

		const externalSchool = await this.schoolService.getSchoolById(payload.ptscSchuleNummer);
		const schoolName = externalSchool.getProps().name;
		const externalSchoolDto = new ExternalSchoolDto({
			externalId: payload.ptscSchuleNummer,
			name: schoolName,
		});

		const oauthDataDto = new OauthDataDto({
			system: provisioningSystemDto,
			externalUser: externalUserDto,
			externalSchool: externalSchoolDto,
			// TODO externalClass: ExternalClassDto , after merging EW-999
		});

		return oauthDataDto;
	}

	override async apply(data: OauthDataDto): Promise<ProvisioningDto> {
		if (!data.externalSchool) throw new BadDataLoggableException('External school is missing', { data });
		if (!data.externalClasses) throw new BadDataLoggableException('External classes are missing', { data });

		const school = await this.provisioningService.findSchoolOrFail(data.system, data.externalSchool);
		const user = await this.provisioningService.provisionUser(data, school);

		await this.provisioningService.provisionClasses(school, data.externalClasses, user);

		return new ProvisioningDto({ externalUserId: user.externalId || data.externalUser.externalId });
	}
}<|MERGE_RESOLUTION|>--- conflicted
+++ resolved
@@ -1,14 +1,8 @@
-<<<<<<< HEAD
-import { AccountSave, AccountService } from '@modules/account';
-import { RoleService } from '@modules/role';
-import { School, SchoolService } from '@modules/school';
-import { UserService } from '@modules/user';
-import { Injectable, UnprocessableEntityException } from '@nestjs/common';
-import { NotFoundLoggableException } from '@shared/common/loggable-exception';
-import { RoleReference, UserDO } from '@shared/domain/domainobject';
+import { Injectable } from '@nestjs/common';
 import { RoleName } from '@shared/domain/interface';
 import { SystemProvisioningStrategy } from '@shared/domain/interface/system-provisioning.strategy';
 import { IdTokenExtractionFailureLoggableException } from '@src/modules/oauth/loggable';
+import { SchoolService } from '@src/modules/school';
 import { validate } from 'class-validator';
 import jwt, { JwtPayload } from 'jsonwebtoken';
 import {
@@ -19,20 +13,17 @@
 	ProvisioningDto,
 	ProvisioningSystemDto,
 } from '../../dto';
-import { ProvisioningStrategy } from '../base.strategy';
-import { TspJwtPayload } from './tsp.jwt.payload';
-=======
-import { Injectable, NotImplementedException } from '@nestjs/common';
-import { SystemProvisioningStrategy } from '@shared/domain/interface/system-provisioning.strategy';
-import { OauthDataDto, OauthDataStrategyInputDto, ProvisioningDto } from '../../dto';
 import { TspProvisioningService } from '../../service/tsp-provisioning.service';
 import { ProvisioningStrategy } from '../base.strategy';
 import { BadDataLoggableException } from '../loggable';
->>>>>>> ff30cd9c
+import { TspJwtPayload } from './tsp.jwt.payload';
 
 @Injectable()
 export class TspProvisioningStrategy extends ProvisioningStrategy {
-	constructor(private readonly provisioningService: TspProvisioningService) {
+	constructor(
+		private readonly provisioningService: TspProvisioningService,
+		private readonly schoolService: SchoolService
+	) {
 		super();
 	}
 
