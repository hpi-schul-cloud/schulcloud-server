import { createMock, DeepMocked } from '@golevelup/ts-jest';
import { HttpService } from '@nestjs/axios';
import { InternalServerErrorException } from '@nestjs/common';
import { Test, TestingModule } from '@nestjs/testing';
import { RoleName } from '@shared/domain';
import { SystemProvisioningStrategy } from '@shared/domain/interface/system-provisioning.strategy';
import { axiosResponseFactory, setupEntities } from '@shared/testing';
import { UUID } from 'bson';
import { of } from 'rxjs';
<<<<<<< HEAD
=======
import { RoleName } from '@shared/domain';
import { GroupTypes } from '@src/modules/group';
import { Configuration } from '@hpi-schul-cloud/commons/lib';
>>>>>>> 6b511c3d
import {
	ExternalGroupDto,
	ExternalSchoolDto,
	ExternalUserDto,
	OauthDataDto,
	OauthDataStrategyInputDto,
	ProvisioningSystemDto,
} from '../../dto';
import { OidcProvisioningService } from '../oidc/service/oidc-provisioning.service';
import { SanisResponseMapper } from './sanis-response.mapper';
import { SanisGroupRole, SanisGroupType, SanisGruppenResponse, SanisResponse, SanisRole } from './response';
import { SanisProvisioningStrategy } from './sanis.strategy';

const createAxiosResponse = (data: SanisResponse) =>
	axiosResponseFactory.build({
		data,
	});

describe('SanisStrategy', () => {
	let module: TestingModule;
	let strategy: SanisProvisioningStrategy;

	let mapper: DeepMocked<SanisResponseMapper>;
	let httpService: DeepMocked<HttpService>;

	beforeAll(async () => {
		await setupEntities();

		module = await Test.createTestingModule({
			providers: [
				SanisProvisioningStrategy,
				{
					provide: SanisResponseMapper,
					useValue: createMock<SanisResponseMapper>(),
				},
				{
					provide: HttpService,
					useValue: createMock<HttpService>(),
				},
				{
					provide: OidcProvisioningService,
					useValue: createMock<OidcProvisioningService>(),
				},
			],
		}).compile();

		strategy = module.get(SanisProvisioningStrategy);
		mapper = module.get(SanisResponseMapper);
		httpService = module.get(HttpService);
	});

	afterEach(() => {
		jest.resetAllMocks();
		Configuration.set('FEATURE_SANIS_GROUP_PROVISIONING_ENABLED', 'true');
	});

	const setupSanisResponse = () => {
		return {
			pid: 'aef1f4fd-c323-466e-962b-a84354c0e713',
			person: {
				name: {
					vorname: 'Hans',
					familienname: 'Peter',
				},
				geschlecht: 'any',
				lokalisierung: 'sn_ZW',
				vertrauensstufe: '0',
			},
			personenkontexte: [
				{
					id: new UUID().toString(),
					rolle: SanisRole.LEIT,
					organisation: {
						id: new UUID('df66c8e6-cfac-40f7-b35b-0da5d8ee680e').toString(),
						name: 'schoolName',
						typ: 'SCHULE',
						kennung: 'Kennung',
					},
					personenstatus: 'dead',
					gruppen: [
						{
							gruppe: {
								id: new UUID().toString(),
								bezeichnung: 'bezeichnung',
								typ: SanisGroupType.CLASS,
								laufzeit: {
									von: new Date(2023, 1, 8),
									bis: new Date(2024, 7, 31),
								},
								orgid: 'orgid',
							},
							gruppenzugehoerigkeit: {
								rollen: [SanisGroupRole.TEACHER],
							},
							sonstige_gruppenzugehoerige: [
								{
									rollen: [SanisGroupRole.STUDENT],
									ktid: 'ktid',
								},
							],
						},
					],
				},
			],
		};
	};

	describe('getType is called', () => {
		describe('when it is called', () => {
			it('should return type SANIS', () => {
				const result: SystemProvisioningStrategy = strategy.getType();

				expect(result).toEqual(SystemProvisioningStrategy.SANIS);
			});
		});
	});

	describe('getData is called', () => {
		describe('when fetching data from sanis', () => {
			const setup = () => {
				const provisioningUrl = 'sanisProvisioningUrl';
				const input: OauthDataStrategyInputDto = new OauthDataStrategyInputDto({
					system: new ProvisioningSystemDto({
						systemId: 'systemId',
						provisioningStrategy: SystemProvisioningStrategy.SANIS,
						provisioningUrl,
					}),
					idToken: 'sanisIdToken',
					accessToken: 'sanisAccessToken',
				});
				const sanisResponse: SanisResponse = setupSanisResponse();
				const user: ExternalUserDto = new ExternalUserDto({
					externalId: 'externalUserId',
				});
				const school: ExternalSchoolDto = new ExternalSchoolDto({
					externalId: 'externalSchoolId',
					name: 'schoolName',
				});
				const sanisGruppeResponse: SanisGruppenResponse = sanisResponse.personenkontexte[0].gruppen![0]!;
				const groups: ExternalGroupDto[] = [
					new ExternalGroupDto({
						name: sanisGruppeResponse.gruppe.bezeichnung,
						externalId: sanisGruppeResponse.gruppe.id,
						type: GroupTypes.CLASS,
						externalOrganizationId: sanisGruppeResponse.gruppe.orgid,
						from: sanisGruppeResponse.gruppe.laufzeit.von,
						until: sanisGruppeResponse.gruppe.laufzeit.bis,
						users: [
							{
								externalUserId: sanisResponse.personenkontexte[0].id,
								roleName: RoleName.TEACHER,
							},
						],
					}),
				];

				httpService.get.mockReturnValue(of(createAxiosResponse(sanisResponse)));
				mapper.mapToExternalUserDto.mockReturnValue(user);
				mapper.mapToExternalSchoolDto.mockReturnValue(school);
				mapper.mapToExternalGroupDtos.mockReturnValue(groups);

				return {
					input,
					provisioningUrl,
					user,
					school,
					groups,
				};
			};

			it('should make a Http-GET-Request to the provisioning url of sanis with an access token', async () => {
				const { input, provisioningUrl } = setup();

				await strategy.getData(input);

				expect(httpService.get).toHaveBeenCalledWith(
					provisioningUrl,
					expect.objectContaining({
						// eslint-disable-next-line @typescript-eslint/no-unsafe-assignment
						headers: expect.objectContaining({ Authorization: 'Bearer sanisAccessToken' }),
					})
				);
			});

			it('should return the oauth data', async () => {
				const { input, user, school, groups } = setup();

				const result: OauthDataDto = await strategy.getData(input);

				expect(result).toEqual<OauthDataDto>({
					system: input.system,
					externalUser: user,
					externalSchool: school,
					externalGroups: groups,
				});
			});
		});

		describe('when FEATURE_SANIS_GROUP_PROVISIONING_ENABLED is false', () => {
			const setup = () => {
				const provisioningUrl = 'sanisProvisioningUrl';
				const input: OauthDataStrategyInputDto = new OauthDataStrategyInputDto({
					system: new ProvisioningSystemDto({
						systemId: 'systemId',
						provisioningStrategy: SystemProvisioningStrategy.SANIS,
						provisioningUrl,
					}),
					idToken: 'sanisIdToken',
					accessToken: 'sanisAccessToken',
				});
				const sanisResponse: SanisResponse = setupSanisResponse();
				const user: ExternalUserDto = new ExternalUserDto({
					externalId: 'externalUserId',
				});
				const school: ExternalSchoolDto = new ExternalSchoolDto({
					externalId: 'externalSchoolId',
					name: 'schoolName',
				});

				httpService.get.mockReturnValue(of(createAxiosResponse(sanisResponse)));
				mapper.mapToExternalUserDto.mockReturnValue(user);
				mapper.mapToExternalSchoolDto.mockReturnValue(school);

				Configuration.set('FEATURE_SANIS_GROUP_PROVISIONING_ENABLED', 'false');

				return {
					input,
				};
			};

			it('should not call mapToExternalGroupDtos', async () => {
				const { input } = setup();

				await strategy.getData(input);

				expect(mapper.mapToExternalGroupDtos).not.toHaveBeenCalled();
			});
		});

		describe('when the provided system has no provisioning url', () => {
			const setup = () => {
				const input: OauthDataStrategyInputDto = new OauthDataStrategyInputDto({
					system: new ProvisioningSystemDto({
						systemId: 'systemId',
						provisioningStrategy: SystemProvisioningStrategy.SANIS,
						provisioningUrl: undefined,
					}),
					idToken: 'sanisIdToken',
					accessToken: 'sanisAccessToken',
				});
				const sanisResponse: SanisResponse = setupSanisResponse();
				const user: ExternalUserDto = new ExternalUserDto({
					externalId: 'externalUserId',
				});
				const school: ExternalSchoolDto = new ExternalSchoolDto({
					externalId: 'externalSchoolId',
					name: 'schoolName',
				});
				const sanisGruppeResponse: SanisGruppenResponse = sanisResponse.personenkontexte[0].gruppen![0]!;
				const groups: ExternalGroupDto[] = [
					new ExternalGroupDto({
						name: sanisGruppeResponse.gruppe.bezeichnung,
						externalId: sanisGruppeResponse.gruppe.id,
						type: GroupTypes.CLASS,
						externalOrganizationId: sanisGruppeResponse.gruppe.orgid,
						from: sanisGruppeResponse.gruppe.laufzeit.von,
						until: sanisGruppeResponse.gruppe.laufzeit.bis,
						users: [
							{
								externalUserId: sanisResponse.personenkontexte[0].id,
								roleName: RoleName.TEACHER,
							},
						],
					}),
				];

				httpService.get.mockReturnValue(of(createAxiosResponse(sanisResponse)));
				mapper.mapToExternalUserDto.mockReturnValue(user);
				mapper.mapToExternalSchoolDto.mockReturnValue(school);
				mapper.mapToExternalGroupDtos.mockReturnValue(groups);

				return {
					input,
				};
			};

			it('should throw an InternalServerErrorException', async () => {
				const { input } = setup();

				const promise: Promise<OauthDataDto> = strategy.getData(input);

				await expect(promise).rejects.toThrow(InternalServerErrorException);
			});
		});

		describe('when role from sanis is admin', () => {
			const setup = () => {
				const provisioningUrl = 'sanisProvisioningUrl';
				const input: OauthDataStrategyInputDto = new OauthDataStrategyInputDto({
					system: new ProvisioningSystemDto({
						systemId: 'systemId',
						provisioningStrategy: SystemProvisioningStrategy.SANIS,
						provisioningUrl,
					}),
					idToken: 'sanisIdToken',
					accessToken: 'sanisAccessToken',
				});
				const sanisResponse: SanisResponse = setupSanisResponse();
				const user = new ExternalUserDto({
					externalId: 'externalSchoolId',
					roles: [RoleName.ADMINISTRATOR],
				});
				const school: ExternalSchoolDto = new ExternalSchoolDto({
					externalId: 'externalSchoolId',
					name: 'schoolName',
				});
				const sanisGruppeResponse: SanisGruppenResponse = sanisResponse.personenkontexte[0].gruppen![0]!;
				const groups: ExternalGroupDto[] = [
					new ExternalGroupDto({
						name: sanisGruppeResponse.gruppe.bezeichnung,
						externalId: sanisGruppeResponse.gruppe.id,
						type: GroupTypes.CLASS,
						externalOrganizationId: sanisGruppeResponse.gruppe.orgid,
						from: sanisGruppeResponse.gruppe.laufzeit.von,
						until: sanisGruppeResponse.gruppe.laufzeit.bis,
						users: [
							{
								externalUserId: sanisResponse.personenkontexte[0].id,
								roleName: RoleName.TEACHER,
							},
						],
					}),
				];

				httpService.get.mockReturnValue(of(createAxiosResponse(sanisResponse)));
				mapper.mapToExternalUserDto.mockReturnValue(user);
				mapper.mapToExternalSchoolDto.mockReturnValue(school);
				mapper.mapToExternalGroupDtos.mockReturnValue(groups);

				return {
					input,
				};
			};

			it('should add teacher and admin svs role to externalUser', async () => {
				const { input } = setup();

				const result: OauthDataDto = await strategy.getData(input);

				expect(result.externalUser.roles).toEqual(expect.arrayContaining([RoleName.ADMINISTRATOR, RoleName.TEACHER]));
			});
		});
	});
});<|MERGE_RESOLUTION|>--- conflicted
+++ resolved
@@ -1,18 +1,14 @@
 import { createMock, DeepMocked } from '@golevelup/ts-jest';
+import { Configuration } from '@hpi-schul-cloud/commons/lib';
 import { HttpService } from '@nestjs/axios';
 import { InternalServerErrorException } from '@nestjs/common';
 import { Test, TestingModule } from '@nestjs/testing';
 import { RoleName } from '@shared/domain';
 import { SystemProvisioningStrategy } from '@shared/domain/interface/system-provisioning.strategy';
 import { axiosResponseFactory, setupEntities } from '@shared/testing';
+import { GroupTypes } from '@src/modules/group';
 import { UUID } from 'bson';
 import { of } from 'rxjs';
-<<<<<<< HEAD
-=======
-import { RoleName } from '@shared/domain';
-import { GroupTypes } from '@src/modules/group';
-import { Configuration } from '@hpi-schul-cloud/commons/lib';
->>>>>>> 6b511c3d
 import {
 	ExternalGroupDto,
 	ExternalSchoolDto,
@@ -22,8 +18,8 @@
 	ProvisioningSystemDto,
 } from '../../dto';
 import { OidcProvisioningService } from '../oidc/service/oidc-provisioning.service';
+import { SanisGroupRole, SanisGroupType, SanisGruppenResponse, SanisResponse, SanisRole } from './response';
 import { SanisResponseMapper } from './sanis-response.mapper';
-import { SanisGroupRole, SanisGroupType, SanisGruppenResponse, SanisResponse, SanisRole } from './response';
 import { SanisProvisioningStrategy } from './sanis.strategy';
 
 const createAxiosResponse = (data: SanisResponse) =>
