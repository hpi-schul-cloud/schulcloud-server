import { createMock, DeepMocked } from '@golevelup/ts-jest';
import { MikroORM } from '@mikro-orm/core';
import { ObjectId } from '@mikro-orm/mongodb';
import { UnprocessableEntityException } from '@nestjs/common';
import { Test, TestingModule } from '@nestjs/testing';
import { Role, RoleName, School, System } from '@shared/domain';
import { UserDO } from '@shared/domain/domainobject/user.do';
import { RoleRepo } from '@shared/repo';
import { UserDORepo } from '@shared/repo/user/user-do.repo';
import { roleFactory, schoolFactory, setupEntities, systemFactory } from '@shared/testing';
import { AccountUc } from '@src/modules/account/uc/account.uc';
import { SanisResponseMapper } from '@src/modules/provisioning/strategy/sanis/sanis-response.mapper';
import {
	SanisResponse,
	SanisResponseName,
	SanisResponseOrganisation,
	SanisResponsePersonenkontext,
	SanisRole,
} from '@src/modules/provisioning/strategy/sanis/sanis.response';
import { SanisUserService } from '@src/modules/provisioning/strategy/sanis/service/sanis-user.service';
import { UUID } from 'bson';

describe('SanisUserService', () => {
	let module: TestingModule;
	let sanisUserService: SanisUserService;
	let orm: MikroORM;

	let mapper: DeepMocked<SanisResponseMapper>;
	let roleRepo: DeepMocked<RoleRepo>;
	let userRepo: DeepMocked<UserDORepo>;
	let accountUc: DeepMocked<AccountUc>;

	beforeAll(async () => {
		orm = await setupEntities();

		module = await Test.createTestingModule({
			providers: [
				SanisUserService,
				{
					provide: SanisResponseMapper,
					useValue: createMock<SanisResponseMapper>(),
				},
				{
					provide: RoleRepo,
					useValue: createMock<RoleRepo>(),
				},
				{
					provide: UserDORepo,
					useValue: createMock<UserDORepo>(),
				},
				{
					provide: AccountUc,
					useValue: createMock<AccountUc>(),
				},
			],
		}).compile();

		sanisUserService = module.get(SanisUserService);
		mapper = module.get(SanisResponseMapper);
		roleRepo = module.get(RoleRepo);
		userRepo = module.get(UserDORepo);
		accountUc = module.get(AccountUc);
	});

	const setup = () => {
		const schoolUUID: UUID = new UUID('df66c8e6-cfac-40f7-b35b-0da5d8ee680e');
		const userUUID: UUID = new UUID('aef1f4fd-c323-466e-962b-a84354c0e713');
		const userRole: Role = roleFactory.buildWithId({ name: RoleName.ADMINISTRATOR });
		const system: System = systemFactory.buildWithId({ alias: 'SANIS' });
		const school: School = schoolFactory.buildWithId({ externalId: 'testExternalId' });
		school.systems.add(system);
		const sanisResponse: SanisResponse = new SanisResponse({
			pid: userUUID.toHexString(),
			person: {
				name: new SanisResponseName({
					vorname: 'Hans',
					familienname: 'Peter',
				}),
				geschlecht: 'any',
				lokalisierung: 'sn_ZW',
				vertrauensstufe: '0',
			},
			personenkontexte: [
				new SanisResponsePersonenkontext({
<<<<<<< HEAD
					id: new UUID(),
					rolle: SanisRole.SYSA,
=======
					ktid: new UUID(),
					rolle: SanisRole.LEIT,
>>>>>>> 72891036
					organisation: new SanisResponseOrganisation({
						id: schoolUUID,
						name: 'schoolName',
						typ: 'SCHULE',
					}),
					personenstatus: 'dead',
				}),
			],
		});
		const userDO: UserDO = new UserDO({
			firstName: 'firstName',
			lastName: 'lastame',
			email: '',
			roleIds: [userRole.id],
			schoolId: school.id,
			externalId: userUUID.toHexString(),
		});
		const userDOwithID: UserDO = { ...userDO, id: new ObjectId().toHexString() };

		mapper.mapSanisRoleToRoleName.mockReturnValue(RoleName.ADMINISTRATOR);
		roleRepo.findByName.mockResolvedValue(userRole);
		mapper.mapToUserDO.mockReturnValue(userDO);
		userRepo.findByExternalId.mockResolvedValue(userDOwithID);
		userRepo.save.mockResolvedValue(userDOwithID);
		accountUc.saveAccount.mockResolvedValue();

		return {
			schoolUUID,
			userRole,
			userUUID,
			system,
			school,
			sanisResponse,
			userDO,
			userDOwithID,
		};
	};

	afterEach(() => {
		jest.resetAllMocks();
	});

	afterAll(async () => {
		await orm.close();
		await module.close();
	});

	describe('provisionUser', () => {
		it('should save new user', async () => {
			const { sanisResponse, system, school, userDOwithID } = setup();
			userRepo.findByExternalId.mockResolvedValue(null);

			const result = await sanisUserService.provisionUser(sanisResponse, system.id, school.id);

			expect(result).toEqual(userDOwithID);
			expect(userRepo.save).toHaveBeenCalledTimes(1);
			expect(accountUc.saveAccount).toHaveBeenCalledTimes(1);
		});

		it('should update user', async () => {
			const { sanisResponse, system, school, userDOwithID } = setup();

			const result = await sanisUserService.provisionUser(sanisResponse, system.id, school.id);

			expect(result).toEqual(userDOwithID);
			expect(userRepo.save).toHaveBeenCalledTimes(1);
			expect(accountUc.saveAccount).not.toHaveBeenCalled();
		});

		it('should throw if no external id in provided data', async () => {
			const { sanisResponse, system, school, userDO } = setup();
			userDO.externalId = undefined;
			mapper.mapToUserDO.mockReturnValueOnce(userDO);

			const provisionUser = () => sanisUserService.provisionUser(sanisResponse, system.id, school.id);

			await expect(provisionUser).rejects.toThrow(UnprocessableEntityException);
		});
	});
});<|MERGE_RESOLUTION|>--- conflicted
+++ resolved
@@ -82,13 +82,8 @@
 			},
 			personenkontexte: [
 				new SanisResponsePersonenkontext({
-<<<<<<< HEAD
 					id: new UUID(),
-					rolle: SanisRole.SYSA,
-=======
-					ktid: new UUID(),
 					rolle: SanisRole.LEIT,
->>>>>>> 72891036
 					organisation: new SanisResponseOrganisation({
 						id: schoolUUID,
 						name: 'schoolName',
