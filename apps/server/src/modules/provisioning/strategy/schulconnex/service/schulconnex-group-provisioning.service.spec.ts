--- conflicted
+++ resolved
@@ -12,13 +12,8 @@
 } from '@modules/legacy-school';
 import { legacySchoolDoFactory } from '@modules/legacy-school/testing';
 import { externalGroupDtoFactory, externalSchoolDtoFactory } from '@modules/provisioning/testing';
-<<<<<<< HEAD
-import { RoleService } from '@modules/role';
-import { roleDtoFactory } from '@modules/role/testing';
-=======
 import { RoleName, RoleService } from '@modules/role';
 import { roleDtoFactory, roleFactory } from '@modules/role/testing';
->>>>>>> aa812edd
 import { UserService } from '@modules/user';
 import { userDoFactory } from '@modules/user/testing';
 import { Test, TestingModule } from '@nestjs/testing';
