import { Logger } from '@core/logger';
import { ObjectId } from '@mikro-orm/mongodb';
<<<<<<< HEAD
import { Course, CourseDoService } from '@modules/course';
import { Group, GroupFilter, GroupPeriod, GroupService, GroupTypes, GroupUser } from '@modules/group';
=======
import { Group, GroupPeriod, GroupService, GroupTypes, GroupUser } from '@modules/group';
import { CourseDoService } from '@modules/learnroom';
>>>>>>> fba446b6
import {
	LegacySchoolService,
	SchoolSystemOptionsService,
	SchulConneXProvisioningOptions,
} from '@modules/legacy-school';
import { RoleService } from '@modules/role';
import { UserService } from '@modules/user';
import { UserDo } from '@modules/user/domain';
import { Injectable } from '@nestjs/common';
import { NotFoundLoggableException } from '@shared/common/loggable-exception';
import { ExternalSource } from '@shared/domain/domainobject';
import { EntityId } from '@shared/domain/types';
import { ExternalGroupDto, ExternalGroupUserDto, ExternalSchoolDto } from '../../../dto';
import { SchoolForGroupNotFoundLoggable, UserForGroupNotFoundLoggable } from '../../../loggable';

@Injectable()
export class SchulconnexGroupProvisioningService {
	constructor(
		private readonly userService: UserService,
		private readonly schoolService: LegacySchoolService,
		private readonly roleService: RoleService,
		private readonly groupService: GroupService,
		private readonly courseService: CourseDoService,
		private readonly schoolSystemOptionsService: SchoolSystemOptionsService,
		private readonly logger: Logger
	) {}

	public async filterExternalGroups(
		externalGroups: ExternalGroupDto[],
		schoolId: EntityId | undefined,
		systemId: EntityId
	): Promise<ExternalGroupDto[]> {
		let filteredGroups = externalGroups;

		const provisioningOptions: SchulConneXProvisioningOptions = await this.getProvisioningOptionsOrDefault(
			schoolId,
			systemId
		);

		if (!provisioningOptions.groupProvisioningClassesEnabled) {
			filteredGroups = filteredGroups.filter((group: ExternalGroupDto) => group.type !== GroupTypes.CLASS);
		}

		if (!provisioningOptions.groupProvisioningCoursesEnabled) {
			filteredGroups = filteredGroups.filter((group: ExternalGroupDto) => group.type !== GroupTypes.COURSE);
		}

		if (!provisioningOptions.groupProvisioningOtherEnabled) {
			filteredGroups = filteredGroups.filter((group: ExternalGroupDto) => group.type !== GroupTypes.OTHER);
		}

		return filteredGroups;
	}

	private async getProvisioningOptionsOrDefault(
		schoolId: string | undefined,
		systemId: string
	): Promise<SchulConneXProvisioningOptions> {
		let provisioningOptions: SchulConneXProvisioningOptions;

		if (schoolId) {
			provisioningOptions = await this.schoolSystemOptionsService.getProvisioningOptions(
				SchulConneXProvisioningOptions,
				schoolId,
				systemId
			);
		} else {
			provisioningOptions = new SchulConneXProvisioningOptions();
		}

		return provisioningOptions;
	}

	public async provisionExternalGroup(
		externalGroup: ExternalGroupDto,
		externalSchool: ExternalSchoolDto | undefined,
		systemId: EntityId
	): Promise<Group | null> {
		let organizationId: string | undefined;
		if (externalSchool) {
			const existingSchool = await this.schoolService.getSchoolByExternalId(externalSchool.externalId, systemId);

			if (!existingSchool || !existingSchool.id) {
				this.logger.info(new SchoolForGroupNotFoundLoggable(externalGroup, externalSchool));
				return null;
			}

			organizationId = existingSchool.id;
		}

		const existingGroup = await this.groupService.findByExternalSource(externalGroup.externalId, systemId);

		const group = new Group({
			id: existingGroup?.id ?? new ObjectId().toHexString(),
			name: externalGroup.name,
			externalSource: new ExternalSource({
				externalId: externalGroup.externalId,
				systemId,
				lastSyncedAt: new Date(),
			}),
			type: externalGroup.type,
			organizationId,
			validPeriod:
				externalGroup.from && externalGroup.until
					? new GroupPeriod({ from: externalGroup.from, until: externalGroup.until })
					: undefined,
			users: existingGroup?.users ?? [],
		});

		if (externalGroup.otherUsers !== undefined) {
			const otherUsers = await this.getFilteredGroupUsers(externalGroup, systemId);

			group.users = otherUsers;
		}

		const self = await this.getGroupUser(externalGroup.user, systemId);

		if (!self) {
			throw new NotFoundLoggableException(UserDo.name, { externalId: externalGroup.user.externalUserId });
		}

		group.addUser(self);

		const savedGroup = await this.groupService.save(group);

		return savedGroup;
	}

	private async getFilteredGroupUsers(externalGroup: ExternalGroupDto, systemId: string): Promise<GroupUser[]> {
		if (!externalGroup.otherUsers?.length) {
			return [];
		}

		const users = await Promise.all(
			externalGroup.otherUsers.map(
				async (externalGroupUser: ExternalGroupUserDto): Promise<GroupUser | null> =>
					this.getGroupUser(externalGroupUser, systemId)
			)
		);

		const filteredUsers = users.filter((groupUser): groupUser is GroupUser => groupUser !== null);

		return filteredUsers;
	}

	private async getGroupUser(externalGroupUser: ExternalGroupUserDto, systemId: EntityId): Promise<GroupUser | null> {
		const user = await this.userService.findByExternalId(externalGroupUser.externalUserId, systemId);
		const roles = await this.roleService.findByNames([externalGroupUser.roleName]);

		if (!user?.id || roles.length !== 1 || !roles[0].id) {
			this.logger.info(new UserForGroupNotFoundLoggable(externalGroupUser));
			return null;
		}

		const groupUser = new GroupUser({
			userId: user.id,
			roleId: roles[0].id,
		});

		return groupUser;
	}

	public async removeExternalGroupsAndAffiliation(
		externalUserId: string,
		externalGroups: ExternalGroupDto[],
		systemId: EntityId
	): Promise<Group[]> {
		const user = await this.userService.findByExternalId(externalUserId, systemId);

		if (!user?.id) {
			throw new NotFoundLoggableException(UserDo.name, { externalId: externalUserId });
		}
		const userId = user.id;

		const filter = { userId };
		const existingGroupsOfUser = await this.groupService.findGroups(filter);

		const groupsFromSystem = existingGroupsOfUser.data.filter(
			(existingGroup: Group) => existingGroup.externalSource?.systemId === systemId
		);

		const groupsWithoutUser = groupsFromSystem.filter((existingGroupFromSystem: Group) => {
			const isUserInGroup = externalGroups.some(
				(externalGroup: ExternalGroupDto) =>
					externalGroup.externalId === existingGroupFromSystem.externalSource?.externalId
			);

			return !isUserInGroup;
		});

		const groupRemovePromises = groupsWithoutUser.map(async (group: Group): Promise<Group | null> => {
			group.removeUser(userId);

			if (group.isEmpty()) {
				const courses = await this.courseService.findBySyncedGroup(group);
				if (!courses || courses.length === 0) {
					await this.groupService.delete(group);
					return null;
				}
			}

			return this.groupService.save(group);
		});

		const deletedAndModifiedGroups = await Promise.all(groupRemovePromises);
		const remainingGroups = deletedAndModifiedGroups.filter((group: Group | null): group is Group => !!group);

		return remainingGroups;
	}

	public async removeUserFromGroup(userId: EntityId, groupId: EntityId): Promise<Group | null> {
		const group = await this.groupService.findById(groupId);

		if (!group.isMember(userId)) {
			return null;
		}

		group.removeUser(userId);

		if (group.isEmpty()) {
			const courses = await this.courseService.findBySyncedGroup(group);

			if (!courses.length) {
				await this.groupService.delete(group);
				return null;
			}
		}

		const savedGroup = await this.groupService.save(group);

		return savedGroup;
	}
}<|MERGE_RESOLUTION|>--- conflicted
+++ resolved
@@ -1,12 +1,7 @@
 import { Logger } from '@core/logger';
 import { ObjectId } from '@mikro-orm/mongodb';
-<<<<<<< HEAD
-import { Course, CourseDoService } from '@modules/course';
-import { Group, GroupFilter, GroupPeriod, GroupService, GroupTypes, GroupUser } from '@modules/group';
-=======
+import { CourseDoService } from '@modules/course';
 import { Group, GroupPeriod, GroupService, GroupTypes, GroupUser } from '@modules/group';
-import { CourseDoService } from '@modules/learnroom';
->>>>>>> fba446b6
 import {
 	LegacySchoolService,
 	SchoolSystemOptionsService,
