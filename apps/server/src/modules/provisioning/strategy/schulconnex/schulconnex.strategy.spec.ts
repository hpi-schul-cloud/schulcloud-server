import { createMock, DeepMocked } from '@golevelup/ts-jest';
import { ObjectId } from '@mikro-orm/mongodb';
import { Group, GroupService } from '@modules/group';
import { groupFactory } from '@modules/group/testing';
import { NotImplementedException } from '@nestjs/common';
import { ConfigService } from '@nestjs/config';
import { Test, TestingModule } from '@nestjs/testing';
import { LegacySchoolDo, UserDO } from '@shared/domain/domainobject';
import { RoleName } from '@shared/domain/interface';
import { SystemProvisioningStrategy } from '@shared/domain/interface/system-provisioning.strategy';
<<<<<<< HEAD
import { Logger } from '@src/core/logger';
import { legacySchoolDoFactory } from '@testing/factory/domainobject';
=======
import { Logger } from '@core/logger';
import { groupFactory, legacySchoolDoFactory } from '@testing/factory/domainobject';
import { externalSchoolDtoFactory } from '@testing/factory/external-school-dto.factory';
>>>>>>> 8dc8d5f9
import { userDoFactory } from '@testing/factory/user.do.factory';
import {
	ExternalGroupDto,
	ExternalSchoolDto,
	OauthDataDto,
	OauthDataStrategyInputDto,
	ProvisioningDto,
	ProvisioningSystemDto,
} from '../../dto';
import { ProvisioningConfig } from '../../provisioning.config';
import { externalGroupDtoFactory, externalSchoolDtoFactory, externalUserDtoFactory } from '../../testing';
import { SchulconnexProvisioningStrategy } from './schulconnex.strategy';
import {
	SchulconnexCourseSyncService,
	SchulconnexGroupProvisioningService,
	SchulconnexLicenseProvisioningService,
	SchulconnexSchoolProvisioningService,
	SchulconnexToolProvisioningService,
	SchulconnexUserProvisioningService,
} from './service';

class TestSchulconnexStrategy extends SchulconnexProvisioningStrategy {
	// eslint-disable-next-line @typescript-eslint/no-unused-vars
	getData(input: OauthDataStrategyInputDto): Promise<OauthDataDto> {
		throw new NotImplementedException();
	}

	getType(): SystemProvisioningStrategy {
		throw new NotImplementedException();
	}
}

describe(SchulconnexProvisioningStrategy.name, () => {
	let module: TestingModule;
	let strategy: TestSchulconnexStrategy;

	let schulconnexSchoolProvisioningService: DeepMocked<SchulconnexSchoolProvisioningService>;
	let schulconnexUserProvisioningService: DeepMocked<SchulconnexUserProvisioningService>;
	let schulconnexGroupProvisioningService: DeepMocked<SchulconnexGroupProvisioningService>;
	let schulconnexCourseSyncService: DeepMocked<SchulconnexCourseSyncService>;
	let schulconnexLicenseProvisioningService: DeepMocked<SchulconnexLicenseProvisioningService>;
	let groupService: DeepMocked<GroupService>;
	let configService: DeepMocked<ConfigService<ProvisioningConfig, true>>;
	let schulconnexToolProvisioningService: DeepMocked<SchulconnexToolProvisioningService>;

	const config: Partial<ProvisioningConfig> = {};

	beforeAll(async () => {
		module = await Test.createTestingModule({
			providers: [
				TestSchulconnexStrategy,
				{
					provide: SchulconnexSchoolProvisioningService,
					useValue: createMock<SchulconnexSchoolProvisioningService>(),
				},
				{
					provide: SchulconnexUserProvisioningService,
					useValue: createMock<SchulconnexUserProvisioningService>(),
				},
				{
					provide: SchulconnexGroupProvisioningService,
					useValue: createMock<SchulconnexGroupProvisioningService>(),
				},
				{
					provide: SchulconnexCourseSyncService,
					useValue: createMock<SchulconnexCourseSyncService>(),
				},
				{
					provide: SchulconnexLicenseProvisioningService,
					useValue: createMock<SchulconnexLicenseProvisioningService>(),
				},
				{
					provide: GroupService,
					useValue: createMock<GroupService>(),
				},
				{
					provide: SchulconnexToolProvisioningService,
					useValue: createMock<SchulconnexToolProvisioningService>(),
				},
				{
					provide: ConfigService,
					useValue: {
						get: jest.fn().mockImplementation((key: keyof ProvisioningConfig) => config[key]),
					},
				},
				{
					provide: Logger,
					useValue: createMock<Logger>(),
				},
			],
		}).compile();

		strategy = module.get(TestSchulconnexStrategy);
		schulconnexSchoolProvisioningService = module.get(SchulconnexSchoolProvisioningService);
		schulconnexUserProvisioningService = module.get(SchulconnexUserProvisioningService);
		schulconnexGroupProvisioningService = module.get(SchulconnexGroupProvisioningService);
		schulconnexCourseSyncService = module.get(SchulconnexCourseSyncService);
		schulconnexLicenseProvisioningService = module.get(SchulconnexLicenseProvisioningService);
		groupService = module.get(GroupService);
		configService = module.get(ConfigService);
		schulconnexToolProvisioningService = module.get(SchulconnexToolProvisioningService);
	});

	beforeEach(() => {
		config.FEATURE_SANIS_GROUP_PROVISIONING_ENABLED = false;
		config.FEATURE_SCHULCONNEX_COURSE_SYNC_ENABLED = false;
		config.FEATURE_OTHER_GROUPUSERS_PROVISIONING_ENABLED = true;
	});

	afterAll(async () => {
		await module.close();
	});

	afterEach(() => {
		jest.clearAllMocks();
	});

	describe('apply is called', () => {
		describe('when school data is provided', () => {
			const setup = () => {
				const externalUserId = 'externalUserId';
				const externalSchoolId = 'externalSchoolId';
				const schoolId = 'schoolId';
				const oauthData: OauthDataDto = new OauthDataDto({
					system: new ProvisioningSystemDto({
						systemId: 'systemId',
						provisioningStrategy: SystemProvisioningStrategy.OIDC,
					}),
					externalSchool: new ExternalSchoolDto({
						externalId: externalSchoolId,
						name: 'schoolName',
					}),
					externalUser: externalUserDtoFactory.build(),
				});
				const user: UserDO = userDoFactory.withRoles([{ id: 'roleId', name: RoleName.USER }]).build({
					firstName: 'firstName',
					lastName: 'lastName',
					email: 'email',
					schoolId: 'schoolId',
					externalId: externalUserId,
				});
				const school: LegacySchoolDo = legacySchoolDoFactory.build({
					id: schoolId,
					name: 'schoolName',
					externalId: externalSchoolId,
				});

				schulconnexSchoolProvisioningService.provisionExternalSchool.mockResolvedValue(school);
				schulconnexUserProvisioningService.provisionExternalUser.mockResolvedValue(user);

				return {
					oauthData,
					schoolId,
				};
			};

			it('should provision school', async () => {
				const { oauthData } = setup();

				await strategy.apply(oauthData);

				expect(schulconnexSchoolProvisioningService.provisionExternalSchool).toHaveBeenCalledWith(
					oauthData.externalSchool,
					oauthData.system.systemId
				);
			});
		});

		describe('when user data is provided', () => {
			const setup = () => {
				const externalUserId = 'externalUserId';
				const externalSchoolId = 'externalSchoolId';
				const schoolId = 'schoolId';
				const oauthData: OauthDataDto = new OauthDataDto({
					system: new ProvisioningSystemDto({
						systemId: 'systemId',
						provisioningStrategy: SystemProvisioningStrategy.OIDC,
					}),
					externalSchool: new ExternalSchoolDto({
						externalId: externalSchoolId,
						name: 'schoolName',
					}),
					externalUser: externalUserDtoFactory.build({ externalId: externalUserId }),
				});
				const user: UserDO = userDoFactory.withRoles([{ id: 'roleId', name: RoleName.USER }]).build({
					firstName: 'firstName',
					lastName: 'lastName',
					email: 'email',
					schoolId: 'schoolId',
					externalId: externalUserId,
				});
				const school: LegacySchoolDo = legacySchoolDoFactory.build({
					id: schoolId,
					name: 'schoolName',
					externalId: externalSchoolId,
				});

				schulconnexSchoolProvisioningService.provisionExternalSchool.mockResolvedValue(school);
				schulconnexUserProvisioningService.provisionExternalUser.mockResolvedValue(user);

				return {
					oauthData,
					schoolId,
				};
			};

			it('should provision external user', async () => {
				const { oauthData, schoolId } = setup();

				await strategy.apply(oauthData);

				expect(schulconnexUserProvisioningService.provisionExternalUser).toHaveBeenCalledWith(
					oauthData.externalUser,
					oauthData.system.systemId,
					schoolId
				);
			});

			it('should return the users external id', async () => {
				const { oauthData } = setup();

				const result: ProvisioningDto = await strategy.apply(oauthData);

				expect(result).toEqual(new ProvisioningDto({ externalUserId: oauthData.externalUser.externalId }));
			});
		});

		describe('when group data is provided and the feature is enabled', () => {
			const setup = () => {
				config.FEATURE_SANIS_GROUP_PROVISIONING_ENABLED = true;

				const externalUserId = 'externalUserId';
				const externalGroups: ExternalGroupDto[] = externalGroupDtoFactory.buildList(2);
				const oauthData: OauthDataDto = new OauthDataDto({
					system: new ProvisioningSystemDto({
						systemId: new ObjectId().toHexString(),
						provisioningStrategy: SystemProvisioningStrategy.OIDC,
					}),
					externalSchool: externalSchoolDtoFactory.build(),
					externalUser: externalUserDtoFactory.build({ externalId: externalUserId }),
					externalGroups,
				});

				const user: UserDO = userDoFactory.withRoles([{ id: 'roleId', name: RoleName.USER }]).build({
					externalId: externalUserId,
				});

				schulconnexUserProvisioningService.provisionExternalUser.mockResolvedValueOnce(user);
				schulconnexGroupProvisioningService.filterExternalGroups.mockResolvedValueOnce(externalGroups);

				return {
					oauthData,
				};
			};

			it('should remove external groups and affiliation', async () => {
				const { oauthData } = setup();

				await strategy.apply(oauthData);

				expect(schulconnexGroupProvisioningService.removeExternalGroupsAndAffiliation).toHaveBeenCalledWith(
					oauthData.externalUser.externalId,
					oauthData.externalGroups,
					oauthData.system.systemId
				);
			});

			it('should provision every external group', async () => {
				const { oauthData } = setup();

				await strategy.apply(oauthData);

				expect(schulconnexGroupProvisioningService.provisionExternalGroup).toHaveBeenCalledWith(
					oauthData.externalGroups?.[0],
					oauthData.externalSchool,
					oauthData.system.systemId
				);
				expect(schulconnexGroupProvisioningService.provisionExternalGroup).toHaveBeenCalledWith(
					oauthData.externalGroups?.[1],
					oauthData.externalSchool,
					oauthData.system.systemId
				);
			});
		});

		describe('when group data is provided, but the feature is disabled', () => {
			const setup = () => {
				config.FEATURE_SANIS_GROUP_PROVISIONING_ENABLED = false;

				const externalUserId = 'externalUserId';
				const oauthData: OauthDataDto = new OauthDataDto({
					system: new ProvisioningSystemDto({
						systemId: 'systemId',
						provisioningStrategy: SystemProvisioningStrategy.OIDC,
					}),
					externalUser: externalUserDtoFactory.build({ externalId: externalUserId }),
					externalGroups: externalGroupDtoFactory.buildList(2),
				});

				const user: UserDO = userDoFactory.withRoles([{ id: 'roleId', name: RoleName.USER }]).build({
					externalId: externalUserId,
				});

				schulconnexUserProvisioningService.provisionExternalUser.mockResolvedValue(user);

				return {
					oauthData,
				};
			};

			it('should not remove external groups and affiliation', async () => {
				const { oauthData } = setup();

				await strategy.apply(oauthData);

				expect(schulconnexGroupProvisioningService.removeExternalGroupsAndAffiliation).not.toHaveBeenCalled();
			});

			it('should not provision groups', async () => {
				const { oauthData } = setup();

				await strategy.apply(oauthData);

				expect(schulconnexGroupProvisioningService.provisionExternalGroup).not.toHaveBeenCalled();
			});
		});

		describe('when group data is not provided', () => {
			const setup = () => {
				config.FEATURE_SANIS_GROUP_PROVISIONING_ENABLED = true;

				const externalUserId = 'externalUserId';
				const oauthData: OauthDataDto = new OauthDataDto({
					system: new ProvisioningSystemDto({
						systemId: 'systemId',
						provisioningStrategy: SystemProvisioningStrategy.OIDC,
					}),
					externalUser: externalUserDtoFactory.build({ externalId: externalUserId }),
					externalGroups: undefined,
				});

				const user: UserDO = userDoFactory.withRoles([{ id: 'roleId', name: RoleName.USER }]).build({
					externalId: externalUserId,
				});

				schulconnexUserProvisioningService.provisionExternalUser.mockResolvedValue(user);

				return {
					externalUserId,
					oauthData,
				};
			};

			it('should remove external groups and affiliation', async () => {
				const { externalUserId, oauthData } = setup();

				await strategy.apply(oauthData);

				expect(schulconnexGroupProvisioningService.removeExternalGroupsAndAffiliation).toHaveBeenCalledWith(
					externalUserId,
					[],
					oauthData.system.systemId
				);
			});
		});

		describe('when an existing group gets provisioned', () => {
			const setup = () => {
				config.FEATURE_SANIS_GROUP_PROVISIONING_ENABLED = true;
				config.FEATURE_SCHULCONNEX_COURSE_SYNC_ENABLED = true;

				const externalUserId = 'externalUserId';
				const externalGroups: ExternalGroupDto[] = externalGroupDtoFactory.buildList(2);
				const oauthData: OauthDataDto = new OauthDataDto({
					system: new ProvisioningSystemDto({
						systemId: new ObjectId().toHexString(),
						provisioningStrategy: SystemProvisioningStrategy.OIDC,
					}),
					externalSchool: externalSchoolDtoFactory.build(),
					externalUser: externalUserDtoFactory.build({ externalId: externalUserId }),
					externalGroups,
				});

				const user: UserDO = userDoFactory.withRoles([{ id: 'roleId', name: RoleName.USER }]).build({
					externalId: externalUserId,
				});
				const existingGroup: Group = groupFactory.build();
				const updatedGroup: Group = groupFactory.build();

				schulconnexUserProvisioningService.provisionExternalUser.mockResolvedValueOnce(user);
				schulconnexGroupProvisioningService.removeExternalGroupsAndAffiliation.mockResolvedValueOnce([]);
				schulconnexGroupProvisioningService.filterExternalGroups.mockResolvedValueOnce(externalGroups);
				groupService.findByExternalSource.mockResolvedValueOnce(existingGroup);
				schulconnexGroupProvisioningService.provisionExternalGroup.mockResolvedValueOnce(updatedGroup);

				return {
					oauthData,
					existingGroup,
					updatedGroup,
				};
			};

			it('should synchronize all linked courses with the group', async () => {
				const { oauthData, updatedGroup, existingGroup } = setup();

				await strategy.apply(oauthData);

				expect(schulconnexCourseSyncService.synchronizeCourseWithGroup).toHaveBeenCalledWith(
					updatedGroup,
					existingGroup
				);
			});
		});

		describe('when a new group is provisioned', () => {
			const setup = () => {
				config.FEATURE_SANIS_GROUP_PROVISIONING_ENABLED = true;
				config.FEATURE_SCHULCONNEX_COURSE_SYNC_ENABLED = true;

				const externalUserId = 'externalUserId';
				const externalGroups: ExternalGroupDto[] = externalGroupDtoFactory.buildList(2);
				const oauthData: OauthDataDto = new OauthDataDto({
					system: new ProvisioningSystemDto({
						systemId: new ObjectId().toHexString(),
						provisioningStrategy: SystemProvisioningStrategy.OIDC,
					}),
					externalSchool: externalSchoolDtoFactory.build(),
					externalUser: externalUserDtoFactory.build({ externalId: externalUserId }),
					externalGroups,
				});

				const user: UserDO = userDoFactory.withRoles([{ id: 'roleId', name: RoleName.USER }]).build({
					externalId: externalUserId,
				});
				const updatedGroup: Group = groupFactory.build();

				schulconnexUserProvisioningService.provisionExternalUser.mockResolvedValueOnce(user);
				schulconnexGroupProvisioningService.removeExternalGroupsAndAffiliation.mockResolvedValueOnce([]);
				schulconnexGroupProvisioningService.filterExternalGroups.mockResolvedValueOnce(externalGroups);
				groupService.findByExternalSource.mockResolvedValueOnce(null);
				schulconnexGroupProvisioningService.provisionExternalGroup.mockResolvedValueOnce(updatedGroup);

				return {
					oauthData,
					updatedGroup,
				};
			};

			it('should synchronize all linked courses with the group', async () => {
				const { oauthData, updatedGroup } = setup();

				await strategy.apply(oauthData);

				expect(schulconnexCourseSyncService.synchronizeCourseWithGroup).toHaveBeenCalledWith(updatedGroup, undefined);
			});
		});

		describe('when a user was removed from a group', () => {
			const setup = () => {
				config.FEATURE_SANIS_GROUP_PROVISIONING_ENABLED = true;
				config.FEATURE_SCHULCONNEX_COURSE_SYNC_ENABLED = true;

				const externalUserId = 'externalUserId';
				const oauthData: OauthDataDto = new OauthDataDto({
					system: new ProvisioningSystemDto({
						systemId: new ObjectId().toHexString(),
						provisioningStrategy: SystemProvisioningStrategy.OIDC,
					}),
					externalSchool: externalSchoolDtoFactory.build(),
					externalUser: externalUserDtoFactory.build({ externalId: externalUserId }),
					externalGroups: [],
				});

				const user: UserDO = userDoFactory.withRoles([{ id: 'roleId', name: RoleName.USER }]).build({
					externalId: externalUserId,
				});
				const group: Group = groupFactory.build();

				schulconnexUserProvisioningService.provisionExternalUser.mockResolvedValueOnce(user);
				schulconnexGroupProvisioningService.removeExternalGroupsAndAffiliation.mockResolvedValueOnce([group]);
				schulconnexGroupProvisioningService.filterExternalGroups.mockResolvedValueOnce([]);
				groupService.findByExternalSource.mockResolvedValueOnce(null);
				schulconnexGroupProvisioningService.provisionExternalGroup.mockResolvedValueOnce(null);

				return {
					oauthData,
					group,
				};
			};

			it('should synchronize a course with a group', async () => {
				const { oauthData, group } = setup();

				await strategy.apply(oauthData);

				expect(schulconnexCourseSyncService.synchronizeCourseWithGroup).toHaveBeenCalledWith(group, group);
			});
		});

		describe('when provision user licenses', () => {
			describe('when the feature is enabled', () => {
				const setup = () => {
					const oauthData: OauthDataDto = new OauthDataDto({
						system: new ProvisioningSystemDto({
							systemId: new ObjectId().toHexString(),
							provisioningStrategy: SystemProvisioningStrategy.OIDC,
						}),
						externalUser: externalUserDtoFactory.build(),
						externalLicenses: [],
					});
					const user: UserDO = userDoFactory.build({
						id: new ObjectId().toHexString(),
					});

					schulconnexUserProvisioningService.provisionExternalUser.mockResolvedValue(user);
					configService.get.mockReturnValue(true);

					return {
						oauthData,
						user,
					};
				};

				it('should provision user licenses', async () => {
					const { oauthData, user } = setup();

					await strategy.apply(oauthData);

					expect(schulconnexLicenseProvisioningService.provisionExternalLicenses).toHaveBeenCalledWith(
						user.id,
						oauthData.externalLicenses
					);
				});

				it('should provision school external tool', async () => {
					const { oauthData, user } = setup();

					await strategy.apply(oauthData);

					expect(schulconnexToolProvisioningService.provisionSchoolExternalTools).toHaveBeenCalledWith(
						user.id,
						user.schoolId,
						oauthData.system.systemId
					);
				});
			});

			describe('when the feature is disabled', () => {
				const setup = () => {
					const oauthData: OauthDataDto = new OauthDataDto({
						system: new ProvisioningSystemDto({
							systemId: new ObjectId().toHexString(),
							provisioningStrategy: SystemProvisioningStrategy.OIDC,
						}),
						externalUser: externalUserDtoFactory.build(),
						externalLicenses: [],
					});
					const user: UserDO = userDoFactory.build({
						id: new ObjectId().toHexString(),
					});

					schulconnexUserProvisioningService.provisionExternalUser.mockResolvedValue(user);
					configService.get.mockReturnValue(false);

					return {
						oauthData,
					};
				};

				it('should not provision user licenses', async () => {
					const { oauthData } = setup();

					await strategy.apply(oauthData);

					expect(schulconnexLicenseProvisioningService.provisionExternalLicenses).not.toHaveBeenCalled();
				});

				it('should not provision school external tool', async () => {
					const { oauthData } = setup();

					await strategy.apply(oauthData);

					expect(schulconnexToolProvisioningService.provisionSchoolExternalTools).not.toHaveBeenCalled();
				});
			});
		});
	});
});<|MERGE_RESOLUTION|>--- conflicted
+++ resolved
@@ -1,3 +1,4 @@
+import { Logger } from '@core/logger';
 import { createMock, DeepMocked } from '@golevelup/ts-jest';
 import { ObjectId } from '@mikro-orm/mongodb';
 import { Group, GroupService } from '@modules/group';
@@ -8,14 +9,7 @@
 import { LegacySchoolDo, UserDO } from '@shared/domain/domainobject';
 import { RoleName } from '@shared/domain/interface';
 import { SystemProvisioningStrategy } from '@shared/domain/interface/system-provisioning.strategy';
-<<<<<<< HEAD
-import { Logger } from '@src/core/logger';
 import { legacySchoolDoFactory } from '@testing/factory/domainobject';
-=======
-import { Logger } from '@core/logger';
-import { groupFactory, legacySchoolDoFactory } from '@testing/factory/domainobject';
-import { externalSchoolDtoFactory } from '@testing/factory/external-school-dto.factory';
->>>>>>> 8dc8d5f9
 import { userDoFactory } from '@testing/factory/user.do.factory';
 import {
 	ExternalGroupDto,
