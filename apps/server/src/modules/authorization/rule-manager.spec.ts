import { createMock, DeepMocked } from '@golevelup/ts-jest';
import { InternalServerErrorException, NotImplementedException } from '@nestjs/common';
import { Test } from '@nestjs/testing';
import {
	BoardDoRule,
	CourseGroupRule,
	CourseRule,
	LessonRule,
	SchoolExternalToolRule,
	SchoolRule,
	SubmissionRule,
	TaskCardRule,
	TaskRule,
	TeamRule,
	UserRule,
	ContextExternalToolRule,
} from '@shared/domain/rules';
import { courseFactory, setupEntities, userFactory } from '@shared/testing';
import { AuthorizationContextBuilder } from './authorization-context.builder';
import { RuleManager } from './rule-manager';

describe('RuleManager', () => {
	let service: RuleManager;
	let courseRule: DeepMocked<CourseRule>;
	let courseGroupRule: DeepMocked<CourseGroupRule>;
	let lessonRule: DeepMocked<LessonRule>;
	let schoolRule: DeepMocked<SchoolRule>;
	let userRule: DeepMocked<UserRule>;
	let taskRule: DeepMocked<TaskRule>;
	let taskCardRule: DeepMocked<TaskCardRule>;
	let teamRule: DeepMocked<TeamRule>;
	let submissionRule: DeepMocked<SubmissionRule>;
	let schoolExternalToolRule: DeepMocked<SchoolExternalToolRule>;
<<<<<<< HEAD
	let boardNodeRule: DeepMocked<BoardNodeRule>;
	let contextExternalToolRule: DeepMocked<ContextExternalToolRule>;
=======
	let boardDoRule: DeepMocked<BoardDoRule>;
>>>>>>> bc49cfaa

	beforeAll(async () => {
		await setupEntities();

		const module = await Test.createTestingModule({
			providers: [
				RuleManager,
				{ provide: CourseRule, useValue: createMock<CourseRule>() },
				{ provide: CourseGroupRule, useValue: createMock<CourseGroupRule>() },
				{ provide: LessonRule, useValue: createMock<LessonRule>() },
				{ provide: SchoolRule, useValue: createMock<SchoolRule>() },
				{ provide: UserRule, useValue: createMock<UserRule>() },
				{ provide: TaskRule, useValue: createMock<TaskRule>() },
				{ provide: TaskCardRule, useValue: createMock<TaskCardRule>() },
				{ provide: TeamRule, useValue: createMock<TeamRule>() },
				{ provide: SubmissionRule, useValue: createMock<SubmissionRule>() },
				{ provide: SchoolExternalToolRule, useValue: createMock<SchoolExternalToolRule>() },
<<<<<<< HEAD
				{ provide: BoardNodeRule, useValue: createMock<BoardNodeRule>() },
				{ provide: ContextExternalToolRule, useValue: createMock<ContextExternalToolRule>() },
=======
				{ provide: BoardDoRule, useValue: createMock<BoardDoRule>() },
>>>>>>> bc49cfaa
			],
		}).compile();

		service = await module.get(RuleManager);
		courseRule = await module.get(CourseRule);
		courseGroupRule = await module.get(CourseGroupRule);
		lessonRule = await module.get(LessonRule);
		schoolRule = await module.get(SchoolRule);
		userRule = await module.get(UserRule);
		taskRule = await module.get(TaskRule);
		taskCardRule = await module.get(TaskCardRule);
		teamRule = await module.get(TeamRule);
		submissionRule = await module.get(SubmissionRule);
		schoolExternalToolRule = await module.get(SchoolExternalToolRule);
<<<<<<< HEAD
		boardNodeRule = await module.get(BoardNodeRule);
		contextExternalToolRule = await module.get(ContextExternalToolRule);
=======
		boardDoRule = await module.get(BoardDoRule);
>>>>>>> bc49cfaa
	});

	afterEach(() => {
		jest.resetAllMocks();
	});

	it('should be defined', () => {
		expect(service).toBeDefined();
	});

	describe('selectRule', () => {
		// We only test for one rule here, because all rules behave the same.
		describe('when CourseRule is applicable', () => {
			const setup = () => {
				const user = userFactory.build();
				const object = courseFactory.build();
				const context = AuthorizationContextBuilder.read([]);

				courseRule.isApplicable.mockReturnValueOnce(true);
				courseGroupRule.isApplicable.mockReturnValueOnce(false);
				lessonRule.isApplicable.mockReturnValueOnce(false);
				schoolRule.isApplicable.mockReturnValueOnce(false);
				userRule.isApplicable.mockReturnValueOnce(false);
				taskRule.isApplicable.mockReturnValueOnce(false);
				taskCardRule.isApplicable.mockReturnValueOnce(false);
				teamRule.isApplicable.mockReturnValueOnce(false);
				submissionRule.isApplicable.mockReturnValueOnce(false);
				schoolExternalToolRule.isApplicable.mockReturnValueOnce(false);
<<<<<<< HEAD
				boardNodeRule.isApplicable.mockReturnValueOnce(false);
				contextExternalToolRule.isApplicable.mockReturnValueOnce(false);
=======
				boardDoRule.isApplicable.mockReturnValueOnce(false);
>>>>>>> bc49cfaa

				return { user, object, context };
			};

			it('should call isApplicable on all rules', () => {
				const { user, object, context } = setup();

				service.selectRule(user, object, context);

				expect(courseRule.isApplicable).toBeCalled();
				expect(courseGroupRule.isApplicable).toBeCalled();
				expect(lessonRule.isApplicable).toBeCalled();
				expect(schoolRule.isApplicable).toBeCalled();
				expect(userRule.isApplicable).toBeCalled();
				expect(taskRule.isApplicable).toBeCalled();
				expect(taskCardRule.isApplicable).toBeCalled();
				expect(teamRule.isApplicable).toBeCalled();
				expect(submissionRule.isApplicable).toBeCalled();
				expect(schoolExternalToolRule.isApplicable).toBeCalled();
<<<<<<< HEAD
				expect(boardNodeRule.isApplicable).toBeCalled();
				expect(contextExternalToolRule.isApplicable).toBeCalled();
=======
				expect(boardDoRule.isApplicable).toBeCalled();
>>>>>>> bc49cfaa
			});

			it('should return CourseRule', () => {
				const { user, object, context } = setup();

				const result = service.selectRule(user, object, context);

				expect(result).toBe(courseRule);
			});
		});

		describe('when no rule is applicable', () => {
			const setup = () => {
				const user = userFactory.build();
				const object = courseFactory.build();
				const context = AuthorizationContextBuilder.read([]);

				courseRule.isApplicable.mockReturnValueOnce(false);
				courseGroupRule.isApplicable.mockReturnValueOnce(false);
				lessonRule.isApplicable.mockReturnValueOnce(false);
				schoolRule.isApplicable.mockReturnValueOnce(false);
				userRule.isApplicable.mockReturnValueOnce(false);
				taskRule.isApplicable.mockReturnValueOnce(false);
				taskCardRule.isApplicable.mockReturnValueOnce(false);
				teamRule.isApplicable.mockReturnValueOnce(false);
				submissionRule.isApplicable.mockReturnValueOnce(false);
				schoolExternalToolRule.isApplicable.mockReturnValueOnce(false);
<<<<<<< HEAD
				boardNodeRule.isApplicable.mockReturnValueOnce(false);
				contextExternalToolRule.isApplicable.mockReturnValueOnce(false);
=======
				boardDoRule.isApplicable.mockReturnValueOnce(false);
>>>>>>> bc49cfaa

				return { user, object, context };
			};

			it('should throw NotImplementedException', () => {
				const { user, object, context } = setup();

				expect(() => service.selectRule(user, object, context)).toThrow(NotImplementedException);
			});
		});

		describe('when more than one rule is applicable', () => {
			const setup = () => {
				const user = userFactory.build();
				const object = courseFactory.build();
				const context = AuthorizationContextBuilder.read([]);

				courseRule.isApplicable.mockReturnValueOnce(true);
				courseGroupRule.isApplicable.mockReturnValueOnce(true);
				lessonRule.isApplicable.mockReturnValueOnce(false);
				schoolRule.isApplicable.mockReturnValueOnce(false);
				userRule.isApplicable.mockReturnValueOnce(false);
				taskRule.isApplicable.mockReturnValueOnce(false);
				taskCardRule.isApplicable.mockReturnValueOnce(false);
				teamRule.isApplicable.mockReturnValueOnce(false);
				submissionRule.isApplicable.mockReturnValueOnce(false);
				schoolExternalToolRule.isApplicable.mockReturnValueOnce(false);
<<<<<<< HEAD
				boardNodeRule.isApplicable.mockReturnValueOnce(false);
				contextExternalToolRule.isApplicable.mockReturnValueOnce(false);
=======
				boardDoRule.isApplicable.mockReturnValueOnce(false);
>>>>>>> bc49cfaa

				return { user, object, context };
			};

			it('should throw InternalServerErrorException', () => {
				const { user, object, context } = setup();

				expect(() => service.selectRule(user, object, context)).toThrow(InternalServerErrorException);
			});
		});
	});
});<|MERGE_RESOLUTION|>--- conflicted
+++ resolved
@@ -31,12 +31,8 @@
 	let teamRule: DeepMocked<TeamRule>;
 	let submissionRule: DeepMocked<SubmissionRule>;
 	let schoolExternalToolRule: DeepMocked<SchoolExternalToolRule>;
-<<<<<<< HEAD
-	let boardNodeRule: DeepMocked<BoardNodeRule>;
+	let boardDoRule: DeepMocked<BoardDoRule>;
 	let contextExternalToolRule: DeepMocked<ContextExternalToolRule>;
-=======
-	let boardDoRule: DeepMocked<BoardDoRule>;
->>>>>>> bc49cfaa
 
 	beforeAll(async () => {
 		await setupEntities();
@@ -54,12 +50,8 @@
 				{ provide: TeamRule, useValue: createMock<TeamRule>() },
 				{ provide: SubmissionRule, useValue: createMock<SubmissionRule>() },
 				{ provide: SchoolExternalToolRule, useValue: createMock<SchoolExternalToolRule>() },
-<<<<<<< HEAD
-				{ provide: BoardNodeRule, useValue: createMock<BoardNodeRule>() },
+				{ provide: BoardDoRule, useValue: createMock<BoardDoRule>() },
 				{ provide: ContextExternalToolRule, useValue: createMock<ContextExternalToolRule>() },
-=======
-				{ provide: BoardDoRule, useValue: createMock<BoardDoRule>() },
->>>>>>> bc49cfaa
 			],
 		}).compile();
 
@@ -74,12 +66,8 @@
 		teamRule = await module.get(TeamRule);
 		submissionRule = await module.get(SubmissionRule);
 		schoolExternalToolRule = await module.get(SchoolExternalToolRule);
-<<<<<<< HEAD
-		boardNodeRule = await module.get(BoardNodeRule);
+		boardDoRule = await module.get(BoardDoRule);
 		contextExternalToolRule = await module.get(ContextExternalToolRule);
-=======
-		boardDoRule = await module.get(BoardDoRule);
->>>>>>> bc49cfaa
 	});
 
 	afterEach(() => {
@@ -108,12 +96,8 @@
 				teamRule.isApplicable.mockReturnValueOnce(false);
 				submissionRule.isApplicable.mockReturnValueOnce(false);
 				schoolExternalToolRule.isApplicable.mockReturnValueOnce(false);
-<<<<<<< HEAD
-				boardNodeRule.isApplicable.mockReturnValueOnce(false);
+				boardDoRule.isApplicable.mockReturnValueOnce(false);
 				contextExternalToolRule.isApplicable.mockReturnValueOnce(false);
-=======
-				boardDoRule.isApplicable.mockReturnValueOnce(false);
->>>>>>> bc49cfaa
 
 				return { user, object, context };
 			};
@@ -133,12 +117,8 @@
 				expect(teamRule.isApplicable).toBeCalled();
 				expect(submissionRule.isApplicable).toBeCalled();
 				expect(schoolExternalToolRule.isApplicable).toBeCalled();
-<<<<<<< HEAD
-				expect(boardNodeRule.isApplicable).toBeCalled();
+				expect(boardDoRule.isApplicable).toBeCalled();
 				expect(contextExternalToolRule.isApplicable).toBeCalled();
-=======
-				expect(boardDoRule.isApplicable).toBeCalled();
->>>>>>> bc49cfaa
 			});
 
 			it('should return CourseRule', () => {
@@ -166,12 +146,8 @@
 				teamRule.isApplicable.mockReturnValueOnce(false);
 				submissionRule.isApplicable.mockReturnValueOnce(false);
 				schoolExternalToolRule.isApplicable.mockReturnValueOnce(false);
-<<<<<<< HEAD
-				boardNodeRule.isApplicable.mockReturnValueOnce(false);
+				boardDoRule.isApplicable.mockReturnValueOnce(false);
 				contextExternalToolRule.isApplicable.mockReturnValueOnce(false);
-=======
-				boardDoRule.isApplicable.mockReturnValueOnce(false);
->>>>>>> bc49cfaa
 
 				return { user, object, context };
 			};
@@ -199,12 +175,8 @@
 				teamRule.isApplicable.mockReturnValueOnce(false);
 				submissionRule.isApplicable.mockReturnValueOnce(false);
 				schoolExternalToolRule.isApplicable.mockReturnValueOnce(false);
-<<<<<<< HEAD
-				boardNodeRule.isApplicable.mockReturnValueOnce(false);
+				boardDoRule.isApplicable.mockReturnValueOnce(false);
 				contextExternalToolRule.isApplicable.mockReturnValueOnce(false);
-=======
-				boardDoRule.isApplicable.mockReturnValueOnce(false);
->>>>>>> bc49cfaa
 
 				return { user, object, context };
 			};
