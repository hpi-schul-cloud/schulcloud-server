import { ForbiddenException, Injectable } from '@nestjs/common';
import {
	BasePermissionManager,
	CourseRule,
	EntityId,
	LessonRule,
	SchoolRule,
	TaskRule,
	User,
	UserRule,
	Permission,
	PermissionContextBuilder,
} from '@shared/domain';
import { IPermissionContext, PermissionTypes } from '@shared/domain/interface';
import { TeamRule } from '@shared/domain/rules/team.rule';
import { AllowedAuthorizationEntityType } from './interfaces';
import { ReferenceLoader } from './reference.loader';

@Injectable()
export class AuthorizationService extends BasePermissionManager {
	constructor(
		private readonly courseRule: CourseRule,
		private readonly lessonRule: LessonRule,
		private readonly schoolRule: SchoolRule,
		private readonly taskRule: TaskRule,
		private readonly teamRule: TeamRule,
		private readonly userRule: UserRule,
		private readonly loader: ReferenceLoader
	) {
		super();
		this.registerPermissions([
			this.courseRule,
			this.lessonRule,
			this.taskRule,
			this.teamRule,
			this.userRule,
			this.schoolRule,
		]);
	}

	checkPermission(user: User, entity: PermissionTypes, context: IPermissionContext) {
		if (!this.hasPermission(user, entity, context)) {
			throw new ForbiddenException();
		}
	}

	async hasPermissionByReferences(
		userId: EntityId,
		entityName: AllowedAuthorizationEntityType,
		entityId: EntityId,
		context: IPermissionContext
	): Promise<boolean> {
		try {
			const [user, entity] = await Promise.all([
				this.loader.getUserWithPermissions(userId),
				this.loader.loadEntity(entityName, entityId),
			]);
			const permission = this.hasPermission(user, entity, context);

			return permission;
		} catch (err) {
			throw new ForbiddenException(err);
		}
	}

<<<<<<< HEAD
	hasPermissionsByReferences(
=======
	async hasPermissionsByReferences(
>>>>>>> 7a4e3457
		userId: EntityId,
		entityName: AllowedAuthorizationEntityType,
		entityId: EntityId,
		permissions: Permission[]
<<<<<<< HEAD
	): Map<Permission, boolean> {
		const returnMap: Map<Permission, boolean> = new Map();
		permissions.forEach((perm) => {
			void this.hasPermissionByReferences(
				userId,
				entityName,
				entityId,
				PermissionContextBuilder.permissionOnly([perm])
			).then((r) => {
				returnMap.set(perm, r);
				return null;
			});
		});
=======
	): Promise<Map<Permission, boolean>> {
		const returnMap: Map<Permission, boolean> = new Map();
		await Promise.all(
			permissions.map(async (perm) => {
				const ret = await this.hasPermissionByReferences(
					userId,
					entityName,
					entityId,
					PermissionContextBuilder.permissionOnly([perm])
				);
				returnMap.set(perm, ret);
			})
		);
>>>>>>> 7a4e3457
		return returnMap;
	}

	async checkPermissionByReferences(
		userId: EntityId,
		entityName: AllowedAuthorizationEntityType,
		entityId: EntityId,
		context: IPermissionContext
	) {
		if (!(await this.hasPermissionByReferences(userId, entityName, entityId, context))) {
			throw new ForbiddenException();
		}
	}

	async getUserWithPermissions(userId: EntityId) {
		try {
			const userWithPermissions = await this.loader.getUserWithPermissions(userId);

			return userWithPermissions;
		} catch (err) {
			throw new ForbiddenException(err);
		}
	}
}<|MERGE_RESOLUTION|>--- conflicted
+++ resolved
@@ -63,30 +63,11 @@
 		}
 	}
 
-<<<<<<< HEAD
-	hasPermissionsByReferences(
-=======
 	async hasPermissionsByReferences(
->>>>>>> 7a4e3457
 		userId: EntityId,
 		entityName: AllowedAuthorizationEntityType,
 		entityId: EntityId,
 		permissions: Permission[]
-<<<<<<< HEAD
-	): Map<Permission, boolean> {
-		const returnMap: Map<Permission, boolean> = new Map();
-		permissions.forEach((perm) => {
-			void this.hasPermissionByReferences(
-				userId,
-				entityName,
-				entityId,
-				PermissionContextBuilder.permissionOnly([perm])
-			).then((r) => {
-				returnMap.set(perm, r);
-				return null;
-			});
-		});
-=======
 	): Promise<Map<Permission, boolean>> {
 		const returnMap: Map<Permission, boolean> = new Map();
 		await Promise.all(
@@ -100,7 +81,6 @@
 				returnMap.set(perm, ret);
 			})
 		);
->>>>>>> 7a4e3457
 		return returnMap;
 	}
 
