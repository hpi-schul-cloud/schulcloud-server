--- conflicted
+++ resolved
@@ -12,11 +12,8 @@
 	LegacySchoolRule,
 	LessonRule,
 	SchoolExternalToolRule,
-<<<<<<< HEAD
 	SchoolRule,
-=======
 	SchoolSystemOptionsRule,
->>>>>>> 071a0ef3
 	SubmissionRule,
 	SystemRule,
 	TaskRule,
