import { Injectable, InternalServerErrorException, NotImplementedException } from '@nestjs/common';
import { AuthorizableObject } from '@shared/domain/domain-object'; // fix import when it is avaible
<<<<<<< HEAD
import { BaseDO } from '@shared/domain/domainobject';
import { User } from '@shared/domain/entity';
=======
>>>>>>> b90f4608
import {
	BoardDoRule,
	ContextExternalToolRule,
	CourseGroupRule,
	CourseRule,
	GroupRule,
	LegacySchoolRule,
	LessonRule,
	SchoolExternalToolRule,
	SubmissionRule,
	SystemRule,
	TaskRule,
	TeamRule,
	UserLoginMigrationRule,
	UserRule,
} from '../rules';
import type { AuthorizationContext, Rule } from '../type';

@Injectable()
export class RuleManager {
	private readonly rules: Rule[];

	constructor(
		private readonly courseRule: CourseRule,
		private readonly courseGroupRule: CourseGroupRule,
		private readonly lessonRule: LessonRule,
		private readonly legaySchoolRule: LegacySchoolRule,
		private readonly taskRule: TaskRule,
		private readonly userRule: UserRule,
		private readonly teamRule: TeamRule,
		private readonly submissionRule: SubmissionRule,
		private readonly schoolExternalToolRule: SchoolExternalToolRule,
		private readonly boardDoRule: BoardDoRule,
		private readonly contextExternalToolRule: ContextExternalToolRule,
		private readonly userLoginMigrationRule: UserLoginMigrationRule,
		private readonly groupRule: GroupRule,
		private readonly systemRule: SystemRule
	) {
		this.rules = [
			this.courseRule,
			this.courseGroupRule,
			this.lessonRule,
			this.taskRule,
			this.teamRule,
			this.userRule,
			this.legaySchoolRule,
			this.submissionRule,
			this.schoolExternalToolRule,
			this.boardDoRule,
			this.contextExternalToolRule,
			this.userLoginMigrationRule,
			this.groupRule,
			this.systemRule,
		];
	}

	public selectRule(user: User, object: AuthorizableObject | BaseDO, context: AuthorizationContext): Rule {
		const selectedRules = this.rules.filter((rule) => rule.isApplicable(user, object, context));
		const rule = this.matchSingleRule(selectedRules);

		return rule;
	}

	private matchSingleRule(rules: Rule[]) {
		if (rules.length === 0) {
			throw new NotImplementedException();
		}
		if (rules.length > 1) {
			throw new InternalServerErrorException('MULTIPLE_MATCHES_ARE_NOT_ALLOWED');
		}
		return rules[0];
	}
}<|MERGE_RESOLUTION|>--- conflicted
+++ resolved
@@ -1,10 +1,7 @@
 import { Injectable, InternalServerErrorException, NotImplementedException } from '@nestjs/common';
 import { AuthorizableObject } from '@shared/domain/domain-object'; // fix import when it is avaible
-<<<<<<< HEAD
 import { BaseDO } from '@shared/domain/domainobject';
 import { User } from '@shared/domain/entity';
-=======
->>>>>>> b90f4608
 import {
 	BoardDoRule,
 	ContextExternalToolRule,
