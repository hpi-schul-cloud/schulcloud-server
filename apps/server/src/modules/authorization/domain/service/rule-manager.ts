import { Injectable, InternalServerErrorException, NotImplementedException } from '@nestjs/common';
import { BaseDO, User } from '@shared/domain';
import { AuthorizableObject } from '@shared/domain/domain-object'; // fix import when it is avaible
import {
	BoardDoRule,
	ContextExternalToolRule,
	CourseGroupRule,
	CourseRule,
	GroupRule,
	LegacySchoolRule,
	LessonRule,
	SchoolExternalToolRule,
	SchoolRule,
	SubmissionRule,
	SystemRule,
	TaskRule,
	TeamRule,
	UserLoginMigrationRule,
	UserRule,
} from '../rules';
import type { AuthorizationContext, Rule } from '../type';

@Injectable()
export class RuleManager {
	private readonly rules: Rule[];

	constructor(
		private readonly courseRule: CourseRule,
		private readonly courseGroupRule: CourseGroupRule,
		private readonly lessonRule: LessonRule,
		private readonly legaySchoolRule: LegacySchoolRule,
		private readonly taskRule: TaskRule,
		private readonly userRule: UserRule,
		private readonly teamRule: TeamRule,
		private readonly submissionRule: SubmissionRule,
		private readonly schoolExternalToolRule: SchoolExternalToolRule,
		private readonly boardDoRule: BoardDoRule,
		private readonly contextExternalToolRule: ContextExternalToolRule,
		private readonly userLoginMigrationRule: UserLoginMigrationRule,
<<<<<<< HEAD
		private readonly schoolRule: SchoolRule,
		private readonly groupRule: GroupRule
=======
		private readonly groupRule: GroupRule,
		private readonly systemRule: SystemRule
>>>>>>> 537571d8
	) {
		this.rules = [
			this.courseRule,
			this.courseGroupRule,
			this.lessonRule,
			this.taskRule,
			this.teamRule,
			this.userRule,
			this.legaySchoolRule,
			this.submissionRule,
			this.schoolExternalToolRule,
			this.boardDoRule,
			this.contextExternalToolRule,
			this.userLoginMigrationRule,
			this.schoolRule,
			this.groupRule,
			this.systemRule,
		];
	}

	public selectRule(user: User, object: AuthorizableObject | BaseDO, context: AuthorizationContext): Rule {
		const selectedRules = this.rules.filter((rule) => rule.isApplicable(user, object, context));
		const rule = this.matchSingleRule(selectedRules);

		return rule;
	}

	private matchSingleRule(rules: Rule[]) {
		if (rules.length === 0) {
			throw new NotImplementedException();
		}
		if (rules.length > 1) {
			throw new InternalServerErrorException('MULTIPLE_MATCHES_ARE_NOT_ALLOWED');
		}
		return rules[0];
	}
}<|MERGE_RESOLUTION|>--- conflicted
+++ resolved
@@ -37,13 +37,9 @@
 		private readonly boardDoRule: BoardDoRule,
 		private readonly contextExternalToolRule: ContextExternalToolRule,
 		private readonly userLoginMigrationRule: UserLoginMigrationRule,
-<<<<<<< HEAD
 		private readonly schoolRule: SchoolRule,
-		private readonly groupRule: GroupRule
-=======
 		private readonly groupRule: GroupRule,
 		private readonly systemRule: SystemRule
->>>>>>> 537571d8
 	) {
 		this.rules = [
 			this.courseRule,
