--- conflicted
+++ resolved
@@ -11,11 +11,8 @@
 	LegacySchoolRule,
 	LessonRule,
 	SchoolExternalToolRule,
-<<<<<<< HEAD
 	SchoolRule,
-=======
 	SchoolSystemOptionsRule,
->>>>>>> 071a0ef3
 	SubmissionRule,
 	SystemRule,
 	TaskRule,
