--- conflicted
+++ resolved
@@ -36,11 +36,8 @@
 		private readonly boardDoRule: BoardDoRule,
 		private readonly contextExternalToolRule: ContextExternalToolRule,
 		private readonly userLoginMigrationRule: UserLoginMigrationRule,
-<<<<<<< HEAD
-		private readonly schoolRule: SchoolRule
-=======
+		private readonly schoolRule: SchoolRule,
 		private readonly groupRule: GroupRule
->>>>>>> 84ececba
 	) {
 		this.rules = [
 			this.courseRule,
@@ -55,11 +52,8 @@
 			this.boardDoRule,
 			this.contextExternalToolRule,
 			this.userLoginMigrationRule,
-<<<<<<< HEAD
 			this.schoolRule,
-=======
 			this.groupRule,
->>>>>>> 84ececba
 		];
 	}
 
