<<<<<<< HEAD
import { CourseEntity, CourseGroupEntity } from '@modules/course/repo';
import { courseEntityFactory, courseFactory } from '@modules/course/testing';
import { LessonEntity, Material, Submission, Task, User } from '@shared/domain/entity';
=======
import { courseFactory } from '@modules/learnroom/testing';
import { User } from '@modules/user/repo';
import { userFactory } from '@modules/user/testing';
import { Course, CourseGroup, LessonEntity, Material, Submission, Task } from '@shared/domain/entity';
>>>>>>> fba446b6
import { Permission, RoleName } from '@shared/domain/interface';
import { setupEntities } from '@testing/database';
import { roleFactory } from '@testing/factory/role.factory';
import { taskFactory } from '@testing/factory/task.factory';
import { AuthorizationHelper } from './authorization.helper';

describe('AuthorizationHelper', () => {
	// If we have a class with no dependencies, do we still wanna build a testing module? Or is it fine like this?
	const service = new AuthorizationHelper();
	const permissionA = 'a' as Permission;
	const permissionB = 'b' as Permission;
	const permissionC = 'c' as Permission;

	beforeAll(async () => {
		await setupEntities([User, CourseEntity, CourseGroupEntity, Task, LessonEntity, Submission, Material]);
	});

	afterEach(() => {
		jest.resetAllMocks();
	});

	it('should be defined', () => {
		expect(service).toBeDefined();
	});

	describe('hasAllPermissions', () => {
		it('should return true when no permissions are given to be checked', () => {
			const user = userFactory.build();

			const result = service.hasAllPermissions(user, []);

			expect(result).toEqual(true);
		});

		it('should return true when user has all permissions', () => {
			const role = roleFactory.build({ permissions: [permissionA, permissionB] });
			const user = userFactory.build({ roles: [role] });

			const result = service.hasAllPermissions(user, [permissionA, permissionB]);

			expect(result).toEqual(true);
		});

		it('should return false when user does not have all permissions', () => {
			const role = roleFactory.build({ permissions: [permissionA] });
			const user = userFactory.build({ roles: [role] });

			const result = service.hasAllPermissions(user, [permissionA, permissionB]);

			expect(result).toEqual(false);
		});
	});

	describe('hasAllPermissionsByRole', () => {
		const setup = () => {
			const roleA = roleFactory.buildWithId({ permissions: [permissionA] });
			const roleB = roleFactory.buildWithId({ permissions: [permissionB], roles: [roleA] });
			const role = roleFactory.buildWithId({ permissions: [permissionC], roles: [roleB] });

			return { role };
		};

		it('should return true when no permissions are given to be checked', () => {
			const { role } = setup();

			const result = service.hasAllPermissionsByRole(role, []);

			expect(result).toEqual(true);
		});

		it('should return true when role has all permissions', () => {
			const { role } = setup();

			const result = service.hasAllPermissionsByRole(role, [permissionA, permissionB, permissionC]);

			expect(result).toEqual(true);
		});

		it('should return false when role does not have all permissions', () => {
			const { role } = setup();
			const permissionNotFound = 'notFound' as Permission;

			const result = service.hasAllPermissionsByRole(role, [permissionNotFound, permissionA]);

			expect(result).toEqual(false);
		});
	});

	describe('hasOneOfPermissions', () => {
		it('should return false when no permissions are given to be checked', () => {
			const user = userFactory.build();

			const result = service.hasOneOfPermissions(user, []);

			expect(result).toEqual(false);
		});

		it('should return false when no permissions (array) is given to be checked', () => {
			const user = userFactory.build();
			const result = service.hasOneOfPermissions(user, 'foo' as unknown as []);

			expect(result).toEqual(false);
		});

		it('should return true when user has at least one of the permissions', () => {
			const role = roleFactory.build({ permissions: [permissionA] });
			const user = userFactory.build({ roles: [role] });

			const result = service.hasOneOfPermissions(user, [permissionA, permissionB]);

			expect(result).toEqual(true);
		});

		it('should return false when user has none of the given permissions', () => {
			const role = roleFactory.build({ permissions: [permissionC] });
			const user = userFactory.build({ roles: [role] });

			const result = service.hasOneOfPermissions(user, [permissionA, permissionB]);

			expect(result).toEqual(false);
		});
	});

	describe('hasAccessToEntity', () => {
		describe('when only one prop is given and prop is instance of Collection', () => {
			it('should return true if user is contained in prop', () => {
				const user = userFactory.build();
				const course = courseEntityFactory.build({ students: [user] });

				const permissions = service.hasAccessToEntity(user, course, ['students']);

				expect(permissions).toEqual(true);
			});

			it('should return false if user is not contained in prop', () => {
				const user = userFactory.build();
				const course = courseEntityFactory.build({ students: [user] });

				const permissions = service.hasAccessToEntity(user, course, ['teachers']);

				expect(permissions).toEqual(false);
			});
		});

		describe('when when only one prop is given and prop is instance of User', () => {
			it('should return true if user is equal to user in prop', () => {
				const user = userFactory.build();
				const task = taskFactory.build({ creator: user });

				const permissions = service.hasAccessToEntity(user, task, ['creator']);

				expect(permissions).toEqual(true);
			});

			it('should return false if user is not equal user in prop', () => {
				const user = userFactory.build();
				const user2 = userFactory.build();
				const task = taskFactory.build({ creator: user2 });

				const permissions = service.hasAccessToEntity(user, task, ['creator']);

				expect(permissions).toEqual(false);
			});
		});

		describe('when only one prop is given and prop is an Array', () => {
			it('should return true if user is contained in prop', () => {
				const user = userFactory.build();
				const course = courseFactory.build({ studentIds: [user.id] });

				const permissions = service.hasAccessToEntity(user, course, ['students']);

				expect(permissions).toEqual(true);
			});

			it('should return false if user is not contained in prop', () => {
				const user = userFactory.build();
				const course = courseFactory.build({ studentIds: [user.id] });

				const permissions = service.hasAccessToEntity(user, course, ['teachers']);

				expect(permissions).toEqual(false);
			});
		});

		describe('when only one prop is given and prop is instance of ObjectId', () => {
			it('should return true if userId is equal to id in prop', () => {
				const user = userFactory.build();

				const permissions = service.hasAccessToEntity(user, user, ['id']);

				expect(permissions).toEqual(true);
			});

			it('should return false if userId is not equal to id in prop', () => {
				const user = userFactory.buildWithId();
				const user2 = userFactory.buildWithId();

				const permissions = service.hasAccessToEntity(user, user2, ['id']);

				expect(permissions).toEqual(false);
			});
		});

		describe('when several props are given', () => {
			it('should return true if the user is referenced in at least one prop', () => {
				const user = userFactory.build();
				const task = taskFactory.build({ creator: user });

				const permissions = service.hasAccessToEntity(user, task, ['creator']);

				expect(permissions).toEqual(true);
			});

			it('should return false if the user is referenced in none of the props', () => {
				const user = userFactory.build();
				const user2 = userFactory.build();
				const task = taskFactory.build({ creator: user });

				const permissions = service.hasAccessToEntity(user2, task, ['creator']);

				expect(permissions).toEqual(false);
			});
		});
	});

	describe('hasRole', () => {
		describe('when user has role', () => {
			const setup = () => {
				const user = userFactory.asTeacher().buildWithId();

				return { user };
			};

			it('should return true', () => {
				const { user } = setup();

				const result = service.hasRole(user, RoleName.TEACHER);

				expect(result).toBe(true);
			});
		});

		describe('when user does not have role', () => {
			const setup = () => {
				const user = userFactory.asStudent().buildWithId();

				return { user };
			};

			it('should return false', () => {
				const { user } = setup();

				const result = service.hasRole(user, RoleName.TEACHER);

				expect(result).toBe(false);
			});
		});
	});
});<|MERGE_RESOLUTION|>--- conflicted
+++ resolved
@@ -1,13 +1,8 @@
-<<<<<<< HEAD
 import { CourseEntity, CourseGroupEntity } from '@modules/course/repo';
 import { courseEntityFactory, courseFactory } from '@modules/course/testing';
-import { LessonEntity, Material, Submission, Task, User } from '@shared/domain/entity';
-=======
-import { courseFactory } from '@modules/learnroom/testing';
 import { User } from '@modules/user/repo';
 import { userFactory } from '@modules/user/testing';
-import { Course, CourseGroup, LessonEntity, Material, Submission, Task } from '@shared/domain/entity';
->>>>>>> fba446b6
+import { LessonEntity, Material, Submission, Task } from '@shared/domain/entity';
 import { Permission, RoleName } from '@shared/domain/interface';
 import { setupEntities } from '@testing/database';
 import { roleFactory } from '@testing/factory/role.factory';
