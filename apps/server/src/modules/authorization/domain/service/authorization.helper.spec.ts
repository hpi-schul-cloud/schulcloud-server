--- conflicted
+++ resolved
@@ -1,15 +1,10 @@
 import { CourseEntity, CourseGroupEntity } from '@modules/course/repo';
 import { courseEntityFactory, courseFactory } from '@modules/course/testing';
-<<<<<<< HEAD
-import { LessonEntity } from '@modules/lesson/repo';
-=======
-import { LessonEntity } from '@modules/lesson/repository';
+import { LessonEntity, Material } from '@modules/lesson/repo';
 import { Submission, Task } from '@modules/task/repo';
 import { taskFactory } from '@modules/task/testing';
->>>>>>> 569b2d08
 import { User } from '@modules/user/repo';
 import { userFactory } from '@modules/user/testing';
-import { Material } from '@shared/domain/entity';
 import { Permission, RoleName } from '@shared/domain/interface';
 import { setupEntities } from '@testing/database';
 import { roleFactory } from '@testing/factory/role.factory';
