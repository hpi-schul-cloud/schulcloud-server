import { FeathersModule } from '@infra/feathers';
import { Module } from '@nestjs/common';
import { UserRepo } from '@shared/repo';
import { LoggerModule } from '@src/core/logger';
import { AuthorizationHelper, AuthorizationService, RuleManager } from './domain';
import {
	BoardDoRule,
	ContextExternalToolRule,
	CourseGroupRule,
	CourseRule,
	GroupRule,
	LegacySchoolRule,
	LessonRule,
	SchoolExternalToolRule,
	SubmissionRule,
	SystemRule,
	TaskRule,
	TeamRule,
	UserLoginMigrationRule,
<<<<<<< HEAD
	LegacySchoolRule,
	SchoolRule,
	GroupRule,
=======
	UserRule,
>>>>>>> 537571d8
} from './domain/rules';
import { FeathersAuthorizationService, FeathersAuthProvider } from './feathers';

@Module({
	imports: [FeathersModule, LoggerModule],
	providers: [
		FeathersAuthorizationService,
		FeathersAuthProvider,
		AuthorizationService,
		UserRepo,
		RuleManager,
		AuthorizationHelper,
		// rules
		BoardDoRule,
		ContextExternalToolRule,
		CourseGroupRule,
		CourseRule,
		GroupRule,
		LessonRule,
		SchoolRule,
		SchoolExternalToolRule,
		SubmissionRule,
		TaskRule,
		TeamRule,
		UserRule,
		UserLoginMigrationRule,
		LegacySchoolRule,
		SystemRule,
	],
	exports: [FeathersAuthorizationService, AuthorizationService, SystemRule],
})
export class AuthorizationModule {}<|MERGE_RESOLUTION|>--- conflicted
+++ resolved
@@ -12,18 +12,13 @@
 	LegacySchoolRule,
 	LessonRule,
 	SchoolExternalToolRule,
+	SchoolRule,
 	SubmissionRule,
 	SystemRule,
 	TaskRule,
 	TeamRule,
 	UserLoginMigrationRule,
-<<<<<<< HEAD
-	LegacySchoolRule,
-	SchoolRule,
-	GroupRule,
-=======
 	UserRule,
->>>>>>> 537571d8
 } from './domain/rules';
 import { FeathersAuthorizationService, FeathersAuthProvider } from './feathers';
 
