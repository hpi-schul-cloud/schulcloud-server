import { Module } from '@nestjs/common';
import { ALL_RULES } from '@shared/domain';
import { FeathersModule } from '@shared/infra/feathers';
<<<<<<< HEAD
import {
	CourseGroupRepo,
	CourseRepo,
	FileRecordRepo,
	LessonRepo,
	SchoolRepo,
	SubmissionRepo,
	TaskRepo,
	TeamsRepo,
	UserRepo,
} from '@shared/repo';
=======
import { CourseGroupRepo, CourseRepo, LessonRepo, SchoolRepo, TaskRepo, TeamsRepo, UserRepo } from '@shared/repo';
>>>>>>> d0bc80fc
import { AuthorizationService } from './authorization.service';
import { FeathersAuthProvider } from './feathers-auth.provider';
import { FeathersAuthorizationService } from './feathers-authorization.service';
import { FeathersJwtProvider } from './feathers-jwt.provider';
import { ReferenceLoader } from './reference.loader';

@Module({
	imports: [FeathersModule],
	providers: [
		FeathersAuthorizationService,
		FeathersAuthProvider,
		FeathersJwtProvider,
		AuthorizationService,
		...ALL_RULES,
		ReferenceLoader,
		UserRepo,
		CourseRepo,
		CourseGroupRepo,
		TaskRepo,
		SchoolRepo,
		LessonRepo,
		TeamsRepo,
		SubmissionRepo,
	],
	exports: [FeathersAuthorizationService, FeathersJwtProvider, AuthorizationService],
})
export class AuthorizationModule {}<|MERGE_RESOLUTION|>--- conflicted
+++ resolved
@@ -1,11 +1,9 @@
 import { Module } from '@nestjs/common';
 import { ALL_RULES } from '@shared/domain';
 import { FeathersModule } from '@shared/infra/feathers';
-<<<<<<< HEAD
 import {
 	CourseGroupRepo,
 	CourseRepo,
-	FileRecordRepo,
 	LessonRepo,
 	SchoolRepo,
 	SubmissionRepo,
@@ -13,9 +11,6 @@
 	TeamsRepo,
 	UserRepo,
 } from '@shared/repo';
-=======
-import { CourseGroupRepo, CourseRepo, LessonRepo, SchoolRepo, TaskRepo, TeamsRepo, UserRepo } from '@shared/repo';
->>>>>>> d0bc80fc
 import { AuthorizationService } from './authorization.service';
 import { FeathersAuthProvider } from './feathers-auth.provider';
 import { FeathersAuthorizationService } from './feathers-authorization.service';
