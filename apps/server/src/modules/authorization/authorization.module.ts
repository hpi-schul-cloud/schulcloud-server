import { Module } from '@nestjs/common';
import { UserRepo } from '@shared/repo';
import { LoggerModule } from '@src/core/logger';
import { FeathersModule } from '@shared/infra/feathers';
import {
<<<<<<< HEAD
	CourseGroupRepo,
	CourseRepo,
	LessonRepo,
	SchoolExternalToolRepo,
	LegacySchoolRepo,
	SubmissionRepo,
	TaskRepo,
	TeamsRepo,
	UserRepo,
} from '@shared/repo';
import { LoggerModule } from '@src/core/logger';
import { LegacySchoolModule } from '@modules/legacy-school';
import { ToolModule } from '@modules/tool';
import { BoardModule } from '../board';
import { AuthorizationHelper } from './authorization.helper';
import { AuthorizationService } from './authorization.service';
=======
	BoardDoRule,
	ContextExternalToolRule,
	CourseGroupRule,
	CourseRule,
	LessonRule,
	SchoolExternalToolRule,
	SubmissionRule,
	TaskRule,
	TeamRule,
	UserRule,
	UserLoginMigrationRule,
	LegacySchoolRule,
} from './domain/rules';
import { AuthorizationHelper, AuthorizationService, RuleManager } from './domain';
>>>>>>> 0ab2dfbf
import { FeathersAuthorizationService, FeathersAuthProvider } from './feathers';

@Module({
	imports: [FeathersModule, LoggerModule],
	providers: [
		FeathersAuthorizationService,
		FeathersAuthProvider,
		AuthorizationService,
		UserRepo,
		RuleManager,
		AuthorizationHelper,
		// rules
		BoardDoRule,
		ContextExternalToolRule,
		CourseGroupRule,
		CourseRule,
		LessonRule,
		SchoolExternalToolRule,
		SubmissionRule,
		TaskRule,
		TeamRule,
		UserRule,
		UserLoginMigrationRule,
		LegacySchoolRule,
	],
	exports: [FeathersAuthorizationService, AuthorizationService],
})
export class AuthorizationModule {}<|MERGE_RESOLUTION|>--- conflicted
+++ resolved
@@ -3,24 +3,6 @@
 import { LoggerModule } from '@src/core/logger';
 import { FeathersModule } from '@shared/infra/feathers';
 import {
-<<<<<<< HEAD
-	CourseGroupRepo,
-	CourseRepo,
-	LessonRepo,
-	SchoolExternalToolRepo,
-	LegacySchoolRepo,
-	SubmissionRepo,
-	TaskRepo,
-	TeamsRepo,
-	UserRepo,
-} from '@shared/repo';
-import { LoggerModule } from '@src/core/logger';
-import { LegacySchoolModule } from '@modules/legacy-school';
-import { ToolModule } from '@modules/tool';
-import { BoardModule } from '../board';
-import { AuthorizationHelper } from './authorization.helper';
-import { AuthorizationService } from './authorization.service';
-=======
 	BoardDoRule,
 	ContextExternalToolRule,
 	CourseGroupRule,
@@ -35,7 +17,6 @@
 	LegacySchoolRule,
 } from './domain/rules';
 import { AuthorizationHelper, AuthorizationService, RuleManager } from './domain';
->>>>>>> 0ab2dfbf
 import { FeathersAuthorizationService, FeathersAuthProvider } from './feathers';
 
 @Module({
