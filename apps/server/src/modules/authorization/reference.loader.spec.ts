--- conflicted
+++ resolved
@@ -15,11 +15,7 @@
 	UserRepo,
 } from '@shared/repo';
 import { roleFactory, setupEntities, userFactory } from '@shared/testing';
-<<<<<<< HEAD
-=======
 import { BoardNodeService } from '@src/modules/board';
-import { AllowedAuthorizationEntityType } from './interfaces';
->>>>>>> 14654f0c
 import { ReferenceLoader } from './reference.loader';
 import { AllowedAuthorizationEntityType } from './types';
 
