--- conflicted
+++ resolved
@@ -788,7 +788,6 @@
 		);
 	}
 
-<<<<<<< HEAD
 	public async checkAndRemoveBrokenLibraries(): Promise<ILibraryAdministrationOverviewItem[]> {
 		const brokenLibraries: ILibraryAdministrationOverviewItem[] = [];
 		const availableLibraries = await this.libraryAdministration.getLibraries();
@@ -827,7 +826,8 @@
 				)} from database and S3 as the library did not pass consistency check.`
 			)
 		);
-=======
+	}
+
 	private filterObjectByInterface<T>(obj: Record<string, any>, allowedKeys: (keyof T)[]): Partial<T> {
 		const result: Partial<T> = {};
 		for (const key of allowedKeys) {
@@ -837,6 +837,5 @@
 			}
 		}
 		return result;
->>>>>>> 0c1d4c89
 	}
 }