import { createMock, DeepMocked } from '@golevelup/ts-jest';
import { CourseService } from '@modules/course';
import { CourseEntity, CourseGroupEntity } from '@modules/course/repo';
import { courseEntityFactory } from '@modules/course/testing';
<<<<<<< HEAD
import { LessonEntity } from '@modules/lesson/repo';
=======
import { LessonEntity } from '@modules/lesson/repository';
import { Submission, Task } from '@modules/task/repo';
>>>>>>> 569b2d08
import { Test, TestingModule } from '@nestjs/testing';
import { Material } from '@shared/domain/entity';
import { setupEntities } from '@testing/database';
import { ObjectId } from 'bson';
import { MetaDataEntityType } from '../../types';
import { CourseUrlHandler } from './course-url-handler';

describe(CourseUrlHandler.name, () => {
	let module: TestingModule;
	let courseService: DeepMocked<CourseService>;
	let courseUrlHandler: CourseUrlHandler;

	beforeAll(async () => {
		module = await Test.createTestingModule({
			providers: [
				CourseUrlHandler,
				{
					provide: CourseService,
					useValue: createMock<CourseService>(),
				},
			],
		}).compile();

		courseService = module.get(CourseService);
		courseUrlHandler = module.get(CourseUrlHandler);

		await setupEntities([CourseEntity, CourseGroupEntity, Task, Submission, LessonEntity, Material]);
	});

	describe('getMetaData', () => {
		describe('when url fits', () => {
			it('should call courseService with the correct id', async () => {
				const id = new ObjectId().toHexString();
				const url = new URL(`https://localhost/course-rooms/${id}`);

				await courseUrlHandler.getMetaData(url);

				expect(courseService.findById).toHaveBeenCalledWith(id);
			});

			it('should take the title from the course name', async () => {
				const name = 'My Course';
				const course = courseEntityFactory.buildWithId({ name });
				const url = new URL(`https://localhost/course-rooms/${course.id}`);

				courseService.findById.mockResolvedValueOnce(course);

				const result = await courseUrlHandler.getMetaData(url);
				expect(result).toEqual(expect.objectContaining({ title: name, type: MetaDataEntityType.COURSE }));
			});
		});

		describe('when url does not fit', () => {
			it('should return undefined', async () => {
				const url = new URL(`https://localhost/invalid/ef2345abe4e3b`);

				const result = await courseUrlHandler.getMetaData(url);

				expect(result).toBeUndefined();
			});
		});
	});
});<|MERGE_RESOLUTION|>--- conflicted
+++ resolved
@@ -2,14 +2,9 @@
 import { CourseService } from '@modules/course';
 import { CourseEntity, CourseGroupEntity } from '@modules/course/repo';
 import { courseEntityFactory } from '@modules/course/testing';
-<<<<<<< HEAD
-import { LessonEntity } from '@modules/lesson/repo';
-=======
-import { LessonEntity } from '@modules/lesson/repository';
+import { LessonEntity, Material } from '@modules/lesson/repo';
 import { Submission, Task } from '@modules/task/repo';
->>>>>>> 569b2d08
 import { Test, TestingModule } from '@nestjs/testing';
-import { Material } from '@shared/domain/entity';
 import { setupEntities } from '@testing/database';
 import { ObjectId } from 'bson';
 import { MetaDataEntityType } from '../../types';
