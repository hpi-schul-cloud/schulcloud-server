--- conflicted
+++ resolved
@@ -1,3 +1,4 @@
+import { LoggerModule } from '@core/logger';
 import { ConsoleWriterModule } from '@infra/console';
 import { BoardModule } from '@modules/board';
 import { LearnroomModule } from '@modules/learnroom';
@@ -7,13 +8,7 @@
 import { HttpModule } from '@nestjs/axios';
 import { Module } from '@nestjs/common';
 import { ConfigModule } from '@nestjs/config';
-<<<<<<< HEAD
 import { createConfigModuleOptions } from '@shared/common/config-module-options';
-import { LoggerModule } from '@src/core/logger';
-=======
-import { createConfigModuleOptions } from '@shared/common';
-import { LoggerModule } from '@core/logger';
->>>>>>> 24b9dc18
 import metaTagExtractorConfig from './meta-tag-extractor.config';
 import { MetaTagExtractorService } from './service';
 import { MetaTagExternalUrlService } from './service/meta-tag-external-url.service';
