import { createMock, DeepMocked } from '@golevelup/ts-jest';
import { Test, TestingModule } from '@nestjs/testing';
import { setupEntities, userDoFactory } from '@shared/testing';
import { Logger } from '@src/core/logger';
<<<<<<< HEAD
import { DomainDeletionReportBuilder } from '@shared/domain/builder';
import { DomainName, OperationType } from '@shared/domain/types';
import { DeletionErrorLoggableException } from '@shared/common/loggable-exception';
import { RegistrationPinRepo } from '../repo';
import { RegistrationPinService } from '.';
=======
import {
	DomainDeletionReportBuilder,
	DomainName,
	DomainOperationReportBuilder,
	OperationType,
	DeletionErrorLoggableException,
} from '@modules/deletion';
>>>>>>> 7ea68804
import { registrationPinEntityFactory } from '../entity/testing';
import { RegistrationPinService } from '.';
import { RegistrationPinRepo } from '../repo';

describe(RegistrationPinService.name, () => {
	let module: TestingModule;
	let service: RegistrationPinService;
	let registrationPinRepo: DeepMocked<RegistrationPinRepo>;

	beforeAll(async () => {
		module = await Test.createTestingModule({
			providers: [
				RegistrationPinService,
				{
					provide: RegistrationPinRepo,
					useValue: createMock<RegistrationPinRepo>(),
				},
				{
					provide: Logger,
					useValue: createMock<Logger>(),
				},
			],
		}).compile();

		service = module.get(RegistrationPinService);
		registrationPinRepo = module.get(RegistrationPinRepo);

		await setupEntities();
	});

	beforeEach(() => {
		jest.clearAllMocks();
	});

	afterAll(async () => {
		await module.close();
	});

	describe('deleteRegistrationPinByEmail', () => {
		describe('when there is no registrationPin', () => {
			const setup = () => {
				const user = userDoFactory.buildWithId();

				registrationPinRepo.findAllByEmail.mockResolvedValueOnce([[], 0]);
				registrationPinRepo.deleteRegistrationPinByEmail.mockResolvedValueOnce(0);

<<<<<<< HEAD
				const expectedResult = DomainDeletionReportBuilder.build(DomainName.REGISTRATIONPIN, OperationType.DELETE, 0, []);
=======
				const expectedResult = DomainDeletionReportBuilder.build(DomainName.REGISTRATIONPIN, [
					DomainOperationReportBuilder.build(OperationType.DELETE, 0, []),
				]);
>>>>>>> 7ea68804

				return {
					expectedResult,
					user,
				};
			};

			it('should return domainOperation object with proper values', async () => {
				const { expectedResult, user } = setup();

				const result = await service.deleteUserData(user.email);

				expect(result).toEqual(expectedResult);
			});
		});

		describe('when deleting existing registrationPin', () => {
			const setup = () => {
				const user = userDoFactory.buildWithId();
				const registrationPin = registrationPinEntityFactory.buildWithId({ email: user.email });

				registrationPinRepo.findAllByEmail.mockResolvedValueOnce([[registrationPin], 1]);
				registrationPinRepo.deleteRegistrationPinByEmail.mockResolvedValueOnce(1);

<<<<<<< HEAD
				const expectedResult = DomainDeletionReportBuilder.build(DomainName.REGISTRATIONPIN, OperationType.DELETE, 1, [
					registrationPin.id,
=======
				const expectedResult = DomainDeletionReportBuilder.build(DomainName.REGISTRATIONPIN, [
					DomainOperationReportBuilder.build(OperationType.DELETE, 1, [registrationPin.id]),
>>>>>>> 7ea68804
				]);

				return {
					expectedResult,
					user,
				};
			};

			it('should call registrationPinRep', async () => {
				const { user } = setup();

				await service.deleteUserData(user.email);

				expect(registrationPinRepo.deleteRegistrationPinByEmail).toBeCalledWith(user.email);
			});

			it('should delete registrationPin by email and return domainOperation object with proper information', async () => {
				const { expectedResult, user } = setup();

				const result = await service.deleteUserData(user.email);

				expect(result).toEqual(expectedResult);
			});
		});

		describe('when registrationPin exists and failed to delete it', () => {
			const setup = () => {
				const user = userDoFactory.buildWithId();
				const registrationPin = registrationPinEntityFactory.buildWithId({ email: user.email });

				registrationPinRepo.findAllByEmail.mockResolvedValueOnce([[registrationPin], 1]);
				registrationPinRepo.deleteRegistrationPinByEmail.mockResolvedValueOnce(0);

				const expectedError = new DeletionErrorLoggableException(
					`Failed to delete user data from RegistrationPin for '${user.email}'`
				);

				return {
					expectedError,
					user,
				};
			};

			it('should throw an error', async () => {
				const { expectedError, user } = setup();

				await expect(service.deleteUserData(user.email)).rejects.toThrowError(expectedError);
			});
		});
	});
});<|MERGE_RESOLUTION|>--- conflicted
+++ resolved
@@ -2,13 +2,11 @@
 import { Test, TestingModule } from '@nestjs/testing';
 import { setupEntities, userDoFactory } from '@shared/testing';
 import { Logger } from '@src/core/logger';
-<<<<<<< HEAD
 import { DomainDeletionReportBuilder } from '@shared/domain/builder';
 import { DomainName, OperationType } from '@shared/domain/types';
 import { DeletionErrorLoggableException } from '@shared/common/loggable-exception';
 import { RegistrationPinRepo } from '../repo';
 import { RegistrationPinService } from '.';
-=======
 import {
 	DomainDeletionReportBuilder,
 	DomainName,
@@ -16,7 +14,6 @@
 	OperationType,
 	DeletionErrorLoggableException,
 } from '@modules/deletion';
->>>>>>> 7ea68804
 import { registrationPinEntityFactory } from '../entity/testing';
 import { RegistrationPinService } from '.';
 import { RegistrationPinRepo } from '../repo';
@@ -63,13 +60,10 @@
 				registrationPinRepo.findAllByEmail.mockResolvedValueOnce([[], 0]);
 				registrationPinRepo.deleteRegistrationPinByEmail.mockResolvedValueOnce(0);
 
-<<<<<<< HEAD
 				const expectedResult = DomainDeletionReportBuilder.build(DomainName.REGISTRATIONPIN, OperationType.DELETE, 0, []);
-=======
 				const expectedResult = DomainDeletionReportBuilder.build(DomainName.REGISTRATIONPIN, [
 					DomainOperationReportBuilder.build(OperationType.DELETE, 0, []),
 				]);
->>>>>>> 7ea68804
 
 				return {
 					expectedResult,
@@ -94,13 +88,10 @@
 				registrationPinRepo.findAllByEmail.mockResolvedValueOnce([[registrationPin], 1]);
 				registrationPinRepo.deleteRegistrationPinByEmail.mockResolvedValueOnce(1);
 
-<<<<<<< HEAD
 				const expectedResult = DomainDeletionReportBuilder.build(DomainName.REGISTRATIONPIN, OperationType.DELETE, 1, [
 					registrationPin.id,
-=======
 				const expectedResult = DomainDeletionReportBuilder.build(DomainName.REGISTRATIONPIN, [
 					DomainOperationReportBuilder.build(OperationType.DELETE, 1, [registrationPin.id]),
->>>>>>> 7ea68804
 				]);
 
 				return {
