--- conflicted
+++ resolved
@@ -1,13 +1,11 @@
 import { Injectable } from '@nestjs/common';
 import { Logger } from '@src/core/logger';
-<<<<<<< HEAD
 import { DataDeletionDomainOperationLoggable } from '@shared/common/loggable';
 import { DomainName, EntityId, OperationType, StatusModel } from '@shared/domain/types';
 import { DeletionService, DomainDeletionReport } from '@shared/domain/interface';
 import { DomainDeletionReportBuilder, DomainOperationReportBuilder } from '@shared/domain/builder';
 import { DeletionErrorLoggableException } from '@shared/common/loggable-exception';
 import { RegistrationPinRepo } from '../repo';
-=======
 import { EntityId } from '@shared/domain/types';
 import {
 	DeletionService,
@@ -20,7 +18,6 @@
 	OperationType,
 	StatusModel,
 } from '@modules/deletion';
->>>>>>> 7ea68804
 import { RegistrationPinEntity } from '../entity';
 import { RegistrationPinRepo } from '../repo';
 
@@ -30,11 +27,8 @@
 		this.logger.setContext(RegistrationPinService.name);
 	}
 
-<<<<<<< HEAD
 	async deleteUserData(email: string): Promise<DomainDeletionReport> {
-=======
 	public async deleteUserData(email: string): Promise<DomainDeletionReport> {
->>>>>>> 7ea68804
 		this.logger.info(
 			new DataDeletionDomainOperationLoggable(
 				'Deleting user data from RegistrationPin',
