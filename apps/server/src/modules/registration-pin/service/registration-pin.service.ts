import { Injectable } from '@nestjs/common';
import { Logger } from '@src/core/logger';
import { DataDeletionDomainOperationLoggable } from '@shared/common/loggable';
import { DomainName, EntityId, OperationType, StatusModel } from '@shared/domain/types';
import { DomainOperation } from '@shared/domain/interface';
import { DomainOperationBuilder } from '@shared/domain/builder';
import { DeletionErrorLoggableException } from '@shared/common/loggable-exception';
import { RegistrationPinRepo } from '../repo';
import { RegistrationPinEntity } from '../entity';

@Injectable()
export class RegistrationPinService {
	constructor(private readonly registrationPinRepo: RegistrationPinRepo, private readonly logger: Logger) {
		this.logger.setContext(RegistrationPinService.name);
	}

	async deleteRegistrationPinByEmail(email: string): Promise<DomainOperation> {
		this.logger.info(
			new DataDeletionDomainOperationLoggable(
				'Deleting user data from RegistrationPin',
				DomainName.REGISTRATIONPIN,
				email,
				StatusModel.PENDING
			)
		);
		const [registrationPinToDelete, count] = await this.registrationPinRepo.findAllByEmail(email);
		const numberOfDeletedRegistrationPins = await this.registrationPinRepo.deleteRegistrationPinByEmail(email);

		if (numberOfDeletedRegistrationPins !== count) {
<<<<<<< HEAD
			this.logger.info(
				new DataDeletionDomainOperationLoggable(
					'Failed to delete user data from RegistrationPin',
					DomainName.REGISTRATIONPIN,
					email,
					StatusModel.FAILED,
					0,
					numberOfDeletedRegistrationPins
				)
			);

			throw new Error(`Failed to delete user data from RegistrationPin for '${email}'`);
=======
			throw new DeletionErrorLoggableException(`Failed to delete user data from RegistrationPin for '${email}'`);
>>>>>>> 3c33c48b
		}

		const result = DomainOperationBuilder.build(
			DomainName.REGISTRATIONPIN,
			OperationType.DELETE,
			numberOfDeletedRegistrationPins,
			this.getRegistrationPinsId(registrationPinToDelete)
		);

		this.logger.info(
			new DataDeletionDomainOperationLoggable(
				'Successfully deleted user data from RegistrationPin',
				DomainName.REGISTRATIONPIN,
				email,
				StatusModel.FINISHED,
				0,
				numberOfDeletedRegistrationPins
			)
		);

		return result;
	}

	private getRegistrationPinsId(registrationPins: RegistrationPinEntity[]): EntityId[] {
		return registrationPins.map((registrationPin) => registrationPin.id);
	}
}<|MERGE_RESOLUTION|>--- conflicted
+++ resolved
@@ -27,22 +27,7 @@
 		const numberOfDeletedRegistrationPins = await this.registrationPinRepo.deleteRegistrationPinByEmail(email);
 
 		if (numberOfDeletedRegistrationPins !== count) {
-<<<<<<< HEAD
-			this.logger.info(
-				new DataDeletionDomainOperationLoggable(
-					'Failed to delete user data from RegistrationPin',
-					DomainName.REGISTRATIONPIN,
-					email,
-					StatusModel.FAILED,
-					0,
-					numberOfDeletedRegistrationPins
-				)
-			);
-
-			throw new Error(`Failed to delete user data from RegistrationPin for '${email}'`);
-=======
 			throw new DeletionErrorLoggableException(`Failed to delete user data from RegistrationPin for '${email}'`);
->>>>>>> 3c33c48b
 		}
 
 		const result = DomainOperationBuilder.build(
