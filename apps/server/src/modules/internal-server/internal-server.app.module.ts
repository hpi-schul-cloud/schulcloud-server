--- conflicted
+++ resolved
@@ -5,13 +5,7 @@
 import { HealthApiModule, HealthEntities } from '@modules/health';
 import { serverConfig } from '@modules/server';
 import { ConfigModule } from '@nestjs/config';
-<<<<<<< HEAD
 import { createConfigModuleOptions } from '@shared/common/config-module-options';
-import { DB_PASSWORD, DB_URL, DB_USERNAME } from '@src/imports-from-feathers';
-import { HealthApiModule, HealthEntities } from '@src/modules/health';
-=======
-import { createConfigModuleOptions } from '@shared/common';
->>>>>>> 24b9dc18
 
 @Module({
 	imports: [
