--- conflicted
+++ resolved
@@ -1,11 +1,9 @@
 import { Injectable } from '@nestjs/common';
 import { EntityId } from '@shared/domain/types';
 import { Logger } from '@src/core/logger';
-<<<<<<< HEAD
 import { DataDeletionDomainOperationLoggable } from '@shared/common/loggable';
 import { DomainDeletionReportBuilder } from '@shared/domain/builder';
 import { DomainDeletionReport } from '@shared/domain/interface';
-=======
 import { EventsHandler, IEventHandler, EventBus } from '@nestjs/cqrs';
 import { RocketChatService } from '@modules/rocketchat';
 import {
@@ -21,7 +19,6 @@
 	DeletionErrorLoggableException,
 	StatusModel,
 } from '@modules/deletion';
->>>>>>> 7ea68804
 import { RocketChatUser } from '../domain';
 import { RocketChatUserRepo } from '../repo';
 
@@ -48,11 +45,8 @@
 		return user;
 	}
 
-<<<<<<< HEAD
 	public async deleteByUserId(userId: EntityId): Promise<DomainDeletionReport> {
-=======
 	public async deleteUserData(userId: EntityId): Promise<DomainDeletionReport> {
->>>>>>> 7ea68804
 		this.logger.info(
 			new DataDeletionDomainOperationLoggable(
 				'Deleting user from rocket chat',
@@ -70,11 +64,9 @@
 					this.rocketChatUserRepo.deleteByUserId(rocketChatUser[0].userId),
 				]);
 
-<<<<<<< HEAD
 		const result = DomainDeletionReportBuilder.build(DomainName.ROCKETCHATUSER, OperationType.DELETE, 1, [
 			rocketChatUser[0].id,
 		]);
-=======
 				const result = DomainDeletionReportBuilder.build(
 					DomainName.ROCKETCHATUSER,
 					[DomainOperationReportBuilder.build(OperationType.DELETE, rocketChatUserDeleted, [rocketChatUser[0].id])],
@@ -84,7 +76,6 @@
 						]),
 					]
 				);
->>>>>>> 7ea68804
 
 				this.logger.info(
 					new DataDeletionDomainOperationLoggable(
