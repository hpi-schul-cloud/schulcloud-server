--- conflicted
+++ resolved
@@ -5,11 +5,7 @@
 import { HttpModule } from '@nestjs/axios';
 import { InternalServerErrorException } from '@nestjs/common';
 import { Test, TestingModule } from '@nestjs/testing';
-<<<<<<< HEAD
-import { OauthConfig } from '@shared/domain/entity';
-=======
-import { OauthConfigEntity } from '@shared/domain';
->>>>>>> b90f4608
+import { OauthConfigEntity } from '@shared/domain/entity';
 import { axiosResponseFactory } from '@shared/testing';
 import { LegacyLogger } from '@src/core/logger';
 import { AxiosResponse } from 'axios';
