<<<<<<< HEAD
import { Injectable, UnprocessableEntityException } from '@nestjs/common';
import { EntityId } from '@shared/domain';
import { UserDO } from '@shared/domain/domainobject/user.do';
import { ISession } from '@shared/domain/types/session';
=======
import { Injectable } from '@nestjs/common';
>>>>>>> a7c85810
import { Logger } from '@src/core/logger';
import { SystemService } from '@src/modules/system';
import { SystemDto } from '@src/modules/system/service/dto/system.dto';
import { UserDO } from '@shared/domain/domainobject/user.do';
import { FeathersJwtProvider } from '@src/modules/authorization';
import { UserService } from '@src/modules/user';
<<<<<<< HEAD
import { UserMigrationService } from '@src/modules/user-migration';
import { nanoid } from 'nanoid';
import { OauthTokenResponse } from '../controller/dto';
import { OAuthSSOError } from '../error/oauth-sso.error';
import { SSOErrorCode } from '../error/sso-error-code.enum';
=======
import { UserMigrationService } from '@src/modules/user-login-migration';
import { SchoolService } from '@src/modules/school';
import { SchoolMigrationService } from '@src/modules/user-login-migration/service';
import { SchoolDO } from '@shared/domain/domainobject/school.do';
import { MigrationDto } from '@src/modules/user-login-migration/service/dto/migration.dto';
import { ProvisioningService } from '@src/modules/provisioning';
import { OauthDataDto } from '@src/modules/provisioning/dto';
import { AuthorizationParams, OauthTokenResponse } from '../controller/dto';
>>>>>>> a7c85810
import { OAuthProcessDto } from '../service/dto/oauth-process.dto';
import { OAuthService } from '../service/oauth.service';
import { OauthLoginStateDto } from './dto/oauth-login-state.dto';

/**
 * @deprecated remove after login via oauth moved to authentication module
 */
@Injectable()
export class OauthUc {
	constructor(
		private readonly oauthService: OAuthService,
		private readonly systemService: SystemService,
		private readonly provisioningService: ProvisioningService,
		private readonly schoolService: SchoolService,
		private readonly userService: UserService,
		private readonly userMigrationService: UserMigrationService,
		private readonly jwtService: FeathersJwtProvider,
		private readonly schoolMigrationService: SchoolMigrationService,
		private readonly logger: Logger
	) {
		this.logger.setContext(OauthUc.name);
	}

	async startOauthLogin(
		session: ISession,
		systemId: EntityId,
		migration: boolean,
		postLoginRedirect?: string
	): Promise<string> {
		const state = nanoid(16);

		const system: SystemDto = await this.systemService.findOAuthById(systemId);
		if (!system.oauthConfig) {
			throw new UnprocessableEntityException(`Requested system ${systemId} has no oauth configured`);
		}

		const authenticationUrl: string = this.oauthService.getAuthenticationUrl(
			system.type,
			system.oauthConfig,
			state,
			migration,
			system.alias
		);

		session.oauthLoginState = new OauthLoginStateDto({
			state,
			systemId,
			provider: system.oauthConfig.provider,
			postLoginRedirect,
		});

		return authenticationUrl;
	}

<<<<<<< HEAD
	async processOAuthLogin(cachedState: OauthLoginStateDto, code?: string, error?: string): Promise<OAuthProcessDto> {
		if (!code) {
			throw new OAuthSSOError('Authorization in external system failed', error || SSOErrorCode.SSO_AUTH_CODE_STEP);
		}

		const { state, systemId, postLoginRedirect } = cachedState;

		this.logger.debug(`Oauth login process started. [state: ${state}, system: ${systemId}]`);

		const system: SystemDto = await this.systemService.findOAuthById(systemId);
		if (!system.oauthConfig) {
			throw new OAuthSSOError(`Requested system ${systemId} has no oauth configured`, SSOErrorCode.SSO_INTERNAL_ERROR);
		}
		const { oauthConfig } = system;

		this.logger.debug(`Requesting token from external system. [state: ${state}, system: ${systemId}]`);
		const queryToken: OauthTokenResponse = await this.oauthService.requestToken(code, oauthConfig);

		await this.oauthService.validateToken(queryToken.id_token, oauthConfig);

		this.logger.debug(`Fetching user data. [state: ${state}, system: ${systemId}]`);
		const data: OauthDataDto = await this.provisioningService.getData(
			queryToken.access_token,
			queryToken.id_token,
			systemId
		);

		if (data.externalSchool?.officialSchoolNumber) {
			const shouldMigrate: boolean = await this.shouldUserMigrate(
				data.externalUser.externalId,
				data.externalSchool.officialSchoolNumber,
				systemId
			);
			if (shouldMigrate) {
				this.logger.debug(
					`School is in Migration. Redirecting user to migration page. [state: ${state}, system: ${systemId}]`
				);
				const redirect: string = await this.userMigrationService.getMigrationRedirect(
					data.externalSchool.officialSchoolNumber,
					systemId
				);
				const response: OAuthProcessDto = new OAuthProcessDto({
					redirect,
				});
				return response;
			}
		}

		this.logger.debug(`Starting provisioning of user. [state: ${state}, system: ${systemId}]`);
		const provisioningDto: ProvisioningDto = await this.provisioningService.provisionData(data);

		const user: UserDO = await this.oauthService.findUser(
			queryToken.id_token,
			provisioningDto.externalUserId,
			systemId
=======
	async migrate(currentUserId: string, query: AuthorizationParams, targetSystemId: string): Promise<MigrationDto> {
		const queryToken: OauthTokenResponse = await this.oauthService.authorizeForMigration(query, targetSystemId);
		const data: OauthDataDto = await this.provisioningService.getData(
			queryToken.access_token,
			queryToken.id_token,
			targetSystemId
		);

		if (data.externalSchool) {
			const schoolToMigrate: SchoolDO | null = await this.schoolMigrationService.schoolToMigrate(
				currentUserId,
				data.externalSchool.externalId,
				data.externalSchool.officialSchoolNumber
			);
			if (schoolToMigrate) {
				await this.schoolMigrationService.migrateSchool(
					data.externalSchool.externalId,
					schoolToMigrate,
					targetSystemId
				);
			}
		}

		const migrationDto: Promise<MigrationDto> = this.userMigrationService.migrateUser(
			currentUserId,
			data.externalUser.externalId,
			targetSystemId
>>>>>>> a7c85810
		);
		return migrationDto;
	}

<<<<<<< HEAD
		this.logger.debug(`Generating jwt for user. [state: ${state}, system: ${systemId}]`);
		const jwtResponse: string = await this.oauthService.getJwtForUser(user.id as string);

		const redirect: string = this.oauthService.getPostLoginRedirectUrl(
			oauthConfig.provider,
			queryToken.id_token,
			oauthConfig.logoutEndpoint,
			postLoginRedirect
		);

		const response: OAuthProcessDto = new OAuthProcessDto({
			jwt: jwtResponse,
			redirect,
		});
		return response;
	}
=======
	private async process(query: AuthorizationParams, systemId: string): Promise<OAuthProcessDto> {
		this.logger.debug(`Oauth process started for systemId ${systemId}`);

		const authCode: string = this.oauthService.checkAuthorizationCode(query);

		const { user, redirect }: { user?: UserDO; redirect: string } = await this.oauthService.authenticateUser(
			systemId,
			authCode
		);
>>>>>>> a7c85810

		let jwtResponse = '';
		if (user && user.id) {
			jwtResponse = await this.jwtService.generateJwt(user.id);
		}

<<<<<<< HEAD
		const shouldMigrate = !existingUser && isSchoolInMigration;
		return shouldMigrate;
=======
		const response = new OAuthProcessDto({
			jwt: jwtResponse !== '' ? jwtResponse : undefined,
			redirect,
		});

		return response;
	}

	private async getOauthErrorResponse(error, systemId: string): Promise<OAuthProcessDto> {
		const system: SystemDto = await this.systemService.findOAuthById(systemId);
		const provider: string = system.oauthConfig ? system.oauthConfig.provider : 'unknown-provider';
		const oAuthError: OAuthProcessDto = this.oauthService.getOAuthErrorResponse(error, provider);
		return oAuthError;
>>>>>>> a7c85810
	}
}<|MERGE_RESOLUTION|>--- conflicted
+++ resolved
@@ -1,24 +1,12 @@
-<<<<<<< HEAD
 import { Injectable, UnprocessableEntityException } from '@nestjs/common';
 import { EntityId } from '@shared/domain';
 import { UserDO } from '@shared/domain/domainobject/user.do';
 import { ISession } from '@shared/domain/types/session';
-=======
-import { Injectable } from '@nestjs/common';
->>>>>>> a7c85810
 import { Logger } from '@src/core/logger';
 import { SystemService } from '@src/modules/system';
 import { SystemDto } from '@src/modules/system/service/dto/system.dto';
-import { UserDO } from '@shared/domain/domainobject/user.do';
 import { FeathersJwtProvider } from '@src/modules/authorization';
 import { UserService } from '@src/modules/user';
-<<<<<<< HEAD
-import { UserMigrationService } from '@src/modules/user-migration';
-import { nanoid } from 'nanoid';
-import { OauthTokenResponse } from '../controller/dto';
-import { OAuthSSOError } from '../error/oauth-sso.error';
-import { SSOErrorCode } from '../error/sso-error-code.enum';
-=======
 import { UserMigrationService } from '@src/modules/user-login-migration';
 import { SchoolService } from '@src/modules/school';
 import { SchoolMigrationService } from '@src/modules/user-login-migration/service';
@@ -27,7 +15,11 @@
 import { ProvisioningService } from '@src/modules/provisioning';
 import { OauthDataDto } from '@src/modules/provisioning/dto';
 import { AuthorizationParams, OauthTokenResponse } from '../controller/dto';
->>>>>>> a7c85810
+import { UserMigrationService } from '@src/modules/user-migration';
+import { nanoid } from 'nanoid';
+import { OauthTokenResponse } from '../controller/dto';
+import { OAuthSSOError } from '../error/oauth-sso.error';
+import { SSOErrorCode } from '../error/sso-error-code.enum';
 import { OAuthProcessDto } from '../service/dto/oauth-process.dto';
 import { OAuthService } from '../service/oauth.service';
 import { OauthLoginStateDto } from './dto/oauth-login-state.dto';
@@ -82,7 +74,6 @@
 		return authenticationUrl;
 	}
 
-<<<<<<< HEAD
 	async processOAuthLogin(cachedState: OauthLoginStateDto, code?: string, error?: string): Promise<OAuthProcessDto> {
 		if (!code) {
 			throw new OAuthSSOError('Authorization in external system failed', error || SSOErrorCode.SSO_AUTH_CODE_STEP);
@@ -138,7 +129,25 @@
 			queryToken.id_token,
 			provisioningDto.externalUserId,
 			systemId
-=======
+		);
+
+		this.logger.debug(`Generating jwt for user. [state: ${state}, system: ${systemId}]`);
+		const jwtResponse: string = await this.oauthService.getJwtForUser(user.id as string);
+
+		const redirect: string = this.oauthService.getPostLoginRedirectUrl(
+			oauthConfig.provider,
+			queryToken.id_token,
+			oauthConfig.logoutEndpoint,
+			postLoginRedirect
+		);
+
+		const response: OAuthProcessDto = new OAuthProcessDto({
+			jwt: jwtResponse,
+			redirect,
+		});
+		return response;
+	}
+
 	async migrate(currentUserId: string, query: AuthorizationParams, targetSystemId: string): Promise<MigrationDto> {
 		const queryToken: OauthTokenResponse = await this.oauthService.authorizeForMigration(query, targetSystemId);
 		const data: OauthDataDto = await this.provisioningService.getData(
@@ -166,29 +175,10 @@
 			currentUserId,
 			data.externalUser.externalId,
 			targetSystemId
->>>>>>> a7c85810
 		);
 		return migrationDto;
 	}
 
-<<<<<<< HEAD
-		this.logger.debug(`Generating jwt for user. [state: ${state}, system: ${systemId}]`);
-		const jwtResponse: string = await this.oauthService.getJwtForUser(user.id as string);
-
-		const redirect: string = this.oauthService.getPostLoginRedirectUrl(
-			oauthConfig.provider,
-			queryToken.id_token,
-			oauthConfig.logoutEndpoint,
-			postLoginRedirect
-		);
-
-		const response: OAuthProcessDto = new OAuthProcessDto({
-			jwt: jwtResponse,
-			redirect,
-		});
-		return response;
-	}
-=======
 	private async process(query: AuthorizationParams, systemId: string): Promise<OAuthProcessDto> {
 		this.logger.debug(`Oauth process started for systemId ${systemId}`);
 
@@ -198,17 +188,12 @@
 			systemId,
 			authCode
 		);
->>>>>>> a7c85810
 
 		let jwtResponse = '';
 		if (user && user.id) {
 			jwtResponse = await this.jwtService.generateJwt(user.id);
 		}
 
-<<<<<<< HEAD
-		const shouldMigrate = !existingUser && isSchoolInMigration;
-		return shouldMigrate;
-=======
 		const response = new OAuthProcessDto({
 			jwt: jwtResponse !== '' ? jwtResponse : undefined,
 			redirect,
@@ -222,6 +207,5 @@
 		const provider: string = system.oauthConfig ? system.oauthConfig.provider : 'unknown-provider';
 		const oAuthError: OAuthProcessDto = this.oauthService.getOAuthErrorResponse(error, provider);
 		return oAuthError;
->>>>>>> a7c85810
 	}
 }