<<<<<<< HEAD
import { Injectable } from '@nestjs/common';
import { Logger } from '@src/core/logger';
import { SystemService } from '@src/modules/system';
import { SystemDto } from '@src/modules/system/service/dto/system.dto';
import { UserDO } from '@shared/domain/domainobject/user.do';
import { AuthorizationParams } from '../controller/dto';
=======
import { Injectable, NotFoundException } from '@nestjs/common';
import { EntityId, OauthConfig } from '@shared/domain';
import { UserDO } from '@shared/domain/domainobject/user.do';
import { Logger } from '@src/core/logger';
import { ProvisioningDto, ProvisioningService } from '@src/modules/provisioning';
import { OauthDataDto } from '@src/modules/provisioning/dto/oauth-data.dto';
import { SystemService } from '@src/modules/system';
import { SystemDto } from '@src/modules/system/service/dto/system.dto';
import { UserService } from '@src/modules/user';
import { UserMigrationService } from '@src/modules/user-migration';
import { AuthorizationParams, OauthTokenResponse } from '../controller/dto';
import { OAuthSSOError } from '../error/oauth-sso.error';
>>>>>>> 435a606f
import { OAuthProcessDto } from '../service/dto/oauth-process.dto';
import { OAuthService } from '../service/oauth.service';

/**
 * @deprecated remove after login via oauth moved to authentication module
 */
@Injectable()
export class OauthUc {
	constructor(
		private readonly oauthService: OAuthService,
		private readonly systemService: SystemService,
<<<<<<< HEAD
=======
		private readonly provisioningService: ProvisioningService,
		private readonly userService: UserService,
		private readonly userMigrationService: UserMigrationService,
>>>>>>> 435a606f
		private readonly logger: Logger
	) {
		this.logger.setContext(OauthUc.name);
	}

	async processOAuth(query: AuthorizationParams, systemId: string): Promise<OAuthProcessDto> {
		try {
			const oAuthResponsePromise = this.process(query, systemId);
			return await oAuthResponsePromise;
		} catch (error) {
			return await this.getOauthErrorResponse(error, systemId);
		}
	}

	private async process(query: AuthorizationParams, systemId: string): Promise<OAuthProcessDto> {
		this.logger.debug(`Oauth process started for systemId ${systemId}`);

		const authCode: string = this.oauthService.checkAuthorizationCode(query);

<<<<<<< HEAD
		const { user, redirect }: { user?: UserDO; redirect: string } = await this.oauthService.authenticateUser(
			authCode,
			systemId
		);

		let jwtResponse;
		if (user && user.id) {
			jwtResponse = await this.oauthService.getJwtForUser(user.id);
		}

		const response: OAuthProcessDto = new OAuthProcessDto({
			jwt: jwtResponse ?? undefined,
			redirect,
		});

		return response;
	}

=======
		const system: SystemDto = await this.systemService.findOAuthById(systemId);
		if (!system.id) {
			throw new NotFoundException(`System with id "${systemId}" does not exist.`);
		}
		const oauthConfig: OauthConfig = this.extractOauthConfigFromSystem(system);

		const queryToken: OauthTokenResponse = await this.oauthService.requestToken(authCode, oauthConfig);

		await this.oauthService.validateToken(queryToken.id_token, oauthConfig);

		const data: OauthDataDto = await this.provisioningService.getData(
			queryToken.access_token,
			queryToken.id_token,
			system.id
		);

		if (data.externalSchool?.officialSchoolNumber) {
			const shouldMigrate: boolean = await this.shouldUserMigrate(
				data.externalUser.externalId,
				data.externalSchool.officialSchoolNumber,
				system.id
			);
			if (shouldMigrate) {
				const redirect: string = await this.userMigrationService.getMigrationRedirect(
					data.externalSchool.officialSchoolNumber,
					system.id
				);
				const response: OAuthProcessDto = new OAuthProcessDto({
					provider: oauthConfig.provider,
					redirect,
				});
				return response;
			}
		}

		const provisioningDto: ProvisioningDto = await this.provisioningService.provisionData(data);

		const user: UserDO = await this.oauthService.findUser(
			queryToken.id_token,
			provisioningDto.externalUserId,
			system.id
		);

		const jwtResponse: string = await this.oauthService.getJwtForUser(user.id as string);

		// TODO: N21-305 Build response in oauth controller
		const redirect: string = this.oauthService.getRedirectUrl(
			oauthConfig.provider,
			queryToken.id_token,
			oauthConfig.logoutEndpoint
		);
		const response: OAuthProcessDto = new OAuthProcessDto({
			jwt: jwtResponse,
			idToken: queryToken.id_token,
			logoutEndpoint: oauthConfig.logoutEndpoint,
			provider: oauthConfig.provider,
			redirect,
		});
		return response;
	}

	private async shouldUserMigrate(externalUserId: string, officialSchoolNumber: string, systemId: EntityId) {
		const existingUser: UserDO | null = await this.userService.findByExternalId(externalUserId, systemId);
		const isSchoolInMigration: boolean = await this.userMigrationService.isSchoolInMigration(officialSchoolNumber);

		const shouldMigrate = !existingUser && isSchoolInMigration;
		return shouldMigrate;
	}

	private extractOauthConfigFromSystem(system: SystemDto): OauthConfig {
		const { oauthConfig } = system;
		if (oauthConfig == null) {
			this.logger.warn(
				`SSO Oauth process couldn't be started, because of missing oauthConfig of system: ${system.id ?? 'undefined'}`
			);
			throw new OAuthSSOError('Requested system has no oauth configured', 'sso_internal_error');
		}
		return oauthConfig;
	}

>>>>>>> 435a606f
	private async getOauthErrorResponse(error, systemId: string): Promise<OAuthProcessDto> {
		const system: SystemDto = await this.systemService.findOAuthById(systemId);
		const provider: string = system.oauthConfig ? system.oauthConfig.provider : 'unknown-provider';
		const oAuthError: OAuthProcessDto = this.oauthService.getOAuthErrorResponse(error, provider);
		return oAuthError;
	}
}<|MERGE_RESOLUTION|>--- conflicted
+++ resolved
@@ -1,24 +1,9 @@
-<<<<<<< HEAD
 import { Injectable } from '@nestjs/common';
 import { Logger } from '@src/core/logger';
 import { SystemService } from '@src/modules/system';
 import { SystemDto } from '@src/modules/system/service/dto/system.dto';
 import { UserDO } from '@shared/domain/domainobject/user.do';
 import { AuthorizationParams } from '../controller/dto';
-=======
-import { Injectable, NotFoundException } from '@nestjs/common';
-import { EntityId, OauthConfig } from '@shared/domain';
-import { UserDO } from '@shared/domain/domainobject/user.do';
-import { Logger } from '@src/core/logger';
-import { ProvisioningDto, ProvisioningService } from '@src/modules/provisioning';
-import { OauthDataDto } from '@src/modules/provisioning/dto/oauth-data.dto';
-import { SystemService } from '@src/modules/system';
-import { SystemDto } from '@src/modules/system/service/dto/system.dto';
-import { UserService } from '@src/modules/user';
-import { UserMigrationService } from '@src/modules/user-migration';
-import { AuthorizationParams, OauthTokenResponse } from '../controller/dto';
-import { OAuthSSOError } from '../error/oauth-sso.error';
->>>>>>> 435a606f
 import { OAuthProcessDto } from '../service/dto/oauth-process.dto';
 import { OAuthService } from '../service/oauth.service';
 
@@ -30,12 +15,6 @@
 	constructor(
 		private readonly oauthService: OAuthService,
 		private readonly systemService: SystemService,
-<<<<<<< HEAD
-=======
-		private readonly provisioningService: ProvisioningService,
-		private readonly userService: UserService,
-		private readonly userMigrationService: UserMigrationService,
->>>>>>> 435a606f
 		private readonly logger: Logger
 	) {
 		this.logger.setContext(OauthUc.name);
@@ -55,7 +34,6 @@
 
 		const authCode: string = this.oauthService.checkAuthorizationCode(query);
 
-<<<<<<< HEAD
 		const { user, redirect }: { user?: UserDO; redirect: string } = await this.oauthService.authenticateUser(
 			authCode,
 			systemId
@@ -74,68 +52,10 @@
 		return response;
 	}
 
-=======
+	private async getOauthErrorResponse(error, systemId: string): Promise<OAuthProcessDto> {
 		const system: SystemDto = await this.systemService.findOAuthById(systemId);
-		if (!system.id) {
-			throw new NotFoundException(`System with id "${systemId}" does not exist.`);
-		}
-		const oauthConfig: OauthConfig = this.extractOauthConfigFromSystem(system);
-
-		const queryToken: OauthTokenResponse = await this.oauthService.requestToken(authCode, oauthConfig);
-
-		await this.oauthService.validateToken(queryToken.id_token, oauthConfig);
-
-		const data: OauthDataDto = await this.provisioningService.getData(
-			queryToken.access_token,
-			queryToken.id_token,
-			system.id
-		);
-
-		if (data.externalSchool?.officialSchoolNumber) {
-			const shouldMigrate: boolean = await this.shouldUserMigrate(
-				data.externalUser.externalId,
-				data.externalSchool.officialSchoolNumber,
-				system.id
-			);
-			if (shouldMigrate) {
-				const redirect: string = await this.userMigrationService.getMigrationRedirect(
-					data.externalSchool.officialSchoolNumber,
-					system.id
-				);
-				const response: OAuthProcessDto = new OAuthProcessDto({
-					provider: oauthConfig.provider,
-					redirect,
-				});
-				return response;
-			}
-		}
-
-		const provisioningDto: ProvisioningDto = await this.provisioningService.provisionData(data);
-
-		const user: UserDO = await this.oauthService.findUser(
-			queryToken.id_token,
-			provisioningDto.externalUserId,
-			system.id
-		);
-
-		const jwtResponse: string = await this.oauthService.getJwtForUser(user.id as string);
-
-		// TODO: N21-305 Build response in oauth controller
-		const redirect: string = this.oauthService.getRedirectUrl(
-			oauthConfig.provider,
-			queryToken.id_token,
-			oauthConfig.logoutEndpoint
-		);
-		const response: OAuthProcessDto = new OAuthProcessDto({
-			jwt: jwtResponse,
-			idToken: queryToken.id_token,
-			logoutEndpoint: oauthConfig.logoutEndpoint,
-			provider: oauthConfig.provider,
-			redirect,
-		});
-		return response;
-	}
-
+		const provider: string = system.oauthConfig ? system.oauthConfig.provider : 'unknown-provider';
+		const oAuthError: OAuthProcessDto = this.oauthService.getOAuthErrorResponse(error, provider);
 	private async shouldUserMigrate(externalUserId: string, officialSchoolNumber: string, systemId: EntityId) {
 		const existingUser: UserDO | null = await this.userService.findByExternalId(externalUserId, systemId);
 		const isSchoolInMigration: boolean = await this.userMigrationService.isSchoolInMigration(officialSchoolNumber);
@@ -155,7 +75,6 @@
 		return oauthConfig;
 	}
 
->>>>>>> 435a606f
 	private async getOauthErrorResponse(error, systemId: string): Promise<OAuthProcessDto> {
 		const system: SystemDto = await this.systemService.findOAuthById(systemId);
 		const provider: string = system.oauthConfig ? system.oauthConfig.provider : 'unknown-provider';
