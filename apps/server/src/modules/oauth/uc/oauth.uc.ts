--- conflicted
+++ resolved
@@ -12,12 +12,8 @@
 import { OAuthSSOError } from '../error/oauth-sso.error';
 import { OAuthProcessDto } from '../service/dto/oauth-process.dto';
 import { OAuthService } from '../service/oauth.service';
-<<<<<<< HEAD
-import { UserMigrationDto } from '../controller/dto/userMigrationDto';
+import { UserMigrationDto } from '../../user-migration/service/dto/userMigration.dto';
 import { SchoolService } from '../../school';
-=======
-import { UserMigrationDto } from '../../user-migration/service/dto/userMigration.dto';
->>>>>>> 89002a6b
 
 @Injectable()
 export class OauthUc {
@@ -134,18 +130,6 @@
 		return oAuthError;
 	}
 
-<<<<<<< HEAD
-	async migrateUser(currentUserId: string, query: AuthorizationParams, systemId: string): Promise<UserMigrationDto> {
-		const authCode: string = this.oauthService.checkAuthorizationCode(query);
-
-		const system: SystemDto = await this.systemService.findOAuthById(systemId);
-		if (!system.id) {
-			throw new NotFoundException(`System with id "${systemId}" does not exist.`);
-		}
-		const oauthConfig: OauthConfig = this.extractOauthConfigFromSystem(system);
-
-		const migrationRedirect: string = this.userMigrationService.getMigrationRedirectUri(systemId);
-=======
 	async migrateUser(
 		currentUserId: string,
 		query: AuthorizationParams,
@@ -175,7 +159,6 @@
 		const oauthConfig: OauthConfig = this.extractOauthConfigFromSystem(system);
 
 		const migrationRedirect: string = this.userMigrationService.getMigrationRedirectUri(targetSystemId);
->>>>>>> 89002a6b
 		const queryToken: OauthTokenResponse = await this.oauthService.requestToken(
 			authCode,
 			oauthConfig,
@@ -184,24 +167,6 @@
 
 		await this.oauthService.validateToken(queryToken.id_token, oauthConfig);
 
-<<<<<<< HEAD
-		const data: OauthDataDto = await this.provisioningService.getData(
-			queryToken.access_token,
-			queryToken.id_token,
-			system.id
-		);
-
-		if (data.externalSchool) {
-			await this.schoolService.migrateSchool(
-				data.externalSchool?.externalId,
-				data.externalSchool?.officialSchoolNumber as string,
-				systemId
-			);
-		}
-		const migrationDto = this.userMigrationService.migrateUser(currentUserId, data.externalUser.externalId, systemId);
-		return migrationDto;
-=======
 		return queryToken;
->>>>>>> 89002a6b
 	}
 }