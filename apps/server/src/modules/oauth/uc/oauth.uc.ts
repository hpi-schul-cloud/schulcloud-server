--- conflicted
+++ resolved
@@ -1,17 +1,9 @@
-<<<<<<< HEAD
-import { Injectable } from '@nestjs/common';
-import { SchoolDO } from '@shared/domain/domainobject/school.do';
-import { UserDO } from '@shared/domain/domainobject/user.do';
-=======
 import { Injectable, UnauthorizedException, UnprocessableEntityException } from '@nestjs/common';
 import { EntityId } from '@shared/domain';
 import { UserDO } from '@shared/domain/domainobject/user.do';
 import { ISession } from '@shared/domain/types/session';
->>>>>>> 45ca4d47
+import { SchoolDO } from '@shared/domain/domainobject/school.do';
 import { Logger } from '@src/core/logger';
-import { FeathersJwtProvider } from '@src/modules/authorization';
-import { ProvisioningService } from '@src/modules/provisioning';
-import { OauthDataDto } from '@src/modules/provisioning/dto';
 import { SchoolService } from '@src/modules/school';
 import { SystemService } from '@src/modules/system';
 import { SystemDto } from '@src/modules/system/service/dto/system.dto';
@@ -19,15 +11,11 @@
 import { UserMigrationService } from '@src/modules/user-login-migration';
 import { SchoolMigrationService } from '@src/modules/user-login-migration/service';
 import { MigrationDto } from '@src/modules/user-login-migration/service/dto/migration.dto';
-<<<<<<< HEAD
-import { AuthenticationService } from '../../authentication';
-=======
 import { ProvisioningService } from '@src/modules/provisioning';
 import { OauthDataDto } from '@src/modules/provisioning/dto';
 import { nanoid } from 'nanoid';
 import { ICurrentUser } from '@src/modules/authentication';
 import { AuthenticationService } from '@src/modules/authentication/services/authentication.service';
->>>>>>> 45ca4d47
 import { AuthorizationParams, OauthTokenResponse } from '../controller/dto';
 import { OAuthProcessDto } from '../service/dto/oauth-process.dto';
 import { OAuthService } from '../service/oauth.service';
@@ -47,8 +35,7 @@
 		private readonly userService: UserService,
 		private readonly userMigrationService: UserMigrationService,
 		private readonly schoolMigrationService: SchoolMigrationService,
-		private readonly logger: Logger,
-		private readonly authenticationService: AuthenticationService
+		private readonly logger: Logger
 	) {
 		this.logger.setContext(OauthUc.name);
 	}
@@ -84,15 +71,6 @@
 		return authenticationUrl;
 	}
 
-<<<<<<< HEAD
-	async migrate(
-		userJwt: string,
-		currentUserId: string,
-		query: AuthorizationParams,
-		targetSystemId: string
-	): Promise<MigrationDto> {
-		const queryToken: OauthTokenResponse = await this.oauthService.authorizeForMigration(query, targetSystemId);
-=======
 	async processOAuthLogin(cachedState: OauthLoginStateDto, code?: string, error?: string): Promise<OAuthProcessDto> {
 		const { state, systemId, postLoginRedirect } = cachedState;
 
@@ -121,6 +99,7 @@
 	}
 
 	async migrate(
+		userJwt: string,
 		currentUserId: string,
 		query: AuthorizationParams,
 		cachedState: OauthLoginStateDto
@@ -132,7 +111,6 @@
 		}
 
 		const queryToken: OauthTokenResponse = await this.oauthService.authorizeForMigration(query, systemId);
->>>>>>> 45ca4d47
 		const data: OauthDataDto = await this.provisioningService.getData(
 			queryToken.access_token,
 			queryToken.id_token,
