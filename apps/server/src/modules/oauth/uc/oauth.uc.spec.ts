/* eslint-disable @typescript-eslint/unbound-method */
import { createMock } from '@golevelup/ts-jest';
import { HttpModule } from '@nestjs/axios';
import { Test, TestingModule } from '@nestjs/testing';
import { Logger } from '@src/core/logger';
import { Configuration } from '@hpi-schul-cloud/commons';
import { OauthUc } from '.';
import { OAuthService } from '../service/oauth.service';
import { OAuthResponse } from '../service/dto/oauth.response';

jest.mock('jwks-rsa', () => {
	return () => ({
		getKeys: jest.fn(),
		getSigningKey: jest.fn().mockResolvedValue({
			kid: 'kid',
			alg: 'alg',
			getPublicKey: jest.fn().mockReturnValue('publicKey'),
			rsaPublicKey: 'publicKey',
		}),
		getSigningKeys: jest.fn(),
	});
});

describe('OAuthUc', () => {
	let service: OauthUc;
	let oauthService: OAuthService;

	const defaultAuthCode = '43534543jnj543342jn2';
	const defaultQuery = { code: defaultAuthCode };
	const defaultErrorQuery = { error: 'Default Error' };
	const defaultSystemId = '987654321';
	const defaultIservSystemId = '2222';
	const defaultJWT =
		'eyJhbGciOiJIUzI1NiIsInR5cCI6IkpXVCJ9.eyJzdWIiOiIxMjM0NTY3ODkwIiwibmFtZSI6IkpvaG4gRG9lIiwiaWF0IjoxNTE2MjM5MDIyLCJ1dWlkIjoiMTIzIn0.H_iI0kYNrlAUtHfP2Db0EmDs4cH2SV9W-p7EU4K24bI';
	const iservRedirectMock = `logoutEndpointMock?id_token_hint=${defaultJWT}&post_logout_redirect_uri=${
		Configuration.get('HOST') as string
	}/dashboard`;
	const defaultErrorRedirect = `${Configuration.get('HOST') as string}/login?error=${defaultErrorQuery.error}`;

	const defaultIservResponse: OAuthResponse = {
		idToken: defaultJWT,
		logoutEndpoint: 'logoutEndpointMock',
		provider: 'providerMock',
		redirect: iservRedirectMock,
	};
	const defaultResponse: OAuthResponse = {
		idToken: defaultJWT,
		logoutEndpoint: 'logoutEndpointMock',
		provider: 'providerMock',
		redirect: iservRedirectMock,
	};
	const defaultErrorResponse: OAuthResponse = {
		provider: 'providerMock',
		redirect: defaultErrorRedirect,
	};
<<<<<<< HEAD
	let systemMock: System;

	const defaultDecryptedSecret = 'IchBinNichtMehrGeheim';
=======
>>>>>>> 4cebfe3c

	beforeEach(async () => {
		systemMock = systemFactory.build();
		const module: TestingModule = await Test.createTestingModule({
			imports: [HttpModule],
			providers: [
				OauthUc,
				{
					provide: Logger,
					useValue: createMock<Logger>(),
				},
				{
					provide: OAuthService,
					useValue: {
<<<<<<< HEAD
						findById: jest.fn(() => systemMock),
					},
				},
				{
					provide: UserRepo,
					useValue: {
						findByLdapId(userId, systemId) {
							if (userId === '') throw new NotFoundException();
							return defaultUser;
						},
					},
				},
				{
					provide: FeathersJwtProvider,
					useValue: {
						generateJwt() {
							return defaultJWT;
						},
=======
						processOAuth() {},
>>>>>>> 4cebfe3c
					},
				},
			],
		}).compile();

		service = await module.resolve<OauthUc>(OauthUc);
		oauthService = await module.resolve<OAuthService>(OAuthService);
	});

	it('should be defined', () => {
		expect(service).toBeDefined();
	});

	describe('startOauth', () => {
<<<<<<< HEAD
		it('should extract query to code as string', async () => {
			jest.spyOn(service, 'validateToken').mockResolvedValue({ uuid: '123' });
			const response = await service.startOauth(defaultQuery, defaultSystemId);
			expect(response).toEqual({ jwt: defaultJWT, idToken: defaultJWT, logoutEndpoint: 'mock_logoutEndpoint' });
		});

		it('should throw error if oauthconfig is missing', async () => {
			systemMock.oauthConfig = undefined;
			await expect(service.startOauth(defaultQuery, defaultSystemId)).rejects.toThrow(OAuthSSOError);
		});
	});

	describe('checkAuthorizationCode', () => {
		it('should extract code from query', () => {
			const extract = service.checkAuthorizationCode(defaultQuery);
			expect(extract).toBe(defaultAuthCode);
		});
		it('should throw an error from a query that contains an error', () => {
			expect(() => {
				return service.checkAuthorizationCode(defaultErrorQuery);
			}).toThrow('Authorization Query Object has no authorization code or error');
		});
		it('should throw an error from a query with error', () => {
			expect(() => {
				return service.checkAuthorizationCode({ error: 'default_error' });
			}).toThrow(OAuthSSOError);
		});
		it('should throw an error from a falsy query', () => {
			expect(() => {
				return service.checkAuthorizationCode({});
			}).toThrow(OAuthSSOError);
		});
	});

	describe('requestToken', () => {
		it('should get token from the external server', async () => {
			const defaultSystem = systemFactory.build();
			const responseToken = await service.requestToken(defaultAuthCode, defaultSystem.oauthConfig!);
			expect(responseToken).toStrictEqual(defaultTokenResponse);
		});
	});

	describe('_getPublicKey', () => {
		it('should get public key from the external server', async () => {
			const defaultSystem = systemFactory.build();
			const publicKey = await service._getPublicKey(defaultSystem.oauthConfig!);
			expect(publicKey).toStrictEqual('publicKey');
		});
	});

	describe('validateToken', () => {
		it('should validate id_token and return it decoded', async () => {
			jest.spyOn(jwt, 'verify').mockImplementationOnce(() => {
				return { uuid: '123456' };
			});
			const defaultSystem = systemFactory.build();
			service._getPublicKey = jest.fn().mockResolvedValue('publicKey');
			const decodedJwt = await service.validateToken(defaultJWT, defaultSystem.oauthConfig!);
			expect(decodedJwt.uuid).toStrictEqual('123456');
		});
		it('should throw an error', async () => {
			jest.spyOn(jwt, 'verify').mockImplementationOnce(() => {
				return 'string';
			});
			const defaultSystem = systemFactory.build();
			service._getPublicKey = jest.fn().mockResolvedValue('publicKey');
			await expect(service.validateToken(defaultJWT, defaultSystem.oauthConfig!)).rejects.toEqual(
				new OAuthSSOError('Failed to validate idToken', 'sso_token_verfication_error')
			);
		});
	});

	describe('extractUUID', () => {
		it('should get uuid from id_token', () => {
			const uuid: string = service.extractUUID({ uuid: '123' });
			expect(uuid).toStrictEqual('123');
		});

		it('should throw an error for id_token that does not exist an uuid', () => {
			expect(() => {
				const uuid: string = service.extractUUID({ uuid: '' });
				return uuid;
			}).toThrow(OAuthSSOError);
		});
	});

	describe('findUserById', () => {
		it('should return the user according to the uuid(LdapId)', async () => {
			const resolveUserSpy = jest.spyOn(userRepo, 'findByLdapId');
			const user: User = await service.findUserById(defaultUserId, defaultSystemId);
			expect(resolveUserSpy).toHaveBeenCalled();
			expect(user).toBe(defaultUser);
		});
		it('should return an error', async () => {
			await expect(service.findUserById('', '')).rejects.toEqual(
				new OAuthSSOError('Failed to find user with this ldapId', 'sso_user_notfound')
			);
=======
		it('should start the OAuth2.0 process and get a redirect ', async () => {
			jest.spyOn(oauthService, 'processOAuth').mockResolvedValue(defaultIservResponse);
			const response = await service.startOauth(defaultQuery, defaultIservSystemId);
			expect(response).toEqual(defaultIservResponse);
		});
		it('should start the OAuth2.0 process and get a redirect ', async () => {
			jest.spyOn(oauthService, 'processOAuth').mockResolvedValue(defaultResponse);
			const response = await service.startOauth(defaultQuery, defaultSystemId);
			expect(response).toEqual(defaultIservResponse);
>>>>>>> 4cebfe3c
		});

		it('should return a redirect with an error ', async () => {
			jest.spyOn(oauthService, 'processOAuth').mockResolvedValue(defaultErrorResponse);
			const response = await service.startOauth(defaultQuery, '');
			expect(response.redirect).toEqual(defaultErrorRedirect);
		});
	});
});<|MERGE_RESOLUTION|>--- conflicted
+++ resolved
@@ -53,15 +53,8 @@
 		provider: 'providerMock',
 		redirect: defaultErrorRedirect,
 	};
-<<<<<<< HEAD
-	let systemMock: System;
-
-	const defaultDecryptedSecret = 'IchBinNichtMehrGeheim';
-=======
->>>>>>> 4cebfe3c
 
 	beforeEach(async () => {
-		systemMock = systemFactory.build();
 		const module: TestingModule = await Test.createTestingModule({
 			imports: [HttpModule],
 			providers: [
@@ -73,28 +66,7 @@
 				{
 					provide: OAuthService,
 					useValue: {
-<<<<<<< HEAD
-						findById: jest.fn(() => systemMock),
-					},
-				},
-				{
-					provide: UserRepo,
-					useValue: {
-						findByLdapId(userId, systemId) {
-							if (userId === '') throw new NotFoundException();
-							return defaultUser;
-						},
-					},
-				},
-				{
-					provide: FeathersJwtProvider,
-					useValue: {
-						generateJwt() {
-							return defaultJWT;
-						},
-=======
 						processOAuth() {},
->>>>>>> 4cebfe3c
 					},
 				},
 			],
@@ -109,105 +81,6 @@
 	});
 
 	describe('startOauth', () => {
-<<<<<<< HEAD
-		it('should extract query to code as string', async () => {
-			jest.spyOn(service, 'validateToken').mockResolvedValue({ uuid: '123' });
-			const response = await service.startOauth(defaultQuery, defaultSystemId);
-			expect(response).toEqual({ jwt: defaultJWT, idToken: defaultJWT, logoutEndpoint: 'mock_logoutEndpoint' });
-		});
-
-		it('should throw error if oauthconfig is missing', async () => {
-			systemMock.oauthConfig = undefined;
-			await expect(service.startOauth(defaultQuery, defaultSystemId)).rejects.toThrow(OAuthSSOError);
-		});
-	});
-
-	describe('checkAuthorizationCode', () => {
-		it('should extract code from query', () => {
-			const extract = service.checkAuthorizationCode(defaultQuery);
-			expect(extract).toBe(defaultAuthCode);
-		});
-		it('should throw an error from a query that contains an error', () => {
-			expect(() => {
-				return service.checkAuthorizationCode(defaultErrorQuery);
-			}).toThrow('Authorization Query Object has no authorization code or error');
-		});
-		it('should throw an error from a query with error', () => {
-			expect(() => {
-				return service.checkAuthorizationCode({ error: 'default_error' });
-			}).toThrow(OAuthSSOError);
-		});
-		it('should throw an error from a falsy query', () => {
-			expect(() => {
-				return service.checkAuthorizationCode({});
-			}).toThrow(OAuthSSOError);
-		});
-	});
-
-	describe('requestToken', () => {
-		it('should get token from the external server', async () => {
-			const defaultSystem = systemFactory.build();
-			const responseToken = await service.requestToken(defaultAuthCode, defaultSystem.oauthConfig!);
-			expect(responseToken).toStrictEqual(defaultTokenResponse);
-		});
-	});
-
-	describe('_getPublicKey', () => {
-		it('should get public key from the external server', async () => {
-			const defaultSystem = systemFactory.build();
-			const publicKey = await service._getPublicKey(defaultSystem.oauthConfig!);
-			expect(publicKey).toStrictEqual('publicKey');
-		});
-	});
-
-	describe('validateToken', () => {
-		it('should validate id_token and return it decoded', async () => {
-			jest.spyOn(jwt, 'verify').mockImplementationOnce(() => {
-				return { uuid: '123456' };
-			});
-			const defaultSystem = systemFactory.build();
-			service._getPublicKey = jest.fn().mockResolvedValue('publicKey');
-			const decodedJwt = await service.validateToken(defaultJWT, defaultSystem.oauthConfig!);
-			expect(decodedJwt.uuid).toStrictEqual('123456');
-		});
-		it('should throw an error', async () => {
-			jest.spyOn(jwt, 'verify').mockImplementationOnce(() => {
-				return 'string';
-			});
-			const defaultSystem = systemFactory.build();
-			service._getPublicKey = jest.fn().mockResolvedValue('publicKey');
-			await expect(service.validateToken(defaultJWT, defaultSystem.oauthConfig!)).rejects.toEqual(
-				new OAuthSSOError('Failed to validate idToken', 'sso_token_verfication_error')
-			);
-		});
-	});
-
-	describe('extractUUID', () => {
-		it('should get uuid from id_token', () => {
-			const uuid: string = service.extractUUID({ uuid: '123' });
-			expect(uuid).toStrictEqual('123');
-		});
-
-		it('should throw an error for id_token that does not exist an uuid', () => {
-			expect(() => {
-				const uuid: string = service.extractUUID({ uuid: '' });
-				return uuid;
-			}).toThrow(OAuthSSOError);
-		});
-	});
-
-	describe('findUserById', () => {
-		it('should return the user according to the uuid(LdapId)', async () => {
-			const resolveUserSpy = jest.spyOn(userRepo, 'findByLdapId');
-			const user: User = await service.findUserById(defaultUserId, defaultSystemId);
-			expect(resolveUserSpy).toHaveBeenCalled();
-			expect(user).toBe(defaultUser);
-		});
-		it('should return an error', async () => {
-			await expect(service.findUserById('', '')).rejects.toEqual(
-				new OAuthSSOError('Failed to find user with this ldapId', 'sso_user_notfound')
-			);
-=======
 		it('should start the OAuth2.0 process and get a redirect ', async () => {
 			jest.spyOn(oauthService, 'processOAuth').mockResolvedValue(defaultIservResponse);
 			const response = await service.startOauth(defaultQuery, defaultIservSystemId);
@@ -217,7 +90,6 @@
 			jest.spyOn(oauthService, 'processOAuth').mockResolvedValue(defaultResponse);
 			const response = await service.startOauth(defaultQuery, defaultSystemId);
 			expect(response).toEqual(defaultIservResponse);
->>>>>>> 4cebfe3c
 		});
 
 		it('should return a redirect with an error ', async () => {
