import { createMock, DeepMocked } from '@golevelup/ts-jest';
<<<<<<< HEAD
import { MikroORM } from '@mikro-orm/core';
import { setupEntities } from '@shared/testing';
=======
import { MikroORM, NotFoundError } from '@mikro-orm/core';
import { Test, TestingModule } from '@nestjs/testing';
import { UserDO } from '@shared/domain/domainobject/user.do';
import { SystemProvisioningStrategy } from '@shared/domain/interface/system-provisioning.strategy';
import { setupEntities, systemFactory } from '@shared/testing';
import { Logger } from '@src/core/logger';
>>>>>>> 409107d3
import { OAuthSSOError } from '@src/modules/oauth/error/oauth-sso.error';
import { OauthUc } from '@src/modules/oauth/uc/oauth.uc';
import { UserDO } from '@shared/domain/domainobject/user.do';
import { Test, TestingModule } from '@nestjs/testing';
import { Logger } from '@src/core/logger';
import { SystemService } from '@src/modules/system/service/system.service';
<<<<<<< HEAD
import { JwtService } from '@nestjs/jwt';
import { AuthorizationParams } from '../controller/dto';
=======
import { UserService } from '@src/modules/user';
import { UserMigrationService } from '@src/modules/user-migration';
import { NotFoundException } from '@nestjs/common';
import { SystemDto } from '@src/modules/system/service';
import { UserMigrationDto } from '@src/modules/user-migration/service/dto/userMigration.dto';
import { AuthorizationParams, OauthTokenResponse } from '../controller/dto';
>>>>>>> 409107d3
import { OAuthProcessDto } from '../service/dto/oauth-process.dto';
import { OAuthService } from '../service/oauth.service';
import resetAllMocks = jest.resetAllMocks;
import { OauthConfigDto, SystemDto } from '../../system/service';
import { FeathersJwtProvider } from '../../authorization';

describe('OAuthUc', () => {
	let module: TestingModule;
	let orm: MikroORM;
	let uc: OauthUc;

	let oauthService: DeepMocked<OAuthService>;
	let systemService: DeepMocked<SystemService>;
	let jwtService: DeepMocked<FeathersJwtProvider>;

	beforeAll(async () => {
		orm = await setupEntities();

		module = await Test.createTestingModule({
			providers: [
				OauthUc,
				{
					provide: Logger,
					useValue: createMock<Logger>(),
				},
				{
					provide: SystemService,
					useValue: createMock<SystemService>(),
				},
				{
					provide: OAuthService,
					useValue: createMock<OAuthService>(),
				},
				{
					provide: FeathersJwtProvider,
					useValue: createMock<FeathersJwtProvider>(),
				},
			],
		}).compile();
		uc = module.get(OauthUc);
		systemService = module.get(SystemService);
		oauthService = module.get(OAuthService);
		jwtService = module.get(FeathersJwtProvider);
	});

	afterAll(async () => {
		await module.close();
		await orm.close();
	});

	afterEach(() => {
		resetAllMocks();
	});

	describe('processOAuth is called', () => {
		const setup = () => {
			const code = '43534543jnj543342jn2';
			const query: AuthorizationParams = { code };
			const jwt = 'schulcloudJwt';
			const redirect = 'redirect';
			const baseResponse: OAuthProcessDto = {
				redirect,
			};
			const user: UserDO = new UserDO({
				id: 'mockUserId',
				firstName: 'firstName',
				lastName: 'lastame',
				email: '',
				roleIds: [],
				schoolId: 'mockSchoolId',
				externalId: 'mockExternalId',
			});
			const testSystem: SystemDto = new SystemDto({
				id: 'mockSystemId',
				type: 'mock',
				oauthConfig: { provider: 'testProvider' } as OauthConfigDto,
			});
			return { code, query, jwt, redirect, baseResponse, user, testSystem };
		};
		describe('when a user is returned', () => {
			it('should return a response with a valid jwt', async () => {
				const { code, query, jwt, redirect, baseResponse, user, testSystem } = setup();
				oauthService.checkAuthorizationCode.mockReturnValue(code);
				oauthService.authenticateUser.mockResolvedValue({ user, redirect });
				jwtService.generateJwt.mockResolvedValue(jwt);

				const response: OAuthProcessDto = await uc.processOAuth(query, testSystem.id!);
				expect(response).toEqual(
					expect.objectContaining({
						jwt,
						...baseResponse,
					})
				);
				expect(response.jwt).toStrictEqual(jwt);
			});
		});

		describe('when no user is returned', () => {
			it('should return a response without a jwt', async () => {
				const { code, query, redirect, baseResponse, testSystem } = setup();
				oauthService.checkAuthorizationCode.mockReturnValue(code);
				oauthService.authenticateUser.mockResolvedValue({ redirect });

				const response: OAuthProcessDto = await uc.processOAuth(query, testSystem.id!);
				expect(response).toEqual(
					expect.objectContaining({
						...baseResponse,
					})
				);
			});
		});

		describe('when an error occurs', () => {
			it('should return an OAuthProcessDto with error', async () => {
				const errorResponse: OAuthProcessDto = {
					provider: 'unknown-provider',
					errorCode: 'sso_internal_error',
					redirect: 'errorRedirect',
				};
				const { code, query, testSystem } = setup();
				oauthService.checkAuthorizationCode.mockReturnValue(code);
				oauthService.getOAuthErrorResponse.mockReturnValue(errorResponse);
				oauthService.authenticateUser.mockRejectedValue(new OAuthSSOError('Testmessage'));
				systemService.findOAuthById.mockResolvedValue(testSystem);

				const response: OAuthProcessDto = await uc.processOAuth(query, testSystem.id!);

				expect(response).toEqual(errorResponse);
			});
		});
	});

	describe('migration', () => {
		const setupMigration = () => {
			const code = '43534543jnj543342jn2';

			const query: AuthorizationParams = { code };

			const oauthConfig: OauthConfigDto = new OauthConfigDto({
				clientId: '12345',
				clientSecret: 'mocksecret',
				tokenEndpoint: 'http://mock.de/mock/auth/public/mockToken',
				grantType: 'authorization_code',
				scope: 'openid uuid',
				responseType: 'code',
				authEndpoint: 'mock_authEndpoint',
				provider: 'mock_provider',
				logoutEndpoint: 'mock_logoutEndpoint',
				issuer: 'mock_issuer',
				jwksEndpoint: 'mock_jwksEndpoint',
				redirectUri: 'mock_codeRedirectUri',
			});
			const system: SystemDto = new SystemDto({
				id: 'systemId',
				type: 'oauth',
				oauthConfig,
			});

			const oauthTokenResponse: OauthTokenResponse = {
				access_token: 'accessToken',
				refresh_token: 'refreshToken',
				id_token: 'idToken',
			};

			const externalUserId = 'externalUserId';

			const oauthData: OauthDataDto = new OauthDataDto({
				system: new ProvisioningSystemDto({
					systemId: 'systemId',
					provisioningStrategy: SystemProvisioningStrategy.SANIS,
				}),
				externalUser: new ExternalUserDto({
					externalId: externalUserId,
				}),
			});
			const userMigrationDto: UserMigrationDto = new UserMigrationDto({
				redirect: 'https://mock.de/migration/succeed',
			});

			const userMigrationFailedDto: UserMigrationDto = new UserMigrationDto({
				redirect: 'https://mock.de/dashboard',
			});
			oauthService.checkAuthorizationCode.mockReturnValue(code);

			oauthService.requestToken.mockResolvedValue(oauthTokenResponse);
			provisioningService.getData.mockResolvedValue(oauthData);

			return {
				code,
				query,
				system,
				userMigrationDto,
				userMigrationFailedDto,
				oauthTokenResponse,
			};
		};

		describe('migrateUser', () => {
			describe('when authorize user and migration was successful', () => {
				it('should return redirect to migration succeed page', async () => {
					const { query, system, userMigrationDto } = setupMigration();
					systemService.findOAuthById.mockResolvedValue(system);
					userMigrationService.migrateUser.mockResolvedValue(userMigrationDto);

					const result: UserMigrationDto = await service.migrateUser('currentUserId', query, system.id as string);

					expect(result.redirect).toStrictEqual('https://mock.de/migration/succeed');
				});
			});

			describe('when migration failed', () => {
				it('should return redirect to dashboard ', async () => {
					const { query, system, userMigrationFailedDto } = setupMigration();
					systemService.findOAuthById.mockResolvedValue(system);
					userMigrationService.migrateUser.mockResolvedValue(userMigrationFailedDto);

					const result: UserMigrationDto = await service.migrateUser('currentUserId', query, 'systemdId');

					expect(result.redirect).toStrictEqual('https://mock.de/dashboard');
				});
			});

			describe('when system id is not given', () => {
				it('should throw NotFoundException ', async () => {
					const { query } = setupMigration();
					systemService.findOAuthById.mockResolvedValue(systemFactory.build());

					await expect(service.migrateUser('currentUserId', query, 'systemdId')).rejects.toThrow(NotFoundException);
				});
			});
		});
	});
});<|MERGE_RESOLUTION|>--- conflicted
+++ resolved
@@ -1,32 +1,16 @@
 import { createMock, DeepMocked } from '@golevelup/ts-jest';
-<<<<<<< HEAD
 import { MikroORM } from '@mikro-orm/core';
-import { setupEntities } from '@shared/testing';
-=======
-import { MikroORM, NotFoundError } from '@mikro-orm/core';
 import { Test, TestingModule } from '@nestjs/testing';
-import { UserDO } from '@shared/domain/domainobject/user.do';
 import { SystemProvisioningStrategy } from '@shared/domain/interface/system-provisioning.strategy';
 import { setupEntities, systemFactory } from '@shared/testing';
 import { Logger } from '@src/core/logger';
->>>>>>> 409107d3
 import { OAuthSSOError } from '@src/modules/oauth/error/oauth-sso.error';
 import { OauthUc } from '@src/modules/oauth/uc/oauth.uc';
 import { UserDO } from '@shared/domain/domainobject/user.do';
-import { Test, TestingModule } from '@nestjs/testing';
-import { Logger } from '@src/core/logger';
 import { SystemService } from '@src/modules/system/service/system.service';
-<<<<<<< HEAD
-import { JwtService } from '@nestjs/jwt';
 import { AuthorizationParams } from '../controller/dto';
-=======
-import { UserService } from '@src/modules/user';
-import { UserMigrationService } from '@src/modules/user-migration';
 import { NotFoundException } from '@nestjs/common';
-import { SystemDto } from '@src/modules/system/service';
 import { UserMigrationDto } from '@src/modules/user-migration/service/dto/userMigration.dto';
-import { AuthorizationParams, OauthTokenResponse } from '../controller/dto';
->>>>>>> 409107d3
 import { OAuthProcessDto } from '../service/dto/oauth-process.dto';
 import { OAuthService } from '../service/oauth.service';
 import resetAllMocks = jest.resetAllMocks;
