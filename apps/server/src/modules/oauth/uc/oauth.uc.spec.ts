--- conflicted
+++ resolved
@@ -1,9 +1,7 @@
 import { createMock, DeepMocked } from '@golevelup/ts-jest';
 import { MikroORM } from '@mikro-orm/core';
-<<<<<<< HEAD
 import { UnprocessableEntityException } from '@nestjs/common';
-=======
->>>>>>> a7c85810
+import { MikroORM } from '@mikro-orm/core';
 import { Test, TestingModule } from '@nestjs/testing';
 import { SystemProvisioningStrategy } from '@shared/domain/interface/system-provisioning.strategy';
 import { ISession } from '@shared/domain/types/session';
@@ -11,19 +9,10 @@
 import { Logger } from '@src/core/logger';
 import { OAuthSSOError } from '@src/modules/oauth/error/oauth-sso.error';
 import { OauthUc } from '@src/modules/oauth/uc/oauth.uc';
-<<<<<<< HEAD
 import { ProvisioningDto, ProvisioningService } from '@src/modules/provisioning';
 import { ExternalSchoolDto, ExternalUserDto, OauthDataDto, ProvisioningSystemDto } from '@src/modules/provisioning/dto';
 import { SystemDto, SystemService } from '@src/modules/system/service';
 import { OauthConfigDto } from '@src/modules/system/service/dto/oauth-config.dto';
-import { UserService } from '@src/modules/user';
-import { UserMigrationService } from '@src/modules/user-migration';
-import { OauthTokenResponse } from '../controller/dto';
-import { SSOErrorCode } from '../error/sso-error-code.enum';
-import { OAuthProcessDto } from '../service/dto/oauth-process.dto';
-import { OAuthService } from '../service/oauth.service';
-import { OauthLoginStateDto } from './dto/oauth-login-state.dto';
-=======
 import { UserDO } from '@shared/domain/domainobject/user.do';
 import { SystemService } from '@src/modules/system/service/system.service';
 import { UserService } from '@src/modules/user';
@@ -37,10 +26,13 @@
 import { OAuthMigrationError } from '@src/modules/user-login-migration/error/oauth-migration.error';
 import { MigrationDto } from '@src/modules/user-login-migration/service/dto/migration.dto';
 import { AuthorizationParams, OauthTokenResponse } from '../controller/dto';
+import { UserMigrationService } from '@src/modules/user-migration';
+import { OauthTokenResponse } from '../controller/dto';
+import { SSOErrorCode } from '../error/sso-error-code.enum';
 import { OAuthProcessDto } from '../service/dto/oauth-process.dto';
 import { OAuthService } from '../service/oauth.service';
+import { OauthLoginStateDto } from './dto/oauth-login-state.dto';
 import { ExternalUserDto, OauthDataDto, ProvisioningSystemDto } from '../../provisioning/dto';
->>>>>>> a7c85810
 import resetAllMocks = jest.resetAllMocks;
 
 jest.mock('nanoid', () => {
@@ -105,10 +97,7 @@
 				},
 			],
 		}).compile();
-<<<<<<< HEAD
-
-=======
->>>>>>> a7c85810
+
 		uc = module.get(OauthUc);
 		systemService = module.get(SystemService);
 		oauthService = module.get(OAuthService);
@@ -208,9 +197,9 @@
 		});
 	});
 
-	describe('processOAuthLogin is called', () => {
+	describe('processOAuth is called', () => {
 		const setup = () => {
-<<<<<<< HEAD
+
 			const postLoginRedirect = 'postLoginRedirect';
 			const cachedState: OauthLoginStateDto = new OauthLoginStateDto({
 				state: 'state',
@@ -220,7 +209,7 @@
 			});
 			const code = 'code';
 			const error = 'error';
-=======
+
 			const code = '43534543jnj543342jn2';
 			const query: AuthorizationParams = { code };
 			const jwt = 'schulcloudJwt';
@@ -295,6 +284,42 @@
 				expect(response).toEqual(errorResponse);
 			});
 		});
+
+		describe('when the process runs successfully', () => {
+			it('should return a valid jwt', async () => {
+				const { cachedState, code, userJwt, postLoginRedirect } = setup();
+
+				const response: OAuthProcessDto = await uc.processOAuthLogin(cachedState, code);
+
+				expect(response).toEqual<OAuthProcessDto>({
+					redirect: postLoginRedirect,
+					jwt: userJwt,
+				});
+			});
+		});
+
+		describe('when oauth config is missing', () => {
+			it('should throw OAuthSSOError', async () => {
+				const { cachedState, code, system } = setup();
+				system.oauthConfig = undefined;
+
+				const func = async () => uc.processOAuthLogin(cachedState, code);
+
+				await expect(func).rejects.toThrow(
+					new OAuthSSOError(`Requested system systemId has no oauth configured`, SSOErrorCode.SSO_INTERNAL_ERROR)
+				);
+			});
+		});
+
+		describe('when authentication in external system failed', () => {
+			it('should throw OAuthSSOError', async () => {
+				const { cachedState, error } = setup();
+
+				const func = async () => uc.processOAuthLogin(cachedState, undefined, error);
+
+				await expect(func).rejects.toThrow(new OAuthSSOError('Authorization in external system failed', error));
+			});
+		});
 	});
 
 	describe('migration', () => {
@@ -302,7 +327,6 @@
 			const code = '43534543jnj543342jn2';
 
 			const query: AuthorizationParams = { code };
->>>>>>> a7c85810
 
 			const oauthConfig: OauthConfigDto = new OauthConfigDto({
 				clientId: '12345',
@@ -342,10 +366,15 @@
 				}),
 			});
 
-<<<<<<< HEAD
-			const userJwt = 'schulcloudJwt';
-
-			systemService.findOAuthById.mockResolvedValue(system);
+			const userMigrationDto: MigrationDto = new MigrationDto({
+				redirect: 'https://mock.de/migration/succeed',
+			});
+
+			const userMigrationFailedDto: MigrationDto = new MigrationDto({
+				redirect: 'https://mock.de/dashboard',
+			});
+			oauthService.checkAuthorizationCode.mockReturnValue(code);
+
 			oauthService.requestToken.mockResolvedValue(oauthTokenResponse);
 			provisioningService.getData.mockResolvedValue(oauthData);
 			provisioningService.provisionData.mockResolvedValue(provisioningDto);
@@ -354,63 +383,20 @@
 			oauthService.getPostLoginRedirectUrl.mockReturnValue(postLoginRedirect);
 
 			return {
+				code,
+				query,
 				cachedState,
 				code,
 				error,
-=======
-			const userMigrationDto: MigrationDto = new MigrationDto({
-				redirect: 'https://mock.de/migration/succeed',
-			});
-
-			const userMigrationFailedDto: MigrationDto = new MigrationDto({
-				redirect: 'https://mock.de/dashboard',
-			});
-			oauthService.checkAuthorizationCode.mockReturnValue(code);
-
-			oauthService.requestToken.mockResolvedValue(oauthTokenResponse);
-			provisioningService.getData.mockResolvedValue(oauthData);
-
-			return {
-				code,
-				query,
->>>>>>> a7c85810
 				system,
 				userMigrationDto,
 				userMigrationFailedDto,
 				oauthTokenResponse,
 				oauthData,
-<<<<<<< HEAD
 				provisioningDto,
 				userJwt,
 				oauthConfig,
 				postLoginRedirect,
-			};
-		};
-
-		describe('when the process runs successfully', () => {
-			it('should return a valid jwt', async () => {
-				const { cachedState, code, userJwt, postLoginRedirect } = setup();
-
-				const response: OAuthProcessDto = await uc.processOAuthLogin(cachedState, code);
-
-				expect(response).toEqual<OAuthProcessDto>({
-					redirect: postLoginRedirect,
-					jwt: userJwt,
-				});
-			});
-		});
-
-		describe('when oauth config is missing', () => {
-			it('should throw OAuthSSOError', async () => {
-				const { cachedState, code, system } = setup();
-				system.oauthConfig = undefined;
-
-				const func = async () => uc.processOAuthLogin(cachedState, code);
-
-				await expect(func).rejects.toThrow(
-					new OAuthSSOError(`Requested system systemId has no oauth configured`, SSOErrorCode.SSO_INTERNAL_ERROR)
-				);
-=======
 			};
 		};
 
@@ -462,86 +448,8 @@
 						'systemId'
 					);
 				});
->>>>>>> a7c85810
-			});
-
-<<<<<<< HEAD
-		describe('when authentication in external system failed', () => {
-			it('should throw OAuthSSOError', async () => {
-				const { cachedState, error } = setup();
-
-				const func = async () => uc.processOAuthLogin(cachedState, undefined, error);
-
-				await expect(func).rejects.toThrow(new OAuthSSOError('Authorization in external system failed', error));
-			});
-		});
-
-		describe('when the provisioning returns a school with an officialSchoolNumber', () => {
-			const setupMigration = () => {
-				const setupData = setup();
-				const migrationRedirect = 'migrationRedirectUrl';
-				const migrationResponse: OAuthProcessDto = new OAuthProcessDto({
-					redirect: migrationRedirect,
-				});
-
-				setupData.oauthData.externalSchool = new ExternalSchoolDto({
-					externalId: 'externalSchoolId',
-					name: 'schoolName',
-					officialSchoolNumber: 'officialSchoolNumber',
-				});
-
-				userMigrationService.getMigrationRedirect.mockResolvedValue(migrationRedirect);
-
-				return {
-					...setupData,
-					migrationRedirect,
-					migrationResponse,
-				};
-			};
-
-			describe('when the school is currently migrating to another system and the user does not exist', () => {
-				it('should return an OAuthResponse with a migration redirect url', async () => {
-					const { cachedState, code, migrationResponse } = setupMigration();
-
-					userService.findByExternalId.mockResolvedValue(null);
-					userMigrationService.isSchoolInMigration.mockResolvedValue(true);
-
-					const response: OAuthProcessDto = await uc.processOAuthLogin(cachedState, code);
-
-					expect(response).toEqual(migrationResponse);
-				});
-			});
-
-			describe('when the school is currently migrating to another system and the user exists', () => {
-				it('should should finish the process normally and return a valid jwt', async () => {
-					const { cachedState, code, user, userJwt, postLoginRedirect } = setupMigration();
-
-					userService.findByExternalId.mockResolvedValue(user);
-					userMigrationService.isSchoolInMigration.mockResolvedValue(true);
-
-					const response: OAuthProcessDto = await uc.processOAuthLogin(cachedState, code);
-
-					expect(response).toEqual<OAuthProcessDto>({
-						redirect: postLoginRedirect,
-						jwt: userJwt,
-					});
-				});
-			});
-
-			describe('when the school is not in a migration to another system', () => {
-				it('should should finish the process normally and return a valid jwt', async () => {
-					const { cachedState, code, userJwt, postLoginRedirect } = setupMigration();
-
-					userService.findByExternalId.mockResolvedValue(null);
-					userMigrationService.isSchoolInMigration.mockResolvedValue(false);
-
-					const response: OAuthProcessDto = await uc.processOAuthLogin(cachedState, code);
-
-					expect(response).toEqual<OAuthProcessDto>({
-						redirect: postLoginRedirect,
-						jwt: userJwt,
-					});
-=======
+			});
+
 			describe('when external school and official school number is defined and school is already migrated', () => {
 				it('should not call migrateSchool', async () => {
 					const { oauthData, query, system, userMigrationDto, oauthTokenResponse } = setupMigration();
@@ -590,7 +498,6 @@
 					userMigrationService.migrateUser.mockResolvedValue(userMigrationDto);
 
 					await expect(uc.migrate('currentUserId', query, system.id as string)).rejects.toThrow(error);
->>>>>>> a7c85810
 				});
 			});
 		});
