import { createMock, DeepMocked } from '@golevelup/ts-jest';
import { MikroORM, NotFoundError } from '@mikro-orm/core';
import { Test, TestingModule } from '@nestjs/testing';
import { UserDO } from '@shared/domain/domainobject/user.do';
import { SystemProvisioningStrategy } from '@shared/domain/interface/system-provisioning.strategy';
import { setupEntities, systemFactory } from '@shared/testing';
import { Logger } from '@src/core/logger';
import { OAuthSSOError } from '@src/modules/oauth/error/oauth-sso.error';
import { OauthUc } from '@src/modules/oauth/uc/oauth.uc';
import { ProvisioningDto, ProvisioningService } from '@src/modules/provisioning';
import { ExternalSchoolDto, ExternalUserDto, OauthDataDto, ProvisioningSystemDto } from '@src/modules/provisioning/dto';
import { OauthConfigDto } from '@src/modules/system/service/dto/oauth-config.dto';
import { SystemService } from '@src/modules/system/service/system.service';
import { UserService } from '@src/modules/user';
import { UserMigrationService } from '@src/modules/user-migration';
import { NotFoundException } from '@nestjs/common';
<<<<<<< HEAD
import { SystemDto } from '@src/modules/system/service/dto/system.dto';
import { UserMigrationDto } from '@src/modules/user-migration/service/dto/userMigration.dto';
import { SchoolService } from '@src/modules/school';
import { SchoolMigrationService } from '@src/modules/user-migration/service';
import { SchoolDO } from '@shared/domain/domainobject/school.do';
=======
import { SystemDto } from '@src/modules/system/service';
import { UserMigrationDto } from '@src/modules/user-migration/service/dto/userMigration.dto';
>>>>>>> e6063321
import { AuthorizationParams, OauthTokenResponse } from '../controller/dto';
import { OAuthProcessDto } from '../service/dto/oauth-process.dto';
import { OAuthService } from '../service/oauth.service';
import resetAllMocks = jest.resetAllMocks;
import { OAuthMigrationError } from '../../user-migration/error/oauth-migration.error';

describe('OAuthUc', () => {
	let module: TestingModule;
	let orm: MikroORM;
	let service: OauthUc;

	let oauthService: DeepMocked<OAuthService>;
	let systemService: DeepMocked<SystemService>;
	let provisioningService: DeepMocked<ProvisioningService>;
	let userService: DeepMocked<UserService>;
	let userMigrationService: DeepMocked<UserMigrationService>;
	let schoolMigrationService: DeepMocked<SchoolMigrationService>;

	beforeAll(async () => {
		orm = await setupEntities();

		module = await Test.createTestingModule({
			providers: [
				OauthUc,
				{
					provide: Logger,
					useValue: createMock<Logger>(),
				},
				{
					provide: SystemService,
					useValue: createMock<SystemService>(),
				},
				{
					provide: OAuthService,
					useValue: createMock<OAuthService>(),
				},
				{
					provide: ProvisioningService,
					useValue: createMock<ProvisioningService>(),
				},
				{
					provide: UserService,
					useValue: createMock<UserService>(),
				},
				{
					provide: SchoolService,
					useValue: createMock<SchoolService>(),
				},
				{
					provide: UserMigrationService,
					useValue: createMock<UserMigrationService>(),
				},
				{
					provide: SchoolMigrationService,
					useValue: createMock<SchoolMigrationService>(),
				},
			],
		}).compile();

		service = module.get(OauthUc);
		systemService = module.get(SystemService);
		oauthService = module.get(OAuthService);
		provisioningService = module.get(ProvisioningService);
		userService = module.get(UserService);
		userMigrationService = module.get(UserMigrationService);
		schoolMigrationService = module.get(SchoolMigrationService);
	});

	afterAll(async () => {
		await module.close();
		await orm.close();
	});

	afterEach(() => {
		resetAllMocks();
	});

	describe('processOAuth is called', () => {
		const setup = () => {
			const code = '43534543jnj543342jn2';
			const query: AuthorizationParams = { code };

			const oauthConfig: OauthConfigDto = new OauthConfigDto({
				clientId: '12345',
				clientSecret: 'mocksecret',
				tokenEndpoint: 'http://mock.de/mock/auth/public/mockToken',
				grantType: 'authorization_code',
				scope: 'openid uuid',
				responseType: 'code',
				authEndpoint: 'mock_authEndpoint',
				provider: 'mock_provider',
				logoutEndpoint: 'mock_logoutEndpoint',
				issuer: 'mock_issuer',
				jwksEndpoint: 'mock_jwksEndpoint',
				redirectUri: 'mock_codeRedirectUri',
			});
			const system: SystemDto = new SystemDto({
				id: 'systemId',
				type: 'oauth',
				oauthConfig,
			});

			const oauthTokenResponse: OauthTokenResponse = {
				access_token: 'accessToken',
				refresh_token: 'refreshToken',
				id_token: 'idToken',
			};

			const externalUserId = 'externalUserId';
			const user: UserDO = new UserDO({
				firstName: 'firstName',
				lastName: 'lastName',
				email: 'email',
				schoolId: 'schoolId',
				roleIds: ['roleId'],
				externalId: externalUserId,
			});
			const oauthData: OauthDataDto = new OauthDataDto({
				system: new ProvisioningSystemDto({
					systemId: 'systemId',
					provisioningStrategy: SystemProvisioningStrategy.OIDC,
				}),
				externalUser: new ExternalUserDto({
					externalId: externalUserId,
				}),
			});
			const provisioningDto: ProvisioningDto = new ProvisioningDto({
				externalUserId,
			});

			const postLoginRedirect = 'postLoginRedirect';
			const successResponse: OAuthProcessDto = new OAuthProcessDto({
				idToken: 'idToken',
				logoutEndpoint: oauthConfig.logoutEndpoint,
				provider: oauthConfig.provider,
				redirect: postLoginRedirect,
			});

			const userJwt = 'schulcloudJwt';

			oauthService.checkAuthorizationCode.mockReturnValue(code);
			systemService.findOAuthById.mockResolvedValue(system);
			oauthService.requestToken.mockResolvedValue(oauthTokenResponse);
			provisioningService.getData.mockResolvedValue(oauthData);
			provisioningService.provisionData.mockResolvedValue(provisioningDto);
			oauthService.findUser.mockResolvedValue(user);
			oauthService.getJwtForUser.mockResolvedValue(userJwt);
			oauthService.getRedirectUrl.mockReturnValue(postLoginRedirect);

			return {
				query,
				system,
				externalUserId,
				user,
				oauthData,
				provisioningDto,
				userJwt,
				oauthConfig,
				postLoginRedirect,
				successResponse,
			};
		};

		describe('when the process runs successfully', () => {
			it('should return a valid jwt', async () => {
				const { query, userJwt, successResponse } = setup();

				const response: OAuthProcessDto = await service.processOAuth(query, 'systemId');

				expect(response).toEqual<OAuthProcessDto>({
					...successResponse,
					jwt: userJwt,
				});
			});
		});

		describe('when oauth config is missing', () => {
			it('should build an oauthResponse with error', async () => {
				const { query, system } = setup();
				system.oauthConfig = undefined;

				const errorResponse: OAuthProcessDto = new OAuthProcessDto({
					provider: 'unknown-provider',
					errorCode: 'sso_internal_error',
					redirect: 'errorRedirect',
				});

				oauthService.getOAuthErrorResponse.mockReturnValue(errorResponse);

				const response: OAuthProcessDto = await service.processOAuth(query, 'systemId');

				expect(oauthService.getOAuthErrorResponse).toHaveBeenCalledWith(expect.any(Error), 'unknown-provider');
				expect(response).toEqual(errorResponse);
			});
		});

		describe('when an internal error occurs', () => {
			it('should return an error response that contains the provider', async () => {
				const { query } = setup();

				const errorResponse: OAuthProcessDto = new OAuthProcessDto({
					provider: 'mock_provider',
					errorCode: 'sso_internal_error',
					redirect: 'errorRedirect',
				});

				oauthService.requestToken.mockRejectedValue(new OAuthSSOError());
				oauthService.getOAuthErrorResponse.mockReturnValue(errorResponse);

				const response: OAuthProcessDto = await service.processOAuth(query, 'systemId');

				expect(oauthService.getOAuthErrorResponse).toHaveBeenCalledWith(expect.any(Error), 'mock_provider');
				expect(response).toEqual(errorResponse);
			});
		});

		describe('when processOAuth failed and the provider cannot be fetched from the system', () => {
			it('should return an OAuthResponse with error', async () => {
				const { query, system } = setup();
				system.oauthConfig = undefined;

				const errorResponse: OAuthProcessDto = new OAuthProcessDto({
					provider: 'unknown-provider',
					errorCode: 'sso_internal_error',
					redirect: 'errorRedirect',
				});

				oauthService.checkAuthorizationCode.mockImplementation(() => {
					throw new OAuthSSOError(
						'Authorization Query Object has no authorization code or error',
						'sso_auth_code_step'
					);
				});
				systemService.findOAuthById.mockResolvedValue(system);
				oauthService.getOAuthErrorResponse.mockReturnValue(errorResponse);

				const response: OAuthProcessDto = await service.processOAuth(query, 'systemId');

				expect(response).toEqual(errorResponse);
			});
		});

		describe('when no system was found', () => {
			it('should throw a NotFoundError', async () => {
				const { query } = setup();

				oauthService.checkAuthorizationCode.mockImplementation(() => {
					throw new OAuthSSOError(
						'Authorization Query Object has no authorization code or error',
						'sso_auth_code_step'
					);
				});
				systemService.findOAuthById.mockRejectedValue(new NotFoundError('Not Found'));

				await expect(service.processOAuth(query, 'unknown id')).rejects.toThrow(NotFoundError);
			});
		});

		describe('when no system.id exist', () => {
			it('should return an OAuthResponse with error', async () => {
				const { query } = setup();
				const errorResponse: OAuthProcessDto = new OAuthProcessDto({
					provider: 'unknown-provider',
					errorCode: 'sso_internal_error',
					redirect: 'errorRedirect',
				});

				systemService.findOAuthById.mockResolvedValue({ id: undefined, type: 'ignore' });
				oauthService.getOAuthErrorResponse.mockReturnValue(errorResponse);

				const response: OAuthProcessDto = await service.processOAuth(query, 'brokenId');

				expect(response).toEqual(errorResponse);
			});
		});

		describe('when the provisioning returns a school with an officialSchoolNumber', () => {
			const setupMigration = () => {
				const setupData = setup();
				const migrationRedirect = 'migrationRedirectUrl';
				const migrationResponse: OAuthProcessDto = new OAuthProcessDto({
					provider: setupData.oauthConfig.provider,
					redirect: migrationRedirect,
				});

				setupData.oauthData.externalSchool = new ExternalSchoolDto({
					externalId: 'externalSchoolId',
					name: 'schoolName',
					officialSchoolNumber: 'officialSchoolNumber',
				});

				userMigrationService.getMigrationRedirect.mockResolvedValue(migrationRedirect);

				return {
					...setupData,
					migrationRedirect,
					migrationResponse,
				};
			};
			describe('when the school is currently migrating to another system and the user does not exist', () => {
				it('should return an OAuthResponse with a migration redirect url', async () => {
					const { query, migrationResponse } = setupMigration();

					userService.findByExternalId.mockResolvedValue(null);
					userMigrationService.isSchoolInMigration.mockResolvedValue(true);

					const response: OAuthProcessDto = await service.processOAuth(query, 'brokenId');

					expect(response).toEqual(migrationResponse);
				});
			});

			describe('when the school is currently migrating to another system and the user exists', () => {
				it('should should finish the process normally and return a valid jwt', async () => {
					const { query, user, userJwt, successResponse } = setupMigration();

					userService.findByExternalId.mockResolvedValue(user);
					userMigrationService.isSchoolInMigration.mockResolvedValue(true);

					const response: OAuthProcessDto = await service.processOAuth(query, 'brokenId');

					expect(response).toEqual<OAuthProcessDto>({
						...successResponse,
						jwt: userJwt,
					});
				});
			});

			describe('when the school is not in a migration to another system', () => {
				it('should should finish the process normally and return a valid jwt', async () => {
					const { query, userJwt, successResponse } = setupMigration();

					userService.findByExternalId.mockResolvedValue(null);
					userMigrationService.isSchoolInMigration.mockResolvedValue(false);

					const response: OAuthProcessDto = await service.processOAuth(query, 'brokenId');

					expect(response).toEqual<OAuthProcessDto>({
						...successResponse,
						jwt: userJwt,
					});
				});
			});
		});
	});

	describe('migration', () => {
		const setupMigration = () => {
			const code = '43534543jnj543342jn2';

			const query: AuthorizationParams = { code };

			const oauthConfig: OauthConfigDto = new OauthConfigDto({
				clientId: '12345',
				clientSecret: 'mocksecret',
				tokenEndpoint: 'http://mock.de/mock/auth/public/mockToken',
				grantType: 'authorization_code',
				scope: 'openid uuid',
				responseType: 'code',
				authEndpoint: 'mock_authEndpoint',
				provider: 'mock_provider',
				logoutEndpoint: 'mock_logoutEndpoint',
				issuer: 'mock_issuer',
				jwksEndpoint: 'mock_jwksEndpoint',
				redirectUri: 'mock_codeRedirectUri',
			});
			const system: SystemDto = new SystemDto({
				id: 'systemId',
				type: 'oauth',
				oauthConfig,
			});

			const oauthTokenResponse: OauthTokenResponse = {
				access_token: 'accessToken',
				refresh_token: 'refreshToken',
				id_token: 'idToken',
			};

			const externalUserId = 'externalUserId';

			const oauthData: OauthDataDto = new OauthDataDto({
				system: new ProvisioningSystemDto({
					systemId: 'systemId',
					provisioningStrategy: SystemProvisioningStrategy.SANIS,
				}),
				externalUser: new ExternalUserDto({
					externalId: externalUserId,
				}),
			});
<<<<<<< HEAD

=======
>>>>>>> e6063321
			const userMigrationDto: UserMigrationDto = new UserMigrationDto({
				redirect: 'https://mock.de/migration/succeed',
			});

			const userMigrationFailedDto: UserMigrationDto = new UserMigrationDto({
				redirect: 'https://mock.de/dashboard',
			});
			oauthService.checkAuthorizationCode.mockReturnValue(code);

			oauthService.requestToken.mockResolvedValue(oauthTokenResponse);
			provisioningService.getData.mockResolvedValue(oauthData);

			return {
				code,
				query,
				system,
				userMigrationDto,
				userMigrationFailedDto,
				oauthTokenResponse,
<<<<<<< HEAD
				oauthData,
=======
>>>>>>> e6063321
			};
		};

		describe('migrateUser', () => {
			describe('when authorize user and migration was successful', () => {
				it('should return redirect to migration succeed page', async () => {
					const { query, system, userMigrationDto } = setupMigration();
					systemService.findOAuthById.mockResolvedValue(system);
					userMigrationService.migrateUser.mockResolvedValue(userMigrationDto);

					const result: UserMigrationDto = await service.migrateUser('currentUserId', query, system.id as string);

					expect(result.redirect).toStrictEqual('https://mock.de/migration/succeed');
				});
			});

			describe('when migration failed', () => {
				it('should return redirect to dashboard ', async () => {
					const { query, system, userMigrationFailedDto } = setupMigration();
					systemService.findOAuthById.mockResolvedValue(system);
					userMigrationService.migrateUser.mockResolvedValue(userMigrationFailedDto);

					const result: UserMigrationDto = await service.migrateUser('currentUserId', query, 'systemdId');

					expect(result.redirect).toStrictEqual('https://mock.de/dashboard');
				});
			});

			describe('when system id is not given', () => {
				it('should throw NotFoundException ', async () => {
					const { query } = setupMigration();
					systemService.findOAuthById.mockResolvedValue(systemFactory.build());

					await expect(service.migrateUser('currentUserId', query, 'systemdId')).rejects.toThrow(NotFoundException);
				});
			});
<<<<<<< HEAD

			describe('when external school and official school number is defined and school has to be migrated', () => {
				it('should call migrateSchool', async () => {
					const { oauthData, query, system, userMigrationDto } = setupMigration();
					oauthData.externalSchool = {
						externalId: 'mockId',
						officialSchoolNumber: 'mockNumber',
						name: 'mockName',
					};
					const schoolToMigrate: SchoolDO | void = new SchoolDO({ name: 'mockName' });
					systemService.findOAuthById.mockResolvedValue(system);
					schoolMigrationService.schoolToMigrate.mockResolvedValue(schoolToMigrate);
					userMigrationService.migrateUser.mockResolvedValue(userMigrationDto);

					await service.migrateUser('currentUserId', query, system.id as string);

					expect(schoolMigrationService.migrateSchool).toHaveBeenCalledWith(
						oauthData.externalSchool.externalId,
						schoolToMigrate,
						'systemId'
					);
				});
			});

			describe('when external school and official school number is defined and school is already migrated', () => {
				it('should not call migrateSchool', async () => {
					const { oauthData, query, system, userMigrationDto } = setupMigration();
					oauthData.externalSchool = {
						externalId: 'mockId',
						officialSchoolNumber: 'mockNumber',
						name: 'mockName',
					};
					systemService.findOAuthById.mockResolvedValue(system);
					schoolMigrationService.schoolToMigrate.mockResolvedValue(null);
					userMigrationService.migrateUser.mockResolvedValue(userMigrationDto);

					await service.migrateUser('currentUserId', query, system.id as string);

					expect(schoolMigrationService.migrateSchool).not.toHaveBeenCalled();
				});
			});

			describe('when external school is not defined', () => {
				it('should not call schoolToMigrate', async () => {
					const { query, system, userMigrationDto } = setupMigration();
					systemService.findOAuthById.mockResolvedValue(system);
					userMigrationService.migrateUser.mockResolvedValue(userMigrationDto);

					await service.migrateUser('currentUserId', query, system.id as string);

					expect(schoolMigrationService.schoolToMigrate).not.toHaveBeenCalled();
				});
			});

			describe('when official school number is not defined', () => {
				it('should throw OAuthMigrationError', async () => {
					const { oauthData, query, system, userMigrationDto } = setupMigration();
					oauthData.externalSchool = {
						externalId: 'mockId',
						name: 'mockName',
					};
					const error = new OAuthMigrationError(
						'Official school number from target migration system is missing',
						'ext_official_school_number_missing'
					);
					systemService.findOAuthById.mockResolvedValue(system);
					schoolMigrationService.schoolToMigrate.mockImplementation(() => {
						throw error;
					});
					userMigrationService.migrateUser.mockResolvedValue(userMigrationDto);

					await expect(service.migrateUser('currentUserId', query, system.id as string)).rejects.toThrow(error);
				});
			});
=======
>>>>>>> e6063321
		});
	});
});<|MERGE_RESOLUTION|>--- conflicted
+++ resolved
@@ -14,16 +14,13 @@
 import { UserService } from '@src/modules/user';
 import { UserMigrationService } from '@src/modules/user-migration';
 import { NotFoundException } from '@nestjs/common';
-<<<<<<< HEAD
+import { SystemDto } from '@src/modules/system/service';
+import { UserMigrationDto } from '@src/modules/user-migration/service/dto/userMigration.dto';
 import { SystemDto } from '@src/modules/system/service/dto/system.dto';
 import { UserMigrationDto } from '@src/modules/user-migration/service/dto/userMigration.dto';
 import { SchoolService } from '@src/modules/school';
 import { SchoolMigrationService } from '@src/modules/user-migration/service';
 import { SchoolDO } from '@shared/domain/domainobject/school.do';
-=======
-import { SystemDto } from '@src/modules/system/service';
-import { UserMigrationDto } from '@src/modules/user-migration/service/dto/userMigration.dto';
->>>>>>> e6063321
 import { AuthorizationParams, OauthTokenResponse } from '../controller/dto';
 import { OAuthProcessDto } from '../service/dto/oauth-process.dto';
 import { OAuthService } from '../service/oauth.service';
@@ -413,10 +410,7 @@
 					externalId: externalUserId,
 				}),
 			});
-<<<<<<< HEAD
-
-=======
->>>>>>> e6063321
+
 			const userMigrationDto: UserMigrationDto = new UserMigrationDto({
 				redirect: 'https://mock.de/migration/succeed',
 			});
@@ -436,10 +430,7 @@
 				userMigrationDto,
 				userMigrationFailedDto,
 				oauthTokenResponse,
-<<<<<<< HEAD
 				oauthData,
-=======
->>>>>>> e6063321
 			};
 		};
 
@@ -476,7 +467,6 @@
 					await expect(service.migrateUser('currentUserId', query, 'systemdId')).rejects.toThrow(NotFoundException);
 				});
 			});
-<<<<<<< HEAD
 
 			describe('when external school and official school number is defined and school has to be migrated', () => {
 				it('should call migrateSchool', async () => {
@@ -551,8 +541,6 @@
 					await expect(service.migrateUser('currentUserId', query, system.id as string)).rejects.toThrow(error);
 				});
 			});
-=======
->>>>>>> e6063321
 		});
 	});
 });