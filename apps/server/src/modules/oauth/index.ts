<<<<<<< HEAD
export * from './oauth.module';
export * from './service';
=======
export * from './domain';
export * from './interface';
export * from './loggable';
>>>>>>> c7290ba1
export { OauthConfig } from './oauth.config';
export * from './oauth.module';
export * from './service';<|MERGE_RESOLUTION|>--- conflicted
+++ resolved
@@ -1,11 +1,5 @@
-<<<<<<< HEAD
-export * from './oauth.module';
-export * from './service';
-=======
 export * from './domain';
-export * from './interface';
 export * from './loggable';
->>>>>>> c7290ba1
 export { OauthConfig } from './oauth.config';
 export * from './oauth.module';
 export * from './service';