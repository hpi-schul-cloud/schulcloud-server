import { HttpModule } from '@nestjs/axios';
import { Module } from '@nestjs/common';
import { EncryptionModule } from '@shared/infra/encryption';
import { UserRepo } from '@shared/repo';
import { SystemRepo } from '@shared/repo/system';
import { LoggerModule } from '@src/core/logger';
import { OAuthService } from '@src/modules/oauth/service/oauth.service';
import { ProvisioningModule } from '@src/modules/provisioning/provisioning.module';
import { AuthorizationModule } from '../authorization';
import { OauthSSOController } from './controller/oauth-sso.controller';
import { OauthUc } from './uc/oauth.uc';

@Module({
<<<<<<< HEAD
	imports: [LoggerModule, AuthorizationModule, HttpModule, ProvisioningModule],
	controllers: [OauthSSOController],
	providers: [
		OauthUc,
		SystemRepo,
		UserRepo,
		OAuthService,
		{ provide: 'SYMMETRIC_CIPHER_KEY', useValue: key },
		SymetricKeyEncryptionService,
	],
=======
	imports: [LoggerModule, AuthorizationModule, HttpModule, EncryptionModule],
	controllers: [OauthSSOController],
	providers: [OauthUc, SystemRepo, UserRepo, OAuthService, IservOAuthService],
>>>>>>> caf682f3
	exports: [OauthUc],
})
export class OauthModule {}<|MERGE_RESOLUTION|>--- conflicted
+++ resolved
@@ -1,6 +1,6 @@
 import { HttpModule } from '@nestjs/axios';
 import { Module } from '@nestjs/common';
-import { EncryptionModule } from '@shared/infra/encryption';
+import { EncryptionModule, SymetricKeyEncryptionService} from '@shared/infra/encryption';
 import { UserRepo } from '@shared/repo';
 import { SystemRepo } from '@shared/repo/system';
 import { LoggerModule } from '@src/core/logger';
@@ -11,22 +11,9 @@
 import { OauthUc } from './uc/oauth.uc';
 
 @Module({
-<<<<<<< HEAD
-	imports: [LoggerModule, AuthorizationModule, HttpModule, ProvisioningModule],
+	imports: [LoggerModule, AuthorizationModule, HttpModule, ProvisioningModule, EncryptionModule],
 	controllers: [OauthSSOController],
-	providers: [
-		OauthUc,
-		SystemRepo,
-		UserRepo,
-		OAuthService,
-		{ provide: 'SYMMETRIC_CIPHER_KEY', useValue: key },
-		SymetricKeyEncryptionService,
-	],
-=======
-	imports: [LoggerModule, AuthorizationModule, HttpModule, EncryptionModule],
-	controllers: [OauthSSOController],
-	providers: [OauthUc, SystemRepo, UserRepo, OAuthService, IservOAuthService],
->>>>>>> caf682f3
+	providers: [OauthUc, SystemRepo, UserRepo, OAuthService],
 	exports: [OauthUc],
 })
 export class OauthModule {}