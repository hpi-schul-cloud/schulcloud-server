import { HttpModule } from '@nestjs/axios';
import { Module } from '@nestjs/common';
import { EncryptionModule } from '@shared/infra/encryption';
import { LtiToolRepo, UserRepo } from '@shared/repo';
import { SystemRepo } from '@shared/repo/system';
import { LoggerModule } from '@src/core/logger';
import { OAuthService } from '@src/modules/oauth/service/oauth.service';
<<<<<<< HEAD
import { ProvisioningModule } from '@src/modules/provisioning/provisioning.module';
=======
import { HydraOauthUc } from '@src/modules/oauth/uc/hydraOauth.uc';
import { HydraSsoService } from '@src/modules/oauth/service/hydra.service';
>>>>>>> 0ccc2917
import { AuthorizationModule } from '../authorization';
import { OauthSSOController } from './controller/oauth-sso.controller';
import { OauthUc } from './uc/oauth.uc';

@Module({
<<<<<<< HEAD
	imports: [LoggerModule, AuthorizationModule, HttpModule, ProvisioningModule, EncryptionModule],
	controllers: [OauthSSOController],
	providers: [OauthUc, SystemRepo, UserRepo, OAuthService],
=======
	imports: [LoggerModule, AuthorizationModule, HttpModule, EncryptionModule, LoggerModule],
	controllers: [OauthSSOController],
	providers: [
		OauthUc,
		HydraOauthUc,
		SystemRepo,
		UserRepo,
		OAuthService,
		HydraSsoService,
		IservOAuthService,
		LtiToolRepo,
	],
>>>>>>> 0ccc2917
	exports: [OauthUc],
})
export class OauthModule {}<|MERGE_RESOLUTION|>--- conflicted
+++ resolved
@@ -5,23 +5,15 @@
 import { SystemRepo } from '@shared/repo/system';
 import { LoggerModule } from '@src/core/logger';
 import { OAuthService } from '@src/modules/oauth/service/oauth.service';
-<<<<<<< HEAD
-import { ProvisioningModule } from '@src/modules/provisioning/provisioning.module';
-=======
 import { HydraOauthUc } from '@src/modules/oauth/uc/hydraOauth.uc';
 import { HydraSsoService } from '@src/modules/oauth/service/hydra.service';
->>>>>>> 0ccc2917
+import { ProvisioningModule } from '@src/modules/provisioning/provisioning.module';
 import { AuthorizationModule } from '../authorization';
 import { OauthSSOController } from './controller/oauth-sso.controller';
 import { OauthUc } from './uc/oauth.uc';
 
 @Module({
-<<<<<<< HEAD
-	imports: [LoggerModule, AuthorizationModule, HttpModule, ProvisioningModule, EncryptionModule],
-	controllers: [OauthSSOController],
-	providers: [OauthUc, SystemRepo, UserRepo, OAuthService],
-=======
-	imports: [LoggerModule, AuthorizationModule, HttpModule, EncryptionModule, LoggerModule],
+	imports: [LoggerModule, AuthorizationModule, HttpModule, ProvisioningModule, EncryptionModule, LoggerModule],
 	controllers: [OauthSSOController],
 	providers: [
 		OauthUc,
@@ -30,10 +22,8 @@
 		UserRepo,
 		OAuthService,
 		HydraSsoService,
-		IservOAuthService,
 		LtiToolRepo,
 	],
->>>>>>> 0ccc2917
 	exports: [OauthUc],
 })
 export class OauthModule {}