import { CacheWrapperModule } from '@infra/cache';
import { EncryptionModule } from '@infra/encryption';
import { AuthorizationModule } from '@modules/authorization';
import { LegacySchoolModule } from '@modules/legacy-school';
import { ProvisioningModule } from '@modules/provisioning';
import { SystemModule } from '@modules/system';
import { UserModule } from '@modules/user';
import { UserLoginMigrationModule } from '@modules/user-login-migration';
import { HttpModule } from '@nestjs/axios';
import { Module } from '@nestjs/common';
<<<<<<< HEAD
import { LtiToolRepo } from '@shared/repo/ltitool';
import { LoggerModule } from '@src/core/logger';
=======
import { LtiToolRepo } from '@shared/repo';
import { LoggerModule } from '@core/logger';
>>>>>>> 24b9dc18
import { OAUTH_SESSION_TOKEN_REPO, OauthSessionTokenMikroOrmRepo } from './repo';
import { HydraSsoService, OauthAdapterService, OAuthService, OauthSessionTokenService } from './service';

@Module({
	imports: [
		LoggerModule,
		AuthorizationModule,
		HttpModule,
		EncryptionModule,
		UserModule,
		ProvisioningModule,
		SystemModule,
		CacheWrapperModule,
		UserLoginMigrationModule,
		LegacySchoolModule,
	],
	providers: [
		OAuthService,
		OauthAdapterService,
		HydraSsoService,
		LtiToolRepo,
		{ provide: OAUTH_SESSION_TOKEN_REPO, useClass: OauthSessionTokenMikroOrmRepo },
		OauthSessionTokenService,
	],
	exports: [OAuthService, HydraSsoService, OauthAdapterService, OauthSessionTokenService],
})
export class OauthModule {}<|MERGE_RESOLUTION|>--- conflicted
+++ resolved
@@ -1,3 +1,4 @@
+import { LoggerModule } from '@core/logger';
 import { CacheWrapperModule } from '@infra/cache';
 import { EncryptionModule } from '@infra/encryption';
 import { AuthorizationModule } from '@modules/authorization';
@@ -8,13 +9,7 @@
 import { UserLoginMigrationModule } from '@modules/user-login-migration';
 import { HttpModule } from '@nestjs/axios';
 import { Module } from '@nestjs/common';
-<<<<<<< HEAD
 import { LtiToolRepo } from '@shared/repo/ltitool';
-import { LoggerModule } from '@src/core/logger';
-=======
-import { LtiToolRepo } from '@shared/repo';
-import { LoggerModule } from '@core/logger';
->>>>>>> 24b9dc18
 import { OAUTH_SESSION_TOKEN_REPO, OauthSessionTokenMikroOrmRepo } from './repo';
 import { HydraSsoService, OauthAdapterService, OAuthService, OauthSessionTokenService } from './service';
 
