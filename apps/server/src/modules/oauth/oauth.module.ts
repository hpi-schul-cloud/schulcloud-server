--- conflicted
+++ resolved
@@ -11,11 +11,7 @@
 import { HttpModule } from '@nestjs/axios';
 import { Module } from '@nestjs/common';
 import { OAUTH_SESSION_TOKEN_REPO, OauthSessionTokenMikroOrmRepo } from './repo';
-<<<<<<< HEAD
-import { HydraSsoService, OAuthService, OauthSessionTokenService } from './service';
-=======
-import { OauthAdapterService, OAuthService, OauthSessionTokenService } from './service';
->>>>>>> 7d22a4b2
+import { OAuthService, OauthSessionTokenService } from './service';
 
 @Module({
 	imports: [
@@ -33,19 +29,9 @@
 	],
 	providers: [
 		OAuthService,
-<<<<<<< HEAD
-		HydraSsoService,
-		LtiToolRepo,
 		{ provide: OAUTH_SESSION_TOKEN_REPO, useClass: OauthSessionTokenMikroOrmRepo },
 		OauthSessionTokenService,
 	],
-	exports: [OAuthService, HydraSsoService, OauthSessionTokenService],
-=======
-		OauthAdapterService,
-		{ provide: OAUTH_SESSION_TOKEN_REPO, useClass: OauthSessionTokenMikroOrmRepo },
-		OauthSessionTokenService,
-	],
-	exports: [OAuthService, OauthAdapterService, OauthSessionTokenService],
->>>>>>> 7d22a4b2
+	exports: [OAuthService, OauthSessionTokenService],
 })
 export class OauthModule {}