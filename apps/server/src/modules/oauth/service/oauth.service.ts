import { DefaultEncryptionService, EncryptionService } from '@infra/encryption';
import { LegacySchoolService } from '@modules/legacy-school';
import { OauthDataDto, ProvisioningService } from '@modules/provisioning';
<<<<<<< HEAD
import { SystemService } from '@modules/system';
=======
import { LegacySystemService } from '@modules/system';
>>>>>>> 537571d8
import { SystemDto } from '@modules/system/service';
import { UserService } from '@modules/user';
import { MigrationCheckService } from '@modules/user-login-migration';
import { Inject } from '@nestjs/common';
import { Injectable } from '@nestjs/common/decorators/core/injectable.decorator';
<<<<<<< HEAD
import { EntityId, LegacySchoolDo, OauthConfig, UserDO } from '@shared/domain';
=======
import { EntityId, LegacySchoolDo, OauthConfigEntity, SchoolFeatures, UserDO } from '@shared/domain';
>>>>>>> 537571d8
import { LegacyLogger } from '@src/core/logger';
import { SchoolFeature } from '@src/modules/school/domain';
import jwt, { JwtPayload } from 'jsonwebtoken';
import { OAuthTokenDto } from '../interface';
import { OAuthSSOError, SSOErrorCode, UserNotFoundAfterProvisioningLoggableException } from '../loggable';
import { TokenRequestMapper } from '../mapper/token-request.mapper';
import { AuthenticationCodeGrantTokenRequest, OauthTokenResponse } from './dto';
import { OauthAdapterService } from './oauth-adapter.service';

@Injectable()
export class OAuthService {
	constructor(
		private readonly userService: UserService,
		private readonly oauthAdapterService: OauthAdapterService,
		@Inject(DefaultEncryptionService) private readonly oAuthEncryptionService: EncryptionService,
		private readonly logger: LegacyLogger,
		private readonly provisioningService: ProvisioningService,
		private readonly systemService: LegacySystemService,
		private readonly migrationCheckService: MigrationCheckService,
		private readonly schoolService: LegacySchoolService
	) {
		this.logger.setContext(OAuthService.name);
	}

	async authenticateUser(
		systemId: string,
		redirectUri: string,
		authCode?: string,
		errorCode?: string
	): Promise<OAuthTokenDto> {
		if (errorCode || !authCode) {
			throw new OAuthSSOError(
				'Authorization Query Object has no authorization code or error',
				errorCode || 'sso_auth_code_step'
			);
		}

		const system: SystemDto = await this.systemService.findById(systemId);
		if (!system.oauthConfig) {
			throw new OAuthSSOError(`Requested system ${systemId} has no oauth configured`, 'sso_internal_error');
		}
		const { oauthConfig } = system;

		const oauthTokens: OAuthTokenDto = await this.requestToken(authCode, oauthConfig, redirectUri);

		await this.validateToken(oauthTokens.idToken, oauthConfig);

		return oauthTokens;
	}

	async provisionUser(systemId: string, idToken: string, accessToken: string): Promise<UserDO | null> {
		const data: OauthDataDto = await this.provisioningService.getData(systemId, idToken, accessToken);

		const externalUserId: string = data.externalUser.externalId;
		const officialSchoolNumber: string | undefined = data.externalSchool?.officialSchoolNumber;

		let isProvisioningEnabled = true;

		if (officialSchoolNumber) {
			isProvisioningEnabled = await this.isOauthProvisioningEnabledForSchool(officialSchoolNumber);

			const shouldUserMigrate: boolean = await this.migrationCheckService.shouldUserMigrate(
				externalUserId,
				systemId,
				officialSchoolNumber
			);

			if (shouldUserMigrate) {
				const existingUser: UserDO | null = await this.userService.findByExternalId(externalUserId, systemId);

				if (!existingUser) {
					return null;
				}
			}
		}

		if (isProvisioningEnabled) {
			await this.provisioningService.provisionData(data);
		}

		const user: UserDO = await this.findUserAfterProvisioningOrThrow(externalUserId, systemId, officialSchoolNumber);

		return user;
	}

	private async findUserAfterProvisioningOrThrow(
		externalUserId: string,
		systemId: EntityId,
		officialSchoolNumber?: string
	): Promise<UserDO> {
		const user: UserDO | null = await this.userService.findByExternalId(externalUserId, systemId);

		if (!user) {
			// This can happen, when OAuth2 provisioning is disabled, because the school doesn't have the feature.
			// OAuth2 provisioning is disabled for schools that don't have migrated, yet.
			throw new UserNotFoundAfterProvisioningLoggableException(externalUserId, systemId, officialSchoolNumber);
		}

		return user;
	}

	async isOauthProvisioningEnabledForSchool(officialSchoolNumber: string): Promise<boolean> {
		const school: LegacySchoolDo | null = await this.schoolService.getSchoolBySchoolNumber(officialSchoolNumber);

		if (!school) {
			return true;
		}

		return !!school.features?.includes(SchoolFeature.OAUTH_PROVISIONING_ENABLED);
	}

	async requestToken(code: string, oauthConfig: OauthConfigEntity, redirectUri: string): Promise<OAuthTokenDto> {
		const payload: AuthenticationCodeGrantTokenRequest = this.buildTokenRequestPayload(code, oauthConfig, redirectUri);

		const responseToken: OauthTokenResponse = await this.oauthAdapterService.sendAuthenticationCodeTokenRequest(
			oauthConfig.tokenEndpoint,
			payload
		);

		const tokenDto: OAuthTokenDto = TokenRequestMapper.mapTokenResponseToDto(responseToken);
		return tokenDto;
	}

	async validateToken(idToken: string, oauthConfig: OauthConfigEntity): Promise<JwtPayload> {
		const publicKey: string = await this.oauthAdapterService.getPublicKey(oauthConfig.jwksEndpoint);
		const decodedJWT: string | JwtPayload = jwt.verify(idToken, publicKey, {
			algorithms: ['RS256'],
			issuer: oauthConfig.issuer,
			audience: oauthConfig.clientId,
		});

		if (typeof decodedJWT === 'string') {
			throw new OAuthSSOError('Failed to validate idToken', SSOErrorCode.SSO_JWT_PROBLEM);
		}

		return decodedJWT;
	}

	private buildTokenRequestPayload(
		code: string,
		oauthConfig: OauthConfigEntity,
		redirectUri: string
	): AuthenticationCodeGrantTokenRequest {
		const decryptedClientSecret: string = this.oAuthEncryptionService.decrypt(oauthConfig.clientSecret);

		const tokenRequestPayload: AuthenticationCodeGrantTokenRequest =
			TokenRequestMapper.createAuthenticationCodeGrantTokenRequestPayload(
				oauthConfig.clientId,
				decryptedClientSecret,
				code,
				redirectUri
			);

		return tokenRequestPayload;
	}
}<|MERGE_RESOLUTION|>--- conflicted
+++ resolved
@@ -1,21 +1,13 @@
 import { DefaultEncryptionService, EncryptionService } from '@infra/encryption';
 import { LegacySchoolService } from '@modules/legacy-school';
 import { OauthDataDto, ProvisioningService } from '@modules/provisioning';
-<<<<<<< HEAD
-import { SystemService } from '@modules/system';
-=======
 import { LegacySystemService } from '@modules/system';
->>>>>>> 537571d8
 import { SystemDto } from '@modules/system/service';
 import { UserService } from '@modules/user';
 import { MigrationCheckService } from '@modules/user-login-migration';
 import { Inject } from '@nestjs/common';
 import { Injectable } from '@nestjs/common/decorators/core/injectable.decorator';
-<<<<<<< HEAD
-import { EntityId, LegacySchoolDo, OauthConfig, UserDO } from '@shared/domain';
-=======
-import { EntityId, LegacySchoolDo, OauthConfigEntity, SchoolFeatures, UserDO } from '@shared/domain';
->>>>>>> 537571d8
+import { EntityId, LegacySchoolDo, OauthConfigEntity, UserDO } from '@shared/domain';
 import { LegacyLogger } from '@src/core/logger';
 import { SchoolFeature } from '@src/modules/school/domain';
 import jwt, { JwtPayload } from 'jsonwebtoken';
