--- conflicted
+++ resolved
@@ -7,13 +7,9 @@
 import { MigrationCheckService } from '@modules/user-login-migration';
 import { Inject } from '@nestjs/common';
 import { Injectable } from '@nestjs/common/decorators/core/injectable.decorator';
-<<<<<<< HEAD
 import { LegacySchoolDo, UserDO } from '@shared/domain/domainobject';
-import { OauthConfig, SchoolFeatures } from '@shared/domain/entity';
+import { OauthConfigEntity, SchoolFeatures } from '@shared/domain/entity';
 import { EntityId } from '@shared/domain/types';
-=======
-import { EntityId, LegacySchoolDo, OauthConfigEntity, SchoolFeatures, UserDO } from '@shared/domain';
->>>>>>> b90f4608
 import { LegacyLogger } from '@src/core/logger';
 import jwt, { JwtPayload } from 'jsonwebtoken';
 import { OAuthTokenDto } from '../interface';
