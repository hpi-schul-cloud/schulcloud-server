--- conflicted
+++ resolved
@@ -7,14 +7,9 @@
 import { MigrationCheckService } from '@modules/user-login-migration';
 import { Inject } from '@nestjs/common';
 import { Injectable } from '@nestjs/common/decorators/core/injectable.decorator';
-<<<<<<< HEAD
-import { EntityId, LegacySchoolDo, OauthConfigEntity, UserDO } from '@shared/domain';
-import { SchoolFeature } from '@shared/domain/types';
-=======
 import { LegacySchoolDo, UserDO } from '@shared/domain/domainobject';
-import { OauthConfigEntity, SchoolFeatures } from '@shared/domain/entity';
-import { EntityId } from '@shared/domain/types';
->>>>>>> 3960c614
+import { OauthConfigEntity } from '@shared/domain/entity';
+import { EntityId, SchoolFeature } from '@shared/domain/types';
 import { LegacyLogger } from '@src/core/logger';
 import jwt, { JwtPayload } from 'jsonwebtoken';
 import { OAuthTokenDto } from '../interface';
