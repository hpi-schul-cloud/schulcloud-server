import { Configuration } from '@hpi-schul-cloud/commons';
import { HttpService } from '@nestjs/axios';
import { BadRequestException, Inject } from '@nestjs/common';
import { Injectable } from '@nestjs/common/decorators/core/injectable.decorator';
import { EntityId, OauthConfig, User } from '@shared/domain';
import { UserDO } from '@shared/domain/domainobject/user.do';
import { DefaultEncryptionService, IEncryptionService } from '@shared/infra/encryption';
import { Logger } from '@src/core/logger';
import { FeathersJwtProvider } from '@src/modules/authorization';
import { UserService } from '@src/modules/user';
import { AxiosResponse } from 'axios';
import jwt, { JwtPayload } from 'jsonwebtoken';
import JwksRsa from 'jwks-rsa';
import QueryString from 'qs';
import { lastValueFrom, Observable } from 'rxjs';
import { AuthorizationParams, OauthTokenResponse, TokenRequestPayload } from '../controller/dto';
import { OAuthSSOError } from '../error/oauth-sso.error';
import { IJwt } from '../interface/jwt.base.interface';
import { TokenRequestMapper } from '../mapper/token-request.mapper';
import { OAuthProcessDto } from './dto/oauth-process.dto';

@Injectable()
export class OAuthService {
	constructor(
		private readonly userService: UserService,
		private readonly jwtService: FeathersJwtProvider,
		private readonly httpService: HttpService,
		@Inject(DefaultEncryptionService) private readonly oAuthEncryptionService: IEncryptionService,
		private readonly logger: Logger
	) {
		this.logger.setContext(OAuthService.name);
	}

	/**
	 * @query query input that has either a code or an error
	 * @return authorization code or throws an error
	 */
	checkAuthorizationCode(query: AuthorizationParams): string {
		if (query.code) {
			return query.code;
		}

		throw new OAuthSSOError(
			'Authorization Query Object has no authorization code or error',
			query.error || 'sso_auth_code_step'
		);
	}

	async requestToken(code: string, oauthConfig: OauthConfig, migrationRedirect?: string): Promise<OauthTokenResponse> {
<<<<<<< HEAD
		let payload: TokenRequestPayload;
		if (migrationRedirect) {
			payload = this.buildTokenRequestPayload(code, oauthConfig, migrationRedirect);
		} else {
			payload = this.buildTokenRequestPayload(code, oauthConfig);
		}
		payload = this.buildTokenRequestPayload(code, oauthConfig, migrationRedirect);
=======
		const payload: TokenRequestPayload = this.buildTokenRequestPayload(code, oauthConfig, migrationRedirect);
>>>>>>> 89002a6b
		const responseTokenObservable = this.sendTokenRequest(payload);
		const responseToken = this.resolveTokenRequest(responseTokenObservable);

		return responseToken;
	}

	private buildTokenRequestPayload(
		code: string,
		oauthConfig: OauthConfig,
		migrationRedirect?: string
	): TokenRequestPayload {
		const decryptedClientSecret: string = this.oAuthEncryptionService.decrypt(oauthConfig.clientSecret);
<<<<<<< HEAD
		let tokenRequestPayload: TokenRequestPayload;
		if (migrationRedirect) {
			tokenRequestPayload = TokenRequestMapper.createTokenRequestPayload(
				oauthConfig,
				decryptedClientSecret,
				code,
				migrationRedirect
			);
		} else {
			tokenRequestPayload = TokenRequestMapper.createTokenRequestPayload(oauthConfig, decryptedClientSecret, code);
		}
=======

		const tokenRequestPayload: TokenRequestPayload = TokenRequestMapper.createTokenRequestPayload(
			oauthConfig,
			decryptedClientSecret,
			code,
			migrationRedirect
		);
>>>>>>> 89002a6b

		return tokenRequestPayload;
	}

	private sendTokenRequest(payload: TokenRequestPayload): Observable<AxiosResponse<OauthTokenResponse, unknown>> {
		const query = QueryString.stringify(payload);
		const responseTokenObservable = this.httpService.post<OauthTokenResponse>(`${payload.tokenEndpoint}`, query, {
			method: 'POST',
			headers: {
				'Content-Type': 'application/x-www-form-urlencoded',
			},
		});
		return responseTokenObservable;
	}

	private async resolveTokenRequest(
		observable: Observable<AxiosResponse<OauthTokenResponse, unknown>>
	): Promise<OauthTokenResponse> {
		let responseToken: AxiosResponse<OauthTokenResponse>;
		try {
			responseToken = await lastValueFrom(observable);
		} catch (error) {
			throw new OAuthSSOError('Requesting token failed.', 'sso_auth_code_step');
		}

		return responseToken.data;
	}

	async _getPublicKey(oauthConfig: OauthConfig): Promise<string> {
		const client: JwksRsa.JwksClient = JwksRsa({
			cache: true,
			jwksUri: oauthConfig.jwksEndpoint,
		});
		const key: JwksRsa.SigningKey = await client.getSigningKey();
		return key.getPublicKey();
	}

	async validateToken(idToken: string, oauthConfig: OauthConfig): Promise<IJwt> {
		const publicKey = await this._getPublicKey(oauthConfig);
		const verifiedJWT: string | jwt.JwtPayload = jwt.verify(idToken, publicKey, {
			algorithms: ['RS256'],
			issuer: oauthConfig.issuer,
			audience: oauthConfig.clientId,
		});

		if (typeof verifiedJWT === 'string') {
			throw new OAuthSSOError('Failed to validate idToken', 'sso_token_verfication_error');
		}

		return verifiedJWT as IJwt;
	}

	async findUser(idToken: string, externalUserId: EntityId, systemId: EntityId): Promise<UserDO> {
		const decodedToken: JwtPayload | null = jwt.decode(idToken, { json: true });

		if (!decodedToken?.sub) {
			throw new BadRequestException(`Provided idToken: ${idToken} has no sub.`);
		}

		this.logger.debug(`provisioning is running for user with sub: ${decodedToken.sub} and system with id: ${systemId}`);
		const user: UserDO | null = await this.userService.findByExternalId(externalUserId, systemId);
		if (!user) {
			const additionalInfo: string = await this.getAdditionalErrorInfo(decodedToken?.email as string | undefined);
			throw new OAuthSSOError(`Failed to find user with Id ${externalUserId} ${additionalInfo}`, 'sso_user_notfound');
		}
		return user;
	}

	private async getAdditionalErrorInfo(email: string | undefined): Promise<string> {
		if (email) {
			const usersWithEmail: User[] = await this.userService.findByEmail(email);
			const user = usersWithEmail && usersWithEmail.length > 0 ? usersWithEmail[0] : undefined;
			return ` [schoolId: ${user?.school.id ?? ''}, currentLdapId: ${user?.externalId ?? ''}]`;
		}
		return '';
	}

	async getJwtForUser(userId: EntityId): Promise<string> {
		const stringPromise: Promise<string> = this.jwtService.generateJwt(userId);
		return stringPromise;
	}

	/**
	 * Builds the URL from the given parameters.
	 *
	 * @param provider
	 * @param idToken
	 * @param logoutEndpoint
	 * @return built redirectUrl
	 */
	getRedirectUrl(provider: string, idToken = '', logoutEndpoint = ''): string {
		const HOST = Configuration.get('HOST') as string;

		// iserv strategy
		// TODO: move to client in https://ticketsystem.dbildungscloud.de/browse/N21-381
		let redirect: string;
		if (provider === 'iserv') {
			redirect = `${logoutEndpoint}?id_token_hint=${idToken}&post_logout_redirect_uri=${HOST}/dashboard`;
		} else {
			redirect = `${HOST}/dashboard`;
		}

		return redirect;
	}

	getOAuthErrorResponse(error: unknown, provider: string): OAuthProcessDto {
		this.logger.error(error);

		let errorCode: string;
		if (error instanceof OAuthSSOError) {
			errorCode = error.errorcode;
		} else {
			errorCode = 'oauth_login_failed';
		}

		const redirect = new URL('/login', Configuration.get('HOST') as string);
		redirect.searchParams.append('error', errorCode);
		redirect.searchParams.append('provider', provider);

		const oauthResponse = new OAuthProcessDto({
			provider,
			errorCode,
			redirect: redirect.toString(),
		});
		return oauthResponse;
	}
}<|MERGE_RESOLUTION|>--- conflicted
+++ resolved
@@ -47,17 +47,7 @@
 	}
 
 	async requestToken(code: string, oauthConfig: OauthConfig, migrationRedirect?: string): Promise<OauthTokenResponse> {
-<<<<<<< HEAD
-		let payload: TokenRequestPayload;
-		if (migrationRedirect) {
-			payload = this.buildTokenRequestPayload(code, oauthConfig, migrationRedirect);
-		} else {
-			payload = this.buildTokenRequestPayload(code, oauthConfig);
-		}
-		payload = this.buildTokenRequestPayload(code, oauthConfig, migrationRedirect);
-=======
 		const payload: TokenRequestPayload = this.buildTokenRequestPayload(code, oauthConfig, migrationRedirect);
->>>>>>> 89002a6b
 		const responseTokenObservable = this.sendTokenRequest(payload);
 		const responseToken = this.resolveTokenRequest(responseTokenObservable);
 
@@ -70,19 +60,6 @@
 		migrationRedirect?: string
 	): TokenRequestPayload {
 		const decryptedClientSecret: string = this.oAuthEncryptionService.decrypt(oauthConfig.clientSecret);
-<<<<<<< HEAD
-		let tokenRequestPayload: TokenRequestPayload;
-		if (migrationRedirect) {
-			tokenRequestPayload = TokenRequestMapper.createTokenRequestPayload(
-				oauthConfig,
-				decryptedClientSecret,
-				code,
-				migrationRedirect
-			);
-		} else {
-			tokenRequestPayload = TokenRequestMapper.createTokenRequestPayload(oauthConfig, decryptedClientSecret, code);
-		}
-=======
 
 		const tokenRequestPayload: TokenRequestPayload = TokenRequestMapper.createTokenRequestPayload(
 			oauthConfig,
@@ -90,7 +67,6 @@
 			code,
 			migrationRedirect
 		);
->>>>>>> 89002a6b
 
 		return tokenRequestPayload;
 	}
