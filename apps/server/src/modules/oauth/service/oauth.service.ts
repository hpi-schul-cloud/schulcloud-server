import { BadRequestException, Inject, UnauthorizedException } from '@nestjs/common';
import { Injectable } from '@nestjs/common/decorators/core/injectable.decorator';
import { EntityId, OauthConfig, User } from '@shared/domain';
import { UserDO } from '@shared/domain/domainobject/user.do';
import { DefaultEncryptionService, IEncryptionService } from '@shared/infra/encryption';
import { Logger } from '@src/core/logger';
import { UserService } from '@src/modules/user';
import jwt, { JwtPayload } from 'jsonwebtoken';

import { Configuration } from '@hpi-schul-cloud/commons';
import { SystemDto } from '@src/modules/system/service/dto/system.dto';

import { ProvisioningDto, ProvisioningService } from '@src/modules/provisioning';
import { OauthTokenResponse, AuthorizationParams, TokenRequestPayload } from '@src/modules/oauth/controller/dto';

import { TokenRequestMapper } from '../mapper/token-request.mapper';

import { OAuthSSOError } from '../error/oauth-sso.error';
import { IJwt } from '../interface/jwt.base.interface';

import { OAuthProcessDto } from './dto/oauth-process.dto';
import { SystemService } from '../../system';
import { OauthDataDto } from '../../provisioning/dto';
import { UserMigrationService } from '../../user-migration';
import { OauthAdapterService } from './oauth-adapter.service';

@Injectable()
export class OAuthService {
	constructor(
		private readonly userService: UserService,
		private readonly oauthAdapterService: OauthAdapterService,
		@Inject(DefaultEncryptionService) private readonly oAuthEncryptionService: IEncryptionService,
		private readonly logger: Logger,
		private readonly provisioningService: ProvisioningService,
		private readonly systemService: SystemService,
		private readonly userMigrationService: UserMigrationService
	) {
		this.logger.setContext(OAuthService.name);
	}

	async authenticateUser(
		systemId: string,
		authCode?: string,
		errorCode?: string
	): Promise<{ user?: UserDO; redirect: string }> {
		let redirect: string;
		if (errorCode) {
			redirect = this.createErrorRedirect(errorCode);
			return { user: undefined, redirect };
		}
		if (!authCode) {
			throw new OAuthSSOError(
				'Authorization Query Object has no authorization code or error',
				errorCode || 'sso_auth_code_step'
			);
		}

		const system = await this.systemService.findOAuthById(systemId);
		if (!system.id) {
			// unreachable. System loaded from DB always has an ID
			throw new UnauthorizedException(`System with id "${systemId}" does not exist.`);
		}

		const oauthConfig: OauthConfig = this.extractOauthConfigFromSystem(system);

		const queryToken: OauthTokenResponse = await this.requestToken(authCode, oauthConfig);

		await this.validateToken(queryToken.id_token, oauthConfig);

		const data: OauthDataDto = await this.provisioningService.getData(
			queryToken.access_token,
			queryToken.id_token,
			system.id
		);

		// TODO Move Migration Checks to other service
		if (data.externalSchool?.officialSchoolNumber) {
			const shouldMigrate: boolean = await this.shouldUserMigrate(
				data.externalUser.externalId,
				data.externalSchool.officialSchoolNumber,
				system.id
			);
			if (shouldMigrate) {
				redirect = await this.userMigrationService.getMigrationRedirect(
					data.externalSchool.officialSchoolNumber,
					system.id
				);
				return { user: undefined, redirect };
			}
		}

		redirect = this.getRedirectUrl(oauthConfig.provider, queryToken.id_token, oauthConfig.logoutEndpoint);

		const provisioningDto: ProvisioningDto = await this.provisioningService.provisionData(data);

		const user: UserDO = await this.findUser(queryToken.id_token, provisioningDto.externalUserId, system.id);

		return { user, redirect };
	}

	private async shouldUserMigrate(externalUserId: string, officialSchoolNumber: string, systemId: EntityId) {
		const existingUser: UserDO | null = await this.userService.findByExternalId(externalUserId, systemId);
		const isSchoolInMigration: boolean = await this.userMigrationService.isSchoolInMigration(officialSchoolNumber);

		const shouldMigrate = !existingUser && isSchoolInMigration;
		return shouldMigrate;
	}

	/**
	 * @deprecated not needed after change of oauth login to authentication module
	 *
	 * @query query input that has either a code or an error
	 * @return authorization code or throws an error
	 */
	checkAuthorizationCode(query: AuthorizationParams): string {
		if (query.code) {
			return query.code;
		}

		throw new OAuthSSOError(
			'Authorization Query Object has no authorization code or error',
			query.error || 'sso_auth_code_step'
		);
	}

<<<<<<< HEAD
	async requestToken(code: string, oauthConfig: OauthConfig): Promise<OauthTokenResponse> {
		const payload = this.buildTokenRequestPayload(code, oauthConfig);
		const responseToken = this.oauthAdapterService.sendTokenRequest(payload);
		return responseToken;
	}

	private extractOauthConfigFromSystem(system: SystemDto): OauthConfig {
		const { oauthConfig } = system;
		if (oauthConfig == null) {
			this.logger.warn(
				`SSO Oauth process couldn't be started, because of missing oauthConfig of system: ${system.id ?? 'undefined'}`
			);
			throw new UnauthorizedException('Requested system has no oauth configured', 'sso_internal_error');
		}
		return oauthConfig;
	}

	private buildTokenRequestPayload(code: string, oauthConfig: OauthConfig): TokenRequestPayload {
=======
	async requestToken(code: string, oauthConfig: OauthConfig, migrationRedirect?: string): Promise<OauthTokenResponse> {
		const payload: TokenRequestPayload = this.buildTokenRequestPayload(code, oauthConfig, migrationRedirect);
		const responseTokenObservable = this.sendTokenRequest(payload);
		const responseToken = this.resolveTokenRequest(responseTokenObservable);

		return responseToken;
	}

	private buildTokenRequestPayload(
		code: string,
		oauthConfig: OauthConfig,
		migrationRedirect?: string
	): TokenRequestPayload {
>>>>>>> 409107d3
		const decryptedClientSecret: string = this.oAuthEncryptionService.decrypt(oauthConfig.clientSecret);

		const tokenRequestPayload: TokenRequestPayload = TokenRequestMapper.createTokenRequestPayload(
			oauthConfig,
			decryptedClientSecret,
			code,
			migrationRedirect
		);

		return tokenRequestPayload;
	}

	async validateToken(idToken: string, oauthConfig: OauthConfig): Promise<IJwt> {
		const publicKey = await this.oauthAdapterService.getPublicKey(oauthConfig);
		const verifiedJWT: string | jwt.JwtPayload = jwt.verify(idToken, publicKey, {
			algorithms: ['RS256'],
			issuer: oauthConfig.issuer,
			audience: oauthConfig.clientId,
		});

		if (typeof verifiedJWT === 'string') {
			throw new OAuthSSOError('Failed to validate idToken', 'sso_token_verfication_error');
		}

		return verifiedJWT as IJwt;
	}

	async findUser(idToken: string, externalUserId: string, systemId: EntityId): Promise<UserDO> {
		const decodedToken: JwtPayload | null = jwt.decode(idToken, { json: true });

		if (!decodedToken?.sub) {
			throw new BadRequestException(`Provided idToken: ${idToken} has no sub.`);
		}

		this.logger.debug(`provisioning is running for user with sub: ${decodedToken.sub} and system with id: ${systemId}`);
		const user: UserDO | null = await this.userService.findByExternalId(externalUserId, systemId);
		if (!user) {
			const additionalInfo: string = await this.getAdditionalErrorInfo(decodedToken?.email as string | undefined);
			throw new OAuthSSOError(`Failed to find user with Id ${externalUserId} ${additionalInfo}`, 'sso_user_notfound');
		}

		return user;
	}

	private async getAdditionalErrorInfo(email: string | undefined): Promise<string> {
		if (email) {
			const usersWithEmail: User[] = await this.userService.findByEmail(email);
			const user = usersWithEmail && usersWithEmail.length > 0 ? usersWithEmail[0] : undefined;
			return ` [schoolId: ${user?.school.id ?? ''}, currentLdapId: ${user?.externalId ?? ''}]`;
		}
		return '';
	}

	/**
	 * Builds the URL from the given parameters.
	 *
	 * @param provider
	 * @param idToken
	 * @param logoutEndpoint
	 * @return built redirectUrl
	 */
	getRedirectUrl(provider: string, idToken = '', logoutEndpoint = ''): string {
		const HOST = Configuration.get('HOST') as string;

		// iserv strategy
		// TODO: move to client in https://ticketsystem.dbildungscloud.de/browse/N21-381
		let redirect: string;
		if (provider === 'iserv') {
			redirect = `${logoutEndpoint}?id_token_hint=${idToken}&post_logout_redirect_uri=${HOST}/dashboard`;
		} else {
			redirect = `${HOST}/dashboard`;
		}

		return redirect;
	}

	getOAuthErrorResponse(error: unknown, provider: string): OAuthProcessDto {
		this.logger.error(error);

		let errorCode: string;
		if (error instanceof OAuthSSOError) {
			errorCode = error.errorcode;
		} else {
			errorCode = 'oauth_login_failed';
		}

		const redirect = this.createErrorRedirect(errorCode, provider);

		const oauthResponse = new OAuthProcessDto({
			provider,
			errorCode,
			redirect,
		});
		return oauthResponse;
	}

	private createErrorRedirect(errorCode: string, provider?: string): string {
		const redirect = new URL('/login', Configuration.get('HOST') as string);
		redirect.searchParams.append('error', errorCode);
		if (provider) {
			redirect.searchParams.append('provider', provider);
		}
		return redirect.toString();
	}
}<|MERGE_RESOLUTION|>--- conflicted
+++ resolved
@@ -123,13 +123,17 @@
 		);
 	}
 
-<<<<<<< HEAD
-	async requestToken(code: string, oauthConfig: OauthConfig): Promise<OauthTokenResponse> {
-		const payload = this.buildTokenRequestPayload(code, oauthConfig);
+	async requestToken(code: string, oauthConfig: OauthConfig, migrationRedirect?: string): Promise<OauthTokenResponse> {
+		const payload: TokenRequestPayload = this.buildTokenRequestPayload(code, oauthConfig, migrationRedirect);
 		const responseToken = this.oauthAdapterService.sendTokenRequest(payload);
 		return responseToken;
 	}
 
+	private buildTokenRequestPayload(
+		code: string,
+		oauthConfig: OauthConfig,
+		migrationRedirect?: string
+	): TokenRequestPayload {
 	private extractOauthConfigFromSystem(system: SystemDto): OauthConfig {
 		const { oauthConfig } = system;
 		if (oauthConfig == null) {
@@ -139,34 +143,6 @@
 			throw new UnauthorizedException('Requested system has no oauth configured', 'sso_internal_error');
 		}
 		return oauthConfig;
-	}
-
-	private buildTokenRequestPayload(code: string, oauthConfig: OauthConfig): TokenRequestPayload {
-=======
-	async requestToken(code: string, oauthConfig: OauthConfig, migrationRedirect?: string): Promise<OauthTokenResponse> {
-		const payload: TokenRequestPayload = this.buildTokenRequestPayload(code, oauthConfig, migrationRedirect);
-		const responseTokenObservable = this.sendTokenRequest(payload);
-		const responseToken = this.resolveTokenRequest(responseTokenObservable);
-
-		return responseToken;
-	}
-
-	private buildTokenRequestPayload(
-		code: string,
-		oauthConfig: OauthConfig,
-		migrationRedirect?: string
-	): TokenRequestPayload {
->>>>>>> 409107d3
-		const decryptedClientSecret: string = this.oAuthEncryptionService.decrypt(oauthConfig.clientSecret);
-
-		const tokenRequestPayload: TokenRequestPayload = TokenRequestMapper.createTokenRequestPayload(
-			oauthConfig,
-			decryptedClientSecret,
-			code,
-			migrationRedirect
-		);
-
-		return tokenRequestPayload;
 	}
 
 	async validateToken(idToken: string, oauthConfig: OauthConfig): Promise<IJwt> {
