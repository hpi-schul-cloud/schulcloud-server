--- conflicted
+++ resolved
@@ -6,12 +6,8 @@
 import { HttpService } from '@nestjs/axios';
 import { Inject, InternalServerErrorException } from '@nestjs/common';
 import { Injectable } from '@nestjs/common/decorators/core/injectable.decorator';
-<<<<<<< HEAD
-=======
-import { OauthConfigEntity } from '@shared/domain';
->>>>>>> b90f4608
 import { LtiToolDO } from '@shared/domain/domainobject/ltitool.do';
-import { OauthConfig } from '@shared/domain/entity';
+import { OauthConfigEntity } from '@shared/domain/entity';
 import { LtiToolRepo } from '@shared/repo';
 import { LegacyLogger } from '@src/core/logger';
 import { AxiosRequestConfig, AxiosResponse } from 'axios';
