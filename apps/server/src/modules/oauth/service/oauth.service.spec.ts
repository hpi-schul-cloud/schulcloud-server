--- conflicted
+++ resolved
@@ -113,17 +113,10 @@
 					provide: FeathersJwtProvider,
 					useValue: createMock<FeathersJwtProvider>(),
 				},
-<<<<<<< HEAD
-=======
-				{
-					provide: IservOAuthService,
-					useValue: createMock<IservOAuthService>(),
-				},
 				{
 					provide: DefaultEncryptionService,
 					useValue: createMock<SymetricKeyEncryptionService>(),
 				},
->>>>>>> caf682f3
 			],
 		}).compile();
 		service = module.get(OAuthService);
@@ -150,7 +143,6 @@
 		defaultErrorQuery = { error: 'oauth_login_failed' };
 		defaultUserId = '123456789';
 		defaultSchool = schoolFactory.build();
-		// defaultSchool.externalId = '9999';
 		defaultDecodedJWT = {
 			sub: '4444',
 		};
