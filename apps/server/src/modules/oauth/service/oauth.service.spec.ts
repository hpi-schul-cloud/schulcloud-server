--- conflicted
+++ resolved
@@ -12,18 +12,12 @@
 import { UserService } from '@src/modules/user';
 import { ObjectId } from 'bson';
 import jwt, { JwtPayload } from 'jsonwebtoken';
-<<<<<<< HEAD
 import { DefaultEncryptionService, IEncryptionService, SymetricKeyEncryptionService } from '@shared/infra/encryption';
 import { ProvisioningDto, ProvisioningService } from '@src/modules/provisioning';
 import { UserDO } from '@shared/domain/domainobject/user.do';
 import { SystemDto } from '@src/modules/system/service/dto/system.dto';
 import { SystemProvisioningStrategy } from '@shared/domain/interface/system-provisioning.strategy';
 import { OauthTokenResponse } from '../controller/dto';
-=======
-import { of, throwError } from 'rxjs';
-import QueryString from 'qs';
-import { OauthTokenResponse, TokenRequestPayload } from '../controller/dto';
->>>>>>> 409107d3
 import { OAuthSSOError } from '../error/oauth-sso.error';
 import { IJwt } from '../interface/jwt.base.interface';
 import { OAuthProcessDto } from './dto/oauth-process.dto';
@@ -179,71 +173,14 @@
 		beforeEach(() => {
 			const { tokenResponse } = setupRequest();
 			oAuthEncryptionService.decrypt.mockReturnValue('decryptedSecret');
-<<<<<<< HEAD
 			oauthAdapterService.sendTokenRequest.mockResolvedValue(tokenResponse);
-=======
-			httpService.post.mockReturnValue(of(createAxiosResponse<OauthTokenResponse>(tokenResponse)));
-		});
-
-		describe('when authorization code and oauthConfig is given', () => {
-			it('should get token from the external server', async () => {
-				const { tokenResponse, code } = setupRequest();
-				const responseToken: OauthTokenResponse = await service.requestToken(code, testOauthConfig);
-
-				expect(responseToken).toStrictEqual(tokenResponse);
-			});
-		});
-
-		describe('when authorization code, oauthConfig and migrationRedirect is given', () => {
-			it('should get token with specific redirect from the external server', async () => {
-				const { tokenResponse, code } = setupRequest();
-				const systemId = 'systemId';
-				const migrationRedirect = `/api/v3/sso/oauth/${systemId}/migration`;
-				const payload: TokenRequestPayload = new TokenRequestPayload({
-					tokenEndpoint: testOauthConfig.tokenEndpoint,
-					client_id: testOauthConfig.clientId,
-					client_secret: 'decryptedSecret',
-					redirect_uri: migrationRedirect,
-					grant_type: testOauthConfig.grantType,
-					code,
-				});
-
-				const responseToken: OauthTokenResponse = await service.requestToken(code, testOauthConfig, migrationRedirect);
-
-				expect(responseToken).toStrictEqual(tokenResponse);
-				expect(httpService.post).toHaveBeenCalledWith(`${payload.tokenEndpoint}`, QueryString.stringify(payload), {
-					method: 'POST',
-					headers: {
-						'Content-Type': 'application/x-www-form-urlencoded',
-					},
-				});
-			});
->>>>>>> 409107d3
 		});
 		describe('when it requests a token', () => {
 			it('should get token from the external server', async () => {
 				const responseToken: OauthTokenResponse = await service.requestToken(code, testOauthConfig);
 
-<<<<<<< HEAD
 				expect(responseToken).toStrictEqual(tokenResponse);
 			});
-=======
-		it('should throw error if no token got returned', async () => {
-			const { code } = setupRequest();
-			httpService.post.mockReturnValueOnce(throwError(() => 'error'));
-
-			await expect(service.requestToken(code, testOauthConfig)).rejects.toEqual(
-				new OAuthSSOError('Requesting token failed.', 'sso_auth_code_step')
-			);
-		});
-	});
-
-	describe('_getPublicKey', () => {
-		it('should get public key from the external server', async () => {
-			const publicKey: string = await service._getPublicKey(testOauthConfig);
-
-			expect(publicKey).toStrictEqual('publicKey');
->>>>>>> 409107d3
 		});
 	});
 
