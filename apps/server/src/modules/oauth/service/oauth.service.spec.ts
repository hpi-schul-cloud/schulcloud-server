--- conflicted
+++ resolved
@@ -4,64 +4,45 @@
 import { HttpService } from '@nestjs/axios';
 import { BadRequestException } from '@nestjs/common';
 import { Test, TestingModule } from '@nestjs/testing';
-<<<<<<< HEAD
 import { OauthConfig, System } from '@shared/domain';
 import { SystemService } from '@src/modules/system/service/system.service';
-=======
-import { OauthConfig, System, User } from '@shared/domain';
-import { DefaultEncryptionService, IEncryptionService, SymetricKeyEncryptionService } from '@shared/infra/encryption';
-import { UserRepo } from '@shared/repo/user/user.repo';
-import { setupEntities, userFactory } from '@shared/testing';
->>>>>>> 54a2a390
 import { systemFactory } from '@shared/testing/factory/system.factory';
 import { Logger } from '@src/core/logger';
 import { FeathersJwtProvider } from '@src/modules/authorization';
-import { AuthorizationParams } from '@src/modules/oauth/controller/dto/authorization.params';
-import { ProvisioningDto, ProvisioningService } from '@src/modules/provisioning';
 import { AxiosResponse } from 'axios';
 import { ObjectId } from 'bson';
 import jwt, { JwtPayload } from 'jsonwebtoken';
 import { of, throwError } from 'rxjs';
-<<<<<<< HEAD
-import { Configuration } from '@hpi-schul-cloud/commons';
 import { setupEntities, userDoFactory } from '@shared/testing';
 import { DefaultEncryptionService, IEncryptionService, SymetricKeyEncryptionService } from '@shared/infra/encryption';
 import { AuthorizationParams } from '@src/modules/oauth/controller/dto/authorization.params';
-import { BadRequestException } from '@nestjs/common';
 import { ProvisioningDto, ProvisioningService } from '@src/modules/provisioning';
 import { UserDO } from '@shared/domain/domainobject/user.do';
 import { UserDORepo } from '@shared/repo/user/user-do.repo';
 import { OAuthService } from './oauth.service';
-=======
->>>>>>> 54a2a390
 import { OauthTokenResponse } from '../controller/dto/oauth-token.response';
 import { OAuthSSOError } from '../error/oauth-sso.error';
 import { IJwt } from '../interface/jwt.base.interface';
 import { OAuthResponse } from './dto/oauth.response';
-import { OAuthService } from './oauth.service';
-
-const createAxiosResponse = <T = unknown>(data: T): AxiosResponse<T> => {
-	return {
-		data,
-		status: 0,
-		statusText: '',
-		headers: {},
-		config: {},
-	};
-};
-
-jest.mock('jwks-rsa', () => () => {
-	return {
-		getKeys: jest.fn(),
-		getSigningKey: jest.fn().mockResolvedValue({
-			kid: 'kid',
-			alg: 'alg',
-			getPublicKey: jest.fn().mockReturnValue('publicKey'),
-			rsaPublicKey: 'publicKey',
-		}),
-		getSigningKeys: jest.fn(),
-	};
+
+const createAxiosResponse = <T = unknown>(data: T): AxiosResponse<T> => ({
+	data,
+	status: 0,
+	statusText: '',
+	headers: {},
+	config: {},
 });
+
+jest.mock('jwks-rsa', () => () => ({
+	getKeys: jest.fn(),
+	getSigningKey: jest.fn().mockResolvedValue({
+		kid: 'kid',
+		alg: 'alg',
+		getPublicKey: jest.fn().mockReturnValue('publicKey'),
+		rsaPublicKey: 'publicKey',
+	}),
+	getSigningKeys: jest.fn(),
+}));
 
 jest.mock('jsonwebtoken');
 
@@ -213,9 +194,7 @@
 		});
 
 		it('should validate id_token and return it decoded', async () => {
-			jest.spyOn(jwt, 'verify').mockImplementationOnce((): JwtPayload => {
-				return { sub: 'mockSub' };
-			});
+			jest.spyOn(jwt, 'verify').mockImplementationOnce((): JwtPayload => ({ sub: 'mockSub' }));
 
 			const decodedJwt: IJwt = await service.validateToken('idToken', testOauthConfig);
 
@@ -234,9 +213,7 @@
 	describe('findUser', () => {
 		const decodedJwtMock = { sub: new ObjectId().toHexString(), email: 'peter.tester@example.com' };
 		beforeEach(() => {
-			jest.spyOn(jwt, 'decode').mockImplementation((): JwtPayload => {
-				return decodedJwtMock;
-			});
+			jest.spyOn(jwt, 'decode').mockImplementation((): JwtPayload => decodedJwtMock);
 		});
 
 		afterEach(() => {
