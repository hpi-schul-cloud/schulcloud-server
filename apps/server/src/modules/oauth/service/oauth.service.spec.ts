import { createMock, DeepMocked } from '@golevelup/ts-jest';
import { Collection } from '@mikro-orm/core';
import { HttpModule, HttpService } from '@nestjs/axios';
import { Test, TestingModule } from '@nestjs/testing';
import { OauthConfig, Role, School, System, User } from '@shared/domain';
import { UserRepo } from '@shared/repo/user/user.repo';
import { systemFactory } from '@shared/testing/factory/system.factory';
import { Logger } from '@src/core/logger';
import { FeathersJwtProvider } from '@src/modules/authorization';
import { AxiosResponse } from 'axios';
import { ObjectId } from 'bson';
import jwt from 'jsonwebtoken';
import { of } from 'rxjs';
import { Configuration } from '@hpi-schul-cloud/commons';
import { schoolFactory } from '@shared/testing';
import { DefaultEncryptionService, SymetricKeyEncryptionService } from '@shared/infra/encryption';
import { AuthorizationParams } from '@src/modules/oauth/controller/dto/authorization.params';
<<<<<<< HEAD
import { SystemService } from '@src/modules/system/service/system.service';
import { SystemMapper } from '@src/modules/system/mapper/system.mapper';
import { SystemDto } from '@src/modules/system/service/dto/system.dto';
=======
>>>>>>> e01a2baa
import { NotFoundException } from '@nestjs/common';
import { IservOAuthService } from './iserv-oauth.service';
import { OAuthService } from './oauth.service';
import { OauthTokenResponse } from '../controller/dto/oauth-token.response';
import { OAuthResponse } from './dto/oauth.response';
import { IJwt } from '../interface/jwt.base.interface';
import { OAuthSSOError } from '../error/oauth-sso.error';

jest.mock('jwks-rsa', () => {
	return () => ({
		getKeys: jest.fn(),
		getSigningKey: jest.fn().mockResolvedValue({
			kid: 'kid',
			alg: 'alg',
			getPublicKey: jest.fn().mockReturnValue('publicKey'),
			rsaPublicKey: 'publicKey',
		}),
		getSigningKeys: jest.fn(),
	});
});

describe('OAuthService', () => {
	let service: OAuthService;
	Configuration.set('HOST', 'https://mock.de');

	let defaultSystem: System;
	let defaultOauthConfig: OauthConfig;

	let defaultAuthCode: string;
	let defaultQuery: AuthorizationParams;
	let defaultErrorQuery: AuthorizationParams;
	let defaultUserId: string;
	let defaultScool: School;
	let defaultDecodedJWT: IJwt;

	let defaultUser: User;
	let defaultIservUser: User;
	let defaultIservSystemId: string;
	let defaultJWT: string;
	let defaultTokenResponse: OauthTokenResponse;
	let defaultAxiosResponse: AxiosResponse<OauthTokenResponse>;

	let defaultDecryptedSecret: string;

	let iservRedirectMock: string;
	let defaultIservSystem: System;
	let defaultResponse: OAuthResponse;
	let defaultResponseAfterBuild;
	let defaultErrorRedirect: string;
	let defaultErrorResponse: OAuthResponse;

	let oAuthEncryptionService: DeepMocked<SymetricKeyEncryptionService>;
	let systemService: DeepMocked<SystemService>;
	let userRepo: DeepMocked<UserRepo>;
	let feathersJwtProvider: DeepMocked<FeathersJwtProvider>;
	let iservOAuthService: DeepMocked<IservOAuthService>;

	beforeAll(async () => {
		const module: TestingModule = await Test.createTestingModule({
			imports: [HttpModule],
			providers: [
				OAuthService,
				{
					provide: Logger,
					useValue: createMock<Logger>(),
				},
				{
					provide: SymetricKeyEncryptionService,
					useValue: createMock<SymetricKeyEncryptionService>(),
				},
				{
					provide: HttpService,
					useValue: {
						post: () => {
							if (defaultOauthConfig.grantType === 'grantMock') {
								return {};
							}
							return of(defaultAxiosResponse);
						},
					},
				},
				{
					provide: SystemService,
					useValue: createMock<SystemService>(),
				},
				{
					provide: UserRepo,
					useValue: createMock<UserRepo>(),
				},
				{
					provide: FeathersJwtProvider,
					useValue: createMock<FeathersJwtProvider>(),
				},
				{
					provide: IservOAuthService,
					useValue: createMock<IservOAuthService>(),
				},
				{
					provide: DefaultEncryptionService,
					useValue: createMock<SymetricKeyEncryptionService>(),
				},
			],
		}).compile();
		service = module.get(OAuthService);

		oAuthEncryptionService = module.get(SymetricKeyEncryptionService);
		systemService = module.get(SystemService);
		userRepo = module.get(UserRepo);
		feathersJwtProvider = module.get(FeathersJwtProvider);
		iservOAuthService = module.get(IservOAuthService);

		jest.mock('axios', () =>
			jest.fn(() => {
				return Promise.resolve(defaultAxiosResponse);
			})
		);
	});

	beforeEach(() => {
		defaultSystem = systemFactory.withOauthConfig().build();
		defaultOauthConfig = defaultSystem.oauthConfig as OauthConfig;
<<<<<<< HEAD
		defaultSystem.id = '1';

=======
>>>>>>> e01a2baa
		defaultAuthCode = '43534543jnj543342jn2';
		defaultQuery = { code: defaultAuthCode };
		defaultErrorQuery = { error: 'oauth_login_failed' };
		defaultUserId = '123456789';
		defaultScool = schoolFactory.build();
		defaultDecodedJWT = {
			sub: '4444',
			uuid: '1111',
		};

		defaultUser = {
			email: '',
			roles: new Collection<Role>([]),
			school: defaultScool,
			_id: new ObjectId(),
			id: '4444',
			createdAt: new Date(),
			updatedAt: new Date(),
			ldapId: '1111',
			firstName: 'Test',
			lastName: 'Testmann',
		};
		defaultIservUser = {
			email: '',
			roles: new Collection<Role>([]),
			school: defaultScool,
			_id: new ObjectId(),
			id: defaultUserId,
			createdAt: new Date(),
			updatedAt: new Date(),
			ldapId: '3333',
			firstName: 'iservTest',
			lastName: 'Test',
		};
		defaultIservSystemId = '1234hasdhas8';
		defaultJWT =
			'eyJhbGciOiJIUzI1NiIsInR5cCI6IkpXVCJ9.eyJzdWIiOiIxMjM0NTY3ODkwIiwibmFtZSI6IkpvaG4gRG9lIiwiaWF0IjoxNTE2MjM5MDIyLCJ1dWlkIjoiMTIzIn0.H_iI0kYNrlAUtHfP2Db0EmDs4cH2SV9W-p7EU4K24bI';
		defaultTokenResponse = {
			access_token: 'zzzz',
			refresh_token: 'zzzz',
			id_token: defaultJWT,
		};
		defaultAxiosResponse = {
			data: defaultTokenResponse,
			status: 0,
			statusText: '',
			headers: {},
			config: {},
		};

		defaultDecryptedSecret = 'IchBinNichtMehrGeheim';

		iservRedirectMock = `logoutEndpointMock?id_token_hint=${defaultJWT}&post_logout_redirect_uri=${
			Configuration.get('HOST') as string
		}/dashboard`;
		defaultIservSystem = {
			type: 'iserv',
			url: 'http://mock.de',
			alias: `system`,
			oauthConfig: new OauthConfig({
				clientId: '12345',
				clientSecret: 'mocksecret',
				tokenEndpoint: 'http://mock.de/mock/auth/public/mockToken',
				grantType: 'authorization_code',
				scope: 'openid uuid',
				responseType: 'code',
				authEndpoint: 'mock_authEndpoint',
				provider: 'iserv',
				logoutEndpoint: 'logoutEndpointMock',
				issuer: 'mock_issuer',
				jwksEndpoint: 'mock_jwksEndpoint',
				redirectUri: 'http://mockhost:3030/api/v3/oauth/testsystemId',
			}),
			_id: new ObjectId(),
			id: '',
			createdAt: new Date(),
			updatedAt: new Date(),
		};
		defaultResponse = {
			idToken: defaultJWT,
			logoutEndpoint: 'logoutEndpointMock',
			provider: 'providerMock',
			redirect: '',
		};
		defaultResponseAfterBuild = {
			idToken: defaultJWT,
			logoutEndpoint: 'logoutEndpointMock',
			provider: 'iserv',
		};
		defaultErrorRedirect = `${Configuration.get('HOST') as string}/login?error=${
			defaultErrorQuery.error as string
		}&provider=${defaultOauthConfig.provider}`;
		defaultErrorResponse = new OAuthResponse();
		defaultErrorResponse.errorcode = defaultErrorQuery.error as string;
		defaultErrorResponse.redirect = defaultErrorRedirect;

		// Init mocks
		oAuthEncryptionService.decrypt.mockReturnValue(defaultDecryptedSecret);
		systemService.findById.mockImplementation((id: string): Promise<SystemDto> => {
			if (id === defaultIservSystemId) {
				return Promise.resolve(SystemMapper.mapFromEntityToDto(defaultIservSystem));
			}
			return Promise.resolve(SystemMapper.mapFromEntityToDto(systemFactory.withOauthConfig().build()));
		});
		systemService.findOAuthById.mockImplementation((id: string): Promise<SystemDto> => {
			if (id === defaultIservSystemId) {
				return Promise.resolve(SystemMapper.mapFromEntityToDto(defaultIservSystem));
			}
			return Promise.resolve(SystemMapper.mapFromEntityToDto(systemFactory.withOauthConfig().build()));
		});
		userRepo.findById.mockImplementation((sub: string): Promise<User> => {
			if (sub === '' || sub === 'extern') {
				throw new OAuthSSOError('Failed to find user with this Id', 'sso_user_notfound');
			}
			if (sub) {
				return Promise.resolve(defaultUser);
			}
			throw new OAuthSSOError('Failed to find user with this Id', 'sso_user_notfound');
		});
		userRepo.findByLdapIdOrFail.mockImplementation((sub: string, systemId: string): Promise<User> => {
			if (sub === '' || systemId === '') {
				throw new OAuthSSOError('Failed to find user with this Id', 'sso_user_notfound');
			}
			if (sub) {
				return Promise.resolve(defaultUser);
			}
			throw new OAuthSSOError('Failed to find user with this Id', 'sso_user_notfound');
		});
		feathersJwtProvider.generateJwt.mockResolvedValue(defaultJWT);
		iservOAuthService.extractUUID.mockReturnValue(defaultDecodedJWT.uuid);
		iservOAuthService.findUserById.mockResolvedValue(defaultIservUser);
	});

	it('should be defined', () => {
		expect(service).toBeDefined();
	});

	describe('checkAuthorizationCode', () => {
		it('should extract code from query', () => {
			const extract = service.checkAuthorizationCode(defaultQuery);
			expect(extract).toBe(defaultAuthCode);
		});
		it('should throw an error from a query that contains an error', () => {
			expect(() => {
				return service.checkAuthorizationCode(defaultErrorQuery);
			}).toThrow('Authorization Query Object has no authorization code or error');
		});
		it('should throw an error from a query with error', () => {
			expect(() => {
				return service.checkAuthorizationCode({ error: 'default_error' });
			}).toThrow(OAuthSSOError);
		});
		it('should throw an error from a falsy query', () => {
			expect(() => {
				return service.checkAuthorizationCode({});
			}).toThrow(OAuthSSOError);
		});
	});

	describe('requestToken', () => {
		it('should get token from the external server', async () => {
			const responseToken = await service.requestToken(defaultAuthCode, defaultOauthConfig);
			expect(responseToken).toStrictEqual(defaultTokenResponse);
		});
		it('should throw error if no token got returned', async () => {
			defaultOauthConfig.grantType = 'grantMock';
			await expect(service.requestToken(defaultAuthCode, defaultOauthConfig)).rejects.toEqual(
				new OAuthSSOError('Requesting token failed.', 'sso_auth_code_step')
			);
		});
	});

	describe('_getPublicKey', () => {
		it('should get public key from the external server', async () => {
			const publicKey = await service._getPublicKey(defaultOauthConfig);
			expect(publicKey).toStrictEqual('publicKey');
		});
	});

	describe('validateToken', () => {
		it('should validate id_token and return it decoded', async () => {
			jest.spyOn(jwt, 'verify').mockImplementationOnce(() => {
				return { uuid: '123456' };
			});
			service._getPublicKey = jest.fn().mockResolvedValue('publicKey');
			const decodedJwt: IJwt = await service.validateToken(defaultJWT, defaultOauthConfig);
			expect(decodedJwt.uuid).toStrictEqual('123456');
		});
		it('should throw an error', async () => {
			jest.spyOn(jwt, 'verify').mockImplementationOnce(() => {
				return 'string';
			});
			service._getPublicKey = jest.fn().mockResolvedValue('publicKey');
			await expect(service.validateToken(defaultJWT, defaultOauthConfig)).rejects.toEqual(
				new OAuthSSOError('Failed to validate idToken', 'sso_token_verfication_error')
			);
		});
	});

	describe('findUser', () => {
		let oauthConfig: OauthConfig;

		beforeEach(() => {
			oauthConfig = defaultIservSystem.oauthConfig as OauthConfig;
		});

		it('should return the user according to the uuid(LdapId)', async () => {
			const user: User = await service.findUser(defaultDecodedJWT, oauthConfig, defaultIservSystemId);

			expect(iservOAuthService.findUserById).toHaveBeenCalled();
			expect(user).toBe(defaultIservUser);
		});

		it('should return the user according to the id', async () => {
			oauthConfig.provider = 'sanis';

			const user = await service.findUser(defaultDecodedJWT, oauthConfig, defaultSystem.id);

			expect(userRepo.findById).toHaveBeenCalled();
			expect(user).toBe(defaultUser);
		});
<<<<<<< HEAD
		it('should return the user by its external id, if local was not successful', async () => {
			defaultDecodedJWT.sub = 'extern';
			defaultDecodedJWT.preferred_username = 'extern';
			const user = await service.findUser(defaultDecodedJWT, defaultOauthConfig, defaultSystem.id);
			expect(userRepo.findByLdapIdOrFail).toHaveBeenCalled();
			expect(user).toBe(defaultUser);
		});
=======

>>>>>>> e01a2baa
		it('should return an error if no User is found by this Id', async () => {
			oauthConfig.provider = 'sanis';
			defaultDecodedJWT.sub = '';
			await expect(service.findUser(defaultDecodedJWT, oauthConfig, defaultSystem.id)).rejects.toThrow(OAuthSSOError);
		});
	});

	describe('getJwtForUser', () => {
		it('should return a JWT for a user', async () => {
			const jwtResult = await service.getJwtForUser(defaultUser);
			expect(feathersJwtProvider.generateJwt).toHaveBeenCalled();
			expect(jwtResult).toStrictEqual(defaultJWT);
		});
	});
	describe('buildResponse', () => {
		it('should build the Response successfully', () => {
			const response = service.buildResponse(defaultIservSystem.oauthConfig as OauthConfig, defaultTokenResponse);
			expect(response).toEqual(defaultResponseAfterBuild);
		});
	});

	describe('getRedirect', () => {
		it('should return a login url string', () => {
			const response = service.getRedirect(defaultResponse);
			expect(response.redirect).toStrictEqual(`${Configuration.get('HOST') as string}/dashboard`);
		});
		it('should return an iserv login url string', () => {
			defaultResponse.provider = 'iserv';
			const response = service.getRedirect(defaultResponse);
			expect(response.redirect).toStrictEqual(iservRedirectMock);
		});
	});

	describe('getOAuthError', () => {
		it('should return a login url string within an error', () => {
			const generalError = new Error('foo');
			const response = service.getOAuthError(generalError, defaultOauthConfig.provider);
			expect(response.redirect).toStrictEqual(defaultErrorRedirect);
		});
		it('should return a login url string within an error', () => {
			const specialError: OAuthSSOError = new OAuthSSOError('foo', 'bar');
			const response = service.getOAuthError(specialError, defaultOauthConfig.provider);
			expect(response.redirect).toStrictEqual(
				`${Configuration.get('HOST') as string}/login?error=${specialError.errorcode}&provider=${
					defaultOauthConfig.provider
				}`
			);
		});
	});

	describe('getOAuthConfig', () => {
		it('should return an OauthConfig', async () => {
			const response: OauthConfig = await service.getOauthConfig('');
			expect(response.clientId).toEqual('12345');
		});
		it('should throw a NotFoundException', async () => {
			const system = systemFactory.build();
<<<<<<< HEAD
			systemService.findById.mockResolvedValue(system);
=======
			systemRepo.findById.mockResolvedValue(system);
>>>>>>> e01a2baa
			await expect(service.getOauthConfig(system.id)).rejects.toThrow(NotFoundException);
		});
	});
});<|MERGE_RESOLUTION|>--- conflicted
+++ resolved
@@ -3,6 +3,7 @@
 import { HttpModule, HttpService } from '@nestjs/axios';
 import { Test, TestingModule } from '@nestjs/testing';
 import { OauthConfig, Role, School, System, User } from '@shared/domain';
+import { SystemRepo } from '@shared/repo/system';
 import { UserRepo } from '@shared/repo/user/user.repo';
 import { systemFactory } from '@shared/testing/factory/system.factory';
 import { Logger } from '@src/core/logger';
@@ -15,12 +16,9 @@
 import { schoolFactory } from '@shared/testing';
 import { DefaultEncryptionService, SymetricKeyEncryptionService } from '@shared/infra/encryption';
 import { AuthorizationParams } from '@src/modules/oauth/controller/dto/authorization.params';
-<<<<<<< HEAD
 import { SystemService } from '@src/modules/system/service/system.service';
 import { SystemMapper } from '@src/modules/system/mapper/system.mapper';
 import { SystemDto } from '@src/modules/system/service/dto/system.dto';
-=======
->>>>>>> e01a2baa
 import { NotFoundException } from '@nestjs/common';
 import { IservOAuthService } from './iserv-oauth.service';
 import { OAuthService } from './oauth.service';
@@ -103,8 +101,8 @@
 					},
 				},
 				{
-					provide: SystemService,
-					useValue: createMock<SystemService>(),
+					provide: SystemRepo,
+					useValue: createMock<SystemRepo>(),
 				},
 				{
 					provide: UserRepo,
@@ -142,11 +140,8 @@
 	beforeEach(() => {
 		defaultSystem = systemFactory.withOauthConfig().build();
 		defaultOauthConfig = defaultSystem.oauthConfig as OauthConfig;
-<<<<<<< HEAD
 		defaultSystem.id = '1';
 
-=======
->>>>>>> e01a2baa
 		defaultAuthCode = '43534543jnj543342jn2';
 		defaultQuery = { code: defaultAuthCode };
 		defaultErrorQuery = { error: 'oauth_login_failed' };
@@ -356,10 +351,20 @@
 		it('should return the user according to the uuid(LdapId)', async () => {
 			const user: User = await service.findUser(defaultDecodedJWT, oauthConfig, defaultIservSystemId);
 
+			// Act
+			const user: User = await service.findUser(defaultDecodedJWT, {
+				_id: new ObjectId(defaultIservSystemId),
+				createdAt: new Date(),
+				updatedAt: new Date(),
+				id: defaultIservSystemId,
+				type: 'iserv',
+				oauthConfig,
+			});
+
+			// Assert
 			expect(iservOAuthService.findUserById).toHaveBeenCalled();
 			expect(user).toBe(defaultIservUser);
 		});
-
 		it('should return the user according to the id', async () => {
 			oauthConfig.provider = 'sanis';
 
@@ -368,7 +373,6 @@
 			expect(userRepo.findById).toHaveBeenCalled();
 			expect(user).toBe(defaultUser);
 		});
-<<<<<<< HEAD
 		it('should return the user by its external id, if local was not successful', async () => {
 			defaultDecodedJWT.sub = 'extern';
 			defaultDecodedJWT.preferred_username = 'extern';
@@ -376,9 +380,6 @@
 			expect(userRepo.findByLdapIdOrFail).toHaveBeenCalled();
 			expect(user).toBe(defaultUser);
 		});
-=======
-
->>>>>>> e01a2baa
 		it('should return an error if no User is found by this Id', async () => {
 			oauthConfig.provider = 'sanis';
 			defaultDecodedJWT.sub = '';
@@ -436,11 +437,7 @@
 		});
 		it('should throw a NotFoundException', async () => {
 			const system = systemFactory.build();
-<<<<<<< HEAD
 			systemService.findById.mockResolvedValue(system);
-=======
-			systemRepo.findById.mockResolvedValue(system);
->>>>>>> e01a2baa
 			await expect(service.getOauthConfig(system.id)).rejects.toThrow(NotFoundException);
 		});
 	});
