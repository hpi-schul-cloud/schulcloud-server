--- conflicted
+++ resolved
@@ -8,13 +8,8 @@
 import { HttpService } from '@nestjs/axios';
 import { InternalServerErrorException } from '@nestjs/common';
 import { Test, TestingModule } from '@nestjs/testing';
-<<<<<<< HEAD
 import { LtiToolDO } from '@shared/domain/domainobject/ltitool.do';
-import { LtiPrivacyPermission, LtiRoleType, OauthConfig } from '@shared/domain/entity';
-=======
-import { LtiPrivacyPermission, LtiRoleType, OauthConfigEntity } from '@shared/domain';
-import { LtiToolDO } from '@shared/domain/domainobject/ltitool.do';
->>>>>>> b90f4608
+import { LtiPrivacyPermission, LtiRoleType, OauthConfigEntity } from '@shared/domain/entity';
 import { LtiToolRepo } from '@shared/repo';
 import { axiosResponseFactory } from '@shared/testing';
 import { LegacyLogger } from '@src/core/logger';
