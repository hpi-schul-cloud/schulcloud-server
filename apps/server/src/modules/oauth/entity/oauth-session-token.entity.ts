--- conflicted
+++ resolved
@@ -1,10 +1,6 @@
 import { Entity, Index, ManyToOne, Property } from '@mikro-orm/core';
-<<<<<<< HEAD
 import { SystemEntity } from '@modules/system/repo';
-=======
-import { SystemEntity } from '@modules/system/entity';
 import { User } from '@modules/user/repo';
->>>>>>> 759ebc81
 import { BaseEntityWithTimestamps } from '@shared/domain/entity/base.entity';
 import { EntityId } from '@shared/domain/types';
 
