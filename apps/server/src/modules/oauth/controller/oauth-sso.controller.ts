--- conflicted
+++ resolved
@@ -9,11 +9,7 @@
 	Res,
 	UnauthorizedException,
 } from '@nestjs/common';
-<<<<<<< HEAD
-import { ApiOkResponse, ApiTags } from '@nestjs/swagger';
-=======
 import { ApiOkResponse, ApiResponse, ApiTags } from '@nestjs/swagger';
->>>>>>> 89002a6b
 import { ICurrentUser } from '@shared/domain';
 import { Logger } from '@src/core/logger';
 import { Authenticate, CurrentUser } from '@src/modules/authentication/decorator/auth.decorator';
@@ -91,26 +87,17 @@
 	@Get('oauth/:systemId/migration')
 	@Authenticate('jwt')
 	@ApiOkResponse({ description: 'The User has been succesfully migrated.' })
-<<<<<<< HEAD
-=======
 	@ApiResponse({ type: InternalServerErrorException, description: 'The migration of the User was not possible. ' })
->>>>>>> 89002a6b
 	async migrateUser(
 		@CurrentUser() currentUser: ICurrentUser,
 		@Query() query: AuthorizationParams,
 		@Res() res: Response,
 		@Param() urlParams: SystemUrlParams
 	): Promise<void> {
-<<<<<<< HEAD
-		const migration = await this.oauthUc.migrateUser(currentUser.userId, query, urlParams.systemId);
-		if (migration.redirect) {
-			res.redirect(migration.redirect);
-=======
 		const migration: UserMigrationDto = await this.oauthUc.migrateUser(currentUser.userId, query, urlParams.systemId);
 		const response: UserMigrationResponse = UserMigrationMapper.mapDtoToResponse(migration);
 		if (response.redirect) {
 			res.redirect(response.redirect);
->>>>>>> 89002a6b
 		} else {
 			throw new InternalServerErrorException(
 				`Migration of ${currentUser.userId} to system ${urlParams.systemId} failed.`
