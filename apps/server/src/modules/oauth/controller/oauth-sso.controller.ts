--- conflicted
+++ resolved
@@ -2,7 +2,7 @@
 import { ApiTags } from '@nestjs/swagger';
 import { Logger } from '@src/core/logger';
 import { CookieOptions, Response } from 'express';
-import { Configuration } from '@hpi-schul-cloud/commons';
+import { Configuration } from '@hpi-schul-cloud/commons/lib';
 import { OauthUc } from '../uc/oauth.uc';
 import { AuthorizationParams, SystemUrlParams } from './dto';
 
@@ -17,10 +17,9 @@
 	async startOauthAuthorizationCodeFlow(
 		@Query() query: AuthorizationParams,
 		@Res() res: Response,
-<<<<<<< HEAD
-		@Param('systemid', ParseObjectIdPipe) systemid: string
+		@Param() urlParams: SystemUrlParams
 	): Promise<void> {
-		const oauthResponse = await this.oauthUc.startOauth(query, systemid);
+		const oauthResponse = await this.oauthUc.startOauth(query, urlParams.systemId);
 		const cookieDefaultOptions: CookieOptions = {
 			httpOnly: Configuration.get('COOKIE__HTTP_ONLY') as boolean,
 			sameSite: Configuration.get('COOKIE__SAME_SITE') as 'lax' | 'strict' | 'none',
@@ -29,12 +28,5 @@
 		};
 		res.cookie('jwt', oauthResponse.jwt ? oauthResponse.jwt : '', cookieDefaultOptions);
 		res.redirect(oauthResponse.redirect ? oauthResponse.redirect : '');
-=======
-		@Param() urlParams: SystemUrlParams
-	): Promise<unknown> {
-		const oauthResponse = await this.oauthUc.startOauth(query, urlParams.systemId);
-		res.cookie('jwt', oauthResponse.jwt ? oauthResponse.jwt : '');
-		return res.redirect(oauthResponse.redirect ? oauthResponse.redirect : '');
->>>>>>> 47701177
 	}
 }