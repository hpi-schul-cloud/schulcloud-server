import { Controller, ForbiddenException, Get, Param, Query, Req, Res, UnauthorizedException } from '@nestjs/common';
import { ApiTags } from '@nestjs/swagger';
import { Logger } from '@src/core/logger';
<<<<<<< HEAD
import { Request, Response } from 'express';
import { HydraOauthUc } from '@src/modules/oauth/uc/hydraOauth.uc';
import { OauthTokenResponse } from '@src/modules/oauth/controller/dto/oauth-token.response';
import { Authenticate, CurrentUser } from '@src/modules/authentication/decorator/auth.decorator';
import { ICurrentUser } from '@shared/domain';
=======
import { CookieOptions, Response } from 'express';
import { Configuration } from '@hpi-schul-cloud/commons/lib';
>>>>>>> 00804831
import { OauthUc } from '../uc/oauth.uc';
import { AuthorizationParams, SystemUrlParams } from './dto';

@ApiTags('SSO')
@Controller('sso')
export class OauthSSOController {
	constructor(private readonly oauthUc: OauthUc, private readonly hydraUc: HydraOauthUc, private logger: Logger) {
		this.logger.setContext(OauthSSOController.name);
	}

	@Get('oauth/:systemId')
	async startOauthAuthorizationCodeFlow(
		@Query() query: AuthorizationParams,
		@Res() res: Response,
<<<<<<< HEAD
		@Param('systemid', ParseObjectIdPipe) systemid: string
	): Promise<unknown> {
		const oauthResponse = await this.oauthUc.processOAuth(query, systemid);
		res.cookie('jwt', oauthResponse.jwt ? oauthResponse.jwt : '');
		return res.redirect(oauthResponse.redirect ? oauthResponse.redirect : '');
=======
		@Param() urlParams: SystemUrlParams
	): Promise<void> {
		const oauthResponse = await this.oauthUc.startOauth(query, urlParams.systemId);
		const cookieDefaultOptions: CookieOptions = {
			httpOnly: Configuration.get('COOKIE__HTTP_ONLY') as boolean,
			sameSite: Configuration.get('COOKIE__SAME_SITE') as 'lax' | 'strict' | 'none',
			secure: Configuration.get('COOKIE__SECURE') as boolean,
			expires: new Date(Date.now() + (Configuration.get('COOKIE__EXPIRES_SECONDS') as number)),
		};
		res.cookie('jwt', oauthResponse.jwt ? oauthResponse.jwt : '', cookieDefaultOptions);
		res.redirect(oauthResponse.redirect ? oauthResponse.redirect : '');
>>>>>>> 00804831
	}

	@Get('hydra/:oauthClientId')
	@Authenticate('jwt')
	async getHydraOauthToken(
		@Query() query: AuthorizationParams,
		@Param('oauthClientId') oauthClientId: string
	): Promise<OauthTokenResponse> {
		return this.hydraUc.getOauthToken(query, oauthClientId);
	}

	@Get('auth/:oauthClientId')
	@Authenticate('jwt')
	async requestAuthToken(
		@CurrentUser() currentUser: ICurrentUser,
		@Req() req: Request,
		@Param('oauthClientId') oauthClientId: string
	): Promise<AuthorizationParams> {
		let jwt: string;
		const authHeader: string | undefined = req.headers.authorization;
		if (authHeader && authHeader.toLowerCase().startsWith('bearer ')) {
			// eslint-disable-next-line prefer-destructuring
			jwt = authHeader.split(' ')[1];
		} else {
			throw new UnauthorizedException(
				`No bearer token in header for authorization process of user ${currentUser.userId} on oauth system ${oauthClientId}`
			);
		}
		return this.hydraUc.requestAuthCode(currentUser.userId, jwt, oauthClientId);
	}
}<|MERGE_RESOLUTION|>--- conflicted
+++ resolved
@@ -1,16 +1,14 @@
 import { Controller, ForbiddenException, Get, Param, Query, Req, Res, UnauthorizedException } from '@nestjs/common';
 import { ApiTags } from '@nestjs/swagger';
+import { ParseObjectIdPipe } from '@shared/controller/pipe/parse-object-id.pipe';
 import { Logger } from '@src/core/logger';
-<<<<<<< HEAD
+import { CookieOptions, Response } from 'express';
+import { Configuration } from '@hpi-schul-cloud/commons/lib';
 import { Request, Response } from 'express';
 import { HydraOauthUc } from '@src/modules/oauth/uc/hydraOauth.uc';
 import { OauthTokenResponse } from '@src/modules/oauth/controller/dto/oauth-token.response';
 import { Authenticate, CurrentUser } from '@src/modules/authentication/decorator/auth.decorator';
 import { ICurrentUser } from '@shared/domain';
-=======
-import { CookieOptions, Response } from 'express';
-import { Configuration } from '@hpi-schul-cloud/commons/lib';
->>>>>>> 00804831
 import { OauthUc } from '../uc/oauth.uc';
 import { AuthorizationParams, SystemUrlParams } from './dto';
 
@@ -25,13 +23,6 @@
 	async startOauthAuthorizationCodeFlow(
 		@Query() query: AuthorizationParams,
 		@Res() res: Response,
-<<<<<<< HEAD
-		@Param('systemid', ParseObjectIdPipe) systemid: string
-	): Promise<unknown> {
-		const oauthResponse = await this.oauthUc.processOAuth(query, systemid);
-		res.cookie('jwt', oauthResponse.jwt ? oauthResponse.jwt : '');
-		return res.redirect(oauthResponse.redirect ? oauthResponse.redirect : '');
-=======
 		@Param() urlParams: SystemUrlParams
 	): Promise<void> {
 		const oauthResponse = await this.oauthUc.startOauth(query, urlParams.systemId);
@@ -43,7 +34,6 @@
 		};
 		res.cookie('jwt', oauthResponse.jwt ? oauthResponse.jwt : '', cookieDefaultOptions);
 		res.redirect(oauthResponse.redirect ? oauthResponse.redirect : '');
->>>>>>> 00804831
 	}
 
 	@Get('hydra/:oauthClientId')
