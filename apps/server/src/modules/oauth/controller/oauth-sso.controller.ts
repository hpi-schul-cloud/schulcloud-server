import { Configuration } from '@hpi-schul-cloud/commons/lib';
<<<<<<< HEAD
import { Controller, Get, Param, Query, Req, Res, UnauthorizedException } from '@nestjs/common';
import { ApiTags } from '@nestjs/swagger';
import { ICurrentUser } from '@src/modules/authentication';
=======
import {
	Controller,
	Get,
	InternalServerErrorException,
	Param,
	Query,
	Req,
	Res,
	UnauthorizedException,
} from '@nestjs/common';
import { ApiOkResponse, ApiResponse, ApiTags } from '@nestjs/swagger';
import { ICurrentUser } from '@shared/domain';
>>>>>>> 99b290d7
import { Logger } from '@src/core/logger';
import { Authenticate, CurrentUser } from '@src/modules/authentication/decorator/auth.decorator';
import { OauthTokenResponse } from '@src/modules/oauth/controller/dto/oauth-token.response';
import { HydraOauthUc } from '@src/modules/oauth/uc/hydra-oauth.uc';
import { CookieOptions, Request, Response } from 'express';
import { UserMigrationDto } from '@src/modules/user-migration/service/dto/userMigration.dto';
import { UserMigrationMapper } from '@src/modules/user-migration/mapper/user-migration.mapper';
import { OauthUc } from '../uc';
import { AuthorizationParams, SystemUrlParams } from './dto';
import { UserMigrationResponse } from './dto/user-migration.response';

@ApiTags('SSO')
@Controller('sso')
export class OauthSSOController {
	constructor(private readonly oauthUc: OauthUc, private readonly hydraUc: HydraOauthUc, private logger: Logger) {
		this.logger.setContext(OauthSSOController.name);
	}

	// TODO The system lookup must not be part of the path but of the token instead (EW-325)
	@Get('oauth/:systemId')
	async startOauthAuthorizationCodeFlow(
		@Query() query: AuthorizationParams,
		@Res() res: Response,
		@Param() urlParams: SystemUrlParams
	): Promise<void> {
		const oauthResponse = await this.oauthUc.processOAuth(query, urlParams.systemId);
		const cookieDefaultOptions: CookieOptions = {
			httpOnly: Configuration.get('COOKIE__HTTP_ONLY') as boolean,
			sameSite: Configuration.get('COOKIE__SAME_SITE') as 'lax' | 'strict' | 'none',
			secure: Configuration.get('COOKIE__SECURE') as boolean,
			expires: new Date(Date.now() + (Configuration.get('COOKIE__EXPIRES_SECONDS') as number)),
		};

		if (oauthResponse.jwt) {
			res.cookie('jwt', oauthResponse.jwt, cookieDefaultOptions);
		}
		if (oauthResponse.redirect) {
			res.redirect(oauthResponse.redirect);
		}
	}

	@Get('hydra/:oauthClientId')
	@Authenticate('jwt')
	async getHydraOauthToken(
		@Query() query: AuthorizationParams,
		@Param('oauthClientId') oauthClientId: string
	): Promise<OauthTokenResponse> {
		const oauthToken = this.hydraUc.getOauthToken(query, oauthClientId);
		return oauthToken;
	}

	@Get('auth/:oauthClientId')
	@Authenticate('jwt')
	async requestAuthToken(
		@CurrentUser() currentUser: ICurrentUser,
		@Req() req: Request,
		@Param('oauthClientId') oauthClientId: string
	): Promise<AuthorizationParams> {
		let jwt: string;
		const authHeader: string | undefined = req.headers.authorization;
		if (authHeader && authHeader.toLowerCase().startsWith('bearer ')) {
			[, jwt] = authHeader.split(' ');
		} else {
			throw new UnauthorizedException(
				`No bearer token in header for authorization process of user ${currentUser.userId} on oauth system ${oauthClientId}`
			);
		}
		return this.hydraUc.requestAuthCode(currentUser.userId, jwt, oauthClientId);
	}

	@Get('oauth/:systemId/migration')
	@Authenticate('jwt')
	@ApiOkResponse({ description: 'The User has been succesfully migrated.' })
	@ApiResponse({ type: InternalServerErrorException, description: 'The migration of the User was not possible. ' })
	async migrateUser(
		@CurrentUser() currentUser: ICurrentUser,
		@Query() query: AuthorizationParams,
		@Res() res: Response,
		@Param() urlParams: SystemUrlParams
	): Promise<void> {
		const migration: UserMigrationDto = await this.oauthUc.migrateUser(currentUser.userId, query, urlParams.systemId);
		const response: UserMigrationResponse = UserMigrationMapper.mapDtoToResponse(migration);
		if (response.redirect) {
			res.redirect(response.redirect);
		} else {
			throw new InternalServerErrorException(
				`Migration of ${currentUser.userId} to system ${urlParams.systemId} failed.`
			);
		}
	}
}<|MERGE_RESOLUTION|>--- conflicted
+++ resolved
@@ -1,9 +1,4 @@
 import { Configuration } from '@hpi-schul-cloud/commons/lib';
-<<<<<<< HEAD
-import { Controller, Get, Param, Query, Req, Res, UnauthorizedException } from '@nestjs/common';
-import { ApiTags } from '@nestjs/swagger';
-import { ICurrentUser } from '@src/modules/authentication';
-=======
 import {
 	Controller,
 	Get,
@@ -15,8 +10,7 @@
 	UnauthorizedException,
 } from '@nestjs/common';
 import { ApiOkResponse, ApiResponse, ApiTags } from '@nestjs/swagger';
-import { ICurrentUser } from '@shared/domain';
->>>>>>> 99b290d7
+import { ICurrentUser } from '@src/modules/authentication';
 import { Logger } from '@src/core/logger';
 import { Authenticate, CurrentUser } from '@src/modules/authentication/decorator/auth.decorator';
 import { OauthTokenResponse } from '@src/modules/oauth/controller/dto/oauth-token.response';
