--- conflicted
+++ resolved
@@ -1,8 +1,5 @@
 import { Configuration } from '@hpi-schul-cloud/commons/lib';
-<<<<<<< HEAD
-import { Controller, Get, Param, Query, Req, Res, Session, UnauthorizedException } from '@nestjs/common';
 import { ApiTags } from '@nestjs/swagger';
-=======
 import {
 	Controller,
 	Get,
@@ -11,10 +8,10 @@
 	Query,
 	Req,
 	Res,
+	Session,
 	UnauthorizedException,
 } from '@nestjs/common';
 import { ApiOkResponse, ApiResponse, ApiTags } from '@nestjs/swagger';
->>>>>>> a7c85810
 import { ICurrentUser } from '@shared/domain';
 import { ISession } from '@shared/domain/types/session';
 import { Logger } from '@src/core/logger';
@@ -22,20 +19,16 @@
 import { OauthTokenResponse } from '@src/modules/oauth/controller/dto/oauth-token.response';
 import { HydraOauthUc } from '@src/modules/oauth/uc/hydra-oauth.uc';
 import { CookieOptions, Request, Response } from 'express';
-<<<<<<< HEAD
 import { OAuthSSOError } from '../error/oauth-sso.error';
 import { OAuthProcessDto } from '../service/dto/oauth-process.dto';
+import { UserMigrationMapper } from '@src/modules/user-login-migration/mapper/user-migration.mapper';
+import { MigrationDto } from '@src/modules/user-login-migration/service/dto/migration.dto';
 import { OauthUc } from '../uc';
 import { OauthLoginStateDto } from '../uc/dto/oauth-login-state.dto';
 import { AuthorizationParams, SSOLoginQuery, SystemIdParams } from './dto';
 import { StatelessAuthorizationParams } from './dto/stateless-authorization.params';
-=======
-import { UserMigrationMapper } from '@src/modules/user-login-migration/mapper/user-migration.mapper';
-import { MigrationDto } from '@src/modules/user-login-migration/service/dto/migration.dto';
-import { OauthUc } from '../uc';
 import { AuthorizationParams, SystemUrlParams } from './dto';
 import { UserMigrationResponse } from './dto/user-migration.response';
->>>>>>> a7c85810
 
 @ApiTags('SSO')
 @Controller('sso')
