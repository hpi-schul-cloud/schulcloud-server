--- conflicted
+++ resolved
@@ -1,9 +1,3 @@
 export * from './authorization.params';
-<<<<<<< HEAD
 export * from './system.url.params';
-=======
-export * from './oauth-token.response';
-export * from './system-id.params';
-export * from './sso-login.query';
-export * from './token-request.payload';
->>>>>>> 7527f099
+export * from './sso-login.query';