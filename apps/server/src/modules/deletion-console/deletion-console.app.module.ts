--- conflicted
+++ resolved
@@ -16,11 +16,8 @@
 import { deletionConsoleConfig } from './deletion.config';
 import { BatchDeletionService } from './services';
 import { BatchDeletionUc, DeletionExecutionUc } from './uc';
-<<<<<<< HEAD
 import { MongoDriver } from '@mikro-orm/mongodb';
-=======
 import { ErrorModule } from '@core/error';
->>>>>>> 7d7df40c
 
 @Module({
 	imports: [
