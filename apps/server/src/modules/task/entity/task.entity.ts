--- conflicted
+++ resolved
@@ -1,12 +1,7 @@
 import { Entity, ManyToOne, Property } from '@mikro-orm/core';
 import { BaseEntityWithTimestamps } from '@shared/domain';
-<<<<<<< HEAD
-import { Course } from './course.entity';
-import { Lesson } from './lesson.entity';
-=======
 import { CourseTaskInfo } from './course-task-info.entity';
 import { LessonTaskInfo } from './lesson-task-info.entity';
->>>>>>> c716040b
 
 @Entity({ tableName: 'homeworks' })
 export class Task extends BaseEntityWithTimestamps {
@@ -25,15 +20,8 @@
 	private?: boolean;
 
 	@ManyToOne({ fieldName: 'courseId' })
-<<<<<<< HEAD
-	course: Course;
-
-	@ManyToOne({ fieldName: 'lessonId' })
-	lesson?: Lesson;
-=======
 	course: CourseTaskInfo;
 
 	@ManyToOne({ fieldName: 'lessonId' })
 	lesson?: LessonTaskInfo;
->>>>>>> c716040b
 }