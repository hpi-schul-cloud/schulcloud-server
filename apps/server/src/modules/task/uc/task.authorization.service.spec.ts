--- conflicted
+++ resolved
@@ -348,11 +348,7 @@
 				it('should return false if it does not match the permissions', () => {
 					const user = userFactory.build();
 
-<<<<<<< HEAD
-					const spy = jest.spyOn(permissionService, 'resolveRolesAndPermissions').mockReturnValue([[], []]);
-=======
 					const spy = jest.spyOn(permissionService, 'resolveRolesAndPermissions').mockReturnValue([[], ['test']]);
->>>>>>> 2651af13
 
 					const result = service.hasOneOfTaskDashboardPermissions(user, [
 						TaskDashBoardPermission.studentDashboard,
