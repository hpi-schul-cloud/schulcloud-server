--- conflicted
+++ resolved
@@ -1,12 +1,8 @@
 import { ForbiddenException, Injectable, NotFoundException } from '@nestjs/common';
-import { CopyStatus, EntityId, PermissionContextBuilder, User, TaskCopyService, Task } from '@shared/domain';
+import { CopyStatus, EntityId, PermissionContextBuilder, Task, TaskCopyService, User } from '@shared/domain';
 import { CourseRepo, TaskRepo } from '@shared/repo';
 import { AuthorizationService } from '@src/modules/authorization';
-<<<<<<< HEAD
-import { FilesStorageClientAdapterService, FileParamBuilder } from '@src/modules/files-storage-client';
-=======
 import { FilesStorageClientAdapterService } from '@src/modules/files-storage-client';
->>>>>>> d54fb2d3
 
 // todo: it look like it is required not optional
 export type TaskCopyParentParams = {
