--- conflicted
+++ resolved
@@ -177,12 +177,7 @@
 				const { user, task, userId } = setup();
 
 				await uc.copyTask(user.id, task.id, { userId });
-<<<<<<< HEAD
 				expect(taskCopyService.copyTask).toHaveBeenCalled();
-=======
-
-				expect(courseRepo.findById).not.toHaveBeenCalled();
->>>>>>> 42fc672e
 			});
 
 			it('should fetch destination lesson', async () => {
@@ -218,7 +213,6 @@
 				const { course, user, task, userId } = setup();
 
 				await uc.copyTask(user.id, task.id, { courseId: course.id, userId });
-<<<<<<< HEAD
 				expect(authorisation.checkPermissionByReferences).toBeCalledWith(
 					user.id,
 					AllowedAuthorizationEntityType.Course,
@@ -228,13 +222,6 @@
 						requiredPermissions: [],
 					}
 				);
-=======
-
-				expect(authorisation.hasPermission).toBeCalledWith(user, course, {
-					action: Actions.write,
-					requiredPermissions: [],
-				});
->>>>>>> 42fc672e
 			});
 
 			it('should pass authorisation check without destination course', async () => {
