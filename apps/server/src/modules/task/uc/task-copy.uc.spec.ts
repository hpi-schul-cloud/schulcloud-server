--- conflicted
+++ resolved
@@ -11,12 +11,7 @@
 import { userFactory } from '@modules/user/testing';
 import { ForbiddenException, InternalServerErrorException, NotFoundException } from '@nestjs/common';
 import { Test, TestingModule } from '@nestjs/testing';
-<<<<<<< HEAD
-import { LessonEntity, Material, Submission, Task, User } from '@shared/domain/entity';
-=======
-import { Course, CourseGroup, LessonEntity, Material, Submission, Task } from '@shared/domain/entity';
-import { CourseRepo } from '@shared/repo/course';
->>>>>>> fba446b6
+import { LessonEntity, Material, Submission, Task } from '@shared/domain/entity';
 import { TaskRepo } from '@shared/repo/task';
 import { setupEntities } from '@testing/database';
 import { lessonFactory } from '@testing/factory/lesson.factory';
