--- conflicted
+++ resolved
@@ -166,20 +166,10 @@
 				const task = taskFactory.buildWithId();
 				jest.spyOn(userRepo, 'findById').mockImplementation(() => Promise.resolve(user));
 				jest.spyOn(taskRepo, 'findById').mockImplementation(() => Promise.resolve(task));
-<<<<<<< HEAD
 				jest.spyOn(authorisation, 'hasPermission').mockImplementation((u: User, e: PermissionTypes) => {
 					if (e === task) return false;
 					return true;
 				});
-=======
-				jest
-					.spyOn(authorisation, 'hasPermission')
-					// eslint-disable-next-line @typescript-eslint/no-unused-vars
-					.mockImplementation((u: User, e: IEntity, context: IPermissionContext) => {
-						if (e === task) return false;
-						return true;
-					});
->>>>>>> 72f68c85
 				return { user, course, task };
 			};
 
@@ -203,20 +193,10 @@
 				jest.spyOn(userRepo, 'findById').mockImplementation(() => Promise.resolve(user));
 				jest.spyOn(taskRepo, 'findById').mockImplementation(() => Promise.resolve(task));
 				jest.spyOn(courseRepo, 'findById').mockImplementation(() => Promise.resolve(course));
-<<<<<<< HEAD
 				jest.spyOn(authorisation, 'hasPermission').mockImplementation((u: User, e: PermissionTypes) => {
 					if (e === course) return false;
 					return true;
 				});
-=======
-				jest
-					.spyOn(authorisation, 'hasPermission')
-					// eslint-disable-next-line @typescript-eslint/no-unused-vars
-					.mockImplementation((u: User, e: IEntity, context: IPermissionContext) => {
-						if (e === course) return false;
-						return true;
-					});
->>>>>>> 72f68c85
 				return { user, course, task };
 			};
 
