import { createMock } from '@golevelup/ts-jest';
import { MikroORM } from '@mikro-orm/core';
import { ForbiddenException, NotFoundException } from '@nestjs/common';
import { Test } from '@nestjs/testing';
import { Actions, PermissionTypes, TaskCopyParams, TaskCopyService, User } from '@shared/domain';
import { CopyElementType, CopyStatusEnum } from '@shared/domain/types';
<<<<<<< HEAD
import { AuthorizationService } from '@src/modules/authorization';
import { FileStorageClientAdapterService, FileRequestInfoBuilder, FileDto } from '@src/modules/file-storage-client';
import { Actions, PermissionTypes, User, TaskCopyParams, TaskCopyService } from '@shared/domain';
import { CourseRepo, TaskRepo, UserRepo } from '@shared/repo';
import { courseFactory, setupEntities, taskFactory, userFactory } from '@shared/testing';
=======
import { CourseRepo, TaskRepo, UserRepo } from '@shared/repo';
import { courseFactory, setupEntities, taskFactory, userFactory } from '@shared/testing';
import { AuthorizationService } from '@src/modules/authorization';
>>>>>>> e038f1f8
import { TaskCopyUC } from './task-copy.uc';

describe('task copy uc', () => {
	let orm: MikroORM;
	let uc: TaskCopyUC;
	let userRepo: UserRepo;
	let taskRepo: TaskRepo;
	let courseRepo: CourseRepo;
	let authorisation: AuthorizationService;
	let taskCopyService: TaskCopyService;

	beforeAll(async () => {
		orm = await setupEntities();
	});

	afterAll(async () => {
		await orm.close();
	});

	beforeEach(async () => {
		const module = await Test.createTestingModule({
			providers: [
				TaskCopyUC,
				{
					provide: UserRepo,
					useValue: createMock<UserRepo>(),
				},
				{
					provide: TaskRepo,
					useValue: createMock<TaskRepo>(),
				},
				{
					provide: CourseRepo,
					useValue: createMock<CourseRepo>(),
				},
				{
					provide: AuthorizationService,
					useValue: createMock<AuthorizationService>(),
				},
				{
					provide: TaskCopyService,
					useValue: createMock<TaskCopyService>(),
				},
				{
					provide: FileStorageClientAdapterService,
					useValue: createMock<FileStorageClientAdapterService>(),
				},
			],
		}).compile();

		uc = module.get(TaskCopyUC);
		userRepo = module.get(UserRepo);
		taskRepo = module.get(TaskRepo);
		authorisation = module.get(AuthorizationService);
		courseRepo = module.get(CourseRepo);
		taskCopyService = module.get(TaskCopyService);
	});

	describe('copy task', () => {
		const setup = () => {
			const user = userFactory.buildWithId();
			const course = courseFactory.buildWithId({ teachers: [user] });
			const task = taskFactory.buildWithId();
			const userSpy = jest
				.spyOn(authorisation, 'getUserWithPermissions')
				.mockImplementation(() => Promise.resolve(user));
			const taskSpy = jest.spyOn(taskRepo, 'findById').mockImplementation(() => Promise.resolve(task));
			const courseSpy = jest.spyOn(courseRepo, 'findById').mockImplementation(() => Promise.resolve(course));
			const authSpy = jest.spyOn(authorisation, 'hasPermission').mockImplementation(() => true);
			const copy = taskFactory.buildWithId({ creator: user, course });
			const status = {
				title: 'taskCopy',
				type: CopyElementType.TASK,
				status: CopyStatusEnum.SUCCESS,
				copyEntity: copy,
			};
			const taskCopySpy = jest
				.spyOn(taskCopyService, 'copyTaskMetadata')
				// eslint-disable-next-line @typescript-eslint/no-unused-vars
				.mockImplementation((params: TaskCopyParams) => status);
			const taskPersistSpy = jest.spyOn(taskRepo, 'save');
			return { user, course, task, userSpy, taskSpy, courseSpy, authSpy, copy, status, taskCopySpy, taskPersistSpy };
		};

		it('should fetch correct user', async () => {
			const { course, user, task, userSpy } = setup();
			await uc.copyTask(user.id, task.id, { courseId: course.id });
			expect(userSpy).toBeCalledWith(user.id);
		});

		it('should fetch correct task', async () => {
			const { course, user, task, taskSpy } = setup();
			await uc.copyTask(user.id, task.id, { courseId: course.id });
			expect(taskSpy).toBeCalledWith(task.id);
		});

		it('should fetch destination course', async () => {
			const { course, user, task, courseSpy } = setup();
			await uc.copyTask(user.id, task.id, { courseId: course.id });
			expect(courseSpy).toBeCalledWith(course.id);
		});

		it('should pass without destination course', async () => {
			const { user, task, courseSpy } = setup();
			await uc.copyTask(user.id, task.id, {});
			expect(courseSpy).not.toHaveBeenCalled();
		});

		it('should check authorisation for task', async () => {
			const { course, user, task, authSpy } = setup();
			await uc.copyTask(user.id, task.id, { courseId: course.id });
			expect(authSpy).toBeCalledWith(user, task, {
				action: Actions.read,
				requiredPermissions: [],
			});
		});

		it('should check authorisation for destination course', async () => {
			const { course, user, task, authSpy } = setup();
			await uc.copyTask(user.id, task.id, { courseId: course.id });
			expect(authSpy).toBeCalledWith(user, course, {
				action: Actions.write,
				requiredPermissions: [],
			});
		});

		it('should pass authorisation check without destination course', async () => {
			const { course, user, task, authSpy } = setup();
			await uc.copyTask(user.id, task.id, {});
			expect(authSpy).not.toBeCalledWith(user, course, {
				action: Actions.write,
				requiredPermissions: [],
			});
		});

		it('should call copy service', async () => {
			const { course, user, task, taskCopySpy } = setup();
			await uc.copyTask(user.id, task.id, { courseId: course.id });
			expect(taskCopySpy).toBeCalledWith({ originalTask: task, destinationCourse: course, user });
		});

		it('should persist copy', async () => {
			const { course, user, task, taskPersistSpy, copy } = setup();
			await uc.copyTask(user.id, task.id, { courseId: course.id });
			expect(taskPersistSpy).toBeCalledWith(copy);
		});

		it('should return status', async () => {
			const { course, user, task, status } = setup();
			const result = await uc.copyTask(user.id, task.id, { courseId: course.id });
			expect(result).toEqual(status);
		});

		describe('when access to task is forbidden', () => {
			const setupWithTaskForbidden = () => {
				const user = userFactory.buildWithId();
				const course = courseFactory.buildWithId();
				const task = taskFactory.buildWithId();
				jest.spyOn(userRepo, 'findById').mockImplementation(() => Promise.resolve(user));
				jest.spyOn(taskRepo, 'findById').mockImplementation(() => Promise.resolve(task));
				jest.spyOn(authorisation, 'hasPermission').mockImplementation((u: User, e: PermissionTypes) => {
					if (e === task) return false;
					return true;
				});
				return { user, course, task };
			};

			it('should throw NotFoundException', async () => {
				const { course, user, task } = setupWithTaskForbidden();

				try {
					await uc.copyTask(user.id, task.id, { courseId: course.id });
					throw new Error('should have failed');
				} catch (err) {
					expect(err).toBeInstanceOf(NotFoundException);
				}
			});
		});

		describe('when access to course is forbidden', () => {
			const setupWithCourseForbidden = () => {
				const user = userFactory.buildWithId();
				const course = courseFactory.buildWithId();
				const task = taskFactory.buildWithId();
				jest.spyOn(userRepo, 'findById').mockImplementation(() => Promise.resolve(user));
				jest.spyOn(taskRepo, 'findById').mockImplementation(() => Promise.resolve(task));
				jest.spyOn(courseRepo, 'findById').mockImplementation(() => Promise.resolve(course));
				jest.spyOn(authorisation, 'hasPermission').mockImplementation((u: User, e: PermissionTypes) => {
					if (e === course) return false;
					return true;
				});
				return { user, course, task };
			};

			it('should throw Forbidden Exception', async () => {
				const { course, user, task } = setupWithCourseForbidden();

				try {
					await uc.copyTask(user.id, task.id, { courseId: course.id });
					throw new Error('should have failed');
				} catch (err) {
					expect(err).toBeInstanceOf(ForbiddenException);
				}
			});
		});
	});
});<|MERGE_RESOLUTION|>--- conflicted
+++ resolved
@@ -4,17 +4,10 @@
 import { Test } from '@nestjs/testing';
 import { Actions, PermissionTypes, TaskCopyParams, TaskCopyService, User } from '@shared/domain';
 import { CopyElementType, CopyStatusEnum } from '@shared/domain/types';
-<<<<<<< HEAD
-import { AuthorizationService } from '@src/modules/authorization';
-import { FileStorageClientAdapterService, FileRequestInfoBuilder, FileDto } from '@src/modules/file-storage-client';
-import { Actions, PermissionTypes, User, TaskCopyParams, TaskCopyService } from '@shared/domain';
-import { CourseRepo, TaskRepo, UserRepo } from '@shared/repo';
-import { courseFactory, setupEntities, taskFactory, userFactory } from '@shared/testing';
-=======
 import { CourseRepo, TaskRepo, UserRepo } from '@shared/repo';
 import { courseFactory, setupEntities, taskFactory, userFactory } from '@shared/testing';
 import { AuthorizationService } from '@src/modules/authorization';
->>>>>>> e038f1f8
+import { FileStorageClientAdapterService } from '@src/modules/file-storage-client';
 import { TaskCopyUC } from './task-copy.uc';
 
 describe('task copy uc', () => {
