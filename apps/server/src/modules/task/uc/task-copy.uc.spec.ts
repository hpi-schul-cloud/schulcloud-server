--- conflicted
+++ resolved
@@ -13,21 +13,13 @@
 describe('task copy uc', () => {
 	let orm: MikroORM;
 	let uc: TaskCopyUC;
-<<<<<<< HEAD
-	let userRepo: UserRepo;
-	let taskRepo: TaskRepo;
-	let courseRepo: CourseRepo;
-	let lessonRepo: LessonRepo;
-	let authorisation: AuthorizationService;
-	let taskCopyService: TaskCopyService;
-=======
 	let userRepo: DeepMocked<UserRepo>;
 	let taskRepo: DeepMocked<TaskRepo>;
 	let courseRepo: DeepMocked<CourseRepo>;
+  let lessonRepo: DeepMocked<LessonRepo>;
 	let authorisation: DeepMocked<AuthorizationService>;
 	let taskCopyService: DeepMocked<TaskCopyService>;
 	let copyHelperService: DeepMocked<CopyHelperService>;
->>>>>>> 176d2906
 
 	beforeAll(async () => {
 		orm = await setupEntities();
@@ -90,17 +82,7 @@
 		const setup = () => {
 			const user = userFactory.buildWithId();
 			const course = courseFactory.buildWithId({ teachers: [user] });
-<<<<<<< HEAD
-			const lesson = lessonFactory.buildWithId({ course });
-			const task = taskFactory.buildWithId();
-			const userSpy = jest
-				.spyOn(authorisation, 'getUserWithPermissions')
-				.mockImplementation(() => Promise.resolve(user));
-			const taskSpy = jest.spyOn(taskRepo, 'findById').mockImplementation(() => Promise.resolve(task));
-			const courseSpy = jest.spyOn(courseRepo, 'findById').mockImplementation(() => Promise.resolve(course));
-			const lessonSpy = jest.spyOn(lessonRepo, 'findById').mockImplementation(() => Promise.resolve(lesson));
-			const authSpy = jest.spyOn(authorisation, 'hasPermission').mockImplementation(() => true);
-=======
+      const lesson = lessonFactory.buildWithId({ course });
 			const allTasks = taskFactory.buildList(3, { course });
 			const task = allTasks[0];
 			authorisation.getUserWithPermissions.mockResolvedValue(user);
@@ -110,7 +92,6 @@
 			authorisation.hasPermission.mockReturnValue(true);
 			const copyName = 'name of the copy';
 			copyHelperService.deriveCopyName.mockReturnValue(copyName);
->>>>>>> 176d2906
 			const copy = taskFactory.buildWithId({ creator: user, course });
 			const status = {
 				title: 'taskCopy',
@@ -118,45 +99,24 @@
 				status: CopyStatusEnum.SUCCESS,
 				copyEntity: copy,
 			};
-<<<<<<< HEAD
-			const taskCopySpy = jest
-				.spyOn(taskCopyService, 'copyTaskMetadata')
-				// eslint-disable-next-line @typescript-eslint/no-unused-vars
-				.mockImplementation((params: TaskCopyParams) => status);
-			const taskPersistSpy = jest.spyOn(taskRepo, 'save');
-			return {
-				user,
-				course,
-				lesson,
-				task,
-				userSpy,
-				taskSpy,
-				courseSpy,
-				lessonSpy,
-				authSpy,
-				copy,
-				status,
-				taskCopySpy,
-				taskPersistSpy,
-=======
 			taskCopyService.copyTaskMetadata.mockReturnValue(status);
 			taskRepo.save.mockResolvedValue(undefined);
 			return {
 				user,
 				course,
+        lesson,
 				task,
 				copyName,
 				copy,
 				allTasks,
 				status,
->>>>>>> 176d2906
 			};
 		};
 
 		describe('status', () => {
 			it('should return status', async () => {
-				const { course, user, task, status } = setup();
-				const result = await uc.copyTask(user.id, task.id, { courseId: course.id });
+				const { course, lesson, user, task, status } = setup();
+				const result = await uc.copyTask(user.id, task.id, { courseId: course.id, lessonId: lesson.id });
 				expect(result).toEqual(status);
 			});
 		});
@@ -167,32 +127,11 @@
 				await uc.copyTask(user.id, task.id, { courseId: course.id });
 				expect(authorisation.getUserWithPermissions).toBeCalledWith(user.id);
 			});
-
-<<<<<<< HEAD
-		it('should fetch destination lesson', async () => {
-			const { lesson, user, task, lessonSpy } = setup();
-			await uc.copyTask(user.id, task.id, { lessonId: lesson.id });
-			expect(lessonSpy).toBeCalledWith(lesson.id);
-		});
-
-		it('should pass without destination lesson', async () => {
-			const { user, task, lessonSpy } = setup();
-			await uc.copyTask(user.id, task.id, {});
-			expect(lessonSpy).not.toHaveBeenCalled();
-		});
-
-		it('should check authorisation for task', async () => {
-			const { course, lesson, user, task, authSpy } = setup();
-			await uc.copyTask(user.id, task.id, { courseId: course.id, lessonId: lesson.id });
-			expect(authSpy).toBeCalledWith(user, task, {
-				action: Actions.read,
-				requiredPermissions: [],
-=======
+      
 			it('should fetch correct task', async () => {
 				const { course, user, task } = setup();
 				await uc.copyTask(user.id, task.id, { courseId: course.id });
 				expect(taskRepo.findById).toBeCalledWith(task.id);
->>>>>>> 176d2906
 			});
 
 			it('should fetch destination course', async () => {
@@ -206,85 +145,30 @@
 				await uc.copyTask(user.id, task.id, {});
 				expect(courseRepo.findById).not.toHaveBeenCalled();
 			});
-
-<<<<<<< HEAD
-		it('should check authorisation for destination lesson', async () => {
-			const { lesson, user, task, authSpy } = setup();
-			await uc.copyTask(user.id, task.id, { lessonId: lesson.id });
-			expect(authSpy).toBeCalledWith(user, lesson, {
-				action: Actions.write,
-				requiredPermissions: [],
-			});
-		});
-
-		it('should pass authorisation check without destination lesson', async () => {
-			const { lesson, user, task, authSpy } = setup();
-			await uc.copyTask(user.id, task.id, {});
-			expect(authSpy).not.toBeCalledWith(user, lesson, {
-				action: Actions.write,
-				requiredPermissions: [],
-			});
-		});
-
-		it('should call copy service', async () => {
-			const { course, lesson, user, task, taskCopySpy } = setup();
-			await uc.copyTask(user.id, task.id, { courseId: course.id, lessonId: lesson.id });
-			expect(taskCopySpy).toBeCalledWith({
-				originalTask: task,
-				destinationCourse: course,
-				destinationLesson: lesson,
-				user,
-			});
-		});
-
-		it('should persist copy', async () => {
-			const { course, lesson, user, task, taskPersistSpy, copy } = setup();
-			await uc.copyTask(user.id, task.id, { courseId: course.id, lessonId: lesson.id });
-			expect(taskPersistSpy).toBeCalledWith(copy);
-		});
-
-		it('should return status', async () => {
-			const { course, lesson, user, task, status } = setup();
-			const result = await uc.copyTask(user.id, task.id, { courseId: course.id, lessonId: lesson.id });
-			expect(result).toEqual(status);
-		});
-
-		describe('when access to task is forbidden', () => {
-			const setupWithTaskForbidden = () => {
-				const user = userFactory.buildWithId();
-				const course = courseFactory.buildWithId();
-				const lesson = lessonFactory.buildWithId({ course });
-				const task = taskFactory.buildWithId();
-				jest.spyOn(userRepo, 'findById').mockImplementation(() => Promise.resolve(user));
-				jest.spyOn(taskRepo, 'findById').mockImplementation(() => Promise.resolve(task));
-				jest.spyOn(authorisation, 'hasPermission').mockImplementation((u: User, e: PermissionTypes) => {
-					if (e === task) return false;
-					return true;
-				});
-				return { user, course, lesson, task };
-			};
-
-			it('should throw NotFoundException', async () => {
-				const { course, lesson, user, task } = setupWithTaskForbidden();
-
-				try {
-					await uc.copyTask(user.id, task.id, { courseId: course.id, lessonId: lesson.id });
-					throw new Error('should have failed');
-				} catch (err) {
-					expect(err).toBeInstanceOf(NotFoundException);
-				}
-=======
+      
+      it('should fetch destination lesson', async () => {
+        const { lesson, user, task } = setup();
+        await uc.copyTask(user.id, task.id, { lessonId: lesson.id });
+        expect(lessonRepo.findById).toBeCalledWith(lesson.id);
+      });
+
+      it('should pass without destination lesson', async () => {
+        const { user, task } = setup();
+        await uc.copyTask(user.id, task.id, {});
+        expect(lessonRepo.findById).not.toHaveBeenCalled();
+      });
+
 			it('should persist copy', async () => {
-				const { course, user, task, copy } = setup();
-				await uc.copyTask(user.id, task.id, { courseId: course.id });
+				const { course, lesson, user, task, copy } = setup();
+				await uc.copyTask(user.id, task.id, { courseId: course.id, lessonId: lesson.id });
 				expect(taskRepo.save).toBeCalledWith(copy);
 			});
 		});
 
 		describe('permissions', () => {
 			it('should check authorisation for task', async () => {
-				const { course, user, task } = setup();
-				await uc.copyTask(user.id, task.id, { courseId: course.id });
+				const { course, lesson, user, task } = setup();
+				await uc.copyTask(user.id, task.id, { courseId: course.id, lessonId: lesson.id });
 				expect(authorisation.hasPermission).toBeCalledWith(user, task, {
 					action: Actions.read,
 					requiredPermissions: [],
@@ -308,23 +192,42 @@
 					requiredPermissions: [],
 				});
 			});
+      
+      it('should check authorisation for destination lesson', async () => {
+        const { lesson, user, task, authSpy } = setup();
+        await uc.copyTask(user.id, task.id, { lessonId: lesson.id });
+        expect(authorisation.hasPermission).toBeCalledWith(user, lesson, {
+          action: Actions.write,
+          requiredPermissions: [],
+        });
+      });
+
+      it('should pass authorisation check without destination lesson', async () => {
+        const { lesson, user, task, authSpy } = setup();
+        await uc.copyTask(user.id, task.id, {});
+        expect(authorisation.hasPermission).not.toBeCalledWith(user, lesson, {
+          action: Actions.write,
+          requiredPermissions: [],
+        });
+      });
 
 			describe('when access to task is forbidden', () => {
 				const setupWithTaskForbidden = () => {
 					const user = userFactory.buildWithId();
 					const course = courseFactory.buildWithId();
+          const lesson = lessonFactory.buildWithId({ course });
 					const task = taskFactory.buildWithId();
 					userRepo.findById.mockResolvedValue(user);
 					taskRepo.findById.mockResolvedValue(task);
 					authorisation.hasPermission.mockImplementation((u: User, e: PermissionTypes) => e !== task);
-					return { user, course, task };
+					return { user, course, lesson, task };
 				};
 
 				it('should throw NotFoundException', async () => {
-					const { course, user, task } = setupWithTaskForbidden();
+					const { course, lesson, user, task } = setupWithTaskForbidden();
 
 					try {
-						await uc.copyTask(user.id, task.id, { courseId: course.id });
+						await uc.copyTask(user.id, task.id, { courseId: course.id, lessonId: lesson.id });
 						throw new Error('should have failed');
 					} catch (err) {
 						expect(err).toBeInstanceOf(NotFoundException);
@@ -354,7 +257,6 @@
 						expect(err).toBeInstanceOf(ForbiddenException);
 					}
 				});
->>>>>>> 176d2906
 			});
 		});
 
@@ -374,11 +276,12 @@
 			});
 
 			it('should call copy service', async () => {
-				const { course, user, task, copyName } = setup();
-				await uc.copyTask(user.id, task.id, { courseId: course.id });
+				const { course, lesson, user, task, copyName } = setup();
+				await uc.copyTask(user.id, task.id, { courseId: course.id, lessonId: lesson.id });
 				expect(taskCopyService.copyTaskMetadata).toBeCalledWith({
 					originalTask: task,
 					destinationCourse: course,
+          destinationLesson: lesson,
 					user,
 					copyName,
 				});
