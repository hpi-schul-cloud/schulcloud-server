--- conflicted
+++ resolved
@@ -15,12 +15,7 @@
 	userFactory,
 } from '@shared/testing';
 import { AuthorizationService } from '@src/modules/authorization';
-<<<<<<< HEAD
-import { FileParamBuilder, FilesStorageClientAdapterService } from '@src/modules/files-storage-client';
-import { TaskService } from '@src/modules/task/service';
-=======
 import { TaskService } from '../service';
->>>>>>> b805d249
 import { TaskUC } from './task.uc';
 
 const mockStatus: ITaskStatus = {
