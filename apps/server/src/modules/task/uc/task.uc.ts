import { Injectable } from '@nestjs/common';
<<<<<<< HEAD
import { EntityId } from '@shared/domain';
import { ITaskOption, ITaskMetadata } from '../entity';
=======
import { PaginationQueryDto } from '../../../shared/core/controller/dto/pagination.query.dto';
import { Paginated } from '../../../shared/core/types/paginated';
import { EntityId, ITaskMetadata } from '../entity';
>>>>>>> 2b511721
import { TaskRepo } from '../repo/task.repo';

// filter tasks older than 3 weeks
@Injectable()
export class TaskUC {
	constructor(private taskRepo: TaskRepo) {}

	async findAllOpenForUser(userId: EntityId, pagination: PaginationQueryDto): Promise<Paginated<ITaskMetadata[]>> {
		return this.taskRepo.findAllOpenByStudent(userId, pagination);
	}
}<|MERGE_RESOLUTION|>--- conflicted
+++ resolved
@@ -1,20 +1,19 @@
 import { Injectable } from '@nestjs/common';
-<<<<<<< HEAD
-import { EntityId } from '@shared/domain';
-import { ITaskOption, ITaskMetadata } from '../entity';
-=======
-import { PaginationQueryDto } from '../../../shared/core/controller/dto/pagination.query.dto';
-import { Paginated } from '../../../shared/core/types/paginated';
-import { EntityId, ITaskMetadata } from '../entity';
->>>>>>> 2b511721
+import { EntityId, IPagination } from '@shared/domain';
+import { Counted } from '@shared/types';
 import { TaskRepo } from '../repo/task.repo';
+import { Task } from '../entity';
 
 // filter tasks older than 3 weeks
 @Injectable()
 export class TaskUC {
 	constructor(private taskRepo: TaskRepo) {}
 
-	async findAllOpenForUser(userId: EntityId, pagination: PaginationQueryDto): Promise<Paginated<ITaskMetadata[]>> {
-		return this.taskRepo.findAllOpenByStudent(userId, pagination);
+	async findAllOpenForUser(userId: EntityId, pagination: IPagination): Promise<Counted<Task[]>> {
+		// authorization (user conditions -> permissions?)
+		// get permitted tasks...
+
+		const [tasks, total] = await this.taskRepo.findAllOpenByStudent(userId, pagination);
+		return [tasks, total];
 	}
 }