import { Configuration } from '@hpi-schul-cloud/commons';
<<<<<<< HEAD
import { Injectable, InternalServerErrorException, UnauthorizedException } from '@nestjs/common';
=======
import { BadRequestException, Injectable, InternalServerErrorException, UnauthorizedException } from '@nestjs/common';
import { ValidationError } from '@shared/common';
>>>>>>> b805d249
import {
	Actions,
	Counted,
	Course,
	EntityId,
	IPagination,
	ITaskCreate,
	ITaskStatus,
	ITaskUpdate,
	Lesson,
	Permission,
	PermissionContextBuilder,
	SortOrder,
	TaskWithStatusVo,
	User,
} from '@shared/domain';
import { CourseRepo, LessonRepo, TaskRepo } from '@shared/repo';
import { AuthorizationService } from '@src/modules/authorization';
<<<<<<< HEAD
import { FileParamBuilder, FilesStorageClientAdapterService } from '@src/modules/files-storage-client';
import { TaskService } from '../service/task.service';
=======
import { TaskService } from '../service';
>>>>>>> b805d249

@Injectable()
export class TaskUC {
	constructor(
		private readonly taskService: TaskService,
		private readonly taskRepo: TaskRepo,
		private readonly authorizationService: AuthorizationService,
		private readonly courseRepo: CourseRepo,
		private readonly lessonRepo: LessonRepo,
		private readonly taskService: TaskService
	) {}

	async findAllFinished(userId: EntityId, pagination?: IPagination): Promise<Counted<TaskWithStatusVo[]>> {
		// load the user including all roles
		const user = await this.authorizationService.getUserWithPermissions(userId);

		this.authorizationService.checkOneOfPermissions(user, [
			Permission.TASK_DASHBOARD_TEACHER_VIEW_V3,
			Permission.TASK_DASHBOARD_VIEW_V3,
		]);

		const courses = await this.getPermittedCourses(user, Actions.read);
		const lessons = await this.getPermittedLessons(user, courses);

		const openCourseIds = courses.filter((c) => !c.isFinished()).map((c) => c.id);
		const finishedCourseIds = courses.filter((c) => c.isFinished()).map((c) => c.id);
		const lessonIdsOfOpenCourses = lessons.filter((l) => !l.course.isFinished()).map((l) => l.id);
		const lessonIdsOfFinishedCourses = lessons.filter((l) => l.course.isFinished()).map((l) => l.id);

		const [tasks, total] = await this.taskRepo.findAllFinishedByParentIds(
			{
				creatorId: userId,
				openCourseIds,
				finishedCourseIds,
				lessonIdsOfOpenCourses,
				lessonIdsOfFinishedCourses,
			},
			{ pagination, order: { dueDate: SortOrder.desc } }
		);

		const taskWithStatusVos = tasks.map((task) => {
			let status: ITaskStatus;
			if (this.authorizationService.hasPermission(user, task, PermissionContextBuilder.write([]))) {
				status = task.createTeacherStatusForUser(user);
			} else {
				// TaskParentPermission.read check is not needed on this place
				status = task.createStudentStatusForUser(user);
			}

			return new TaskWithStatusVo(task, status);
		});

		return [taskWithStatusVos, total];
	}

	async findAll(userId: EntityId, pagination: IPagination): Promise<Counted<TaskWithStatusVo[]>> {
		let response: Counted<TaskWithStatusVo[]>;

		// load the user including all roles
		const user = await this.authorizationService.getUserWithPermissions(userId);

		if (this.authorizationService.hasAllPermissions(user, [Permission.TASK_DASHBOARD_VIEW_V3])) {
			response = await this.findAllForStudent(user, pagination);
		} else if (this.authorizationService.hasAllPermissions(user, [Permission.TASK_DASHBOARD_TEACHER_VIEW_V3])) {
			response = await this.findAllForTeacher(user, pagination);
		} else {
			throw new UnauthorizedException();
		}

		return response;
	}

	async changeFinishedForUser(userId: EntityId, taskId: EntityId, isFinished: boolean): Promise<TaskWithStatusVo> {
		const user = await this.authorizationService.getUserWithPermissions(userId);
		const task = await this.taskRepo.findById(taskId);

		this.authorizationService.checkPermission(user, task, PermissionContextBuilder.read([]));

		if (isFinished) {
			task.finishForUser(user);
		} else {
			task.restoreForUser(user);
		}
		await this.taskRepo.save(task);

		// TODO fix student case - why have student as fallback?
		//  should be based on permission too and use this.createStatus() instead
		// add status
		const status = this.authorizationService.hasOneOfPermissions(user, [Permission.TASK_DASHBOARD_TEACHER_VIEW_V3])
			? task.createTeacherStatusForUser(user)
			: task.createStudentStatusForUser(user);

		const result = new TaskWithStatusVo(task, status);

		return result;
	}

	private async findAllForStudent(user: User, pagination: IPagination): Promise<Counted<TaskWithStatusVo[]>> {
		const courses = await this.getPermittedCourses(user, Actions.read);
		const openCourses = courses.filter((c) => !c.isFinished());
		const lessons = await this.getPermittedLessons(user, openCourses);

		const dueDate = this.getDefaultMaxDueDate();
		const notFinished = { userId: user.id, value: false };

		const [tasks, total] = await this.taskRepo.findAllByParentIds(
			{
				creatorId: user.id,
				courseIds: openCourses.map((c) => c.id),
				lessonIds: lessons.map((l) => l.id),
			},
			{ afterDueDateOrNone: dueDate, finished: notFinished, availableOn: new Date() },
			{
				pagination,
				order: { dueDate: SortOrder.asc },
			}
		);

		const taskWithStatusVos = tasks.map((task) => {
			const status = task.createStudentStatusForUser(user);
			return new TaskWithStatusVo(task, status);
		});

		return [taskWithStatusVos, total];
	}

	private async findAllForTeacher(user: User, pagination: IPagination): Promise<Counted<TaskWithStatusVo[]>> {
		const courses = await this.getPermittedCourses(user, Actions.write);
		const openCourses = courses.filter((c) => !c.isFinished());
		const lessons = await this.getPermittedLessons(user, openCourses);

		const notFinished = { userId: user.id, value: false };

		const [tasks, total] = await this.taskRepo.findAllByParentIds(
			{
				creatorId: user.id,
				courseIds: openCourses.map((c) => c.id),
				lessonIds: lessons.map((l) => l.id),
			},
			{ finished: notFinished, availableOn: new Date() },
			{
				pagination,
				order: { dueDate: SortOrder.desc },
			}
		);

		const taskWithStatusVos = tasks.map((task) => {
			const status = task.createTeacherStatusForUser(user);
			return new TaskWithStatusVo(task, status);
		});

		return [taskWithStatusVos, total];
	}

	// it should return also the scopePermissions for this user added to the entity .scopePermission: { userId, read: boolean, write: boolean }
	// then we can pass and allow only scoped courses to getPermittedLessonIds and validate read write of .scopePermission
	private async getPermittedCourses(user: User, neededPermission: Actions): Promise<Course[]> {
		let permittedCourses: Course[] = [];

		if (neededPermission === Actions.write) {
			[permittedCourses] = await this.courseRepo.findAllForTeacher(user.id);
		} else if (neededPermission === Actions.read) {
			[permittedCourses] = await this.courseRepo.findAllByUserId(user.id);
		}

		return permittedCourses;
	}

	private async getPermittedLessons(user: User, courses: Course[]): Promise<Lesson[]> {
		const writeCourses = courses.filter((c) =>
			this.authorizationService.hasPermission(user, c, PermissionContextBuilder.write([]))
		);
		const readCourses = courses.filter((c) => !writeCourses.includes(c));

		const writeCourseIds = writeCourses.map((c) => c.id);
		const readCourseIds = readCourses.map((c) => c.id);

		// idea as combined query:
		// [{courseIds: onlyWriteCoursesIds}, { courseIds: onlyReadCourses, filter: { hidden: false }}]
		const [[writeLessons], [readLessons]] = await Promise.all([
			this.lessonRepo.findAllByCourseIds(writeCourseIds),
			this.lessonRepo.findAllByCourseIds(readCourseIds, { hidden: false }),
		]);

		const permittedLessons = [...writeLessons, ...readLessons];

		return permittedLessons;
	}

	private getDefaultMaxDueDate(): Date {
		const oneWeekAgo = new Date();
		oneWeekAgo.setDate(oneWeekAgo.getDate() - 7);

		return oneWeekAgo;
	}

	async create(userId: EntityId, params: ITaskCreate): Promise<TaskWithStatusVo> {
		this.checkNewTaskEnabled();

		return this.taskService.create(userId, params);
	}

	async find(userId: EntityId, taskId: EntityId) {
		this.checkNewTaskEnabled();

		return this.taskService.find(userId, taskId);
	}

	async update(userId: EntityId, taskId: EntityId, params: ITaskUpdate): Promise<TaskWithStatusVo> {
		this.checkNewTaskEnabled();

		return this.taskService.update(userId, taskId, params);
	}

	async delete(userId: EntityId, taskId: EntityId): Promise<boolean> {
		const user = await this.authorizationService.getUserWithPermissions(userId);
		const task = await this.taskRepo.findById(taskId);

		this.authorizationService.checkPermission(user, task, PermissionContextBuilder.write([]));

		await this.taskService.delete(task);

		return true;
	}

	private checkNewTaskEnabled() {
		const enabled = Configuration.get('FEATURE_NEW_TASK_ENABLED') as boolean;
		if (!enabled) {
			throw new InternalServerErrorException('Feature not enabled');
		}
	}
}<|MERGE_RESOLUTION|>--- conflicted
+++ resolved
@@ -1,10 +1,6 @@
 import { Configuration } from '@hpi-schul-cloud/commons';
-<<<<<<< HEAD
-import { Injectable, InternalServerErrorException, UnauthorizedException } from '@nestjs/common';
-=======
 import { BadRequestException, Injectable, InternalServerErrorException, UnauthorizedException } from '@nestjs/common';
 import { ValidationError } from '@shared/common';
->>>>>>> b805d249
 import {
 	Actions,
 	Counted,
@@ -23,17 +19,11 @@
 } from '@shared/domain';
 import { CourseRepo, LessonRepo, TaskRepo } from '@shared/repo';
 import { AuthorizationService } from '@src/modules/authorization';
-<<<<<<< HEAD
-import { FileParamBuilder, FilesStorageClientAdapterService } from '@src/modules/files-storage-client';
-import { TaskService } from '../service/task.service';
-=======
 import { TaskService } from '../service';
->>>>>>> b805d249
 
 @Injectable()
 export class TaskUC {
 	constructor(
-		private readonly taskService: TaskService,
 		private readonly taskRepo: TaskRepo,
 		private readonly authorizationService: AuthorizationService,
 		private readonly courseRepo: CourseRepo,
