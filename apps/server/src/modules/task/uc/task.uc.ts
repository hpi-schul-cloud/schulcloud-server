--- conflicted
+++ resolved
@@ -1,10 +1,3 @@
-<<<<<<< HEAD
-import { Injectable } from '@nestjs/common';
-import { EntityId, IPagination } from '@shared/domain';
-import { Counted } from '@shared/domain/types';
-import { TaskRepo } from '../repo/task.repo';
-import { Task } from '../entity';
-=======
 import { Injectable, UnauthorizedException } from '@nestjs/common';
 import { EntityId, IPagination } from '@shared/domain';
 import { Counted } from '@shared/domain/types';
@@ -14,7 +7,6 @@
 import { SubmissionRepo } from '../repo/submission.repo';
 import { TaskMapper } from '../mapper/task.mapper';
 import { TaskResponse } from '../controller/dto';
->>>>>>> c716040b
 
 // TODO: add time filter filter in uc
 @Injectable()
@@ -24,9 +16,6 @@
 		studentDashboard: 'TASK_DASHBOARD_VIEW_V3',
 	};
 
-<<<<<<< HEAD
-	async findAllOpenForUser(userId: EntityId, pagination: IPagination): Promise<Counted<Task[]>> {
-=======
 	constructor(private taskRepo: TaskRepo, private submissionRepo: SubmissionRepo) {}
 
 	// TODO: must move to other location, it is more a private methode but a part that must be tested seperatly
@@ -64,15 +53,11 @@
 	// TODO: Add for students in status -> student has finished, teacher has answered
 	// TODO: After it, the permission check can removed
 	async findAllOpenForStudent(userId: EntityId, pagination: IPagination): Promise<Counted<TaskResponse[]>> {
->>>>>>> c716040b
 		// TODO authorization (user conditions -> permissions?)
 		// TODO get permitted tasks...
 		// TODO have BL from repo here
 
 		const [tasks, total] = await this.taskRepo.findAllOpenByStudent(userId, pagination);
-<<<<<<< HEAD
-		return [tasks, total];
-=======
 		const computedTasks = tasks.map((task) => TaskMapper.mapToResponse(task));
 		return [computedTasks, total];
 	}
@@ -103,6 +88,5 @@
 		}
 
 		return response;
->>>>>>> c716040b
 	}
 }