import { EntityManager } from '@mikro-orm/mongodb';
import { Injectable } from '@nestjs/common';
<<<<<<< HEAD
import { EntityId } from '@shared/domain';
import { ITaskOption, Task, ITaskMetadata, Submission, Course, Lesson } from '../entity';
=======
import { EntityId, Task, ITaskMetadata, Submission, Course, Lesson } from '../entity';
import { PaginationModel } from '../../../shared/core/repo/index';
import { QueryOrder } from '@mikro-orm/core';
import { Paginated } from '../../../shared/core/types/paginated';
>>>>>>> 2b511721

@Injectable()
export class TaskRepo {
	constructor(private readonly em: EntityManager) {}

	// WARNING: this is used to deal with the current datamodel, and needs to be changed.
	// DO NOT DO THIS AT HOME!!
	async findAllOpenByStudent(
		userId: EntityId,
		{ limit, skip }: PaginationModel = {}
	): Promise<Paginated<ITaskMetadata[]>> {
		// todo: handle coursegroups
		const coursesOfStudent = await this.em.find(Course, {
			students: userId,
		});
		const lessonsOfStudent = await this.em.find(Lesson, {
			course: { $in: coursesOfStudent },
			hidden: false,
		});

		const submissionsOfStudent = await this.em.find(Submission, {
			student: userId,
		});
		const homeworksWithSubmissions = submissionsOfStudent.map((submission) => submission.homework.id);

		const oneWeekAgo = new Date();
		oneWeekAgo.setDate(oneWeekAgo.getDate() - 7);
		const [usersTasks, total] = await this.em.findAndCount(
			Task,
			{
				$and: [
					{ id: { $nin: homeworksWithSubmissions } },
					{ private: { $ne: true } },
					{ course: { $in: coursesOfStudent } },
					{ $or: [{ lesson: null }, { lesson: { $in: lessonsOfStudent } }] },
					{ $or: [{ dueDate: { $gte: oneWeekAgo } }, { dueDate: null }] },
				],
			},
			{ populate: ['course'], limit, offset: skip, orderBy: { dueDate: QueryOrder.ASC } }
		);

		const mappedTasks = usersTasks.map((task) => {
			return {
				id: task.id,
				_id: task._id,
				name: task.name,
				duedate: task.dueDate,
				courseName: task.course?.name,
				displayColor: task.course?.color,
				createdAt: task.createdAt,
				updatedAt: task.updatedAt,
			} as ITaskMetadata; // TODO does not match ITaskMetadata, remove as...
		});

		return {
			data: mappedTasks,
			total,
			limit,
			skip,
		};
	}
}<|MERGE_RESOLUTION|>--- conflicted
+++ resolved
@@ -1,14 +1,10 @@
 import { EntityManager } from '@mikro-orm/mongodb';
 import { Injectable } from '@nestjs/common';
-<<<<<<< HEAD
 import { EntityId } from '@shared/domain';
-import { ITaskOption, Task, ITaskMetadata, Submission, Course, Lesson } from '../entity';
-=======
-import { EntityId, Task, ITaskMetadata, Submission, Course, Lesson } from '../entity';
-import { PaginationModel } from '../../../shared/core/repo/index';
 import { QueryOrder } from '@mikro-orm/core';
-import { Paginated } from '../../../shared/core/types/paginated';
->>>>>>> 2b511721
+import { PaginationModel } from '@shared/repo';
+import { Counted } from '@shared/types';
+import { Task, Submission, Course, Lesson } from '../entity';
 
 @Injectable()
 export class TaskRepo {
@@ -16,10 +12,7 @@
 
 	// WARNING: this is used to deal with the current datamodel, and needs to be changed.
 	// DO NOT DO THIS AT HOME!!
-	async findAllOpenByStudent(
-		userId: EntityId,
-		{ limit, skip }: PaginationModel = {}
-	): Promise<Paginated<ITaskMetadata[]>> {
+	async findAllOpenByStudent(userId: EntityId, { limit, skip }: PaginationModel = {}): Promise<Counted<Task[]>> {
 		// todo: handle coursegroups
 		const coursesOfStudent = await this.em.find(Course, {
 			students: userId,
@@ -39,6 +32,7 @@
 		const [usersTasks, total] = await this.em.findAndCount(
 			Task,
 			{
+				// TODO task query builder, see NewsScope
 				$and: [
 					{ id: { $nin: homeworksWithSubmissions } },
 					{ private: { $ne: true } },
@@ -50,24 +44,25 @@
 			{ populate: ['course'], limit, offset: skip, orderBy: { dueDate: QueryOrder.ASC } }
 		);
 
-		const mappedTasks = usersTasks.map((task) => {
-			return {
-				id: task.id,
-				_id: task._id,
-				name: task.name,
-				duedate: task.dueDate,
-				courseName: task.course?.name,
-				displayColor: task.course?.color,
-				createdAt: task.createdAt,
-				updatedAt: task.updatedAt,
-			} as ITaskMetadata; // TODO does not match ITaskMetadata, remove as...
-		});
+		return [usersTasks, total];
 
-		return {
-			data: mappedTasks,
-			total,
-			limit,
-			skip,
-		};
+		// TODO move mapping to controller
+		// const mappedTasks = usersTasks.map((task) => {
+		// 	return {
+		// 		id: task.id,
+		// 		_id: task._id,
+		// 		name: task.name,
+		// 		duedate: task.dueDate,
+		// 		courseName: task.course?.name,
+		// 		displayColor: task.course?.color,
+		// 		createdAt: task.createdAt,
+		// 		updatedAt: task.updatedAt,
+		// 	} as ITaskMetadata; // TODO does not match ITaskMetadata, remove as...
+		// });
+
+		// return {
+		// 	data: mappedTasks,
+		// 	total,
+		// };
 	}
 }