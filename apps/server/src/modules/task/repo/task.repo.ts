--- conflicted
+++ resolved
@@ -1,14 +1,7 @@
 import { Injectable } from '@nestjs/common';
 import { EntityId, IPagination } from '@shared/domain';
-import { QueryOrder } from '@mikro-orm/core';
+import { EntityManager, QueryOrder } from '@mikro-orm/core';
 import { Counted } from '@shared/domain/types';
-<<<<<<< HEAD
-import { BaseRepo } from '@shared/repo/base.repo';
-import { Task, Submission, Course, Lesson } from '../entity';
-
-@Injectable()
-export class TaskRepo extends BaseRepo<Task> {
-=======
 import { Task, Submission, CourseTaskInfo, LessonTaskInfo } from '../entity';
 
 @Injectable()
@@ -33,7 +26,6 @@
 		return coursesOfUser;
 	}
 
->>>>>>> c716040b
 	// WARNING: this is used to deal with the current datamodel, and needs to be changed.
 	// DO NOT DO THIS AT HOME!!
 	async findAllOpenByStudent(userId: EntityId, { limit, skip }: IPagination = {}): Promise<Counted<Task[]>> {
@@ -46,13 +38,6 @@
 		// order by duedate
 		// pagination
 
-<<<<<<< HEAD
-		const coursesOfStudent = await this.em.find(Course, {
-			students: userId,
-		});
-		const lessonsOfStudent = await this.em.find(Lesson, {
-			course: { $in: coursesOfStudent },
-=======
 		const [coursesOfUser, submissionsOfStudent] = await Promise.all([
 			this.getCourseOfUser(userId),
 			this.em.find(Submission, { student: userId }),
@@ -60,7 +45,6 @@
 
 		const lessonsOfStudent = await this.em.find(LessonTaskInfo, {
 			course: { $in: coursesOfUser },
->>>>>>> c716040b
 			hidden: false,
 		});
 
@@ -88,8 +72,6 @@
 		);
 
 		return [usersTasks, total];
-<<<<<<< HEAD
-=======
 	}
 
 	async findAllAssignedByTeacher(userId: EntityId, { limit, skip }: IPagination = {}): Promise<Counted<Task[]>> {
@@ -114,6 +96,5 @@
 			{ populate: ['course'], limit, offset: skip, orderBy: { createdAt: QueryOrder.DESC } }
 		);
 		return [usersTasks, count];
->>>>>>> c716040b
 	}
 }