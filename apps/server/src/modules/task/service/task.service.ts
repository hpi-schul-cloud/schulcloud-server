import { FilesStorageClientAdapterService } from '@modules/files-storage-client';
import { Injectable } from '@nestjs/common';
import { Task } from '@shared/domain/entity';
<<<<<<< HEAD
import { DeletionService, DomainDeletionReport, DomainOperationReport, IFindOptions } from '@shared/domain/interface';
import { Counted, DomainName, EntityId, OperationType, StatusModel } from '@shared/domain/types';
import { TaskRepo } from '@shared/repo';
import { DomainDeletionReportBuilder, DomainOperationReportBuilder } from '@shared/domain/builder';
import { Logger } from '@src/core/logger';
import { DataDeletionDomainOperationLoggable } from '@shared/common/loggable';
import { IEventHandler, EventBus } from '@nestjs/cqrs';
import { UserDeletedEvent, DataDeletedEvent } from '@src/modules/deletion/event';
import { SubmissionService } from './submission.service';

@Injectable()
=======
import { IFindOptions } from '@shared/domain/interface';
import { Counted, EntityId } from '@shared/domain/types';
import { TaskRepo } from '@shared/repo';
import { Logger } from '@src/core/logger';
import { IEventHandler, EventBus, EventsHandler } from '@nestjs/cqrs';
import {
	UserDeletedEvent,
	DeletionService,
	DataDeletedEvent,
	DomainDeletionReport,
	DomainDeletionReportBuilder,
	DomainName,
	DomainOperationReportBuilder,
	OperationType,
	DomainOperationReport,
	DataDeletionDomainOperationLoggable,
	StatusModel,
} from '@modules/deletion';
import { SubmissionService } from './submission.service';

@Injectable()
@EventsHandler(UserDeletedEvent)
>>>>>>> 7ea68804
export class TaskService implements DeletionService, IEventHandler<UserDeletedEvent> {
	constructor(
		private readonly taskRepo: TaskRepo,
		private readonly submissionService: SubmissionService,
		private readonly filesStorageClientAdapterService: FilesStorageClientAdapterService,
		private readonly logger: Logger,
		private readonly eventBus: EventBus
	) {
		this.logger.setContext(TaskService.name);
	}

<<<<<<< HEAD
	async handle({ deletionRequest }: UserDeletedEvent) {
		const dataDeleted = await this.deleteUserData(deletionRequest.targetRefId);
		await this.eventBus.publish(new DataDeletedEvent(deletionRequest, dataDeleted));
=======
	public async handle({ deletionRequestId, targetRefId }: UserDeletedEvent): Promise<void> {
		const dataDeleted = await this.deleteUserData(targetRefId);
		await this.eventBus.publish(new DataDeletedEvent(deletionRequestId, dataDeleted));
>>>>>>> 7ea68804
	}

	async findBySingleParent(
		creatorId: EntityId,
		courseId: EntityId,
		filters?: { draft?: boolean; noFutureAvailableDate?: boolean },
		options?: IFindOptions<Task>
	): Promise<Counted<Task[]>> {
		return this.taskRepo.findBySingleParent(creatorId, courseId, filters, options);
	}

	async delete(task: Task): Promise<void> {
		await this.filesStorageClientAdapterService.deleteFilesOfParent(task.id);

		await this.deleteSubmissions(task);

		await this.taskRepo.delete(task);
	}

	private async deleteSubmissions(task: Task): Promise<void> {
		const submissions = task.submissions.getItems();
		const promises = submissions.map((submission) => this.submissionService.delete(submission));

		await Promise.all(promises);
	}

	async findById(taskId: EntityId): Promise<Task> {
		return this.taskRepo.findById(taskId);
	}

<<<<<<< HEAD
	async deleteUserData(creatorId: EntityId): Promise<DomainDeletionReport> {
=======
	public async deleteUserData(creatorId: EntityId): Promise<DomainDeletionReport> {
>>>>>>> 7ea68804
		const [tasksDeleted, tasksModifiedByRemoveCreator, tasksModifiedByRemoveUserFromFinished] = await Promise.all([
			this.deleteTasksByOnlyCreator(creatorId),
			this.removeCreatorIdFromTasks(creatorId),
			this.removeUserFromFinished(creatorId),
		]);

		const modifiedTasksCount = tasksModifiedByRemoveCreator.count + tasksModifiedByRemoveUserFromFinished.count;
		const modifiedTasksRef = [...tasksModifiedByRemoveCreator.refs, ...tasksModifiedByRemoveUserFromFinished.refs];

		const result = DomainDeletionReportBuilder.build(DomainName.TASK, [
			tasksDeleted,
			DomainOperationReportBuilder.build(OperationType.UPDATE, modifiedTasksCount, modifiedTasksRef),
		]);

		return result;
	}

<<<<<<< HEAD
	async deleteTasksByOnlyCreator(creatorId: EntityId): Promise<DomainOperationReport> {
=======
	public async deleteTasksByOnlyCreator(creatorId: EntityId): Promise<DomainOperationReport> {
>>>>>>> 7ea68804
		this.logger.info(
			new DataDeletionDomainOperationLoggable(
				'Deleting data from Task',
				DomainName.TASK,
				creatorId,
				StatusModel.PENDING
			)
		);

		const [tasksByOnlyCreatorId, counterOfTasksOnlyWithCreatorId] = await this.taskRepo.findByOnlyCreatorId(creatorId);

		if (counterOfTasksOnlyWithCreatorId > 0) {
			const promiseDeletedTasks = tasksByOnlyCreatorId.map((task: Task) => this.delete(task));
			await Promise.all(promiseDeletedTasks);
		}

		const result = DomainOperationReportBuilder.build(
			OperationType.DELETE,
			counterOfTasksOnlyWithCreatorId,
			this.getTasksId(tasksByOnlyCreatorId)
		);

		this.logger.info(
			new DataDeletionDomainOperationLoggable(
				'Successfully deleted data from Task',
				DomainName.TASK,
				creatorId,
				StatusModel.FINISHED,
				counterOfTasksOnlyWithCreatorId,
				0
			)
		);

		return result;
	}

<<<<<<< HEAD
	async removeCreatorIdFromTasks(creatorId: EntityId): Promise<DomainOperationReport> {
=======
	public async removeCreatorIdFromTasks(creatorId: EntityId): Promise<DomainOperationReport> {
>>>>>>> 7ea68804
		this.logger.info(
			new DataDeletionDomainOperationLoggable(
				'Deleting user data from Task',
				DomainName.TASK,
				creatorId,
				StatusModel.PENDING
			)
		);
		const [tasksByCreatorIdWithCoursesAndLessons, counterOfTasksWithCoursesorLessons] =
			await this.taskRepo.findByCreatorIdWithCourseAndLesson(creatorId);

		if (counterOfTasksWithCoursesorLessons > 0) {
			tasksByCreatorIdWithCoursesAndLessons.forEach((task: Task) => task.removeCreatorId());
			await this.taskRepo.save(tasksByCreatorIdWithCoursesAndLessons);
		}

		const result = DomainOperationReportBuilder.build(
			OperationType.UPDATE,
			counterOfTasksWithCoursesorLessons,
			this.getTasksId(tasksByCreatorIdWithCoursesAndLessons)
		);

		this.logger.info(
			new DataDeletionDomainOperationLoggable(
				'Successfully deleted user data from Task',
				DomainName.TASK,
				creatorId,
				StatusModel.FINISHED,
				counterOfTasksWithCoursesorLessons,
				0
			)
		);
		return result;
	}

<<<<<<< HEAD
	async removeUserFromFinished(userId: EntityId): Promise<DomainOperationReport> {
=======
	public async removeUserFromFinished(userId: EntityId): Promise<DomainOperationReport> {
>>>>>>> 7ea68804
		this.logger.info(
			new DataDeletionDomainOperationLoggable(
				'Deleting user data from Task archive collection',
				DomainName.TASK,
				userId,
				StatusModel.PENDING
			)
		);
		const [tasksWithUserInFinished, counterOfTasksWithUserInFinished] = await this.taskRepo.findByUserIdInFinished(
			userId
		);

		if (counterOfTasksWithUserInFinished > 0) {
			tasksWithUserInFinished.forEach((task: Task) => task.removeUserFromFinished(userId));

			await this.taskRepo.save(tasksWithUserInFinished);
		}

		const result = DomainOperationReportBuilder.build(
			OperationType.UPDATE,
			counterOfTasksWithUserInFinished,
			this.getTasksId(tasksWithUserInFinished)
		);

		this.logger.info(
			new DataDeletionDomainOperationLoggable(
				'Successfully deleted user data from Task archive collection',
				DomainName.TASK,
				userId,
				StatusModel.FINISHED,
				counterOfTasksWithUserInFinished,
				0
			)
		);

		return result;
	}

	private getTasksId(tasks: Task[]): EntityId[] {
		return tasks.map((task) => task.id);
	}
}<|MERGE_RESOLUTION|>--- conflicted
+++ resolved
@@ -1,23 +1,16 @@
 import { FilesStorageClientAdapterService } from '@modules/files-storage-client';
 import { Injectable } from '@nestjs/common';
 import { Task } from '@shared/domain/entity';
-<<<<<<< HEAD
 import { DeletionService, DomainDeletionReport, DomainOperationReport, IFindOptions } from '@shared/domain/interface';
 import { Counted, DomainName, EntityId, OperationType, StatusModel } from '@shared/domain/types';
+import { IFindOptions } from '@shared/domain/interface';
+import { Counted, EntityId } from '@shared/domain/types';
 import { TaskRepo } from '@shared/repo';
 import { DomainDeletionReportBuilder, DomainOperationReportBuilder } from '@shared/domain/builder';
 import { Logger } from '@src/core/logger';
 import { DataDeletionDomainOperationLoggable } from '@shared/common/loggable';
 import { IEventHandler, EventBus } from '@nestjs/cqrs';
 import { UserDeletedEvent, DataDeletedEvent } from '@src/modules/deletion/event';
-import { SubmissionService } from './submission.service';
-
-@Injectable()
-=======
-import { IFindOptions } from '@shared/domain/interface';
-import { Counted, EntityId } from '@shared/domain/types';
-import { TaskRepo } from '@shared/repo';
-import { Logger } from '@src/core/logger';
 import { IEventHandler, EventBus, EventsHandler } from '@nestjs/cqrs';
 import {
 	UserDeletedEvent,
@@ -35,8 +28,8 @@
 import { SubmissionService } from './submission.service';
 
 @Injectable()
+export class TaskService implements DeletionService, IEventHandler<UserDeletedEvent> {
 @EventsHandler(UserDeletedEvent)
->>>>>>> 7ea68804
 export class TaskService implements DeletionService, IEventHandler<UserDeletedEvent> {
 	constructor(
 		private readonly taskRepo: TaskRepo,
@@ -48,15 +41,14 @@
 		this.logger.setContext(TaskService.name);
 	}
 
-<<<<<<< HEAD
 	async handle({ deletionRequest }: UserDeletedEvent) {
 		const dataDeleted = await this.deleteUserData(deletionRequest.targetRefId);
 		await this.eventBus.publish(new DataDeletedEvent(deletionRequest, dataDeleted));
-=======
+	}
+
 	public async handle({ deletionRequestId, targetRefId }: UserDeletedEvent): Promise<void> {
 		const dataDeleted = await this.deleteUserData(targetRefId);
 		await this.eventBus.publish(new DataDeletedEvent(deletionRequestId, dataDeleted));
->>>>>>> 7ea68804
 	}
 
 	async findBySingleParent(
@@ -87,11 +79,7 @@
 		return this.taskRepo.findById(taskId);
 	}
 
-<<<<<<< HEAD
 	async deleteUserData(creatorId: EntityId): Promise<DomainDeletionReport> {
-=======
-	public async deleteUserData(creatorId: EntityId): Promise<DomainDeletionReport> {
->>>>>>> 7ea68804
 		const [tasksDeleted, tasksModifiedByRemoveCreator, tasksModifiedByRemoveUserFromFinished] = await Promise.all([
 			this.deleteTasksByOnlyCreator(creatorId),
 			this.removeCreatorIdFromTasks(creatorId),
@@ -109,11 +97,26 @@
 		return result;
 	}
 
-<<<<<<< HEAD
 	async deleteTasksByOnlyCreator(creatorId: EntityId): Promise<DomainOperationReport> {
-=======
+	public async deleteUserData(creatorId: EntityId): Promise<DomainDeletionReport> {
+		const [tasksDeleted, tasksModifiedByRemoveCreator, tasksModifiedByRemoveUserFromFinished] = await Promise.all([
+			this.deleteTasksByOnlyCreator(creatorId),
+			this.removeCreatorIdFromTasks(creatorId),
+			this.removeUserFromFinished(creatorId),
+		]);
+
+		const modifiedTasksCount = tasksModifiedByRemoveCreator.count + tasksModifiedByRemoveUserFromFinished.count;
+		const modifiedTasksRef = [...tasksModifiedByRemoveCreator.refs, ...tasksModifiedByRemoveUserFromFinished.refs];
+
+		const result = DomainDeletionReportBuilder.build(DomainName.TASK, [
+			tasksDeleted,
+			DomainOperationReportBuilder.build(OperationType.UPDATE, modifiedTasksCount, modifiedTasksRef),
+		]);
+
+		return result;
+	}
+
 	public async deleteTasksByOnlyCreator(creatorId: EntityId): Promise<DomainOperationReport> {
->>>>>>> 7ea68804
 		this.logger.info(
 			new DataDeletionDomainOperationLoggable(
 				'Deleting data from Task',
@@ -150,11 +153,8 @@
 		return result;
 	}
 
-<<<<<<< HEAD
 	async removeCreatorIdFromTasks(creatorId: EntityId): Promise<DomainOperationReport> {
-=======
 	public async removeCreatorIdFromTasks(creatorId: EntityId): Promise<DomainOperationReport> {
->>>>>>> 7ea68804
 		this.logger.info(
 			new DataDeletionDomainOperationLoggable(
 				'Deleting user data from Task',
@@ -190,11 +190,8 @@
 		return result;
 	}
 
-<<<<<<< HEAD
 	async removeUserFromFinished(userId: EntityId): Promise<DomainOperationReport> {
-=======
 	public async removeUserFromFinished(userId: EntityId): Promise<DomainOperationReport> {
->>>>>>> 7ea68804
 		this.logger.info(
 			new DataDeletionDomainOperationLoggable(
 				'Deleting user data from Task archive collection',
