import { createMock, DeepMocked } from '@golevelup/ts-jest';
import { FileRecordParentType } from '@infra/rabbitmq';
import { FileDto, FilesStorageClientAdapterService } from '@modules/files-storage-client';
import { Test, TestingModule } from '@nestjs/testing';
import { Submission } from '@shared/domain/entity';
import { Counted } from '@shared/domain/types';
import { SubmissionRepo } from '@shared/repo';
import { setupEntities, submissionFactory, taskFactory, userFactory } from '@shared/testing';
import { Logger } from '@src/core/logger';
import { ObjectId } from 'bson';
import { SubmissionService } from './submission.service';

describe('Submission Service', () => {
	let module: TestingModule;
	let service: SubmissionService;
	let submissionRepo: DeepMocked<SubmissionRepo>;
	let filesStorageClientAdapterService: DeepMocked<FilesStorageClientAdapterService>;

	beforeAll(async () => {
		await setupEntities();

		module = await Test.createTestingModule({
			imports: [],
			providers: [
				SubmissionService,
				{
					provide: SubmissionRepo,
					useValue: createMock<SubmissionRepo>(),
				},
				{
					provide: FilesStorageClientAdapterService,
					useValue: createMock<FilesStorageClientAdapterService>(),
				},
				{
					provide: Logger,
					useValue: createMock<Logger>(),
				},
			],
		}).compile();

		service = module.get(SubmissionService);
		submissionRepo = module.get(SubmissionRepo);
		filesStorageClientAdapterService = module.get(FilesStorageClientAdapterService);
	});

	afterAll(async () => {
		await module.close();
	});

	beforeEach(() => {
		jest.resetAllMocks();
	});

	it('should be defined', () => {
		expect(service).toBeDefined();
	});

	describe('findById is called', () => {
		describe('repo returns successfully', () => {
			const setup = () => {
				const submission = submissionFactory.buildWithId();

				submissionRepo.findById.mockResolvedValueOnce(submission);

				return { submission };
			};

			it('should return submission', async () => {
				const { submission } = setup();

				const result = await service.findById(submission.id);

				expect(submissionRepo.findById).toHaveBeenCalledWith(submission.id);
				expect(result).toEqual(submission);
			});
		});

		describe('repo returns error', () => {
			const setup = () => {
				const submission = submissionFactory.buildWithId();
				const error = new Error();

				submissionRepo.findById.mockRejectedValue(error);

				return { submission, error };
			};

			it('should pass error', async () => {
				const { submission, error } = setup();

				await expect(service.findById(submission.id)).rejects.toThrow(error);
			});
		});
	});

	describe('findAllByTask is called', () => {
		const createParams = () => {
			const task = taskFactory.buildWithId();

			const submission1 = submissionFactory.buildWithId();
			const submission2 = submissionFactory.buildWithId();
			const submissions = [submission1, submission2];
			const countedSubmissions: Counted<Submission[]> = [submissions, 2];

			return { task, countedSubmissions };
		};

		describe('WHEN repo returns successfully', () => {
			const setup = () => {
				const { task, countedSubmissions } = createParams();

				submissionRepo.findAllByTaskIds.mockResolvedValueOnce(countedSubmissions);

				return { taskId: task.id, countedSubmissions };
			};

			it('should call findAllByTaskIds', async () => {
				const { taskId } = setup();

				await service.findAllByTask(taskId);

				expect(submissionRepo.findAllByTaskIds).toHaveBeenCalledWith([taskId]);
			});

			it('should return submissions', async () => {
				const { taskId, countedSubmissions } = setup();

				const result = await service.findAllByTask(taskId);

				expect(result).toEqual(countedSubmissions);
			});
		});

		describe('WHEN repo throws error', () => {
			const setup = () => {
				const { task, countedSubmissions } = createParams();
				const error = new Error();

				submissionRepo.findAllByTaskIds.mockRejectedValueOnce(error);

				return { taskId: task.id, countedSubmissions, error };
			};

			it('should pass error', async () => {
				const { taskId, error } = setup();

				await expect(service.findAllByTask(taskId)).rejects.toThrow(error);
			});
		});
	});

	describe('delete is called', () => {
		describe('delets successfully', () => {
			const setup = () => {
				const submission = submissionFactory.buildWithId();
				const fileDto = new FileDto({
					id: 'id',
					name: 'name',
					parentType: FileRecordParentType.Submission,
					parentId: 'parentId',
				});

				filesStorageClientAdapterService.deleteFilesOfParent.mockResolvedValueOnce([fileDto]);
				submissionRepo.delete.mockResolvedValueOnce();

				return { submission };
			};

			it('should resolve successfully', async () => {
				const { submission } = setup();

				await service.delete(submission);

				expect(filesStorageClientAdapterService.deleteFilesOfParent).toHaveBeenCalledWith(submission.id);
				expect(submissionRepo.delete).toHaveBeenCalledWith(submission);
			});
		});

		describe('deleteFilesOfParent rejects with error', () => {
			const setup = () => {
				const submission = submissionFactory.buildWithId();
				const error = new Error();

				filesStorageClientAdapterService.deleteFilesOfParent.mockRejectedValueOnce(error);

				return { submission, error };
			};

			it('should pass error', async () => {
				const { submission, error } = setup();

				await expect(service.delete(submission)).rejects.toThrow(error);
			});
		});

		describe('submissionRepo rejects with error', () => {
			const setup = () => {
				const submission = submissionFactory.buildWithId();
				const fileDto = new FileDto({
					id: 'id',
					name: 'name',
					parentType: FileRecordParentType.Submission,
					parentId: 'parentId',
				});
				const error = new Error();

				filesStorageClientAdapterService.deleteFilesOfParent.mockResolvedValueOnce([fileDto]);
				submissionRepo.delete.mockRejectedValueOnce(error);

				return { submission, error };
			};

			it('should pass error', async () => {
				const { submission, error } = setup();

				await expect(service.delete(submission)).rejects.toThrow(error);
			});
		});
	});

<<<<<<< HEAD
	describe('deleteSubmissionsByUserId', () => {
=======
	describe('deleteSingleSubmissionsOwnedByUser', () => {
>>>>>>> 72b00e23
		describe('when submission with specified userId was not found ', () => {
			const setup = () => {
				const submission = submissionFactory.buildWithId();

				submissionRepo.findAllByUserId.mockResolvedValueOnce([[], 0]);

				return { submission };
			};

			it('should return deletedSubmissions number of 0', async () => {
				const { submission } = setup();

<<<<<<< HEAD
				const result = await service.deleteSubmissionsByUserId(new ObjectId().toString());
=======
				const result = await service.deleteSingleSubmissionsOwnedByUser(new ObjectId().toString());
>>>>>>> 72b00e23

				expect(result.count).toEqual(0);
				expect(result.refs.length).toEqual(0);
				expect(submission).toBeDefined();
			});
		});

		describe('when submission with specified userId was found ', () => {
			const setup = () => {
				const user = userFactory.buildWithId();
				const submission = submissionFactory.buildWithId({ student: user, teamMembers: [user] });

				submissionRepo.findAllByUserId.mockResolvedValueOnce([[submission], 1]);
				submissionRepo.delete.mockResolvedValueOnce();

				return { submission, user };
			};

			it('should return deletedSubmissions number of 1', async () => {
				const { submission, user } = setup();

<<<<<<< HEAD
				const result = await service.deleteSubmissionsByUserId(user.id);
=======
				const result = await service.deleteSingleSubmissionsOwnedByUser(user.id);
>>>>>>> 72b00e23

				expect(result.count).toEqual(1);
				expect(result.refs.length).toEqual(1);
				expect(submissionRepo.delete).toBeCalledTimes(1);
				expect(submissionRepo.delete).toHaveBeenCalledWith([submission]);
			});
		});
	});

<<<<<<< HEAD
	describe('updateSubmissionByUserId', () => {
=======
	describe('removeUserReferencesFromSubmissions', () => {
>>>>>>> 72b00e23
		describe('when submission with specified userId was not found ', () => {
			const setup = () => {
				const user1 = userFactory.buildWithId();
				const user2 = userFactory.buildWithId();
				const submission = submissionFactory.buildWithId({ student: user1, teamMembers: [user1, user2] });

				submissionRepo.findAllByUserId.mockResolvedValueOnce([[], 0]);

				return { submission, user1, user2 };
			};

			it('should return updated submission number of 0', async () => {
				const { submission, user1 } = setup();

<<<<<<< HEAD
				const result = await service.updateSubmissionByUserId(new ObjectId().toString());
=======
				const result = await service.removeUserReferencesFromSubmissions(new ObjectId().toString());
>>>>>>> 72b00e23

				expect(result.count).toEqual(0);
				expect(result.refs.length).toEqual(0);
				expect(submission.student).toEqual(user1);
				expect(submission.teamMembers.length).toEqual(2);
			});
		});

		describe('when submission with specified userId was found ', () => {
			const setup = () => {
				const user1 = userFactory.buildWithId();
				const user2 = userFactory.buildWithId();
<<<<<<< HEAD
				const submission = submissionFactory.buildWithId({ student: user1, teamMembers: [user1, user2] });
=======
				const submission = submissionFactory.buildWithId({
					student: user1,
					teamMembers: [user1, user2],
				});
>>>>>>> 72b00e23

				submissionRepo.findAllByUserId.mockResolvedValueOnce([[submission], 1]);
				submissionRepo.delete.mockResolvedValueOnce();

				return { submission, user1, user2 };
			};

			it('should return updated submission number of 1', async () => {
				const { submission, user1, user2 } = setup();

<<<<<<< HEAD
				const result = await service.updateSubmissionByUserId(user1.id);
=======
				const result = await service.removeUserReferencesFromSubmissions(user1.id);
>>>>>>> 72b00e23

				expect(result.count).toEqual(1);
				expect(result.refs.length).toEqual(1);
				expect(submission.student).toBeUndefined();
				expect(submission.teamMembers.length).toEqual(1);
				expect(submission.teamMembers[0]).toEqual(user2);
				expect(submissionRepo.save).toBeCalledTimes(1);
				expect(submissionRepo.save).toHaveBeenCalledWith([submission]);
			});
		});
	});
});<|MERGE_RESOLUTION|>--- conflicted
+++ resolved
@@ -218,11 +218,7 @@
 		});
 	});
 
-<<<<<<< HEAD
-	describe('deleteSubmissionsByUserId', () => {
-=======
 	describe('deleteSingleSubmissionsOwnedByUser', () => {
->>>>>>> 72b00e23
 		describe('when submission with specified userId was not found ', () => {
 			const setup = () => {
 				const submission = submissionFactory.buildWithId();
@@ -235,11 +231,7 @@
 			it('should return deletedSubmissions number of 0', async () => {
 				const { submission } = setup();
 
-<<<<<<< HEAD
-				const result = await service.deleteSubmissionsByUserId(new ObjectId().toString());
-=======
 				const result = await service.deleteSingleSubmissionsOwnedByUser(new ObjectId().toString());
->>>>>>> 72b00e23
 
 				expect(result.count).toEqual(0);
 				expect(result.refs.length).toEqual(0);
@@ -261,11 +253,7 @@
 			it('should return deletedSubmissions number of 1', async () => {
 				const { submission, user } = setup();
 
-<<<<<<< HEAD
-				const result = await service.deleteSubmissionsByUserId(user.id);
-=======
 				const result = await service.deleteSingleSubmissionsOwnedByUser(user.id);
->>>>>>> 72b00e23
 
 				expect(result.count).toEqual(1);
 				expect(result.refs.length).toEqual(1);
@@ -275,11 +263,7 @@
 		});
 	});
 
-<<<<<<< HEAD
-	describe('updateSubmissionByUserId', () => {
-=======
 	describe('removeUserReferencesFromSubmissions', () => {
->>>>>>> 72b00e23
 		describe('when submission with specified userId was not found ', () => {
 			const setup = () => {
 				const user1 = userFactory.buildWithId();
@@ -294,11 +278,7 @@
 			it('should return updated submission number of 0', async () => {
 				const { submission, user1 } = setup();
 
-<<<<<<< HEAD
-				const result = await service.updateSubmissionByUserId(new ObjectId().toString());
-=======
 				const result = await service.removeUserReferencesFromSubmissions(new ObjectId().toString());
->>>>>>> 72b00e23
 
 				expect(result.count).toEqual(0);
 				expect(result.refs.length).toEqual(0);
@@ -311,14 +291,10 @@
 			const setup = () => {
 				const user1 = userFactory.buildWithId();
 				const user2 = userFactory.buildWithId();
-<<<<<<< HEAD
-				const submission = submissionFactory.buildWithId({ student: user1, teamMembers: [user1, user2] });
-=======
 				const submission = submissionFactory.buildWithId({
 					student: user1,
 					teamMembers: [user1, user2],
 				});
->>>>>>> 72b00e23
 
 				submissionRepo.findAllByUserId.mockResolvedValueOnce([[submission], 1]);
 				submissionRepo.delete.mockResolvedValueOnce();
@@ -329,11 +305,7 @@
 			it('should return updated submission number of 1', async () => {
 				const { submission, user1, user2 } = setup();
 
-<<<<<<< HEAD
-				const result = await service.updateSubmissionByUserId(user1.id);
-=======
 				const result = await service.removeUserReferencesFromSubmissions(user1.id);
->>>>>>> 72b00e23
 
 				expect(result.count).toEqual(1);
 				expect(result.refs.length).toEqual(1);
