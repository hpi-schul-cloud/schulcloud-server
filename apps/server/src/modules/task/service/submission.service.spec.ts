import { createMock, DeepMocked } from '@golevelup/ts-jest';
import { FileRecordParentType } from '@infra/rabbitmq';
import { MikroORM } from '@mikro-orm/core';
import {
	DataDeletedEvent,
	DomainDeletionReportBuilder,
	DomainName,
	DomainOperationReportBuilder,
	OperationType,
} from '@modules/deletion';
import { deletionRequestFactory } from '@modules/deletion/domain/testing';
import { FileDto, FilesStorageClientAdapterService } from '@modules/files-storage-client';
import { EventBus } from '@nestjs/cqrs';
import { Test, TestingModule } from '@nestjs/testing';
import { Submission } from '@shared/domain/entity';
import { Counted } from '@shared/domain/types';
<<<<<<< HEAD
import { SubmissionRepo } from '@shared/repo/submission';
import { Logger } from '@src/core/logger';
=======
import { SubmissionRepo } from '@shared/repo';
import { Logger } from '@core/logger';
>>>>>>> 24b9dc18
import { submissionFactory } from '@testing/factory/submission.factory';
import { taskFactory } from '@testing/factory/task.factory';
import { userFactory } from '@testing/factory/user.factory';
import { setupEntities } from '@testing/setup-entities';
import { ObjectId } from 'bson';
import { SubmissionService } from './submission.service';

describe('Submission Service', () => {
	let module: TestingModule;
	let service: SubmissionService;
	let submissionRepo: DeepMocked<SubmissionRepo>;
	let filesStorageClientAdapterService: DeepMocked<FilesStorageClientAdapterService>;
	let eventBus: DeepMocked<EventBus>;

	beforeAll(async () => {
		const orm = await setupEntities();

		module = await Test.createTestingModule({
			imports: [],
			providers: [
				SubmissionService,
				{
					provide: SubmissionRepo,
					useValue: createMock<SubmissionRepo>(),
				},
				{
					provide: FilesStorageClientAdapterService,
					useValue: createMock<FilesStorageClientAdapterService>(),
				},
				{
					provide: Logger,
					useValue: createMock<Logger>(),
				},
				{
					provide: EventBus,
					useValue: {
						publish: jest.fn(),
					},
				},
				{
					provide: MikroORM,
					useValue: orm,
				},
			],
		}).compile();

		service = module.get(SubmissionService);
		submissionRepo = module.get(SubmissionRepo);
		filesStorageClientAdapterService = module.get(FilesStorageClientAdapterService);
		eventBus = module.get(EventBus);
	});

	afterAll(async () => {
		await module.close();
	});

	beforeEach(() => {
		jest.resetAllMocks();
	});

	it('should be defined', () => {
		expect(service).toBeDefined();
	});

	describe('findById is called', () => {
		describe('repo returns successfully', () => {
			const setup = () => {
				const submission = submissionFactory.buildWithId();

				submissionRepo.findById.mockResolvedValueOnce(submission);

				return { submission };
			};

			it('should return submission', async () => {
				const { submission } = setup();

				const result = await service.findById(submission.id);

				expect(submissionRepo.findById).toHaveBeenCalledWith(submission.id);
				expect(result).toEqual(submission);
			});
		});

		describe('repo returns error', () => {
			const setup = () => {
				const submission = submissionFactory.buildWithId();
				const error = new Error();

				submissionRepo.findById.mockRejectedValue(error);

				return { submission, error };
			};

			it('should pass error', async () => {
				const { submission, error } = setup();

				await expect(service.findById(submission.id)).rejects.toThrow(error);
			});
		});
	});

	describe('findAllByTask is called', () => {
		const createParams = () => {
			const task = taskFactory.buildWithId();

			const submission1 = submissionFactory.buildWithId();
			const submission2 = submissionFactory.buildWithId();
			const submissions = [submission1, submission2];
			const countedSubmissions: Counted<Submission[]> = [submissions, 2];

			return { task, countedSubmissions };
		};

		describe('WHEN repo returns successfully', () => {
			const setup = () => {
				const { task, countedSubmissions } = createParams();

				submissionRepo.findAllByTaskIds.mockResolvedValueOnce(countedSubmissions);

				return { taskId: task.id, countedSubmissions };
			};

			it('should call findAllByTaskIds', async () => {
				const { taskId } = setup();

				await service.findAllByTask(taskId);

				expect(submissionRepo.findAllByTaskIds).toHaveBeenCalledWith([taskId]);
			});

			it('should return submissions', async () => {
				const { taskId, countedSubmissions } = setup();

				const result = await service.findAllByTask(taskId);

				expect(result).toEqual(countedSubmissions);
			});
		});

		describe('WHEN repo throws error', () => {
			const setup = () => {
				const { task, countedSubmissions } = createParams();
				const error = new Error();

				submissionRepo.findAllByTaskIds.mockRejectedValueOnce(error);

				return { taskId: task.id, countedSubmissions, error };
			};

			it('should pass error', async () => {
				const { taskId, error } = setup();

				await expect(service.findAllByTask(taskId)).rejects.toThrow(error);
			});
		});
	});

	describe('delete is called', () => {
		describe('delets successfully', () => {
			const setup = () => {
				const submission = submissionFactory.buildWithId();
				const fileDto = new FileDto({
					id: 'id',
					name: 'name',
					parentType: FileRecordParentType.Submission,
					parentId: 'parentId',
				});

				filesStorageClientAdapterService.deleteFilesOfParent.mockResolvedValueOnce([fileDto]);
				submissionRepo.delete.mockResolvedValueOnce();

				return { submission };
			};

			it('should resolve successfully', async () => {
				const { submission } = setup();

				await service.delete(submission);

				expect(filesStorageClientAdapterService.deleteFilesOfParent).toHaveBeenCalledWith(submission.id);
				expect(submissionRepo.delete).toHaveBeenCalledWith(submission);
			});
		});

		describe('deleteFilesOfParent rejects with error', () => {
			const setup = () => {
				const submission = submissionFactory.buildWithId();
				const error = new Error();

				filesStorageClientAdapterService.deleteFilesOfParent.mockRejectedValueOnce(error);

				return { submission, error };
			};

			it('should pass error', async () => {
				const { submission, error } = setup();

				await expect(service.delete(submission)).rejects.toThrow(error);
			});
		});

		describe('submissionRepo rejects with error', () => {
			const setup = () => {
				const submission = submissionFactory.buildWithId();
				const fileDto = new FileDto({
					id: 'id',
					name: 'name',
					parentType: FileRecordParentType.Submission,
					parentId: 'parentId',
				});
				const error = new Error();

				filesStorageClientAdapterService.deleteFilesOfParent.mockResolvedValueOnce([fileDto]);
				submissionRepo.delete.mockRejectedValueOnce(error);

				return { submission, error };
			};

			it('should pass error', async () => {
				const { submission, error } = setup();

				await expect(service.delete(submission)).rejects.toThrow(error);
			});
		});
	});

	describe('deleteSingleSubmissionsOwnedByUser', () => {
		describe('when submission with specified userId was not found ', () => {
			const setup = () => {
				const submission = submissionFactory.buildWithId();

				submissionRepo.findAllByUserId.mockResolvedValueOnce([[], 0]);

				return { submission };
			};

			it('should return deletedSubmissions number of 0', async () => {
				const { submission } = setup();

				const result = await service.deleteSingleSubmissionsOwnedByUser(new ObjectId().toString());

				expect(result.count).toEqual(0);
				expect(result.refs.length).toEqual(0);
				expect(submission).toBeDefined();
			});
		});

		describe('when submission with specified userId was found ', () => {
			const setup = () => {
				const user = userFactory.buildWithId();
				const submission = submissionFactory.buildWithId({ student: user, teamMembers: [user] });

				submissionRepo.findAllByUserId.mockResolvedValueOnce([[submission], 1]);
				submissionRepo.delete.mockResolvedValueOnce();

				return { submission, user };
			};

			it('should return deletedSubmissions number of 1', async () => {
				const { submission, user } = setup();

				const result = await service.deleteSingleSubmissionsOwnedByUser(user.id);

				expect(result.count).toEqual(1);
				expect(result.refs.length).toEqual(1);
				expect(submissionRepo.delete).toBeCalledTimes(1);
				expect(submissionRepo.delete).toHaveBeenCalledWith([submission]);
			});
		});
	});

	describe('removeUserReferencesFromSubmissions', () => {
		describe('when submission with specified userId was not found ', () => {
			const setup = () => {
				const user1 = userFactory.buildWithId();
				const user2 = userFactory.buildWithId();
				const submission = submissionFactory.buildWithId({ student: user1, teamMembers: [user1, user2] });

				submissionRepo.findAllByUserId.mockResolvedValueOnce([[], 0]);

				return { submission, user1, user2 };
			};

			it('should return updated submission number of 0', async () => {
				const { submission, user1 } = setup();

				const result = await service.removeUserReferencesFromSubmissions(new ObjectId().toString());

				expect(result.count).toEqual(0);
				expect(result.refs.length).toEqual(0);
				expect(submission.student).toEqual(user1);
				expect(submission.teamMembers.length).toEqual(2);
			});
		});

		describe('when submission with specified userId was found ', () => {
			const setup = () => {
				const user1 = userFactory.buildWithId();
				const user2 = userFactory.buildWithId();
				const submission = submissionFactory.buildWithId({
					student: user1,
					teamMembers: [user1, user2],
				});

				submissionRepo.findAllByUserId.mockResolvedValueOnce([[submission], 1]);
				submissionRepo.delete.mockResolvedValueOnce();

				return { submission, user1, user2 };
			};

			it('should return updated submission number of 1', async () => {
				const { submission, user1, user2 } = setup();

				const result = await service.removeUserReferencesFromSubmissions(user1.id);

				expect(result.count).toEqual(1);
				expect(result.refs.length).toEqual(1);
				expect(submission.student).toBeUndefined();
				expect(submission.teamMembers.length).toEqual(1);
				expect(submission.teamMembers[0]).toEqual(user2);
				expect(submissionRepo.save).toBeCalledTimes(1);
				expect(submissionRepo.save).toHaveBeenCalledWith([submission]);
			});
		});
	});

	describe('deleteUserData', () => {
		const setup = () => {
			const user1 = userFactory.buildWithId();
			const user2 = userFactory.buildWithId();
			const submission1 = submissionFactory.buildWithId({ student: user1, teamMembers: [user1] });
			const submission2 = submissionFactory.buildWithId({
				student: user1,
				teamMembers: [user1, user2],
			});

			submissionRepo.findAllByUserId.mockResolvedValueOnce([[submission1, submission2], 2]);

			const expectedResultForOwner = DomainOperationReportBuilder.build(OperationType.DELETE, 1, [submission1.id]);

			const expectedResultForUsersPermission = DomainOperationReportBuilder.build(OperationType.DELETE, 1, [
				submission2.id,
			]);

			const expectedResult = DomainDeletionReportBuilder.build(DomainName.SUBMISSIONS, [
				expectedResultForOwner,
				expectedResultForUsersPermission,
			]);

			return {
				user1,
				expectedResultForOwner,
				expectedResultForUsersPermission,
				expectedResult,
			};
		};

		describe('when deleteUserData', () => {
			it('should call deleteSingleSubmissionsOwnedByUser with userId', async () => {
				const { user1, expectedResultForOwner } = setup();
				jest.spyOn(service, 'deleteSingleSubmissionsOwnedByUser').mockResolvedValueOnce(expectedResultForOwner);

				await service.deleteUserData(user1.id);

				expect(service.deleteSingleSubmissionsOwnedByUser).toHaveBeenCalledWith(user1.id);
			});

			it('should call removeUserReferencesFromSubmissions with userId', async () => {
				const { user1, expectedResultForUsersPermission } = setup();
				jest
					.spyOn(service, 'removeUserReferencesFromSubmissions')
					.mockResolvedValueOnce(expectedResultForUsersPermission);

				await service.deleteUserData(user1.id);

				expect(service.removeUserReferencesFromSubmissions).toHaveBeenCalledWith(user1.id);
			});

			it('should return domainOperation object with information about deleted user data', async () => {
				const { user1, expectedResultForOwner, expectedResultForUsersPermission, expectedResult } = setup();

				jest.spyOn(service, 'deleteSingleSubmissionsOwnedByUser').mockResolvedValueOnce(expectedResultForOwner);
				jest
					.spyOn(service, 'removeUserReferencesFromSubmissions')
					.mockResolvedValueOnce(expectedResultForUsersPermission);

				const result = await service.deleteUserData(user1.id);

				expect(result).toEqual(expectedResult);
			});
		});
	});

	describe('handle', () => {
		const setup = () => {
			const targetRefId = new ObjectId().toHexString();
			const targetRefDomain = DomainName.FILERECORDS;
			const deletionRequest = deletionRequestFactory.build({ targetRefId, targetRefDomain });
			const deletionRequestId = deletionRequest.id;

			const expectedData = DomainDeletionReportBuilder.build(DomainName.FILERECORDS, [
				DomainOperationReportBuilder.build(OperationType.UPDATE, 2, [
					new ObjectId().toHexString(),
					new ObjectId().toHexString(),
				]),
			]);

			return {
				deletionRequestId,
				expectedData,
				targetRefId,
			};
		};

		describe('when UserDeletedEvent is received', () => {
			it('should call deleteUserData in classService', async () => {
				const { deletionRequestId, expectedData, targetRefId } = setup();

				jest.spyOn(service, 'deleteUserData').mockResolvedValueOnce(expectedData);

				await service.handle({ deletionRequestId, targetRefId });

				expect(service.deleteUserData).toHaveBeenCalledWith(targetRefId);
			});

			it('should call eventBus.publish with DataDeletedEvent', async () => {
				const { deletionRequestId, expectedData, targetRefId } = setup();

				jest.spyOn(service, 'deleteUserData').mockResolvedValueOnce(expectedData);

				await service.handle({ deletionRequestId, targetRefId });

				expect(eventBus.publish).toHaveBeenCalledWith(new DataDeletedEvent(deletionRequestId, expectedData));
			});
		});
	});
});<|MERGE_RESOLUTION|>--- conflicted
+++ resolved
@@ -1,3 +1,4 @@
+import { Logger } from '@core/logger';
 import { createMock, DeepMocked } from '@golevelup/ts-jest';
 import { FileRecordParentType } from '@infra/rabbitmq';
 import { MikroORM } from '@mikro-orm/core';
@@ -14,13 +15,7 @@
 import { Test, TestingModule } from '@nestjs/testing';
 import { Submission } from '@shared/domain/entity';
 import { Counted } from '@shared/domain/types';
-<<<<<<< HEAD
 import { SubmissionRepo } from '@shared/repo/submission';
-import { Logger } from '@src/core/logger';
-=======
-import { SubmissionRepo } from '@shared/repo';
-import { Logger } from '@core/logger';
->>>>>>> 24b9dc18
 import { submissionFactory } from '@testing/factory/submission.factory';
 import { taskFactory } from '@testing/factory/task.factory';
 import { userFactory } from '@testing/factory/user.factory';
