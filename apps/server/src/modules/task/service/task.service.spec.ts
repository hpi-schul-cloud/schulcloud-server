--- conflicted
+++ resolved
@@ -1,3 +1,4 @@
+import { Logger } from '@core/logger';
 import { createMock, DeepMocked } from '@golevelup/ts-jest';
 import { MikroORM } from '@mikro-orm/core';
 import {
@@ -11,13 +12,7 @@
 import { FilesStorageClientAdapterService } from '@modules/files-storage-client';
 import { EventBus } from '@nestjs/cqrs';
 import { Test, TestingModule } from '@nestjs/testing';
-<<<<<<< HEAD
 import { TaskRepo } from '@shared/repo/task';
-import { Logger } from '@src/core/logger';
-=======
-import { TaskRepo } from '@shared/repo';
-import { Logger } from '@core/logger';
->>>>>>> 24b9dc18
 import { courseFactory } from '@testing/factory/course.factory';
 import { submissionFactory } from '@testing/factory/submission.factory';
 import { taskFactory } from '@testing/factory/task.factory';
