--- conflicted
+++ resolved
@@ -32,38 +32,15 @@
 		await this.submissionRepo.delete(submission);
 	}
 
-<<<<<<< HEAD
-	async deleteSubmissionsByUserId(userId: EntityId): Promise<DomainOperation> {
-		this.logger.info(
-			new DataDeletionDomainOperationLoggable(
-				'Deleting data from Submissions',
-=======
 	async deleteSingleSubmissionsOwnedByUser(userId: EntityId): Promise<DomainOperation> {
 		this.logger.info(
 			new DataDeletionDomainOperationLoggable(
 				'Deleting single Submissions owned by user',
->>>>>>> 72b00e23
 				DomainName.SUBMISSIONS,
 				userId,
 				StatusModel.PENDING
 			)
 		);
-<<<<<<< HEAD
-		const submissions = await this.submissionRepo.findAllByUserId(userId);
-		const submissionsToDelete: Submission[] = [];
-
-		if (submissions[1] > 0) {
-			submissions[0].forEach((submission) => {
-				if (submission.courseGroup === null && submission.teamMembers.length === 1) {
-					submissionsToDelete.push(submission);
-				}
-			});
-		}
-
-		const submissionsToDeleteCount = submissionsToDelete.length;
-		if (submissionsToDeleteCount > 0) {
-			await this.submissionRepo.delete(submissionsToDelete);
-=======
 		let [submissionsEntities, submissionsCount] = await this.submissionRepo.findAllByUserId(userId);
 
 		if (submissionsCount > 0) {
@@ -73,36 +50,22 @@
 
 		if (submissionsCount > 0) {
 			await this.submissionRepo.delete(submissionsEntities);
->>>>>>> 72b00e23
 		}
 
 		const result = DomainOperationBuilder.build(
 			DomainName.SUBMISSIONS,
 			OperationType.DELETE,
-<<<<<<< HEAD
-			submissionsToDelete.length,
-			this.getSubmissionsId(submissionsToDelete)
-=======
 			submissionsCount,
 			this.getSubmissionsId(submissionsEntities)
->>>>>>> 72b00e23
 		);
 
 		this.logger.info(
 			new DataDeletionDomainOperationLoggable(
-<<<<<<< HEAD
-				'Successfully deleted data from Submissions',
-				DomainName.SUBMISSIONS,
-				userId,
-				StatusModel.FINISHED,
-				submissionsToDeleteCount,
-=======
 				'Successfully deleted single Submissions owned by user',
 				DomainName.SUBMISSIONS,
 				userId,
 				StatusModel.FINISHED,
 				submissionsCount,
->>>>>>> 72b00e23
 				0
 			)
 		);
@@ -110,39 +73,16 @@
 		return result;
 	}
 
-<<<<<<< HEAD
-	async updateSubmissionByUserId(userId: EntityId): Promise<DomainOperation> {
-		this.logger.info(
-			new DataDeletionDomainOperationLoggable(
-				'Deleting user data from Submissions',
-=======
 	async removeUserReferencesFromSubmissions(userId: EntityId): Promise<DomainOperation> {
 		this.logger.info(
 			new DataDeletionDomainOperationLoggable(
 				'Deleting user references from Submissions',
->>>>>>> 72b00e23
 				DomainName.SUBMISSIONS,
 				userId,
 				StatusModel.PENDING
 			)
 		);
 
-<<<<<<< HEAD
-		const submissions = await this.submissionRepo.findAllByUserId(userId);
-		const submissionsToUpdate: Submission[] = [];
-
-		if (submissions[1] > 0) {
-			submissions[0].forEach((submission) => {
-				if (submission.courseGroup !== null || (submission.courseGroup === null && submission.teamMembers.length > 1)) {
-					submissionsToUpdate.push(submission);
-				}
-			});
-		}
-
-		const submissionsToUpdateCount = submissionsToUpdate.length;
-		if (submissionsToUpdateCount > 0) {
-			submissionsToUpdate.forEach((submission) => {
-=======
 		let [submissionsEntities, submissionsCount] = await this.submissionRepo.findAllByUserId(userId);
 
 		if (submissionsCount > 0) {
@@ -152,44 +92,26 @@
 
 		if (submissionsCount > 0) {
 			submissionsEntities.forEach((submission) => {
->>>>>>> 72b00e23
 				submission.removeStudentById(userId);
 				submission.removeUserFromTeamMembers(userId);
 			});
 
-<<<<<<< HEAD
-			await this.submissionRepo.save(submissionsToUpdate);
-=======
 			await this.submissionRepo.save(submissionsEntities);
->>>>>>> 72b00e23
 		}
 		const result = DomainOperationBuilder.build(
 			DomainName.SUBMISSIONS,
 			OperationType.UPDATE,
-<<<<<<< HEAD
-			submissionsToUpdateCount,
-			this.getSubmissionsId(submissionsToUpdate)
-=======
 			submissionsCount,
 			this.getSubmissionsId(submissionsEntities)
->>>>>>> 72b00e23
 		);
 
 		this.logger.info(
 			new DataDeletionDomainOperationLoggable(
-<<<<<<< HEAD
-				'Successfully deleted user data from Submissions collection',
-				DomainName.SUBMISSIONS,
-				userId,
-				StatusModel.FINISHED,
-				submissionsToUpdateCount,
-=======
 				'Successfully deleted references from Submissions collection',
 				DomainName.SUBMISSIONS,
 				userId,
 				StatusModel.FINISHED,
 				submissionsCount,
->>>>>>> 72b00e23
 				0
 			)
 		);
