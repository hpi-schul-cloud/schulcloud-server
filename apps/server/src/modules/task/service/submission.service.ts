--- conflicted
+++ resolved
@@ -46,11 +46,7 @@
 
 		if (submissions[1] > 0) {
 			submissions[0].forEach((submission) => {
-<<<<<<< HEAD
-				if (submission.courseGroup === undefined && submission.teamMembers.length === 1) {
-=======
 				if (submission.courseGroup === null && submission.teamMembers.length === 1) {
->>>>>>> 738bb5ed
 					submissionsToDelete.push(submission);
 				}
 			});
@@ -97,14 +93,7 @@
 
 		if (submissions[1] > 0) {
 			submissions[0].forEach((submission) => {
-<<<<<<< HEAD
-				if (
-					submission.courseGroup !== undefined ||
-					(submission.courseGroup === undefined && submission.teamMembers.length > 1)
-				) {
-=======
 				if (submission.courseGroup !== null || (submission.courseGroup === null && submission.teamMembers.length > 1)) {
->>>>>>> 738bb5ed
 					submissionsToUpdate.push(submission);
 				}
 			});
