--- conflicted
+++ resolved
@@ -1,23 +1,16 @@
 import { FilesStorageClientAdapterService } from '@modules/files-storage-client';
 import { Injectable } from '@nestjs/common';
-<<<<<<< HEAD
 import { IEventHandler, EventBus } from '@nestjs/cqrs';
 import { DataDeletionDomainOperationLoggable } from '@shared/common/loggable';
 import { DomainDeletionReportBuilder, DomainOperationReportBuilder } from '@shared/domain/builder';
+import { IEventHandler, EventBus, EventsHandler } from '@nestjs/cqrs';
 import { Submission } from '@shared/domain/entity';
 import { DeletionService, DomainDeletionReport, DomainOperationReport } from '@shared/domain/interface';
 import { Counted, DomainName, EntityId, OperationType, StatusModel } from '@shared/domain/types';
+import { Counted, EntityId } from '@shared/domain/types';
 import { SubmissionRepo } from '@shared/repo';
 import { Logger } from '@src/core/logger';
 import { UserDeletedEvent, DataDeletedEvent } from '@src/modules/deletion/event';
-
-@Injectable()
-=======
-import { IEventHandler, EventBus, EventsHandler } from '@nestjs/cqrs';
-import { Submission } from '@shared/domain/entity';
-import { Counted, EntityId } from '@shared/domain/types';
-import { SubmissionRepo } from '@shared/repo';
-import { Logger } from '@src/core/logger';
 import {
 	UserDeletedEvent,
 	DeletionService,
@@ -33,17 +26,22 @@
 } from '@modules/deletion';
 
 @Injectable()
+export class SubmissionService implements DeletionService, IEventHandler<UserDeletedEvent> {
 @EventsHandler(UserDeletedEvent)
->>>>>>> 7ea68804
 export class SubmissionService implements DeletionService, IEventHandler<UserDeletedEvent> {
 	constructor(
 		private readonly submissionRepo: SubmissionRepo,
 		private readonly filesStorageClientAdapterService: FilesStorageClientAdapterService,
 		private readonly logger: Logger,
 		private readonly eventBus: EventBus
-<<<<<<< HEAD
 	) {}
-=======
+
+	async handle({ deletionRequest }: UserDeletedEvent) {
+		const dataDeleted = await this.deleteUserData(deletionRequest.targetRefId);
+		await this.eventBus.publish(new DataDeletedEvent(deletionRequest, dataDeleted));
+	}
+		private readonly logger: Logger,
+		private readonly eventBus: EventBus
 	) {
 		this.logger.setContext(SubmissionService.name);
 	}
@@ -51,12 +49,6 @@
 	public async handle({ deletionRequestId, targetRefId }: UserDeletedEvent): Promise<void> {
 		const dataDeleted = await this.deleteUserData(targetRefId);
 		await this.eventBus.publish(new DataDeletedEvent(deletionRequestId, dataDeleted));
-	}
->>>>>>> 7ea68804
-
-	async handle({ deletionRequest }: UserDeletedEvent) {
-		const dataDeleted = await this.deleteUserData(deletionRequest.targetRefId);
-		await this.eventBus.publish(new DataDeletedEvent(deletionRequest, dataDeleted));
 	}
 
 	async findById(submissionId: EntityId): Promise<Submission> {
@@ -75,11 +67,7 @@
 		await this.submissionRepo.delete(submission);
 	}
 
-<<<<<<< HEAD
 	async deleteUserData(userId: EntityId): Promise<DomainDeletionReport> {
-=======
-	public async deleteUserData(userId: EntityId): Promise<DomainDeletionReport> {
->>>>>>> 7ea68804
 		const [submissionsDeleted, submissionsModified] = await Promise.all([
 			this.deleteSingleSubmissionsOwnedByUser(userId),
 			this.removeUserReferencesFromSubmissions(userId),
@@ -90,11 +78,19 @@
 		return result;
 	}
 
-<<<<<<< HEAD
 	async deleteSingleSubmissionsOwnedByUser(userId: EntityId): Promise<DomainOperationReport> {
-=======
+	public async deleteUserData(userId: EntityId): Promise<DomainDeletionReport> {
+		const [submissionsDeleted, submissionsModified] = await Promise.all([
+			this.deleteSingleSubmissionsOwnedByUser(userId),
+			this.removeUserReferencesFromSubmissions(userId),
+		]);
+
+		const result = DomainDeletionReportBuilder.build(DomainName.SUBMISSIONS, [submissionsDeleted, submissionsModified]);
+
+		return result;
+	}
+
 	public async deleteSingleSubmissionsOwnedByUser(userId: EntityId): Promise<DomainOperationReport> {
->>>>>>> 7ea68804
 		this.logger.info(
 			new DataDeletionDomainOperationLoggable(
 				'Deleting single Submissions owned by user',
@@ -134,11 +130,8 @@
 		return result;
 	}
 
-<<<<<<< HEAD
 	async removeUserReferencesFromSubmissions(userId: EntityId): Promise<DomainOperationReport> {
-=======
 	public async removeUserReferencesFromSubmissions(userId: EntityId): Promise<DomainOperationReport> {
->>>>>>> 7ea68804
 		this.logger.info(
 			new DataDeletionDomainOperationLoggable(
 				'Deleting user references from Submissions',
