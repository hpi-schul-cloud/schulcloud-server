import { createMock, DeepMocked } from '@golevelup/ts-jest';
import { Configuration } from '@hpi-schul-cloud/commons';
import { EntityManager } from '@mikro-orm/mongodb';
import { ExecutionContext, INestApplication } from '@nestjs/common';
import { Test, TestingModule } from '@nestjs/testing';
import { Course, InputFormat, Lesson, Permission, Task, User } from '@shared/domain';
import {
	cleanupCollections,
	courseFactory,
	lessonFactory,
	mapUserToCurrentUser,
	roleFactory,
	submissionFactory,
	taskFactory,
	userFactory,
} from '@shared/testing';
import { FilesStorageClientAdapterService } from '@src/modules';
import { ICurrentUser } from '@src/modules/authentication';
import { JwtAuthGuard } from '@src/modules/authentication/guard/jwt-auth.guard';
import { ServerTestModule } from '@src/modules/server/server.module';
import { TaskCreateParams, TaskListResponse, TaskResponse, TaskUpdateParams } from '@src/modules/task/controller/dto';
import { ObjectID } from 'bson';
import { Request } from 'express';
import request from 'supertest';

const tomorrow = new Date(Date.now() + 86400000);

class API {
	app: INestApplication;

	routeName: string;

	constructor(app: INestApplication, routeName: string) {
		this.app = app;
		this.routeName = routeName;
	}

	async get(query?: string | Record<string, unknown>) {
		const response = await request(this.app.getHttpServer())
			.get(this.routeName)
			.set('Accept', 'application/json')
			.set('Authorization', 'jwt')
			.query(query || {});

		return {
			result: response.body as TaskListResponse,
			status: response.status,
		};
	}

	async copyTask(taskId: string, courseId: string) {
		const params = { courseId };
		const response = await request(this.app.getHttpServer())
			.post(`/tasks/${taskId}/copy`)
			.set('Authorization', 'jwt')
			.send(params);

		const copyStatus = response.body as { id: string; title: string };

		return {
			status: response.status,
			copyStatus,
		};
	}
}

describe('Task Controller (API)', () => {
	describe('without permissions', () => {
		let app: INestApplication;
		let api: API;

		const setConfig = () => {
			Configuration.set('FEATURE_COPY_SERVICE_ENABLED', true);
		};

		beforeAll(async () => {
			const moduleFixture: TestingModule = await Test.createTestingModule({
				imports: [ServerTestModule],
			}).compile();

			app = moduleFixture.createNestApplication();
			await app.init();
			api = new API(app, '/tasks');
		});

		afterAll(async () => {
			await app.close();
		});

		beforeEach(() => {
			setConfig();
		});

		it('[FIND] /tasks', async () => {
			const { status } = await api.get();
			expect(status).toEqual(401);
		});
	});

	describe('As user with write permissions in courses', () => {
		let app: INestApplication;
		let em: EntityManager;
		let currentUser: ICurrentUser;
		let api: API;
		let filesStorageClientAdapterService: DeepMocked<FilesStorageClientAdapterService>;

		beforeAll(async () => {
			const module: TestingModule = await Test.createTestingModule({
				imports: [ServerTestModule],
			})
				.overrideGuard(JwtAuthGuard)
				.useValue({
					canActivate(context: ExecutionContext) {
						const req: Request = context.switchToHttp().getRequest();
						req.user = currentUser;

						return true;
					},
				})
				.overrideProvider(FilesStorageClientAdapterService)
				.useValue(createMock<FilesStorageClientAdapterService>())
				.compile();

			app = module.createNestApplication();
			await app.init();
			em = module.get(EntityManager);
			api = new API(app, '/tasks');
			filesStorageClientAdapterService = app.get(FilesStorageClientAdapterService);
		});

		afterAll(async () => {
			await app.close();
		});

		beforeEach(async () => {
			await cleanupCollections(em);
		});

		const setup = () => {
			const roles = roleFactory.buildList(1, {
				permissions: [Permission.TASK_DASHBOARD_TEACHER_VIEW_V3],
			});
			const user = userFactory.build({ roles });

			return user;
		};

		it('[FIND] /tasks can open it', async () => {
			const user = setup();

			await em.persistAndFlush([user]);
			em.clear();

			currentUser = mapUserToCurrentUser(user);
			const { result } = await api.get();

			expect(result).toEqual({
				total: 0,
				data: [],
				limit: 10,
				skip: 0,
			});
		});

		it('[FIND] /tasks should allow to modified pagination and set correct limit', async () => {
			const user = setup();

			await em.persistAndFlush([user]);
			em.clear();

			currentUser = mapUserToCurrentUser(user);
			const { result } = await api.get({ limit: 100, skip: 100 });

			expect(result).toEqual({
				total: 0,
				data: [],
				limit: 100, // maximum is 100
				skip: 100,
			});
		});

		it('[FIND] /tasks should allow to modified pagination limit greater then 100', async () => {
			const user = setup();

			await em.persistAndFlush([user]);
			em.clear();

			currentUser = mapUserToCurrentUser(user);
			const { status } = await api.get({ limit: 1000, skip: 100 });

			expect(status).toEqual(400);
		});

		it('[FIND] /tasks return tasks that include the appropriate information.', async () => {
			const user = setup();
			const course = courseFactory.build({ teachers: [user] });
			const task = taskFactory.build({
				course,
				description: '<p>test</p>',
				descriptionInputFormat: InputFormat.RICH_TEXT_CK5,
			});

			await em.persistAndFlush([task]);
			em.clear();

			currentUser = mapUserToCurrentUser(user);
			const { result } = await api.get();

			expect(result.data[0]).toBeDefined();
			expect(result.data[0]).toHaveProperty('status');
			expect(result.data[0]).toHaveProperty('displayColor');
			expect(result.data[0]).toHaveProperty('name');
			expect(result.data[0]).toHaveProperty('description');
			expect(result.data[0].description).toEqual({ content: '<p>test</p>', type: InputFormat.RICH_TEXT_CK5 });
		});

		it('[FIND] /tasks return tasks that include the appropriate information.', async () => {
			const teacher = setup();
			const student = userFactory.build();
			const course = courseFactory.build({ teachers: [teacher] });
			const task = taskFactory.build({ course });
			task.submissions.add(submissionFactory.submitted().build({ task, student }));

			await em.persistAndFlush([task]);
			em.clear();

			currentUser = mapUserToCurrentUser(teacher);
			const { result } = await api.get();

			expect(result.data[0]).toBeDefined();
			expect(result.data[0].status).toEqual({
				submitted: 1,
				maxSubmissions: course.getStudentIds().length,
				graded: 0,
				isDraft: false,
				isFinished: false,
				isSubstitutionTeacher: false,
			});
		});

		it('[FIND] /tasks retun a status flag in task if the teacher is only a substitution teacher.', async () => {
			const teacher = setup();
			const course = courseFactory.build({ substitutionTeachers: [teacher] });
			const task = taskFactory.build({ course });

			await em.persistAndFlush([task]);
			em.clear();

			currentUser = mapUserToCurrentUser(teacher);
			const { result } = await api.get();

			expect(result.data[0].status.isSubstitutionTeacher).toEqual(true);
		});

		it('[FIND] /tasks return a list of tasks', async () => {
			const teacher = setup();
			const course = courseFactory.build({ teachers: [teacher] });
			const task1 = taskFactory.build({ course });
			const task2 = taskFactory.build({ course });
			const task3 = taskFactory.build({ course });

			await em.persistAndFlush([task1, task2, task3]);
			em.clear();

			currentUser = mapUserToCurrentUser(teacher);
			const { result } = await api.get();

			expect(result.total).toEqual(3);
		});

		it('[FIND] /tasks return a list of tasks from multiple courses', async () => {
			const teacher = setup();
			const course1 = courseFactory.build({ teachers: [teacher] });
			const course2 = courseFactory.build({ teachers: [teacher] });
			const course3 = courseFactory.build({ teachers: [teacher] });
			const task1 = taskFactory.build({ course: course1 });
			const task2 = taskFactory.build({ course: course2 });

			await em.persistAndFlush([task1, task2, course3]);
			em.clear();

			currentUser = mapUserToCurrentUser(teacher);
			const { result } = await api.get();

			expect(result.total).toEqual(2);
		});

		it('[FIND] /tasks should also return private tasks created by the user', async () => {
			const teacher = setup();
			const course = courseFactory.build({ teachers: [teacher] });
			const task = taskFactory.draft().build({ creator: teacher, course });

			await em.persistAndFlush([task]);
			em.clear();

			currentUser = mapUserToCurrentUser(teacher);
			const { result } = await api.get();

			expect(result.total).toEqual(1);
			expect(result.data[0].status.isDraft).toEqual(true);
		});

		it('[FIND] /tasks should not return private tasks created by other users', async () => {
			const teacher = setup();
			const otherUser = userFactory.build();
			const course = courseFactory.build({ teachers: [teacher, otherUser] });
			const task = taskFactory.draft().build({ creator: otherUser, course });

			await em.persistAndFlush([task]);
			em.clear();

			currentUser = mapUserToCurrentUser(teacher);
			const { result } = await api.get();

			expect(result.total).toEqual(0);
		});

		it('should return unavailable tasks created by the user', async () => {
			const user = setup();
			const course = courseFactory.build({
				teachers: [user],
			});
			const task = taskFactory.build({ creator: user, course, availableDate: tomorrow });

			await em.persistAndFlush([task]);
			em.clear();

			currentUser = mapUserToCurrentUser(user);
			const { result } = await api.get();

			expect(result.total).toEqual(1);
		});

		it('should not return unavailable tasks created by other users', async () => {
			const teacher = setup();
			const otherUser = userFactory.build();
			const course = courseFactory.build({ teachers: [teacher, otherUser] });
			const task = taskFactory.build({ creator: otherUser, course, availableDate: tomorrow });

			await em.persistAndFlush([task]);
			em.clear();

			currentUser = mapUserToCurrentUser(teacher);
			const { result } = await api.get();

			expect(result.total).toEqual(0);
		});

		it('[FIND] /tasks should return nothing from courses when the user has only read permissions', async () => {
			const teacher = setup();
			const course = courseFactory.build({ students: [teacher] });
			const task = taskFactory.build({ course });

			await em.persistAndFlush([task]);
			em.clear();

			currentUser = mapUserToCurrentUser(teacher);
			const { result } = await api.get();

			expect(result.total).toEqual(0);
		});

		it('should not return finished tasks', async () => {
			const teacher = setup();
			const course = courseFactory.build({
				teachers: [teacher],
			});
			const task = taskFactory.build({ course, finished: [teacher] });

			await em.persistAndFlush([task]);
			em.clear();

			currentUser = mapUserToCurrentUser(teacher);
			const { result } = await api.get();

			expect(result.total).toEqual(0);
		});

		it('should finish own task', async () => {
			const teacher = setup();
			const task = taskFactory.build({ creator: teacher, finished: [] });

			await em.persistAndFlush([task]);
			em.clear();

			currentUser = mapUserToCurrentUser(teacher);

			await request(app.getHttpServer())
				.patch(`/tasks/${task.id}/finish`)
				.set('Accept', 'application/json')
				.expect(200);

			const foundTask = await em.findOne(Task, { id: task.id });
			expect(foundTask?.finished.getIdentifiers()).toEqual([teacher.id]);
		});

		it('should finish task created by another user', async () => {
			const teacher = setup();
			const course = courseFactory.build({
				teachers: [teacher],
			});
			const student = userFactory.build();
			const task = taskFactory.build({ creator: student, course, finished: [student] });

			await em.persistAndFlush([teacher, task]);
			em.clear();

			currentUser = mapUserToCurrentUser(teacher);

			await request(app.getHttpServer())
				.patch(`/tasks/${task.id}/finish`)
				.set('Accept', 'application/json')
				.expect(200);

			const foundTask = await em.findOne(Task, { id: task.id });
			expect(foundTask?.finished.getIdentifiers().sort()).toEqual([student.id, teacher.id].sort());
		});

		it('should restore own task', async () => {
			const teacher = setup();
			const task = taskFactory.build({ creator: teacher, finished: [teacher] });

			await em.persistAndFlush([task]);
			em.clear();

			currentUser = mapUserToCurrentUser(teacher);

			await request(app.getHttpServer())
				.patch(`/tasks/${task.id}/restore`)
				.set('Accept', 'application/json')
				.expect(200);

			const foundTask = await em.findOne(Task, { id: task.id });
			expect(foundTask?.finished.getIdentifiers()).toHaveLength(0);
		});

		it('should restore task created by another user', async () => {
			const teacher = setup();
			const course = courseFactory.build({
				teachers: [teacher],
			});
			const student = userFactory.build();
			const task = taskFactory.build({ creator: student, course, finished: [student, teacher] });

			await em.persistAndFlush([teacher, task]);
			em.clear();

			currentUser = mapUserToCurrentUser(teacher);

			await request(app.getHttpServer())
				.patch(`/tasks/${task.id}/restore`)
				.set('Accept', 'application/json')
				.expect(200);

			const foundTask = await em.findOne(Task, { id: task.id });
			expect(foundTask?.finished.getIdentifiers()).toEqual([student.id]);
		});

		describe('revert published task', () => {
			it('should revert published own task', async () => {
				const teacher = setup();
				const student = userFactory.build();
				const course = courseFactory.build({
					teachers: [teacher],
					students: [student],
				});
				const task = taskFactory.build({ creator: teacher, course, private: false });

				await em.persistAndFlush([teacher, task]);
				em.clear();

				currentUser = mapUserToCurrentUser(teacher);

				await request(app.getHttpServer())
					.patch(`/tasks/${task.id}/revertPublished`)
					.set('Accept', 'application/json')
					.set('Authorization', 'jwt')
					.expect(200);

				const foundTask = await em.findOne(Task, { id: task.id });
				expect(foundTask?.isDraft()).toEqual(true);
			});

			it('should revert published task by another user in course', async () => {
				const teacher = setup();
				const student = userFactory.build();
				const course = courseFactory.build({
					teachers: [teacher],
					students: [student],
				});
				const task = taskFactory.build({ creator: student, course, private: false });

				await em.persistAndFlush([teacher, task]);
				em.clear();

				currentUser = mapUserToCurrentUser(teacher);

				await request(app.getHttpServer())
					.patch(`/tasks/${task.id}/revertPublished`)
					.set('Accept', 'application/json')
					.set('Authorization', 'jwt')
					.expect(200);

				const foundTask = await em.findOne(Task, { id: task.id });
				expect(foundTask?.isDraft()).toEqual(true);
			});

			it('should throw 403 "Forbidden", if user(Student) has no permissions', async () => {
				const teacher = setup();
				const student = userFactory.build();
				const course = courseFactory.build({
					teachers: [teacher],
					students: [student],
				});
				const task = taskFactory.build({ creator: teacher, course, private: false });

				await em.persistAndFlush([teacher, task]);
				em.clear();

				currentUser = mapUserToCurrentUser(student);

				await request(app.getHttpServer())
					.patch(`/tasks/${task.id}/revertPublished`)
					.set('Accept', 'application/json')
					.set('Authorization', 'jwt')
					.expect(403);
			});

			it('should throw 403 "Forbidden" for teacher, if task is not from my course', async () => {
				const teacherOne = setup();
				const teacherTwo = setup();
				const student = userFactory.build();
				const course = courseFactory.build({
					teachers: [teacherOne],
					students: [student],
				});
				const task = taskFactory.build({ creator: teacherOne, course, private: false });

				await em.persistAndFlush([teacherOne, teacherTwo, task]);
				em.clear();

				currentUser = mapUserToCurrentUser(teacherTwo);

				await request(app.getHttpServer())
					.patch(`/tasks/${task.id}/revertPublished`)
					.set('Accept', 'application/json')
					.set('Authorization', 'jwt')
					.expect(403);
			});

			it('should throw 404 if wrong task ID', async () => {
				const teacher = setup();
				const student = userFactory.build();
				const course = courseFactory.build({
					teachers: [teacher],
					students: [student],
				});
				const task = taskFactory.build({ creator: teacher, course, private: false });

				await em.persistAndFlush([teacher, task]);
				em.clear();

				currentUser = mapUserToCurrentUser(teacher);

				await request(app.getHttpServer())
					.patch(`/tasks/${new ObjectID().toHexString()}/revertPublished`)
					.set('Accept', 'application/json')
					.set('Authorization', 'jwt')
					.expect(404);
			});

			it('should throw 400 if task ID is invalid', async () => {
				const teacher = setup();
				const student = userFactory.build();
				const course = courseFactory.build({
					teachers: [teacher],
					students: [student],
				});
				const task = taskFactory.build({ creator: teacher, course, private: false });

				await em.persistAndFlush([teacher, task]);
				em.clear();

				currentUser = mapUserToCurrentUser(teacher);

				const result = await request(app.getHttpServer())
					.patch('/tasks/string/revertPublished')
					.set('Accept', 'application/json')
					.set('Authorization', 'jwt')
					.expect(400);
				expect(result.body).toMatchObject({
					type: 'API_VALIDATION_ERROR',
					title: 'API Validation Error',
					code: 400,
				});
			});
		});

		describe('delete task', () => {
			it('should delete task created by user', async () => {
				const teacher = setup();
				const student = userFactory.build();
				const course = courseFactory.build({
					teachers: [teacher],
					students: [student],
				});
				const task = taskFactory.build({ creator: teacher, course });

				await em.persistAndFlush([teacher, task]);
				em.clear();

				currentUser = mapUserToCurrentUser(teacher);

				await request(app.getHttpServer())
					.delete(`/tasks/${task.id}`)
					.set('Accept', 'application/json')
					.set('Authorization', 'jwt')
					.expect(200);

				expect(filesStorageClientAdapterService.deleteFilesOfParent).toBeCalled();

				const foundTask = await em.findOne(Task, { id: task.id });
				expect(foundTask).toEqual(null);
			});

			it('should throw 403 "Forbidden", if user(Student) has not permissions', async () => {
				const teacher = setup();
				const student = userFactory.build();
				const course = courseFactory.build({
					teachers: [teacher],
					students: [student],
				});
				const task = taskFactory.build({ creator: teacher, course });

				await em.persistAndFlush([teacher, task]);
				em.clear();

				currentUser = mapUserToCurrentUser(student);

				await request(app.getHttpServer())
					.delete(`/tasks/${task.id}`)
					.set('Accept', 'application/json')
					.set('Authorization', 'jwt')
					.expect(403);
			});

			it('should throw 404 if wrong task ID', async () => {
				const teacher = setup();
				const student = userFactory.build();
				const course = courseFactory.build({
					teachers: [teacher],
					students: [student],
				});
				const task = taskFactory.build({ creator: teacher, course });

				await em.persistAndFlush([teacher, task]);
				em.clear();

				currentUser = mapUserToCurrentUser(teacher);

				await request(app.getHttpServer())
					.delete(`/tasks/${new ObjectID().toHexString()}`)
					.set('Accept', 'application/json')
					.set('Authorization', 'jwt')
					.expect(404);
			});

			it('should throw 400 if task ID is invalid', async () => {
				const teacher = setup();
				const student = userFactory.build();
				const course = courseFactory.build({
					teachers: [teacher],
					students: [student],
				});
				const task = taskFactory.build({ creator: teacher, course });

				await em.persistAndFlush([teacher, task]);
				em.clear();

				currentUser = mapUserToCurrentUser(teacher);

				const r = await request(app.getHttpServer())
					.delete(`/tasks/string`)
					.set('Accept', 'application/json')
					.set('Authorization', 'jwt')
					.expect(400);
				expect(r.body).toMatchObject({
					type: 'API_VALIDATION_ERROR',
					title: 'API Validation Error',
					code: 400,
				});
			});
		});

		describe('copy tasks', () => {
			it('should duplicate a task', async () => {
				const teacher = setup();
				const course = courseFactory.build({
					teachers: [teacher],
				});
				const task = taskFactory.build({ creator: teacher, course });

				await em.persistAndFlush([teacher, task]);
				em.clear();

				currentUser = mapUserToCurrentUser(teacher);
				const params = { courseId: course.id };

				const response = await request(app.getHttpServer())
					.post(`/tasks/${task.id}/copy`)
					.set('Authorization', 'jwt')
					.send(params);

				expect(response.status).toEqual(201);
			});

			it('should duplicate a task avoiding name collisions', async () => {
				const teacher = setup();
				const course = courseFactory.build({
					teachers: [teacher],
				});
				const originalTask = taskFactory.build({ creator: teacher, course, name: 'Addition' });
				const task2 = taskFactory.build({ creator: teacher, course, name: 'Addition (1)' });
				const task3 = taskFactory.build({ creator: teacher, course, name: 'Addition (3)' });

				await em.persistAndFlush([teacher, originalTask, task2, task3]);
				em.clear();

				currentUser = mapUserToCurrentUser(teacher);

				const result = await api.copyTask(originalTask.id, course.id);
				expect(result.status).toEqual(201);
				expect(result.copyStatus?.title).toEqual('Addition (2)');
			});

			it('should avoid name collisions when copying the same task twice', async () => {
				const teacher = setup();
				const course = courseFactory.build({
					teachers: [teacher],
				});
				const originalTask = taskFactory.build({ creator: teacher, course, name: 'Addition' });

				await em.persistAndFlush([teacher, course, originalTask]);
				em.clear();

				currentUser = mapUserToCurrentUser(teacher);

				const result1 = await api.copyTask(originalTask.id, course.id);
				expect(result1.status).toEqual(201);
				expect(result1.copyStatus?.title).toEqual('Addition (1)');

				const result2 = await api.copyTask(originalTask.id, course.id);
				expect(result2.status).toEqual(201);
				expect(result2.copyStatus?.title).toEqual('Addition (2)');
			});

			it('should avoid name collisions when copying the copy of a task', async () => {
				const teacher = setup();
				const course = courseFactory.build({
					teachers: [teacher],
				});
				const originalTask = taskFactory.build({ creator: teacher, course, name: 'Addition' });

				await em.persistAndFlush([teacher, course, originalTask]);
				em.clear();

				currentUser = mapUserToCurrentUser(teacher);

				const result1 = await api.copyTask(originalTask.id, course.id);
				expect(result1.status).toEqual(201);
				expect(result1.copyStatus?.title).toEqual('Addition (1)');

				const result2 = await api.copyTask(result1.copyStatus.id, course.id);
				expect(result2.status).toEqual(201);
				expect(result2.copyStatus?.title).toEqual('Addition (2)');
			});
		});
	});

	describe('As user with read permissions in courses', () => {
		let app: INestApplication;
		let em: EntityManager;
		let currentUser: ICurrentUser;
		let api: API;

		beforeAll(async () => {
			const module: TestingModule = await Test.createTestingModule({
				imports: [ServerTestModule],
			})
				.overrideGuard(JwtAuthGuard)
				.useValue({
					canActivate(context: ExecutionContext) {
						const req: Request = context.switchToHttp().getRequest();
						req.user = currentUser;
						return true;
					},
				})
				.compile();

			app = module.createNestApplication();
			await app.init();
			em = module.get(EntityManager);
			api = new API(app, '/tasks');
		});

		afterAll(async () => {
			await app.close();
		});

		beforeEach(async () => {
			await cleanupCollections(em);
		});

		const setup = () => {
			const roles = roleFactory.buildList(1, {
				permissions: [Permission.TASK_DASHBOARD_VIEW_V3],
			});
			const user = userFactory.build({ roles });

			return user;
		};

		it('[FIND] /tasks can open it', async () => {
			const student = setup();

			await em.persistAndFlush([student]);
			em.clear();

			currentUser = mapUserToCurrentUser(student);
			const { status } = await api.get();

			expect(status).toEqual(200);
		});

		it('[FIND] /tasks can open it', async () => {
			const student = setup();

			await em.persistAndFlush([student]);
			em.clear();

			currentUser = mapUserToCurrentUser(student);
			const { result } = await api.get();

			expect(result).toEqual({
				total: 0,
				data: [],
				limit: 10,
				skip: 0,
			});
		});

		it('[FIND] /tasks should allow to modified pagination and set correct limit', async () => {
			const student = setup();

			await em.persistAndFlush([student]);
			em.clear();

			currentUser = mapUserToCurrentUser(student);
			const { result } = await api.get({ limit: 100, skip: 100 });

			expect(result).toEqual({
				total: 0,
				data: [],
				limit: 100, // maximum is 100
				skip: 100,
			});
		});

		it('[FIND] /tasks should allow to modified pagination limit greater then 100', async () => {
			const student = setup();

			await em.persistAndFlush([student]);
			em.clear();

			currentUser = mapUserToCurrentUser(student);
			const { status } = await api.get({ limit: 1000, skip: 100 });

			expect(status).toEqual(400);
		});

		it('[FIND] /tasks return tasks that include the appropriate information.', async () => {
			const teacher = userFactory.build();
			const student = setup();
			const course = courseFactory.build({
				teachers: [teacher],
				students: [student],
			});
			const task = taskFactory.build({ course });
			task.submissions.add(submissionFactory.submitted().build({ task, student }));

			await em.persistAndFlush([task]);
			em.clear();

			currentUser = mapUserToCurrentUser(student);
			const { result } = await api.get();

			expect(result.data[0]).toBeDefined();
			expect(result.data[0]).toHaveProperty('status');
			expect(result.data[0]).toHaveProperty('displayColor');
			expect(result.data[0]).toHaveProperty('name');
			expect(result.data[0].status).toEqual({
				submitted: 1,
				maxSubmissions: 1,
				graded: 0,
				isDraft: false,
				isFinished: false,
				isSubstitutionTeacher: false,
			});
		});

		it('[FIND] /tasks return a list of tasks', async () => {
			const teacher = userFactory.build();
			const student = setup();
			const course = courseFactory.build({
				teachers: [teacher],
				students: [student],
			});
			const task1 = taskFactory.build({ course });
			const task2 = taskFactory.build({ course });
			const task3 = taskFactory.build({ course });

			await em.persistAndFlush([task1, task2, task3]);
			em.clear();

			currentUser = mapUserToCurrentUser(student);
			const { result } = await api.get();

			expect(result.total).toEqual(3);
		});

		it('[FIND] /tasks return a list of tasks from multiple courses', async () => {
			const teacher = userFactory.build();
			const student = setup();
			const course1 = courseFactory.build({
				teachers: [teacher],
				students: [student],
			});
			const course2 = courseFactory.build({
				teachers: [teacher],
				students: [student],
			});
			const course3 = courseFactory.build({
				teachers: [teacher],
				students: [student],
			});
			const task1 = taskFactory.build({ course: course1 });
			const task2 = taskFactory.build({ course: course2 });

			await em.persistAndFlush([task1, task2, course3]);
			em.clear();

			currentUser = mapUserToCurrentUser(student);
			const { result } = await api.get();

			expect(result.total).toEqual(2);
		});

		it('[FIND] /tasks should not return private tasks', async () => {
			const teacher = userFactory.build();
			const student = setup();
			const course = courseFactory.build({
				teachers: [teacher],
				students: [student],
			});
			const task = taskFactory.build({ course, private: true });

			await em.persistAndFlush([task]);
			em.clear();

			currentUser = mapUserToCurrentUser(student);
			const { result } = await api.get();

			expect(result.total).toEqual(0);
		});

		it('should not return a task of a course that has no lesson and is not published', async () => {
			const student = setup();
			const course = courseFactory.build({
				students: [student],
			});
			const task = taskFactory.build({ course, availableDate: tomorrow });

			await em.persistAndFlush([task]);
			em.clear();

			currentUser = mapUserToCurrentUser(student);
			const { result } = await api.get();

			expect(result.total).toEqual(0);
		});

		it('should return a task of a course that has no lesson and is not limited', async () => {
			const student = setup();
			const course = courseFactory.build({
				students: [student],
			});
			// @ts-expect-error expected value null in db
			const task = taskFactory.build({ course, dueDate: null });

			await em.persistAndFlush([task]);
			em.clear();

			currentUser = mapUserToCurrentUser(student);
			const { result } = await api.get();

			expect(result.total).toEqual(1);
		});

		it('should not return finished tasks', async () => {
			const student = setup();
			const course = courseFactory.build({
				students: [student],
			});
			const task = taskFactory.build({ course, finished: [student] });

			await em.persistAndFlush([task]);
			em.clear();

			currentUser = mapUserToCurrentUser(student);
			const { result } = await api.get();

			expect(result.total).toEqual(0);
		});

		it('should return unavailable tasks created by the user', async () => {
			const user = setup();
			const course = courseFactory.build({
				students: [user],
			});
			const task = taskFactory.build({ creator: user, course, availableDate: tomorrow });

			await em.persistAndFlush([task]);
			em.clear();

			currentUser = mapUserToCurrentUser(user);
			const { result } = await api.get();

			expect(result.total).toEqual(1);
		});

		it('should not return unavailable tasks', async () => {
			const student = setup();
			const course = courseFactory.build({
				students: [student],
			});
			const task = taskFactory.build({ course, availableDate: tomorrow });

			await em.persistAndFlush([task]);
			em.clear();

			currentUser = mapUserToCurrentUser(student);
			const { result } = await api.get();

			expect(result.total).toEqual(0);
		});

		it('should not return task of finished courses', async () => {
			const untilDate = new Date(Date.now() - 60 * 1000);
			const student = setup();
			const course = courseFactory.build({ untilDate, students: [student] });
			const task = taskFactory.build({ course });

			await em.persistAndFlush([task]);
			em.clear();

			currentUser = mapUserToCurrentUser(student);
			const { result } = await api.get();

			expect(result.total).toEqual(0);
		});

		it('should finish own task', async () => {
			const student = setup();
			const task = taskFactory.build({ creator: student, finished: [] });

			await em.persistAndFlush([task]);
			em.clear();

			currentUser = mapUserToCurrentUser(student);

			await request(app.getHttpServer())
				.patch(`/tasks/${task.id}/finish`)
				.set('Accept', 'application/json')
				.expect(200);

			const foundTask = await em.findOne(Task, { id: task.id });
			expect(foundTask?.finished.getIdentifiers()).toEqual([student.id]);
		});

		it('should finish task created by another user', async () => {
			const student = setup();
			const course = courseFactory.build({
				students: [student],
			});
			const teacher = userFactory.build();
			const task = taskFactory.build({ creator: teacher, course, finished: [teacher] });

			await em.persistAndFlush([student, task]);
			em.clear();

			currentUser = mapUserToCurrentUser(student);

			await request(app.getHttpServer())
				.patch(`/tasks/${task.id}/finish`)
				.set('Accept', 'application/json')
				.expect(200);

			const foundTask = await em.findOne(Task, { id: task.id });
			expect(foundTask?.finished.getIdentifiers().sort()).toEqual([student.id, teacher.id].sort());
		});

		it('should restore own task', async () => {
			const student = setup();
			const task = taskFactory.build({ creator: student, finished: [student] });

			await em.persistAndFlush([task]);
			em.clear();

			currentUser = mapUserToCurrentUser(student);

			await request(app.getHttpServer())
				.patch(`/tasks/${task.id}/restore`)
				.set('Accept', 'application/json')
				.expect(200);

			const foundTask = await em.findOne(Task, { id: task.id });
			expect(foundTask?.finished.getIdentifiers()).toHaveLength(0);
		});

		it('should finish task created by another user', async () => {
			const student = setup();
			const course = courseFactory.build({
				students: [student],
			});
			const teacher = userFactory.build();
			const task = taskFactory.build({ creator: teacher, course, finished: [teacher, student] });

			await em.persistAndFlush([student, task]);
			em.clear();

			currentUser = mapUserToCurrentUser(student);

			await request(app.getHttpServer())
				.patch(`/tasks/${task.id}/restore`)
				.set('Accept', 'application/json')
				.expect(200);

			const foundTask = await em.findOne(Task, { id: task.id });
			expect(foundTask?.finished.getIdentifiers()).toEqual([teacher.id]);
		});
	});

	describe('When task-card feature is enabled', () => {
		let app: INestApplication;
		let em: EntityManager;
		let currentUser: ICurrentUser;

		const setup = (permission) => {
			const roles = roleFactory.buildList(1, {
				permissions: [permission],
			});
			const user = userFactory.build({ roles });

			return user;
		};

		beforeAll(async () => {
			const module: TestingModule = await Test.createTestingModule({
				imports: [ServerTestModule],
			})
				.overrideGuard(JwtAuthGuard)
				.useValue({
					canActivate(context: ExecutionContext) {
						const req: Request = context.switchToHttp().getRequest();
						req.user = currentUser;
						return true;
					},
				})
				.compile();

			app = module.createNestApplication();
			await app.init();
			em = module.get(EntityManager);
		});

		afterAll(async () => {
			await app.close();
		});

		beforeEach(async () => {
			await cleanupCollections(em);
			Configuration.set('FEATURE_TASK_CARD_ENABLED', true);
		});

		it('GET :id should return existing task', async () => {
			const user = setup(Permission.HOMEWORK_VIEW);
			const task = taskFactory.build({ name: 'original name', creator: user });

			await em.persistAndFlush([user, task]);
			em.clear();

			currentUser = mapUserToCurrentUser(user);

			const response = await request(app.getHttpServer())
				.get(`/tasks/${task.id}`)
				.set('Accept', 'application/json')
				.expect(200);

			expect((response.body as TaskResponse).id).toEqual(task.id);
		});
		it('POST should create a draft task', async () => {
			const teacher = setup(Permission.HOMEWORK_CREATE);
			const student = setup(Permission.HOMEWORK_VIEW);

			const course = courseFactory.build({ teachers: [teacher], students: [student] });

			await em.persistAndFlush([teacher, student, course]);
			em.clear();

			currentUser = mapUserToCurrentUser(teacher);

			const response = await request(app.getHttpServer())
				.post(`/tasks`)
				.set('Accept', 'application/json')
				.send({ name: 'test', courseId: course.id, usersIds: [student.id] })
				.expect(201);

			expect((response.body as TaskResponse).status.isDraft).toEqual(true);
			expect((response.body as TaskResponse).users).toEqual([
				{ id: student.id, firstName: student.firstName, lastName: student.lastName },
			]);
		});
		it('PATCH :id should update a task', async () => {
			const user = setup(Permission.HOMEWORK_EDIT);
			const student1 = setup(Permission.HOMEWORK_VIEW);
			const student2 = setup(Permission.HOMEWORK_VIEW);
			const course = courseFactory.build({ teachers: [user], students: [student1, student2] });
			const lesson = lessonFactory.build({ course });
			const task = taskFactory.build({
				name: 'original name',
				creator: user,
				course,
				lesson,
				users: [student1],
			});

			await em.persistAndFlush([user, course, lesson, task]);
			em.clear();

			currentUser = mapUserToCurrentUser(user);

			const updateTaskParams = {
				name: 'updated name',
				courseId: course.id,
				lessonId: lesson.id,
				description: '<p>test</p>',
				availableDate: '2022-10-28T08:28:12.981Z',
				dueDate: '2023-10-28T08:28:12.981Z',
				usersIds: [student1.id, student2.id],
			};
			const response = await request(app.getHttpServer())
				.patch(`/tasks/${task.id}`)
				.set('Accept', 'application/json')
				.send(updateTaskParams)
				.expect(200);

			const responseTask = response.body as TaskResponse;
			expect(responseTask.name).toEqual(updateTaskParams.name);
			expect(responseTask.description).toEqual({
				content: updateTaskParams.description,
				type: InputFormat.RICH_TEXT_CK5,
			});
			expect(responseTask.availableDate).toEqual(updateTaskParams.availableDate);
			expect(responseTask.duedate).toEqual(updateTaskParams.dueDate);
			expect(responseTask.courseId).toEqual(updateTaskParams.courseId);
			expect(responseTask.lessonName).toEqual(lesson.name);
			expect(responseTask.users).toEqual([
				{ id: student1.id, firstName: student1.firstName, lastName: student1.lastName },
				{ id: student2.id, firstName: student2.firstName, lastName: student2.lastName },
			]);
		});
		describe('business logic errors', () => {
			it('POST should fail if NOT availableDate < dueDate', async () => {
				const user = setup(Permission.HOMEWORK_CREATE);
				const course = courseFactory.build({ teachers: [user] });

				await em.persistAndFlush([user, course]);
				em.clear();

				currentUser = mapUserToCurrentUser(user);

				await request(app.getHttpServer())
					.post(`/tasks`)
					.set('Accept', 'application/json')
					.send({ name: 'test', availableDate: '2022-11-09T15:06:30.771Z', dueDate: '2021-11-09T15:06:30.771Z' })
					.expect(400);
			});
			it('POST should fail if users do not belong to course', async () => {
				const teacher = setup(Permission.HOMEWORK_CREATE);
				const student1 = setup(Permission.HOMEWORK_VIEW);
				const student2 = setup(Permission.HOMEWORK_VIEW);
				const course = courseFactory.build({ teachers: [teacher], students: [student1] });

				await em.persistAndFlush([course, teacher, student1, student2]);
				em.clear();

				currentUser = mapUserToCurrentUser(teacher);

				const taskCreateParams: TaskCreateParams = { name: 'test', courseId: course.id, usersIds: [student2.id] };
				await request(app.getHttpServer())
					.post('/tasks')
					.set('Accept', 'application/json')
					.send(taskCreateParams)
					.expect(403);
			});
			it('PATCH :id should fail if NOT availableDate < dueDate', async () => {
				const user = setup(Permission.HOMEWORK_EDIT);
				const task = taskFactory.build({ name: 'original name', creator: user });

				await em.persistAndFlush([user, task]);
				em.clear();

				currentUser = mapUserToCurrentUser(user);

				const updateTaskParams = {
					name: 'updated name',
					description: '<p>test</p>',
					availableDate: '2022-10-28T08:28:12.981Z',
					dueDate: '2021-10-28T08:28:12.981Z',
				};
				await request(app.getHttpServer())
					.patch(`/tasks/${task.id}`)
					.set('Accept', 'application/json')
					.send(updateTaskParams)
					.expect(400);
			});
			it('PATCH should fail if users do not belong to course', async () => {
				const teacher = setup(Permission.HOMEWORK_CREATE);
				const student1 = setup(Permission.HOMEWORK_VIEW);
				const student2 = setup(Permission.HOMEWORK_VIEW);
				const course = courseFactory.build({ teachers: [teacher], students: [student1] });
				const task = taskFactory.build({ name: 'original name', creator: teacher, course, users: [student1] });

				await em.persistAndFlush([teacher, student1, student2, course, task]);
				em.clear();

				currentUser = mapUserToCurrentUser(teacher);

				const taskUpdateParams: TaskUpdateParams = {
					name: 'test',
					courseId: course.id,
					usersIds: [student1.id, student2.id],
				};

				await request(app.getHttpServer())
					.patch(`/tasks/${task.id}`)
					.set('Accept', 'application/json')
					.send(taskUpdateParams)
					.expect(403);
			});
		});
	});

	describe('When task-card feature is not enabled', () => {
		let app: INestApplication;
		let em: EntityManager;
		let currentUser: ICurrentUser;

		beforeAll(async () => {
			const module: TestingModule = await Test.createTestingModule({
				imports: [ServerTestModule],
			})
				.overrideGuard(JwtAuthGuard)
				.useValue({
					canActivate(context: ExecutionContext) {
						const req: Request = context.switchToHttp().getRequest();
						req.user = currentUser;
						return true;
					},
				})
				.compile();

			app = module.createNestApplication();
			await app.init();
			em = module.get(EntityManager);
		});

		afterAll(async () => {
			await app.close();
		});

		beforeEach(async () => {
			await cleanupCollections(em);
			Configuration.set('FEATURE_TASK_CARD_ENABLED', false);
		});

		const setup = () => {
			const roles = roleFactory.buildList(1, {
				permissions: [Permission.TASK_DASHBOARD_VIEW_V3],
			});
			const user = userFactory.build({ roles });

			return user;
		};

		it('create task should throw', async () => {
			const teacher = setup();
			const course = courseFactory.build({
				teachers: [teacher],
			});

			await em.persistAndFlush([teacher, course]);
			em.clear();

			currentUser = mapUserToCurrentUser(teacher);

			const params = { name: 'test', courseId: course.id };
			await request(app.getHttpServer()).post(`/tasks`).set('Accept', 'application/json').send(params).expect(501);
		});

		it('Find task should throw', async () => {
			const student = setup();
			const course = courseFactory.build({
				students: [student],
			});
			const teacher = userFactory.build();
			const task = taskFactory.build({ creator: teacher, course, finished: [teacher, student] });

			await em.persistAndFlush([student, task]);
			em.clear();

			currentUser = mapUserToCurrentUser(student);

			await request(app.getHttpServer()).get(`/tasks/${task.id}`).set('Accept', 'application/json').expect(501);
		});

		it('Update task should throw', async () => {
			const student = setup();
			const course = courseFactory.build({
				students: [student],
			});
			const teacher = userFactory.build();
			const task = taskFactory.build({ creator: teacher, course, finished: [teacher, student] });

			await em.persistAndFlush([student, task]);
			em.clear();

			currentUser = mapUserToCurrentUser(student);
			const params = {
				courseId: course.id,
				name: 'test',
			};
			await request(app.getHttpServer())
				.patch(`/tasks/${task.id}`)
				.set('Accept', 'application/json')
				.send(params)
				.expect(501);
		});
	});

	describe('Multiple users filtered by assignment', () => {
		let app: INestApplication;
		let em: EntityManager;
		let currentUser: ICurrentUser;
		let entities: {
			teacher1: User;
			teacher2: User;
			student1: User;
			student2: User;
			student3: User;
			student4: User;
			englishCourse: Course;
			grammerLesson: Lesson;
			historyCourse: Course;
			mathsCourse: Course;
			algebraLesson: Lesson;
			englishTask1: Task;
			englishTask2: Task;
			englishTask3: Task;
			englishTask4: Task;
			historyTask1: Task;
			historyTask2: Task;
			historyTask3: Task;
			mathsTask1: Task;
			mathsTask2: Task;
			mathsTask3: Task;
		};

		const createStudent = (id: number) => {
			const studentRole = roleFactory.build({
				permissions: [Permission.TASK_CARD_VIEW, Permission.TASK_DASHBOARD_VIEW_V3, Permission.HOMEWORK_VIEW],
			});

			const student = userFactory.build({
				firstName: `Student ${id}`,
				roles: [studentRole],
			});

			return student;
		};

		const createTeacher = (id: number) => {
			const teacherRole = roleFactory.build({
				permissions: [Permission.TASK_DASHBOARD_TEACHER_VIEW_V3],
			});

			const student = userFactory.build({
				firstName: `Teacher ${id}`,
				roles: [teacherRole],
			});

			return student;
		};

		const setup = () => {
			const teachers = [1, 2].map(createTeacher);
			const [teacher1, teacher2] = teachers;
			const students = [1, 2, 3, 4].map(createStudent);
			const [student1, student2, student3, student4] = students;
			const englishCourse = courseFactory.build({
				name: 'english',
				teachers,
				students: [student1, student2, student3],
			});
			const grammerLesson = lessonFactory.build({
				name: 'grammer',
				course: englishCourse,
			});
			const historyCourse = courseFactory.build({
				name: 'history',
				teachers: [teacher1],
				students: [student1, student2, student3],
			});
			const mathsCourse = courseFactory.build({
				name: 'maths',
				teachers: [teacher2],
				students: [student1, student2],
			});
			const algebraLesson = lessonFactory.build({
				name: 'maths',
				course: mathsCourse,
			});

			// create tasks
			const englishTask1 = taskFactory.build({
				name: 'Write an essay',
				course: englishCourse,
				users: [student1, student2],
				creator: teacher1,
				finished: [student1],
			});
			const englishTask2 = taskFactory.build({
				name: 'grammer1',
				creator: teacher1,
				lesson: grammerLesson,
				users: [student1],
				finished: [student1],
			});
			const englishTask3 = taskFactory.build({
				name: 'grammer2',
				creator: teacher1,
				lesson: grammerLesson,
				users: [],
			});
			const englishTask4 = taskFactory.build({
				name: 'grammer3',
				creator: teacher1,
				lesson: grammerLesson,
			});

			const historyTask1 = taskFactory.build({
				name: 'cause of ww2',
				course: historyCourse,
				users: [student1, student2],
			});

			const historyTask2 = taskFactory.build({
				name: 'fall of Rome',
				course: historyCourse,
				users: [student2, student3],
				finished: [student2, student3],
			});

			const historyTask3 = taskFactory.build({
				name: 'DDR culture',
				course: historyCourse,
			});

			const mathsTask1 = taskFactory.build({
				name: 'textbook page 12',
				course: mathsCourse,
				users: [student2],
			});

			const mathsTask2 = taskFactory.build({
				name: 'all primes under million',
				course: mathsCourse,
				users: [student3],
			});

			const mathsTask3 = taskFactory.build({
				name: 'algebra 1',
				lesson: algebraLesson,
				users: [student2],
			});

			return {
				teacher1,
				teacher2,
				student1,
				student2,
				student3,
				student4,
				englishCourse,
				grammerLesson,
				historyCourse,
				mathsCourse,
				algebraLesson,
				englishTask1,
				englishTask2,
				englishTask3,
				englishTask4,
				historyTask1,
				historyTask2,
				historyTask3,
				mathsTask1,
				mathsTask2,
				mathsTask3,
			};
		};

		beforeAll(async () => {
			const module: TestingModule = await Test.createTestingModule({
				imports: [ServerTestModule],
			})
				.overrideGuard(JwtAuthGuard)
				.useValue({
					canActivate(context: ExecutionContext) {
						const req: Request = context.switchToHttp().getRequest();
						req.user = currentUser;
						return true;
					},
				})
				.compile();

			app = module.createNestApplication();
			await app.init();
			em = module.get(EntityManager);
		});

		afterAll(async () => {
			await app.close();
		});

		beforeEach(async () => {
			await cleanupCollections(em);
			Configuration.set('FEATURE_TASK_CARD_ENABLED', false);

			entities = setup();

			await em.persistAndFlush(Object.values(entities));
			em.clear();
		});

		it('students1 gets their tasks', async () => {
			currentUser = mapUserToCurrentUser(entities.student1);
			const response = await request(app.getHttpServer()).get(`/tasks`).set('Accept', 'application/json').send();
<<<<<<< HEAD
			const { total } = response.body as TaskListResponse;
			expect(response.status).toBe(200);
=======
			const { total, data } = response.body as TaskListResponse;
			const taskNames = data.map((task) => task.name);
			expect(response.status).toBe(200);
			expect(taskNames).toContain(entities.englishTask4.name);
			expect(taskNames).toContain(entities.historyTask1.name);
			expect(taskNames).toContain(entities.historyTask3.name);
>>>>>>> 69b8c75a
			expect(total).toBe(3);
		});

		it('students1 gets their tasks finished tasks', async () => {
			currentUser = mapUserToCurrentUser(entities.student1);
			const response = await request(app.getHttpServer())
				.get(`/tasks/finished`)
				.set('Accept', 'application/json')
				.send();
			const { total } = response.body as TaskListResponse;
			expect(response.status).toBe(200);
			expect(total).toBe(2);
		});

		it('students2 gets their tasks', async () => {
			currentUser = mapUserToCurrentUser(entities.student2);
			const response = await request(app.getHttpServer()).get(`/tasks`).set('Accept', 'application/json').send();
<<<<<<< HEAD
			const { total } = response.body as TaskListResponse;
			expect(response.status).toBe(200);
=======
			const { total, data } = response.body as TaskListResponse;
			const taskNames = data.map((task) => task.name);
			expect(response.status).toBe(200);
			expect(taskNames).toContain(entities.englishTask1.name);
			expect(taskNames).toContain(entities.englishTask4.name);
			expect(taskNames).toContain(entities.historyTask1.name);
			expect(taskNames).toContain(entities.historyTask3.name);
			expect(taskNames).toContain(entities.mathsTask1.name);
			expect(taskNames).toContain(entities.mathsTask3.name);
>>>>>>> 69b8c75a
			expect(total).toBe(6);
		});

		it('students3 gets their tasks', async () => {
			currentUser = mapUserToCurrentUser(entities.student3);
			const response = await request(app.getHttpServer()).get(`/tasks`).set('Accept', 'application/json').send();
<<<<<<< HEAD
			const { total } = response.body as TaskListResponse;
			expect(response.status).toBe(200);
=======
			const { total, data } = response.body as TaskListResponse;
			expect(response.status).toBe(200);
			const taskNames = data.map((task) => task.name);
			expect(taskNames).toContain(entities.englishTask4.name);
			expect(taskNames).toContain(entities.historyTask3.name);
>>>>>>> 69b8c75a
			expect(total).toBe(2);
		});

		it('teacher2 gets their tasks, assignment does not change the result', async () => {
			currentUser = mapUserToCurrentUser(entities.teacher2);
			const response = await request(app.getHttpServer()).get(`/tasks`).set('Accept', 'application/json').send();
			const { total } = response.body as TaskListResponse;
			expect(response.status).toBe(200);
			expect(total).toBe(7);
		});
	});
});<|MERGE_RESOLUTION|>--- conflicted
+++ resolved
@@ -1665,17 +1665,12 @@
 		it('students1 gets their tasks', async () => {
 			currentUser = mapUserToCurrentUser(entities.student1);
 			const response = await request(app.getHttpServer()).get(`/tasks`).set('Accept', 'application/json').send();
-<<<<<<< HEAD
-			const { total } = response.body as TaskListResponse;
-			expect(response.status).toBe(200);
-=======
 			const { total, data } = response.body as TaskListResponse;
 			const taskNames = data.map((task) => task.name);
 			expect(response.status).toBe(200);
 			expect(taskNames).toContain(entities.englishTask4.name);
 			expect(taskNames).toContain(entities.historyTask1.name);
 			expect(taskNames).toContain(entities.historyTask3.name);
->>>>>>> 69b8c75a
 			expect(total).toBe(3);
 		});
 
@@ -1693,10 +1688,6 @@
 		it('students2 gets their tasks', async () => {
 			currentUser = mapUserToCurrentUser(entities.student2);
 			const response = await request(app.getHttpServer()).get(`/tasks`).set('Accept', 'application/json').send();
-<<<<<<< HEAD
-			const { total } = response.body as TaskListResponse;
-			expect(response.status).toBe(200);
-=======
 			const { total, data } = response.body as TaskListResponse;
 			const taskNames = data.map((task) => task.name);
 			expect(response.status).toBe(200);
@@ -1706,23 +1697,17 @@
 			expect(taskNames).toContain(entities.historyTask3.name);
 			expect(taskNames).toContain(entities.mathsTask1.name);
 			expect(taskNames).toContain(entities.mathsTask3.name);
->>>>>>> 69b8c75a
 			expect(total).toBe(6);
 		});
 
 		it('students3 gets their tasks', async () => {
 			currentUser = mapUserToCurrentUser(entities.student3);
 			const response = await request(app.getHttpServer()).get(`/tasks`).set('Accept', 'application/json').send();
-<<<<<<< HEAD
-			const { total } = response.body as TaskListResponse;
-			expect(response.status).toBe(200);
-=======
 			const { total, data } = response.body as TaskListResponse;
 			expect(response.status).toBe(200);
 			const taskNames = data.map((task) => task.name);
 			expect(taskNames).toContain(entities.englishTask4.name);
 			expect(taskNames).toContain(entities.historyTask3.name);
->>>>>>> 69b8c75a
 			expect(total).toBe(2);
 		});
 
