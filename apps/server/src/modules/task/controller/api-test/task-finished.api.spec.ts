import { EntityManager } from '@mikro-orm/mongodb';
import { ServerTestModule } from '@modules/server/server.module';
<<<<<<< HEAD
import { TaskListResponse } from '@modules/task/controller/dto/task.response';
=======
>>>>>>> 237ccee4
import { INestApplication } from '@nestjs/common';
import { Test, TestingModule } from '@nestjs/testing';
import {
	cleanupCollections,
	courseFactory,
	lessonFactory,
	taskFactory,
	TestApiClient,
	UserAndAccountTestFactory,
} from '@shared/testing';
<<<<<<< HEAD
=======
import { TaskListResponse } from '../dto/task.response';
>>>>>>> 237ccee4

describe('Task controller (API)', () => {
	let app: INestApplication;
	let em: EntityManager;
	let apiClient: TestApiClient;

	beforeAll(async () => {
		const module: TestingModule = await Test.createTestingModule({
			imports: [ServerTestModule],
		}).compile();

		app = module.createNestApplication();
		await app.init();
		em = module.get(EntityManager);
		apiClient = new TestApiClient(app, '/tasks/finished');
	});

	afterAll(async () => {
		await app.close();
	});

	describe('task/finished without permission', () => {
		beforeEach(async () => {
			await cleanupCollections(em);
		});

		it('should return status 401', async () => {
			const { teacherAccount, teacherUser } = UserAndAccountTestFactory.buildTeacher();
			const task = taskFactory.finished(teacherUser).build({ creator: teacherUser });

			await em.persistAndFlush([task, teacherAccount, teacherUser]);
			em.clear();

			const response = await apiClient.get();

			expect(response.status).toEqual(401);
		});
	});

	describe('task/finished as a teacher', () => {
		beforeEach(async () => {
			await cleanupCollections(em);
		});

		it('should "not" find task if the user is not part of the parent anymore.', async () => {
			const { teacherAccount, teacherUser } = UserAndAccountTestFactory.buildTeacher();
			const course = courseFactory.build({ teachers: [] });
			const task = taskFactory.finished(teacherUser).build({ course });

			await em.persistAndFlush([task, teacherAccount, teacherUser]);
			em.clear();

			const loggedInClient = await apiClient.login(teacherAccount);
			const response = await loggedInClient.get();
			const result = response.body as TaskListResponse;

			expect(result.total).toEqual(0);
		});

		it('should return finished tasks of user', async () => {
			const { teacherAccount, teacherUser } = UserAndAccountTestFactory.buildTeacher();
			const course = courseFactory.build({ teachers: [teacherUser] });
			const task = taskFactory.finished(teacherUser).build({ course });

			await em.persistAndFlush([task, teacherAccount, teacherUser]);
			em.clear();

			const loggedInClient = await apiClient.login(teacherAccount);
			const response = await loggedInClient.get();
			const result = response.body as TaskListResponse;

			expect(result.total).toEqual(1);
		});

		it('should return status for privileged members if user has write permission in for tasks', async () => {
			const { teacherAccount, teacherUser } = UserAndAccountTestFactory.buildTeacher();
			const course = courseFactory.build({ substitutionTeachers: [teacherUser] });
			const task = taskFactory.finished(teacherUser).build({ course });

			await em.persistAndFlush([task, teacherAccount, teacherUser]);
			em.clear();

			const loggedInClient = await apiClient.login(teacherAccount);
			const response = await loggedInClient.get();
			const result = response.body as TaskListResponse;

			expect(result.data).toHaveLength(1);
			// can only be true for privileged status
			expect(result.data[0].status.isSubstitutionTeacher).toBe(true);
		});
	});

	describe('task/finished as a student', () => {
		beforeEach(async () => {
			await cleanupCollections(em);
		});

		describe('api endpoint', () => {
			const setup = async () => {
				const { studentAccount, studentUser } = UserAndAccountTestFactory.buildStudent();

				await em.persistAndFlush([studentAccount, studentUser]);
				em.clear();

				const loggedInClient = await apiClient.login(studentAccount);

				return { loggedInClient };
			};

			it('should possible to open it', async () => {
				const { loggedInClient } = await setup();

				const response = await loggedInClient.get();

				expect(response.status).toEqual(200);
			});

			it('should return a paginated result', async () => {
				const { loggedInClient } = await setup();

				const response = await loggedInClient.get();
				const result = response.body as TaskListResponse;

				expect(result).toEqual({
					total: 0,
					data: [],
					limit: 10,
					skip: 0,
				});
			});
		});

		describe('when user is the creator', () => {
			it('should return finished tasks', async () => {
				const { studentAccount, studentUser } = UserAndAccountTestFactory.buildStudent();
				const task = taskFactory.finished(studentUser).build({ creator: studentUser });

				await em.persistAndFlush([task, studentAccount, studentUser]);
				em.clear();

				const loggedInClient = await apiClient.login(studentAccount);
				const response = await loggedInClient.get();
				const result = response.body as TaskListResponse;

				expect(result.total).toEqual(1);
			});

			it('should return finished draft tasks', async () => {
				const { studentAccount, studentUser } = UserAndAccountTestFactory.buildStudent();
				const task = taskFactory.finished(studentUser).draft().build({ creator: studentUser });

				await em.persistAndFlush([task, studentAccount, studentUser]);
				em.clear();

				const loggedInClient = await apiClient.login(studentAccount);
				const response = await loggedInClient.get();
				const result = response.body as TaskListResponse;

				expect(result.total).toEqual(1);
			});

			it('should "not" return open tasks', async () => {
				const { studentAccount, studentUser } = UserAndAccountTestFactory.buildStudent();
				const task = taskFactory.build({ creator: studentUser });

				await em.persistAndFlush([task, studentAccount, studentUser]);
				em.clear();

				const loggedInClient = await apiClient.login(studentAccount);
				const response = await loggedInClient.get();
				const result = response.body as TaskListResponse;

				expect(result.total).toEqual(0);
			});
		});

		describe('when user has write permission in course', () => {
			describe('when courses are finised', () => {
				const setup = () => {
					const { studentAccount, studentUser } = UserAndAccountTestFactory.buildStudent();
					const course = courseFactory.isFinished().build({ teachers: [studentUser] });

					return { course, studentAccount, studentUser };
				};

				it('should return tasks of courses', async () => {
					const { course, studentAccount, studentUser } = setup();
					const task = taskFactory.build({ course });

					await em.persistAndFlush([task, studentAccount, studentUser]);
					em.clear();

					const loggedInClient = await apiClient.login(studentAccount);
					const response = await loggedInClient.get();
					const result = response.body as TaskListResponse;

					expect(result.total).toEqual(1);
				});

				it('should return tasks of visible lessons', async () => {
					const { course, studentAccount, studentUser } = setup();
					const lesson = lessonFactory.build({ course, hidden: false });
					const task = taskFactory.build({ course, lesson });

					await em.persistAndFlush([task, studentAccount, studentUser]);
					em.clear();

					const loggedInClient = await apiClient.login(studentAccount);
					const response = await loggedInClient.get();
					const result = response.body as TaskListResponse;

					expect(result.total).toEqual(1);
				});

				it('should return finished tasks of visible lessons', async () => {
					const { course, studentAccount, studentUser } = setup();
					const lesson = lessonFactory.build({ course, hidden: false });
					const task = taskFactory.finished(studentUser).build({ course, lesson });

					await em.persistAndFlush([task, studentAccount, studentUser]);
					em.clear();

					const loggedInClient = await apiClient.login(studentAccount);
					const response = await loggedInClient.get();
					const result = response.body as TaskListResponse;

					expect(result.total).toEqual(1);
				});

				it('should return tasks of hidden lessons', async () => {
					const { course, studentAccount, studentUser } = setup();
					const lesson = lessonFactory.build({ course, hidden: true });
					const task = taskFactory.build({ course, lesson });

					await em.persistAndFlush([task, studentAccount, studentUser]);
					em.clear();

					const loggedInClient = await apiClient.login(studentAccount);
					const response = await loggedInClient.get();
					const result = response.body as TaskListResponse;

					expect(result.total).toEqual(1);
				});

				it('should return finished tasks of hidden lessons', async () => {
					const { course, studentAccount, studentUser } = setup();
					const lesson = lessonFactory.build({ course, hidden: true });
					const task = taskFactory.finished(studentUser).build({ course, lesson });

					await em.persistAndFlush([task, studentAccount, studentUser]);
					em.clear();

					const loggedInClient = await apiClient.login(studentAccount);
					const response = await loggedInClient.get();
					const result = response.body as TaskListResponse;

					expect(result.total).toEqual(1);
				});

				it('should return open draft tasks of user', async () => {
					const { course, studentAccount, studentUser } = setup();
					const task = taskFactory.draft().build({ course, creator: studentUser });

					await em.persistAndFlush([task, studentAccount, studentUser]);
					em.clear();

					const loggedInClient = await apiClient.login(studentAccount);
					const response = await loggedInClient.get();
					const result = response.body as TaskListResponse;

					expect(result.total).toEqual(1);
				});

				it('should return finished draft tasks of user', async () => {
					const { course, studentAccount, studentUser } = setup();
					const task = taskFactory.draft().finished(studentUser).build({ course, creator: studentUser });

					await em.persistAndFlush([task, studentAccount, studentUser]);
					em.clear();

					const loggedInClient = await apiClient.login(studentAccount);
					const response = await loggedInClient.get();
					const result = response.body as TaskListResponse;

					expect(result.total).toEqual(1);
				});

				it('should "not" return finished draft tasks of the other user', async () => {
					const { course, studentAccount, studentUser } = setup();
					const { studentAccount: otherAccount, studentUser: otherUser } = UserAndAccountTestFactory.buildStudent();
					const task = taskFactory.draft().finished(studentUser).build({ course, creator: otherUser });

					await em.persistAndFlush([task, studentAccount, studentUser, otherAccount, otherUser]);
					em.clear();

					const loggedInClient = await apiClient.login(studentAccount);
					const response = await loggedInClient.get();
					const result = response.body as TaskListResponse;

					expect(result.total).toEqual(0);
				});

				it('should return finished tasks', async () => {
					const { course, studentAccount, studentUser } = setup();
					const task = taskFactory.finished(studentUser).build({ course });

					await em.persistAndFlush([task, studentAccount, studentUser]);
					em.clear();

					const loggedInClient = await apiClient.login(studentAccount);
					const response = await loggedInClient.get();
					const result = response.body as TaskListResponse;

					expect(result.total).toEqual(1);
				});
			});

			describe('when courses are open', () => {
				const setup = () => {
					const { studentAccount, studentUser } = UserAndAccountTestFactory.buildStudent();
					const course = courseFactory.isOpen().build({ teachers: [studentUser] });

					return { course, studentAccount, studentUser };
				};

				it('should "not" return tasks of courses', async () => {
					const { course, studentAccount, studentUser } = setup();
					const task = taskFactory.build({ course });

					await em.persistAndFlush([task, studentAccount, studentUser]);
					em.clear();

					const loggedInClient = await apiClient.login(studentAccount);
					const response = await loggedInClient.get();
					const result = response.body as TaskListResponse;

					expect(result.total).toEqual(0);
				});

				it('should "not" return tasks of visible lessons', async () => {
					const { course, studentAccount, studentUser } = setup();
					const lesson = lessonFactory.build({ course, hidden: false });
					const task = taskFactory.build({ course, lesson });

					await em.persistAndFlush([task, studentAccount, studentUser]);
					em.clear();

					const loggedInClient = await apiClient.login(studentAccount);
					const response = await loggedInClient.get();
					const result = response.body as TaskListResponse;

					expect(result.total).toEqual(0);
				});

				it('should return finished tasks of visible lessons', async () => {
					const { course, studentAccount, studentUser } = setup();
					const lesson = lessonFactory.build({ course, hidden: false });
					const task = taskFactory.finished(studentUser).build({ course, lesson });

					await em.persistAndFlush([task, studentAccount, studentUser]);
					em.clear();

					const loggedInClient = await apiClient.login(studentAccount);
					const response = await loggedInClient.get();
					const result = response.body as TaskListResponse;

					expect(result.total).toEqual(1);
				});

				it('should "not" return tasks of hidden lessons', async () => {
					const { course, studentAccount, studentUser } = setup();
					const lesson = lessonFactory.build({ course, hidden: true });
					const task = taskFactory.build({ course, lesson });

					await em.persistAndFlush([task, studentAccount, studentUser]);
					em.clear();

					const loggedInClient = await apiClient.login(studentAccount);
					const response = await loggedInClient.get();
					const result = response.body as TaskListResponse;

					expect(result.total).toEqual(0);
				});

				it('should return finished tasks of hidden lessons', async () => {
					const { course, studentAccount, studentUser } = setup();
					const lesson = lessonFactory.build({ course, hidden: true });
					const task = taskFactory.finished(studentUser).build({ course, lesson });

					await em.persistAndFlush([task, studentAccount, studentUser]);
					em.clear();

					const loggedInClient = await apiClient.login(studentAccount);
					const response = await loggedInClient.get();
					const result = response.body as TaskListResponse;

					expect(result.total).toEqual(1);
				});

				it('should "not" return draft tasks of user', async () => {
					const { course, studentAccount, studentUser } = setup();
					const task = taskFactory.draft().build({ course });

					await em.persistAndFlush([task, studentAccount, studentUser]);
					em.clear();

					const loggedInClient = await apiClient.login(studentAccount);
					const response = await loggedInClient.get();
					const result = response.body as TaskListResponse;

					expect(result.total).toEqual(0);
				});

				it('should return finished draft tasks of user', async () => {
					const { course, studentAccount, studentUser } = setup();
					const task = taskFactory.draft().finished(studentUser).build({ course, creator: studentUser });

					await em.persistAndFlush([task, studentAccount, studentUser]);
					em.clear();

					const loggedInClient = await apiClient.login(studentAccount);
					const response = await loggedInClient.get();
					const result = response.body as TaskListResponse;

					expect(result.total).toEqual(1);
				});

				it('should "not" return finished draft tasks of the other user', async () => {
					const { course, studentAccount, studentUser } = setup();
					const { studentAccount: otherAccount, studentUser: otherUser } = UserAndAccountTestFactory.buildStudent();
					const task = taskFactory.draft().finished(studentUser).build({ course, creator: otherUser });

					await em.persistAndFlush([task, studentAccount, studentUser, otherAccount, otherUser]);
					em.clear();

					const loggedInClient = await apiClient.login(studentAccount);
					const response = await loggedInClient.get();
					const result = response.body as TaskListResponse;

					expect(result.total).toEqual(0);
				});

				it('should return finished tasks', async () => {
					const { course, studentAccount, studentUser } = setup();
					const task = taskFactory.finished(studentUser).build({ course });

					await em.persistAndFlush([task, studentAccount, studentUser]);
					em.clear();

					const loggedInClient = await apiClient.login(studentAccount);
					const response = await loggedInClient.get();
					const result = response.body as TaskListResponse;

					expect(result.total).toEqual(1);
				});
			});
		});

		describe('when user has read permission in course', () => {
			describe('when courses are finised', () => {
				const setup = () => {
					const { studentAccount, studentUser } = UserAndAccountTestFactory.buildStudent();
					const course = courseFactory.isFinished().build({ students: [studentUser] });

					return { course, studentAccount, studentUser };
				};

				it('should return tasks of courses', async () => {
					const { course, studentAccount, studentUser } = setup();
					const task = taskFactory.build({ course });

					await em.persistAndFlush([task, studentAccount, studentUser]);
					em.clear();

					const loggedInClient = await apiClient.login(studentAccount);
					const response = await loggedInClient.get();
					const result = response.body as TaskListResponse;

					expect(result.total).toEqual(1);
				});

				it('should return tasks of visible lessons', async () => {
					const { course, studentAccount, studentUser } = setup();
					const lesson = lessonFactory.build({ course, hidden: false });
					const task = taskFactory.build({ course, lesson });

					await em.persistAndFlush([task, studentAccount, studentUser]);
					em.clear();

					const loggedInClient = await apiClient.login(studentAccount);
					const response = await loggedInClient.get();
					const result = response.body as TaskListResponse;

					expect(result.total).toEqual(1);
				});

				it('should return finished tasks of visible lessons', async () => {
					const { course, studentAccount, studentUser } = setup();
					const lesson = lessonFactory.build({ course, hidden: false });
					const task = taskFactory.finished(studentUser).build({ course, lesson });

					await em.persistAndFlush([task, studentAccount, studentUser]);
					em.clear();

					const loggedInClient = await apiClient.login(studentAccount);
					const response = await loggedInClient.get();
					const result = response.body as TaskListResponse;

					expect(result.total).toEqual(1);
				});

				it('should "not" return tasks of hidden lessons', async () => {
					const { course, studentAccount, studentUser } = setup();
					const lesson = lessonFactory.build({ course, hidden: true });
					const task = taskFactory.build({ course, lesson });

					await em.persistAndFlush([task, studentAccount, studentUser]);
					em.clear();

					const loggedInClient = await apiClient.login(studentAccount);
					const response = await loggedInClient.get();
					const result = response.body as TaskListResponse;

					expect(result.total).toEqual(0);
				});

				it('should "not" return finished tasks of hidden lessons', async () => {
					const { course, studentAccount, studentUser } = setup();
					const lesson = lessonFactory.build({ course, hidden: true });
					const task = taskFactory.finished(studentUser).build({ course, lesson });

					await em.persistAndFlush([task, studentAccount, studentUser]);
					em.clear();

					const loggedInClient = await apiClient.login(studentAccount);
					const response = await loggedInClient.get();
					const result = response.body as TaskListResponse;

					expect(result.total).toEqual(0);
				});

				it('should return open draft tasks of user', async () => {
					const { course, studentAccount, studentUser } = setup();
					const task = taskFactory.draft().build({ course, creator: studentUser });

					await em.persistAndFlush([task, studentAccount, studentUser]);
					em.clear();

					const loggedInClient = await apiClient.login(studentAccount);
					const response = await loggedInClient.get();
					const result = response.body as TaskListResponse;

					expect(result.total).toEqual(1);
				});

				it('should return finished draft tasks of user', async () => {
					const { course, studentAccount, studentUser } = setup();
					const task = taskFactory.draft().finished(studentUser).build({ course, creator: studentUser });

					await em.persistAndFlush([task, studentAccount, studentUser]);
					em.clear();

					const loggedInClient = await apiClient.login(studentAccount);
					const response = await loggedInClient.get();
					const result = response.body as TaskListResponse;

					expect(result.total).toEqual(1);
				});

				it('should "not" return finished draft tasks of the other user', async () => {
					const { course, studentAccount, studentUser } = setup();
					const { studentAccount: otherAccount, studentUser: otherUser } = UserAndAccountTestFactory.buildStudent();
					const task = taskFactory.draft().finished(studentUser).build({ course, creator: otherUser });

					await em.persistAndFlush([task, studentAccount, studentUser, otherAccount, otherUser]);
					em.clear();

					const loggedInClient = await apiClient.login(studentAccount);
					const response = await loggedInClient.get();
					const result = response.body as TaskListResponse;

					expect(result.total).toEqual(0);
				});

				it('should return finished tasks', async () => {
					const { course, studentAccount, studentUser } = setup();
					const task = taskFactory.finished(studentUser).build({ course });

					await em.persistAndFlush([task, studentAccount, studentUser]);
					em.clear();

					const loggedInClient = await apiClient.login(studentAccount);
					const response = await loggedInClient.get();
					const result = response.body as TaskListResponse;

					expect(result.total).toEqual(1);
				});
			});

			describe('when courses are open', () => {
				const setup = () => {
					const { studentAccount, studentUser } = UserAndAccountTestFactory.buildStudent();
					const course = courseFactory.isOpen().build({ students: [studentUser] });

					return { course, studentAccount, studentUser };
				};

				it('should "not" return tasks of courses', async () => {
					const { course, studentAccount, studentUser } = setup();
					const task = taskFactory.build({ course });

					await em.persistAndFlush([task, studentAccount, studentUser]);
					em.clear();

					const loggedInClient = await apiClient.login(studentAccount);
					const response = await loggedInClient.get();
					const result = response.body as TaskListResponse;

					expect(result.total).toEqual(0);
				});

				it('should "not" return tasks of visible lessons', async () => {
					const { course, studentAccount, studentUser } = setup();
					const lesson = lessonFactory.build({ course, hidden: false });
					const task = taskFactory.build({ course, lesson });

					await em.persistAndFlush([task, studentAccount, studentUser]);
					em.clear();

					const loggedInClient = await apiClient.login(studentAccount);
					const response = await loggedInClient.get();
					const result = response.body as TaskListResponse;

					expect(result.total).toEqual(0);
				});

				it('should return finished tasks of visible lessons', async () => {
					const { course, studentAccount, studentUser } = setup();
					const lesson = lessonFactory.build({ course, hidden: false });
					const task = taskFactory.finished(studentUser).build({ course, lesson });

					await em.persistAndFlush([task, studentAccount, studentUser]);
					em.clear();

					const loggedInClient = await apiClient.login(studentAccount);
					const response = await loggedInClient.get();
					const result = response.body as TaskListResponse;

					expect(result.total).toEqual(1);
				});

				it('should "not" return tasks of hidden lessons', async () => {
					const { course, studentAccount, studentUser } = setup();
					const lesson = lessonFactory.build({ course, hidden: true });
					const task = taskFactory.build({ course, lesson });

					await em.persistAndFlush([task, studentAccount, studentUser]);
					em.clear();

					const loggedInClient = await apiClient.login(studentAccount);
					const response = await loggedInClient.get();
					const result = response.body as TaskListResponse;

					expect(result.total).toEqual(0);
				});

				it('should "not" return finished tasks of hidden lessons', async () => {
					const { course, studentAccount, studentUser } = setup();
					const lesson = lessonFactory.build({ course, hidden: true });
					const task = taskFactory.finished(studentUser).build({ course, lesson });

					await em.persistAndFlush([task, studentAccount, studentUser]);
					em.clear();

					const loggedInClient = await apiClient.login(studentAccount);
					const response = await loggedInClient.get();
					const result = response.body as TaskListResponse;

					expect(result.total).toEqual(0);
				});

				it('should "not" return draft tasks of the user', async () => {
					const { course, studentAccount, studentUser } = setup();
					const task = taskFactory.draft().build({ course, creator: studentUser });

					await em.persistAndFlush([task, studentAccount, studentUser]);
					em.clear();

					const loggedInClient = await apiClient.login(studentAccount);
					const response = await loggedInClient.get();
					const result = response.body as TaskListResponse;

					expect(result.total).toEqual(0);
				});

				it('should return finished draft tasks of the user', async () => {
					const { course, studentAccount, studentUser } = setup();
					const task = taskFactory.draft().finished(studentUser).build({ course, creator: studentUser });

					await em.persistAndFlush([task, studentAccount, studentUser]);
					em.clear();

					const loggedInClient = await apiClient.login(studentAccount);
					const response = await loggedInClient.get();
					const result = response.body as TaskListResponse;

					expect(result.total).toEqual(1);
				});

				it('should "not" return finished draft tasks of the other user', async () => {
					const { course, studentAccount, studentUser } = setup();
					const { studentAccount: otherAccount, studentUser: otherUser } = UserAndAccountTestFactory.buildStudent();
					const task = taskFactory.draft().finished(studentUser).build({ course, creator: otherUser });

					await em.persistAndFlush([task, studentAccount, studentUser, otherAccount, otherUser]);
					em.clear();

					const loggedInClient = await apiClient.login(studentAccount);
					const response = await loggedInClient.get();
					const result = response.body as TaskListResponse;

					expect(result.total).toEqual(0);
				});

				it('should return finished tasks', async () => {
					const { course, studentAccount, studentUser } = setup();
					const task = taskFactory.finished(studentUser).build({ course });

					await em.persistAndFlush([task, studentAccount, studentUser]);
					em.clear();

					const loggedInClient = await apiClient.login(studentAccount);
					const response = await loggedInClient.get();
					const result = response.body as TaskListResponse;

					expect(result.total).toEqual(1);
				});
			});
		});
	});
});<|MERGE_RESOLUTION|>--- conflicted
+++ resolved
@@ -1,9 +1,5 @@
 import { EntityManager } from '@mikro-orm/mongodb';
 import { ServerTestModule } from '@modules/server/server.module';
-<<<<<<< HEAD
-import { TaskListResponse } from '@modules/task/controller/dto/task.response';
-=======
->>>>>>> 237ccee4
 import { INestApplication } from '@nestjs/common';
 import { Test, TestingModule } from '@nestjs/testing';
 import {
@@ -14,10 +10,7 @@
 	TestApiClient,
 	UserAndAccountTestFactory,
 } from '@shared/testing';
-<<<<<<< HEAD
-=======
 import { TaskListResponse } from '../dto/task.response';
->>>>>>> 237ccee4
 
 describe('Task controller (API)', () => {
 	let app: INestApplication;
