import { ApiProperty, ApiPropertyOptional } from '@nestjs/swagger';
import { PaginationResponse, DecodeHtmlEntities } from '@shared/controller';
import { TaskStatusResponse } from './task-status.response';

/**
 * DTO for returning a task document via api.
 */
export class TaskResponse {
	constructor({ name, id, createdAt, updatedAt, status }: TaskResponse) {
		this.name = name;
		this.id = id;
		this.createdAt = createdAt;
		this.updatedAt = updatedAt;
		this.status = status;
	}

	@ApiProperty()
	id: string;

	@ApiProperty()
	@DecodeHtmlEntities()
	name: string;

<<<<<<< HEAD
	@ApiPropertyOptional()
	availableDate?: Date;

	@ApiPropertyOptional()
=======
	@ApiProperty() // TODO use @ApiPropertyOptional() ?
	availableDate?: Date;

	@ApiProperty() // TODO use @ApiPropertyOptional() ?
>>>>>>> 8125c2f8
	duedate?: Date;

	@ApiProperty()
	@DecodeHtmlEntities()
	courseName: string;

	@ApiPropertyOptional()
	@DecodeHtmlEntities()
	description?: string;

	@ApiPropertyOptional()
	displayColor?: string;

	@ApiProperty()
	createdAt: Date;

	@ApiProperty()
	updatedAt: Date;

	@ApiProperty()
	status: TaskStatusResponse;
}

export class TaskListResponse extends PaginationResponse<TaskResponse[]> {
	constructor(data: TaskResponse[], total: number, skip?: number, limit?: number) {
		super(total, skip, limit);
		this.data = data;
	}

	@ApiProperty({ type: [TaskResponse] })
	data: TaskResponse[];
}<|MERGE_RESOLUTION|>--- conflicted
+++ resolved
@@ -21,22 +21,15 @@
 	@DecodeHtmlEntities()
 	name: string;
 
-<<<<<<< HEAD
 	@ApiPropertyOptional()
 	availableDate?: Date;
 
 	@ApiPropertyOptional()
-=======
-	@ApiProperty() // TODO use @ApiPropertyOptional() ?
-	availableDate?: Date;
-
-	@ApiProperty() // TODO use @ApiPropertyOptional() ?
->>>>>>> 8125c2f8
 	duedate?: Date;
 
 	@ApiProperty()
 	@DecodeHtmlEntities()
-	courseName: string;
+	courseName = '';
 
 	@ApiPropertyOptional()
 	@DecodeHtmlEntities()
