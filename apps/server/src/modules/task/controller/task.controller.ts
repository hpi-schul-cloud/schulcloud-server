--- conflicted
+++ resolved
@@ -1,24 +1,12 @@
-<<<<<<< HEAD
-/* istanbul ignore file */
-// TODO remove ignore, github action does not apply 100% on this file while locally everything works
-import { ApiTags } from '@nestjs/swagger';
-=======
 import { ApiTags } from '@nestjs/swagger';
 
->>>>>>> c716040b
 import { PaginationResponse } from '@shared/controller/dto/pagination.response';
 import { PaginationQuery } from '@shared/controller/dto/pagination.query';
 import { Controller, Get, Query } from '@nestjs/common';
 import { Authenticate, CurrentUser } from '../../authentication/decorator/auth.decorator';
 import { ICurrentUser } from '../../authentication/interface/jwt-payload';
 import { TaskUC } from '../uc/task.uc';
-<<<<<<< HEAD
 import { TaskResponse } from './dto';
-import { TaskMapper } from '../mapper/task.mapper';
-=======
-
-import { TaskResponse } from './dto';
->>>>>>> c716040b
 
 // TODO: swagger doku do not read from combined query object only from passed single parameter in Query(), but this do not allowed optional querys only required querys
 @ApiTags('Task')
@@ -32,17 +20,10 @@
 		@CurrentUser() currentUser: ICurrentUser,
 		@Query() paginationQuery: PaginationQuery
 	): Promise<PaginationResponse<TaskResponse[]>> {
-<<<<<<< HEAD
-		const [tasks, total] = await this.taskUc.findAllOpenForUser(currentUser.userId, paginationQuery);
-		const tasksResponse = tasks.map((task) => TaskMapper.mapToResponse(task));
-		const { skip, limit } = paginationQuery;
-		const result = new PaginationResponse(tasksResponse, total, skip, limit);
-=======
 		// const [tasks, total] = await this.taskUc.findAllOpen(currentUser, paginationQuery);
 		const [tasks, total] = await this.taskUc.findAllOpen(currentUser, paginationQuery);
 		const { skip, limit } = paginationQuery;
 		const result = new PaginationResponse(tasks, total, skip, limit);
->>>>>>> c716040b
 		return result;
 	}
 }