import { Body, Controller, Delete, Get, Param, Patch, Post, Query } from '@nestjs/common';
import { ApiTags } from '@nestjs/swagger';
import { RequestTimeout } from '@shared/common';
import { PaginationParams } from '@shared/controller/';
<<<<<<< HEAD
import { ICurrentUser } from '@modules/authentication';
import { Authenticate, CurrentUser } from '@modules/authentication/decorator/auth.decorator';
import { CopyApiResponse, CopyMapper } from '@modules/copy-helper';
import { serverConfig } from '@modules/server/server.config';
=======
import { Authenticate, CurrentUser, ICurrentUser } from '@src/modules/authentication';
import { CopyApiResponse, CopyMapper } from '@src/modules/copy-helper';
// invalid import can produce dependency cycles
import { serverConfig } from '@src/modules/server/server.config';
>>>>>>> 0ab2dfbf
import { TaskMapper } from '../mapper';
import { TaskCopyUC } from '../uc/task-copy.uc';
import { TaskUC } from '../uc/task.uc';
import { TaskListResponse, TaskResponse, TaskUrlParams } from './dto';
import { TaskCopyApiParams } from './dto/task-copy.params';

@ApiTags('Task')
@Authenticate('jwt')
@Controller('tasks')
export class TaskController {
	constructor(private readonly taskUc: TaskUC, private readonly taskCopyUc: TaskCopyUC) {}

	@Get()
	async findAll(
		@CurrentUser() currentUser: ICurrentUser,
		@Query() pagination: PaginationParams
	): Promise<TaskListResponse> {
		return this.findAllTasks(currentUser, pagination);
	}

	@Get('finished')
	async findAllFinished(
		@CurrentUser() currentUser: ICurrentUser,
		@Query() pagination: PaginationParams
	): Promise<TaskListResponse> {
		return this.findAllTasks(currentUser, pagination, true);
	}

	private async findAllTasks(
		@CurrentUser() currentUser: ICurrentUser,
		@Query() pagination: PaginationParams,
		finished = false
	): Promise<TaskListResponse> {
		const [tasksWithStatus, total] = finished
			? await this.taskUc.findAllFinished(currentUser.userId, pagination)
			: await this.taskUc.findAll(currentUser.userId, pagination);

		const taskResponses = tasksWithStatus.map((task) => TaskMapper.mapToResponse(task));

		const { skip, limit } = pagination;
		const result = new TaskListResponse(taskResponses, total, skip, limit);
		return result;
	}

	@Patch(':taskId/finish')
	async finish(@Param() urlParams: TaskUrlParams, @CurrentUser() currentUser: ICurrentUser): Promise<TaskResponse> {
		const task = await this.taskUc.changeFinishedForUser(currentUser.userId, urlParams.taskId, true);

		const response = TaskMapper.mapToResponse(task);

		return response;
	}

	@Patch(':taskId/restore')
	async restore(@Param() urlParams: TaskUrlParams, @CurrentUser() currentUser: ICurrentUser): Promise<TaskResponse> {
		const task = await this.taskUc.changeFinishedForUser(currentUser.userId, urlParams.taskId, false);

		const response = TaskMapper.mapToResponse(task);

		return response;
	}

	@Patch(':taskId/revertPublished')
	async revertPublished(
		@Param() urlParams: TaskUrlParams,
		@CurrentUser() currentUser: ICurrentUser
	): Promise<TaskResponse> {
		const task = await this.taskUc.revertPublished(currentUser.userId, urlParams.taskId);

		const response = TaskMapper.mapToResponse(task);

		return response;
	}

	@Post(':taskId/copy')
	@RequestTimeout(serverConfig().INCOMING_REQUEST_TIMEOUT_COPY_API)
	async copyTask(
		@CurrentUser() currentUser: ICurrentUser,
		@Param() urlParams: TaskUrlParams,
		@Body() params: TaskCopyApiParams
	): Promise<CopyApiResponse> {
		const copyStatus = await this.taskCopyUc.copyTask(
			currentUser.userId,
			urlParams.taskId,
			CopyMapper.mapTaskCopyToDomain(params, currentUser.userId)
		);
		const dto = CopyMapper.mapToResponse(copyStatus);
		return dto;
	}

	@Delete(':taskId')
	async delete(@Param() urlParams: TaskUrlParams, @CurrentUser() currentUser: ICurrentUser): Promise<boolean> {
		const result = await this.taskUc.delete(currentUser.userId, urlParams.taskId);

		return result;
	}
}<|MERGE_RESOLUTION|>--- conflicted
+++ resolved
@@ -2,17 +2,10 @@
 import { ApiTags } from '@nestjs/swagger';
 import { RequestTimeout } from '@shared/common';
 import { PaginationParams } from '@shared/controller/';
-<<<<<<< HEAD
-import { ICurrentUser } from '@modules/authentication';
-import { Authenticate, CurrentUser } from '@modules/authentication/decorator/auth.decorator';
+import { Authenticate, CurrentUser, ICurrentUser } from '@modules/authentication';
 import { CopyApiResponse, CopyMapper } from '@modules/copy-helper';
+// invalid import can produce dependency cycles
 import { serverConfig } from '@modules/server/server.config';
-=======
-import { Authenticate, CurrentUser, ICurrentUser } from '@src/modules/authentication';
-import { CopyApiResponse, CopyMapper } from '@src/modules/copy-helper';
-// invalid import can produce dependency cycles
-import { serverConfig } from '@src/modules/server/server.config';
->>>>>>> 0ab2dfbf
 import { TaskMapper } from '../mapper';
 import { TaskCopyUC } from '../uc/task-copy.uc';
 import { TaskUC } from '../uc/task.uc';
