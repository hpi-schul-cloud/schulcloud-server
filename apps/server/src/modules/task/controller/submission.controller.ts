import { Controller, Delete, Get, Param } from '@nestjs/common';
import { ApiTags } from '@nestjs/swagger';
<<<<<<< HEAD
import { ICurrentUser } from '@modules/authentication';
import { Authenticate, CurrentUser } from '@modules/authentication/decorator/auth.decorator';
=======
import { Authenticate, CurrentUser, ICurrentUser } from '@src/modules/authentication';
>>>>>>> 0ab2dfbf
import { SubmissionMapper } from '../mapper';
import { SubmissionUc } from '../uc';
import { SubmissionStatusListResponse, SubmissionUrlParams, TaskUrlParams } from './dto';

@ApiTags('Submission')
@Authenticate('jwt')
@Controller('submissions')
export class SubmissionController {
	constructor(private readonly submissionUc: SubmissionUc) {}

	@Get('status/task/:taskId')
	async findStatusesByTask(
		@CurrentUser() currentUser: ICurrentUser,
		@Param() params: TaskUrlParams
	): Promise<SubmissionStatusListResponse> {
		const submissions = await this.submissionUc.findAllByTask(currentUser.userId, params.taskId);

		const submissionResponses = submissions.map((submission) => SubmissionMapper.mapToStatusResponse(submission));

		const listResponse = new SubmissionStatusListResponse(submissionResponses);

		return listResponse;
	}

	@Delete(':submissionId')
	async delete(@Param() urlParams: SubmissionUrlParams, @CurrentUser() currentUser: ICurrentUser): Promise<boolean> {
		const result = await this.submissionUc.delete(currentUser.userId, urlParams.submissionId);

		return result;
	}
}<|MERGE_RESOLUTION|>--- conflicted
+++ resolved
@@ -1,11 +1,6 @@
 import { Controller, Delete, Get, Param } from '@nestjs/common';
 import { ApiTags } from '@nestjs/swagger';
-<<<<<<< HEAD
-import { ICurrentUser } from '@modules/authentication';
-import { Authenticate, CurrentUser } from '@modules/authentication/decorator/auth.decorator';
-=======
-import { Authenticate, CurrentUser, ICurrentUser } from '@src/modules/authentication';
->>>>>>> 0ab2dfbf
+import { Authenticate, CurrentUser, ICurrentUser } from '@modules/authentication';
 import { SubmissionMapper } from '../mapper';
 import { SubmissionUc } from '../uc';
 import { SubmissionStatusListResponse, SubmissionUrlParams, TaskUrlParams } from './dto';
