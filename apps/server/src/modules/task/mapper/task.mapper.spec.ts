--- conflicted
+++ resolved
@@ -1,19 +1,7 @@
 import { ObjectId } from '@mikro-orm/mongodb';
-<<<<<<< HEAD
 import { CourseEntity, CourseGroupEntity } from '@modules/course/repo';
-import { LessonEntity, Material, Submission, Task, TaskParentDescriptions, User } from '@shared/domain/entity';
-=======
 import { User } from '@modules/user/repo';
-import {
-	Course,
-	CourseGroup,
-	LessonEntity,
-	Material,
-	Submission,
-	Task,
-	TaskParentDescriptions,
-} from '@shared/domain/entity';
->>>>>>> fba446b6
+import { LessonEntity, Material, Submission, Task, TaskParentDescriptions } from '@shared/domain/entity';
 import { InputFormat, TaskStatus, TaskUpdate } from '@shared/domain/types';
 import { setupEntities } from '@testing/database';
 import { taskFactory } from '@testing/factory/task.factory';
