import { Module } from '@nestjs/common';
import { CopyHelperService } from '@shared/domain';
import { FileLegacyService } from '@shared/domain/service/file-legacy.service';
import { FeathersServiceProvider } from '@shared/infra/feathers';
import { CourseRepo, LessonRepo, SubmissionRepo, TaskRepo } from '@shared/repo';
import { Logger } from '@src/core/logger';
import { AuthorizationModule } from '../authorization';
import { FilesStorageClientModule } from '../files-storage-client';
<<<<<<< HEAD
import { TaskController } from './controller';
import { TaskUC } from './uc';
import { TaskService } from './service/task.service';
import { TaskCopyUC } from '../learnroom/uc/task-copy.uc';
import { TaskCopyService } from '../learnroom/service';
=======
import { SubmissionController, TaskController } from './controller';
import { TaskService, SubmissionService } from './service';
import { SubmissionUc, TaskCopyUC, TaskUC } from './uc';
>>>>>>> f6729a17

@Module({
	imports: [AuthorizationModule, FilesStorageClientModule],
	controllers: [TaskController, SubmissionController],
	providers: [
		TaskUC,
		TaskRepo,
		TaskService,
		LessonRepo,
		CourseRepo,
		TaskCopyUC,
		TaskCopyService,
		CopyHelperService,
		FeathersServiceProvider,
		FileLegacyService,
		Logger,
		SubmissionUc,
		SubmissionService,
		SubmissionRepo,
	],
	exports: [TaskService],
})
export class TaskModule {}<|MERGE_RESOLUTION|>--- conflicted
+++ resolved
@@ -6,17 +6,12 @@
 import { Logger } from '@src/core/logger';
 import { AuthorizationModule } from '../authorization';
 import { FilesStorageClientModule } from '../files-storage-client';
-<<<<<<< HEAD
-import { TaskController } from './controller';
-import { TaskUC } from './uc';
+import { SubmissionController, TaskController } from './controller';
 import { TaskService } from './service/task.service';
+import { SubmissionUc, TaskUC } from './uc';
+import { SubmissionService } from './service';
 import { TaskCopyUC } from '../learnroom/uc/task-copy.uc';
 import { TaskCopyService } from '../learnroom/service';
-=======
-import { SubmissionController, TaskController } from './controller';
-import { TaskService, SubmissionService } from './service';
-import { SubmissionUc, TaskCopyUC, TaskUC } from './uc';
->>>>>>> f6729a17
 
 @Module({
 	imports: [AuthorizationModule, FilesStorageClientModule],
