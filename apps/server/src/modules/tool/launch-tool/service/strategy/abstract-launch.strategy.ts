import { Injectable } from '@nestjs/common';
import {
	ContextExternalToolDO,
	Course,
	CustomParameterDO,
	CustomParameterEntryDO,
	CustomParameterLocation,
	CustomParameterScope,
	CustomParameterType,
	EntityId,
	ExternalToolDO,
	SchoolDO,
	SchoolExternalToolDO,
} from '@shared/domain';
import { CourseService } from '@src/modules/learnroom/service/course.service';
import { SchoolService } from '@src/modules/school';
import { URLSearchParams } from 'url';
import { ToolContextType } from '../../../interface';
import { MissingToolParameterLoggableException, ParameterNotImplementedLoggableException } from '../../error';
import { ToolLaunchMapper } from '../../mapper';
import { LaunchRequestMethod, PropertyData, PropertyLocation, ToolLaunchData, ToolLaunchRequest } from '../../types';
import { IToolLaunchParams } from './tool-launch-params.interface';
import { IToolLaunchStrategy } from './tool-launch-strategy.interface';

@Injectable()
export abstract class AbstractLaunchStrategy implements IToolLaunchStrategy {
	constructor(private readonly schoolService: SchoolService, private readonly courseService: CourseService) {}

	public async createLaunchData(userId: EntityId, data: IToolLaunchParams): Promise<ToolLaunchData> {
		const launchData: ToolLaunchData = this.buildToolLaunchDataFromExternalTool(data.externalToolDO);

		const launchDataProperties: PropertyData[] = await this.buildToolLaunchDataFromTools(data);
		const additionalLaunchDataProperties: PropertyData[] = await this.buildToolLaunchDataFromConcreteConfig(
			userId,
			data
		);

		launchData.properties.push(...launchDataProperties);
		launchData.properties.push(...additionalLaunchDataProperties);

		return launchData;
	}

	public abstract buildToolLaunchDataFromConcreteConfig(
		userId: EntityId,
		config: IToolLaunchParams
	): Promise<PropertyData[]>;

	public abstract buildToolLaunchRequestPayload(url: string, properties: PropertyData[]): string | null;

	public abstract determineLaunchRequestMethod(properties: PropertyData[]): LaunchRequestMethod;

	public createLaunchRequest(toolLaunchData: ToolLaunchData): ToolLaunchRequest {
		const requestMethod: LaunchRequestMethod = this.determineLaunchRequestMethod(toolLaunchData.properties);
		const url: string = this.buildUrl(toolLaunchData);
		const payload: string | null = this.buildToolLaunchRequestPayload(url, toolLaunchData.properties);

		const toolLaunchRequest: ToolLaunchRequest = new ToolLaunchRequest({
			method: requestMethod,
			url,
			payload: payload ?? undefined,
			openNewTab: toolLaunchData.openNewTab,
		});

		return toolLaunchRequest;
	}

	private buildUrl(toolLaunchDataDO: ToolLaunchData): string {
		const { baseUrl } = toolLaunchDataDO;

		const pathProperties: PropertyData[] = toolLaunchDataDO.properties.filter(
			(property: PropertyData) => property.location === PropertyLocation.PATH
		);
		const queryProperties: PropertyData[] = toolLaunchDataDO.properties.filter(
			(property: PropertyData) => property.location === PropertyLocation.QUERY
		);

		const url = new URL(baseUrl);

		if (pathProperties.length > 0) {
			this.applyPropertiesToPathParams(url, pathProperties);
		}

		if (queryProperties.length > 0) {
			const queryParams: URLSearchParams = new URLSearchParams();
			queryProperties.forEach((property: PropertyData) => queryParams.append(property.name, property.value));

			url.search += queryParams.toString();
		}

		return url.toString();
	}

	private applyPropertiesToPathParams(url: URL, pathProperties: PropertyData[]): void {
		const trimSlash: string = url.pathname.replace(/(^\/)|(\/$)/g, '');
		const pathParams: string[] = trimSlash.split('/');

		const filledPathParams: string[] = pathParams.map((param: string): string => {
			let pathParam: string = param;

			if (param.startsWith(':')) {
				const foundProperty: PropertyData | undefined = pathProperties.find(
					(property: PropertyData) => param === `:${property.name}`
				);

				if (foundProperty) {
					pathParam = foundProperty.value;
				}
			}

			return pathParam;
		});

		url.pathname = filledPathParams.join('/');
	}

	private buildToolLaunchDataFromExternalTool(externalToolDO: ExternalToolDO): ToolLaunchData {
		const launchData = new ToolLaunchData({
			baseUrl: externalToolDO.config.baseUrl,
			type: ToolLaunchMapper.mapToToolLaunchDataType(externalToolDO.config.type),
			properties: [],
			openNewTab: externalToolDO.openNewTab,
		});

		return launchData;
	}

	private async buildToolLaunchDataFromTools(data: IToolLaunchParams): Promise<PropertyData[]> {
		const propertyData: PropertyData[] = [];
		const { externalToolDO, schoolExternalToolDO, contextExternalToolDO } = data;
		const customParameters = externalToolDO.parameters || [];

		const scopes: { scope: CustomParameterScope; params: CustomParameterEntryDO[] }[] = [
			{ scope: CustomParameterScope.GLOBAL, params: customParameters },
			{ scope: CustomParameterScope.SCHOOL, params: schoolExternalToolDO.parameters || [] },
			{ scope: CustomParameterScope.CONTEXT, params: contextExternalToolDO.parameters || [] },
		];

		await this.addParameters(propertyData, customParameters, scopes, schoolExternalToolDO, contextExternalToolDO);

		return propertyData;
	}

	private async addParameters(
		propertyData: PropertyData[],
		customParameterDOs: CustomParameterDO[],
		scopes: { scope: CustomParameterScope; params: CustomParameterEntryDO[] }[],
		schoolExternalToolDO: SchoolExternalToolDO,
		contextExternalToolDO: ContextExternalToolDO
	): Promise<void> {
		await Promise.all(
			scopes.map(async ({ scope, params }): Promise<void> => {
				const parameterNames: string[] = params.map((parameter: CustomParameterEntryDO) => parameter.name);

				const parametersToInclude: CustomParameterDO[] = customParameterDOs.filter(
					(parameter: CustomParameterDO) => parameter.scope === scope && parameterNames.includes(parameter.name)
				);

				await this.handleParametersToInclude(
					propertyData,
					parametersToInclude,
					params,
					schoolExternalToolDO,
					contextExternalToolDO
				);
			})
		);
	}

	private async handleParametersToInclude(
		propertyData: PropertyData[],
		parametersToInclude: CustomParameterDO[],
		params: CustomParameterEntryDO[],
		schoolExternalToolDO: SchoolExternalToolDO,
		contextExternalToolDO: ContextExternalToolDO
	): Promise<void> {
		const missingParameters: CustomParameterDO[] = [];

		await Promise.all(
			parametersToInclude.map(async (parameter): Promise<void> => {
				const matchingParameter: CustomParameterEntryDO | undefined = params.find(
					(param: CustomParameterEntryDO) => param.name === parameter.name
				);

				const value: string | undefined = await this.getParameterValue(
					parameter,
					matchingParameter,
					schoolExternalToolDO,
					contextExternalToolDO
				);

				if (value !== undefined) {
					this.addProperty(propertyData, parameter.name, value, parameter.location);
				}

				if (value === undefined && !parameter.isOptional) {
					missingParameters.push(parameter);
				}
			})
		);

		if (missingParameters.length > 0) {
			throw new MissingToolParameterLoggableException(contextExternalToolDO, missingParameters);
		}
	}

	private async getParameterValue(
		customParameter: CustomParameterDO,
		matchingParameterEntry: CustomParameterEntryDO | undefined,
		schoolExternalToolDO: SchoolExternalToolDO,
		contextExternalToolDO: ContextExternalToolDO
	): Promise<string | undefined> {
		switch (customParameter.type) {
			case CustomParameterType.AUTO_SCHOOLID: {
				return schoolExternalToolDO.schoolId;
			}
			case CustomParameterType.AUTO_COURSEID: {
				return contextExternalToolDO.contextRef.id;
			}
			case CustomParameterType.AUTO_COURSENAME: {
				if (contextExternalToolDO.contextRef.type === ToolContextType.COURSE) {
					const course: Course = await this.courseService.findById(contextExternalToolDO.contextRef.id);

<<<<<<< HEAD
					return course.name;
				}
=======
		if (
			customParameter.type === CustomParameterType.AUTO_CONTEXTID &&
			contextExternalToolDO.contextRef.type === ToolContextType.COURSE
		) {
			return contextExternalToolDO.contextRef.id;
		}
>>>>>>> 84ef0b6c

				throw new ParameterNotImplementedLoggableException(
					`${customParameter.type}/${contextExternalToolDO.contextRef.type as string}`
				);
			}
			case CustomParameterType.AUTO_SCHOOLNUMBER: {
				const school: SchoolDO = await this.schoolService.getSchoolById(schoolExternalToolDO.schoolId);

				return school.officialSchoolNumber;
			}
			case CustomParameterType.BOOLEAN:
			case CustomParameterType.NUMBER:
			case CustomParameterType.STRING: {
				// Global parameters have no parameter entry and always use the default
				return matchingParameterEntry?.value ?? customParameter.default;
			}
			default: {
				throw new ParameterNotImplementedLoggableException(customParameter.type);
			}
		}
	}

	private addProperty(
		propertyData: PropertyData[],
		propertyName: string,
		value: string | undefined,
		customParameterLocation: CustomParameterLocation
	): void {
		const location: PropertyLocation = ToolLaunchMapper.mapToParameterLocation(customParameterLocation);

		if (value) {
			propertyData.push({
				name: propertyName,
				value,
				location,
			});
		}
	}
}<|MERGE_RESOLUTION|>--- conflicted
+++ resolved
@@ -214,24 +214,15 @@
 			case CustomParameterType.AUTO_SCHOOLID: {
 				return schoolExternalToolDO.schoolId;
 			}
-			case CustomParameterType.AUTO_COURSEID: {
+			case CustomParameterType.AUTO_CONTEXTID: {
 				return contextExternalToolDO.contextRef.id;
 			}
-			case CustomParameterType.AUTO_COURSENAME: {
+			case CustomParameterType.AUTO_CONTEXTNAME: {
 				if (contextExternalToolDO.contextRef.type === ToolContextType.COURSE) {
 					const course: Course = await this.courseService.findById(contextExternalToolDO.contextRef.id);
 
-<<<<<<< HEAD
 					return course.name;
 				}
-=======
-		if (
-			customParameter.type === CustomParameterType.AUTO_CONTEXTID &&
-			contextExternalToolDO.contextRef.type === ToolContextType.COURSE
-		) {
-			return contextExternalToolDO.contextRef.id;
-		}
->>>>>>> 84ef0b6c
 
 				throw new ParameterNotImplementedLoggableException(
 					`${customParameter.type}/${contextExternalToolDO.contextRef.type as string}`
