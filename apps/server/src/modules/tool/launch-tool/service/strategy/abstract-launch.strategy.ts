import {
	ContextExternalToolDO,
	CustomParameterDO,
	CustomParameterEntryDO,
	CustomParameterLocation,
	CustomParameterScope,
	CustomParameterType,
	EntityId,
	ExternalToolDO,
	SchoolExternalToolDO,
} from '@shared/domain';
import { URLSearchParams } from 'url';
import { ToolContextType } from '../../../interface';
import { ToolLaunchMapper } from '../../mapper';
import { LaunchRequestMethod, PropertyData, PropertyLocation, ToolLaunchData, ToolLaunchRequest } from '../../types';
import { IToolLaunchParams } from './tool-launch-params.interface';
import { IToolLaunchStrategy } from './tool-launch-strategy.interface';

export abstract class AbstractLaunchStrategy implements IToolLaunchStrategy {
	public async createLaunchData(userId: EntityId, data: IToolLaunchParams): Promise<ToolLaunchData> {
		const launchData: ToolLaunchData = this.buildToolLaunchDataFromExternalTool(data.externalToolDO);
<<<<<<< HEAD
		launchData.properties.push(...this.buildToolLaunchDataFromTools(data));
		launchData.properties.push(...(await this.buildToolLaunchDataFromConcreteConfig(userId, data)));
=======
		const launchDataProperties: PropertyData[] = this.buildToolLaunchDataFromTools(data);
		const additionalLaunchDataProperties: PropertyData[] = await this.buildToolLaunchDataFromConcreteConfig(
			userId,
			data
		);

		launchData.properties.push(...launchDataProperties);
		launchData.properties.push(...additionalLaunchDataProperties);
>>>>>>> e8de3471

		return launchData;
	}

	public abstract buildToolLaunchDataFromConcreteConfig(
		userId: EntityId,
		config: IToolLaunchParams
	): Promise<PropertyData[]>;

<<<<<<< HEAD
	public abstract buildToolLaunchRequestPayload(url: string, properties: PropertyData[]): string | undefined;
=======
	public abstract buildToolLaunchRequestPayload(url: string, properties: PropertyData[]): string;
>>>>>>> e8de3471

	public abstract determineLaunchRequestMethod(properties: PropertyData[]): LaunchRequestMethod;

	public createLaunchRequest(toolLaunchData: ToolLaunchData): ToolLaunchRequest {
		const requestMethod: LaunchRequestMethod = this.determineLaunchRequestMethod(toolLaunchData.properties);
		const url: string = this.buildUrl(toolLaunchData);
<<<<<<< HEAD
		const payload: string | undefined = this.buildToolLaunchRequestPayload(url, toolLaunchData.properties);
=======
		const payload: string = this.buildToolLaunchRequestPayload(url, toolLaunchData.properties);
>>>>>>> e8de3471

		const toolLaunchRequest: ToolLaunchRequest = new ToolLaunchRequest({
			method: requestMethod,
			url,
			payload,
			openNewTab: toolLaunchData.openNewTab,
		});

		return toolLaunchRequest;
	}

	private buildUrl(toolLaunchDataDO: ToolLaunchData): string {
		const { baseUrl } = toolLaunchDataDO;

		const pathProperties: PropertyData[] = toolLaunchDataDO.properties.filter(
			(property: PropertyData) => property.location === PropertyLocation.PATH
		);
		const queryProperties: PropertyData[] = toolLaunchDataDO.properties.filter(
			(property: PropertyData) => property.location === PropertyLocation.QUERY
		);

		const url = new URL(baseUrl);

		if (pathProperties.length > 0) {
			this.applyPropertiesToPathParams(url, pathProperties);
		}

		if (queryProperties.length > 0) {
			const queryParams: URLSearchParams = new URLSearchParams();
			queryProperties.forEach((property: PropertyData) => queryParams.append(property.name, property.value));

			url.search += queryParams.toString();
		}

		return url.toString();
	}

	private applyPropertiesToPathParams(url: URL, pathProperties: PropertyData[]): void {
		const trimSlash: string = url.pathname.replace(/(^\/)|(\/$)/g, '');
		const pathParams: string[] = trimSlash.split('/');
<<<<<<< HEAD

		const filledPathParams: string[] = pathParams.map((param: string): string => {
			let pathParam: string = param;

=======

		const filledPathParams: string[] = pathParams.map((param: string): string => {
			let pathParam: string = param;

>>>>>>> e8de3471
			if (param.startsWith(':')) {
				const foundProperty: PropertyData | undefined = pathProperties.find(
					(property: PropertyData) => param === `:${property.name}`
				);

				if (foundProperty) {
					pathParam = foundProperty.value;
				}
			}

			return pathParam;
		});

		url.pathname = filledPathParams.join('/');
	}

	private buildToolLaunchDataFromExternalTool(externalToolDO: ExternalToolDO): ToolLaunchData {
		const launchData = new ToolLaunchData({
			baseUrl: externalToolDO.config.baseUrl,
			type: ToolLaunchMapper.mapToToolLaunchDataType(externalToolDO.config.type),
			properties: [],
			openNewTab: externalToolDO.openNewTab,
		});

		return launchData;
	}

	private buildToolLaunchDataFromTools(data: IToolLaunchParams): PropertyData[] {
		const propertyData: PropertyData[] = [];
		const { externalToolDO, schoolExternalToolDO, contextExternalToolDO } = data;
		const customParameters = externalToolDO.parameters || [];

		const scopes: { scope: CustomParameterScope; params: CustomParameterEntryDO[] }[] = [
			{ scope: CustomParameterScope.GLOBAL, params: customParameters },
			{ scope: CustomParameterScope.SCHOOL, params: schoolExternalToolDO.parameters || [] },
			{ scope: CustomParameterScope.CONTEXT, params: contextExternalToolDO.parameters || [] },
		];

		this.addParameters(propertyData, customParameters, scopes, schoolExternalToolDO, contextExternalToolDO);

		return propertyData;
	}

	private addParameters(
		propertyData: PropertyData[],
		customParameterDOs: CustomParameterDO[],
		scopes: { scope: CustomParameterScope; params: CustomParameterEntryDO[] }[],
		schoolExternalToolDO: SchoolExternalToolDO,
		contextExternalToolDO: ContextExternalToolDO
	): void {
		for (const { scope, params } of scopes) {
			const parameterNames: string[] = params.map((parameter: CustomParameterEntryDO) => parameter.name);

			const parametersToInclude: CustomParameterDO[] = customParameterDOs.filter(
				(parameter: CustomParameterDO) => parameter.scope === scope && parameterNames.includes(parameter.name)
			);

			this.handleParametersToInclude(
				parametersToInclude,
				params,
				propertyData,
				schoolExternalToolDO,
				contextExternalToolDO
			);
		}
	}

	private handleParametersToInclude(
		parametersToInclude: CustomParameterDO[],
		params: CustomParameterEntryDO[],
		propertyData: PropertyData[],
		schoolExternalToolDO: SchoolExternalToolDO,
		contextExternalToolDO: ContextExternalToolDO
	): void {
		for (const parameter of parametersToInclude) {
			const matchingParameter: CustomParameterEntryDO | undefined = params.find(
				(param: CustomParameterEntryDO) => param.name === parameter.name
			);

			if (matchingParameter) {
				const value = this.getParameterValue(parameter, matchingParameter, schoolExternalToolDO, contextExternalToolDO);

				if (value !== undefined) {
					this.addProperty(propertyData, parameter.name, value, parameter.location);
				}
			}
		}
	}

	private getParameterValue(
		customParameter: CustomParameterDO,
		matchingParameterEntry: CustomParameterEntryDO,
		schoolExternalToolDO: SchoolExternalToolDO,
		contextExternalToolDO: ContextExternalToolDO
	): string | undefined {
		if (customParameter.type === CustomParameterType.AUTO_SCHOOLID) {
			return schoolExternalToolDO.schoolId;
		}

		if (
			customParameter.type === CustomParameterType.AUTO_COURSEID &&
			contextExternalToolDO.contextRef.type === ToolContextType.COURSE
		) {
			return contextExternalToolDO.contextRef.id;
		}

		const parameterValue =
			customParameter.scope === CustomParameterScope.GLOBAL ? customParameter.default : matchingParameterEntry.value;

		return parameterValue;
	}

	private addProperty(
		propertyData: PropertyData[],
		propertyName: string,
		value: string | undefined,
		customParameterLocation: CustomParameterLocation
	): void {
		const location: PropertyLocation = ToolLaunchMapper.mapToParameterLocation(customParameterLocation);

		if (value) {
			propertyData.push({
				name: propertyName,
				value,
				location,
			});
		}
	}
}<|MERGE_RESOLUTION|>--- conflicted
+++ resolved
@@ -19,10 +19,6 @@
 export abstract class AbstractLaunchStrategy implements IToolLaunchStrategy {
 	public async createLaunchData(userId: EntityId, data: IToolLaunchParams): Promise<ToolLaunchData> {
 		const launchData: ToolLaunchData = this.buildToolLaunchDataFromExternalTool(data.externalToolDO);
-<<<<<<< HEAD
-		launchData.properties.push(...this.buildToolLaunchDataFromTools(data));
-		launchData.properties.push(...(await this.buildToolLaunchDataFromConcreteConfig(userId, data)));
-=======
 		const launchDataProperties: PropertyData[] = this.buildToolLaunchDataFromTools(data);
 		const additionalLaunchDataProperties: PropertyData[] = await this.buildToolLaunchDataFromConcreteConfig(
 			userId,
@@ -31,7 +27,6 @@
 
 		launchData.properties.push(...launchDataProperties);
 		launchData.properties.push(...additionalLaunchDataProperties);
->>>>>>> e8de3471
 
 		return launchData;
 	}
@@ -41,22 +36,14 @@
 		config: IToolLaunchParams
 	): Promise<PropertyData[]>;
 
-<<<<<<< HEAD
 	public abstract buildToolLaunchRequestPayload(url: string, properties: PropertyData[]): string | undefined;
-=======
-	public abstract buildToolLaunchRequestPayload(url: string, properties: PropertyData[]): string;
->>>>>>> e8de3471
 
 	public abstract determineLaunchRequestMethod(properties: PropertyData[]): LaunchRequestMethod;
 
 	public createLaunchRequest(toolLaunchData: ToolLaunchData): ToolLaunchRequest {
 		const requestMethod: LaunchRequestMethod = this.determineLaunchRequestMethod(toolLaunchData.properties);
 		const url: string = this.buildUrl(toolLaunchData);
-<<<<<<< HEAD
 		const payload: string | undefined = this.buildToolLaunchRequestPayload(url, toolLaunchData.properties);
-=======
-		const payload: string = this.buildToolLaunchRequestPayload(url, toolLaunchData.properties);
->>>>>>> e8de3471
 
 		const toolLaunchRequest: ToolLaunchRequest = new ToolLaunchRequest({
 			method: requestMethod,
@@ -97,17 +84,10 @@
 	private applyPropertiesToPathParams(url: URL, pathProperties: PropertyData[]): void {
 		const trimSlash: string = url.pathname.replace(/(^\/)|(\/$)/g, '');
 		const pathParams: string[] = trimSlash.split('/');
-<<<<<<< HEAD
 
 		const filledPathParams: string[] = pathParams.map((param: string): string => {
 			let pathParam: string = param;
 
-=======
-
-		const filledPathParams: string[] = pathParams.map((param: string): string => {
-			let pathParam: string = param;
-
->>>>>>> e8de3471
 			if (param.startsWith(':')) {
 				const foundProperty: PropertyData | undefined = pathProperties.find(
 					(property: PropertyData) => param === `:${property.name}`
