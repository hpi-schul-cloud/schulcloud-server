import { createMock, DeepMocked } from '@golevelup/ts-jest';
import { ObjectId } from '@mikro-orm/mongodb';
import { AuthorizationContextBuilder, AuthorizationService } from '@modules/authorization';
import { SchoolService } from '@modules/school';
import { schoolFactory } from '@modules/school/testing';
import { User } from '@modules/user/repo';
import { userFactory } from '@modules/user/testing';
import { Test, TestingModule } from '@nestjs/testing';
<<<<<<< HEAD
import { Permission } from '@shared/domain/interface';
import { setupEntities } from '@testing/database';
=======
import { ValidationError } from '@shared/common/error';
import { User } from '@shared/domain/entity';
import { Permission } from '@shared/domain/interface';
import { setupEntities } from '@testing/database';
import { userFactory } from '@testing/factory/user.factory';
import { CommonToolValidationService } from '../../common/service';
>>>>>>> 74aa2a3d
import { CommonToolMetadataService } from '../../common/service/common-tool-metadata.service';
import { ExternalToolService } from '../../external-tool';
import { externalToolFactory } from '../../external-tool/testing';
import { SchoolExternalToolService } from '../service';
import { schoolExternalToolFactory } from '../testing';
import { SchoolExternalToolQueryInput } from './dto/school-external-tool.types';
import { SchoolExternalToolUc } from './school-external-tool.uc';

describe('SchoolExternalToolUc', () => {
	let module: TestingModule;
	let uc: SchoolExternalToolUc;

	let schoolExternalToolService: DeepMocked<SchoolExternalToolService>;
	let externalToolService: DeepMocked<ExternalToolService>;
	let commonToolMetadataService: DeepMocked<CommonToolMetadataService>;
	let commonToolValidationService: DeepMocked<CommonToolValidationService>;
	let authorizationService: DeepMocked<AuthorizationService>;
	let schoolService: DeepMocked<SchoolService>;

	beforeAll(async () => {
		await setupEntities([User]);
		module = await Test.createTestingModule({
			providers: [
				SchoolExternalToolUc,
				{
					provide: SchoolExternalToolService,
					useValue: createMock<SchoolExternalToolService>(),
				},
				{
					provide: ExternalToolService,
					useValue: createMock<ExternalToolService>(),
				},
				{
					provide: CommonToolMetadataService,
					useValue: createMock<CommonToolMetadataService>(),
				},
				{
					provide: CommonToolValidationService,
					useValue: createMock<CommonToolValidationService>(),
				},
				{
					provide: AuthorizationService,
					useValue: createMock<AuthorizationService>(),
				},
				{
					provide: SchoolService,
					useValue: createMock<SchoolService>(),
				},
			],
		}).compile();

		uc = module.get(SchoolExternalToolUc);
		schoolExternalToolService = module.get(SchoolExternalToolService);
		externalToolService = module.get(ExternalToolService);
		commonToolMetadataService = module.get(CommonToolMetadataService);
		commonToolValidationService = module.get(CommonToolValidationService);
		authorizationService = module.get(AuthorizationService);
		schoolService = module.get(SchoolService);
	});

	afterAll(async () => {
		await module.close();
	});

	afterEach(() => {
		jest.resetAllMocks();
	});

	describe('findSchoolExternalTools', () => {
		describe('when checks permission', () => {
			const setup = () => {
				const externalTool = externalToolFactory.buildWithId();
				const tool = schoolExternalToolFactory.buildWithId();
				const user = userFactory.buildWithId();
				const school = schoolFactory.build({ id: tool.schoolId });

				schoolExternalToolService.findSchoolExternalTools.mockResolvedValue([tool]);
				authorizationService.getUserWithPermissions.mockResolvedValueOnce(user);
				schoolService.getSchoolById.mockResolvedValueOnce(school);
				externalToolService.findById.mockResolvedValue(externalTool);
				commonToolValidationService.validateParameters.mockReturnValueOnce([]);

				return {
					user,
					tool,
					school,
				};
			};

			it('should check the permissions of the user', async () => {
				const { user, tool, school } = setup();

				await uc.findSchoolExternalTools(user.id, tool);

				expect(authorizationService.checkPermission).toHaveBeenCalledWith(
					user,
					school,
					AuthorizationContextBuilder.read([Permission.SCHOOL_TOOL_ADMIN])
				);
			});

			it('should call the service', async () => {
				const { user, tool } = setup();

				await uc.findSchoolExternalTools(user.id, tool);

				expect(schoolExternalToolService.findSchoolExternalTools).toHaveBeenCalledWith({ schoolId: tool.schoolId });
			});
		});

		describe('when query parameters are empty', () => {
			const setup = () => {
				const user = userFactory.buildWithId();
				const emptyQuery: SchoolExternalToolQueryInput = {};

				return {
					emptyQuery,
					user,
				};
			};

			it('should not call the service', async () => {
				const { user, emptyQuery } = setup();

				await uc.findSchoolExternalTools(user.id, emptyQuery);

				expect(schoolExternalToolService.findSchoolExternalTools).not.toHaveBeenCalled();
			});

			it('should return a empty array', async () => {
				const { user, emptyQuery } = setup();

				const result = await uc.findSchoolExternalTools(user.id, emptyQuery);

				expect(result).toEqual([]);
			});
		});

		describe('when schoolId has been set', () => {
			const setup = () => {
				const tool = schoolExternalToolFactory.buildWithId();
				const user = userFactory.buildWithId();

				schoolExternalToolService.findSchoolExternalTools.mockResolvedValue([tool, tool]);

				return {
					user,
					tool,
				};
			};

			it('should return a schoolExternalTool array', async () => {
				const { user, tool } = setup();

				const result = await uc.findSchoolExternalTools(user.id, tool);

				expect(result).toEqual([tool, tool]);
			});
		});
	});

	describe('deleteSchoolExternalTool', () => {
		describe('when checks permission', () => {
			const setup = () => {
				const tool = schoolExternalToolFactory.buildWithId({
					schoolId: new ObjectId().toHexString(),
				});
				const user = userFactory.buildWithId();
				const school = schoolFactory.build({ id: tool.schoolId });

				authorizationService.getUserWithPermissions.mockResolvedValueOnce(user);
				schoolService.getSchoolById.mockResolvedValueOnce(school);

				return {
					user,
					schoolExternalToolId: tool.id,
					school,
				};
			};

			it('should check the permissions of the user', async () => {
				const { user, schoolExternalToolId, school } = setup();

				await uc.deleteSchoolExternalTool(user.id, schoolExternalToolId);

				expect(authorizationService.checkPermission).toHaveBeenCalledWith(
					user,
					school,
					AuthorizationContextBuilder.read([Permission.SCHOOL_TOOL_ADMIN])
				);
			});
		});

		describe('when calls services', () => {
			const setup = () => {
				const tool = schoolExternalToolFactory.buildWithId({
					schoolId: new ObjectId().toHexString(),
				});
				const user = userFactory.buildWithId();
				const school = schoolFactory.build({ id: tool.schoolId });

				schoolExternalToolService.findById.mockResolvedValueOnce(tool);
				authorizationService.getUserWithPermissions.mockResolvedValueOnce(user);
				schoolService.getSchoolById.mockResolvedValueOnce(school);

				return {
					userId: user.id,
					tool,
				};
			};

			it('should delete the tool', async () => {
				const { userId, tool } = setup();

				await uc.deleteSchoolExternalTool(userId, tool.id);

				expect(schoolExternalToolService.deleteSchoolExternalTool).toHaveBeenCalledWith(tool);
			});
		});
	});

	describe('createSchoolExternalTool', () => {
		describe('when checks permission', () => {
			const setup = () => {
				const externalTool = externalToolFactory.buildWithId();
				const tool = schoolExternalToolFactory.buildWithId({
					schoolId: new ObjectId().toHexString(),
				});
				const user = userFactory.buildWithId();
				const school = schoolFactory.build({ id: tool.schoolId });

				authorizationService.getUserWithPermissions.mockResolvedValueOnce(user);
				schoolService.getSchoolById.mockResolvedValueOnce(school);
				externalToolService.findById.mockResolvedValue(externalTool);
				commonToolValidationService.validateParameters.mockReturnValueOnce([]);

				return {
					user,
					tool,
					school,
				};
			};

			it('should check the permissions of the user', async () => {
				const { user, tool, school } = setup();

				await uc.createSchoolExternalTool(user.id, tool);

				expect(authorizationService.checkPermission).toHaveBeenCalledWith(
					user,
					school,
					AuthorizationContextBuilder.read([Permission.SCHOOL_TOOL_ADMIN])
				);
			});
		});

		describe('when userId and schoolExternalTool are given', () => {
			const setup = () => {
				const externalTool = externalToolFactory.buildWithId();
				const tool = schoolExternalToolFactory.buildWithId();
				const user = userFactory.buildWithId();

				externalToolService.findById.mockResolvedValue(externalTool);
				commonToolValidationService.validateParameters.mockReturnValueOnce([]);

				return {
					user,
					tool,
				};
			};

			it('should call schoolExternalToolService.createSchoolExternalTool', async () => {
				const { user, tool } = setup();

				await uc.createSchoolExternalTool(user.id, tool.getProps());

				expect(schoolExternalToolService.saveSchoolExternalTool).toHaveBeenCalledWith(tool);
			});
		});

		describe('when schoolExternalTool params are invalid', () => {
			const setup = () => {
				const externalTool = externalToolFactory.buildWithId();
				const tool = schoolExternalToolFactory.buildWithId();
				const user = userFactory.buildWithId();

				externalToolService.findById.mockResolvedValue(externalTool);
				const error = new ValidationError('Invalid parameters');
				commonToolValidationService.validateParameters.mockReturnValueOnce([error]);

				return {
					user,
					tool,
					error,
				};
			};

			it('should schoolExternalToolService.createSchoolExternalTool throw an error', async () => {
				const { user, tool, error } = setup();

				await expect(uc.createSchoolExternalTool(user.id, tool.getProps())).rejects.toThrowError(error);
			});
		});
	});

	describe('getSchoolExternalTool', () => {
		describe('when checks permission', () => {
			const setup = () => {
				const tool = schoolExternalToolFactory.buildWithId({
					schoolId: new ObjectId().toHexString(),
				});
				const user = userFactory.buildWithId();
				const school = schoolFactory.build({ id: tool.schoolId });

				schoolExternalToolService.findById.mockResolvedValue(tool);
				authorizationService.getUserWithPermissions.mockResolvedValueOnce(user);
				schoolService.getSchoolById.mockResolvedValueOnce(school);

				return {
					user,
					schoolExternalToolId: tool.id,
					school,
				};
			};

			it('should check the permissions of the user', async () => {
				const { user, schoolExternalToolId, school } = setup();

				await uc.getSchoolExternalTool(user.id, schoolExternalToolId);

				expect(authorizationService.checkPermission).toHaveBeenCalledWith(
					user,
					school,
					AuthorizationContextBuilder.read([Permission.SCHOOL_TOOL_ADMIN])
				);
			});
		});

		describe('when userId and schoolExternalTool are given', () => {
			const setup = () => {
				const tool = schoolExternalToolFactory.buildWithId({
					schoolId: new ObjectId().toHexString(),
				});
				const user = userFactory.buildWithId();
				schoolExternalToolService.findById.mockResolvedValue(tool);

				return {
					user,
					tool,
					schoolExternalToolId: tool.id,
				};
			};

			it('should return a schoolExternalTool', async () => {
				const { user, schoolExternalToolId, tool } = setup();

				const result = await uc.getSchoolExternalTool(user.id, schoolExternalToolId);

				expect(result).toEqual(tool);
			});
		});
	});

	describe('updateSchoolExternalTool', () => {
		const setup = () => {
			const externalTool = externalToolFactory.buildWithId();
			const tool = schoolExternalToolFactory.buildWithId({
				schoolId: new ObjectId().toHexString(),
			});
			const updatedTool = schoolExternalToolFactory.build({ ...tool });
			updatedTool.parameters[0].value = 'updatedValue';
			const user = userFactory.buildWithId();
			const school = schoolFactory.build({ id: tool.schoolId });

			schoolExternalToolService.saveSchoolExternalTool.mockResolvedValue(updatedTool);
			authorizationService.getUserWithPermissions.mockResolvedValueOnce(user);
			schoolService.getSchoolById.mockResolvedValueOnce(school);
			externalToolService.findById.mockResolvedValue(externalTool);
			commonToolValidationService.validateParameters.mockReturnValueOnce([]);

			return {
				user,
				userId: user.id,
				updatedTool,
				school,
				schoolExternalToolId: updatedTool.id,
			};
		};

		it('should check the permissions of the user', async () => {
			const { updatedTool, schoolExternalToolId, user, school } = setup();

			await uc.updateSchoolExternalTool(user.id, schoolExternalToolId, updatedTool);

			expect(authorizationService.checkPermission).toHaveBeenCalledWith(
				user,
				school,
				AuthorizationContextBuilder.read([Permission.SCHOOL_TOOL_ADMIN])
			);
		});

		it('should call the service to update the tool', async () => {
			const { updatedTool, schoolExternalToolId, user } = setup();

			await uc.updateSchoolExternalTool(user.id, schoolExternalToolId, updatedTool.getProps());

			expect(schoolExternalToolService.saveSchoolExternalTool).toHaveBeenCalledWith(updatedTool);
		});

		it('should return a schoolExternalTool', async () => {
			const { updatedTool, schoolExternalToolId, user } = setup();

			const result = await uc.updateSchoolExternalTool(user.id, schoolExternalToolId, updatedTool.getProps());

			expect(result).toEqual(updatedTool);
		});
	});

	describe('getMetadataForSchoolExternalTool', () => {
		describe('when authorize user', () => {
			const setupMetadata = () => {
				const toolId = new ObjectId().toHexString();
				const tool = schoolExternalToolFactory.buildWithId({ id: toolId }, toolId);
				const userId = new ObjectId().toHexString();
				const user = userFactory.buildWithId({}, userId);
				const school = schoolFactory.build({ id: tool.schoolId });

				schoolExternalToolService.findById.mockResolvedValue(tool);
				authorizationService.getUserWithPermissions.mockResolvedValueOnce(user);
				schoolService.getSchoolById.mockResolvedValueOnce(school);

				return {
					user,
					toolId: tool.id,
					school,
				};
			};

			it('should check the permissions of the user', async () => {
				const { user, toolId, school } = setupMetadata();

				await uc.getMetadataForSchoolExternalTool(user.id, toolId);

				expect(authorizationService.checkPermission).toHaveBeenCalledWith(
					user,
					school,
					AuthorizationContextBuilder.read([Permission.SCHOOL_TOOL_ADMIN])
				);
			});
		});

		describe('when externalToolId is given', () => {
			const setupMetadata = () => {
				const user = userFactory.buildWithId();
				const toolId = new ObjectId().toHexString();
				const school = schoolFactory.build({ id: new ObjectId().toHexString() });
				const schoolExternalTool = schoolExternalToolFactory.buildWithId({
					id: toolId,
				});

				schoolExternalToolService.findById.mockResolvedValueOnce(schoolExternalTool);
				authorizationService.getUserWithPermissions.mockResolvedValueOnce(user);
				schoolService.getSchoolById.mockResolvedValueOnce(school);

				return {
					toolId,
					user,
				};
			};

			it('should call the service to get metadata', async () => {
				const { toolId, user } = setupMetadata();

				await uc.getMetadataForSchoolExternalTool(user.id, toolId);

				expect(commonToolMetadataService.getMetadataForSchoolExternalTool).toHaveBeenCalledWith(toolId);
			});
		});
	});
});<|MERGE_RESOLUTION|>--- conflicted
+++ resolved
@@ -6,17 +6,10 @@
 import { User } from '@modules/user/repo';
 import { userFactory } from '@modules/user/testing';
 import { Test, TestingModule } from '@nestjs/testing';
-<<<<<<< HEAD
+import { ValidationError } from '@shared/common/error';
 import { Permission } from '@shared/domain/interface';
 import { setupEntities } from '@testing/database';
-=======
-import { ValidationError } from '@shared/common/error';
-import { User } from '@shared/domain/entity';
-import { Permission } from '@shared/domain/interface';
-import { setupEntities } from '@testing/database';
-import { userFactory } from '@testing/factory/user.factory';
 import { CommonToolValidationService } from '../../common/service';
->>>>>>> 74aa2a3d
 import { CommonToolMetadataService } from '../../common/service/common-tool-metadata.service';
 import { ExternalToolService } from '../../external-tool';
 import { externalToolFactory } from '../../external-tool/testing';
