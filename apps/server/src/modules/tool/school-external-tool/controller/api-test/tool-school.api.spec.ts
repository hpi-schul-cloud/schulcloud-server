import { EntityManager, MikroORM } from '@mikro-orm/core';
<<<<<<< HEAD
import { ExecutionContext, HttpStatus, INestApplication } from '@nestjs/common';
=======
import { HttpStatus, INestApplication } from '@nestjs/common';
>>>>>>> 88262090
import { Test, TestingModule } from '@nestjs/testing';
import { Account, Permission, School, User } from '@shared/domain';
import {
	accountFactory,
	externalToolEntityFactory,
	schoolExternalToolEntityFactory,
	schoolFactory,
	TestApiClient,
	UserAndAccountTestFactory,
	userFactory,
} from '@shared/testing';
import { ServerTestModule } from '@src/modules/server';
import {
	CustomParameterEntryParam,
	SchoolExternalToolPostParams,
	SchoolExternalToolResponse,
	SchoolExternalToolSearchListResponse,
	SchoolExternalToolSearchParams,
} from '../dto';
import { ToolConfigurationStatusResponse } from '../../../external-tool/controller/dto';
import { SchoolExternalToolEntity } from '../../entity';
import { ExternalToolEntity } from '../../../external-tool/entity';

describe('ToolSchoolController (API)', () => {
	let app: INestApplication;
	let em: EntityManager;
	let orm: MikroORM;
	let testApiClient: TestApiClient;

<<<<<<< HEAD
	let currentUser: ICurrentUser;

=======
>>>>>>> 88262090
	const basePath = '/tools/school-external-tools';

	beforeAll(async () => {
		const moduleRef: TestingModule = await Test.createTestingModule({
			imports: [ServerTestModule],
		}).compile();

		app = moduleRef.createNestApplication();
		await app.init();
		em = app.get(EntityManager);
		orm = app.get(MikroORM);
		testApiClient = new TestApiClient(app, basePath);
	});

	afterAll(async () => {
		await app.close();
	});

	afterEach(async () => {
		await orm.getSchemaGenerator().clearDatabase();
	});

	describe('[POST] tools/school-external-tools', () => {
		const setup = async () => {
			const school: School = schoolFactory.buildWithId();

			const { adminUser, adminAccount } = UserAndAccountTestFactory.buildAdmin({ school }, [
				Permission.SCHOOL_TOOL_ADMIN,
			]);

			const userWithMissingPermission: User = userFactory.buildWithId({ school });
			const accountWithMissingPermission: Account = accountFactory.buildWithId({
				userId: userWithMissingPermission.id,
			});

<<<<<<< HEAD
	describe('[POST] tools/school-external-tools', () => {
		it('should return forbidden when user is not authorized', async () => {
			const { userWithMissingPermission } = await setup();
			currentUser = mapUserToCurrentUser(userWithMissingPermission);
			const randomTestId = new ObjectId().toString();
			const postParams: SchoolExternalToolPostParams = {
				toolId: randomTestId,
				schoolId: randomTestId,
=======
			const externalToolEntity: ExternalToolEntity = externalToolEntityFactory.buildWithId({
>>>>>>> 88262090
				version: 1,
				parameters: [],
			});

			const paramEntry: CustomParameterEntryParam = { name: 'name', value: 'value' };
			const postParams: SchoolExternalToolPostParams = {
				toolId: externalToolEntity.id,
				schoolId: school.id,
				version: 1,
				parameters: [paramEntry],
			};

			const schoolExternalToolResponse: SchoolExternalToolResponse = new SchoolExternalToolResponse({
				id: expect.any(String),
				name: externalToolEntity.name,
				schoolId: postParams.schoolId,
				toolId: postParams.toolId,
				status: ToolConfigurationStatusResponse.LATEST,
				toolVersion: postParams.version,
				parameters: [
					{
						name: paramEntry.name,
						value: paramEntry.value,
					},
				],
			});

			em.persist([
				school,
				adminUser,
				adminAccount,
				userWithMissingPermission,
				accountWithMissingPermission,
				externalToolEntity,
			]);
			await em.flush();
			em.clear();

			const loggedInClient: TestApiClient = await testApiClient.login(adminAccount);
			const loggedInClientWithMissingPermission: TestApiClient = await testApiClient.login(
				accountWithMissingPermission
			);

			return {
				loggedInClientWithMissingPermission,
				loggedInClient,
				postParams,
				schoolExternalToolResponse,
			};
		};

		it('should return forbidden when user is not authorized', async () => {
			const { loggedInClientWithMissingPermission, postParams } = await setup();

			const response = await loggedInClientWithMissingPermission.post().send(postParams);

			expect(response.statusCode).toEqual(HttpStatus.FORBIDDEN);
		});

		it('should create an school external tool', async () => {
			const { loggedInClient, postParams, schoolExternalToolResponse } = await setup();

			const response = await loggedInClient.post().send(postParams);

			expect(response.statusCode).toEqual(HttpStatus.CREATED);
			expect(response.body).toEqual(schoolExternalToolResponse);

			const createdSchoolExternalTool: SchoolExternalToolEntity | null = await em.findOne(SchoolExternalToolEntity, {
				school: postParams.schoolId,
				tool: postParams.toolId,
			});
			expect(createdSchoolExternalTool).toBeDefined();
		});
	});

	describe('[DELETE] tools/school-external-tools/:schoolExternalToolId', () => {
<<<<<<< HEAD
=======
		const setup = async () => {
			const school: School = schoolFactory.buildWithId();

			const { adminUser, adminAccount } = UserAndAccountTestFactory.buildAdmin({ school }, [
				Permission.SCHOOL_TOOL_ADMIN,
			]);

			const userWithMissingPermission: User = userFactory.buildWithId({ school });
			const accountWithMissingPermission: Account = accountFactory.buildWithId({
				userId: userWithMissingPermission.id,
			});

			const externalToolEntity: ExternalToolEntity = externalToolEntityFactory.buildWithId({
				version: 1,
				parameters: [],
			});

			const schoolExternalToolEntity: SchoolExternalToolEntity = schoolExternalToolEntityFactory.buildWithId({
				tool: externalToolEntity,
				school,
			});

			em.persist([
				school,
				adminUser,
				adminAccount,
				userWithMissingPermission,
				accountWithMissingPermission,
				externalToolEntity,
				schoolExternalToolEntity,
			]);
			await em.flush();
			em.clear();

			const loggedInClient: TestApiClient = await testApiClient.login(adminAccount);
			const loggedInClientWithMissingPermission: TestApiClient = await testApiClient.login(
				accountWithMissingPermission
			);

			return { loggedInClientWithMissingPermission, loggedInClient, schoolExternalToolEntity };
		};

>>>>>>> 88262090
		it('should return forbidden when user is not authorized', async () => {
			const { loggedInClientWithMissingPermission, schoolExternalToolEntity } = await setup();

			const response = await loggedInClientWithMissingPermission.delete(`${schoolExternalToolEntity.id}`);

			expect(response.statusCode).toEqual(HttpStatus.FORBIDDEN);
		});

		it('should create a school external tool', async () => {
			const { loggedInClient, schoolExternalToolEntity } = await setup();

			const response = await loggedInClient.delete(`${schoolExternalToolEntity.id}`);

<<<<<<< HEAD
			await request(app.getHttpServer())
				.delete(`${basePath}/${schoolExternalToolEntity.id}`)
				.expect(HttpStatus.NO_CONTENT);
=======
			expect(response.statusCode).toEqual(HttpStatus.NO_CONTENT);
>>>>>>> 88262090

			const deleted: SchoolExternalToolEntity | null = await em.findOne(SchoolExternalToolEntity, {
				id: schoolExternalToolEntity.id,
			});
			expect(deleted).toBeNull();
		});
	});

	describe('[GET] tools/school-external-tools/', () => {
<<<<<<< HEAD
		it('should return forbidden when user is not authorized', async () => {
			const { userWithMissingPermission, school } = await setup();
			currentUser = mapUserToCurrentUser(userWithMissingPermission);
			const params: SchoolExternalToolSearchParams = {
				schoolId: school.id,
			};
=======
		const setup = async () => {
			const school: School = schoolFactory.buildWithId();
>>>>>>> 88262090

			const { adminUser, adminAccount } = UserAndAccountTestFactory.buildAdmin({ school }, [
				Permission.SCHOOL_TOOL_ADMIN,
			]);

			const userWithMissingPermission: User = userFactory.buildWithId({ school });
			const accountWithMissingPermission: Account = accountFactory.buildWithId({
				userId: userWithMissingPermission.id,
			});

			const externalToolEntity: ExternalToolEntity = externalToolEntityFactory.buildWithId({
				version: 1,
				parameters: [],
			});

			const schoolExternalToolEntity: SchoolExternalToolEntity = schoolExternalToolEntityFactory.buildWithId({
				tool: externalToolEntity,
				school,
			});

			const params: SchoolExternalToolSearchParams = {
				schoolId: school.id,
			};

			em.persist([
				school,
				adminUser,
				adminAccount,
				userWithMissingPermission,
				accountWithMissingPermission,
				externalToolEntity,
				schoolExternalToolEntity,
			]);
			await em.flush();
			em.clear();

			const loggedInClient: TestApiClient = await testApiClient.login(adminAccount);
			const loggedInClientWithMissingPermission: TestApiClient = await testApiClient.login(
				accountWithMissingPermission
			);

			return {
				loggedInClientWithMissingPermission,
				loggedInClient,
				externalToolEntity,
				schoolExternalToolEntity,
				params,
				school,
			};
		};

<<<<<<< HEAD
	describe('[GET] tools/school-external-tools/:schoolExternalToolId', () => {
=======
>>>>>>> 88262090
		it('should return forbidden when user is not authorized', async () => {
			const { loggedInClientWithMissingPermission, params } = await setup();

			const response = await loggedInClientWithMissingPermission.get().query(params);

			expect(response.statusCode).toEqual(HttpStatus.FORBIDDEN);
		});

		it('should return found schoolExternalTools for given school', async () => {
			const { loggedInClient, schoolExternalToolEntity, externalToolEntity, params, school } = await setup();

			const response = await loggedInClient.get().query(params);

			expect(response.statusCode).toEqual(HttpStatus.OK);
			expect(response.body).toEqual(
				expect.objectContaining(<SchoolExternalToolSearchListResponse>{
					data: [
						{
							id: schoolExternalToolEntity.id,
							name: externalToolEntity.name,
							schoolId: school.id,
							toolId: externalToolEntity.id,
							status: ToolConfigurationStatusResponse.OUTDATED,
							toolVersion: schoolExternalToolEntity.toolVersion,
							parameters: [
								{
									name: schoolExternalToolEntity.schoolParameters[0].name,
									value: schoolExternalToolEntity.schoolParameters[0].value,
								},
							],
						},
					],
				})
			);
		});
	});

<<<<<<< HEAD
	describe('[PUT] tools/school-external-tools/:schoolExternalToolId', () => {
		it('should return forbidden when user is not authorized', async () => {
			const { userWithMissingPermission, schoolExternalToolEntity } = await setup();
			currentUser = mapUserToCurrentUser(userWithMissingPermission);
			const paramEntry = { name: 'name', value: 'Updatedvalue' };
			const randomTestId = new ObjectId().toString();
			const postParams: SchoolExternalToolPostParams = {
				toolId: randomTestId,
				schoolId: randomTestId,
=======
	describe('[GET] tools/school-external-tools/:schoolExternalToolId', () => {
		const setup = async () => {
			const school: School = schoolFactory.buildWithId();

			const { adminUser, adminAccount } = UserAndAccountTestFactory.buildAdmin({ school }, [
				Permission.SCHOOL_TOOL_ADMIN,
			]);

			const userWithMissingPermission: User = userFactory.buildWithId({ school });
			const accountWithMissingPermission: Account = accountFactory.buildWithId({
				userId: userWithMissingPermission.id,
			});

			const externalToolEntity: ExternalToolEntity = externalToolEntityFactory.buildWithId({
>>>>>>> 88262090
				version: 1,
				parameters: [],
			});

			const schoolExternalToolEntity: SchoolExternalToolEntity = schoolExternalToolEntityFactory.buildWithId({
				tool: externalToolEntity,
				school,
			});

			const schoolExternalToolResponse: SchoolExternalToolResponse = new SchoolExternalToolResponse({
				id: schoolExternalToolEntity.id,
				name: '',
				schoolId: school.id,
				toolId: externalToolEntity.id,
				status: ToolConfigurationStatusResponse.UNKNOWN,
				toolVersion: schoolExternalToolEntity.toolVersion,
				parameters: [
					{
						name: schoolExternalToolEntity.schoolParameters[0].name,
						value: schoolExternalToolEntity.schoolParameters[0].value,
					},
				],
			});

			em.persist([
				school,
				adminUser,
				adminAccount,
				userWithMissingPermission,
				accountWithMissingPermission,
				externalToolEntity,
				schoolExternalToolEntity,
			]);
			await em.flush();
			em.clear();

			const loggedInClient: TestApiClient = await testApiClient.login(adminAccount);
			const loggedInClientWithMissingPermission: TestApiClient = await testApiClient.login(
				accountWithMissingPermission
			);

			return {
				loggedInClientWithMissingPermission,
				loggedInClient,
				schoolExternalToolEntity,
				schoolExternalToolResponse,
			};
		};

		it('should return forbidden when user is not authorized', async () => {
			const { loggedInClientWithMissingPermission, schoolExternalToolEntity } = await setup();

			const response = await loggedInClientWithMissingPermission.get(`${schoolExternalToolEntity.id}`);

			expect(response.statusCode).toEqual(HttpStatus.FORBIDDEN);
		});

<<<<<<< HEAD
		it('should update an existing school external tool', async () => {
			const { externalToolEntity, school, adminUser, schoolExternalToolEntity } = await setup();
			currentUser = mapUserToCurrentUser(adminUser);
			const paramEntry = { name: 'name', value: 'Updatedvalue' };
=======
		it('should return found schoolExternalTool for given school', async () => {
			const { loggedInClient, schoolExternalToolEntity, schoolExternalToolResponse } = await setup();

			const response = await loggedInClient.get(`${schoolExternalToolEntity.id}`);

			expect(response.statusCode).toEqual(HttpStatus.OK);
			expect(response.body).toEqual(schoolExternalToolResponse);
		});
	});

	describe('[PUT] tools/school-external-tools/:schoolExternalToolId', () => {
		const setup = async () => {
			const school: School = schoolFactory.buildWithId();

			const { adminUser, adminAccount } = UserAndAccountTestFactory.buildAdmin({ school }, [
				Permission.SCHOOL_TOOL_ADMIN,
			]);
			const userWithMissingPermission: User = userFactory.buildWithId({ school });
			const accountWithMissingPermission: Account = accountFactory.buildWithId({
				userId: userWithMissingPermission.id,
			});

			const externalToolEntity: ExternalToolEntity = externalToolEntityFactory.buildWithId({
				version: 1,
				parameters: [],
			});
			const externalToolEntity2: ExternalToolEntity = externalToolEntityFactory.buildWithId({
				version: 1,
				parameters: [],
			});

			const schoolExternalToolEntity: SchoolExternalToolEntity = schoolExternalToolEntityFactory.buildWithId({
				tool: externalToolEntity2,
				school,
			});

			em.persist([
				adminUser,
				adminAccount,
				school,
				adminUser,
				userWithMissingPermission,
				accountWithMissingPermission,
				externalToolEntity,
				externalToolEntity2,
				schoolExternalToolEntity,
			]);
			await em.flush();
			em.clear();

			const loggedInClient: TestApiClient = await testApiClient.login(adminAccount);
			const loggedInClientWithMissingPermission: TestApiClient = await testApiClient.login(
				accountWithMissingPermission
			);

			const paramEntry: CustomParameterEntryParam = { name: 'name', value: 'value' };
>>>>>>> 88262090
			const postParams: SchoolExternalToolPostParams = {
				toolId: externalToolEntity.id,
				schoolId: school.id,
				version: 1,
				parameters: [paramEntry],
			};

<<<<<<< HEAD
			await request(app.getHttpServer())
				.put(`${basePath}/${schoolExternalToolEntity.id}`)
				.send(postParams)
				.expect(200)
				.then((res: Response) => {
					expect(res.body).toEqual(
						expect.objectContaining(<SchoolExternalToolResponse>{
							id: schoolExternalToolEntity.id,
							name: externalToolEntity.name,
							schoolId: postParams.schoolId,
							toolId: postParams.toolId,
							status: ToolConfigurationStatusResponse.LATEST,
							toolVersion: postParams.version,
							parameters: [
								{
									name: paramEntry.name,
									value: paramEntry.value,
								},
							],
						})
					);
					return res;
				});
=======
			const updatedParamEntry: CustomParameterEntryParam = { name: 'name', value: 'updatedValue' };
			const postParamsUpdate: SchoolExternalToolPostParams = {
				toolId: externalToolEntity.id,
				schoolId: school.id,
				version: 1,
				parameters: [updatedParamEntry],
			};

			const schoolExternalToolResponse: SchoolExternalToolResponse = new SchoolExternalToolResponse({
				id: schoolExternalToolEntity.id,
				name: externalToolEntity.name,
				schoolId: postParamsUpdate.schoolId,
				toolId: postParamsUpdate.toolId,
				status: ToolConfigurationStatusResponse.LATEST,
				toolVersion: postParamsUpdate.version,
				parameters: [
					{
						name: updatedParamEntry.name,
						value: updatedParamEntry.value,
					},
				],
			});

			return {
				postParams,
				postParamsUpdate,
				loggedInClient,
				loggedInClientWithMissingPermission,
				schoolExternalToolEntity,
				schoolExternalToolResponse,
			};
		};

		it('should return forbidden when user is not authorized', async () => {
			const { loggedInClientWithMissingPermission, schoolExternalToolEntity, postParams } = await setup();

			const response = await loggedInClientWithMissingPermission.put(`${schoolExternalToolEntity.id}`).send(postParams);

			expect(response.statusCode).toEqual(HttpStatus.FORBIDDEN);
		});

		it('should update an existing school external tool', async () => {
			const { loggedInClient, schoolExternalToolEntity, postParamsUpdate, schoolExternalToolResponse } = await setup();

			const response = await loggedInClient.put(`${schoolExternalToolEntity.id}`).send(postParamsUpdate);

			expect(response.statusCode).toEqual(HttpStatus.OK);
			expect(response.body).toEqual(schoolExternalToolResponse);
>>>>>>> 88262090

			const updatedSchoolExternalTool: SchoolExternalToolEntity | null = await em.findOne(SchoolExternalToolEntity, {
				school: postParamsUpdate.schoolId,
				tool: postParamsUpdate.toolId,
			});

			expect(updatedSchoolExternalTool).toBeDefined();
		});
	});
});<|MERGE_RESOLUTION|>--- conflicted
+++ resolved
@@ -1,9 +1,5 @@
 import { EntityManager, MikroORM } from '@mikro-orm/core';
-<<<<<<< HEAD
-import { ExecutionContext, HttpStatus, INestApplication } from '@nestjs/common';
-=======
 import { HttpStatus, INestApplication } from '@nestjs/common';
->>>>>>> 88262090
 import { Test, TestingModule } from '@nestjs/testing';
 import { Account, Permission, School, User } from '@shared/domain';
 import {
@@ -33,11 +29,6 @@
 	let orm: MikroORM;
 	let testApiClient: TestApiClient;
 
-<<<<<<< HEAD
-	let currentUser: ICurrentUser;
-
-=======
->>>>>>> 88262090
 	const basePath = '/tools/school-external-tools';
 
 	beforeAll(async () => {
@@ -73,18 +64,7 @@
 				userId: userWithMissingPermission.id,
 			});
 
-<<<<<<< HEAD
-	describe('[POST] tools/school-external-tools', () => {
-		it('should return forbidden when user is not authorized', async () => {
-			const { userWithMissingPermission } = await setup();
-			currentUser = mapUserToCurrentUser(userWithMissingPermission);
-			const randomTestId = new ObjectId().toString();
-			const postParams: SchoolExternalToolPostParams = {
-				toolId: randomTestId,
-				schoolId: randomTestId,
-=======
 			const externalToolEntity: ExternalToolEntity = externalToolEntityFactory.buildWithId({
->>>>>>> 88262090
 				version: 1,
 				parameters: [],
 			});
@@ -161,8 +141,6 @@
 	});
 
 	describe('[DELETE] tools/school-external-tools/:schoolExternalToolId', () => {
-<<<<<<< HEAD
-=======
 		const setup = async () => {
 			const school: School = schoolFactory.buildWithId();
 
@@ -205,7 +183,6 @@
 			return { loggedInClientWithMissingPermission, loggedInClient, schoolExternalToolEntity };
 		};
 
->>>>>>> 88262090
 		it('should return forbidden when user is not authorized', async () => {
 			const { loggedInClientWithMissingPermission, schoolExternalToolEntity } = await setup();
 
@@ -219,13 +196,7 @@
 
 			const response = await loggedInClient.delete(`${schoolExternalToolEntity.id}`);
 
-<<<<<<< HEAD
-			await request(app.getHttpServer())
-				.delete(`${basePath}/${schoolExternalToolEntity.id}`)
-				.expect(HttpStatus.NO_CONTENT);
-=======
 			expect(response.statusCode).toEqual(HttpStatus.NO_CONTENT);
->>>>>>> 88262090
 
 			const deleted: SchoolExternalToolEntity | null = await em.findOne(SchoolExternalToolEntity, {
 				id: schoolExternalToolEntity.id,
@@ -235,17 +206,8 @@
 	});
 
 	describe('[GET] tools/school-external-tools/', () => {
-<<<<<<< HEAD
-		it('should return forbidden when user is not authorized', async () => {
-			const { userWithMissingPermission, school } = await setup();
-			currentUser = mapUserToCurrentUser(userWithMissingPermission);
-			const params: SchoolExternalToolSearchParams = {
-				schoolId: school.id,
-			};
-=======
 		const setup = async () => {
 			const school: School = schoolFactory.buildWithId();
->>>>>>> 88262090
 
 			const { adminUser, adminAccount } = UserAndAccountTestFactory.buildAdmin({ school }, [
 				Permission.SCHOOL_TOOL_ADMIN,
@@ -297,10 +259,6 @@
 			};
 		};
 
-<<<<<<< HEAD
-	describe('[GET] tools/school-external-tools/:schoolExternalToolId', () => {
-=======
->>>>>>> 88262090
 		it('should return forbidden when user is not authorized', async () => {
 			const { loggedInClientWithMissingPermission, params } = await setup();
 
@@ -338,17 +296,6 @@
 		});
 	});
 
-<<<<<<< HEAD
-	describe('[PUT] tools/school-external-tools/:schoolExternalToolId', () => {
-		it('should return forbidden when user is not authorized', async () => {
-			const { userWithMissingPermission, schoolExternalToolEntity } = await setup();
-			currentUser = mapUserToCurrentUser(userWithMissingPermission);
-			const paramEntry = { name: 'name', value: 'Updatedvalue' };
-			const randomTestId = new ObjectId().toString();
-			const postParams: SchoolExternalToolPostParams = {
-				toolId: randomTestId,
-				schoolId: randomTestId,
-=======
 	describe('[GET] tools/school-external-tools/:schoolExternalToolId', () => {
 		const setup = async () => {
 			const school: School = schoolFactory.buildWithId();
@@ -363,7 +310,6 @@
 			});
 
 			const externalToolEntity: ExternalToolEntity = externalToolEntityFactory.buildWithId({
->>>>>>> 88262090
 				version: 1,
 				parameters: [],
 			});
@@ -421,12 +367,6 @@
 			expect(response.statusCode).toEqual(HttpStatus.FORBIDDEN);
 		});
 
-<<<<<<< HEAD
-		it('should update an existing school external tool', async () => {
-			const { externalToolEntity, school, adminUser, schoolExternalToolEntity } = await setup();
-			currentUser = mapUserToCurrentUser(adminUser);
-			const paramEntry = { name: 'name', value: 'Updatedvalue' };
-=======
 		it('should return found schoolExternalTool for given school', async () => {
 			const { loggedInClient, schoolExternalToolEntity, schoolExternalToolResponse } = await setup();
 
@@ -483,7 +423,6 @@
 			);
 
 			const paramEntry: CustomParameterEntryParam = { name: 'name', value: 'value' };
->>>>>>> 88262090
 			const postParams: SchoolExternalToolPostParams = {
 				toolId: externalToolEntity.id,
 				schoolId: school.id,
@@ -491,31 +430,6 @@
 				parameters: [paramEntry],
 			};
 
-<<<<<<< HEAD
-			await request(app.getHttpServer())
-				.put(`${basePath}/${schoolExternalToolEntity.id}`)
-				.send(postParams)
-				.expect(200)
-				.then((res: Response) => {
-					expect(res.body).toEqual(
-						expect.objectContaining(<SchoolExternalToolResponse>{
-							id: schoolExternalToolEntity.id,
-							name: externalToolEntity.name,
-							schoolId: postParams.schoolId,
-							toolId: postParams.toolId,
-							status: ToolConfigurationStatusResponse.LATEST,
-							toolVersion: postParams.version,
-							parameters: [
-								{
-									name: paramEntry.name,
-									value: paramEntry.value,
-								},
-							],
-						})
-					);
-					return res;
-				});
-=======
 			const updatedParamEntry: CustomParameterEntryParam = { name: 'name', value: 'updatedValue' };
 			const postParamsUpdate: SchoolExternalToolPostParams = {
 				toolId: externalToolEntity.id,
@@ -564,7 +478,6 @@
 
 			expect(response.statusCode).toEqual(HttpStatus.OK);
 			expect(response.body).toEqual(schoolExternalToolResponse);
->>>>>>> 88262090
 
 			const updatedSchoolExternalTool: SchoolExternalToolEntity | null = await em.findOne(SchoolExternalToolEntity, {
 				school: postParamsUpdate.schoolId,
