import { Injectable } from '@nestjs/common';
import { ValidationError } from '@shared/common';
<<<<<<< HEAD
import { isNaN } from 'lodash';
=======
import { ExternalToolDO, SchoolExternalToolDO } from '@shared/domain';
import { CommonToolValidationService } from '../../common/service';
>>>>>>> ced62116
import { ExternalToolService } from '../../external-tool/service';
import { SchoolExternalTool } from '../domain';
import { ExternalTool } from '../../external-tool/domain';
import { CustomParameter, CustomParameterEntryDO } from '../../common/domain';
import { CustomParameterScope, CustomParameterType } from '../../common/enum';

@Injectable()
export class SchoolExternalToolValidationService {
	constructor(
		private readonly externalToolService: ExternalToolService,
		private readonly commonToolValidationService: CommonToolValidationService
	) {}

<<<<<<< HEAD
	async validate(schoolExternalTool: SchoolExternalTool): Promise<void> {
		this.checkForDuplicateParameters(schoolExternalTool);
		const loadedExternalTool: ExternalTool = await this.externalToolService.findExternalToolById(
			schoolExternalTool.toolId
		);
		this.checkVersionMatch(schoolExternalTool.toolVersion, loadedExternalTool.version);
		this.checkCustomParameterEntries(loadedExternalTool, schoolExternalTool);
	}

	private checkForDuplicateParameters(schoolExternalTool: SchoolExternalTool): void {
		const caseInsensitiveNames = schoolExternalTool.parameters.map(({ name }: CustomParameterEntryDO) =>
			name.toLowerCase()
		);
		const uniqueNames = new Set(caseInsensitiveNames);
		if (!(uniqueNames.size === schoolExternalTool.parameters.length)) {
			throw new ValidationError(
				`tool_param_duplicate: The tool ${
					schoolExternalTool.name || ''
				} contains multiple of the same custom parameters.`
			);
		}
=======
	async validate(schoolExternalToolDO: SchoolExternalToolDO): Promise<void> {
		this.commonToolValidationService.checkForDuplicateParameters(schoolExternalToolDO);

		const loadedExternalTool: ExternalToolDO = await this.externalToolService.findExternalToolById(
			schoolExternalToolDO.toolId
		);

		this.checkVersionMatch(schoolExternalToolDO.toolVersion, loadedExternalTool.version);

		this.commonToolValidationService.checkCustomParameterEntries(loadedExternalTool, schoolExternalToolDO);
>>>>>>> ced62116
	}

	private checkVersionMatch(schoolExternalToolVersion: number, externalToolVersion: number): void {
		if (schoolExternalToolVersion !== externalToolVersion) {
			throw new ValidationError(
				`tool_version_mismatch: The version ${schoolExternalToolVersion} of given schoolExternalTool does not match the externalTool version ${externalToolVersion}.`
			);
		}
	}
<<<<<<< HEAD

	private checkCustomParameterEntries(loadedExternalTool: ExternalTool, schoolExternalTool: SchoolExternalTool) {
		if (loadedExternalTool.parameters) {
			for (const param of loadedExternalTool.parameters) {
				const foundEntry: CustomParameterEntryDO | undefined = schoolExternalTool.parameters.find(
					({ name }: CustomParameterEntryDO) => name.toLowerCase() === param.name.toLowerCase()
				);
				if (CustomParameterScope.SCHOOL === param.scope) {
					this.checkOptionalParameter(param, foundEntry);
					if (foundEntry) {
						this.checkParameterType(foundEntry, param);
						this.checkParameterRegex(foundEntry, param);
					}
				}
			}
		}
	}

	private checkOptionalParameter(param: CustomParameter, foundEntry: CustomParameterEntryDO | undefined): void {
		if (!foundEntry?.value && !param.isOptional) {
			throw new ValidationError(
				`tool_param_required: The parameter with name ${param.name} is required but not found in the schoolExternalTool.`
			);
		}
	}

	private checkParameterType(foundEntry: CustomParameterEntryDO, param: CustomParameter): void {
		if (foundEntry.value !== undefined && !typeCheckers[param.type](foundEntry.value)) {
			throw new ValidationError(
				`tool_param_type_mismatch: The value of parameter with name ${foundEntry.name} should be of type ${param.type}.`
			);
		}
	}

	private checkParameterRegex(foundEntry: CustomParameterEntryDO, param: CustomParameter): void {
		if (param.regex && !new RegExp(param.regex).test(foundEntry.value ?? '')) {
			throw new ValidationError(
				`tool_param_value_regex: The given entry for the parameter with name ${foundEntry.name} does not fit the regex.`
			);
		}
	}
=======
>>>>>>> ced62116
}<|MERGE_RESOLUTION|>--- conflicted
+++ resolved
@@ -1,16 +1,8 @@
 import { Injectable } from '@nestjs/common';
 import { ValidationError } from '@shared/common';
-<<<<<<< HEAD
-import { isNaN } from 'lodash';
-=======
 import { ExternalToolDO, SchoolExternalToolDO } from '@shared/domain';
 import { CommonToolValidationService } from '../../common/service';
->>>>>>> ced62116
 import { ExternalToolService } from '../../external-tool/service';
-import { SchoolExternalTool } from '../domain';
-import { ExternalTool } from '../../external-tool/domain';
-import { CustomParameter, CustomParameterEntryDO } from '../../common/domain';
-import { CustomParameterScope, CustomParameterType } from '../../common/enum';
 
 @Injectable()
 export class SchoolExternalToolValidationService {
@@ -19,29 +11,6 @@
 		private readonly commonToolValidationService: CommonToolValidationService
 	) {}
 
-<<<<<<< HEAD
-	async validate(schoolExternalTool: SchoolExternalTool): Promise<void> {
-		this.checkForDuplicateParameters(schoolExternalTool);
-		const loadedExternalTool: ExternalTool = await this.externalToolService.findExternalToolById(
-			schoolExternalTool.toolId
-		);
-		this.checkVersionMatch(schoolExternalTool.toolVersion, loadedExternalTool.version);
-		this.checkCustomParameterEntries(loadedExternalTool, schoolExternalTool);
-	}
-
-	private checkForDuplicateParameters(schoolExternalTool: SchoolExternalTool): void {
-		const caseInsensitiveNames = schoolExternalTool.parameters.map(({ name }: CustomParameterEntryDO) =>
-			name.toLowerCase()
-		);
-		const uniqueNames = new Set(caseInsensitiveNames);
-		if (!(uniqueNames.size === schoolExternalTool.parameters.length)) {
-			throw new ValidationError(
-				`tool_param_duplicate: The tool ${
-					schoolExternalTool.name || ''
-				} contains multiple of the same custom parameters.`
-			);
-		}
-=======
 	async validate(schoolExternalToolDO: SchoolExternalToolDO): Promise<void> {
 		this.commonToolValidationService.checkForDuplicateParameters(schoolExternalToolDO);
 
@@ -52,7 +21,6 @@
 		this.checkVersionMatch(schoolExternalToolDO.toolVersion, loadedExternalTool.version);
 
 		this.commonToolValidationService.checkCustomParameterEntries(loadedExternalTool, schoolExternalToolDO);
->>>>>>> ced62116
 	}
 
 	private checkVersionMatch(schoolExternalToolVersion: number, externalToolVersion: number): void {
@@ -62,48 +30,4 @@
 			);
 		}
 	}
-<<<<<<< HEAD
-
-	private checkCustomParameterEntries(loadedExternalTool: ExternalTool, schoolExternalTool: SchoolExternalTool) {
-		if (loadedExternalTool.parameters) {
-			for (const param of loadedExternalTool.parameters) {
-				const foundEntry: CustomParameterEntryDO | undefined = schoolExternalTool.parameters.find(
-					({ name }: CustomParameterEntryDO) => name.toLowerCase() === param.name.toLowerCase()
-				);
-				if (CustomParameterScope.SCHOOL === param.scope) {
-					this.checkOptionalParameter(param, foundEntry);
-					if (foundEntry) {
-						this.checkParameterType(foundEntry, param);
-						this.checkParameterRegex(foundEntry, param);
-					}
-				}
-			}
-		}
-	}
-
-	private checkOptionalParameter(param: CustomParameter, foundEntry: CustomParameterEntryDO | undefined): void {
-		if (!foundEntry?.value && !param.isOptional) {
-			throw new ValidationError(
-				`tool_param_required: The parameter with name ${param.name} is required but not found in the schoolExternalTool.`
-			);
-		}
-	}
-
-	private checkParameterType(foundEntry: CustomParameterEntryDO, param: CustomParameter): void {
-		if (foundEntry.value !== undefined && !typeCheckers[param.type](foundEntry.value)) {
-			throw new ValidationError(
-				`tool_param_type_mismatch: The value of parameter with name ${foundEntry.name} should be of type ${param.type}.`
-			);
-		}
-	}
-
-	private checkParameterRegex(foundEntry: CustomParameterEntryDO, param: CustomParameter): void {
-		if (param.regex && !new RegExp(param.regex).test(foundEntry.value ?? '')) {
-			throw new ValidationError(
-				`tool_param_value_regex: The given entry for the parameter with name ${foundEntry.name} does not fit the regex.`
-			);
-		}
-	}
-=======
->>>>>>> ced62116
 }