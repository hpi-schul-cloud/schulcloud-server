--- conflicted
+++ resolved
@@ -3,11 +3,7 @@
 import { CommonToolValidationService } from '../../common/service';
 import { ExternalTool } from '../../external-tool/domain';
 import { ExternalToolService } from '../../external-tool/service';
-<<<<<<< HEAD
 import { ToolFeatures, ToolFeaturesInterface } from '../../tool-config';
-=======
-import { IToolFeatures, ToolFeatures } from '../../tool-config';
->>>>>>> 8f1aea39
 import { SchoolExternalTool } from '../domain';
 
 @Injectable()
