import { createMock, DeepMocked } from '@golevelup/ts-jest';
import { Test, TestingModule } from '@nestjs/testing';
<<<<<<< HEAD
import {
	customParameterDOFactory,
	externalToolFactory,
	schoolExternalToolFactory,
} from '@shared/testing/factory/domainobject/tool';
import { ExternalTool } from '../../external-tool/domain';
=======
import { ExternalToolDO, SchoolExternalToolDO } from '@shared/domain';
import { externalToolDOFactory, schoolExternalToolDOFactory } from '@shared/testing/factory/domainobject/tool';
import { CommonToolValidationService } from '../../common/service';
>>>>>>> ced62116
import { ExternalToolService } from '../../external-tool/service';
import { SchoolExternalToolValidationService } from './school-external-tool-validation.service';
import { SchoolExternalTool } from '../domain';
import { CustomParameter } from '../../common/domain';
import { CustomParameterScope, CustomParameterType } from '../../common/enum';

describe('SchoolExternalToolValidationService', () => {
	let module: TestingModule;
	let service: SchoolExternalToolValidationService;

	let externalToolService: DeepMocked<ExternalToolService>;
	let commonToolValidationService: DeepMocked<CommonToolValidationService>;

	beforeAll(async () => {
		module = await Test.createTestingModule({
			providers: [
				SchoolExternalToolValidationService,
				{
					provide: ExternalToolService,
					useValue: createMock<ExternalToolService>(),
				},
				{
					provide: CommonToolValidationService,
					useValue: createMock<CommonToolValidationService>(),
				},
			],
		}).compile();

		service = module.get(SchoolExternalToolValidationService);
		externalToolService = module.get(ExternalToolService);
		commonToolValidationService = module.get(CommonToolValidationService);
	});

	afterEach(() => {
		jest.clearAllMocks();
	});

<<<<<<< HEAD
	const setup = (
		externalToolDoMock?: Partial<ExternalTool>,
		schoolExternalToolDoMock?: Partial<SchoolExternalTool>
	) => {
		const schoolExternalTool: SchoolExternalTool = schoolExternalToolFactory.build({
			...schoolExternalToolFactory.buildWithId(),
			...schoolExternalToolDoMock,
		});
		const externalTool: ExternalTool = new ExternalTool({
			...externalToolFactory.buildWithId(),
			...externalToolDoMock,
		});
		externalToolService.findExternalToolById.mockResolvedValue(externalTool);
		const schoolExternalToolId = schoolExternalTool.id as string;
		return {
			schoolExternalTool,
			externalTool,
			schoolExternalToolId,
=======
	describe('validate', () => {
		const setup = (
			externalToolDoMock?: Partial<ExternalToolDO>,
			schoolExternalToolDoMock?: Partial<SchoolExternalToolDO>
		) => {
			const schoolExternalToolDO: SchoolExternalToolDO = schoolExternalToolDOFactory.build({
				...schoolExternalToolDOFactory.buildWithId(),
				...schoolExternalToolDoMock,
			});
			const externalToolDO: ExternalToolDO = new ExternalToolDO({
				...externalToolDOFactory.buildWithId(),
				...externalToolDoMock,
			});
			externalToolService.findExternalToolById.mockResolvedValue(externalToolDO);
			const schoolExternalToolId = schoolExternalToolDO.id as string;
			return {
				schoolExternalToolDO,
				externalToolDO,
				schoolExternalToolId,
			};
>>>>>>> ced62116
		};

		describe('when schoolExternalTool is given', () => {
			it('should call externalToolService.findExternalToolById', async () => {
				const { schoolExternalTool } = setup();

				await service.validate(schoolExternalTool);

				expect(externalToolService.findExternalToolById).toHaveBeenCalledWith(schoolExternalTool.toolId);
			});
<<<<<<< HEAD
		});

		describe('when version of externalTool and schoolExternalTool are different', () => {
			it('should throw error', async () => {
				const { schoolExternalTool } = setup({ version: 8383 }, { toolVersion: 1337 });

				const func = () => service.validate(schoolExternalTool);

				await expect(func()).rejects.toThrowError('tool_version_mismatch:');
			});
		});

		describe('when checking parameter is required', () => {
			it('should throw error when given parameter is not optional and parameter value is empty', async () => {
				const requiredParam: CustomParameter = customParameterDOFactory.build({
					name: 'requiredParam',
					scope: CustomParameterScope.SCHOOL,
					type: CustomParameterType.STRING,
					isOptional: false,
				});
				const { schoolExternalTool } = setup(
					{
						parameters: [requiredParam],
					},
					{
						parameters: [{ name: 'requiredParam', value: '' }],
					}
				);

				const func = () => service.validate(schoolExternalTool);

				await expect(func()).rejects.toThrowError('tool_param_required:');
			});
		});

		describe('when checking parameters for duplicates', () => {
			it('should throw error when given parameters has a case sensitive duplicate', async () => {
				const { schoolExternalTool } = setup(undefined, {
					parameters: [
						{ name: 'nameDuplicate', value: 'value' },
						{ name: 'nameDuplicate', value: 'value' },
					],
				});

				const func = () => service.validate(schoolExternalTool);

				await expect(func()).rejects.toThrowError('tool_param_duplicate:');
			});

			it('should throw error when given parameters has case insensitive duplicate', async () => {
				const { schoolExternalTool } = setup(undefined, {
					parameters: [
						{ name: 'nameDuplicate', value: 'value' },
						{ name: 'nameduplicate', value: 'value' },
					],
				});

				const func = () => service.validate(schoolExternalTool);

				await expect(func()).rejects.toThrowError('tool_param_duplicate:');
			});

			it('when given parameters has no duplicates should return without error', async () => {
				const { schoolExternalTool } = setup(undefined, {
					parameters: [
						{ name: 'nameNoDuplicate1', value: 'value' },
						{ name: 'nameNoDuplicate2', value: 'value' },
					],
				});

				const func = () => service.validate(schoolExternalTool);

				await expect(func()).resolves.not.toThrowError('tool_param_duplicate:');
			});
		});

		describe('when parameter scope is not school', () => {
			it('should return without any error', async () => {
				const notSchoolParam: CustomParameter = customParameterDOFactory.build({
					name: 'notSchoolParam',
					scope: CustomParameterScope.GLOBAL,
					type: CustomParameterType.BOOLEAN,
				});
				const { schoolExternalTool } = setup(
					{
						parameters: [notSchoolParam],
					},
					{
						parameters: [{ name: 'name', value: 'true' }],
					}
				);

				const func = () => service.validate(schoolExternalTool);

				await expect(func()).resolves.not.toThrowError();
			});
		});

		describe('when parameter scope is school', () => {
			it('should throw exception when required parameter is missing', async () => {
				const missingParam: CustomParameter = customParameterDOFactory.build({
					name: 'isMissing',
					isOptional: false,
					scope: CustomParameterScope.SCHOOL,
				});
				const { schoolExternalTool } = setup(
					{
						parameters: [missingParam],
					},
					{
						parameters: [{ name: 'anotherParam', value: 'value' }],
					}
				);

				const func = () => service.validate(schoolExternalTool);

				await expect(func()).rejects.toThrowError('tool_param_required:');
			});

			it('should return without error when parameter is optional but is missing on params', async () => {
				const { schoolExternalTool } = setup(
					{
						parameters: [
							customParameterDOFactory.build({
								name: 'notChecked',
								scope: CustomParameterScope.SCHOOL,
								isOptional: true,
							}),
						],
					},
					{
						parameters: [{ name: 'anotherParam', value: 'value' }],
					}
				);

				const func = () => service.validate(schoolExternalTool);

				await expect(func()).resolves.not.toThrowError('tool_param_required:');
			});
		});

		describe('when checking parameter type string', () => {
			it('should return without error', async () => {
				const correctTypeParam: CustomParameter = customParameterDOFactory.build({
					name: 'correctType',
					scope: CustomParameterScope.SCHOOL,
					type: CustomParameterType.STRING,
				});
				const { schoolExternalTool } = setup(
					{
						parameters: [correctTypeParam],
					},
					{
						parameters: [{ name: correctTypeParam.name, value: 'dasIstEinString' }],
					}
				);

				const func = () => service.validate(schoolExternalTool);

				await expect(func()).resolves.not.toThrowError('tool_param_type_mismatch:');
			});
		});

		describe('when checking parameter type number', () => {
			it('should return without error when type matches param value', async () => {
				const correctTypeParam: CustomParameter = customParameterDOFactory.build({
					name: 'correctType',
					scope: CustomParameterScope.SCHOOL,
					type: CustomParameterType.NUMBER,
				});
				const { schoolExternalTool } = setup(
					{
						parameters: [correctTypeParam],
					},
					{
						parameters: [{ name: correctTypeParam.name, value: '1234' }],
					}
				);

				const func = () => service.validate(schoolExternalTool);

				await expect(func()).resolves.not.toThrowError('tool_param_type_mismatch:');
			});

			it('should throw exception when type not matches param value', async () => {
				const wrongTypeParam: CustomParameter = customParameterDOFactory.build({
					name: 'wrongType',
					scope: CustomParameterScope.SCHOOL,
					type: CustomParameterType.NUMBER,
				});
				const { schoolExternalTool } = setup(
					{
						parameters: [wrongTypeParam],
					},
					{
						parameters: [{ name: wrongTypeParam.name, value: '17271hsadas' }],
					}
				);

				const func = () => service.validate(schoolExternalTool);

				await expect(func()).rejects.toThrowError('tool_param_type_mismatch:');
			});
		});

		describe('when checking parameter type boolean', () => {
			it('should return without error when type matches param value', async () => {
				const correctTypeParam: CustomParameter = customParameterDOFactory.build({
					name: 'correctType',
					scope: CustomParameterScope.SCHOOL,
					type: CustomParameterType.BOOLEAN,
				});
				const { schoolExternalTool } = setup(
					{
						parameters: [correctTypeParam],
					},
					{
						parameters: [{ name: correctTypeParam.name, value: 'true' }],
					}
				);

				const func = () => service.validate(schoolExternalTool);

				await expect(func()).resolves.not.toThrowError('tool_param_type_mismatch:');
			});

			it('should throw exception when type not matches param value', async () => {
				const wrongTypeParam: CustomParameter = customParameterDOFactory.build({
					name: 'wrongType',
					scope: CustomParameterScope.SCHOOL,
					type: CustomParameterType.BOOLEAN,
					isOptional: true,
				});
				const { schoolExternalTool } = setup(
					{
						parameters: [wrongTypeParam],
					},
					{
						parameters: [{ name: wrongTypeParam.name, value: '' }],
					}
				);

				const func = () => service.validate(schoolExternalTool);

				await expect(func()).rejects.toThrowError('tool_param_type_mismatch:');
			});
		});

		describe('when checking parameter type auto_contextId', () => {
			it('should return without error when type matches param value', async () => {
				const correctTypeParam: CustomParameter = customParameterDOFactory.build({
					name: 'correctType',
					scope: CustomParameterScope.SCHOOL,
					type: CustomParameterType.AUTO_CONTEXTID,
				});
				const { schoolExternalTool } = setup(
					{
						parameters: [correctTypeParam],
					},
					{
						parameters: [{ name: 'correctType', value: 'irgendeineId123' }],
					}
				);

				const func = () => service.validate(schoolExternalTool);

				await expect(func()).resolves.not.toThrowError('tool_param_type_mismatch:');
			});
		});

		describe('when checking parameter type auto_contextName', () => {
			it('should return without error when type matches param value', async () => {
				const correctTypeParam: CustomParameter = customParameterDOFactory.build({
					name: 'correctType',
					scope: CustomParameterScope.SCHOOL,
					type: CustomParameterType.AUTO_CONTEXTNAME,
				});
				const { schoolExternalTool } = setup(
					{
						parameters: [correctTypeParam],
					},
					{
						parameters: [{ name: 'correctType', value: 'irgendeineId123' }],
					}
				);

				const func = () => service.validate(schoolExternalTool);
=======

			it('should call commonToolValidationService.checkForDuplicateParameters', async () => {
				const { schoolExternalToolDO } = setup();

				await service.validate(schoolExternalToolDO);
>>>>>>> ced62116

				expect(commonToolValidationService.checkForDuplicateParameters).toHaveBeenCalledWith(schoolExternalToolDO);
			});
<<<<<<< HEAD
		});

		describe('when checking parameter type auto_schoolId', () => {
			it('should return without error when type matches param value', async () => {
				const correctTypeParam: CustomParameter = customParameterDOFactory.build({
					name: 'correctType',
					scope: CustomParameterScope.SCHOOL,
					type: CustomParameterType.AUTO_SCHOOLID,
				});
				const { schoolExternalTool } = setup(
					{
						parameters: [correctTypeParam],
					},
					{
						parameters: [{ name: 'correctType', value: 'irgendeineId123' }],
					}
				);

				const func = () => service.validate(schoolExternalTool);
=======

			it('should call commonToolValidationService.checkCustomParameterEntries', async () => {
				const { schoolExternalToolDO } = setup();
>>>>>>> ced62116

				await service.validate(schoolExternalToolDO);

<<<<<<< HEAD
		describe('when checking parameter type auto_schoolnumber', () => {
			it('should return without error when type matches param value', async () => {
				const correctTypeParam: CustomParameter = customParameterDOFactory.build({
					name: 'correctType',
					scope: CustomParameterScope.SCHOOL,
					type: CustomParameterType.AUTO_SCHOOLNUMBER,
				});
				const { schoolExternalTool } = setup(
					{
						parameters: [correctTypeParam],
					},
					{
						parameters: [{ name: 'correctType', value: 'irgendeineId123' }],
					}
				);

				const func = () => service.validate(schoolExternalTool);

				await expect(func()).resolves.not.toThrowError('tool_param_type_mismatch:');
			});
		});

		describe('when validating regex', () => {
			it('should skip validation when no regex is given', async () => {
				const undefinedRegex: CustomParameter = customParameterDOFactory.build({
					name: 'undefinedRegex',
					scope: CustomParameterScope.SCHOOL,
					type: CustomParameterType.STRING,
					regex: undefined,
				});
				const { schoolExternalTool } = setup(
					{
						parameters: [undefinedRegex],
					},
					{
						parameters: [{ name: 'undefinedRegex', value: 'xxxx' }],
					}
				);

				const func = () => service.validate(schoolExternalTool);

				await expect(func()).resolves.not.toThrowError(`tool_param_value_regex`);
			});

			it('should return without error when param value is valid', async () => {
				const validRegex: CustomParameter = customParameterDOFactory.build({
					name: 'validRegex',
					scope: CustomParameterScope.SCHOOL,
					type: CustomParameterType.STRING,
					regex: '[x]',
				});
				const { schoolExternalTool } = setup(
					{
						parameters: [validRegex],
					},
					{
						parameters: [{ name: 'validRegex', value: 'xxxx' }],
					}
				);

				const func = () => service.validate(schoolExternalTool);

				await expect(func()).resolves.not.toThrowError('tool_param_value_regex:');
			});

			it('should throw exception when param value is not valid', async () => {
				const validRegex: CustomParameter = customParameterDOFactory.build({
					name: 'validRegex',
					scope: CustomParameterScope.SCHOOL,
					type: CustomParameterType.STRING,
					regex: '[x]',
				});
				const { schoolExternalTool } = setup(
					{
						parameters: [validRegex],
					},
					{
						parameters: [{ name: 'validRegex', value: 'abcdefasdhasd' }],
					}
				);
=======
				expect(commonToolValidationService.checkCustomParameterEntries).toHaveBeenCalledWith(
					expect.anything(),
					schoolExternalToolDO
				);
			});
		});

		describe('when version of externalTool and schoolExternalTool are different', () => {
			it('should throw error', async () => {
				const { schoolExternalToolDO } = setup({ version: 8383 }, { toolVersion: 1337 });
>>>>>>> ced62116

				const func = () => service.validate(schoolExternalTool);

				await expect(func()).rejects.toThrowError('tool_version_mismatch:');
			});
		});
	});
});<|MERGE_RESOLUTION|>--- conflicted
+++ resolved
@@ -1,22 +1,10 @@
 import { createMock, DeepMocked } from '@golevelup/ts-jest';
 import { Test, TestingModule } from '@nestjs/testing';
-<<<<<<< HEAD
-import {
-	customParameterDOFactory,
-	externalToolFactory,
-	schoolExternalToolFactory,
-} from '@shared/testing/factory/domainobject/tool';
-import { ExternalTool } from '../../external-tool/domain';
-=======
 import { ExternalToolDO, SchoolExternalToolDO } from '@shared/domain';
 import { externalToolDOFactory, schoolExternalToolDOFactory } from '@shared/testing/factory/domainobject/tool';
 import { CommonToolValidationService } from '../../common/service';
->>>>>>> ced62116
 import { ExternalToolService } from '../../external-tool/service';
 import { SchoolExternalToolValidationService } from './school-external-tool-validation.service';
-import { SchoolExternalTool } from '../domain';
-import { CustomParameter } from '../../common/domain';
-import { CustomParameterScope, CustomParameterType } from '../../common/enum';
 
 describe('SchoolExternalToolValidationService', () => {
 	let module: TestingModule;
@@ -49,26 +37,6 @@
 		jest.clearAllMocks();
 	});
 
-<<<<<<< HEAD
-	const setup = (
-		externalToolDoMock?: Partial<ExternalTool>,
-		schoolExternalToolDoMock?: Partial<SchoolExternalTool>
-	) => {
-		const schoolExternalTool: SchoolExternalTool = schoolExternalToolFactory.build({
-			...schoolExternalToolFactory.buildWithId(),
-			...schoolExternalToolDoMock,
-		});
-		const externalTool: ExternalTool = new ExternalTool({
-			...externalToolFactory.buildWithId(),
-			...externalToolDoMock,
-		});
-		externalToolService.findExternalToolById.mockResolvedValue(externalTool);
-		const schoolExternalToolId = schoolExternalTool.id as string;
-		return {
-			schoolExternalTool,
-			externalTool,
-			schoolExternalToolId,
-=======
 	describe('validate', () => {
 		const setup = (
 			externalToolDoMock?: Partial<ExternalToolDO>,
@@ -89,425 +57,30 @@
 				externalToolDO,
 				schoolExternalToolId,
 			};
->>>>>>> ced62116
 		};
 
 		describe('when schoolExternalTool is given', () => {
 			it('should call externalToolService.findExternalToolById', async () => {
-				const { schoolExternalTool } = setup();
+				const { schoolExternalToolDO } = setup();
 
-				await service.validate(schoolExternalTool);
+				await service.validate(schoolExternalToolDO);
 
-				expect(externalToolService.findExternalToolById).toHaveBeenCalledWith(schoolExternalTool.toolId);
+				expect(externalToolService.findExternalToolById).toHaveBeenCalledWith(schoolExternalToolDO.toolId);
 			});
-<<<<<<< HEAD
-		});
-
-		describe('when version of externalTool and schoolExternalTool are different', () => {
-			it('should throw error', async () => {
-				const { schoolExternalTool } = setup({ version: 8383 }, { toolVersion: 1337 });
-
-				const func = () => service.validate(schoolExternalTool);
-
-				await expect(func()).rejects.toThrowError('tool_version_mismatch:');
-			});
-		});
-
-		describe('when checking parameter is required', () => {
-			it('should throw error when given parameter is not optional and parameter value is empty', async () => {
-				const requiredParam: CustomParameter = customParameterDOFactory.build({
-					name: 'requiredParam',
-					scope: CustomParameterScope.SCHOOL,
-					type: CustomParameterType.STRING,
-					isOptional: false,
-				});
-				const { schoolExternalTool } = setup(
-					{
-						parameters: [requiredParam],
-					},
-					{
-						parameters: [{ name: 'requiredParam', value: '' }],
-					}
-				);
-
-				const func = () => service.validate(schoolExternalTool);
-
-				await expect(func()).rejects.toThrowError('tool_param_required:');
-			});
-		});
-
-		describe('when checking parameters for duplicates', () => {
-			it('should throw error when given parameters has a case sensitive duplicate', async () => {
-				const { schoolExternalTool } = setup(undefined, {
-					parameters: [
-						{ name: 'nameDuplicate', value: 'value' },
-						{ name: 'nameDuplicate', value: 'value' },
-					],
-				});
-
-				const func = () => service.validate(schoolExternalTool);
-
-				await expect(func()).rejects.toThrowError('tool_param_duplicate:');
-			});
-
-			it('should throw error when given parameters has case insensitive duplicate', async () => {
-				const { schoolExternalTool } = setup(undefined, {
-					parameters: [
-						{ name: 'nameDuplicate', value: 'value' },
-						{ name: 'nameduplicate', value: 'value' },
-					],
-				});
-
-				const func = () => service.validate(schoolExternalTool);
-
-				await expect(func()).rejects.toThrowError('tool_param_duplicate:');
-			});
-
-			it('when given parameters has no duplicates should return without error', async () => {
-				const { schoolExternalTool } = setup(undefined, {
-					parameters: [
-						{ name: 'nameNoDuplicate1', value: 'value' },
-						{ name: 'nameNoDuplicate2', value: 'value' },
-					],
-				});
-
-				const func = () => service.validate(schoolExternalTool);
-
-				await expect(func()).resolves.not.toThrowError('tool_param_duplicate:');
-			});
-		});
-
-		describe('when parameter scope is not school', () => {
-			it('should return without any error', async () => {
-				const notSchoolParam: CustomParameter = customParameterDOFactory.build({
-					name: 'notSchoolParam',
-					scope: CustomParameterScope.GLOBAL,
-					type: CustomParameterType.BOOLEAN,
-				});
-				const { schoolExternalTool } = setup(
-					{
-						parameters: [notSchoolParam],
-					},
-					{
-						parameters: [{ name: 'name', value: 'true' }],
-					}
-				);
-
-				const func = () => service.validate(schoolExternalTool);
-
-				await expect(func()).resolves.not.toThrowError();
-			});
-		});
-
-		describe('when parameter scope is school', () => {
-			it('should throw exception when required parameter is missing', async () => {
-				const missingParam: CustomParameter = customParameterDOFactory.build({
-					name: 'isMissing',
-					isOptional: false,
-					scope: CustomParameterScope.SCHOOL,
-				});
-				const { schoolExternalTool } = setup(
-					{
-						parameters: [missingParam],
-					},
-					{
-						parameters: [{ name: 'anotherParam', value: 'value' }],
-					}
-				);
-
-				const func = () => service.validate(schoolExternalTool);
-
-				await expect(func()).rejects.toThrowError('tool_param_required:');
-			});
-
-			it('should return without error when parameter is optional but is missing on params', async () => {
-				const { schoolExternalTool } = setup(
-					{
-						parameters: [
-							customParameterDOFactory.build({
-								name: 'notChecked',
-								scope: CustomParameterScope.SCHOOL,
-								isOptional: true,
-							}),
-						],
-					},
-					{
-						parameters: [{ name: 'anotherParam', value: 'value' }],
-					}
-				);
-
-				const func = () => service.validate(schoolExternalTool);
-
-				await expect(func()).resolves.not.toThrowError('tool_param_required:');
-			});
-		});
-
-		describe('when checking parameter type string', () => {
-			it('should return without error', async () => {
-				const correctTypeParam: CustomParameter = customParameterDOFactory.build({
-					name: 'correctType',
-					scope: CustomParameterScope.SCHOOL,
-					type: CustomParameterType.STRING,
-				});
-				const { schoolExternalTool } = setup(
-					{
-						parameters: [correctTypeParam],
-					},
-					{
-						parameters: [{ name: correctTypeParam.name, value: 'dasIstEinString' }],
-					}
-				);
-
-				const func = () => service.validate(schoolExternalTool);
-
-				await expect(func()).resolves.not.toThrowError('tool_param_type_mismatch:');
-			});
-		});
-
-		describe('when checking parameter type number', () => {
-			it('should return without error when type matches param value', async () => {
-				const correctTypeParam: CustomParameter = customParameterDOFactory.build({
-					name: 'correctType',
-					scope: CustomParameterScope.SCHOOL,
-					type: CustomParameterType.NUMBER,
-				});
-				const { schoolExternalTool } = setup(
-					{
-						parameters: [correctTypeParam],
-					},
-					{
-						parameters: [{ name: correctTypeParam.name, value: '1234' }],
-					}
-				);
-
-				const func = () => service.validate(schoolExternalTool);
-
-				await expect(func()).resolves.not.toThrowError('tool_param_type_mismatch:');
-			});
-
-			it('should throw exception when type not matches param value', async () => {
-				const wrongTypeParam: CustomParameter = customParameterDOFactory.build({
-					name: 'wrongType',
-					scope: CustomParameterScope.SCHOOL,
-					type: CustomParameterType.NUMBER,
-				});
-				const { schoolExternalTool } = setup(
-					{
-						parameters: [wrongTypeParam],
-					},
-					{
-						parameters: [{ name: wrongTypeParam.name, value: '17271hsadas' }],
-					}
-				);
-
-				const func = () => service.validate(schoolExternalTool);
-
-				await expect(func()).rejects.toThrowError('tool_param_type_mismatch:');
-			});
-		});
-
-		describe('when checking parameter type boolean', () => {
-			it('should return without error when type matches param value', async () => {
-				const correctTypeParam: CustomParameter = customParameterDOFactory.build({
-					name: 'correctType',
-					scope: CustomParameterScope.SCHOOL,
-					type: CustomParameterType.BOOLEAN,
-				});
-				const { schoolExternalTool } = setup(
-					{
-						parameters: [correctTypeParam],
-					},
-					{
-						parameters: [{ name: correctTypeParam.name, value: 'true' }],
-					}
-				);
-
-				const func = () => service.validate(schoolExternalTool);
-
-				await expect(func()).resolves.not.toThrowError('tool_param_type_mismatch:');
-			});
-
-			it('should throw exception when type not matches param value', async () => {
-				const wrongTypeParam: CustomParameter = customParameterDOFactory.build({
-					name: 'wrongType',
-					scope: CustomParameterScope.SCHOOL,
-					type: CustomParameterType.BOOLEAN,
-					isOptional: true,
-				});
-				const { schoolExternalTool } = setup(
-					{
-						parameters: [wrongTypeParam],
-					},
-					{
-						parameters: [{ name: wrongTypeParam.name, value: '' }],
-					}
-				);
-
-				const func = () => service.validate(schoolExternalTool);
-
-				await expect(func()).rejects.toThrowError('tool_param_type_mismatch:');
-			});
-		});
-
-		describe('when checking parameter type auto_contextId', () => {
-			it('should return without error when type matches param value', async () => {
-				const correctTypeParam: CustomParameter = customParameterDOFactory.build({
-					name: 'correctType',
-					scope: CustomParameterScope.SCHOOL,
-					type: CustomParameterType.AUTO_CONTEXTID,
-				});
-				const { schoolExternalTool } = setup(
-					{
-						parameters: [correctTypeParam],
-					},
-					{
-						parameters: [{ name: 'correctType', value: 'irgendeineId123' }],
-					}
-				);
-
-				const func = () => service.validate(schoolExternalTool);
-
-				await expect(func()).resolves.not.toThrowError('tool_param_type_mismatch:');
-			});
-		});
-
-		describe('when checking parameter type auto_contextName', () => {
-			it('should return without error when type matches param value', async () => {
-				const correctTypeParam: CustomParameter = customParameterDOFactory.build({
-					name: 'correctType',
-					scope: CustomParameterScope.SCHOOL,
-					type: CustomParameterType.AUTO_CONTEXTNAME,
-				});
-				const { schoolExternalTool } = setup(
-					{
-						parameters: [correctTypeParam],
-					},
-					{
-						parameters: [{ name: 'correctType', value: 'irgendeineId123' }],
-					}
-				);
-
-				const func = () => service.validate(schoolExternalTool);
-=======
 
 			it('should call commonToolValidationService.checkForDuplicateParameters', async () => {
 				const { schoolExternalToolDO } = setup();
 
 				await service.validate(schoolExternalToolDO);
->>>>>>> ced62116
 
 				expect(commonToolValidationService.checkForDuplicateParameters).toHaveBeenCalledWith(schoolExternalToolDO);
 			});
-<<<<<<< HEAD
-		});
-
-		describe('when checking parameter type auto_schoolId', () => {
-			it('should return without error when type matches param value', async () => {
-				const correctTypeParam: CustomParameter = customParameterDOFactory.build({
-					name: 'correctType',
-					scope: CustomParameterScope.SCHOOL,
-					type: CustomParameterType.AUTO_SCHOOLID,
-				});
-				const { schoolExternalTool } = setup(
-					{
-						parameters: [correctTypeParam],
-					},
-					{
-						parameters: [{ name: 'correctType', value: 'irgendeineId123' }],
-					}
-				);
-
-				const func = () => service.validate(schoolExternalTool);
-=======
 
 			it('should call commonToolValidationService.checkCustomParameterEntries', async () => {
 				const { schoolExternalToolDO } = setup();
->>>>>>> ced62116
 
 				await service.validate(schoolExternalToolDO);
 
-<<<<<<< HEAD
-		describe('when checking parameter type auto_schoolnumber', () => {
-			it('should return without error when type matches param value', async () => {
-				const correctTypeParam: CustomParameter = customParameterDOFactory.build({
-					name: 'correctType',
-					scope: CustomParameterScope.SCHOOL,
-					type: CustomParameterType.AUTO_SCHOOLNUMBER,
-				});
-				const { schoolExternalTool } = setup(
-					{
-						parameters: [correctTypeParam],
-					},
-					{
-						parameters: [{ name: 'correctType', value: 'irgendeineId123' }],
-					}
-				);
-
-				const func = () => service.validate(schoolExternalTool);
-
-				await expect(func()).resolves.not.toThrowError('tool_param_type_mismatch:');
-			});
-		});
-
-		describe('when validating regex', () => {
-			it('should skip validation when no regex is given', async () => {
-				const undefinedRegex: CustomParameter = customParameterDOFactory.build({
-					name: 'undefinedRegex',
-					scope: CustomParameterScope.SCHOOL,
-					type: CustomParameterType.STRING,
-					regex: undefined,
-				});
-				const { schoolExternalTool } = setup(
-					{
-						parameters: [undefinedRegex],
-					},
-					{
-						parameters: [{ name: 'undefinedRegex', value: 'xxxx' }],
-					}
-				);
-
-				const func = () => service.validate(schoolExternalTool);
-
-				await expect(func()).resolves.not.toThrowError(`tool_param_value_regex`);
-			});
-
-			it('should return without error when param value is valid', async () => {
-				const validRegex: CustomParameter = customParameterDOFactory.build({
-					name: 'validRegex',
-					scope: CustomParameterScope.SCHOOL,
-					type: CustomParameterType.STRING,
-					regex: '[x]',
-				});
-				const { schoolExternalTool } = setup(
-					{
-						parameters: [validRegex],
-					},
-					{
-						parameters: [{ name: 'validRegex', value: 'xxxx' }],
-					}
-				);
-
-				const func = () => service.validate(schoolExternalTool);
-
-				await expect(func()).resolves.not.toThrowError('tool_param_value_regex:');
-			});
-
-			it('should throw exception when param value is not valid', async () => {
-				const validRegex: CustomParameter = customParameterDOFactory.build({
-					name: 'validRegex',
-					scope: CustomParameterScope.SCHOOL,
-					type: CustomParameterType.STRING,
-					regex: '[x]',
-				});
-				const { schoolExternalTool } = setup(
-					{
-						parameters: [validRegex],
-					},
-					{
-						parameters: [{ name: 'validRegex', value: 'abcdefasdhasd' }],
-					}
-				);
-=======
 				expect(commonToolValidationService.checkCustomParameterEntries).toHaveBeenCalledWith(
 					expect.anything(),
 					schoolExternalToolDO
@@ -518,9 +91,8 @@
 		describe('when version of externalTool and schoolExternalTool are different', () => {
 			it('should throw error', async () => {
 				const { schoolExternalToolDO } = setup({ version: 8383 }, { toolVersion: 1337 });
->>>>>>> ced62116
 
-				const func = () => service.validate(schoolExternalTool);
+				const func = () => service.validate(schoolExternalToolDO);
 
 				await expect(func()).rejects.toThrowError('tool_version_mismatch:');
 			});
