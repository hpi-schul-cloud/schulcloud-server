import { createMock, DeepMocked } from '@golevelup/ts-jest';
import { Test, TestingModule } from '@nestjs/testing';
import { ApiValidationError } from '@shared/common';
import { SchoolExternalToolRepo } from '@shared/repo';
import {
	externalToolFactory,
	schoolExternalToolFactory,
	schoolToolConfigurationStatusFactory,
} from '@shared/testing/factory';
import { ExternalTool } from '../../external-tool/domain';
<<<<<<< HEAD
import { ExternalToolService } from '../../external-tool';
import { IToolFeatures, ToolFeatures } from '../../tool-config';
import { SchoolExternalToolConfigurationStatus } from '../controller/domain/school-external-tool-configuration-status';
=======
import { ExternalToolService } from '../../external-tool/service';
>>>>>>> b15d6412
import { SchoolExternalTool } from '../domain';
import { SchoolExternalToolQuery } from '../uc/dto/school-external-tool.types';
import { SchoolExternalToolValidationService } from './school-external-tool-validation.service';
import { SchoolExternalToolService } from './school-external-tool.service';

describe(SchoolExternalToolService.name, () => {
	let module: TestingModule;
	let service: SchoolExternalToolService;

	let schoolExternalToolRepo: DeepMocked<SchoolExternalToolRepo>;
	let externalToolService: DeepMocked<ExternalToolService>;
	let schoolExternalToolValidationService: DeepMocked<SchoolExternalToolValidationService>;

	beforeAll(async () => {
		module = await Test.createTestingModule({
			providers: [
				SchoolExternalToolService,
				{
					provide: SchoolExternalToolRepo,
					useValue: createMock<SchoolExternalToolRepo>(),
				},
				{
					provide: ExternalToolService,
					useValue: createMock<ExternalToolService>(),
				},
				{
					provide: SchoolExternalToolValidationService,
					useValue: createMock<SchoolExternalToolValidationService>(),
				},
			],
		}).compile();

		service = module.get(SchoolExternalToolService);
		schoolExternalToolRepo = module.get(SchoolExternalToolRepo);
		externalToolService = module.get(ExternalToolService);
		schoolExternalToolValidationService = module.get(SchoolExternalToolValidationService);
	});

	describe('findSchoolExternalTools', () => {
		describe('when called with query', () => {
			const setup = () => {
				const schoolExternalTool: SchoolExternalTool = schoolExternalToolFactory.build();
				const externalTool: ExternalTool = externalToolFactory.buildWithId();

				schoolExternalToolRepo.find.mockResolvedValue([schoolExternalTool]);
				externalToolService.findById.mockResolvedValue(externalTool);

				return {
					schoolExternalTool,
				};
			};

<<<<<<< HEAD
	describe('findSchoolExternalTools', () => {
		describe('when called with query', () => {
			const setup = () => {
				const schoolExternalTool: SchoolExternalTool = schoolExternalToolFactory.build();
				const schoolExternalToolQuery: SchoolExternalToolQuery = {
					schoolId: schoolExternalTool.schoolId,
					toolId: schoolExternalTool.toolId,
					isDeactivated: !!schoolExternalTool.status?.isDeactivated,
				};

				schoolExternalToolRepo.find.mockResolvedValue([schoolExternalTool]);
				toolFearures.toolStatusWithoutVersions = false;

				return {
					schoolExternalTool,
					schoolExternalToolId: schoolExternalTool.id as string,
					schoolExternalToolQuery,
				};
			};

			it('should call repo with query', async () => {
				const { schoolExternalTool, schoolExternalToolQuery } = setup();
=======
			it('should call repo with query', async () => {
				const { schoolExternalTool } = setup();
>>>>>>> b15d6412

				await service.findSchoolExternalTools(schoolExternalToolQuery);

				expect(schoolExternalToolRepo.find).toHaveBeenCalledWith<[Required<SchoolExternalToolQuery>]>({
					schoolId: schoolExternalTool.schoolId,
					toolId: schoolExternalTool.toolId,
					isDeactivated: !!schoolExternalTool.status?.isDeactivated,
				});
			});

			it('should return schoolExternalTool array', async () => {
<<<<<<< HEAD
				const { schoolExternalToolQuery } = setup();
=======
				const { schoolExternalTool } = setup();
				schoolExternalToolRepo.find.mockResolvedValue([schoolExternalTool, schoolExternalTool]);
>>>>>>> b15d6412

				const result: SchoolExternalTool[] = await service.findSchoolExternalTools(schoolExternalToolQuery);

				expect(Array.isArray(result)).toBe(true);
			});
		});
	});

	describe('enrichDataFromExternalTool', () => {
		describe('when schoolExternalTool is given', () => {
			const setup = () => {
				const schoolExternalTool: SchoolExternalTool = schoolExternalToolFactory.build();
				const externalTool: ExternalTool = externalToolFactory.buildWithId();

				schoolExternalToolRepo.find.mockResolvedValue([schoolExternalTool]);
				externalToolService.findById.mockResolvedValue(externalTool);

				return {
					schoolExternalTool,
				};
			};

			it('should call the externalToolService', async () => {
				const { schoolExternalTool } = setup();

				await service.findSchoolExternalTools(schoolExternalTool);

				expect(externalToolService.findById).toHaveBeenCalledWith(schoolExternalTool.toolId);
			});
		});

		describe('when determine status', () => {
			describe('when validation goes through', () => {
				const setup = () => {
					const schoolExternalTool: SchoolExternalTool = schoolExternalToolFactory.build();
					const externalTool: ExternalTool = externalToolFactory.buildWithId();

					schoolExternalToolRepo.find.mockResolvedValue([schoolExternalTool]);
					externalToolService.findById.mockResolvedValue(externalTool);
					schoolExternalToolValidationService.validate.mockResolvedValue();

					return {
						schoolExternalTool,
					};
				};

				it('should return latest tool status', async () => {
					const { schoolExternalTool } = setup();

					const schoolExternalToolDOs: SchoolExternalTool[] = await service.findSchoolExternalTools(schoolExternalTool);

					expect(schoolExternalToolValidationService.validate).toHaveBeenCalledWith(schoolExternalTool);
					expect(schoolExternalToolDOs[0].status).toEqual(
						schoolToolConfigurationStatusFactory.build({
							isOutdatedOnScopeSchool: false,
						})
					);
				});

				it('should return non deactivated tool status', async () => {
					const { schoolExternalTool } = setup();

					const schoolExternalToolDOs: SchoolExternalTool[] = await service.findSchoolExternalTools(schoolExternalTool);

					expect(schoolExternalToolValidationService.validate).toHaveBeenCalledWith(schoolExternalTool);
					expect(schoolExternalToolDOs[0].status).toEqual(
						schoolToolConfigurationStatusFactory.build({
							isDeactivated: false,
						})
					);
				});
			});

			describe('when validation throws error', () => {
				const setup = () => {
					const schoolExternalTool: SchoolExternalTool = schoolExternalToolFactory.build();
					const externalTool: ExternalTool = externalToolFactory.buildWithId();

					schoolExternalToolRepo.find.mockResolvedValue([schoolExternalTool]);
					externalToolService.findById.mockResolvedValue(externalTool);
					schoolExternalToolValidationService.validate.mockRejectedValue(ApiValidationError);

					return {
						schoolExternalTool,
					};
				};

				it('should return outdated tool status', async () => {
					const { schoolExternalTool } = setup();

					const schoolExternalToolDOs: SchoolExternalTool[] = await service.findSchoolExternalTools(schoolExternalTool);

					expect(schoolExternalToolValidationService.validate).toHaveBeenCalledWith(schoolExternalTool);
					expect(schoolExternalToolDOs[0].status).toEqual(
						schoolToolConfigurationStatusFactory.build({
							isOutdatedOnScopeSchool: true,
						})
					);
				});
			});

			describe('when schoolExternalTool is deactivated', () => {
				const setup = () => {
					const schoolExternalTool: SchoolExternalTool = schoolExternalToolFactory.build({
						status: schoolToolConfigurationStatusFactory.build({ isDeactivated: true }),
					});
					const externalTool: ExternalTool = externalToolFactory.buildWithId();

					schoolExternalToolRepo.find.mockResolvedValue([schoolExternalTool]);
					externalToolService.findById.mockResolvedValue(externalTool);
					schoolExternalToolValidationService.validate.mockRejectedValue(Promise.resolve());

					return {
						schoolExternalTool,
					};
				};

				it('should return deactivated tool status true', async () => {
					const { schoolExternalTool } = setup();

					const schoolExternalToolDOs: SchoolExternalTool[] = await service.findSchoolExternalTools(schoolExternalTool);

					expect(schoolExternalToolDOs[0].status).toEqual(
						schoolToolConfigurationStatusFactory.build({
							isDeactivated: true,
							isOutdatedOnScopeSchool: true,
						})
					);
				});
			});

			describe('when externalTool is deactivated', () => {
				const setup = () => {
					const schoolExternalTool: SchoolExternalTool = schoolExternalToolFactory.build();
					const externalTool: ExternalTool = externalToolFactory.buildWithId({ isDeactivated: true });

					schoolExternalToolRepo.find.mockResolvedValue([schoolExternalTool]);
					externalToolService.findById.mockResolvedValue(externalTool);
					schoolExternalToolValidationService.validate.mockRejectedValue(Promise.resolve());

					return {
						schoolExternalTool,
					};
				};

				it('should return deactivated tool status true', async () => {
					const { schoolExternalTool } = setup();

					const schoolExternalToolDOs: SchoolExternalTool[] = await service.findSchoolExternalTools(schoolExternalTool);

					expect(schoolExternalToolDOs[0].status).toEqual(
						schoolToolConfigurationStatusFactory.build({
							isDeactivated: true,
							isOutdatedOnScopeSchool: true,
						})
					);
				});
			});
		});
	});

	describe('deleteSchoolExternalToolById', () => {
		describe('when schoolExternalToolId is given', () => {
			const setup = () => {
				const schoolExternalTool: SchoolExternalTool = schoolExternalToolFactory.build();
				const externalTool: ExternalTool = externalToolFactory.buildWithId();

				schoolExternalToolRepo.find.mockResolvedValue([schoolExternalTool]);
				externalToolService.findById.mockResolvedValue(externalTool);

				return {
					schoolExternalToolId: schoolExternalTool.id as string,
				};
			};

			it('should call the schoolExternalToolRepo', async () => {
				const { schoolExternalToolId } = setup();

				await service.deleteSchoolExternalToolById(schoolExternalToolId);

				expect(schoolExternalToolRepo.deleteById).toHaveBeenCalledWith(schoolExternalToolId);
			});
		});
	});

	describe('findById', () => {
		describe('when schoolExternalToolId is given', () => {
			const setup = () => {
				const schoolExternalTool: SchoolExternalTool = schoolExternalToolFactory.build();
				const externalTool: ExternalTool = externalToolFactory.buildWithId();

				schoolExternalToolRepo.find.mockResolvedValue([schoolExternalTool]);
				externalToolService.findById.mockResolvedValue(externalTool);

				return {
					schoolExternalToolId: schoolExternalTool.id as string,
				};
			};

			it('should call schoolExternalToolRepo.findById', async () => {
				const { schoolExternalToolId } = setup();

				await service.findById(schoolExternalToolId);

				expect(schoolExternalToolRepo.findById).toHaveBeenCalledWith(schoolExternalToolId);
			});
		});
	});

	describe('saveSchoolExternalTool', () => {
		describe('when schoolExternalTool is given', () => {
			const setup = () => {
				const schoolExternalTool: SchoolExternalTool = schoolExternalToolFactory.build();
				const externalTool: ExternalTool = externalToolFactory.buildWithId();

				schoolExternalToolRepo.find.mockResolvedValue([schoolExternalTool]);
				externalToolService.findById.mockResolvedValue(externalTool);

				return {
					schoolExternalTool,
				};
			};

			it('should call schoolExternalToolRepo.save', async () => {
				const { schoolExternalTool } = setup();

				await service.saveSchoolExternalTool(schoolExternalTool);

				expect(schoolExternalToolRepo.save).toHaveBeenCalledWith(schoolExternalTool);
			});

			it('should enrich data from externalTool', async () => {
				const { schoolExternalTool } = setup();

				await service.saveSchoolExternalTool(schoolExternalTool);

				expect(externalToolService.findById).toHaveBeenCalledWith(schoolExternalTool.toolId);
			});
		});
	});
});<|MERGE_RESOLUTION|>--- conflicted
+++ resolved
@@ -7,14 +7,8 @@
 	schoolExternalToolFactory,
 	schoolToolConfigurationStatusFactory,
 } from '@shared/testing/factory';
+import { ExternalToolService } from '../../external-tool';
 import { ExternalTool } from '../../external-tool/domain';
-<<<<<<< HEAD
-import { ExternalToolService } from '../../external-tool';
-import { IToolFeatures, ToolFeatures } from '../../tool-config';
-import { SchoolExternalToolConfigurationStatus } from '../controller/domain/school-external-tool-configuration-status';
-=======
-import { ExternalToolService } from '../../external-tool/service';
->>>>>>> b15d6412
 import { SchoolExternalTool } from '../domain';
 import { SchoolExternalToolQuery } from '../uc/dto/school-external-tool.types';
 import { SchoolExternalToolValidationService } from './school-external-tool-validation.service';
@@ -55,299 +49,288 @@
 
 	describe('findSchoolExternalTools', () => {
 		describe('when called with query', () => {
-			const setup = () => {
-				const schoolExternalTool: SchoolExternalTool = schoolExternalToolFactory.build();
-				const externalTool: ExternalTool = externalToolFactory.buildWithId();
-
-				schoolExternalToolRepo.find.mockResolvedValue([schoolExternalTool]);
-				externalToolService.findById.mockResolvedValue(externalTool);
-
-				return {
-					schoolExternalTool,
-				};
-			};
-
-<<<<<<< HEAD
-	describe('findSchoolExternalTools', () => {
-		describe('when called with query', () => {
-			const setup = () => {
-				const schoolExternalTool: SchoolExternalTool = schoolExternalToolFactory.build();
-				const schoolExternalToolQuery: SchoolExternalToolQuery = {
-					schoolId: schoolExternalTool.schoolId,
-					toolId: schoolExternalTool.toolId,
-					isDeactivated: !!schoolExternalTool.status?.isDeactivated,
-				};
-
-				schoolExternalToolRepo.find.mockResolvedValue([schoolExternalTool]);
-				toolFearures.toolStatusWithoutVersions = false;
-
-				return {
-					schoolExternalTool,
-					schoolExternalToolId: schoolExternalTool.id as string,
-					schoolExternalToolQuery,
-				};
-			};
-
-			it('should call repo with query', async () => {
-				const { schoolExternalTool, schoolExternalToolQuery } = setup();
-=======
-			it('should call repo with query', async () => {
-				const { schoolExternalTool } = setup();
->>>>>>> b15d6412
-
-				await service.findSchoolExternalTools(schoolExternalToolQuery);
-
-				expect(schoolExternalToolRepo.find).toHaveBeenCalledWith<[Required<SchoolExternalToolQuery>]>({
-					schoolId: schoolExternalTool.schoolId,
-					toolId: schoolExternalTool.toolId,
-					isDeactivated: !!schoolExternalTool.status?.isDeactivated,
-				});
-			});
-
-			it('should return schoolExternalTool array', async () => {
-<<<<<<< HEAD
-				const { schoolExternalToolQuery } = setup();
-=======
-				const { schoolExternalTool } = setup();
-				schoolExternalToolRepo.find.mockResolvedValue([schoolExternalTool, schoolExternalTool]);
->>>>>>> b15d6412
-
-				const result: SchoolExternalTool[] = await service.findSchoolExternalTools(schoolExternalToolQuery);
-
-				expect(Array.isArray(result)).toBe(true);
-			});
-		});
-	});
-
-	describe('enrichDataFromExternalTool', () => {
-		describe('when schoolExternalTool is given', () => {
-			const setup = () => {
-				const schoolExternalTool: SchoolExternalTool = schoolExternalToolFactory.build();
-				const externalTool: ExternalTool = externalToolFactory.buildWithId();
-
-				schoolExternalToolRepo.find.mockResolvedValue([schoolExternalTool]);
-				externalToolService.findById.mockResolvedValue(externalTool);
-
-				return {
-					schoolExternalTool,
-				};
-			};
-
-			it('should call the externalToolService', async () => {
-				const { schoolExternalTool } = setup();
-
-				await service.findSchoolExternalTools(schoolExternalTool);
-
-				expect(externalToolService.findById).toHaveBeenCalledWith(schoolExternalTool.toolId);
-			});
-		});
-
-		describe('when determine status', () => {
-			describe('when validation goes through', () => {
-				const setup = () => {
-					const schoolExternalTool: SchoolExternalTool = schoolExternalToolFactory.build();
-					const externalTool: ExternalTool = externalToolFactory.buildWithId();
-
-					schoolExternalToolRepo.find.mockResolvedValue([schoolExternalTool]);
-					externalToolService.findById.mockResolvedValue(externalTool);
-					schoolExternalToolValidationService.validate.mockResolvedValue();
-
-					return {
-						schoolExternalTool,
-					};
-				};
-
-				it('should return latest tool status', async () => {
-					const { schoolExternalTool } = setup();
-
-					const schoolExternalToolDOs: SchoolExternalTool[] = await service.findSchoolExternalTools(schoolExternalTool);
-
-					expect(schoolExternalToolValidationService.validate).toHaveBeenCalledWith(schoolExternalTool);
-					expect(schoolExternalToolDOs[0].status).toEqual(
-						schoolToolConfigurationStatusFactory.build({
-							isOutdatedOnScopeSchool: false,
-						})
-					);
-				});
-
-				it('should return non deactivated tool status', async () => {
-					const { schoolExternalTool } = setup();
-
-					const schoolExternalToolDOs: SchoolExternalTool[] = await service.findSchoolExternalTools(schoolExternalTool);
-
-					expect(schoolExternalToolValidationService.validate).toHaveBeenCalledWith(schoolExternalTool);
-					expect(schoolExternalToolDOs[0].status).toEqual(
-						schoolToolConfigurationStatusFactory.build({
-							isDeactivated: false,
-						})
-					);
-				});
-			});
-
-			describe('when validation throws error', () => {
-				const setup = () => {
-					const schoolExternalTool: SchoolExternalTool = schoolExternalToolFactory.build();
-					const externalTool: ExternalTool = externalToolFactory.buildWithId();
-
-					schoolExternalToolRepo.find.mockResolvedValue([schoolExternalTool]);
-					externalToolService.findById.mockResolvedValue(externalTool);
-					schoolExternalToolValidationService.validate.mockRejectedValue(ApiValidationError);
-
-					return {
-						schoolExternalTool,
-					};
-				};
-
-				it('should return outdated tool status', async () => {
-					const { schoolExternalTool } = setup();
-
-					const schoolExternalToolDOs: SchoolExternalTool[] = await service.findSchoolExternalTools(schoolExternalTool);
-
-					expect(schoolExternalToolValidationService.validate).toHaveBeenCalledWith(schoolExternalTool);
-					expect(schoolExternalToolDOs[0].status).toEqual(
-						schoolToolConfigurationStatusFactory.build({
-							isOutdatedOnScopeSchool: true,
-						})
-					);
-				});
-			});
-
-			describe('when schoolExternalTool is deactivated', () => {
-				const setup = () => {
-					const schoolExternalTool: SchoolExternalTool = schoolExternalToolFactory.build({
-						status: schoolToolConfigurationStatusFactory.build({ isDeactivated: true }),
-					});
-					const externalTool: ExternalTool = externalToolFactory.buildWithId();
-
-					schoolExternalToolRepo.find.mockResolvedValue([schoolExternalTool]);
-					externalToolService.findById.mockResolvedValue(externalTool);
-					schoolExternalToolValidationService.validate.mockRejectedValue(Promise.resolve());
-
-					return {
-						schoolExternalTool,
-					};
-				};
-
-				it('should return deactivated tool status true', async () => {
-					const { schoolExternalTool } = setup();
-
-					const schoolExternalToolDOs: SchoolExternalTool[] = await service.findSchoolExternalTools(schoolExternalTool);
-
-					expect(schoolExternalToolDOs[0].status).toEqual(
-						schoolToolConfigurationStatusFactory.build({
-							isDeactivated: true,
-							isOutdatedOnScopeSchool: true,
-						})
-					);
-				});
-			});
-
-			describe('when externalTool is deactivated', () => {
-				const setup = () => {
-					const schoolExternalTool: SchoolExternalTool = schoolExternalToolFactory.build();
-					const externalTool: ExternalTool = externalToolFactory.buildWithId({ isDeactivated: true });
-
-					schoolExternalToolRepo.find.mockResolvedValue([schoolExternalTool]);
-					externalToolService.findById.mockResolvedValue(externalTool);
-					schoolExternalToolValidationService.validate.mockRejectedValue(Promise.resolve());
-
-					return {
-						schoolExternalTool,
-					};
-				};
-
-				it('should return deactivated tool status true', async () => {
-					const { schoolExternalTool } = setup();
-
-					const schoolExternalToolDOs: SchoolExternalTool[] = await service.findSchoolExternalTools(schoolExternalTool);
-
-					expect(schoolExternalToolDOs[0].status).toEqual(
-						schoolToolConfigurationStatusFactory.build({
-							isDeactivated: true,
-							isOutdatedOnScopeSchool: true,
-						})
-					);
-				});
-			});
-		});
-	});
-
-	describe('deleteSchoolExternalToolById', () => {
-		describe('when schoolExternalToolId is given', () => {
-			const setup = () => {
-				const schoolExternalTool: SchoolExternalTool = schoolExternalToolFactory.build();
-				const externalTool: ExternalTool = externalToolFactory.buildWithId();
-
-				schoolExternalToolRepo.find.mockResolvedValue([schoolExternalTool]);
-				externalToolService.findById.mockResolvedValue(externalTool);
-
-				return {
-					schoolExternalToolId: schoolExternalTool.id as string,
-				};
-			};
-
-			it('should call the schoolExternalToolRepo', async () => {
-				const { schoolExternalToolId } = setup();
-
-				await service.deleteSchoolExternalToolById(schoolExternalToolId);
-
-				expect(schoolExternalToolRepo.deleteById).toHaveBeenCalledWith(schoolExternalToolId);
-			});
-		});
-	});
-
-	describe('findById', () => {
-		describe('when schoolExternalToolId is given', () => {
-			const setup = () => {
-				const schoolExternalTool: SchoolExternalTool = schoolExternalToolFactory.build();
-				const externalTool: ExternalTool = externalToolFactory.buildWithId();
-
-				schoolExternalToolRepo.find.mockResolvedValue([schoolExternalTool]);
-				externalToolService.findById.mockResolvedValue(externalTool);
-
-				return {
-					schoolExternalToolId: schoolExternalTool.id as string,
-				};
-			};
-
-			it('should call schoolExternalToolRepo.findById', async () => {
-				const { schoolExternalToolId } = setup();
-
-				await service.findById(schoolExternalToolId);
-
-				expect(schoolExternalToolRepo.findById).toHaveBeenCalledWith(schoolExternalToolId);
-			});
-		});
-	});
-
-	describe('saveSchoolExternalTool', () => {
-		describe('when schoolExternalTool is given', () => {
-			const setup = () => {
-				const schoolExternalTool: SchoolExternalTool = schoolExternalToolFactory.build();
-				const externalTool: ExternalTool = externalToolFactory.buildWithId();
-
-				schoolExternalToolRepo.find.mockResolvedValue([schoolExternalTool]);
-				externalToolService.findById.mockResolvedValue(externalTool);
-
-				return {
-					schoolExternalTool,
-				};
-			};
-
-			it('should call schoolExternalToolRepo.save', async () => {
-				const { schoolExternalTool } = setup();
-
-				await service.saveSchoolExternalTool(schoolExternalTool);
-
-				expect(schoolExternalToolRepo.save).toHaveBeenCalledWith(schoolExternalTool);
-			});
-
-			it('should enrich data from externalTool', async () => {
-				const { schoolExternalTool } = setup();
-
-				await service.saveSchoolExternalTool(schoolExternalTool);
-
-				expect(externalToolService.findById).toHaveBeenCalledWith(schoolExternalTool.toolId);
+			describe('findSchoolExternalTools', () => {
+				describe('when called with query', () => {
+					const setup = () => {
+						const schoolExternalTool: SchoolExternalTool = schoolExternalToolFactory.build();
+						const schoolExternalToolQuery: SchoolExternalToolQuery = {
+							schoolId: schoolExternalTool.schoolId,
+							toolId: schoolExternalTool.toolId,
+							isDeactivated: !!schoolExternalTool.status?.isDeactivated,
+						};
+
+						schoolExternalToolRepo.find.mockResolvedValue([schoolExternalTool]);
+
+						return {
+							schoolExternalTool,
+							schoolExternalToolId: schoolExternalTool.id as string,
+							schoolExternalToolQuery,
+						};
+					};
+
+					it('should call repo with query', async () => {
+						const { schoolExternalTool, schoolExternalToolQuery } = setup();
+
+						await service.findSchoolExternalTools(schoolExternalToolQuery);
+
+						expect(schoolExternalToolRepo.find).toHaveBeenCalledWith<[Required<SchoolExternalToolQuery>]>({
+							schoolId: schoolExternalTool.schoolId,
+							toolId: schoolExternalTool.toolId,
+							isDeactivated: !!schoolExternalTool.status?.isDeactivated,
+						});
+					});
+
+					it('should return schoolExternalTool array', async () => {
+						const { schoolExternalToolQuery } = setup();
+
+						const result: SchoolExternalTool[] = await service.findSchoolExternalTools(schoolExternalToolQuery);
+
+						expect(Array.isArray(result)).toBe(true);
+					});
+				});
+			});
+
+			describe('enrichDataFromExternalTool', () => {
+				describe('when schoolExternalTool is given', () => {
+					const setup = () => {
+						const schoolExternalTool: SchoolExternalTool = schoolExternalToolFactory.build();
+						const externalTool: ExternalTool = externalToolFactory.buildWithId();
+
+						schoolExternalToolRepo.find.mockResolvedValue([schoolExternalTool]);
+						externalToolService.findById.mockResolvedValue(externalTool);
+
+						return {
+							schoolExternalTool,
+						};
+					};
+
+					it('should call the externalToolService', async () => {
+						const { schoolExternalTool } = setup();
+
+						await service.findSchoolExternalTools(schoolExternalTool);
+
+						expect(externalToolService.findById).toHaveBeenCalledWith(schoolExternalTool.toolId);
+					});
+				});
+
+				describe('when determine status', () => {
+					describe('when validation goes through', () => {
+						const setup = () => {
+							const schoolExternalTool: SchoolExternalTool = schoolExternalToolFactory.build();
+							const externalTool: ExternalTool = externalToolFactory.buildWithId();
+
+							schoolExternalToolRepo.find.mockResolvedValue([schoolExternalTool]);
+							externalToolService.findById.mockResolvedValue(externalTool);
+							schoolExternalToolValidationService.validate.mockResolvedValue();
+
+							return {
+								schoolExternalTool,
+							};
+						};
+
+						it('should return latest tool status', async () => {
+							const { schoolExternalTool } = setup();
+
+							const schoolExternalToolDOs: SchoolExternalTool[] = await service.findSchoolExternalTools(
+								schoolExternalTool
+							);
+
+							expect(schoolExternalToolValidationService.validate).toHaveBeenCalledWith(schoolExternalTool);
+							expect(schoolExternalToolDOs[0].status).toEqual(
+								schoolToolConfigurationStatusFactory.build({
+									isOutdatedOnScopeSchool: false,
+								})
+							);
+						});
+
+						it('should return non deactivated tool status', async () => {
+							const { schoolExternalTool } = setup();
+
+							const schoolExternalToolDOs: SchoolExternalTool[] = await service.findSchoolExternalTools(
+								schoolExternalTool
+							);
+
+							expect(schoolExternalToolValidationService.validate).toHaveBeenCalledWith(schoolExternalTool);
+							expect(schoolExternalToolDOs[0].status).toEqual(
+								schoolToolConfigurationStatusFactory.build({
+									isDeactivated: false,
+								})
+							);
+						});
+					});
+
+					describe('when validation throws error', () => {
+						const setup = () => {
+							const schoolExternalTool: SchoolExternalTool = schoolExternalToolFactory.build();
+							const externalTool: ExternalTool = externalToolFactory.buildWithId();
+
+							schoolExternalToolRepo.find.mockResolvedValue([schoolExternalTool]);
+							externalToolService.findById.mockResolvedValue(externalTool);
+							schoolExternalToolValidationService.validate.mockRejectedValue(ApiValidationError);
+
+							return {
+								schoolExternalTool,
+							};
+						};
+
+						it('should return outdated tool status', async () => {
+							const { schoolExternalTool } = setup();
+
+							const schoolExternalToolDOs: SchoolExternalTool[] = await service.findSchoolExternalTools(
+								schoolExternalTool
+							);
+
+							expect(schoolExternalToolValidationService.validate).toHaveBeenCalledWith(schoolExternalTool);
+							expect(schoolExternalToolDOs[0].status).toEqual(
+								schoolToolConfigurationStatusFactory.build({
+									isOutdatedOnScopeSchool: true,
+								})
+							);
+						});
+					});
+
+					describe('when schoolExternalTool is deactivated', () => {
+						const setup = () => {
+							const schoolExternalTool: SchoolExternalTool = schoolExternalToolFactory.build({
+								status: schoolToolConfigurationStatusFactory.build({ isDeactivated: true }),
+							});
+							const externalTool: ExternalTool = externalToolFactory.buildWithId();
+
+							schoolExternalToolRepo.find.mockResolvedValue([schoolExternalTool]);
+							externalToolService.findById.mockResolvedValue(externalTool);
+							schoolExternalToolValidationService.validate.mockRejectedValue(Promise.resolve());
+
+							return {
+								schoolExternalTool,
+							};
+						};
+
+						it('should return deactivated tool status true', async () => {
+							const { schoolExternalTool } = setup();
+
+							const schoolExternalToolDOs: SchoolExternalTool[] = await service.findSchoolExternalTools(
+								schoolExternalTool
+							);
+
+							expect(schoolExternalToolDOs[0].status).toEqual(
+								schoolToolConfigurationStatusFactory.build({
+									isDeactivated: true,
+									isOutdatedOnScopeSchool: true,
+								})
+							);
+						});
+					});
+
+					describe('when externalTool is deactivated', () => {
+						const setup = () => {
+							const schoolExternalTool: SchoolExternalTool = schoolExternalToolFactory.build();
+							const externalTool: ExternalTool = externalToolFactory.buildWithId({ isDeactivated: true });
+
+							schoolExternalToolRepo.find.mockResolvedValue([schoolExternalTool]);
+							externalToolService.findById.mockResolvedValue(externalTool);
+							schoolExternalToolValidationService.validate.mockRejectedValue(Promise.resolve());
+
+							return {
+								schoolExternalTool,
+							};
+						};
+
+						it('should return deactivated tool status true', async () => {
+							const { schoolExternalTool } = setup();
+
+							const schoolExternalToolDOs: SchoolExternalTool[] = await service.findSchoolExternalTools(
+								schoolExternalTool
+							);
+
+							expect(schoolExternalToolDOs[0].status).toEqual(
+								schoolToolConfigurationStatusFactory.build({
+									isDeactivated: true,
+									isOutdatedOnScopeSchool: true,
+								})
+							);
+						});
+					});
+				});
+			});
+
+			describe('deleteSchoolExternalToolById', () => {
+				describe('when schoolExternalToolId is given', () => {
+					const setup = () => {
+						const schoolExternalTool: SchoolExternalTool = schoolExternalToolFactory.build();
+						const externalTool: ExternalTool = externalToolFactory.buildWithId();
+
+						schoolExternalToolRepo.find.mockResolvedValue([schoolExternalTool]);
+						externalToolService.findById.mockResolvedValue(externalTool);
+
+						return {
+							schoolExternalToolId: schoolExternalTool.id as string,
+						};
+					};
+
+					it('should call the schoolExternalToolRepo', async () => {
+						const { schoolExternalToolId } = setup();
+
+						await service.deleteSchoolExternalToolById(schoolExternalToolId);
+
+						expect(schoolExternalToolRepo.deleteById).toHaveBeenCalledWith(schoolExternalToolId);
+					});
+				});
+			});
+
+			describe('findById', () => {
+				describe('when schoolExternalToolId is given', () => {
+					const setup = () => {
+						const schoolExternalTool: SchoolExternalTool = schoolExternalToolFactory.build();
+						const externalTool: ExternalTool = externalToolFactory.buildWithId();
+
+						schoolExternalToolRepo.find.mockResolvedValue([schoolExternalTool]);
+						externalToolService.findById.mockResolvedValue(externalTool);
+
+						return {
+							schoolExternalToolId: schoolExternalTool.id as string,
+						};
+					};
+
+					it('should call schoolExternalToolRepo.findById', async () => {
+						const { schoolExternalToolId } = setup();
+
+						await service.findById(schoolExternalToolId);
+
+						expect(schoolExternalToolRepo.findById).toHaveBeenCalledWith(schoolExternalToolId);
+					});
+				});
+			});
+
+			describe('saveSchoolExternalTool', () => {
+				describe('when schoolExternalTool is given', () => {
+					const setup = () => {
+						const schoolExternalTool: SchoolExternalTool = schoolExternalToolFactory.build();
+						const externalTool: ExternalTool = externalToolFactory.buildWithId();
+
+						schoolExternalToolRepo.find.mockResolvedValue([schoolExternalTool]);
+						externalToolService.findById.mockResolvedValue(externalTool);
+
+						return {
+							schoolExternalTool,
+						};
+					};
+
+					it('should call schoolExternalToolRepo.save', async () => {
+						const { schoolExternalTool } = setup();
+
+						await service.saveSchoolExternalTool(schoolExternalTool);
+
+						expect(schoolExternalToolRepo.save).toHaveBeenCalledWith(schoolExternalTool);
+					});
+
+					it('should enrich data from externalTool', async () => {
+						const { schoolExternalTool } = setup();
+
+						await service.saveSchoolExternalTool(schoolExternalTool);
+
+						expect(externalToolService.findById).toHaveBeenCalledWith(schoolExternalTool.toolId);
+					});
+				});
 			});
 		});
 	});
