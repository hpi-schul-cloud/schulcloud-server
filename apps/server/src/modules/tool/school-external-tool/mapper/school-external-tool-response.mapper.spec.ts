--- conflicted
+++ resolved
@@ -1,24 +1,8 @@
-<<<<<<< HEAD
-import { schoolExternalToolFactory } from '@shared/testing/factory/domainobject/tool/school-external-tool.factory';
-import { externalToolFactory } from '@shared/testing';
-import { SchoolExternalToolResponseMapper } from './school-external-tool-response.mapper';
-import { AvailableToolsForContext } from '../../external-tool/uc';
-import {
-	SchoolExternalToolResponse,
-	SchoolExternalToolSearchListResponse,
-	SchoolToolConfigurationEntryResponse,
-	SchoolToolConfigurationListResponse,
-} from '../controller/dto';
-import { ToolConfigurationStatusResponse } from '../../external-tool/controller/dto';
-import { SchoolExternalTool } from '../domain';
-import { ExternalTool } from '../../external-tool/domain';
-=======
 import { SchoolExternalToolDO } from '@shared/domain';
 import { schoolExternalToolDOFactory } from '@shared/testing/factory';
 import { ToolConfigurationStatusResponse } from '../../external-tool/controller/dto';
 import { SchoolExternalToolResponse, SchoolExternalToolSearchListResponse } from '../controller/dto';
 import { SchoolExternalToolResponseMapper } from './school-external-tool-response.mapper';
->>>>>>> ced62116
 
 describe('SchoolExternalToolResponseMapper', () => {
 	let mapper: SchoolExternalToolResponseMapper;
@@ -29,10 +13,10 @@
 
 	describe('mapToSearchListResponse is called', () => {
 		const setup = () => {
-			const do1: SchoolExternalTool = schoolExternalToolFactory.buildWithId();
-			const do2: SchoolExternalTool = schoolExternalToolFactory.buildWithId();
+			const do1: SchoolExternalToolDO = schoolExternalToolDOFactory.buildWithId();
+			const do2: SchoolExternalToolDO = schoolExternalToolDOFactory.buildWithId();
 
-			const dos: SchoolExternalTool[] = [do1, do2];
+			const dos: SchoolExternalToolDO[] = [do1, do2];
 
 			return {
 				dos,
@@ -108,46 +92,4 @@
 			});
 		});
 	});
-<<<<<<< HEAD
-
-	describe('mapExternalToolDOsToSchoolToolConfigurationListResponse is called', () => {
-		describe('when mapping from ExternalToolDOs and SchoolToolIds to SchoolToolConfigurationListResponse', () => {
-			const setup = () => {
-				const externalTool: ExternalTool = externalToolFactory.build({
-					id: 'toolId',
-					name: 'toolName',
-					logoUrl: 'logoUrl',
-				});
-
-				const schoolExternalTool: SchoolExternalTool = schoolExternalToolFactory.build({ id: 'SchoolToolId' });
-
-				const availableTools: AvailableToolsForContext[] = [{ externalTool, schoolExternalTool }];
-
-				const expectedResponse: SchoolToolConfigurationEntryResponse = new SchoolToolConfigurationEntryResponse(
-					{
-						id: 'toolId',
-						name: 'toolName',
-						logoUrl: 'logoUrl',
-					},
-					'SchoolToolId'
-				);
-
-				return {
-					availableTools,
-					expectedResponse,
-				};
-			};
-
-			it('should map from ExternalToolDOs and SchoolToolids to SchoolToolConfigurationListResponse', () => {
-				const { availableTools, expectedResponse } = setup();
-
-				const result: SchoolToolConfigurationListResponse =
-					SchoolExternalToolResponseMapper.mapExternalToolDOsToSchoolToolConfigurationListResponse(availableTools);
-
-				expect(result.data).toEqual(expect.arrayContaining([expectedResponse]));
-			});
-		});
-	});
-=======
->>>>>>> ced62116
 });