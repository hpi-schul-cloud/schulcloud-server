import { createMock, DeepMocked } from '@golevelup/ts-jest';
import { ObjectId } from '@mikro-orm/mongodb';
import { ForbiddenException } from '@nestjs/common';
import { NotFoundException } from '@nestjs/common/exceptions/not-found.exception';
import { Test, TestingModule } from '@nestjs/testing';
<<<<<<< HEAD
import { Actions, Permission, User, ExternalToolDO, Page } from '@shared/domain';
=======
import { Permission, User, ExternalToolDO, Page } from '@shared/domain';
>>>>>>> 26b3e93c
import { setupEntities, userFactory } from '@shared/testing';
import { externalToolDOFactory, schoolExternalToolDOFactory } from '@shared/testing/factory/domainobject/tool';
import { ICurrentUser } from '@src/modules/authentication';
import { Action, AllowedAuthorizationEntityType, AuthorizationService } from '@src/modules/authorization';
import { ConfigurationScope } from '../interface';
import { ExternalToolService, SchoolExternalToolService } from '../service';
import { ExternalToolConfigurationUc } from './external-tool-configuration.uc';

describe('ExternalToolConfigurationUc', () => {
	let module: TestingModule;
	let uc: ExternalToolConfigurationUc;

	let externalToolService: DeepMocked<ExternalToolService>;
	let authorizationService: DeepMocked<AuthorizationService>;
	let schoolExternalToolService: DeepMocked<SchoolExternalToolService>;

	beforeAll(async () => {
		await setupEntities();

		module = await Test.createTestingModule({
			providers: [
				ExternalToolConfigurationUc,
				{
					provide: ExternalToolService,
					useValue: createMock<ExternalToolService>(),
				},
				{
					provide: AuthorizationService,
					useValue: createMock<AuthorizationService>(),
				},
				{
					provide: SchoolExternalToolService,
					useValue: createMock<SchoolExternalToolService>(),
				},
			],
		}).compile();

		uc = module.get(ExternalToolConfigurationUc);
		externalToolService = module.get(ExternalToolService);
		authorizationService = module.get(AuthorizationService);
		schoolExternalToolService = module.get(SchoolExternalToolService);
	});

	afterEach(() => {
		jest.resetAllMocks();
	});

	afterAll(async () => {
		await module.close();
	});

	describe('getExternalToolForScope is called', () => {
		const setupAuthorization = () => {
			const user: User = userFactory.buildWithId();
			const currentUser: ICurrentUser = { userId: user.id, schoolId: user.school.id } as ICurrentUser;

			return {
				user,
				currentUser,
			};
		};
		const setupForSchool = () => {
			const externalToolId: string = new ObjectId().toHexString();
			const externalToolDO: ExternalToolDO = externalToolDOFactory.buildWithId(undefined, externalToolId);
			const scope: ConfigurationScope = ConfigurationScope.SCHOOL;

			externalToolService.getExternalToolForScope.mockResolvedValue(externalToolDO);

			return {
				externalToolDO,
				externalToolId,
				scope,
			};
		};

		describe('when the user has permission to read an external tool', () => {
			it('should successfully check the user permission with the authorization service', async () => {
				const { currentUser, user } = setupAuthorization();
				const { externalToolId } = setupForSchool();

				await uc.getExternalToolForSchool(currentUser.userId, externalToolId, 'schoolId');

				expect(authorizationService.checkPermissionByReferences).toHaveBeenCalledWith(
					user.id,
					AllowedAuthorizationEntityType.School,
					'schoolId',
					{
						action: Action.read,
						requiredPermissions: [Permission.SCHOOL_TOOL_ADMIN],
					}
				);
			});

			it('should call the externalToolService', async () => {
				const { currentUser } = setupAuthorization();
				const { externalToolId } = setupForSchool();

				await uc.getExternalToolForSchool(currentUser.userId, externalToolId, 'schoolId');

				expect(externalToolService.getExternalToolForScope).toHaveBeenCalledWith(
					externalToolId,
					ConfigurationScope.SCHOOL
				);
			});
		});

		describe('when the user has insufficient permission to read an external tool', () => {
			it('should throw UnauthorizedException ', async () => {
				const { currentUser } = setupAuthorization();
				const { externalToolId } = setupForSchool();

				authorizationService.checkPermissionByReferences.mockImplementation(() => {
					throw new ForbiddenException();
				});

				const result: Promise<ExternalToolDO> = uc.getExternalToolForSchool(
					currentUser.userId,
					externalToolId,
					'wrongSchoolId'
				);

				await expect(result).rejects.toThrow(ForbiddenException);
			});
		});

		describe('when tool is hidden', () => {
			it(' should throw NotFoundException', async () => {
				const { currentUser } = setupAuthorization();
				const { externalToolId, externalToolDO } = setupForSchool();
				externalToolDO.isHidden = true;

				const result = uc.getExternalToolForSchool(currentUser.userId, externalToolId, 'schoolId');

				await expect(result).rejects.toThrow(new NotFoundException('Could not find the Tool Template'));
			});
		});
	});

	describe('getAvailableToolsForSchool is called', () => {
		describe('when checking for the users permission', () => {
			const setupAuthorization = () => {
				const user: User = userFactory.buildWithId();
				const schoolId = 'schoolId';

				externalToolService.findExternalTools.mockResolvedValue(new Page<ExternalToolDO>([], 0));
				schoolExternalToolService.findSchoolExternalTools.mockResolvedValue([]);

				return {
					user,
					schoolId,
				};
			};

			it('should call the authorizationService with SCHOOL_TOOL_ADMIN permission', async () => {
				const { user, schoolId } = setupAuthorization();

				await uc.getAvailableToolsForSchool(user.id, 'schoolId');

				expect(authorizationService.checkPermissionByReferences).toHaveBeenCalledWith(
					user.id,
					AllowedAuthorizationEntityType.School,
					schoolId,
					{
						action: Action.read,
						requiredPermissions: [Permission.SCHOOL_TOOL_ADMIN],
					}
				);
			});

			it('should fail when authorizationService throws ForbiddenException', async () => {
				setupAuthorization();

				authorizationService.checkPermissionByReferences.mockImplementation(() => {
					throw new ForbiddenException();
				});

				const func = uc.getAvailableToolsForSchool('userId', 'schoolId');

				await expect(func).rejects.toThrow(ForbiddenException);
			});
		});

		describe('when getting the list of external tools that can be added to a school', () => {
			it('should filter tools that are already in use', async () => {
				const externalToolDOs: ExternalToolDO[] = [
					externalToolDOFactory.buildWithId(undefined, 'usedToolId'),
					externalToolDOFactory.buildWithId(undefined, 'unusedToolId'),
				];

				externalToolService.findExternalTools.mockResolvedValue(new Page<ExternalToolDO>(externalToolDOs, 2));
				schoolExternalToolService.findSchoolExternalTools.mockResolvedValue(
					schoolExternalToolDOFactory.buildList(1, { toolId: 'usedToolId' })
				);

				const result: ExternalToolDO[] = await uc.getAvailableToolsForSchool('userId', 'schoolId');

				expect(result).toHaveLength(1);
			});

			it('should filter tools that are hidden', async () => {
				const externalToolDOs: ExternalToolDO[] = [
					externalToolDOFactory.buildWithId({ isHidden: true }),
					externalToolDOFactory.buildWithId({ isHidden: false }),
				];

				externalToolService.findExternalTools.mockResolvedValue(new Page<ExternalToolDO>(externalToolDOs, 2));
				schoolExternalToolService.findSchoolExternalTools.mockResolvedValue([]);

				const result: ExternalToolDO[] = await uc.getAvailableToolsForSchool('userId', 'schoolId');

				expect(result).toHaveLength(1);
			});

			it('should return a list of available external tools', async () => {
				const externalToolDOs: ExternalToolDO[] = externalToolDOFactory.buildListWithId(2);

				externalToolService.findExternalTools.mockResolvedValue(new Page<ExternalToolDO>(externalToolDOs, 2));
				schoolExternalToolService.findSchoolExternalTools.mockResolvedValue([]);

				const result: ExternalToolDO[] = await uc.getAvailableToolsForSchool('userId', 'schoolId');

				expect(result).toEqual(externalToolDOs);
			});
		});
	});
});<|MERGE_RESOLUTION|>--- conflicted
+++ resolved
@@ -3,11 +3,7 @@
 import { ForbiddenException } from '@nestjs/common';
 import { NotFoundException } from '@nestjs/common/exceptions/not-found.exception';
 import { Test, TestingModule } from '@nestjs/testing';
-<<<<<<< HEAD
-import { Actions, Permission, User, ExternalToolDO, Page } from '@shared/domain';
-=======
 import { Permission, User, ExternalToolDO, Page } from '@shared/domain';
->>>>>>> 26b3e93c
 import { setupEntities, userFactory } from '@shared/testing';
 import { externalToolDOFactory, schoolExternalToolDOFactory } from '@shared/testing/factory/domainobject/tool';
 import { ICurrentUser } from '@src/modules/authentication';
