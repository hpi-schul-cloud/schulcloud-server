--- conflicted
+++ resolved
@@ -1,28 +1,18 @@
 import { Injectable } from '@nestjs/common';
 import { Actions, EntityId, Permission } from '@shared/domain';
 import { SchoolExternalToolDO } from '@shared/domain/domainobject/external-tool/school-external-tool.do';
-<<<<<<< HEAD
-import { Actions, EntityId, Permission } from '@shared/domain';
-import { AuthorizationService } from '../../authorization';
-=======
 import { AuthorizationService } from '@src/modules/authorization';
 import { AllowedAuthorizationEntityType } from '@src/modules/authorization/interfaces';
->>>>>>> 5ee33632
 import { SchoolExternalToolService } from '../service/school-external-tool.service';
 import { SchoolExternalToolQueryInput } from './dto/school-external-tool.types';
 import { CourseExternalToolService } from '../service/course-external-tool.service';
-import { AllowedAuthorizationEntityType } from '../../authorization/interfaces';
 
 @Injectable()
 export class SchoolExternalToolUc {
 	constructor(
 		private readonly authorizationService: AuthorizationService,
-<<<<<<< HEAD
 		private readonly schoolExternalToolService: SchoolExternalToolService,
 		private readonly courseExternalToolService: CourseExternalToolService
-=======
-		private readonly schoolExternalToolService: SchoolExternalToolService
->>>>>>> 5ee33632
 	) {}
 
 	async findSchoolExternalTools(
@@ -37,11 +27,7 @@
 		return tools;
 	}
 
-<<<<<<< HEAD
 	private async ensureSchoolPermission(userId: EntityId, schoolId: EntityId): Promise<void> {
-=======
-	private async ensureSchoolPermission(userId: EntityId, schoolId: EntityId) {
->>>>>>> 5ee33632
 		return this.authorizationService.checkPermissionByReferences(
 			userId,
 			AllowedAuthorizationEntityType.School,
@@ -51,7 +37,6 @@
 				requiredPermissions: [Permission.SCHOOL_TOOL_ADMIN],
 			}
 		);
-<<<<<<< HEAD
 	}
 
 	async deleteSchoolExternalTool(userId: EntityId, schoolExternalToolId: EntityId): Promise<void> {
@@ -73,7 +58,5 @@
 				requiredPermissions: [Permission.SCHOOL_TOOL_ADMIN],
 			}
 		);
-=======
->>>>>>> 5ee33632
 	}
 }