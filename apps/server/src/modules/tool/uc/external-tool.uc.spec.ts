import { Test, TestingModule } from '@nestjs/testing';
import { createMock, DeepMocked } from '@golevelup/ts-jest';
import { AuthorizationService } from '@src/modules';
<<<<<<< HEAD
import { BasicToolConfigDO, ExternalToolDO, Oauth2ToolConfigDO } from '@shared/domain/domainobject/external-tool';
=======
import { ExternalToolDO, Oauth2ToolConfigDO } from '@shared/domain/domainobject/external-tool';
>>>>>>> 0d0fa732
import { ICurrentUser, IFindOptions, Permission, SortOrder, ToolConfigType, User } from '@shared/domain';
import { setupEntities, userFactory } from '@shared/testing';
import { UnauthorizedException, UnprocessableEntityException } from '@nestjs/common';
import { MikroORM } from '@mikro-orm/core';
import { Page } from '@shared/domain/interface/page';
import {
	externalToolDOFactory,
	oauth2ToolConfigDOFactory,
} from '@shared/testing/factory/domainobject/external-tool.factory';
import { ExternalToolUc } from './external-tool.uc';
import { ExternalToolService } from '../service/external-tool.service';
<<<<<<< HEAD
import { TokenEndpointAuthMethod } from '../interface/token-endpoint-auth-method.enum';
import { ToolValidationService } from '../service/tool-validation.service';
=======
import { TokenEndpointAuthMethod } from '../interface';
>>>>>>> 0d0fa732

describe('ExternalToolUc', () => {
	let module: TestingModule;
	let orm: MikroORM;
	let uc: ExternalToolUc;

	let externalToolService: DeepMocked<ExternalToolService>;
	let authorizationService: DeepMocked<AuthorizationService>;
<<<<<<< HEAD
	let toolValidationService: DeepMocked<ToolValidationService>;
=======
>>>>>>> 0d0fa732

	beforeAll(async () => {
		orm = await setupEntities();

		module = await Test.createTestingModule({
			providers: [
				ExternalToolUc,
				{
					provide: ExternalToolService,
					useValue: createMock<ExternalToolService>(),
				},
				{
					provide: AuthorizationService,
					useValue: createMock<AuthorizationService>(),
				},
<<<<<<< HEAD
				{
					provide: ToolValidationService,
					useValue: createMock<ToolValidationService>(),
				},
=======
>>>>>>> 0d0fa732
			],
		}).compile();

		uc = module.get(ExternalToolUc);
		externalToolService = module.get(ExternalToolService);
		authorizationService = module.get(AuthorizationService);
<<<<<<< HEAD
		toolValidationService = module.get(ToolValidationService);
=======
>>>>>>> 0d0fa732
	});

	afterAll(async () => {
		await module.close();
		await orm.close();
	});

	afterEach(() => {
		jest.resetAllMocks();
	});

<<<<<<< HEAD
	const setupAuthorization = () => {
		const user: User = userFactory.buildWithId();
		const currentUser: ICurrentUser = { userId: user.id } as ICurrentUser;

		authorizationService.getUserWithPermissions.mockResolvedValue(user);

		return {
			user,
			currentUser,
		};
	};

	const setup = () => {
		const toolId = 'toolId';

		const basicConfig: BasicToolConfigDO = new BasicToolConfigDO({
			type: ToolConfigType.BASIC,
			baseUrl: 'baseUrl',
		});

		const oauth2ConfigWithoutExternalData: Oauth2ToolConfigDO = new Oauth2ToolConfigDO({
			type: ToolConfigType.OAUTH2,
			baseUrl: 'baseUrl',
			clientId: 'clientId',
			skipConsent: false,
		});

		const externalToolDO: ExternalToolDO = new ExternalToolDO({
			id: toolId,
			name: 'name',
			url: 'url',
			logoUrl: 'logoUrl',
			config: basicConfig,
			parameters: [],
			isHidden: false,
			openNewTab: false,
			version: 1,
		});
=======
	const setup = () => {
		const toolId = 'toolId';

		const externalToolDO: ExternalToolDO = externalToolDOFactory.withCustomParameters(1).buildWithId();
		const oauth2ConfigWithoutExternalData: Oauth2ToolConfigDO = oauth2ToolConfigDOFactory.build();
>>>>>>> 0d0fa732

		const query: Partial<ExternalToolDO> = {
			id: externalToolDO.id,
			name: externalToolDO.name,
		};
		const options: IFindOptions<ExternalToolDO> = {
			order: {
				id: SortOrder.asc,
				name: SortOrder.asc,
			},
			pagination: {
				limit: 2,
				skip: 1,
			},
		};
		const page: Page<ExternalToolDO> = new Page<ExternalToolDO>(
			[{ ...externalToolDO, config: oauth2ConfigWithoutExternalData }],
			1
		);

		externalToolService.isNameUnique.mockResolvedValue(true);
		externalToolService.isClientIdUnique.mockResolvedValue(true);
		externalToolService.hasDuplicateAttributes.mockReturnValue(false);
		externalToolService.validateByRegex.mockReturnValue(true);
		externalToolService.createExternalTool.mockResolvedValue(externalToolDO);
		externalToolService.findExternalTools.mockResolvedValue(page);

		return {
			externalToolDO,
			oauth2ConfigWithoutExternalData,
			options,
			page,
			query,
			toolId,
		};
	};

	describe('createExternalTool', () => {
		describe('Authorization', () => {
			it('should call getUserWithPermissions', async () => {
<<<<<<< HEAD
				const { currentUser } = setupAuthorization();
				const { externalToolDO } = setup();
=======
				const { currentUser, externalToolDO } = setup();
>>>>>>> 0d0fa732

				await uc.createExternalTool(currentUser.userId, externalToolDO);

				expect(authorizationService.getUserWithPermissions).toHaveBeenCalledWith(currentUser.userId);
			});

			it('should successfully check the user permission with the authorization service', async () => {
<<<<<<< HEAD
				const { currentUser, user } = setupAuthorization();
				const { externalToolDO } = setup();
=======
				const { currentUser, user, externalToolDO } = setup();
>>>>>>> 0d0fa732

				await uc.createExternalTool(currentUser.userId, externalToolDO);

				expect(authorizationService.checkAllPermissions).toHaveBeenCalledWith(user, [Permission.TOOL_ADMIN]);
			});

			it('should throw if the user has insufficient permission to create an external tool', async () => {
<<<<<<< HEAD
				const { currentUser } = setupAuthorization();
				const { externalToolDO } = setup();
=======
				const { currentUser, externalToolDO } = setup();
>>>>>>> 0d0fa732
				authorizationService.checkAllPermissions.mockImplementation(() => {
					throw new UnauthorizedException();
				});

				const result: Promise<ExternalToolDO> = uc.createExternalTool(currentUser.userId, externalToolDO);

				await expect(result).rejects.toThrow(UnauthorizedException);
			});
		});

		describe('Validation', () => {
			const oauthSetup = () => {
				const oauth2Config: Oauth2ToolConfigDO = new Oauth2ToolConfigDO({
					type: ToolConfigType.OAUTH2,
					baseUrl: 'baseUrl',
					clientId: 'clientId',
					clientSecret: 'clientSecret',
					skipConsent: false,
					tokenEndpointAuthMethod: TokenEndpointAuthMethod.CLIENT_SECRET_POST,
					frontchannelLogoutUri: 'frontchannelLogoutUri',
					scope: 'openid offline',
					redirectUris: ['redirectUri1', 'redirectUri2'],
				});

				return {
					oauth2Config,
				};
			};

			it('should pass if tool name is unique, it has no duplicate attributes, all regex are valid and the client id is unique', async () => {
<<<<<<< HEAD
				const { currentUser } = setupAuthorization();
				const { externalToolDO } = setup();
				const { oauth2Config } = oauthSetup();
=======
				const { oauth2Config } = oauthSetup();
				const { externalToolDO, currentUser } = setup();
>>>>>>> 0d0fa732
				externalToolDO.config = oauth2Config;

				const result: Promise<ExternalToolDO> = uc.createExternalTool(currentUser.userId, externalToolDO);

				await expect(result).resolves.not.toThrow(UnprocessableEntityException);
			});

			it('should throw if the client id is not unique', async () => {
<<<<<<< HEAD
				const { currentUser } = setupAuthorization();
				const { oauth2Config } = oauthSetup();
				const { externalToolDO } = setup();
=======
				const { oauth2Config } = oauthSetup();
				const { externalToolDO, currentUser } = setup();
>>>>>>> 0d0fa732
				externalToolDO.config = oauth2Config;
				externalToolService.isClientIdUnique.mockResolvedValue(false);

				const result: Promise<ExternalToolDO> = uc.createExternalTool(currentUser.userId, externalToolDO);

				await expect(result).rejects.toThrow(UnprocessableEntityException);
			});

			it('should throw if name is not unique', async () => {
				const { currentUser } = setupAuthorization();
				const { externalToolDO } = setup();
				externalToolService.isNameUnique.mockResolvedValue(false);

				const result: Promise<ExternalToolDO> = uc.createExternalTool(currentUser.userId, externalToolDO);

				await expect(result).rejects.toThrow(UnprocessableEntityException);
			});

			it('should throw if tool has duplicate custom attributes', async () => {
				const { currentUser } = setupAuthorization();
				const { externalToolDO } = setup();
				externalToolService.hasDuplicateAttributes.mockReturnValue(true);

				const result: Promise<ExternalToolDO> = uc.createExternalTool(currentUser.userId, externalToolDO);

				await expect(result).rejects.toThrow(UnprocessableEntityException);
			});

			it('should throw if tool has custom attributes with invalid regex', async () => {
				const { currentUser } = setupAuthorization();
				const { externalToolDO } = setup();
				externalToolService.validateByRegex.mockReturnValue(false);

				const result: Promise<ExternalToolDO> = uc.createExternalTool(currentUser.userId, externalToolDO);

				await expect(result).rejects.toThrow(UnprocessableEntityException);
			});
		});

		it('should call the service to save a tool', async () => {
<<<<<<< HEAD
			const { currentUser } = setupAuthorization();
			const { externalToolDO, basicConfig } = setup();
			externalToolDO.config = basicConfig;

			await uc.createExternalTool(currentUser.userId, externalToolDO);

			expect(externalToolService.createExternalTool).toHaveBeenCalledWith(externalToolDO);
		});

		it('should return saved a tool', async () => {
			const { currentUser } = setupAuthorization();
			const { externalToolDO, basicConfig } = setup();
			externalToolDO.config = basicConfig;

			const result: ExternalToolDO = await uc.createExternalTool(currentUser.userId, externalToolDO);

			expect(result).toEqual(externalToolDO);
=======
			const { externalToolDO, currentUser } = setup();

			await uc.createExternalTool(currentUser.userId, externalToolDO);

			expect(externalToolService.createExternalTool).toHaveBeenCalledWith(externalToolDO);
>>>>>>> 0d0fa732
		});
	});

<<<<<<< HEAD
	describe('findExternalTool', () => {
		describe('Authorization', () => {
			it('should call getUserWithPermissions', async () => {
				const { currentUser } = setupAuthorization();
				const { query, options } = setup();

				await uc.findExternalTool(currentUser.userId, query, options);

				expect(authorizationService.getUserWithPermissions).toHaveBeenCalledWith(currentUser.userId);
			});

			it('should successfully check the user permission with the authorization service', async () => {
				const { currentUser, user } = setupAuthorization();
				const { query, options } = setup();

				await uc.findExternalTool(currentUser.userId, query, options);

				expect(authorizationService.checkAllPermissions).toHaveBeenCalledWith(user, [Permission.TOOL_ADMIN]);
			});

			it('should throw if the user has insufficient permission to find an external tool', async () => {
				const { currentUser } = setupAuthorization();
				const { query, options } = setup();
				authorizationService.checkAllPermissions.mockImplementation(() => {
					throw new UnauthorizedException();
				});

				const result: Promise<Page<ExternalToolDO>> = uc.findExternalTool(currentUser.userId, query, options);

				await expect(result).rejects.toThrow(UnauthorizedException);
=======
		it('should return saved a tool', async () => {
			const { externalToolDO, currentUser } = setup();

			const result: ExternalToolDO = await uc.createExternalTool(currentUser.userId, externalToolDO);

			expect(result).toEqual(externalToolDO);
		});
	});

	describe('findExternalTool', () => {
		describe('Authorization', () => {
			it('should call getUserWithPermissions', async () => {
				const { currentUser, query, options } = setup();

				await uc.findExternalTool(currentUser.userId, query, options);

				expect(authorizationService.getUserWithPermissions).toHaveBeenCalledWith(currentUser.userId);
>>>>>>> 0d0fa732
			});
		});

<<<<<<< HEAD
		it('should call the externalToolService', async () => {
			const { currentUser } = setupAuthorization();
			const { query, options } = setup();

			await uc.findExternalTool(currentUser.userId, query, options);

			expect(externalToolService.findExternalTools).toHaveBeenCalledWith(query, options);
		});

		it('should return a page of externalToolDO', async () => {
			const { currentUser } = setupAuthorization();
			const { query, options, page } = setup();
			externalToolService.findExternalTools.mockResolvedValue(page);

			const resultPage: Page<ExternalToolDO> = await uc.findExternalTool(currentUser.userId, query, options);

			expect(resultPage).toEqual(page);
		});
	});

	describe('getExternalTool', () => {
		describe('Authorization', () => {
			it('should call getUserWithPermissions', async () => {
				const { currentUser } = setupAuthorization();
				const { toolId } = setup();

				await uc.getExternalTool(currentUser.userId, toolId);

				expect(authorizationService.getUserWithPermissions).toHaveBeenCalledWith(currentUser.userId);
=======
			it('should successfully check the user permission with the authorization service', async () => {
				const { currentUser, query, options, user } = setup();

				await uc.findExternalTool(currentUser.userId, query, options);

				expect(authorizationService.checkAllPermissions).toHaveBeenCalledWith(user, [Permission.TOOL_ADMIN]);
			});

			it('should throw if the user has insufficient permission to find an external tool', async () => {
				const { currentUser, query, options } = setup();
				authorizationService.checkAllPermissions.mockImplementation(() => {
					throw new UnauthorizedException();
				});

				const result: Promise<Page<ExternalToolDO>> = uc.findExternalTool(currentUser.userId, query, options);

				await expect(result).rejects.toThrow(UnauthorizedException);
>>>>>>> 0d0fa732
			});
		});

<<<<<<< HEAD
			it('should successfully check the user permission with the authorization service', async () => {
				const { currentUser, user } = setupAuthorization();
				const { toolId } = setup();

				await uc.getExternalTool(currentUser.userId, toolId);

				expect(authorizationService.checkAllPermissions).toHaveBeenCalledWith(user, [Permission.TOOL_ADMIN]);
			});

			it('should throw if the user has insufficient permission to get an external tool', async () => {
				const { currentUser } = setupAuthorization();
				const { toolId } = setup();
				authorizationService.checkAllPermissions.mockImplementation(() => {
					throw new UnauthorizedException();
				});

				const result: Promise<ExternalToolDO> = uc.getExternalTool(currentUser.userId, toolId);

				await expect(result).rejects.toThrow(UnauthorizedException);
			});
=======
		it('should call the externalToolService', async () => {
			const { currentUser, query, options } = setup();

			await uc.findExternalTool(currentUser.userId, query, options);

			expect(externalToolService.findExternalTools).toHaveBeenCalledWith(query, options);
		});

		it('should return a page of externalToolDO', async () => {
			const { currentUser, query, options, page } = setup();
			externalToolService.findExternalTools.mockResolvedValue(page);

			const resultPage: Page<ExternalToolDO> = await uc.findExternalTool(currentUser.userId, query, options);

			expect(resultPage).toEqual(page);
>>>>>>> 0d0fa732
		});

		it('should fetch a tool', async () => {
			const { currentUser } = setupAuthorization();
			const { externalToolDO, toolId } = setup();
			externalToolService.findExternalToolById.mockResolvedValue(externalToolDO);

			const result: ExternalToolDO = await uc.getExternalTool(currentUser.userId, toolId);

			expect(result).toEqual(externalToolDO);
		});
	});

<<<<<<< HEAD
	describe('updateExternalTool', () => {
		const setupUpdate = () => {
			const { externalToolDO, toolId } = setup();

			const externalToolDOtoUpdate: ExternalToolDO = { ...externalToolDO, name: 'newName', url: undefined };
			const updatedExternalToolDO: ExternalToolDO = { ...externalToolDO, name: 'newName' };

			externalToolService.updateExternalTool.mockResolvedValue(updatedExternalToolDO);

			return {
				externalToolDO,
				updatedExternalToolDO,
				externalToolDOtoUpdate,
				toolId,
			};
		};

		describe('Authorization', () => {
			it('should call getUserWithPermissions', async () => {
				const { currentUser } = setupAuthorization();
				const { toolId, externalToolDOtoUpdate } = setupUpdate();

				await uc.updateExternalTool(currentUser.userId, toolId, externalToolDOtoUpdate);
=======
	describe('getExternalTool', () => {
		describe('Authorization', () => {
			it('should call getUserWithPermissions', async () => {
				const { currentUser, toolId } = setup();

				await uc.getExternalTool(currentUser.userId, toolId);
>>>>>>> 0d0fa732

				expect(authorizationService.getUserWithPermissions).toHaveBeenCalledWith(currentUser.userId);
			});

			it('should successfully check the user permission with the authorization service', async () => {
<<<<<<< HEAD
				const { currentUser, user } = setupAuthorization();
				const { toolId, externalToolDOtoUpdate } = setupUpdate();

				await uc.updateExternalTool(currentUser.userId, toolId, externalToolDOtoUpdate);

				expect(authorizationService.checkAllPermissions).toHaveBeenCalledWith(user, [Permission.TOOL_ADMIN]);
			});

			it('should throw if the user has insufficient permission to get an external tool', async () => {
				const { currentUser } = setupAuthorization();
				const { toolId, updatedExternalToolDO } = setupUpdate();
				authorizationService.checkAllPermissions.mockImplementation(() => {
					throw new UnauthorizedException();
				});

				const result: Promise<ExternalToolDO> = uc.updateExternalTool(
					currentUser.userId,
					toolId,
					updatedExternalToolDO
				);

				await expect(result).rejects.toThrow(UnauthorizedException);
			});
=======
				const { currentUser, user, toolId } = setup();

				await uc.getExternalTool(currentUser.userId, toolId);

				expect(authorizationService.checkAllPermissions).toHaveBeenCalledWith(user, [Permission.TOOL_ADMIN]);
			});

			it('should throw if the user has insufficient permission to get an external tool', async () => {
				const { currentUser, toolId } = setup();
				authorizationService.checkAllPermissions.mockImplementation(() => {
					throw new UnauthorizedException();
				});

				const result: Promise<ExternalToolDO> = uc.getExternalTool(currentUser.userId, toolId);

				await expect(result).rejects.toThrow(UnauthorizedException);
			});
		});

		it('should fetch a tool', async () => {
			const { currentUser, externalToolDO } = setup();
			externalToolService.findExternalToolById.mockResolvedValue(externalToolDO);

			const result: ExternalToolDO = await uc.getExternalTool(currentUser.userId, 'toolId');

			expect(result).toEqual(externalToolDO);
>>>>>>> 0d0fa732
		});
	});

<<<<<<< HEAD
		it('should validate the tool', async () => {
			const { currentUser } = setupAuthorization();
			const { toolId, updatedExternalToolDO } = setupUpdate();

			await uc.updateExternalTool(currentUser.userId, toolId, updatedExternalToolDO);

			expect(toolValidationService.validateUpdate).toHaveBeenCalledWith(updatedExternalToolDO);
		});

		it('should throw if validation of the tool fails', async () => {
			const { currentUser } = setupAuthorization();
			const { toolId, updatedExternalToolDO } = setupUpdate();
			toolValidationService.validateUpdate.mockImplementation(() => {
				throw new UnprocessableEntityException();
			});

			const result: Promise<ExternalToolDO> = uc.updateExternalTool(currentUser.userId, toolId, updatedExternalToolDO);

			await expect(result).rejects.toThrow(UnprocessableEntityException);
		});

		it('should call the service to update the tool', async () => {
			const { currentUser } = setupAuthorization();
			const { toolId, updatedExternalToolDO } = setupUpdate();

			await uc.updateExternalTool(currentUser.userId, toolId, updatedExternalToolDO);

			expect(externalToolService.updateExternalTool).toHaveBeenCalledWith(updatedExternalToolDO);
		});

		it('should return the updated tool', async () => {
			const { currentUser } = setupAuthorization();
			const { toolId, updatedExternalToolDO } = setupUpdate();

			const result: ExternalToolDO = await uc.updateExternalTool(currentUser.userId, toolId, updatedExternalToolDO);

			expect(result).toEqual(updatedExternalToolDO);
=======
	describe('deleteExternalTool', () => {
		const setupDelete = () => {
			const toolId = 'toolId';
			const currentUser: ICurrentUser = { userId: 'userId' } as ICurrentUser;
			const user: User = userFactory.buildWithId();

			authorizationService.getUserWithPermissions.mockResolvedValue(user);

			return {
				toolId,
				currentUser,
				user,
			};
		};

		it('should check that the user has TOOL_ADMIN permission', async () => {
			const { toolId, currentUser, user } = setupDelete();

			await uc.deleteExternalTool(currentUser.userId, toolId);

			expect(authorizationService.getUserWithPermissions).toHaveBeenCalledWith(currentUser.userId);
			expect(authorizationService.checkAllPermissions).toHaveBeenCalledWith(user, [Permission.TOOL_ADMIN]);
		});

		it('should call the externalToolService', async () => {
			const { toolId, currentUser } = setupDelete();

			await uc.deleteExternalTool(currentUser.userId, toolId);

			expect(externalToolService.deleteExternalTool).toHaveBeenCalledWith(toolId);
>>>>>>> 0d0fa732
		});
	});
});<|MERGE_RESOLUTION|>--- conflicted
+++ resolved
@@ -1,12 +1,8 @@
 import { Test, TestingModule } from '@nestjs/testing';
 import { createMock, DeepMocked } from '@golevelup/ts-jest';
 import { AuthorizationService } from '@src/modules';
-<<<<<<< HEAD
-import { BasicToolConfigDO, ExternalToolDO, Oauth2ToolConfigDO } from '@shared/domain/domainobject/external-tool';
-=======
 import { ExternalToolDO, Oauth2ToolConfigDO } from '@shared/domain/domainobject/external-tool';
->>>>>>> 0d0fa732
-import { ICurrentUser, IFindOptions, Permission, SortOrder, ToolConfigType, User } from '@shared/domain';
+import { ICurrentUser, IFindOptions, Permission, SortOrder, User } from '@shared/domain';
 import { setupEntities, userFactory } from '@shared/testing';
 import { UnauthorizedException, UnprocessableEntityException } from '@nestjs/common';
 import { MikroORM } from '@mikro-orm/core';
@@ -17,12 +13,7 @@
 } from '@shared/testing/factory/domainobject/external-tool.factory';
 import { ExternalToolUc } from './external-tool.uc';
 import { ExternalToolService } from '../service/external-tool.service';
-<<<<<<< HEAD
-import { TokenEndpointAuthMethod } from '../interface/token-endpoint-auth-method.enum';
 import { ToolValidationService } from '../service/tool-validation.service';
-=======
-import { TokenEndpointAuthMethod } from '../interface';
->>>>>>> 0d0fa732
 
 describe('ExternalToolUc', () => {
 	let module: TestingModule;
@@ -31,10 +22,7 @@
 
 	let externalToolService: DeepMocked<ExternalToolService>;
 	let authorizationService: DeepMocked<AuthorizationService>;
-<<<<<<< HEAD
 	let toolValidationService: DeepMocked<ToolValidationService>;
-=======
->>>>>>> 0d0fa732
 
 	beforeAll(async () => {
 		orm = await setupEntities();
@@ -50,23 +38,17 @@
 					provide: AuthorizationService,
 					useValue: createMock<AuthorizationService>(),
 				},
-<<<<<<< HEAD
 				{
 					provide: ToolValidationService,
 					useValue: createMock<ToolValidationService>(),
 				},
-=======
->>>>>>> 0d0fa732
 			],
 		}).compile();
 
 		uc = module.get(ExternalToolUc);
 		externalToolService = module.get(ExternalToolService);
 		authorizationService = module.get(AuthorizationService);
-<<<<<<< HEAD
 		toolValidationService = module.get(ToolValidationService);
-=======
->>>>>>> 0d0fa732
 	});
 
 	afterAll(async () => {
@@ -78,7 +60,6 @@
 		jest.resetAllMocks();
 	});
 
-<<<<<<< HEAD
 	const setupAuthorization = () => {
 		const user: User = userFactory.buildWithId();
 		const currentUser: ICurrentUser = { userId: user.id } as ICurrentUser;
@@ -94,36 +75,8 @@
 	const setup = () => {
 		const toolId = 'toolId';
 
-		const basicConfig: BasicToolConfigDO = new BasicToolConfigDO({
-			type: ToolConfigType.BASIC,
-			baseUrl: 'baseUrl',
-		});
-
-		const oauth2ConfigWithoutExternalData: Oauth2ToolConfigDO = new Oauth2ToolConfigDO({
-			type: ToolConfigType.OAUTH2,
-			baseUrl: 'baseUrl',
-			clientId: 'clientId',
-			skipConsent: false,
-		});
-
-		const externalToolDO: ExternalToolDO = new ExternalToolDO({
-			id: toolId,
-			name: 'name',
-			url: 'url',
-			logoUrl: 'logoUrl',
-			config: basicConfig,
-			parameters: [],
-			isHidden: false,
-			openNewTab: false,
-			version: 1,
-		});
-=======
-	const setup = () => {
-		const toolId = 'toolId';
-
 		const externalToolDO: ExternalToolDO = externalToolDOFactory.withCustomParameters(1).buildWithId();
 		const oauth2ConfigWithoutExternalData: Oauth2ToolConfigDO = oauth2ToolConfigDOFactory.build();
->>>>>>> 0d0fa732
 
 		const query: Partial<ExternalToolDO> = {
 			id: externalToolDO.id,
@@ -164,12 +117,8 @@
 	describe('createExternalTool', () => {
 		describe('Authorization', () => {
 			it('should call getUserWithPermissions', async () => {
-<<<<<<< HEAD
 				const { currentUser } = setupAuthorization();
 				const { externalToolDO } = setup();
-=======
-				const { currentUser, externalToolDO } = setup();
->>>>>>> 0d0fa732
 
 				await uc.createExternalTool(currentUser.userId, externalToolDO);
 
@@ -177,12 +126,8 @@
 			});
 
 			it('should successfully check the user permission with the authorization service', async () => {
-<<<<<<< HEAD
 				const { currentUser, user } = setupAuthorization();
 				const { externalToolDO } = setup();
-=======
-				const { currentUser, user, externalToolDO } = setup();
->>>>>>> 0d0fa732
 
 				await uc.createExternalTool(currentUser.userId, externalToolDO);
 
@@ -190,12 +135,8 @@
 			});
 
 			it('should throw if the user has insufficient permission to create an external tool', async () => {
-<<<<<<< HEAD
 				const { currentUser } = setupAuthorization();
 				const { externalToolDO } = setup();
-=======
-				const { currentUser, externalToolDO } = setup();
->>>>>>> 0d0fa732
 				authorizationService.checkAllPermissions.mockImplementation(() => {
 					throw new UnauthorizedException();
 				});
@@ -206,94 +147,30 @@
 			});
 		});
 
-		describe('Validation', () => {
-			const oauthSetup = () => {
-				const oauth2Config: Oauth2ToolConfigDO = new Oauth2ToolConfigDO({
-					type: ToolConfigType.OAUTH2,
-					baseUrl: 'baseUrl',
-					clientId: 'clientId',
-					clientSecret: 'clientSecret',
-					skipConsent: false,
-					tokenEndpointAuthMethod: TokenEndpointAuthMethod.CLIENT_SECRET_POST,
-					frontchannelLogoutUri: 'frontchannelLogoutUri',
-					scope: 'openid offline',
-					redirectUris: ['redirectUri1', 'redirectUri2'],
-				});
-
-				return {
-					oauth2Config,
-				};
-			};
-
-			it('should pass if tool name is unique, it has no duplicate attributes, all regex are valid and the client id is unique', async () => {
-<<<<<<< HEAD
-				const { currentUser } = setupAuthorization();
-				const { externalToolDO } = setup();
-				const { oauth2Config } = oauthSetup();
-=======
-				const { oauth2Config } = oauthSetup();
-				const { externalToolDO, currentUser } = setup();
->>>>>>> 0d0fa732
-				externalToolDO.config = oauth2Config;
-
-				const result: Promise<ExternalToolDO> = uc.createExternalTool(currentUser.userId, externalToolDO);
-
-				await expect(result).resolves.not.toThrow(UnprocessableEntityException);
-			});
-
-			it('should throw if the client id is not unique', async () => {
-<<<<<<< HEAD
-				const { currentUser } = setupAuthorization();
-				const { oauth2Config } = oauthSetup();
-				const { externalToolDO } = setup();
-=======
-				const { oauth2Config } = oauthSetup();
-				const { externalToolDO, currentUser } = setup();
->>>>>>> 0d0fa732
-				externalToolDO.config = oauth2Config;
-				externalToolService.isClientIdUnique.mockResolvedValue(false);
-
-				const result: Promise<ExternalToolDO> = uc.createExternalTool(currentUser.userId, externalToolDO);
-
-				await expect(result).rejects.toThrow(UnprocessableEntityException);
-			});
-
-			it('should throw if name is not unique', async () => {
-				const { currentUser } = setupAuthorization();
-				const { externalToolDO } = setup();
-				externalToolService.isNameUnique.mockResolvedValue(false);
-
-				const result: Promise<ExternalToolDO> = uc.createExternalTool(currentUser.userId, externalToolDO);
-
-				await expect(result).rejects.toThrow(UnprocessableEntityException);
-			});
-
-			it('should throw if tool has duplicate custom attributes', async () => {
-				const { currentUser } = setupAuthorization();
-				const { externalToolDO } = setup();
-				externalToolService.hasDuplicateAttributes.mockReturnValue(true);
-
-				const result: Promise<ExternalToolDO> = uc.createExternalTool(currentUser.userId, externalToolDO);
-
-				await expect(result).rejects.toThrow(UnprocessableEntityException);
-			});
-
-			it('should throw if tool has custom attributes with invalid regex', async () => {
-				const { currentUser } = setupAuthorization();
-				const { externalToolDO } = setup();
-				externalToolService.validateByRegex.mockReturnValue(false);
-
-				const result: Promise<ExternalToolDO> = uc.createExternalTool(currentUser.userId, externalToolDO);
-
-				await expect(result).rejects.toThrow(UnprocessableEntityException);
-			});
+		it('should validate the tool', async () => {
+			const { currentUser } = setupAuthorization();
+			const { externalToolDO } = setup();
+
+			await uc.createExternalTool(currentUser.userId, externalToolDO);
+
+			expect(toolValidationService.validateCreate).toHaveBeenCalledWith(externalToolDO);
+		});
+
+		it('should throw if validation of the tool fails', async () => {
+			const { currentUser } = setupAuthorization();
+			const { externalToolDO } = setup();
+			toolValidationService.validateCreate.mockImplementation(() => {
+				throw new UnprocessableEntityException();
+			});
+
+			const result: Promise<ExternalToolDO> = uc.createExternalTool(currentUser.userId, externalToolDO);
+
+			await expect(result).rejects.toThrow(UnprocessableEntityException);
 		});
 
 		it('should call the service to save a tool', async () => {
-<<<<<<< HEAD
-			const { currentUser } = setupAuthorization();
-			const { externalToolDO, basicConfig } = setup();
-			externalToolDO.config = basicConfig;
+			const { currentUser } = setupAuthorization();
+			const { externalToolDO } = setup();
 
 			await uc.createExternalTool(currentUser.userId, externalToolDO);
 
@@ -302,23 +179,14 @@
 
 		it('should return saved a tool', async () => {
 			const { currentUser } = setupAuthorization();
-			const { externalToolDO, basicConfig } = setup();
-			externalToolDO.config = basicConfig;
+			const { externalToolDO } = setup();
 
 			const result: ExternalToolDO = await uc.createExternalTool(currentUser.userId, externalToolDO);
 
 			expect(result).toEqual(externalToolDO);
-=======
-			const { externalToolDO, currentUser } = setup();
-
-			await uc.createExternalTool(currentUser.userId, externalToolDO);
-
-			expect(externalToolService.createExternalTool).toHaveBeenCalledWith(externalToolDO);
->>>>>>> 0d0fa732
-		});
-	});
-
-<<<<<<< HEAD
+		});
+	});
+
 	describe('findExternalTool', () => {
 		describe('Authorization', () => {
 			it('should call getUserWithPermissions', async () => {
@@ -349,29 +217,9 @@
 				const result: Promise<Page<ExternalToolDO>> = uc.findExternalTool(currentUser.userId, query, options);
 
 				await expect(result).rejects.toThrow(UnauthorizedException);
-=======
-		it('should return saved a tool', async () => {
-			const { externalToolDO, currentUser } = setup();
-
-			const result: ExternalToolDO = await uc.createExternalTool(currentUser.userId, externalToolDO);
-
-			expect(result).toEqual(externalToolDO);
-		});
-	});
-
-	describe('findExternalTool', () => {
-		describe('Authorization', () => {
-			it('should call getUserWithPermissions', async () => {
-				const { currentUser, query, options } = setup();
-
-				await uc.findExternalTool(currentUser.userId, query, options);
-
-				expect(authorizationService.getUserWithPermissions).toHaveBeenCalledWith(currentUser.userId);
->>>>>>> 0d0fa732
-			});
-		});
-
-<<<<<<< HEAD
+			});
+		});
+
 		it('should call the externalToolService', async () => {
 			const { currentUser } = setupAuthorization();
 			const { query, options } = setup();
@@ -401,29 +249,8 @@
 				await uc.getExternalTool(currentUser.userId, toolId);
 
 				expect(authorizationService.getUserWithPermissions).toHaveBeenCalledWith(currentUser.userId);
-=======
-			it('should successfully check the user permission with the authorization service', async () => {
-				const { currentUser, query, options, user } = setup();
-
-				await uc.findExternalTool(currentUser.userId, query, options);
-
-				expect(authorizationService.checkAllPermissions).toHaveBeenCalledWith(user, [Permission.TOOL_ADMIN]);
-			});
-
-			it('should throw if the user has insufficient permission to find an external tool', async () => {
-				const { currentUser, query, options } = setup();
-				authorizationService.checkAllPermissions.mockImplementation(() => {
-					throw new UnauthorizedException();
-				});
-
-				const result: Promise<Page<ExternalToolDO>> = uc.findExternalTool(currentUser.userId, query, options);
-
-				await expect(result).rejects.toThrow(UnauthorizedException);
->>>>>>> 0d0fa732
-			});
-		});
-
-<<<<<<< HEAD
+			});
+
 			it('should successfully check the user permission with the authorization service', async () => {
 				const { currentUser, user } = setupAuthorization();
 				const { toolId } = setup();
@@ -444,23 +271,6 @@
 
 				await expect(result).rejects.toThrow(UnauthorizedException);
 			});
-=======
-		it('should call the externalToolService', async () => {
-			const { currentUser, query, options } = setup();
-
-			await uc.findExternalTool(currentUser.userId, query, options);
-
-			expect(externalToolService.findExternalTools).toHaveBeenCalledWith(query, options);
-		});
-
-		it('should return a page of externalToolDO', async () => {
-			const { currentUser, query, options, page } = setup();
-			externalToolService.findExternalTools.mockResolvedValue(page);
-
-			const resultPage: Page<ExternalToolDO> = await uc.findExternalTool(currentUser.userId, query, options);
-
-			expect(resultPage).toEqual(page);
->>>>>>> 0d0fa732
 		});
 
 		it('should fetch a tool', async () => {
@@ -474,7 +284,6 @@
 		});
 	});
 
-<<<<<<< HEAD
 	describe('updateExternalTool', () => {
 		const setupUpdate = () => {
 			const { externalToolDO, toolId } = setup();
@@ -498,20 +307,11 @@
 				const { toolId, externalToolDOtoUpdate } = setupUpdate();
 
 				await uc.updateExternalTool(currentUser.userId, toolId, externalToolDOtoUpdate);
-=======
-	describe('getExternalTool', () => {
-		describe('Authorization', () => {
-			it('should call getUserWithPermissions', async () => {
-				const { currentUser, toolId } = setup();
-
-				await uc.getExternalTool(currentUser.userId, toolId);
->>>>>>> 0d0fa732
 
 				expect(authorizationService.getUserWithPermissions).toHaveBeenCalledWith(currentUser.userId);
 			});
 
 			it('should successfully check the user permission with the authorization service', async () => {
-<<<<<<< HEAD
 				const { currentUser, user } = setupAuthorization();
 				const { toolId, externalToolDOtoUpdate } = setupUpdate();
 
@@ -535,38 +335,8 @@
 
 				await expect(result).rejects.toThrow(UnauthorizedException);
 			});
-=======
-				const { currentUser, user, toolId } = setup();
-
-				await uc.getExternalTool(currentUser.userId, toolId);
-
-				expect(authorizationService.checkAllPermissions).toHaveBeenCalledWith(user, [Permission.TOOL_ADMIN]);
-			});
-
-			it('should throw if the user has insufficient permission to get an external tool', async () => {
-				const { currentUser, toolId } = setup();
-				authorizationService.checkAllPermissions.mockImplementation(() => {
-					throw new UnauthorizedException();
-				});
-
-				const result: Promise<ExternalToolDO> = uc.getExternalTool(currentUser.userId, toolId);
-
-				await expect(result).rejects.toThrow(UnauthorizedException);
-			});
-		});
-
-		it('should fetch a tool', async () => {
-			const { currentUser, externalToolDO } = setup();
-			externalToolService.findExternalToolById.mockResolvedValue(externalToolDO);
-
-			const result: ExternalToolDO = await uc.getExternalTool(currentUser.userId, 'toolId');
-
-			expect(result).toEqual(externalToolDO);
->>>>>>> 0d0fa732
-		});
-	});
-
-<<<<<<< HEAD
+		});
+
 		it('should validate the tool', async () => {
 			const { currentUser } = setupAuthorization();
 			const { toolId, updatedExternalToolDO } = setupUpdate();
@@ -604,7 +374,9 @@
 			const result: ExternalToolDO = await uc.updateExternalTool(currentUser.userId, toolId, updatedExternalToolDO);
 
 			expect(result).toEqual(updatedExternalToolDO);
-=======
+		});
+	});
+
 	describe('deleteExternalTool', () => {
 		const setupDelete = () => {
 			const toolId = 'toolId';
@@ -635,7 +407,6 @@
 			await uc.deleteExternalTool(currentUser.userId, toolId);
 
 			expect(externalToolService.deleteExternalTool).toHaveBeenCalledWith(toolId);
->>>>>>> 0d0fa732
 		});
 	});
 });