--- conflicted
+++ resolved
@@ -97,18 +97,6 @@
 			1
 		);
 
-<<<<<<< HEAD
-		const user: User = userFactory.buildWithId();
-		const currentUser: ICurrentUser = { userId: user.id } as ICurrentUser;
-
-		authorizationService.getUserWithPermissions.mockResolvedValue(user);
-		externalToolService.isNameUnique.mockResolvedValue(true);
-		externalToolService.isClientIdUnique.mockResolvedValue(true);
-		externalToolService.hasDuplicateAttributes.mockReturnValue(false);
-		externalToolService.validateByRegex.mockReturnValue(true);
-		externalToolService.isRegexCommentMandatoryAndFilled.mockReturnValue(true);
-=======
->>>>>>> bd391ec3
 		externalToolService.createExternalTool.mockResolvedValue(externalToolDO);
 		externalToolService.findExternalTools.mockResolvedValue(page);
 
@@ -173,23 +161,7 @@
 
 			const result: Promise<ExternalToolDO> = uc.createExternalTool(currentUser.userId, externalToolDO);
 
-<<<<<<< HEAD
-				const result: Promise<ExternalToolDO> = uc.createExternalTool(currentUser.userId, externalToolDO);
-
-				await expect(result).rejects.toThrow(UnprocessableEntityException);
-			});
-
-			it('should throw if reges is set but no comment was provided', async () => {
-				const { externalToolDO, currentUser } = setup();
-				externalToolService.isRegexCommentMandatoryAndFilled.mockReturnValue(false);
-
-				const result: Promise<ExternalToolDO> = uc.createExternalTool(currentUser.userId, externalToolDO);
-
-				await expect(result).rejects.toThrow(UnprocessableEntityException);
-			});
-=======
 			await expect(result).rejects.toThrow(UnprocessableEntityException);
->>>>>>> bd391ec3
 		});
 
 		it('should call the service to save a tool', async () => {
