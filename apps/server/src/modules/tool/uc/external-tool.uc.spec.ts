import { Test, TestingModule } from '@nestjs/testing';
import { createMock, DeepMocked } from '@golevelup/ts-jest';
import { AuthorizationService } from '@src/modules';
import { OauthProviderService } from '@shared/infra/oauth-provider';
import { DefaultEncryptionService, IEncryptionService } from '@shared/infra/encryption';
import {
	BasicToolConfigDO,
	ExternalToolDO,
	Lti11ToolConfigDO,
	Oauth2ToolConfigDO,
} from '@shared/domain/domainobject/external-tool';
import { ICurrentUser, IFindOptions, Permission, SortOrder, ToolConfigType, User } from '@shared/domain';
import { setupEntities, userFactory } from '@shared/testing';
import { UnauthorizedException, UnprocessableEntityException } from '@nestjs/common';
import { MikroORM } from '@mikro-orm/core';
import { ProviderOauthClient } from '@shared/infra/oauth-provider/dto';
import { Page } from '@shared/domain/interface/page';
import { ExternalToolUc } from './external-tool.uc';
import { ExternalToolService } from '../service/external-tool.service';
import { ExternalToolRequestMapper } from '../mapper/external-tool-request.mapper';
import { TokenEndpointAuthMethod } from '../interface/token-endpoint-auth-method.enum';
import { LtiMessageType } from '../interface/lti-message-type.enum';
import { LtiPrivacyPermission } from '../interface/lti-privacy-permission.enum';

describe('ExternalToolUc', () => {
	let module: TestingModule;
	let orm: MikroORM;
	let uc: ExternalToolUc;

	let externalToolService: DeepMocked<ExternalToolService>;
	let externalToolMapper: DeepMocked<ExternalToolRequestMapper>;
	let authorizationService: DeepMocked<AuthorizationService>;
	let oauthProviderService: DeepMocked<OauthProviderService>;
	let oAuthEncryptionService: DeepMocked<IEncryptionService>;

	beforeAll(async () => {
		orm = await setupEntities();

		module = await Test.createTestingModule({
			providers: [
				ExternalToolUc,
				{
					provide: ExternalToolService,
					useValue: createMock<ExternalToolService>(),
				},
				{
					provide: ExternalToolRequestMapper,
					useValue: createMock<ExternalToolRequestMapper>(),
				},
				{
					provide: AuthorizationService,
					useValue: createMock<AuthorizationService>(),
				},
				{
					provide: OauthProviderService,
					useValue: createMock<OauthProviderService>(),
				},
				{
					provide: DefaultEncryptionService,
					useValue: createMock<IEncryptionService>(),
				},
			],
		}).compile();

		uc = module.get(ExternalToolUc);
		externalToolService = module.get(ExternalToolService);
		externalToolMapper = module.get(ExternalToolRequestMapper);
		authorizationService = module.get(AuthorizationService);
		oauthProviderService = module.get(OauthProviderService);
		oAuthEncryptionService = module.get(DefaultEncryptionService);
	});

	afterAll(async () => {
		await module.close();
		await orm.close();
	});

	afterEach(() => {
		jest.resetAllMocks();
	});

	function setup() {
		const basicConfig: BasicToolConfigDO = new BasicToolConfigDO({
			type: ToolConfigType.BASIC,
			baseUrl: 'baseUrl',
		});

		const oauth2ConfigWithoutExternalData: Oauth2ToolConfigDO = new Oauth2ToolConfigDO({
			type: ToolConfigType.OAUTH2,
			baseUrl: 'baseUrl',
			clientId: 'clientId',
			skipConsent: false,
		});

		const externalToolDO: ExternalToolDO = new ExternalToolDO({
			id: 'id',
			name: 'name',
			url: 'url',
			logoUrl: 'logoUrl',
			config: basicConfig,
			parameters: [],
			isHidden: false,
			openNewTab: false,
			version: 1,
		});

		const query: Partial<ExternalToolDO> = {
			id: externalToolDO.id,
			name: externalToolDO.name,
		};
		const options: IFindOptions<ExternalToolDO> = {
			order: {
				id: SortOrder.asc,
				name: SortOrder.asc,
			},
			pagination: {
				limit: 2,
				skip: 1,
			},
		};
		const page: Page<ExternalToolDO> = new Page<ExternalToolDO>(
			[{ ...externalToolDO, config: oauth2ConfigWithoutExternalData }],
			1
		);

		const user: User = userFactory.buildWithId();
		const currentUser: ICurrentUser = { userId: user.id } as ICurrentUser;

		authorizationService.getUserWithPermissions.mockResolvedValue(user);
		externalToolService.isNameUnique.mockResolvedValue(true);
		externalToolService.isClientIdUnique.mockResolvedValue(true);
		externalToolService.hasDuplicateAttributes.mockReturnValue(false);
		externalToolService.validateByRegex.mockReturnValue(true);
		externalToolService.createExternalTool.mockResolvedValue(externalToolDO);
		externalToolService.findExternalTools.mockResolvedValue(page);

		return {
			externalToolDO,
			basicConfig,
			oauth2ConfigWithoutExternalData,
			user,
			currentUser,
			options,
			page,
			query,
		};
	}

	function oauthSetup() {
		const oauth2ConfigWithExternalData: Oauth2ToolConfigDO = new Oauth2ToolConfigDO({
			type: ToolConfigType.OAUTH2,
			baseUrl: 'baseUrl',
			clientId: 'clientId',
			clientSecret: 'clientSecret',
			skipConsent: false,
			tokenEndpointAuthMethod: TokenEndpointAuthMethod.CLIENT_SECRET_POST,
			frontchannelLogoutUri: 'frontchannelLogoutUri',
			scope: 'openid offline',
			redirectUris: ['redirectUri1', 'redirectUri2'],
		});

		const oauthClient: ProviderOauthClient = {
			client_id: 'clientId',
			client_secret: 'clientSecret',
			token_endpoint_auth_method: TokenEndpointAuthMethod.CLIENT_SECRET_POST,
			frontchannel_logout_uri: 'frontchannelLogoutUri',
			scope: 'openid offline',
			redirect_uris: ['redirectUri1', 'redirectUri2'],
		};

		oauthProviderService.createOAuth2Client.mockResolvedValue(oauthClient);
		oauthProviderService.getOAuth2Client.mockResolvedValue(oauthClient);
		externalToolMapper.mapDoToProviderOauthClient.mockReturnValue(oauthClient);
		externalToolMapper.applyProviderOauthClientToDO.mockReturnValue(oauth2ConfigWithExternalData);

		return {
			oauth2ConfigWithExternalData,
			oauthClient,
		};
	}

	function setupOauth2() {
		const { oauth2ConfigWithExternalData, oauthClient } = oauthSetup();
		const setupData = setup();
		setupData.externalToolDO.config = oauth2ConfigWithExternalData;

		const oauth2ToolFromDb: ExternalToolDO = { ...setupData.externalToolDO };
		oauth2ToolFromDb.config = setupData.oauth2ConfigWithoutExternalData;

		externalToolService.findExternalToolById.mockResolvedValue(oauth2ToolFromDb);
		externalToolService.createExternalTool.mockResolvedValue(oauth2ToolFromDb);

		return {
			...setupData,
			oauth2ToolFromDb,
			oauthClient,
		};
	}

	describe('createExternalTool', () => {
		describe('Authorization', () => {
			it('should successfully check the user permission with the authorization service', async () => {
				const { externalToolDO, currentUser, user } = setup();

				await uc.createExternalTool(externalToolDO, currentUser.userId);

				expect(authorizationService.checkAllPermissions).toHaveBeenCalledWith(user, [Permission.TOOL_ADMIN]);
			});

			it('should throw if the user has insufficient permission to create an external tool', async () => {
				const { externalToolDO, currentUser } = setup();
				authorizationService.checkAllPermissions.mockImplementation(() => {
					throw new UnauthorizedException();
				});

				const result: Promise<ExternalToolDO> = uc.createExternalTool(externalToolDO, currentUser.userId);

				await expect(result).rejects.toThrow(UnauthorizedException);
			});
		});

		describe('Validation', () => {
			it('should pass if tool name is unique, it has no duplicate attributes, all regex are valid and the client id is unique', async () => {
				const { oauth2ConfigWithExternalData } = oauthSetup();
				const { externalToolDO, currentUser } = setup();
				externalToolDO.config = oauth2ConfigWithExternalData;

				const result: Promise<ExternalToolDO> = uc.createExternalTool(externalToolDO, currentUser.userId);

				await expect(result).resolves.not.toThrow(UnprocessableEntityException);
			});

			it('should throw if the client id is not unique', async () => {
				const { oauth2ConfigWithExternalData } = oauthSetup();
				const { externalToolDO, currentUser } = setup();
				externalToolDO.config = oauth2ConfigWithExternalData;
				externalToolService.isClientIdUnique.mockResolvedValue(false);

				const result: Promise<ExternalToolDO> = uc.createExternalTool(externalToolDO, currentUser.userId);

				await expect(result).rejects.toThrow(UnprocessableEntityException);
			});

			it('should throw if name is not unique', async () => {
				const { externalToolDO, currentUser } = setup();
				externalToolService.isNameUnique.mockResolvedValue(false);

				const result: Promise<ExternalToolDO> = uc.createExternalTool(externalToolDO, currentUser.userId);

				await expect(result).rejects.toThrow(UnprocessableEntityException);
			});

			it('should throw if tool has duplicate custom attributes', async () => {
				const { externalToolDO, currentUser } = setup();
				externalToolService.hasDuplicateAttributes.mockReturnValue(true);

				const result: Promise<ExternalToolDO> = uc.createExternalTool(externalToolDO, currentUser.userId);

				await expect(result).rejects.toThrow(UnprocessableEntityException);
			});

			it('should throw if tool has custom attributes with invalid regex', async () => {
				const { externalToolDO, currentUser } = setup();
				externalToolService.validateByRegex.mockReturnValue(false);

				const result: Promise<ExternalToolDO> = uc.createExternalTool(externalToolDO, currentUser.userId);

				await expect(result).rejects.toThrow(UnprocessableEntityException);
			});
		});

		describe('Basic Tool', () => {
			it('should save basic tool', async () => {
				const { externalToolDO, currentUser, basicConfig } = setup();
				externalToolDO.config = basicConfig;

				await uc.createExternalTool(externalToolDO, currentUser.userId);

				expect(externalToolService.createExternalTool).toHaveBeenCalled();
			});

			it('should return saved basic tool', async () => {
				const { externalToolDO, currentUser, basicConfig } = setup();
				externalToolDO.config = basicConfig;

				const result: ExternalToolDO = await uc.createExternalTool(externalToolDO, currentUser.userId);

				expect(result).toEqual(externalToolDO);
			});
		});

		describe('Oauth2 Tool', () => {
			it('should create a new oauth2 client with the oauth provider service', async () => {
				const { externalToolDO, currentUser, oauthClient } = setupOauth2();

				await uc.createExternalTool(externalToolDO, currentUser.userId);

				expect(oauthProviderService.createOAuth2Client).toHaveBeenCalledWith(oauthClient);
			});

			it('should save auth2 tool', async () => {
				const { externalToolDO, currentUser } = setupOauth2();

				await uc.createExternalTool(externalToolDO, currentUser.userId);

				expect(externalToolService.createExternalTool).toHaveBeenCalled();
			});

			it('should return external tool with external oauth client data', async () => {
				const { externalToolDO, currentUser } = setupOauth2();

				const result: ExternalToolDO = await uc.createExternalTool(externalToolDO, currentUser.userId);

				expect(result).toEqual(externalToolDO);
			});
		});

		describe('Lti11 Tool', () => {
			function ltiSetup() {
				const lti11Config: Lti11ToolConfigDO = new Lti11ToolConfigDO({
					type: ToolConfigType.LTI11,
					baseUrl: 'baseUrl',
					key: 'key',
					secret: 'secret',
					resource_link_id: 'resource_link_id',
					lti_message_type: LtiMessageType.BASIC_LTI_LAUNCH_REQUEST,
					privacy_permission: LtiPrivacyPermission.ANONYMOUS,
				});

				return {
					lti11Config,
				};
			}

			it('should encrypt lti11 secret', async () => {
				const { lti11Config } = ltiSetup();
				const { externalToolDO, currentUser } = setup();
				const encryptedSecret = 'encryptedSecret';
				externalToolDO.config = lti11Config;
				oAuthEncryptionService.encrypt.mockReturnValue(encryptedSecret);

				await uc.createExternalTool(externalToolDO, currentUser.userId);

				expect(externalToolService.createExternalTool).toHaveBeenCalledWith(
					// eslint-disable-next-line @typescript-eslint/no-unsafe-assignment
					expect.objectContaining({ config: expect.objectContaining({ secret: encryptedSecret }) })
				);
			});

			it('should save lti11 tool', async () => {
				const { lti11Config } = ltiSetup();
				const { externalToolDO, currentUser } = setup();
				externalToolDO.config = lti11Config;

				await uc.createExternalTool(externalToolDO, currentUser.userId);

				expect(externalToolService.createExternalTool).toHaveBeenCalled();
			});

			it('should return saved lti11 tool', async () => {
				const { lti11Config } = ltiSetup();
				const { externalToolDO, currentUser } = setup();
				externalToolDO.config = lti11Config;

				const result: ExternalToolDO = await uc.createExternalTool(externalToolDO, currentUser.userId);

				expect(result).toEqual(externalToolDO);
			});
		});
	});

<<<<<<< HEAD
	describe('getExternalTool', () => {
		describe('Authorization', () => {
			it('should successfully check the user permission with the authorization service', async () => {
				const { externalToolDO, currentUser, user } = setup();

				await uc.createExternalTool(externalToolDO, currentUser);

				expect(authorizationService.checkAllPermissions).toHaveBeenCalledWith(user, [Permission.TOOL_ADMIN]);
			});

			it('should throw if the user has insufficient permission to create an external tool', async () => {
				const { externalToolDO, currentUser } = setup();
				authorizationService.checkAllPermissions.mockImplementation(() => {
					throw new UnauthorizedException();
				});

				const result: Promise<ExternalToolDO> = uc.createExternalTool(externalToolDO, currentUser);

				await expect(result).rejects.toThrow(UnauthorizedException);
			});
		});

		it('should fetch a tool', async () => {
			const { currentUser, externalToolDO } = setup();
			externalToolService.findExternalToolById.mockResolvedValue(externalToolDO);

			const result: ExternalToolDO = await uc.getExternalTool(currentUser.userId, 'toolId');

			expect(result).toEqual(externalToolDO);
		});

		it('should fetch a oauth2 tool and populate the config with external data', async () => {
			const { currentUser, externalToolDO } = setupOauth2();

			const result: ExternalToolDO = await uc.getExternalTool(currentUser.userId, 'toolId');

			expect(result).toEqual(externalToolDO);
=======
	describe('findExternalTool', () => {
		describe('authorizationService', () => {
			it('should call getUserWithPermissions', async () => {
				const { currentUser, query, options } = setup();

				await uc.findExternalTool(currentUser.userId, query, options);

				expect(authorizationService.getUserWithPermissions).toHaveBeenCalledWith(currentUser.userId);
			});

			it('should call checkAllPermissions', async () => {
				const { currentUser, query, options, user } = setup();
				authorizationService.getUserWithPermissions.mockResolvedValue(user);

				await uc.findExternalTool(currentUser.userId, query, options);

				expect(authorizationService.checkAllPermissions).toHaveBeenCalledWith(user, [Permission.TOOL_ADMIN]);
			});
		});

		it('should call the externalToolService', async () => {
			const { currentUser, query, options } = setup();

			await uc.findExternalTool(currentUser.userId, query, options);

			expect(externalToolService.findExternalTools).toHaveBeenCalledWith(query, options);
		});

		describe('findExternalTools with oauth2 config type', () => {
			it('should call oauthProviderService when config type is oauth2', async () => {
				const { currentUser, query, options, oauth2ConfigWithoutExternalData } = setup();
				query.config = new Oauth2ToolConfigDO({
					type: ToolConfigType.OAUTH2,
					baseUrl: 'test.de',
					clientId: 'xyz',
					skipConsent: true,
				});

				await uc.findExternalTool(currentUser.userId, query, options);

				expect(oauthProviderService.getOAuth2Client).toHaveBeenCalledWith(oauth2ConfigWithoutExternalData.clientId);
			});

			it('should call externalToolMapper when config type is oauth2', async () => {
				const { currentUser, query, options, page, oauth2ConfigWithoutExternalData } = setup();
				query.config = new Oauth2ToolConfigDO({
					type: ToolConfigType.OAUTH2,
					baseUrl: 'test.de',
					clientId: 'xyz',
					skipConsent: true,
				});
				const oauthClient: ProviderOauthClient = {};
				externalToolService.findExternalTools.mockResolvedValue(page);
				oauthProviderService.getOAuth2Client.mockResolvedValue(oauthClient);

				await uc.findExternalTool(currentUser.userId, query, options);

				expect(externalToolMapper.applyProviderOauthClientToDO).toHaveBeenCalledWith(
					oauth2ConfigWithoutExternalData,
					oauthClient
				);
			});
		});

		it('should return a page of externalToolDO', async () => {
			const { currentUser, query, options, page } = setup();
			externalToolService.findExternalTools.mockResolvedValue(page);

			const resultPage: Page<ExternalToolDO> = await uc.findExternalTool(currentUser.userId, query, options);

			expect(resultPage).toEqual(page);
>>>>>>> ebc207ff
		});
	});
});<|MERGE_RESOLUTION|>--- conflicted
+++ resolved
@@ -369,45 +369,6 @@
 		});
 	});
 
-<<<<<<< HEAD
-	describe('getExternalTool', () => {
-		describe('Authorization', () => {
-			it('should successfully check the user permission with the authorization service', async () => {
-				const { externalToolDO, currentUser, user } = setup();
-
-				await uc.createExternalTool(externalToolDO, currentUser);
-
-				expect(authorizationService.checkAllPermissions).toHaveBeenCalledWith(user, [Permission.TOOL_ADMIN]);
-			});
-
-			it('should throw if the user has insufficient permission to create an external tool', async () => {
-				const { externalToolDO, currentUser } = setup();
-				authorizationService.checkAllPermissions.mockImplementation(() => {
-					throw new UnauthorizedException();
-				});
-
-				const result: Promise<ExternalToolDO> = uc.createExternalTool(externalToolDO, currentUser);
-
-				await expect(result).rejects.toThrow(UnauthorizedException);
-			});
-		});
-
-		it('should fetch a tool', async () => {
-			const { currentUser, externalToolDO } = setup();
-			externalToolService.findExternalToolById.mockResolvedValue(externalToolDO);
-
-			const result: ExternalToolDO = await uc.getExternalTool(currentUser.userId, 'toolId');
-
-			expect(result).toEqual(externalToolDO);
-		});
-
-		it('should fetch a oauth2 tool and populate the config with external data', async () => {
-			const { currentUser, externalToolDO } = setupOauth2();
-
-			const result: ExternalToolDO = await uc.getExternalTool(currentUser.userId, 'toolId');
-
-			expect(result).toEqual(externalToolDO);
-=======
 	describe('findExternalTool', () => {
 		describe('authorizationService', () => {
 			it('should call getUserWithPermissions', async () => {
@@ -479,7 +440,46 @@
 			const resultPage: Page<ExternalToolDO> = await uc.findExternalTool(currentUser.userId, query, options);
 
 			expect(resultPage).toEqual(page);
->>>>>>> ebc207ff
+		});
+	});
+
+	describe('getExternalTool', () => {
+		describe('Authorization', () => {
+			it('should successfully check the user permission with the authorization service', async () => {
+				const { externalToolDO, currentUser, user } = setup();
+
+				await uc.createExternalTool(externalToolDO, currentUser);
+
+				expect(authorizationService.checkAllPermissions).toHaveBeenCalledWith(user, [Permission.TOOL_ADMIN]);
+			});
+
+			it('should throw if the user has insufficient permission to create an external tool', async () => {
+				const { externalToolDO, currentUser } = setup();
+				authorizationService.checkAllPermissions.mockImplementation(() => {
+					throw new UnauthorizedException();
+				});
+
+				const result: Promise<ExternalToolDO> = uc.createExternalTool(externalToolDO, currentUser);
+
+				await expect(result).rejects.toThrow(UnauthorizedException);
+			});
+		});
+
+		it('should fetch a tool', async () => {
+			const { currentUser, externalToolDO } = setup();
+			externalToolService.findExternalToolById.mockResolvedValue(externalToolDO);
+
+			const result: ExternalToolDO = await uc.getExternalTool(currentUser.userId, 'toolId');
+
+			expect(result).toEqual(externalToolDO);
+		});
+
+		it('should fetch a oauth2 tool and populate the config with external data', async () => {
+			const { currentUser, externalToolDO } = setupOauth2();
+
+			const result: ExternalToolDO = await uc.getExternalTool(currentUser.userId, 'toolId');
+
+			expect(result).toEqual(externalToolDO);
 		});
 	});
 });