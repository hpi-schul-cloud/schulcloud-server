--- conflicted
+++ resolved
@@ -50,17 +50,6 @@
 		return created;
 	}
 
-<<<<<<< HEAD
-	async updateExternalTool(
-		toolId: string,
-		externalToolDO: ExternalToolDO,
-		currentUser: ICurrentUser
-	): Promise<ExternalToolDO> {
-		// TODO: get, increase version, override obj expect undefined, save
-		// TODO: clientId immutable because of hydra secret
-		await this.externalToolService.createExternalTool(externalToolDO);
-		return {} as ExternalToolDO;
-=======
 	async findExternalTool(
 		userId: string,
 		query: Partial<ExternalToolDO>,
@@ -83,7 +72,17 @@
 		);
 
 		return tools;
->>>>>>> 63495045
+	}
+
+	async updateExternalTool(
+		toolId: string,
+		externalToolDO: ExternalToolDO,
+		currentUser: ICurrentUser
+	): Promise<ExternalToolDO> {
+		// TODO: get, increase version, override obj expect undefined, save
+		// TODO: clientId immutable because of hydra secret
+		await this.externalToolService.createExternalTool(externalToolDO);
+		return {} as ExternalToolDO;
 	}
 
 	private async checkValidation(externalToolDO: ExternalToolDO) {
