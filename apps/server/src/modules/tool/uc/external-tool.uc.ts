<<<<<<< HEAD
import { Injectable } from '@nestjs/common';
import { EntityId, IFindOptions, Permission, User } from '@shared/domain';
import { ExternalToolDO } from '@shared/domain/domainobject/external-tool';
import { AuthorizationService } from '@src/modules/authorization';
import { Page } from '@shared/domain/interface/page';
import { ExternalToolService } from '../service/external-tool.service';
import { ToolValidationService } from '../service/tool-validation.service';
=======
import { Injectable, UnprocessableEntityException } from '@nestjs/common';
import { EntityId, IFindOptions, Permission, User } from '@shared/domain';
import { ExternalToolDO, Oauth2ToolConfigDO } from '@shared/domain/domainobject/external-tool';
import { AuthorizationService } from '@src/modules/authorization';
import { Page } from '@shared/domain/interface/page';
import { ExternalToolService } from '../service/external-tool.service';
>>>>>>> 0d0fa732

@Injectable()
export class ExternalToolUc {
	constructor(
		private readonly externalToolService: ExternalToolService,
<<<<<<< HEAD
		private readonly authorizationService: AuthorizationService,
		private readonly toolValidationService: ToolValidationService
=======
		private readonly authorizationService: AuthorizationService
>>>>>>> 0d0fa732
	) {}

	async createExternalTool(userId: EntityId, externalToolDO: ExternalToolDO): Promise<ExternalToolDO> {
		await this.ensurePermission(userId);
<<<<<<< HEAD
		await this.toolValidationService.validateCreate(externalToolDO);

		const tool: Promise<ExternalToolDO> = this.externalToolService.createExternalTool(externalToolDO);
		return tool;
	}

	private async ensurePermission(userId: string) {
		const user: User = await this.authorizationService.getUserWithPermissions(userId);
		this.authorizationService.checkAllPermissions(user, [Permission.TOOL_ADMIN]);
	}

	async findExternalTool(
		userId: EntityId,
		query: Partial<ExternalToolDO>,
		options: IFindOptions<ExternalToolDO>
	): Promise<Page<ExternalToolDO>> {
		await this.ensurePermission(userId);

		const tools: Page<ExternalToolDO> = await this.externalToolService.findExternalTools(query, options);
		return tools;
=======

		await this.checkValidation(externalToolDO);

		const tool: Promise<ExternalToolDO> = this.externalToolService.createExternalTool(externalToolDO);
		return tool;
	}

	private async ensurePermission(userId: string) {
		const user: User = await this.authorizationService.getUserWithPermissions(userId);
		this.authorizationService.checkAllPermissions(user, [Permission.TOOL_ADMIN]);
>>>>>>> 0d0fa732
	}

	async getExternalTool(userId: EntityId, toolId: EntityId): Promise<ExternalToolDO> {
		await this.ensurePermission(userId);

		const tool: ExternalToolDO = await this.externalToolService.findExternalToolById(toolId);
		return tool;
	}

	async updateExternalTool(userId: EntityId, toolId: string, externalToolDO: ExternalToolDO): Promise<ExternalToolDO> {
		await this.ensurePermission(userId);
		await this.toolValidationService.validateUpdate(externalToolDO);

		const loaded: ExternalToolDO = await this.externalToolService.findExternalToolById(toolId);
		const toUpdate: ExternalToolDO = new ExternalToolDO({ ...loaded, ...externalToolDO });

		const saved = await this.externalToolService.updateExternalTool(toUpdate);
		return saved;
	}

	async findExternalTool(
		userId: EntityId,
		query: Partial<ExternalToolDO>,
		options: IFindOptions<ExternalToolDO>
	): Promise<Page<ExternalToolDO>> {
		await this.ensurePermission(userId);

		const tools: Page<ExternalToolDO> = await this.externalToolService.findExternalTools(query, options);
		return tools;
	}

	async getExternalTool(userId: EntityId, toolId: EntityId): Promise<ExternalToolDO> {
		await this.ensurePermission(userId);

		const tool: ExternalToolDO = await this.externalToolService.findExternalToolById(toolId);
		return tool;
	}

	async deleteExternalTool(userId: string, toolId: string): Promise<void> {
		await this.ensurePermission(userId);

		const promise: Promise<void> = this.externalToolService.deleteExternalTool(toolId);
		return promise;
	}
}<|MERGE_RESOLUTION|>--- conflicted
+++ resolved
@@ -1,4 +1,3 @@
-<<<<<<< HEAD
 import { Injectable } from '@nestjs/common';
 import { EntityId, IFindOptions, Permission, User } from '@shared/domain';
 import { ExternalToolDO } from '@shared/domain/domainobject/external-tool';
@@ -6,30 +5,17 @@
 import { Page } from '@shared/domain/interface/page';
 import { ExternalToolService } from '../service/external-tool.service';
 import { ToolValidationService } from '../service/tool-validation.service';
-=======
-import { Injectable, UnprocessableEntityException } from '@nestjs/common';
-import { EntityId, IFindOptions, Permission, User } from '@shared/domain';
-import { ExternalToolDO, Oauth2ToolConfigDO } from '@shared/domain/domainobject/external-tool';
-import { AuthorizationService } from '@src/modules/authorization';
-import { Page } from '@shared/domain/interface/page';
-import { ExternalToolService } from '../service/external-tool.service';
->>>>>>> 0d0fa732
 
 @Injectable()
 export class ExternalToolUc {
 	constructor(
 		private readonly externalToolService: ExternalToolService,
-<<<<<<< HEAD
 		private readonly authorizationService: AuthorizationService,
 		private readonly toolValidationService: ToolValidationService
-=======
-		private readonly authorizationService: AuthorizationService
->>>>>>> 0d0fa732
 	) {}
 
 	async createExternalTool(userId: EntityId, externalToolDO: ExternalToolDO): Promise<ExternalToolDO> {
 		await this.ensurePermission(userId);
-<<<<<<< HEAD
 		await this.toolValidationService.validateCreate(externalToolDO);
 
 		const tool: Promise<ExternalToolDO> = this.externalToolService.createExternalTool(externalToolDO);
@@ -39,36 +25,6 @@
 	private async ensurePermission(userId: string) {
 		const user: User = await this.authorizationService.getUserWithPermissions(userId);
 		this.authorizationService.checkAllPermissions(user, [Permission.TOOL_ADMIN]);
-	}
-
-	async findExternalTool(
-		userId: EntityId,
-		query: Partial<ExternalToolDO>,
-		options: IFindOptions<ExternalToolDO>
-	): Promise<Page<ExternalToolDO>> {
-		await this.ensurePermission(userId);
-
-		const tools: Page<ExternalToolDO> = await this.externalToolService.findExternalTools(query, options);
-		return tools;
-=======
-
-		await this.checkValidation(externalToolDO);
-
-		const tool: Promise<ExternalToolDO> = this.externalToolService.createExternalTool(externalToolDO);
-		return tool;
-	}
-
-	private async ensurePermission(userId: string) {
-		const user: User = await this.authorizationService.getUserWithPermissions(userId);
-		this.authorizationService.checkAllPermissions(user, [Permission.TOOL_ADMIN]);
->>>>>>> 0d0fa732
-	}
-
-	async getExternalTool(userId: EntityId, toolId: EntityId): Promise<ExternalToolDO> {
-		await this.ensurePermission(userId);
-
-		const tool: ExternalToolDO = await this.externalToolService.findExternalToolById(toolId);
-		return tool;
 	}
 
 	async updateExternalTool(userId: EntityId, toolId: string, externalToolDO: ExternalToolDO): Promise<ExternalToolDO> {
@@ -100,7 +56,7 @@
 		return tool;
 	}
 
-	async deleteExternalTool(userId: string, toolId: string): Promise<void> {
+	async deleteExternalTool(userId: EntityId, toolId: EntityId): Promise<void> {
 		await this.ensurePermission(userId);
 
 		const promise: Promise<void> = this.externalToolService.deleteExternalTool(toolId);
