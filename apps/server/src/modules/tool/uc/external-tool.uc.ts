import { Inject, Injectable, UnprocessableEntityException } from '@nestjs/common';
<<<<<<< HEAD
import { Permission, User } from '@shared/domain';
=======
import { IFindOptions, Permission, User } from '@shared/domain';
>>>>>>> 63495045
import { ExternalToolDO, Lti11ToolConfigDO, Oauth2ToolConfigDO } from '@shared/domain/domainobject/external-tool';
import { AuthorizationService } from '@src/modules/authorization';
import { OauthProviderService } from '@shared/infra/oauth-provider';
import { ProviderOauthClient } from '@shared/infra/oauth-provider/dto';
import { DefaultEncryptionService, IEncryptionService } from '@shared/infra/encryption';
import { Page } from '@shared/domain/interface/page';
import { ExternalToolService } from '../service/external-tool.service';
import { ExternalToolRequestMapper } from '../mapper/external-tool-request.mapper';

@Injectable()
export class ExternalToolUc {
	constructor(
		private readonly externalToolService: ExternalToolService,
		private readonly externalToolMapper: ExternalToolRequestMapper,
		private readonly authorizationService: AuthorizationService,
		private readonly oauthProviderService: OauthProviderService,
		@Inject(DefaultEncryptionService) private readonly oAuthEncryptionService: IEncryptionService
	) {}

	async createExternalTool(externalToolDO: ExternalToolDO, userId: string): Promise<ExternalToolDO> {
<<<<<<< HEAD
		await this.ensurePermission(userId);
=======
		const user: User = await this.authorizationService.getUserWithPermissions(userId);
		this.authorizationService.checkAllPermissions(user, [Permission.TOOL_ADMIN]);
>>>>>>> 63495045

		await this.checkValidation(externalToolDO);

		if (externalToolDO.config instanceof Lti11ToolConfigDO) {
			externalToolDO.config.secret = this.oAuthEncryptionService.encrypt(externalToolDO.config.secret);
		}

		let created: ExternalToolDO;
		if (externalToolDO.config instanceof Oauth2ToolConfigDO) {
			const oauthClient: ProviderOauthClient = this.externalToolMapper.mapDoToProviderOauthClient(
				externalToolDO.name,
				externalToolDO.config
			);
			const createdOauthClient = await this.oauthProviderService.createOAuth2Client(oauthClient);

			created = await this.externalToolService.createExternalTool(externalToolDO);

			created.config = this.externalToolMapper.applyProviderOauthClientToDO(
				created.config as Oauth2ToolConfigDO,
				createdOauthClient
			);
		} else {
			created = await this.externalToolService.createExternalTool(externalToolDO);
		}

		return created;
	}

<<<<<<< HEAD
	private async ensurePermission(userId: string) {
		const user: User = await this.authorizationService.getUserWithPermissions(userId);
		this.authorizationService.checkAllPermissions(user, [Permission.TOOL_ADMIN]);
=======
	async findExternalTool(
		userId: string,
		query: Partial<ExternalToolDO>,
		options: IFindOptions<ExternalToolDO>
	): Promise<Page<ExternalToolDO>> {
		const user: User = await this.authorizationService.getUserWithPermissions(userId);
		this.authorizationService.checkAllPermissions(user, [Permission.TOOL_ADMIN]);

		const tools: Page<ExternalToolDO> = await this.externalToolService.findExternalTools(query, options);
		tools.data = await Promise.all(
			tools.data.map(async (tool: ExternalToolDO): Promise<ExternalToolDO> => {
				if (tool.config instanceof Oauth2ToolConfigDO) {
					const oauthClient: ProviderOauthClient = await this.oauthProviderService.getOAuth2Client(
						tool.config.clientId
					);
					tool.config = this.externalToolMapper.applyProviderOauthClientToDO(tool.config, oauthClient);
				}
				return tool;
			})
		);

		return tools;
>>>>>>> 63495045
	}

	private async checkValidation(externalToolDO: ExternalToolDO) {
		if (!(await this.externalToolService.isNameUnique(externalToolDO))) {
			throw new UnprocessableEntityException(`The tool name "${externalToolDO.name}" is already used`);
		}
		if (externalToolDO.parameters && this.externalToolService.hasDuplicateAttributes(externalToolDO.parameters)) {
			throw new UnprocessableEntityException(
				`The tool: ${externalToolDO.name} contains multiple of the same custom parameters`
			);
		}
		if (externalToolDO.parameters && !this.externalToolService.validateByRegex(externalToolDO.parameters)) {
			throw new UnprocessableEntityException(
				`A custom Parameter of the tool: ${externalToolDO.name} has wrong regex attribute.`
			);
		}

		if (
			externalToolDO.config instanceof Oauth2ToolConfigDO &&
			!(await this.externalToolService.isClientIdUnique(externalToolDO.config))
		) {
			throw new UnprocessableEntityException(`The Client Id of the tool: ${externalToolDO.name} is already used`);
		}
	}

	async deleteExternalTool(toolId: string, userId: string): Promise<void> {
		await this.ensurePermission(userId);

		const promise: Promise<void> = this.externalToolService.deleteExternalTool(toolId);
		return promise;
	}
}<|MERGE_RESOLUTION|>--- conflicted
+++ resolved
@@ -1,9 +1,5 @@
 import { Inject, Injectable, UnprocessableEntityException } from '@nestjs/common';
-<<<<<<< HEAD
-import { Permission, User } from '@shared/domain';
-=======
 import { IFindOptions, Permission, User } from '@shared/domain';
->>>>>>> 63495045
 import { ExternalToolDO, Lti11ToolConfigDO, Oauth2ToolConfigDO } from '@shared/domain/domainobject/external-tool';
 import { AuthorizationService } from '@src/modules/authorization';
 import { OauthProviderService } from '@shared/infra/oauth-provider';
@@ -24,12 +20,7 @@
 	) {}
 
 	async createExternalTool(externalToolDO: ExternalToolDO, userId: string): Promise<ExternalToolDO> {
-<<<<<<< HEAD
 		await this.ensurePermission(userId);
-=======
-		const user: User = await this.authorizationService.getUserWithPermissions(userId);
-		this.authorizationService.checkAllPermissions(user, [Permission.TOOL_ADMIN]);
->>>>>>> 63495045
 
 		await this.checkValidation(externalToolDO);
 
@@ -58,11 +49,11 @@
 		return created;
 	}
 
-<<<<<<< HEAD
 	private async ensurePermission(userId: string) {
 		const user: User = await this.authorizationService.getUserWithPermissions(userId);
 		this.authorizationService.checkAllPermissions(user, [Permission.TOOL_ADMIN]);
-=======
+	}
+
 	async findExternalTool(
 		userId: string,
 		query: Partial<ExternalToolDO>,
@@ -85,7 +76,6 @@
 		);
 
 		return tools;
->>>>>>> 63495045
 	}
 
 	private async checkValidation(externalToolDO: ExternalToolDO) {
