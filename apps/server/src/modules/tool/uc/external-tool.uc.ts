--- conflicted
+++ resolved
@@ -12,95 +12,20 @@
 		private readonly authorizationService: AuthorizationService
 	) {}
 
-<<<<<<< HEAD
-	async createExternalTool(userId: string, externalToolDO: ExternalToolDO): Promise<ExternalToolDO> {
-=======
 	async createExternalTool(userId: EntityId, externalToolDO: ExternalToolDO): Promise<ExternalToolDO> {
->>>>>>> 12fdeb37
 		const user: User = await this.authorizationService.getUserWithPermissions(userId);
 		this.authorizationService.checkAllPermissions(user, [Permission.TOOL_ADMIN]);
 
 		await this.checkValidation(externalToolDO);
 
-<<<<<<< HEAD
-		if (externalToolDO.config instanceof Lti11ToolConfigDO) {
-			externalToolDO.config.secret = this.oAuthEncryptionService.encrypt(externalToolDO.config.secret);
-		}
-
-		let created: ExternalToolDO;
-		if (externalToolDO.config instanceof Oauth2ToolConfigDO) {
-			const oauthClient: ProviderOauthClient = this.externalToolMapper.mapDoToProviderOauthClient(
-				externalToolDO.name,
-				externalToolDO.config
-			);
-			const createdOauthClient: ProviderOauthClient = await this.oauthProviderService.createOAuth2Client(oauthClient);
-
-			created = await this.externalToolService.createExternalTool(externalToolDO);
-
-			created.config = this.externalToolMapper.applyProviderOauthClientToDO(
-				created.config as Oauth2ToolConfigDO,
-				createdOauthClient
-			);
-		} else {
-			created = await this.externalToolService.createExternalTool(externalToolDO);
-		}
-
-		return created;
+		const tool: Promise<ExternalToolDO> = this.externalToolService.createExternalTool(externalToolDO);
+		return tool;
 	}
 
-	async findExternalTool(
-		userId: string,
-		query: Partial<ExternalToolDO>,
-		options: IFindOptions<ExternalToolDO>
-	): Promise<Page<ExternalToolDO>> {
-		const user: User = await this.authorizationService.getUserWithPermissions(userId);
-		this.authorizationService.checkAllPermissions(user, [Permission.TOOL_ADMIN]);
-
-		const tools: Page<ExternalToolDO> = await this.externalToolService.findExternalTools(query, options);
-		tools.data = await Promise.all(
-			tools.data.map(async (tool: ExternalToolDO): Promise<ExternalToolDO> => {
-				if (tool.config instanceof Oauth2ToolConfigDO) {
-					const oauthClient: ProviderOauthClient = await this.oauthProviderService.getOAuth2Client(
-						tool.config.clientId
-					);
-					tool.config = this.externalToolMapper.applyProviderOauthClientToDO(tool.config, oauthClient);
-				}
-				return tool;
-			})
-		);
-
-		return tools;
-=======
-		const tool: Promise<ExternalToolDO> = this.externalToolService.createExternalTool(externalToolDO);
-		return tool;
->>>>>>> 12fdeb37
-	}
-
-	async updateExternalTool(userId: string, toolId: string, externalToolDO: ExternalToolDO): Promise<ExternalToolDO> {
+	async updateExternalTool(userId: EntityId, toolId: string, externalToolDO: ExternalToolDO): Promise<ExternalToolDO> {
 		await this.checkValidation(externalToolDO);
 		const loaded: ExternalToolDO = await this.getExternalTool(userId, toolId);
 		const toUpdate: ExternalToolDO = new ExternalToolDO({ ...loaded, ...externalToolDO });
-
-		if (toUpdate.config instanceof Oauth2ToolConfigDO) {
-			const toUpdateOauthClient: ProviderOauthClient = this.externalToolMapper.mapDoToProviderOauthClient(
-				toUpdate.name,
-				toUpdate.config
-			);
-			const loadedOauthClient: ProviderOauthClient = await this.oauthProviderService.getOAuth2Client(
-				toUpdate.config.clientId
-			);
-			if (loadedOauthClient && loadedOauthClient.client_id) {
-				const savedOauthClient: ProviderOauthClient = await this.oauthProviderService.updateOAuth2Client(
-					loadedOauthClient.client_id,
-					toUpdateOauthClient
-				);
-				toUpdate.config = this.externalToolMapper.applyProviderOauthClientToDO(toUpdate.config, savedOauthClient);
-			} else {
-				throw new UnprocessableEntityException(
-					`The oAuthConfigs clientId "${toUpdate.config.clientId}" does not exists.`
-				);
-			}
-		}
 		const saved = await this.externalToolService.updateExternalTool(toUpdate);
 		return saved;
 	}
@@ -128,19 +53,6 @@
 		}
 	}
 
-<<<<<<< HEAD
-	async getExternalTool(userId: string, toolId: string): Promise<ExternalToolDO> {
-		const user: User = await this.authorizationService.getUserWithPermissions(userId);
-		this.authorizationService.checkAllPermissions(user, [Permission.TOOL_ADMIN]);
-
-		const tool: ExternalToolDO = await this.externalToolService.findExternalToolById(toolId);
-
-		if (tool.config instanceof Oauth2ToolConfigDO) {
-			const oauthClient: ProviderOauthClient = await this.oauthProviderService.getOAuth2Client(tool.config.clientId);
-			tool.config = this.externalToolMapper.applyProviderOauthClientToDO(tool.config, oauthClient);
-		}
-
-=======
 	async findExternalTool(
 		userId: EntityId,
 		query: Partial<ExternalToolDO>,
@@ -158,7 +70,6 @@
 		this.authorizationService.checkAllPermissions(user, [Permission.TOOL_ADMIN]);
 
 		const tool: ExternalToolDO = await this.externalToolService.findExternalToolById(toolId);
->>>>>>> 12fdeb37
 		return tool;
 	}
 }