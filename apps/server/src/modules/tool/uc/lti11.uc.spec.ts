--- conflicted
+++ resolved
@@ -254,21 +254,6 @@
 			});
 		});
 
-<<<<<<< HEAD
-		it('should throw when trying to access an lti tool that is not v1.1', async () => {
-			const currentUser: ICurrentUser = { userId: 'userId', roles: [RoleName.USER] } as ICurrentUser;
-			const ltiTool: LtiToolDO = new LtiToolDO({
-				name: 'name',
-				url: 'url',
-				key: 'key',
-				secret: 'secret',
-				roles: [],
-				privacy_permission: LtiPrivacyPermission.PSEUDONYMOUS,
-				customs: [],
-				isTemplate: false,
-				openNewTab: false,
-				isHidden: false,
-=======
 		describe('with invalid tool parameters', () => {
 			const setup = () => {
 				const currentUser: ICurrentUser = { userId: 'userId', roles: [RoleName.USER] } as ICurrentUser;
@@ -303,7 +288,6 @@
 
 				const func = () => useCase.getLaunchParameters(currentUser, 'toolId', 'courseId');
 				await expect(func).rejects.toThrow();
->>>>>>> 5e26d768
 			});
 
 			it('should throw when trying to access an lti tool that has no message type', async () => {
@@ -312,13 +296,9 @@
 
 				ltiToolRepo.findById.mockResolvedValue(ltiTool);
 
-<<<<<<< HEAD
-			await expect(func).rejects.toThrow(InternalServerErrorException);
-=======
 				const func = () => useCase.getLaunchParameters(currentUser, 'toolId', 'courseId');
-				await expect(func).rejects.toThrow();
-			});
->>>>>>> 5e26d768
+				await expect(func).rejects.toThrow(InternalServerErrorException);
+			});
 		});
 	});
 });