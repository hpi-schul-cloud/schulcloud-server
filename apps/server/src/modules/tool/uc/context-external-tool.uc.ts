import { Injectable } from '@nestjs/common';
<<<<<<< HEAD
import { ContextExternalToolDO, EntityId, Permission } from '@shared/domain';
import { Action, AuthorizationService } from '@src/modules/authorization';
import { ToolContextType } from '@src/modules/tool/interface';
import { ContextExternalToolService, ContextExternalToolValidationService } from '../service';
import { ContextExternalTool } from './dto';
import { ContextTypeMapper } from './mapper';
=======
import { ContextExternalToolDO, ContextRef, EntityId, Permission } from '@shared/domain';
import { Action } from '@src/modules/authorization';
import { LegacyLogger } from '@src/core/logger';
import { ForbiddenLoggableException } from '@src/modules/authorization/errors/forbidden.loggable-exception';
import { ContextExternalTool } from './dto';
import { ContextExternalToolService, ContextExternalToolValidationService } from '../service';
import { ToolContextType } from '../interface';
>>>>>>> 15670299

@Injectable()
export class ContextExternalToolUc {
	constructor(
		private readonly contextExternalToolService: ContextExternalToolService,
		private readonly contextExternalToolValidationService: ContextExternalToolValidationService,
		private readonly logger: LegacyLogger
	) {}

	async createContextExternalTool(
		userId: EntityId,
		contextExternalTool: ContextExternalTool
	): Promise<ContextExternalToolDO> {
		await this.contextExternalToolService.ensureContextPermissions(userId, contextExternalTool, {
			requiredPermissions: [Permission.CONTEXT_TOOL_ADMIN],
			action: Action.write,
		});

		await this.contextExternalToolValidationService.validate(contextExternalTool);

		const createdTool: ContextExternalToolDO = await this.contextExternalToolService.createContextExternalTool(
			contextExternalTool
		);

		return createdTool;
	}

	async deleteContextExternalTool(userId: EntityId, contextExternalToolId: EntityId): Promise<void> {
		const tool: ContextExternalToolDO = await this.contextExternalToolService.getContextExternalToolById(
			contextExternalToolId
		);
		await this.contextExternalToolService.ensureContextPermissions(userId, tool, {
			requiredPermissions: [Permission.CONTEXT_TOOL_ADMIN],
			action: Action.write,
		});

		const promise: Promise<void> = this.contextExternalToolService.deleteContextExternalTool(tool);

		return promise;
	}

	async getContextExternalToolsForContext(userId: EntityId, contextType: ToolContextType, contextId: string) {
		const tools: ContextExternalToolDO[] = await this.contextExternalToolService.findAllByContext(
			new ContextRef({ id: contextId, type: contextType })
		);

		const toolsWithPermission: ContextExternalToolDO[] = await this.filterToolsWithPermissions(userId, tools);

		return toolsWithPermission;
	}

	private async filterToolsWithPermissions(
		userId: EntityId,
		tools: ContextExternalToolDO[]
	): Promise<ContextExternalToolDO[]> {
		const toolPromises = tools.map(async (tool) => {
			try {
				await this.contextExternalToolService.ensureContextPermissions(userId, tool, {
					requiredPermissions: [Permission.CONTEXT_TOOL_USER],
					action: Action.read,
				});

				return tool;
			} catch (error) {
				if (error instanceof ForbiddenLoggableException) {
					this.logger.debug(`User ${userId} does not have permission for tool ${tool.id ?? 'undefined'}`);
					return null;
				}
				throw error;
			}
		});

		const toolsWithPermission = await Promise.all(toolPromises);
		const filteredTools: ContextExternalToolDO[] = toolsWithPermission.filter(
			(tool) => tool !== null
		) as ContextExternalToolDO[];
		return filteredTools;
	}
}<|MERGE_RESOLUTION|>--- conflicted
+++ resolved
@@ -1,12 +1,4 @@
 import { Injectable } from '@nestjs/common';
-<<<<<<< HEAD
-import { ContextExternalToolDO, EntityId, Permission } from '@shared/domain';
-import { Action, AuthorizationService } from '@src/modules/authorization';
-import { ToolContextType } from '@src/modules/tool/interface';
-import { ContextExternalToolService, ContextExternalToolValidationService } from '../service';
-import { ContextExternalTool } from './dto';
-import { ContextTypeMapper } from './mapper';
-=======
 import { ContextExternalToolDO, ContextRef, EntityId, Permission } from '@shared/domain';
 import { Action } from '@src/modules/authorization';
 import { LegacyLogger } from '@src/core/logger';
@@ -14,7 +6,6 @@
 import { ContextExternalTool } from './dto';
 import { ContextExternalToolService, ContextExternalToolValidationService } from '../service';
 import { ToolContextType } from '../interface';
->>>>>>> 15670299
 
 @Injectable()
 export class ContextExternalToolUc {
