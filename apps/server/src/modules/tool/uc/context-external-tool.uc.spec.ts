--- conflicted
+++ resolved
@@ -2,11 +2,7 @@
 import { createMock, DeepMocked } from '@golevelup/ts-jest';
 import { contextExternalToolDOFactory, setupEntities } from '@shared/testing';
 import { ContextExternalToolDO, EntityId, Permission } from '@shared/domain';
-<<<<<<< HEAD
-import { Action } from '@src/modules/authorization';
-=======
 import { Action, AuthorizableReferenceType, AuthorizationService } from '@src/modules';
->>>>>>> 5942f1a0
 import { ContextExternalToolService, ContextExternalToolValidationService } from '../service';
 import { ContextExternalToolUc } from './context-external-tool.uc';
 import { ToolContextType } from '../interface';
@@ -80,19 +76,10 @@
 
 				await uc.createContextExternalTool(userId, contextExternalTool);
 
-<<<<<<< HEAD
 				expect(contextExternalToolService.ensureContextPermissions).toHaveBeenCalledWith(userId, contextExternalTool, {
 					requiredPermissions: [Permission.CONTEXT_TOOL_ADMIN],
 					action: Action.write,
 				});
-=======
-				expect(authorizationService.checkPermissionByReferences).toHaveBeenCalledWith(
-					userId,
-					AuthorizableReferenceType.Course,
-					contextExternalTool.contextId,
-					context
-				);
->>>>>>> 5942f1a0
 			});
 
 			it('should call contextExternalToolValidationService', async () => {
@@ -135,19 +122,10 @@
 
 				await uc.deleteContextExternalTool(userId, contextExternalToolId);
 
-<<<<<<< HEAD
 				expect(contextExternalToolService.ensureContextPermissions).toHaveBeenCalledWith(userId, contextExternalTool, {
 					requiredPermissions: [Permission.CONTEXT_TOOL_ADMIN],
 					action: Action.write,
 				});
-=======
-				expect(authorizationService.checkPermissionByReferences).toHaveBeenCalledWith(
-					userId,
-					AuthorizableReferenceType.Course,
-					contextExternalTool.contextId,
-					context
-				);
->>>>>>> 5942f1a0
 			});
 		});
 	});
