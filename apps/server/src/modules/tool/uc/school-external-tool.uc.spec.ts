--- conflicted
+++ resolved
@@ -1,26 +1,16 @@
 import { createMock, DeepMocked } from '@golevelup/ts-jest';
-<<<<<<< HEAD
-import { schoolExternalToolDOFactory } from '@shared/testing/factory/domainobject/school-external-tool.factory';
-import { SchoolExternalToolDO } from '@shared/domain/domainobject/external-tool/school-external-tool.do';
-import { Actions, EntityId, Permission, User } from '@shared/domain';
-=======
 import { MikroORM } from '@mikro-orm/core';
 import { Test, TestingModule } from '@nestjs/testing';
-import { Actions, Permission, User } from '@shared/domain';
+import { Actions, Permission, User, EntityId } from '@shared/domain';
 import { SchoolExternalToolDO } from '@shared/domain/domainobject/external-tool/school-external-tool.do';
->>>>>>> 5ee33632
+import { schoolExternalToolDOFactory } from '@shared/testing/factory/domainobject/school-external-tool.factory';
 import { setupEntities, userFactory } from '@shared/testing';
-import { schoolExternalToolDOFactory } from '@shared/testing/factory/domainobject/school-external-tool.factory';
 import { AuthorizationService } from '../../authorization';
 import { AllowedAuthorizationEntityType } from '../../authorization/interfaces';
 import { SchoolExternalToolService } from '../service/school-external-tool.service';
 import { SchoolExternalToolQueryInput } from './dto/school-external-tool.types';
-<<<<<<< HEAD
+import { SchoolExternalToolUc } from './school-external-tool.uc';
 import { CourseExternalToolService } from '../service/course-external-tool.service';
-import { AllowedAuthorizationEntityType } from '../../authorization/interfaces';
-=======
-import { SchoolExternalToolUc } from './school-external-tool.uc';
->>>>>>> 5ee33632
 
 describe('SchoolExternalToolUc', () => {
 	let module: TestingModule;
@@ -29,10 +19,7 @@
 
 	let authorizationService: DeepMocked<AuthorizationService>;
 	let schoolExternalToolService: DeepMocked<SchoolExternalToolService>;
-<<<<<<< HEAD
 	let courseExternalToolService: DeepMocked<CourseExternalToolService>;
-=======
->>>>>>> 5ee33632
 
 	beforeAll(async () => {
 		orm = await setupEntities();
@@ -47,23 +34,17 @@
 					provide: SchoolExternalToolService,
 					useValue: createMock<SchoolExternalToolService>(),
 				},
-<<<<<<< HEAD
 				{
 					provide: CourseExternalToolService,
 					useValue: createMock<CourseExternalToolService>(),
 				},
-=======
->>>>>>> 5ee33632
 			],
 		}).compile();
 
 		uc = module.get(SchoolExternalToolUc);
 		authorizationService = module.get(AuthorizationService);
 		schoolExternalToolService = module.get(SchoolExternalToolService);
-<<<<<<< HEAD
 		courseExternalToolService = module.get(CourseExternalToolService);
-=======
->>>>>>> 5ee33632
 	});
 
 	afterAll(async () => {
@@ -83,34 +64,22 @@
 			user,
 			userId: user.id,
 			tool,
-<<<<<<< HEAD
+			schoolId: tool.schoolId,
 			schoolExternalToolId: tool.id as EntityId,
-			school,
-=======
-			schoolId: tool.schoolId,
->>>>>>> 5ee33632
 		};
 	};
 
 	describe('findSchoolExternalTools is called', () => {
 		describe('when checks permission', () => {
 			it('should check the permissions of the user', async () => {
-<<<<<<< HEAD
-				const { user, tool, school } = setup();
-=======
 				const { user, tool, schoolId } = setup();
->>>>>>> 5ee33632
 
 				await uc.findSchoolExternalTools(user.id, tool);
 
 				expect(authorizationService.checkPermissionByReferences).toHaveBeenCalledWith(
 					user.id,
 					AllowedAuthorizationEntityType.School,
-<<<<<<< HEAD
-					school.id,
-=======
 					schoolId,
->>>>>>> 5ee33632
 					{
 						action: Actions.read,
 						requiredPermissions: [Permission.SCHOOL_TOOL_ADMIN],
