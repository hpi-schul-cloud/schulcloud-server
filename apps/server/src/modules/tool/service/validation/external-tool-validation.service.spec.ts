import { externalToolDOFactory } from '@shared/testing/factory/domainobject/external-tool.factory';
import { Test, TestingModule } from '@nestjs/testing';
import { createMock, DeepMocked } from '@golevelup/ts-jest';
import { ExternalToolDO } from '@shared/domain/domainobject/external-tool';
import { ValidationError } from '@shared/common';
import { ExternalToolService } from '../external-tool.service';
import { ExternalToolValidationService } from './external-tool-validation.service';
import { CommonToolValidationService } from './common-tool-validation.service';

describe('ExternalToolValidation', () => {
	let module: TestingModule;
	let service: ExternalToolValidationService;

	let externalToolService: DeepMocked<ExternalToolService>;
	let commonToolValidationService: DeepMocked<CommonToolValidationService>;

	beforeAll(async () => {
		module = await Test.createTestingModule({
			providers: [
				ExternalToolValidationService,
				{
					provide: ExternalToolService,
					useValue: createMock<ExternalToolService>(),
				},
				{
					provide: CommonToolValidationService,
					useValue: createMock<CommonToolValidationService>(),
				},
			],
		}).compile();

		service = module.get(ExternalToolValidationService);
		externalToolService = module.get(ExternalToolService);
		commonToolValidationService = module.get(CommonToolValidationService);
	});

	afterAll(async () => {
		await module.close();
	});

	afterEach(() => {
		jest.clearAllMocks();
	});

	const setup = () => {
		const externalToolDO: ExternalToolDO = externalToolDOFactory.buildWithId();
		const externalOauthToolDO: ExternalToolDO = externalToolDOFactory
			.withOauth2Config({ clientId: 'ClientId', clientSecret: 'secret' })
			.buildWithId();
		const existingExternalOauthToolDO: ExternalToolDO = externalToolDOFactory
			.withOauth2Config({ clientId: 'ClientId', clientSecret: 'secret' })
			.buildWithId();
		const existingExternalOauthToolDOWithDifferentClientId: ExternalToolDO = externalToolDOFactory
			.withOauth2Config({ clientId: 'DifferentClientId', clientSecret: 'secret' })
			.buildWithId();
		const externalOauthToolDOWithoutSecret: ExternalToolDO = externalToolDOFactory
			.withOauth2Config({ clientId: 'ClientId' })
			.buildWithId();
		return {
			externalToolDO,
			externalOauthToolDO,
			externalOauthToolDOWithoutSecret,
			existingExternalOauthToolDO,
			existingExternalOauthToolDOWithDifferentClientId,
		};
	};

	describe('validateCreate is called', () => {
		it('should call the common validation service', async () => {
			const { externalToolDO } = setup();
			externalToolService.isOauth2Config.mockReturnValue(false);

			await service.validateCreate(externalToolDO);

			expect(commonToolValidationService.validateCommon).toHaveBeenCalledWith(externalToolDO);
		});

		describe('when external tool config has oauth config', () => {
			it('should not find a tool with this unique client id', async () => {
				const { externalOauthToolDO } = setup();
				externalToolService.findExternalToolByOAuth2ConfigClientId.mockResolvedValue(null);

				const result: Promise<void> = service.validateCreate(externalOauthToolDO);

				await expect(result).resolves.not.toThrow();
			});

			it('should return when clientId is unique', async () => {
				const { externalOauthToolDO } = setup();
				externalToolService.findExternalToolByOAuth2ConfigClientId.mockResolvedValue(externalOauthToolDO);

				const result: Promise<void> = service.validateCreate(externalOauthToolDO);

				await expect(result).resolves.not.toThrow();
			});

			it('should find a tool with this duplicate client id', async () => {
				const { externalOauthToolDO } = setup();
				const { existingExternalOauthToolDO } = setup();
				externalToolService.isOauth2Config.mockReturnValue(true);
				externalToolService.findExternalToolByOAuth2ConfigClientId.mockResolvedValue(existingExternalOauthToolDO);

				const result: Promise<void> = service.validateCreate(externalOauthToolDO);

				await expect(result).rejects.toThrow(
<<<<<<< HEAD
					new ValidationError(`The Client Id of the tool ${externalOauthToolDO.name} is already used.`)
				);
			});
		});

		describe('when there is no client secret', () => {
			it('should throw validation error', async () => {
				const { externalOauthToolDOWithoutSecret } = setup();
				externalToolService.isOauth2Config.mockReturnValue(true);

				const result: Promise<void> = service.validateCreate(externalOauthToolDOWithoutSecret);

				await expect(result).rejects.toThrow(
					new ValidationError(`The Client Secret of the tool ${externalOauthToolDOWithoutSecret.name} is missing.`)
=======
					new ValidationError(
						`tool_clientId_duplicate: The Client Id of the tool ${externalToolDO.name} is already used.`
					)
>>>>>>> 8bcbc302
				);
			});
		});
	});

	describe('validateUpdate is called', () => {
		beforeEach(() => {
			externalToolService.findExternalToolByOAuth2ConfigClientId.mockResolvedValue(null);
		});

		it('should call the common validation service', async () => {
			const { externalToolDO } = setup();
			externalToolDO.id = 'toolId';
			externalToolService.isOauth2Config.mockReturnValue(false);

			await service.validateUpdate(externalToolDO.id, externalToolDO);

			expect(commonToolValidationService.validateCommon).toHaveBeenCalledWith(externalToolDO);
		});

		describe('when checking if parameter id matches toolId', () => {
			it('should throw an error if not matches', async () => {
				const { externalToolDO } = setup();
				externalToolService.isOauth2Config.mockReturnValue(true);

				const func = () => service.validateUpdate('notMatchToolId', externalToolDO);

				await expect(func).rejects.toThrow(
					new ValidationError(`tool_id_mismatch: The tool has no id or it does not match the path parameter.`)
				);
			});

			it('should return without error if matches', async () => {
				const { externalOauthToolDO } = setup();
				externalOauthToolDO.id = 'toolId';
				externalToolService.isOauth2Config.mockReturnValue(true);
				externalToolService.findExternalToolById.mockResolvedValue(externalOauthToolDO);

				const result: Promise<void> = service.validateUpdate(externalOauthToolDO.id, externalOauthToolDO);

				await expect(result).resolves.not.toThrow();
			});
		});

		describe('when external tool config has oauth config', () => {
			it('should throw if config type was changed', async () => {
				const { externalToolDO } = setup();
				const { existingExternalOauthToolDO } = setup();
				externalToolService.findExternalToolById.mockResolvedValue(existingExternalOauthToolDO);
				externalToolService.isOauth2Config.mockReturnValue(true);

				const result: Promise<void> = service.validateUpdate(externalToolDO.id as string, externalToolDO);

				await expect(result).rejects.toThrow(
					new ValidationError(`tool_type_immutable: The Config Type of the tool ${externalToolDO.name} is immutable.`)
				);
			});

			it('should pass if tool has the same clientId as before', async () => {
				const { externalOauthToolDO } = setup();
				externalToolService.findExternalToolById.mockResolvedValue(externalOauthToolDO);
				externalToolService.isOauth2Config.mockReturnValue(true);

				const result: Promise<void> = service.validateUpdate(externalOauthToolDO.id as string, externalOauthToolDO);

				await expect(result).resolves.not.toThrow();
			});

			it('should throw if clientId was changed', async () => {
				const { externalOauthToolDO } = setup();
				const { existingExternalOauthToolDOWithDifferentClientId } = setup();
				externalToolService.findExternalToolById.mockResolvedValue(existingExternalOauthToolDOWithDifferentClientId);
				externalToolService.isOauth2Config.mockReturnValue(true);

				const result: Promise<void> = service.validateUpdate(externalOauthToolDO.id as string, externalOauthToolDO);

				await expect(result).rejects.toThrow(
<<<<<<< HEAD
					new ValidationError(`The Client Id of the tool ${externalOauthToolDO.name} is immutable.`)
=======
					new ValidationError(`tool_clientId_immutable: The Client Id of the tool ${externalToolDO.name} is immutable.`)
>>>>>>> 8bcbc302
				);
			});
		});

		describe('when external tool has another config type then oauth', () => {
			it('should validate and returns without throwing an exception', async () => {
				const externalToolDO: ExternalToolDO = externalToolDOFactory.withLti11Config().buildWithId();
				externalToolDO.id = 'toolId';
				externalToolService.isOauth2Config.mockReturnValue(false);

				const result: Promise<void> = service.validateUpdate(externalToolDO.id, externalToolDO);

				await expect(result).resolves.not.toThrow();
			});
		});
	});
});<|MERGE_RESOLUTION|>--- conflicted
+++ resolved
@@ -103,7 +103,6 @@
 				const result: Promise<void> = service.validateCreate(externalOauthToolDO);
 
 				await expect(result).rejects.toThrow(
-<<<<<<< HEAD
 					new ValidationError(`The Client Id of the tool ${externalOauthToolDO.name} is already used.`)
 				);
 			});
@@ -117,12 +116,7 @@
 				const result: Promise<void> = service.validateCreate(externalOauthToolDOWithoutSecret);
 
 				await expect(result).rejects.toThrow(
-					new ValidationError(`The Client Secret of the tool ${externalOauthToolDOWithoutSecret.name} is missing.`)
-=======
-					new ValidationError(
-						`tool_clientId_duplicate: The Client Id of the tool ${externalToolDO.name} is already used.`
-					)
->>>>>>> 8bcbc302
+					new ValidationError(`tool_clientSecret_missing: The Client Secret of the tool ${externalOauthToolDOWithoutSecret.name} is missing.`)
 				);
 			});
 		});
@@ -200,11 +194,7 @@
 				const result: Promise<void> = service.validateUpdate(externalOauthToolDO.id as string, externalOauthToolDO);
 
 				await expect(result).rejects.toThrow(
-<<<<<<< HEAD
-					new ValidationError(`The Client Id of the tool ${externalOauthToolDO.name} is immutable.`)
-=======
 					new ValidationError(`tool_clientId_immutable: The Client Id of the tool ${externalToolDO.name} is immutable.`)
->>>>>>> 8bcbc302
 				);
 			});
 		});
