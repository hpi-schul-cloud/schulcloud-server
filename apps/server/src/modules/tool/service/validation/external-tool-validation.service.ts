import { Injectable } from '@nestjs/common';
import { ExternalToolDO } from '@shared/domain/domainobject/external-tool';
import { ValidationError } from '@shared/common';
import { ExternalToolService } from '../external-tool.service';
import { CommonToolValidationService } from './common-tool-validation.service';

@Injectable()
export class ExternalToolValidationService {
	constructor(
		private readonly externalToolService: ExternalToolService,
		private readonly commonToolValidationService: CommonToolValidationService
	) {}

	async validateCreate(externalToolDO: ExternalToolDO): Promise<void> {
		await this.commonToolValidationService.validateCommon(externalToolDO);

<<<<<<< HEAD
		if (this.externalToolService.isOauth2Config(externalToolDO.config)) {
			if (!externalToolDO.config.clientSecret) {
				throw new ValidationError(`The Client Secret of the tool ${externalToolDO.name} is missing.`);
			}

			if (!(await this.isClientIdUnique(externalToolDO))) {
				throw new ValidationError(`The Client Id of the tool ${externalToolDO.name} is already used.`);
			}
=======
		if (
			this.externalToolService.isOauth2Config(externalToolDO.config) &&
			!(await this.isClientIdUnique(externalToolDO))
		) {
			throw new ValidationError(
				`tool_clientId_duplicate: The Client Id of the tool ${externalToolDO.name} is already used.`
			);
>>>>>>> 8bcbc302
		}
	}

	private async isClientIdUnique(externalToolDO: ExternalToolDO): Promise<boolean> {
		let duplicate: ExternalToolDO | null = null;
		if (this.externalToolService.isOauth2Config(externalToolDO.config)) {
			duplicate = await this.externalToolService.findExternalToolByOAuth2ConfigClientId(externalToolDO.config.clientId);
		}
		return duplicate == null || duplicate.id === externalToolDO.id;
	}

	async validateUpdate(toolId: string, externalToolDO: Partial<ExternalToolDO>): Promise<void> {
		if (toolId !== externalToolDO.id) {
			throw new ValidationError(`tool_id_mismatch: The tool has no id or it does not match the path parameter.`);
		}

		await this.commonToolValidationService.validateCommon(externalToolDO);

		const loadedTool: ExternalToolDO = await this.externalToolService.findExternalToolById(toolId);
		if (
			this.externalToolService.isOauth2Config(loadedTool.config) &&
			externalToolDO.config &&
			externalToolDO.config.type !== loadedTool.config.type
		) {
			throw new ValidationError(
				`tool_type_immutable: The Config Type of the tool ${externalToolDO.name || ''} is immutable.`
			);
		}

		if (
			externalToolDO.config &&
			this.externalToolService.isOauth2Config(externalToolDO.config) &&
			this.externalToolService.isOauth2Config(loadedTool.config) &&
			externalToolDO.config.clientId !== loadedTool.config.clientId
		) {
			throw new ValidationError(
				`tool_clientId_immutable: The Client Id of the tool ${externalToolDO.name || ''} is immutable.`
			);
		}
	}
}<|MERGE_RESOLUTION|>--- conflicted
+++ resolved
@@ -14,24 +14,14 @@
 	async validateCreate(externalToolDO: ExternalToolDO): Promise<void> {
 		await this.commonToolValidationService.validateCommon(externalToolDO);
 
-<<<<<<< HEAD
 		if (this.externalToolService.isOauth2Config(externalToolDO.config)) {
 			if (!externalToolDO.config.clientSecret) {
-				throw new ValidationError(`The Client Secret of the tool ${externalToolDO.name} is missing.`);
+				throw new ValidationError(`tool_clientSecret_missing: The Client Secret of the tool ${externalToolDO.name} is missing.`);
 			}
 
 			if (!(await this.isClientIdUnique(externalToolDO))) {
-				throw new ValidationError(`The Client Id of the tool ${externalToolDO.name} is already used.`);
+				throw new ValidationError(`tool_clientId_duplicate: The Client Id of the tool ${externalToolDO.name} is already used.`);
 			}
-=======
-		if (
-			this.externalToolService.isOauth2Config(externalToolDO.config) &&
-			!(await this.isClientIdUnique(externalToolDO))
-		) {
-			throw new ValidationError(
-				`tool_clientId_duplicate: The Client Id of the tool ${externalToolDO.name} is already used.`
-			);
->>>>>>> 8bcbc302
 		}
 	}
 
