--- conflicted
+++ resolved
@@ -170,29 +170,6 @@
 		});
 	});
 
-<<<<<<< HEAD
-	describe('getContextExternalToolsForContext is called', () => {
-		describe('when contextType and contextId are given', () => {
-			it('should call the repository', async () => {
-				await service.getContextExternalToolsForContext(ToolContextType.COURSE, 'contextId');
-
-				expect(contextExternalToolRepo.find).toHaveBeenCalledWith({
-					contextType: ToolContextType.COURSE,
-					contextId: 'contextId',
-				});
-			});
-
-			it('should return context external tools', async () => {
-				const contextExternalToolDO: ContextExternalToolDO = contextExternalToolDOFactory.build();
-				contextExternalToolRepo.find.mockResolvedValue([contextExternalToolDO]);
-
-				const result: ContextExternalToolDO[] = await service.getContextExternalToolsForContext(
-					contextExternalToolDO.contextType,
-					contextExternalToolDO.contextId
-				);
-
-				expect(result).toEqual([contextExternalToolDO]);
-=======
 	describe('ensureContextPermissions is called', () => {
 		const setup = () => {
 			const userId = 'userId';
@@ -293,7 +270,31 @@
 				const result: ContextExternalToolDO = await service.findById(contextExternalTool.id as string);
 
 				expect(result).toEqual(contextExternalTool);
->>>>>>> a7da1d0d
+			});
+		});
+	});
+
+	describe('getContextExternalToolsForContext is called', () => {
+		describe('when contextType and contextId are given', () => {
+			it('should call the repository', async () => {
+				await service.getContextExternalToolsForContext(ToolContextType.COURSE, 'contextId');
+
+				expect(contextExternalToolRepo.find).toHaveBeenCalledWith({
+					contextType: ToolContextType.COURSE,
+					contextId: 'contextId',
+				});
+			});
+
+			it('should return context external tools', async () => {
+				const contextExternalToolDO: ContextExternalToolDO = contextExternalToolDOFactory.build();
+				contextExternalToolRepo.find.mockResolvedValue([contextExternalToolDO]);
+
+				const result: ContextExternalToolDO[] = await service.getContextExternalToolsForContext(
+					contextExternalToolDO.contextType,
+					contextExternalToolDO.contextId
+				);
+
+				expect(result).toEqual([contextExternalToolDO]);
 			});
 		});
 	});
