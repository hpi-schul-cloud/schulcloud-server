--- conflicted
+++ resolved
@@ -1,9 +1,4 @@
-<<<<<<< HEAD
-import { forwardRef, Inject, Injectable } from '@nestjs/common';
-import { NotFoundException } from '@nestjs/common/exceptions/not-found.exception';
-=======
 import { forwardRef, Inject, Injectable, NotFoundException } from '@nestjs/common';
->>>>>>> e8de3471
 import { ContextRef, EntityId } from '@shared/domain';
 import { ContextExternalToolDO } from '@shared/domain/domainobject/tool';
 import { ContextExternalToolRepo } from '@shared/repo';
@@ -13,10 +8,7 @@
 	AuthorizationLoaderService,
 	AuthorizationService,
 } from '@src/modules/authorization';
-<<<<<<< HEAD
-=======
 import { ContextExternalToolQuery } from '../uc/dto';
->>>>>>> e8de3471
 import { ContextTypeMapper } from './mapper';
 
 @Injectable()
