import { forwardRef, Inject, Injectable } from '@nestjs/common';
import { EntityId } from '@shared/domain';
<<<<<<< HEAD
import { ToolContextType } from '../interface';
=======
import { ContextExternalToolDO } from '@shared/domain/domainobject/tool';
import { ContextExternalToolRepo } from '@shared/repo';
import {
	AuthorizableReferenceType,
	AuthorizationContext,
	AuthorizationLoaderService,
	AuthorizationService,
} from '@src/modules/authorization';
import { NotFoundException } from '@nestjs/common/exceptions/not-found.exception';
import { ContextTypeMapper } from './mapper';
>>>>>>> a7da1d0d

@Injectable()
export class ContextExternalToolService implements AuthorizationLoaderService {
	constructor(
		private readonly contextExternalToolRepo: ContextExternalToolRepo,
		@Inject(forwardRef(() => AuthorizationService))
		private readonly authorizationService: AuthorizationService
	) {}

	async getContextExternalToolById(contextExternalToolId: EntityId): Promise<ContextExternalToolDO> {
		const contextExternalTools: ContextExternalToolDO[] = await this.contextExternalToolRepo.find({
			id: contextExternalToolId,
		});

		if (contextExternalTools.length === 0) {
			throw new NotFoundException(`ContextExternalTool with id ${contextExternalToolId} not found`);
		}

		return contextExternalTools[0];
	}

	async createContextExternalTool(contextExternalTool: ContextExternalToolDO): Promise<ContextExternalToolDO> {
		const newContextExternalTool: ContextExternalToolDO = new ContextExternalToolDO({
			contextToolName: contextExternalTool.contextToolName,
			contextId: contextExternalTool.contextId,
			contextType: contextExternalTool.contextType,
			toolVersion: contextExternalTool.toolVersion,
			parameters: contextExternalTool.parameters,
			schoolToolRef: contextExternalTool.schoolToolRef,
			createdAt: new Date(),
			updatedAt: new Date(),
		});

		const createdContextExternalTool: ContextExternalToolDO = await this.contextExternalToolRepo.save(
			newContextExternalTool
		);

		return createdContextExternalTool;
	}

	async deleteBySchoolExternalToolId(schoolExternalToolId: EntityId) {
		const contextExternalTools: ContextExternalToolDO[] = await this.contextExternalToolRepo.find({
			schoolToolRef: {
				schoolToolId: schoolExternalToolId,
			},
		});

		await this.contextExternalToolRepo.delete(contextExternalTools);
	}

	async deleteContextExternalTool(contextExternalTool: ContextExternalToolDO): Promise<void> {
		await this.contextExternalToolRepo.delete(contextExternalTool);
	}

<<<<<<< HEAD
	async getContextExternalToolsForContext(contextType: ToolContextType, contextId: string) {
		const contextExternalTools: ContextExternalToolDO[] = await this.contextExternalToolRepo.find({
			contextType,
			contextId,
		});

		return contextExternalTools;
=======
	public async ensureContextPermissions(
		userId: EntityId,
		contextExternalToolDO: ContextExternalToolDO,
		context: AuthorizationContext
	): Promise<void> {
		if (contextExternalToolDO.id) {
			await this.authorizationService.checkPermissionByReferences(
				userId,
				AuthorizableReferenceType.ContextExternalTool,
				contextExternalToolDO.id,
				context
			);
		}

		await this.authorizationService.checkPermissionByReferences(
			userId,
			ContextTypeMapper.mapContextTypeToAllowedAuthorizationEntityType(contextExternalToolDO.contextType),
			contextExternalToolDO.contextId,
			context
		);
	}

	findById(id: EntityId): Promise<ContextExternalToolDO> {
		return this.getContextExternalToolById(id);
>>>>>>> a7da1d0d
	}
}<|MERGE_RESOLUTION|>--- conflicted
+++ resolved
@@ -1,8 +1,5 @@
 import { forwardRef, Inject, Injectable } from '@nestjs/common';
 import { EntityId } from '@shared/domain';
-<<<<<<< HEAD
-import { ToolContextType } from '../interface';
-=======
 import { ContextExternalToolDO } from '@shared/domain/domainobject/tool';
 import { ContextExternalToolRepo } from '@shared/repo';
 import {
@@ -13,7 +10,7 @@
 } from '@src/modules/authorization';
 import { NotFoundException } from '@nestjs/common/exceptions/not-found.exception';
 import { ContextTypeMapper } from './mapper';
->>>>>>> a7da1d0d
+import { ToolContextType } from '../interface';
 
 @Injectable()
 export class ContextExternalToolService implements AuthorizationLoaderService {
@@ -68,15 +65,6 @@
 		await this.contextExternalToolRepo.delete(contextExternalTool);
 	}
 
-<<<<<<< HEAD
-	async getContextExternalToolsForContext(contextType: ToolContextType, contextId: string) {
-		const contextExternalTools: ContextExternalToolDO[] = await this.contextExternalToolRepo.find({
-			contextType,
-			contextId,
-		});
-
-		return contextExternalTools;
-=======
 	public async ensureContextPermissions(
 		userId: EntityId,
 		contextExternalToolDO: ContextExternalToolDO,
@@ -101,6 +89,14 @@
 
 	findById(id: EntityId): Promise<ContextExternalToolDO> {
 		return this.getContextExternalToolById(id);
->>>>>>> a7da1d0d
+	}
+
+	async getContextExternalToolsForContext(contextType: ToolContextType, contextId: string) {
+		const contextExternalTools: ContextExternalToolDO[] = await this.contextExternalToolRepo.find({
+			contextType,
+			contextId,
+		});
+
+		return contextExternalTools;
 	}
 }