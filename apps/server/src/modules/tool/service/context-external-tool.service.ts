--- conflicted
+++ resolved
@@ -1,10 +1,3 @@
-<<<<<<< HEAD
-import { Injectable } from '@nestjs/common';
-import { EntityId } from '@shared/domain';
-import { ContextExternalToolDO } from '@shared/domain/domainobject/tool';
-import { ContextExternalToolRepo } from '@shared/repo';
-import { ContextExternalToolQuery } from '../uc/dto';
-=======
 import { forwardRef, Inject, Injectable } from '@nestjs/common';
 import { ContextRef, EntityId } from '@shared/domain';
 import { ContextExternalToolDO } from '@shared/domain/domainobject/tool';
@@ -17,7 +10,7 @@
 } from '@src/modules/authorization';
 import { NotFoundException } from '@nestjs/common/exceptions/not-found.exception';
 import { ContextTypeMapper } from './mapper';
->>>>>>> 15670299
+import { ContextExternalToolQuery } from '../uc/dto';
 
 @Injectable()
 export class ContextExternalToolService implements AuthorizationLoaderService {
@@ -34,11 +27,6 @@
 	}
 
 	async getContextExternalToolById(contextExternalToolId: EntityId): Promise<ContextExternalToolDO> {
-<<<<<<< HEAD
-		const contextExternalTool: ContextExternalToolDO = await this.contextExternalToolRepo.findById(
-			contextExternalToolId
-		);
-=======
 		const contextExternalTools: ContextExternalToolDO[] = await this.contextExternalToolRepo.find({
 			id: contextExternalToolId,
 		});
@@ -46,7 +34,6 @@
 		if (contextExternalTools.length === 0) {
 			throw new NotFoundException(`ContextExternalTool with id ${contextExternalToolId} not found`);
 		}
->>>>>>> 15670299
 
 		return contextExternalTools[0];
 	}
