import { Inject, Injectable, UnprocessableEntityException } from '@nestjs/common';
import {
	ExternalToolConfigDO,
	ExternalToolDO,
	Lti11ToolConfigDO,
	Oauth2ToolConfigDO,
} from '@shared/domain/domainobject/external-tool';
import { ExternalToolRepo } from '@shared/repo/externaltool/external-tool.repo';
import { EntityId, IFindOptions } from '@shared/domain';
import { SchoolExternalToolRepo } from '@shared/repo/schoolexternaltool/school-external-tool.repo';
import { CourseExternalToolRepo } from '@shared/repo/courseexternaltool/course-external-tool.repo';
import { SchoolExternalToolDO } from '@shared/domain/domainobject/external-tool/school-external-tool.do';
import { Page } from '@shared/domain/interface/page';
import { ProviderOauthClient } from '@shared/infra/oauth-provider/dto';
import { DefaultEncryptionService, IEncryptionService } from '@shared/infra/encryption';
import { OauthProviderService } from '@shared/infra/oauth-provider';
import { Logger } from '@src/core/logger';
import { TokenEndpointAuthMethod, ToolConfigType } from '../interface';
import { ExternalToolServiceMapper } from './mapper';
import { ExternalToolVersionService } from './external-tool-version.service';

@Injectable()
export class ExternalToolService {
	constructor(
		private readonly externalToolRepo: ExternalToolRepo,
		private readonly oauthProviderService: OauthProviderService,
		private readonly mapper: ExternalToolServiceMapper,
		private readonly schoolExternalToolRepo: SchoolExternalToolRepo,
		private readonly courseExternalToolRepo: CourseExternalToolRepo,
		@Inject(DefaultEncryptionService) private readonly encryptionService: IEncryptionService,
<<<<<<< HEAD
		private readonly externalToolVersionService: ExternalToolVersionService
=======
		private readonly logger: Logger
>>>>>>> d7881947
	) {}

	async createExternalTool(externalToolDO: ExternalToolDO): Promise<ExternalToolDO> {
		if (this.isLti11Config(externalToolDO.config)) {
			externalToolDO.config.secret = this.encryptionService.encrypt(externalToolDO.config.secret);
		} else if (this.isOauth2Config(externalToolDO.config)) {
			const oauthClient: ProviderOauthClient = this.mapper.mapDoToProviderOauthClient(
				externalToolDO.name,
				externalToolDO.config
			);

			await this.oauthProviderService.createOAuth2Client(oauthClient);
		}

		const created: ExternalToolDO = await this.externalToolRepo.save(externalToolDO);
		return created;
	}

	async updateExternalTool(toUpdate: ExternalToolDO, loadedTool: ExternalToolDO): Promise<ExternalToolDO> {
		await this.updateOauth2ToolConfig(toUpdate);
		this.externalToolVersionService.increaseVersionOfNewToolIfNecessary(loadedTool, toUpdate);
		const externalTool: ExternalToolDO = await this.externalToolRepo.save(toUpdate);
		return externalTool;
	}

	private async updateOauth2ToolConfig(toUpdate: ExternalToolDO) {
		if (this.isOauth2Config(toUpdate.config)) {
			const toUpdateOauthClient: ProviderOauthClient = this.mapper.mapDoToProviderOauthClient(
				toUpdate.name,
				toUpdate.config
			);
			const loadedOauthClient: ProviderOauthClient = await this.oauthProviderService.getOAuth2Client(
				toUpdate.config.clientId
			);
			await this.updateOauthClientOrThrow(loadedOauthClient, toUpdateOauthClient, toUpdate);
		}
	}

	private async updateOauthClientOrThrow(
		loadedOauthClient: ProviderOauthClient,
		toUpdateOauthClient: ProviderOauthClient,
		toUpdate: ExternalToolDO
	) {
		if (loadedOauthClient && loadedOauthClient.client_id) {
			await this.oauthProviderService.updateOAuth2Client(loadedOauthClient.client_id, toUpdateOauthClient);
		} else {
			throw new UnprocessableEntityException(`The oAuthConfigs clientId of tool ${toUpdate.name}" does not exist`);
		}
	}

	async findExternalTools(
		query: Partial<ExternalToolDO>,
		options: IFindOptions<ExternalToolDO>
	): Promise<Page<ExternalToolDO>> {
		const tools: Page<ExternalToolDO> = await this.externalToolRepo.find(query, options);

		const resolvedTools: (ExternalToolDO | undefined)[] = await Promise.all(
			tools.data.map(async (tool: ExternalToolDO): Promise<ExternalToolDO | undefined> => {
				if (this.isOauth2Config(tool.config)) {
					try {
						await this.addExternalOauth2DataToConfig(tool.config);
					} catch (e) {
						this.logger.debug(
							`Could not resolve oauth2Config of tool with clientId ${tool.config.clientId}. It will be filtered out.`
						);
						return undefined;
					}
				}
				return tool;
			})
		);

		tools.data = resolvedTools.filter((tool) => tool !== undefined) as ExternalToolDO[];

		return tools;
	}

	async findExternalToolById(id: EntityId): Promise<ExternalToolDO> {
		const tool: ExternalToolDO = await this.externalToolRepo.findById(id);
		if (this.isOauth2Config(tool.config)) {
			try {
				await this.addExternalOauth2DataToConfig(tool.config);
			} catch (e) {
				this.logger.debug(
					`Could not resolve oauth2Config of tool with clientId ${tool.config.clientId}. It will be filtered out.`
				);
				throw new UnprocessableEntityException(`Could not resolve oauth2Config of tool ${tool.name}.`);
			}
		}
		return tool;
	}

	findExternalToolByName(name: string): Promise<ExternalToolDO | null> {
		const externalTool: Promise<ExternalToolDO | null> = this.externalToolRepo.findByName(name);
		return externalTool;
	}

	findExternalToolByOAuth2ConfigClientId(clientId: string): Promise<ExternalToolDO | null> {
		const externalTool: Promise<ExternalToolDO | null> = this.externalToolRepo.findByOAuth2ConfigClientId(clientId);
		return externalTool;
	}

	private async addExternalOauth2DataToConfig(config: Oauth2ToolConfigDO) {
		const oauthClient: ProviderOauthClient = await this.oauthProviderService.getOAuth2Client(config.clientId);

		config.scope = oauthClient.scope;
		config.tokenEndpointAuthMethod = oauthClient.token_endpoint_auth_method as TokenEndpointAuthMethod;
		config.redirectUris = oauthClient.redirect_uris;
		config.frontchannelLogoutUri = oauthClient.frontchannel_logout_uri;
	}

	async deleteExternalTool(toolId: EntityId): Promise<void> {
		const schoolExternalTools: SchoolExternalToolDO[] = await this.schoolExternalToolRepo.findByToolId(toolId);
		const schoolExternalToolIds: string[] = schoolExternalTools.map(
			(schoolExternalTool: SchoolExternalToolDO): string => {
				// We can be sure that the repo returns the id
				return schoolExternalTool.id as string;
			}
		);

		await Promise.all([
			this.courseExternalToolRepo.deleteBySchoolExternalToolIds(schoolExternalToolIds),
			this.schoolExternalToolRepo.deleteByToolId(toolId),
			this.externalToolRepo.deleteById(toolId),
		]);
	}

	isLti11Config(config: ExternalToolConfigDO): config is Lti11ToolConfigDO {
		return ToolConfigType.LTI11 === config.type;
	}

	isOauth2Config(config: ExternalToolConfigDO): config is Oauth2ToolConfigDO {
		return ToolConfigType.OAUTH2 === config.type;
	}
}<|MERGE_RESOLUTION|>--- conflicted
+++ resolved
@@ -28,11 +28,8 @@
 		private readonly schoolExternalToolRepo: SchoolExternalToolRepo,
 		private readonly courseExternalToolRepo: CourseExternalToolRepo,
 		@Inject(DefaultEncryptionService) private readonly encryptionService: IEncryptionService,
-<<<<<<< HEAD
+		private readonly logger: Logger,
 		private readonly externalToolVersionService: ExternalToolVersionService
-=======
-		private readonly logger: Logger
->>>>>>> d7881947
 	) {}
 
 	async createExternalTool(externalToolDO: ExternalToolDO): Promise<ExternalToolDO> {
