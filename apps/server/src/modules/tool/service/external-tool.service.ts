--- conflicted
+++ resolved
@@ -1,8 +1,4 @@
-<<<<<<< HEAD
 import { Inject, Injectable, UnprocessableEntityException } from '@nestjs/common';
-=======
-import { Inject, Injectable } from '@nestjs/common';
->>>>>>> 0d0fa732
 import {
 	CustomParameterDO,
 	ExternalToolDO,
@@ -18,13 +14,8 @@
 import { ProviderOauthClient } from '@shared/infra/oauth-provider/dto';
 import { DefaultEncryptionService, IEncryptionService } from '@shared/infra/encryption';
 import { OauthProviderService } from '@shared/infra/oauth-provider';
-<<<<<<< HEAD
-import { TokenEndpointAuthMethod } from '../interface/token-endpoint-auth-method.enum';
-import { ExternalToolServiceMapper } from './mapper/external-tool-service.mapper';
-=======
 import { TokenEndpointAuthMethod } from '../interface';
 import { ExternalToolServiceMapper } from './mapper';
->>>>>>> 0d0fa732
 
 @Injectable()
 export class ExternalToolService {
@@ -32,11 +23,8 @@
 		private readonly externalToolRepo: ExternalToolRepo,
 		private readonly oauthProviderService: OauthProviderService,
 		private readonly mapper: ExternalToolServiceMapper,
-<<<<<<< HEAD
-=======
 		private readonly schoolExternalToolRepo: SchoolExternalToolRepo,
 		private readonly courseExternalToolRepo: CourseExternalToolRepo,
->>>>>>> 0d0fa732
 		@Inject(DefaultEncryptionService) private readonly encryptionService: IEncryptionService
 	) {}
 
@@ -56,31 +44,6 @@
 		return created;
 	}
 
-	async findExternalTools(
-		query: Partial<ExternalToolDO>,
-		options: IFindOptions<ExternalToolDO>
-	): Promise<Page<ExternalToolDO>> {
-		const tools: Page<ExternalToolDO> = await this.externalToolRepo.find(query, options);
-		tools.data = await Promise.all(
-			tools.data.map(async (tool: ExternalToolDO): Promise<ExternalToolDO> => {
-				if (tool.config instanceof Oauth2ToolConfigDO) {
-<<<<<<< HEAD
-					const oauthClient: ProviderOauthClient = await this.oauthProviderService.getOAuth2Client(
-						tool.config.clientId
-					);
-					this.applyProviderOauthClientToDO(tool.config, oauthClient);
-=======
-					await this.addExternalOauth2DataToConfig(tool.config);
->>>>>>> 0d0fa732
-				}
-				return tool;
-			})
-		);
-
-		return tools;
-	}
-
-<<<<<<< HEAD
 	async updateExternalTool(toUpdate: ExternalToolDO): Promise<ExternalToolDO> {
 		// TODO move to private function
 		if (toUpdate.config instanceof Oauth2ToolConfigDO) {
@@ -105,10 +68,23 @@
 		return externalTool;
 	}
 
-	async findExternalToolById(id: string): Promise<ExternalToolDO> {
-		const externalTool: ExternalToolDO = await this.externalToolRepo.findById(id);
-		return externalTool;
-=======
+	async findExternalTools(
+		query: Partial<ExternalToolDO>,
+		options: IFindOptions<ExternalToolDO>
+	): Promise<Page<ExternalToolDO>> {
+		const tools: Page<ExternalToolDO> = await this.externalToolRepo.find(query, options);
+		tools.data = await Promise.all(
+			tools.data.map(async (tool: ExternalToolDO): Promise<ExternalToolDO> => {
+				if (tool.config instanceof Oauth2ToolConfigDO) {
+					await this.addExternalOauth2DataToConfig(tool.config);
+				}
+				return tool;
+			})
+		);
+
+		return tools;
+	}
+
 	async findExternalToolById(id: EntityId): Promise<ExternalToolDO> {
 		const tool: ExternalToolDO = await this.externalToolRepo.findById(id);
 
@@ -128,7 +104,7 @@
 		config.frontchannelLogoutUri = oauthClient.frontchannel_logout_uri;
 	}
 
-	async deleteExternalTool(toolId: string): Promise<void> {
+	async deleteExternalTool(toolId: EntityId): Promise<void> {
 		const schoolExternalTools: SchoolExternalToolDO[] = await this.schoolExternalToolRepo.findByToolId(toolId);
 		const schoolExternalToolIds: string[] = schoolExternalTools.map(
 			(schoolExternalTool: SchoolExternalToolDO): string => {
@@ -142,19 +118,19 @@
 			this.schoolExternalToolRepo.deleteByToolId(toolId),
 			this.externalToolRepo.deleteById(toolId),
 		]);
->>>>>>> 0d0fa732
 	}
 
+	// TODO move to validationService
 	async isNameUnique(externalToolDO: ExternalToolDO): Promise<boolean> {
 		const duplicate: ExternalToolDO | null = await this.externalToolRepo.findByName(externalToolDO.name);
 		return duplicate == null || duplicate.id === externalToolDO.id;
 	}
 
+	// TODO move to validationService
 	async isClientIdUnique(oauth2ToolConfig: Oauth2ToolConfigDO): Promise<boolean> {
 		const duplicate: ExternalToolDO | null = await this.externalToolRepo.findByOAuth2ConfigClientId(
 			oauth2ToolConfig.clientId
 		);
-<<<<<<< HEAD
 		return (
 			duplicate == null ||
 			(duplicate.config instanceof Oauth2ToolConfigDO && duplicate.config.clientId === oauth2ToolConfig.clientId)
@@ -162,18 +138,13 @@
 	}
 
 	// TODO move to validationService
-=======
-
-		return duplicate == null;
-	}
-
->>>>>>> 0d0fa732
 	hasDuplicateAttributes(customParameter: CustomParameterDO[]): boolean {
 		return customParameter.some((item, itemIndex) => {
 			return customParameter.some((other, otherIndex) => itemIndex !== otherIndex && item.name === other.name);
 		});
 	}
 
+	// TODO move to validationService
 	validateByRegex(customParameter: CustomParameterDO[]): boolean {
 		return customParameter.every((param: CustomParameterDO) => {
 			if (param.regex) {
@@ -187,11 +158,4 @@
 			return true;
 		});
 	}
-
-	applyProviderOauthClientToDO(oauth2Config: Oauth2ToolConfigDO, oauthClient: ProviderOauthClient): void {
-		oauth2Config.scope = oauthClient.scope;
-		oauth2Config.tokenEndpointAuthMethod = oauthClient.token_endpoint_auth_method as TokenEndpointAuthMethod;
-		oauth2Config.redirectUris = oauthClient.redirect_uris;
-		oauth2Config.frontchannelLogoutUri = oauthClient.frontchannel_logout_uri;
-	}
 }