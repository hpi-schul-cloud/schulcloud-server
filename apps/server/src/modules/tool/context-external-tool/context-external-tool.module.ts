import { LoggerModule } from '@core/logger';
import { AuthorizationModule } from '@modules/authorization';
import { SchoolLicenseModule } from '@modules/school-license';
import { UserModule } from '@modules/user';
import { UserLicenseModule } from '@modules/user-license';
import { forwardRef, Module } from '@nestjs/common';
<<<<<<< HEAD
import { LoggerModule } from '@core/logger';
=======
>>>>>>> c7290ba1
import { CommonToolModule } from '../common';
import { ExternalToolModule } from '../external-tool';
import { SchoolExternalToolModule } from '../school-external-tool';
import { ContextExternalToolRule } from './authorisation/context-external-tool.rule';
import { LTI_DEEP_LINK_TOKEN_REPO, LtiDeepLinkTokenMikroOrmRepo } from './repo';
import {
	ContextExternalToolAuthorizableService,
	ContextExternalToolService,
	LtiDeepLinkingService,
	LtiDeepLinkTokenService,
	ToolConfigurationStatusService,
	ToolReferenceService,
} from './service';
import { ContextExternalToolValidationService } from './service/context-external-tool-validation.service';

@Module({
	imports: [
		forwardRef(() => CommonToolModule),
<<<<<<< HEAD
		forwardRef(() => ExternalToolModule),
=======
		ExternalToolModule,
>>>>>>> c7290ba1
		SchoolExternalToolModule,
		LoggerModule,
		UserLicenseModule,
		SchoolLicenseModule,
		UserModule,
		AuthorizationModule,
	],
	providers: [
		ContextExternalToolService,
		ContextExternalToolValidationService,
		ContextExternalToolAuthorizableService,
		ToolReferenceService,
		ToolConfigurationStatusService,
		ContextExternalToolRule,
		LtiDeepLinkTokenService,
		LtiDeepLinkingService,
		{
			provide: LTI_DEEP_LINK_TOKEN_REPO,
			useClass: LtiDeepLinkTokenMikroOrmRepo,
		},
	],
	exports: [
		ContextExternalToolService,
		ContextExternalToolValidationService,
		ToolReferenceService,
		ToolConfigurationStatusService,
		LtiDeepLinkTokenService,
		LtiDeepLinkingService,
	],
})
export class ContextExternalToolModule {}<|MERGE_RESOLUTION|>--- conflicted
+++ resolved
@@ -4,10 +4,6 @@
 import { UserModule } from '@modules/user';
 import { UserLicenseModule } from '@modules/user-license';
 import { forwardRef, Module } from '@nestjs/common';
-<<<<<<< HEAD
-import { LoggerModule } from '@core/logger';
-=======
->>>>>>> c7290ba1
 import { CommonToolModule } from '../common';
 import { ExternalToolModule } from '../external-tool';
 import { SchoolExternalToolModule } from '../school-external-tool';
@@ -26,11 +22,7 @@
 @Module({
 	imports: [
 		forwardRef(() => CommonToolModule),
-<<<<<<< HEAD
 		forwardRef(() => ExternalToolModule),
-=======
-		ExternalToolModule,
->>>>>>> c7290ba1
 		SchoolExternalToolModule,
 		LoggerModule,
 		UserLicenseModule,
