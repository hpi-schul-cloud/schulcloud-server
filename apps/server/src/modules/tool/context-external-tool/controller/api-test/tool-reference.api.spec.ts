import { EntityManager, ObjectId } from '@mikro-orm/mongodb';
<<<<<<< HEAD
=======
import { courseEntityFactory } from '@modules/course/testing';
import { fileRecordFactory } from '@modules/files-storage/testing';
>>>>>>> b3eaeb40
import { schoolEntityFactory } from '@modules/school/testing';
import { ServerTestModule } from '@modules/server';
import { HttpStatus, INestApplication } from '@nestjs/common';
import { Test, TestingModule } from '@nestjs/testing';
import { Permission } from '@shared/domain/interface';
import { cleanupCollections } from '@testing/cleanup-collections';
import { DateToString } from '@testing/date-to-string';
import { UserAndAccountTestFactory } from '@testing/factory/user-and-account.test.factory';
import { TestApiClient } from '@testing/test-api-client';
import { Response } from 'supertest';
import { CustomParameterLocation, CustomParameterScope, LtiMessageType, ToolContextType } from '../../../common/enum';
import { customParameterFactory, externalToolEntityFactory } from '../../../external-tool/testing';
import { schoolExternalToolEntityFactory } from '../../../school-external-tool/testing';
import { ContextExternalToolEntity, ContextExternalToolType } from '../../repo';
import {
	contextExternalToolConfigurationStatusResponseFactory,
	contextExternalToolEntityFactory,
	ltiDeepLinkEmbeddableFactory,
} from '../../testing';
import { ContextExternalToolContextParams, ToolReferenceListResponse, ToolReferenceResponse } from '../dto';

describe('ToolReferenceController (API)', () => {
	let app: INestApplication;
	let em: EntityManager;

	let testApiClient: TestApiClient;

	beforeAll(async () => {
		const moduleRef: TestingModule = await Test.createTestingModule({
			imports: [ServerTestModule],
		}).compile();

		app = moduleRef.createNestApplication();

		await app.init();

		em = app.get(EntityManager);
		testApiClient = new TestApiClient(app, 'tools/tool-references');
	});

	afterAll(async () => {
		await app.close();
	});

	afterEach(async () => {
		await cleanupCollections(em);
	});

	describe('[GET] tools/tool-references/:contextType/:contextId', () => {
		describe('when user is not authenticated', () => {
			it('should return unauthorized', async () => {
				const response: Response = await testApiClient.get(`contextType/${new ObjectId().toHexString()}`);

				expect(response.statusCode).toEqual(HttpStatus.UNAUTHORIZED);
			});
		});

		describe('when user has no access to a tool', () => {
			const setup = async () => {
				const schoolWithoutTool = schoolEntityFactory.buildWithId();
				const school = schoolEntityFactory.buildWithId();
				const { adminUser, adminAccount } = UserAndAccountTestFactory.buildAdmin({ school: schoolWithoutTool });
				const course = courseEntityFactory.buildWithId({ school, teachers: [adminUser] });
				const externalToolEntity = externalToolEntityFactory.buildWithId();
				const schoolExternalToolEntity = schoolExternalToolEntityFactory.buildWithId({
					school,
					tool: externalToolEntity,
				});
				const contextExternalToolEntity: ContextExternalToolEntity = contextExternalToolEntityFactory.buildWithId({
					schoolTool: schoolExternalToolEntity,
					contextId: course.id,
					contextType: ContextExternalToolType.COURSE,
				});

				await em.persistAndFlush([
					school,
					adminAccount,
					adminUser,
					course,
					externalToolEntity,
					schoolExternalToolEntity,
					contextExternalToolEntity,
				]);
				em.clear();

				const params: ContextExternalToolContextParams = {
					contextId: course.id,
					contextType: ToolContextType.COURSE,
				};

				const loggedInClient: TestApiClient = await testApiClient.login(adminAccount);

				return { loggedInClient, params };
			};

			it('should filter out the tool', async () => {
				const { loggedInClient, params } = await setup();

				const response: Response = await loggedInClient.get(`${params.contextType}/${params.contextId}`);

				expect(response.statusCode).toEqual(HttpStatus.OK);
				expect(response.body).toEqual<ToolReferenceListResponse>({ data: [] });
			});
		});

		describe('when user has access for a tool', () => {
			const setup = async () => {
				const school = schoolEntityFactory.buildWithId();
				const { adminUser, adminAccount } = UserAndAccountTestFactory.buildAdmin({ school }, [
					Permission.CONTEXT_TOOL_USER,
				]);
<<<<<<< HEAD
				const course = courseFactory.buildWithId({ school, teachers: [adminUser] });
				const fileRecordId = new ObjectId();
				const fileName = 'test.png';
=======
				const course = courseEntityFactory.buildWithId({ school, teachers: [adminUser] });
				const thumbnailFileRecord = fileRecordFactory.build();
>>>>>>> b3eaeb40
				const externalToolEntity = externalToolEntityFactory.buildWithId({
					logoBase64: 'logoBase64',
					parameters: [
						customParameterFactory.build({
							name: 'schoolMockParameter',
							scope: CustomParameterScope.SCHOOL,
							location: CustomParameterLocation.PATH,
						}),
						customParameterFactory.build({
							name: 'contextMockParameter',
							scope: CustomParameterScope.CONTEXT,
							location: CustomParameterLocation.PATH,
						}),
					],
					thumbnail: {
						uploadUrl: 'https://uploadurl.com',
						fileRecord: fileRecordId,
						fileName,
					},
				});
				const schoolExternalToolEntity = schoolExternalToolEntityFactory.buildWithId({
					school,
					tool: externalToolEntity,
				});
				const contextExternalToolEntity: ContextExternalToolEntity = contextExternalToolEntityFactory.buildWithId({
					schoolTool: schoolExternalToolEntity,
					contextId: course.id,
					contextType: ContextExternalToolType.COURSE,
					displayName: 'This is a test tool',
				});

				await em.persistAndFlush([
					school,
					adminAccount,
					adminUser,
					course,
					externalToolEntity,
					schoolExternalToolEntity,
					contextExternalToolEntity,
				]);
				em.clear();

				const params: ContextExternalToolContextParams = {
					contextId: course.id,
					contextType: ToolContextType.COURSE,
				};

				const loggedInClient: TestApiClient = await testApiClient.login(adminAccount);

				return {
					loggedInClient,
					params,
					contextExternalToolEntity,
					externalToolEntity,
					fileRecordId,
					fileName,
				};
			};

			it('should return an ToolReferenceListResponse with data', async () => {
				const { loggedInClient, params, contextExternalToolEntity, externalToolEntity, fileRecordId, fileName } =
					await setup();

				const response: Response = await loggedInClient.get(`${params.contextType}/${params.contextId}`);

				expect(response.statusCode).toEqual(HttpStatus.OK);
				expect(response.body).toEqual<ToolReferenceListResponse>({
					data: [
						{
							contextToolId: contextExternalToolEntity.id,
							description: externalToolEntity.description,
							displayName: contextExternalToolEntity.displayName as string,
							status: contextExternalToolConfigurationStatusResponseFactory.build({
								isOutdatedOnScopeSchool: false,
								isOutdatedOnScopeContext: false,
							}),
							logoUrl: `http://localhost:3030/api/v3/tools/external-tools/${externalToolEntity.id}/logo`,
							openInNewTab: externalToolEntity.openNewTab,
							thumbnailUrl: `/api/v3/file/preview/${fileRecordId.toHexString()}/${encodeURIComponent(fileName)}`,
							isLtiDeepLinkingTool: false,
						},
					],
				});
			});
		});
	});

	describe('[GET] tools/tool-references/context-external-tools/:contextExternalToolId', () => {
		describe('when user is not authenticated', () => {
			it('should return unauthorized', async () => {
				const response: Response = await testApiClient.get(`context-external-tools/${new ObjectId().toHexString()}`);

				expect(response.statusCode).toEqual(HttpStatus.UNAUTHORIZED);
			});
		});

		describe('when user has no access to a tool', () => {
			const setup = async () => {
				const schoolWithoutTool = schoolEntityFactory.buildWithId();
				const school = schoolEntityFactory.buildWithId();
				const { adminUser, adminAccount } = UserAndAccountTestFactory.buildAdmin({ school: schoolWithoutTool });
				const course = courseEntityFactory.buildWithId({ school, teachers: [adminUser] });
				const externalToolEntity = externalToolEntityFactory.buildWithId();
				const schoolExternalToolEntity = schoolExternalToolEntityFactory.buildWithId({
					school,
					tool: externalToolEntity,
				});
				const contextExternalToolEntity: ContextExternalToolEntity = contextExternalToolEntityFactory.buildWithId({
					schoolTool: schoolExternalToolEntity,
					contextId: course.id,
					contextType: ContextExternalToolType.COURSE,
				});

				await em.persistAndFlush([
					school,
					adminAccount,
					adminUser,
					course,
					externalToolEntity,
					schoolExternalToolEntity,
					contextExternalToolEntity,
				]);
				em.clear();

				const loggedInClient: TestApiClient = await testApiClient.login(adminAccount);

				return {
					loggedInClient,
					contextExternalToolId: contextExternalToolEntity.id,
				};
			};

			it('should filter out the tool', async () => {
				const { loggedInClient, contextExternalToolId } = await setup();

				const response: Response = await loggedInClient.get(`context-external-tools/${contextExternalToolId}`);

				expect(response.statusCode).toEqual(HttpStatus.FORBIDDEN);
			});
		});

		describe('when user has access for a tool', () => {
			const setup = async () => {
				const school = schoolEntityFactory.buildWithId();
				const { adminUser, adminAccount } = UserAndAccountTestFactory.buildAdmin({ school }, [
					Permission.CONTEXT_TOOL_USER,
				]);
<<<<<<< HEAD
				const course = courseFactory.buildWithId({ school, teachers: [adminUser] });
				const fileRecordId = new ObjectId();
				const fileName = 'test.png';
=======
				const course = courseEntityFactory.buildWithId({ school, teachers: [adminUser] });
				const thumbnailFileRecord = fileRecordFactory.build();
>>>>>>> b3eaeb40
				const externalToolEntity = externalToolEntityFactory
					.withLti11Config({
						lti_message_type: LtiMessageType.CONTENT_ITEM_SELECTION_REQUEST,
					})
					.buildWithId({
						logoBase64: 'logoBase64',
						parameters: [
							customParameterFactory.build({
								name: 'schoolMockParameter',
								scope: CustomParameterScope.SCHOOL,
								location: CustomParameterLocation.PATH,
							}),
							customParameterFactory.build({
								name: 'contextMockParameter',
								scope: CustomParameterScope.CONTEXT,
								location: CustomParameterLocation.PATH,
							}),
						],
						thumbnail: {
							uploadUrl: 'https://uploadurl.com',
							fileRecord: fileRecordId,
							fileName,
						},
					});
				const schoolExternalToolEntity = schoolExternalToolEntityFactory.buildWithId({
					school,
					tool: externalToolEntity,
				});
				const ltiDeepLinkEmbeddable = ltiDeepLinkEmbeddableFactory.build();
				const contextExternalToolEntity: ContextExternalToolEntity = contextExternalToolEntityFactory.buildWithId({
					schoolTool: schoolExternalToolEntity,
					contextId: course.id,
					contextType: ContextExternalToolType.COURSE,
					displayName: 'This is a test tool',
					ltiDeepLink: ltiDeepLinkEmbeddable,
				});

				await em.persistAndFlush([
					school,
					adminAccount,
					adminUser,
					course,
					externalToolEntity,
					schoolExternalToolEntity,
					contextExternalToolEntity,
				]);
				em.clear();

				const loggedInClient: TestApiClient = await testApiClient.login(adminAccount);

				return {
					loggedInClient,
					contextExternalToolId: contextExternalToolEntity.id,
					contextExternalToolEntity,
					externalToolEntity,
					ltiDeepLinkEmbeddable,
					fileRecordId,
					fileName,
				};
			};

			it('should return an ToolReferenceListResponse with data', async () => {
				const {
					loggedInClient,
					contextExternalToolId,
					contextExternalToolEntity,
					externalToolEntity,
					ltiDeepLinkEmbeddable,
					fileRecordId,
					fileName,
				} = await setup();

				const response: Response = await loggedInClient.get(`context-external-tools/${contextExternalToolId}`);

				expect(response.statusCode).toEqual(HttpStatus.OK);
				expect(response.body).toEqual<DateToString<ToolReferenceResponse>>({
					contextToolId: contextExternalToolEntity.id,
					description: externalToolEntity.description,
					displayName: contextExternalToolEntity.displayName as string,
					status: contextExternalToolConfigurationStatusResponseFactory.build({
						isOutdatedOnScopeSchool: false,
						isOutdatedOnScopeContext: false,
					}),
					logoUrl: `http://localhost:3030/api/v3/tools/external-tools/${externalToolEntity.id}/logo`,
					openInNewTab: externalToolEntity.openNewTab,
					thumbnailUrl: `/api/v3/file/preview/${fileRecordId.toHexString()}/${encodeURIComponent(fileName)}`,
					isLtiDeepLinkingTool: true,
					ltiDeepLink: {
						mediaType: ltiDeepLinkEmbeddable.mediaType,
						title: ltiDeepLinkEmbeddable.title,
						text: ltiDeepLinkEmbeddable.text,
						availableFrom: ltiDeepLinkEmbeddable.availableFrom?.toISOString(),
						availableUntil: ltiDeepLinkEmbeddable.availableUntil?.toISOString(),
						submissionFrom: ltiDeepLinkEmbeddable.submissionFrom?.toISOString(),
						submissionUntil: ltiDeepLinkEmbeddable.submissionUntil?.toISOString(),
					},
				});
			});
		});
	});
});<|MERGE_RESOLUTION|>--- conflicted
+++ resolved
@@ -1,9 +1,5 @@
 import { EntityManager, ObjectId } from '@mikro-orm/mongodb';
-<<<<<<< HEAD
-=======
 import { courseEntityFactory } from '@modules/course/testing';
-import { fileRecordFactory } from '@modules/files-storage/testing';
->>>>>>> b3eaeb40
 import { schoolEntityFactory } from '@modules/school/testing';
 import { ServerTestModule } from '@modules/server';
 import { HttpStatus, INestApplication } from '@nestjs/common';
@@ -115,14 +111,9 @@
 				const { adminUser, adminAccount } = UserAndAccountTestFactory.buildAdmin({ school }, [
 					Permission.CONTEXT_TOOL_USER,
 				]);
-<<<<<<< HEAD
-				const course = courseFactory.buildWithId({ school, teachers: [adminUser] });
+				const course = courseEntityFactory.buildWithId({ school, teachers: [adminUser] });
 				const fileRecordId = new ObjectId();
 				const fileName = 'test.png';
-=======
-				const course = courseEntityFactory.buildWithId({ school, teachers: [adminUser] });
-				const thumbnailFileRecord = fileRecordFactory.build();
->>>>>>> b3eaeb40
 				const externalToolEntity = externalToolEntityFactory.buildWithId({
 					logoBase64: 'logoBase64',
 					parameters: [
@@ -270,14 +261,9 @@
 				const { adminUser, adminAccount } = UserAndAccountTestFactory.buildAdmin({ school }, [
 					Permission.CONTEXT_TOOL_USER,
 				]);
-<<<<<<< HEAD
-				const course = courseFactory.buildWithId({ school, teachers: [adminUser] });
+				const course = courseEntityFactory.buildWithId({ school, teachers: [adminUser] });
 				const fileRecordId = new ObjectId();
 				const fileName = 'test.png';
-=======
-				const course = courseEntityFactory.buildWithId({ school, teachers: [adminUser] });
-				const thumbnailFileRecord = fileRecordFactory.build();
->>>>>>> b3eaeb40
 				const externalToolEntity = externalToolEntityFactory
 					.withLti11Config({
 						lti_message_type: LtiMessageType.CONTENT_ITEM_SELECTION_REQUEST,
