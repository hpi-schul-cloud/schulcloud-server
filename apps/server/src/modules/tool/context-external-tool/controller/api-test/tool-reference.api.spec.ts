--- conflicted
+++ resolved
@@ -64,13 +64,8 @@
 				const school = schoolEntityFactory.buildWithId();
 				const { adminUser, adminAccount } = UserAndAccountTestFactory.buildAdmin({ school: schoolWithoutTool });
 				const course = courseFactory.buildWithId({ school, teachers: [adminUser] });
-<<<<<<< HEAD
 				const externalToolEntity = externalToolEntityFactory.buildWithId();
 				const schoolExternalToolEntity = schoolExternalToolEntityFactory.buildWithId({
-=======
-				const externalToolEntity: ExternalToolEntity = externalToolEntityFactory.buildWithId();
-				const schoolExternalToolEntity: SchoolExternalToolEntity = schoolExternalToolEntityFactory.buildWithId({
->>>>>>> 4677a937
 					school,
 					tool: externalToolEntity,
 				});
@@ -216,13 +211,8 @@
 				const school = schoolEntityFactory.buildWithId();
 				const { adminUser, adminAccount } = UserAndAccountTestFactory.buildAdmin({ school: schoolWithoutTool });
 				const course = courseFactory.buildWithId({ school, teachers: [adminUser] });
-<<<<<<< HEAD
 				const externalToolEntity = externalToolEntityFactory.buildWithId();
 				const schoolExternalToolEntity = schoolExternalToolEntityFactory.buildWithId({
-=======
-				const externalToolEntity: ExternalToolEntity = externalToolEntityFactory.buildWithId();
-				const schoolExternalToolEntity: SchoolExternalToolEntity = schoolExternalToolEntityFactory.buildWithId({
->>>>>>> 4677a937
 					school,
 					tool: externalToolEntity,
 				});
