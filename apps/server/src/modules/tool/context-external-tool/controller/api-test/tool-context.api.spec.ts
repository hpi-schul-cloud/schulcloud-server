--- conflicted
+++ resolved
@@ -16,10 +16,6 @@
 	UserAndAccountTestFactory,
 	userFactory,
 } from '@shared/testing';
-<<<<<<< HEAD
-import { ServerTestModule } from '@modules/server';
-=======
->>>>>>> 3e112cc9
 import { ObjectId } from 'bson';
 import { CustomParameterScope, ToolContextType } from '../../../common/enum';
 import { ExternalToolEntity } from '../../../external-tool/entity';
@@ -120,13 +116,8 @@
 
 		describe('when user is not authorized for the requested context', () => {
 			const setup = async () => {
-<<<<<<< HEAD
-				const { teacherAccount, teacherUser } = UserAndAccountTestFactory.buildTeacher();
-				const school = schoolFactory.build();
-=======
 				const school = schoolFactory.build();
 				const { teacherAccount, teacherUser } = UserAndAccountTestFactory.buildTeacher({ school });
->>>>>>> 3e112cc9
 				const course = courseFactory.build({ teachers: [teacherUser] });
 				const otherCourse = courseFactory.build();
 				const schoolExternalToolEntity: SchoolExternalToolEntity = schoolExternalToolEntityFactory.build({
@@ -139,11 +130,7 @@
 				em.clear();
 
 				const postParams: ContextExternalToolPostParams = {
-<<<<<<< HEAD
-					schoolToolId: school.id,
-=======
 					schoolToolId: schoolExternalToolEntity.id,
->>>>>>> 3e112cc9
 					contextId: otherCourse.id,
 					contextType: ToolContextType.COURSE,
 					parameters: [],
