import { EntityManager, MikroORM } from '@mikro-orm/core';
import { HttpStatus, INestApplication } from '@nestjs/common';
import { Test, TestingModule } from '@nestjs/testing';
import { Account, Course, Permission, School, User } from '@shared/domain';
import {
	accountFactory,
	contextExternalToolEntityFactory,
	courseFactory,
	customParameterEntityFactory,
	externalToolEntityFactory,
	roleFactory,
	schoolExternalToolEntityFactory,
	schoolFactory,
	TestApiClient,
	UserAndAccountTestFactory,
	userFactory,
} from '@shared/testing';
import { ServerTestModule } from '@src/modules/server';
import { ObjectId } from 'bson';
import { CustomParameterScope, ToolContextType } from '../../../common/enum';
import { SchoolExternalToolEntity } from '../../../school-external-tool/entity';
import {
	ContextExternalToolPostParams,
	ContextExternalToolResponse,
	ContextExternalToolSearchListResponse,
} from '../dto';
import { ContextExternalToolEntity, ContextExternalToolType } from '../../entity';
import { ExternalToolEntity } from '../../../external-tool/entity';
import { CustomParameterEntryResponse } from '../../../school-external-tool/controller/dto';

describe('ToolContextController (API)', () => {
	let app: INestApplication;
	let em: EntityManager;
	let orm: MikroORM;
	let testApiClient: TestApiClient;

	const basePath = '/tools/context-external-tools';

	beforeAll(async () => {
		const moduleRef: TestingModule = await Test.createTestingModule({
			imports: [ServerTestModule],
		}).compile();

		app = moduleRef.createNestApplication();
		await app.init();
		em = app.get(EntityManager);
		orm = app.get(MikroORM);
		testApiClient = new TestApiClient(app, basePath);
	});

	afterAll(async () => {
		await app.close();
	});

	afterEach(async () => {
		await orm.getSchemaGenerator().clearDatabase();
	});

	describe('[POST] tools/context-external-tools', () => {
		describe('when creation of contextExternalTool is successfully', () => {
			const setup = async () => {
				const school: School = schoolFactory.buildWithId();
				const { teacherAccount, teacherUser } = UserAndAccountTestFactory.buildTeacher({ school }, [
					Permission.CONTEXT_TOOL_ADMIN,
				]);

				const course: Course = courseFactory.buildWithId({ teachers: [teacherUser], school });

				const paramEntry: CustomParameterEntryResponse = { name: 'name', value: 'value' };
				const schoolExternalToolEntity: SchoolExternalToolEntity = schoolExternalToolEntityFactory.buildWithId({
					school,
					schoolParameters: [paramEntry],
					toolVersion: 1,
				});

				const postParams: ContextExternalToolPostParams = {
					schoolToolId: schoolExternalToolEntity.id,
					contextId: course.id,
					displayName: course.name,
					contextType: ToolContextType.COURSE,
					parameters: [paramEntry],
					toolVersion: 1,
				};

				await em.persistAndFlush([teacherUser, teacherAccount, course, school, schoolExternalToolEntity]);
				em.clear();

				const loggedInClient: TestApiClient = await testApiClient.login(teacherAccount);

				const expected: ContextExternalToolResponse = {
					id: expect.any(String),
					schoolToolId: postParams.schoolToolId,
					contextId: postParams.contextId,
					displayName: postParams.displayName,
					contextType: postParams.contextType,
					parameters: [paramEntry],
					toolVersion: postParams.toolVersion,
				};

				return {
					loggedInClient,
					postParams,
					expected,
				};
			};

			it('should create a contextExternalTool', async () => {
				const { postParams, loggedInClient, expected } = await setup();

				const response = await loggedInClient.post().send(postParams);

				expect(response.statusCode).toEqual(HttpStatus.CREATED);
				expect(response.body).toEqual(expect.objectContaining(expected));
			});
		});

		describe('when creation of contextExternalTool failed', () => {
			const setup = async () => {
				const { teacherAccount, teacherUser } = UserAndAccountTestFactory.buildTeacher();

				const course: Course = courseFactory.buildWithId({ teachers: [teacherUser] });

				const schoolExternalToolEntity: SchoolExternalToolEntity = schoolExternalToolEntityFactory.buildWithId({
					schoolParameters: [],
					toolVersion: 1,
				});

				const randomTestId = new ObjectId().toString();
				const postParams: ContextExternalToolPostParams = {
					schoolToolId: randomTestId,
					contextId: randomTestId,
					contextType: ToolContextType.COURSE,
					parameters: [],
					toolVersion: 1,
				};

				await em.persistAndFlush([course, teacherUser, teacherAccount, schoolExternalToolEntity]);
				em.clear();

				const loggedInClient: TestApiClient = await testApiClient.login(teacherAccount);

				return {
					loggedInClient,
					postParams,
				};
			};

			it('when user is not authorized, it should return forbidden', async () => {
				const { postParams, loggedInClient } = await setup();

				const response = await loggedInClient.post().send(postParams);

				expect(response.statusCode).toEqual(HttpStatus.FORBIDDEN);
			});
		});
	});

	describe('[DELETE] tools/context-external-tools/:contextExternalToolId', () => {
		describe('when deletion of contextExternalTool is successfully', () => {
			const setup = async () => {
				const school: School = schoolFactory.buildWithId();
				const { teacherAccount, teacherUser } = UserAndAccountTestFactory.buildTeacher({ school }, [
					Permission.CONTEXT_TOOL_ADMIN,
				]);
				const course: Course = courseFactory.buildWithId({ teachers: [teacherUser] });

				const schoolExternalToolEntity: SchoolExternalToolEntity = schoolExternalToolEntityFactory.buildWithId({
					toolVersion: 1,
					school,
				});
				const contextExternalToolEntity: ContextExternalToolEntity = contextExternalToolEntityFactory.buildWithId({
					contextId: course.id,
					schoolTool: schoolExternalToolEntity,
					toolVersion: 1,
				});

				em.persist([course, teacherUser, teacherAccount, schoolExternalToolEntity, contextExternalToolEntity]);
				await em.flush();
				em.clear();

				const loggedInClient: TestApiClient = await testApiClient.login(teacherAccount);

				return {
					loggedInClient,
					contextExternalToolEntity,
				};
			};

			it('should delete an contextExternalTool', async () => {
				const { loggedInClient, contextExternalToolEntity } = await setup();

				const result = await loggedInClient.delete(`${contextExternalToolEntity.id}`);

<<<<<<< HEAD
				await request(app.getHttpServer())
					.delete(`${basePath}/${contextExternalToolEntity.id}`)
					.expect(HttpStatus.NO_CONTENT);
=======
				expect(result.statusCode).toEqual(HttpStatus.NO_CONTENT);
>>>>>>> 88262090

				const deleted: ContextExternalToolEntity | null = await em.findOne(ContextExternalToolEntity, {
					contextId: contextExternalToolEntity.id,
				});

				expect(deleted).toBeNull();
			});
		});

		describe('when deletion of contextExternalTool failed', () => {
			const setup = async () => {
				const { teacherAccount, teacherUser } = UserAndAccountTestFactory.buildTeacher();

				const course: Course = courseFactory.buildWithId({ teachers: [teacherUser] });

				const schoolExternalToolEntity: SchoolExternalToolEntity = schoolExternalToolEntityFactory.buildWithId({
					toolVersion: 1,
				});

				const contextExternalToolEntity: ContextExternalToolEntity = contextExternalToolEntityFactory.buildWithId({
					schoolTool: schoolExternalToolEntity,
					toolVersion: 1,
				});

				em.persist([course, teacherUser, teacherAccount, schoolExternalToolEntity, contextExternalToolEntity]);
				await em.flush();
				em.clear();

				const loggedInClient: TestApiClient = await testApiClient.login(teacherAccount);

				return {
					contextExternalToolEntity,
					loggedInClient,
				};
			};

			it('when user is not authorized, it should return forbidden', async () => {
				const { loggedInClient, contextExternalToolEntity } = await setup();

				const result = await loggedInClient.delete(`${contextExternalToolEntity.id}`);

				expect(result.statusCode).toEqual(HttpStatus.FORBIDDEN);
			});
		});
	});

	describe('[GET] tools/context-external-tools/:contextType/:contextId', () => {
		const setup = async () => {
			const school: School = schoolFactory.buildWithId();
			const otherSchool: School = schoolFactory.buildWithId();

			const { teacherAccount, teacherUser } = UserAndAccountTestFactory.buildTeacher({ school }, [
				Permission.CONTEXT_TOOL_ADMIN,
			]);
			const otherTeacherUser: User = userFactory.buildWithId({ roles: [], school: otherSchool });
			const otherTeacherAccount: Account = accountFactory.buildWithId({ userId: otherTeacherUser.id });

			const course: Course = courseFactory.buildWithId({
				students: [teacherUser],
				teachers: [teacherUser, otherTeacherUser],
				school,
			});

			const schoolExternalTool1: SchoolExternalToolEntity = schoolExternalToolEntityFactory.buildWithId({
				school,
				toolVersion: 1,
			});
			const contextExternalTool1: ContextExternalToolEntity = contextExternalToolEntityFactory.buildWithId({
				contextId: course.id,
				schoolTool: schoolExternalTool1,
				toolVersion: 1,
			});

			const schoolExternalTool2: SchoolExternalToolEntity = schoolExternalToolEntityFactory.buildWithId({
				toolVersion: 1,
				school,
			});
			const contextExternalTool2: ContextExternalToolEntity = contextExternalToolEntityFactory.buildWithId({
				contextId: course.id,
				schoolTool: schoolExternalTool2,
				toolVersion: 1,
			});

			const schoolExternalToolFromOtherSchool: SchoolExternalToolEntity = schoolExternalToolEntityFactory.buildWithId({
				school: otherSchool,
				toolVersion: 1,
			});
			const contextExternalToolFromOtherSchool: ContextExternalToolEntity =
				contextExternalToolEntityFactory.buildWithId({
					contextId: course.id,
					schoolTool: schoolExternalToolFromOtherSchool,
					toolVersion: 1,
				});

			em.persist([
				school,
				otherSchool,
				course,
				teacherUser,
				teacherAccount,
				otherTeacherUser,
				otherTeacherAccount,
				schoolExternalTool1,
				contextExternalTool1,
				schoolExternalTool2,
				contextExternalTool2,
				schoolExternalToolFromOtherSchool,
				contextExternalToolFromOtherSchool,
			]);
			await em.flush();
			em.clear();

			const loggedInClient: TestApiClient = await testApiClient.login(teacherAccount);
			const otherLoggedInClient: TestApiClient = await testApiClient.login(otherTeacherAccount);

			return {
				contextExternalTool1,
				contextExternalTool2,
				contextExternalToolFromOtherSchool,
				loggedInClient,
				otherLoggedInClient,
			};
		};

		describe('when user is authorized and has the required permissions', () => {
			it('should return context external tools he has permission for', async () => {
				const { contextExternalTool1, contextExternalTool2, loggedInClient, contextExternalToolFromOtherSchool } =
					await setup();

				const response = await loggedInClient.get(
					`${contextExternalTool1.contextType}/${contextExternalTool1.contextId}`
				);

				expect(response.status).toEqual(HttpStatus.OK);
				expect(response.body).toEqual<ContextExternalToolSearchListResponse>({
					data: [
						{
							parameters: [
								{
									name: contextExternalTool1.parameters[0].name,
									value: contextExternalTool1.parameters[0].value,
								},
							],
							id: contextExternalTool1.id,
							schoolToolId: contextExternalTool1.schoolTool.id,
							contextId: contextExternalTool1.contextId,
							contextType: ToolContextType.COURSE,
							displayName: contextExternalTool1.displayName,
							toolVersion: contextExternalTool1.toolVersion,
						},
						{
							parameters: [
								{
									name: contextExternalTool2.parameters[0].name,
									value: contextExternalTool2.parameters[0].value,
								},
							],
							id: contextExternalTool2.id,
							schoolToolId: contextExternalTool2.schoolTool.id,
							contextId: contextExternalTool2.contextId,
							contextType: ToolContextType.COURSE,
							displayName: contextExternalTool2.displayName,
							toolVersion: contextExternalTool2.toolVersion,
						},
					],
				});
				expect(response.body).not.toEqual<ContextExternalToolSearchListResponse>({
					data: [
						{
							parameters: [
								{
									name: contextExternalToolFromOtherSchool.parameters[0].name,
									value: contextExternalToolFromOtherSchool.parameters[0].value,
								},
							],
							id: contextExternalToolFromOtherSchool.id,
							schoolToolId: contextExternalToolFromOtherSchool.schoolTool.id,
							contextId: contextExternalToolFromOtherSchool.contextId,
							contextType: ToolContextType.COURSE,
							displayName: contextExternalToolFromOtherSchool.displayName,
							toolVersion: contextExternalToolFromOtherSchool.toolVersion,
						},
					],
				});
			});

			describe('when user is not authorized', () => {
				it('should return unauthorized', async () => {
					const { contextExternalTool1 } = await setup();

					const response = await testApiClient.get(
						`${contextExternalTool1.contextType}/${contextExternalTool1.contextId}`
					);

					expect(response.statusCode).toEqual(HttpStatus.UNAUTHORIZED);
				});
			});

			describe('when user has not the required permission', () => {
				it('should return response with no tools', async () => {
					const { contextExternalTool1, otherLoggedInClient } = await setup();

					const response = await otherLoggedInClient.get(
						`${contextExternalTool1.contextType}/${contextExternalTool1.contextId}`
					);

					expect(response.status).toEqual(HttpStatus.OK);
					expect(response.body).toEqual<ContextExternalToolSearchListResponse>({
						data: [],
					});
				});
			});
		});
	});

	describe('[GET] tools/context-external-tools/:contextExternalToolId', () => {
		describe('when the tool exists', () => {
			const setup = async () => {
				const school: School = schoolFactory.buildWithId();

				const { teacherUser, teacherAccount } = UserAndAccountTestFactory.buildTeacher({ school }, [
					Permission.CONTEXT_TOOL_ADMIN,
				]);

				const course: Course = courseFactory.buildWithId({
					teachers: [teacherUser],
					school,
				});

				const externalTool: ExternalToolEntity = externalToolEntityFactory.buildWithId();
				const schoolExternalTool: SchoolExternalToolEntity = schoolExternalToolEntityFactory.buildWithId({
					school,
					tool: externalTool,
					toolVersion: 1,
				});
				const contextExternalTool: ContextExternalToolEntity = contextExternalToolEntityFactory.buildWithId({
					contextId: course.id,
					schoolTool: schoolExternalTool,
					toolVersion: 1,
					contextType: ContextExternalToolType.COURSE,
				});

				await em.persistAndFlush([
					school,
					course,
					externalTool,
					schoolExternalTool,
					contextExternalTool,
					teacherAccount,
					teacherUser,
				]);
				em.clear();

				const loggedInClient: TestApiClient = await testApiClient.login(teacherAccount);

				return {
					loggedInClient,
					contextExternalTool,
					schoolExternalTool,
				};
			};

			it('should return tool in specific context', async () => {
				const { contextExternalTool, loggedInClient } = await setup();

				const response = await loggedInClient.get(`${contextExternalTool.id}`);

				expect(response.status).toEqual(HttpStatus.OK);
				expect(response.body).toEqual({
					schoolToolId: contextExternalTool.schoolTool.id,
					contextId: contextExternalTool.contextId,
					contextType: ToolContextType.COURSE,
					id: contextExternalTool.id,
					displayName: contextExternalTool.displayName,
					parameters: contextExternalTool.parameters,
					toolVersion: contextExternalTool.toolVersion,
				});
			});
		});

		describe('when the tool does not exist', () => {
			const setup = async () => {
				const school: School = schoolFactory.buildWithId();

				const { teacherUser, teacherAccount } = UserAndAccountTestFactory.buildTeacher({ school }, [
					Permission.CONTEXT_TOOL_ADMIN,
				]);

				const course: Course = courseFactory.buildWithId({
					teachers: [teacherUser],
					school,
				});

				await em.persistAndFlush([school, course, teacherAccount, teacherUser]);
				em.clear();

				const loggedInClient: TestApiClient = await testApiClient.login(teacherAccount);

				return { loggedInClient };
			};

			it('should return not found', async () => {
				const { loggedInClient } = await setup();

				const response = await loggedInClient.get(`${new ObjectId().toHexString()}`);

				expect(response.status).toEqual(HttpStatus.NOT_FOUND);
			});
		});

		describe('when user is not authorized', () => {
			const setup = async () => {
				const school: School = schoolFactory.buildWithId();

				const course: Course = courseFactory.buildWithId({
					school,
				});

				const externalTool: ExternalToolEntity = externalToolEntityFactory.buildWithId();
				const schoolExternalTool: SchoolExternalToolEntity = schoolExternalToolEntityFactory.buildWithId({
					school,
					tool: externalTool,
					toolVersion: 1,
				});
				const contextExternalTool: ContextExternalToolEntity = contextExternalToolEntityFactory.buildWithId({
					contextId: course.id,
					schoolTool: schoolExternalTool,
					toolVersion: 1,
					contextType: ContextExternalToolType.COURSE,
				});

				await em.persistAndFlush([school, course, externalTool, schoolExternalTool, contextExternalTool]);
				em.clear();

				return {
					contextExternalTool,
					schoolExternalTool,
				};
			};

			it('should return unauthorized', async () => {
				const { contextExternalTool } = await setup();

				const response = await testApiClient.get(`${contextExternalTool.contextType}/${contextExternalTool.contextId}`);

				expect(response.status).toEqual(HttpStatus.UNAUTHORIZED);
			});
		});

		describe('when user has not the required permission', () => {
			const setup = async () => {
				const school: School = schoolFactory.buildWithId();

				const { studentUser, studentAccount } = UserAndAccountTestFactory.buildStudent({ school });

				const course: Course = courseFactory.buildWithId({
					teachers: [studentUser],
					school,
				});

				const externalTool: ExternalToolEntity = externalToolEntityFactory.buildWithId();
				const schoolExternalTool: SchoolExternalToolEntity = schoolExternalToolEntityFactory.buildWithId({
					school,
					tool: externalTool,
					toolVersion: 1,
				});
				const contextExternalTool: ContextExternalToolEntity = contextExternalToolEntityFactory.buildWithId({
					contextId: course.id,
					schoolTool: schoolExternalTool,
					toolVersion: 1,
					contextType: ContextExternalToolType.COURSE,
				});

				await em.persistAndFlush([
					school,
					course,
					externalTool,
					schoolExternalTool,
					contextExternalTool,
					studentAccount,
					studentUser,
				]);
				em.clear();

				const loggedInClient: TestApiClient = await testApiClient.login(studentAccount);

				return {
					contextExternalTool,
					schoolExternalTool,
					loggedInClient,
				};
			};

			it('should return forbidden', async () => {
				const { contextExternalTool, loggedInClient } = await setup();

				const response = await loggedInClient.get(`${contextExternalTool.id}`);

				expect(response.status).toEqual(HttpStatus.FORBIDDEN);
			});
		});
	});

	describe('[PUT] tools/context-external-tools/:contextExternalToolId', () => {
		describe('when update of contextExternalTool is successfully', () => {
			const setup = async () => {
				const school: School = schoolFactory.buildWithId();

				const { teacherUser, teacherAccount } = UserAndAccountTestFactory.buildTeacher({ school }, [
					Permission.CONTEXT_TOOL_ADMIN,
				]);

				const course: Course = courseFactory.buildWithId({ teachers: [teacherUser], school });

				const contextParameter = customParameterEntityFactory.build({
					scope: CustomParameterScope.CONTEXT,
					regex: 'testValue123',
				});

				const externalToolEntity: ExternalToolEntity = externalToolEntityFactory.buildWithId({
					parameters: [contextParameter],
					version: 2,
				});

				const schoolExternalToolEntity: SchoolExternalToolEntity = schoolExternalToolEntityFactory.buildWithId({
					tool: externalToolEntity,
					school,
					schoolParameters: [],
					toolVersion: 2,
				});

				const contextExternalToolEntity: ContextExternalToolEntity = contextExternalToolEntityFactory.buildWithId({
					schoolTool: schoolExternalToolEntity,
					contextId: course.id,
					contextType: ContextExternalToolType.COURSE,
					displayName: 'CoolTool123',
					parameters: [],
					toolVersion: 1,
				});

				const postParams: ContextExternalToolPostParams = {
					schoolToolId: schoolExternalToolEntity.id,
					contextId: course.id,
					contextType: ToolContextType.COURSE,
					displayName: 'CoolTool123',
					parameters: [
						{
							name: contextParameter.name,
							value: 'testValue123',
						},
					],
					toolVersion: 2,
				};

				await em.persistAndFlush([
					course,
					school,
					teacherUser,
					teacherAccount,
					externalToolEntity,
					schoolExternalToolEntity,
					contextExternalToolEntity,
				]);
				em.clear();

				const loggedInClient: TestApiClient = await testApiClient.login(teacherAccount);

				return {
					contextExternalToolEntity,
					course,
					teacherUser,
					postParams,
					loggedInClient,
				};
			};

			it('should update an contextExternalTool', async () => {
				const { contextExternalToolEntity, postParams, loggedInClient } = await setup();

				const response = await loggedInClient.put(`${contextExternalToolEntity.id}`).send(postParams);

				expect(response.status).toEqual(HttpStatus.OK);
				expect(response.body).toEqual({
					id: contextExternalToolEntity.id,
					schoolToolId: postParams.schoolToolId,
					contextId: postParams.contextId,
					displayName: postParams.displayName,
					contextType: postParams.contextType,
					parameters: postParams.parameters,
					toolVersion: postParams.toolVersion,
				});
			});
		});

		describe('when the user is not authorized', () => {
			const setup = async () => {
				const roleWithoutPermission = roleFactory.buildWithId();

				const { teacherUser, teacherAccount } = UserAndAccountTestFactory.buildTeacher();

				teacherUser.roles.set([roleWithoutPermission]);

				const school: School = schoolFactory.buildWithId();

				const course: Course = courseFactory.buildWithId({ teachers: [teacherUser], school });

				const contextParameter = customParameterEntityFactory.build({
					scope: CustomParameterScope.CONTEXT,
					regex: 'testValue123',
				});

				const externalToolEntity: ExternalToolEntity = externalToolEntityFactory.buildWithId({
					parameters: [contextParameter],
					version: 2,
				});

				const schoolExternalToolEntity: SchoolExternalToolEntity = schoolExternalToolEntityFactory.buildWithId({
					tool: externalToolEntity,
					school,
					schoolParameters: [],
					toolVersion: 2,
				});

				const contextExternalToolEntity: ContextExternalToolEntity = contextExternalToolEntityFactory.buildWithId({
					schoolTool: schoolExternalToolEntity,
					contextId: course.id,
					contextType: ContextExternalToolType.COURSE,
					displayName: 'CoolTool123',
					parameters: [],
					toolVersion: 1,
				});

				const postParams: ContextExternalToolPostParams = {
					schoolToolId: schoolExternalToolEntity.id,
					contextId: course.id,
					contextType: ToolContextType.COURSE,
					displayName: 'CoolTool123',
					parameters: [
						{
							name: contextParameter.name,
							value: 'testValue123',
						},
					],
					toolVersion: 2,
				};

				await em.persistAndFlush([
					course,
					school,
					teacherUser,
					teacherAccount,
					externalToolEntity,
					schoolExternalToolEntity,
					contextExternalToolEntity,
				]);
				em.clear();

				const loggedInClient: TestApiClient = await testApiClient.login(teacherAccount);

				return { loggedInClient, postParams, contextExternalToolEntity };
			};

			it('should return forbidden', async () => {
				const { loggedInClient, contextExternalToolEntity, postParams } = await setup();

				const response = await loggedInClient.put(`${contextExternalToolEntity.id}`).send(postParams);

				expect(response.status).toEqual(HttpStatus.FORBIDDEN);
			});
		});

		describe('when the user is not authenticated', () => {
			const setup = async () => {
				const { teacherUser } = UserAndAccountTestFactory.buildTeacher();
				const school: School = schoolFactory.buildWithId();
				const course: Course = courseFactory.buildWithId({ teachers: [teacherUser], school });

				const contextParameter = customParameterEntityFactory.build({
					scope: CustomParameterScope.CONTEXT,
					regex: 'testValue123',
				});

				const externalToolEntity: ExternalToolEntity = externalToolEntityFactory.buildWithId({
					parameters: [contextParameter],
					version: 2,
				});

				const schoolExternalToolEntity: SchoolExternalToolEntity = schoolExternalToolEntityFactory.buildWithId({
					tool: externalToolEntity,
					school,
					schoolParameters: [],
					toolVersion: 2,
				});

				const contextExternalToolEntity: ContextExternalToolEntity = contextExternalToolEntityFactory.buildWithId({
					schoolTool: schoolExternalToolEntity,
					contextId: course.id,
					contextType: ContextExternalToolType.COURSE,
					displayName: 'CoolTool123',
					parameters: [],
					toolVersion: 1,
				});

				const postParams: ContextExternalToolPostParams = {
					schoolToolId: schoolExternalToolEntity.id,
					contextId: course.id,
					contextType: ToolContextType.COURSE,
					displayName: 'CoolTool123',
					parameters: [
						{
							name: contextParameter.name,
							value: 'testValue123',
						},
					],
					toolVersion: 2,
				};

				await em.persistAndFlush([
					course,
					school,
					externalToolEntity,
					schoolExternalToolEntity,
					contextExternalToolEntity,
				]);
				em.clear();

				return { contextExternalToolEntity, postParams };
			};

			it('should return unauthorized', async () => {
				const { contextExternalToolEntity, postParams } = await setup();

				const response = await testApiClient.put(`${contextExternalToolEntity.id}`).send(postParams);

				expect(response.status).toEqual(HttpStatus.UNAUTHORIZED);
			});
		});
	});
});<|MERGE_RESOLUTION|>--- conflicted
+++ resolved
@@ -191,13 +191,7 @@
 
 				const result = await loggedInClient.delete(`${contextExternalToolEntity.id}`);
 
-<<<<<<< HEAD
-				await request(app.getHttpServer())
-					.delete(`${basePath}/${contextExternalToolEntity.id}`)
-					.expect(HttpStatus.NO_CONTENT);
-=======
 				expect(result.statusCode).toEqual(HttpStatus.NO_CONTENT);
->>>>>>> 88262090
 
 				const deleted: ContextExternalToolEntity | null = await em.findOne(ContextExternalToolEntity, {
 					contextId: contextExternalToolEntity.id,
