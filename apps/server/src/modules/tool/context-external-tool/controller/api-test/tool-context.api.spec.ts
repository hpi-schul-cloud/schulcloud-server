import { EntityManager, MikroORM } from '@mikro-orm/core';
import { ObjectId } from '@mikro-orm/mongodb';
import { accountFactory } from '@modules/account/testing';
import { schoolEntityFactory } from '@modules/school/testing';
import { ServerTestModule } from '@modules/server';
import { HttpStatus, INestApplication } from '@nestjs/common';
import { Test, TestingModule } from '@nestjs/testing';
import { Permission } from '@shared/domain/interface';
import { courseFactory } from '@testing/factory/course.factory';
import { roleFactory } from '@testing/factory/role.factory';
import { UserAndAccountTestFactory } from '@testing/factory/user-and-account.test.factory';
import { userFactory } from '@testing/factory/user.factory';
import { TestApiClient } from '@testing/test-api-client';
import { CustomParameterScope, CustomParameterType, ToolContextType } from '../../../common/enum';
import { customParameterEntityFactory, externalToolEntityFactory } from '../../../external-tool/testing';
import { schoolExternalToolEntityFactory } from '../../../school-external-tool/testing';
import { ContextExternalToolEntity, ContextExternalToolType } from '../../repo';
import { contextExternalToolEntityFactory } from '../../testing';
import {
	ContextExternalToolPostParams,
	ContextExternalToolResponse,
	ContextExternalToolSearchListResponse,
} from '../dto';

describe('ToolContextController (API)', () => {
	let app: INestApplication;
	let em: EntityManager;
	let orm: MikroORM;
	let testApiClient: TestApiClient;

	const basePath = '/tools/context-external-tools';

	beforeAll(async () => {
		const moduleRef: TestingModule = await Test.createTestingModule({
			imports: [ServerTestModule],
		}).compile();

		app = moduleRef.createNestApplication();
		await app.init();
		em = app.get(EntityManager);
		orm = app.get(MikroORM);
		testApiClient = new TestApiClient(app, basePath);
	});

	afterAll(async () => {
		await app.close();
	});

	afterEach(async () => {
		await orm.getSchemaGenerator().clearDatabase();
	});

	describe('[POST] tools/context-external-tools', () => {
		describe('when creation of contextExternalTool is successfully', () => {
			const setup = async () => {
				const school = schoolEntityFactory.buildWithId();
				const { teacherAccount, teacherUser } = UserAndAccountTestFactory.buildTeacher({ school }, [
					Permission.CONTEXT_TOOL_ADMIN,
				]);

				const course = courseFactory.buildWithId({ teachers: [teacherUser], school });

				const externalToolEntity = externalToolEntityFactory.buildWithId({
					parameters: [
						customParameterEntityFactory.build({
							name: 'param1',
							scope: CustomParameterScope.CONTEXT,
							type: CustomParameterType.STRING,
							isOptional: false,
						}),
						customParameterEntityFactory.build({
							name: 'param2',
							scope: CustomParameterScope.CONTEXT,
							type: CustomParameterType.BOOLEAN,
							isOptional: true,
						}),
					],
					restrictToContexts: [ToolContextType.COURSE],
				});
				const schoolExternalToolEntity = schoolExternalToolEntityFactory.buildWithId({
					tool: externalToolEntity,
					school,
					schoolParameters: [],
				});

				const postParams: ContextExternalToolPostParams = {
					schoolToolId: schoolExternalToolEntity.id,
					contextId: course.id,
					displayName: course.name,
					contextType: ToolContextType.COURSE,
					parameters: [
						{ name: 'param1', value: 'value' },
						{ name: 'param2', value: 'true' },
					],
				};

				await em.persistAndFlush([teacherUser, teacherAccount, course, school, schoolExternalToolEntity]);
				em.clear();

				const loggedInClient: TestApiClient = await testApiClient.login(teacherAccount);

				return {
					loggedInClient,
					postParams,
				};
			};

			it('should create a contextExternalTool', async () => {
				const { postParams, loggedInClient } = await setup();

				const response = await loggedInClient.post().send(postParams);

				expect(response.statusCode).toEqual(HttpStatus.CREATED);
				expect(response.body).toEqual<ContextExternalToolResponse>({
					id: expect.any(String),
					schoolToolId: postParams.schoolToolId,
					contextId: postParams.contextId,
					displayName: postParams.displayName,
					contextType: postParams.contextType,
					parameters: [
						{ name: 'param1', value: 'value' },
						{ name: 'param2', value: 'true' },
					],
				});
			});
		});

		describe('when user is not authorized for the requested context', () => {
			const setup = async () => {
				const school = schoolEntityFactory.build();
				const { teacherAccount, teacherUser } = UserAndAccountTestFactory.buildTeacher({ school });
				const course = courseFactory.build({ teachers: [teacherUser] });
				const otherCourse = courseFactory.build();
				const schoolExternalToolEntity = schoolExternalToolEntityFactory.build({
					schoolParameters: [],
					school,
				});

				await em.persistAndFlush([course, otherCourse, school, teacherUser, teacherAccount, schoolExternalToolEntity]);
				em.clear();

				const postParams: ContextExternalToolPostParams = {
					schoolToolId: schoolExternalToolEntity.id,
					contextId: otherCourse.id,
					contextType: ToolContextType.COURSE,
					parameters: [],
				};

				const loggedInClient: TestApiClient = await testApiClient.login(teacherAccount);

				return {
					loggedInClient,
					postParams,
				};
			};

			it('it should return forbidden', async () => {
				const { postParams, loggedInClient } = await setup();

				const response = await loggedInClient.post().send(postParams);

				expect(response.statusCode).toEqual(HttpStatus.FORBIDDEN);
				// expected body is missed
			});
		});

		describe('when external tool has no restrictions ', () => {
			const setup = async () => {
				const school = schoolEntityFactory.buildWithId();
				const { teacherAccount, teacherUser } = UserAndAccountTestFactory.buildTeacher({ school }, [
					Permission.CONTEXT_TOOL_ADMIN,
				]);

				const course = courseFactory.buildWithId({ teachers: [teacherUser], school });

				const externalToolEntity = externalToolEntityFactory.buildWithId({
					parameters: [],
					restrictToContexts: [],
				});
				const schoolExternalToolEntity = schoolExternalToolEntityFactory.buildWithId({
					tool: externalToolEntity,
					school,
					schoolParameters: [],
				});

				const postParams: ContextExternalToolPostParams = {
					schoolToolId: schoolExternalToolEntity.id,
					contextId: course.id,
					displayName: course.name,
					contextType: ToolContextType.COURSE,
					parameters: [],
				};

				await em.persistAndFlush([teacherUser, teacherAccount, course, school, schoolExternalToolEntity]);
				em.clear();

				const loggedInClient: TestApiClient = await testApiClient.login(teacherAccount);

				return {
					loggedInClient,
					postParams,
				};
			};

			it('should create tool', async () => {
				const { postParams, loggedInClient } = await setup();

				const response = await loggedInClient.post().send(postParams);

				expect(response.statusCode).toEqual(HttpStatus.CREATED);
				expect(response.body).toEqual<ContextExternalToolResponse>({
					id: expect.any(String),
					schoolToolId: postParams.schoolToolId,
					contextId: postParams.contextId,
					displayName: postParams.displayName,
					contextType: postParams.contextType,
					parameters: [],
				});
			});
		});

		describe('when external tool restricts to wrong context ', () => {
			const setup = async () => {
				const school = schoolEntityFactory.buildWithId();
				const { teacherAccount, teacherUser } = UserAndAccountTestFactory.buildTeacher({ school }, [
					Permission.CONTEXT_TOOL_ADMIN,
				]);

				const course = courseFactory.buildWithId({ teachers: [teacherUser], school });

				const externalToolEntity = externalToolEntityFactory.buildWithId({
					parameters: [],
					restrictToContexts: [ToolContextType.BOARD_ELEMENT],
				});
				const schoolExternalToolEntity = schoolExternalToolEntityFactory.buildWithId({
					tool: externalToolEntity,
					school,
					schoolParameters: [],
				});

				const postParams: ContextExternalToolPostParams = {
					schoolToolId: schoolExternalToolEntity.id,
					contextId: course.id,
					displayName: course.name,
					contextType: ToolContextType.COURSE,
					parameters: [],
				};

				await em.persistAndFlush([teacherUser, teacherAccount, course, school, schoolExternalToolEntity]);
				em.clear();

				const loggedInClient: TestApiClient = await testApiClient.login(teacherAccount);

				return {
					loggedInClient,
					postParams,
				};
			};

			it('should return unprocessable entity', async () => {
				const { postParams, loggedInClient } = await setup();

				const response = await loggedInClient.post().send(postParams);

				expect(response.statusCode).toEqual(HttpStatus.UNPROCESSABLE_ENTITY);
			});
		});
	});

	describe('[DELETE] tools/context-external-tools/:contextExternalToolId', () => {
		describe('when deletion of contextExternalTool is successfully', () => {
			const setup = async () => {
				const school = schoolEntityFactory.buildWithId();
				const { teacherAccount, teacherUser } = UserAndAccountTestFactory.buildTeacher({ school }, [
					Permission.CONTEXT_TOOL_ADMIN,
				]);
				const course = courseFactory.buildWithId({ teachers: [teacherUser] });

				const schoolExternalToolEntity = schoolExternalToolEntityFactory.buildWithId({
					school,
				});
				const contextExternalToolEntity: ContextExternalToolEntity = contextExternalToolEntityFactory.buildWithId({
					contextId: course.id,
					schoolTool: schoolExternalToolEntity,
				});

				em.persist([course, teacherUser, teacherAccount, schoolExternalToolEntity, contextExternalToolEntity]);
				await em.flush();
				em.clear();

				const loggedInClient: TestApiClient = await testApiClient.login(teacherAccount);

				return {
					loggedInClient,
					contextExternalToolEntity,
				};
			};

			it('should delete an contextExternalTool', async () => {
				const { loggedInClient, contextExternalToolEntity } = await setup();

				const result = await loggedInClient.delete(`${contextExternalToolEntity.id}`);

				expect(result.statusCode).toEqual(HttpStatus.NO_CONTENT);

				const deleted: ContextExternalToolEntity | null = await em.findOne(ContextExternalToolEntity, {
					contextId: new ObjectId(contextExternalToolEntity.id),
				});

				expect(deleted).toBeNull();
			});
		});

		describe('when deletion of contextExternalTool failed', () => {
			const setup = async () => {
				const { teacherAccount, teacherUser } = UserAndAccountTestFactory.buildTeacher();
				const course = courseFactory.buildWithId({ teachers: [teacherUser] });
				const schoolExternalToolEntity = schoolExternalToolEntityFactory.buildWithId({});
				const contextExternalToolEntity = contextExternalToolEntityFactory.buildWithId({
					schoolTool: schoolExternalToolEntity,
					contextId: course.id,
				});

				await em.persistAndFlush([
					course,
					teacherUser,
					teacherAccount,
					schoolExternalToolEntity,
					contextExternalToolEntity,
				]);
				em.clear();

				const loggedInClient = await testApiClient.login(teacherAccount);

				return {
					contextExternalToolEntity,
					loggedInClient,
				};
			};

			it('when user is not authorized, it should return forbidden', async () => {
				const { loggedInClient, contextExternalToolEntity } = await setup();

				const result = await loggedInClient.delete(`${contextExternalToolEntity.id}`);

				expect(result.statusCode).toEqual(HttpStatus.FORBIDDEN);
				// result.body is missed
			});
		});
	});

	describe('[GET] tools/context-external-tools/:contextType/:contextId', () => {
		const setup = async () => {
			const school = schoolEntityFactory.buildWithId();
			const otherSchool = schoolEntityFactory.buildWithId();

			const { teacherAccount, teacherUser } = UserAndAccountTestFactory.buildTeacher({ school }, [
				Permission.CONTEXT_TOOL_ADMIN,
			]);
<<<<<<< HEAD
			const otherTeacherUser: User = userFactory.buildWithId({ roles: [], school: otherSchool });
=======
			const otherTeacherUser = userFactory.buildWithId({ roles: [], school: otherSchool });
>>>>>>> 4677a937
			const otherTeacherAccount = accountFactory.buildWithId({ userId: otherTeacherUser.id });

			const course = courseFactory.buildWithId({
				students: [teacherUser],
				teachers: [teacherUser, otherTeacherUser],
				school,
			});

			const schoolExternalTool1 = schoolExternalToolEntityFactory.buildWithId({
				school,
			});
			const contextExternalTool1: ContextExternalToolEntity = contextExternalToolEntityFactory.buildWithId({
				contextId: course.id,
				schoolTool: schoolExternalTool1,
			});

			const schoolExternalTool2 = schoolExternalToolEntityFactory.buildWithId({
				school,
			});
			const contextExternalTool2: ContextExternalToolEntity = contextExternalToolEntityFactory.buildWithId({
				contextId: course.id,
				schoolTool: schoolExternalTool2,
			});

			const schoolExternalToolFromOtherSchool = schoolExternalToolEntityFactory.buildWithId({
				school: otherSchool,
			});
			const contextExternalToolFromOtherSchool: ContextExternalToolEntity =
				contextExternalToolEntityFactory.buildWithId({
					contextId: course.id,
					schoolTool: schoolExternalToolFromOtherSchool,
				});

			em.persist([
				school,
				otherSchool,
				course,
				teacherUser,
				teacherAccount,
				otherTeacherUser,
				otherTeacherAccount,
				schoolExternalTool1,
				contextExternalTool1,
				schoolExternalTool2,
				contextExternalTool2,
				schoolExternalToolFromOtherSchool,
				contextExternalToolFromOtherSchool,
			]);
			await em.flush();
			em.clear();

			const loggedInClient: TestApiClient = await testApiClient.login(teacherAccount);
			const otherLoggedInClient: TestApiClient = await testApiClient.login(otherTeacherAccount);

			return {
				contextExternalTool1,
				contextExternalTool2,
				contextExternalToolFromOtherSchool,
				loggedInClient,
				otherLoggedInClient,
			};
		};

		describe('when user is authorized and has the required permissions', () => {
			it('should return context external tools he has permission for', async () => {
				const { contextExternalTool1, contextExternalTool2, loggedInClient, contextExternalToolFromOtherSchool } =
					await setup();

				const response = await loggedInClient.get(
					`${contextExternalTool1.contextType}/${contextExternalTool1.contextId.toHexString()}`
				);

				expect(response.status).toEqual(HttpStatus.OK);
				expect(response.body).toEqual<ContextExternalToolSearchListResponse>({
					data: [
						{
							parameters: [
								{
									name: contextExternalTool1.parameters[0].name,
									value: contextExternalTool1.parameters[0].value,
								},
							],
							id: contextExternalTool1.id,
							schoolToolId: contextExternalTool1.schoolTool.id,
							contextId: contextExternalTool1.contextId.toHexString(),
							contextType: ToolContextType.COURSE,
							displayName: contextExternalTool1.displayName,
						},
						{
							parameters: [
								{
									name: contextExternalTool2.parameters[0].name,
									value: contextExternalTool2.parameters[0].value,
								},
							],
							id: contextExternalTool2.id,
							schoolToolId: contextExternalTool2.schoolTool.id,
							contextId: contextExternalTool2.contextId.toHexString(),
							contextType: ToolContextType.COURSE,
							displayName: contextExternalTool2.displayName,
						},
					],
				});
				expect(response.body).not.toEqual<ContextExternalToolSearchListResponse>({
					data: [
						{
							parameters: [
								{
									name: contextExternalToolFromOtherSchool.parameters[0].name,
									value: contextExternalToolFromOtherSchool.parameters[0].value,
								},
							],
							id: contextExternalToolFromOtherSchool.id,
							schoolToolId: contextExternalToolFromOtherSchool.schoolTool.id,
							contextId: contextExternalToolFromOtherSchool.contextId.toHexString(),
							contextType: ToolContextType.COURSE,
							displayName: contextExternalToolFromOtherSchool.displayName,
						},
					],
				});
			});

			describe('when user is not authorized', () => {
				it('should return unauthorized', async () => {
					const { contextExternalTool1 } = await setup();

					const response = await testApiClient.get(
						`${contextExternalTool1.contextType}/${contextExternalTool1.contextId.toHexString()}`
					);

					expect(response.statusCode).toEqual(HttpStatus.UNAUTHORIZED);
				});
			});

			describe('when user has not the required permission', () => {
				it('should return response with no tools', async () => {
					const { contextExternalTool1, otherLoggedInClient } = await setup();

					const response = await otherLoggedInClient.get(
						`${contextExternalTool1.contextType}/${contextExternalTool1.contextId.toHexString()}`
					);

					expect(response.status).toEqual(HttpStatus.OK);
					expect(response.body).toEqual<ContextExternalToolSearchListResponse>({
						data: [],
					});
				});
			});
		});
	});

	describe('[GET] tools/context-external-tools/:contextExternalToolId', () => {
		describe('when the tool exists', () => {
			const setup = async () => {
				const school = schoolEntityFactory.buildWithId();

				const { teacherUser, teacherAccount } = UserAndAccountTestFactory.buildTeacher({ school }, [
					Permission.CONTEXT_TOOL_ADMIN,
				]);

				const course = courseFactory.buildWithId({
					teachers: [teacherUser],
					school,
				});

				const externalTool = externalToolEntityFactory.buildWithId();
				const schoolExternalTool = schoolExternalToolEntityFactory.buildWithId({
					school,
					tool: externalTool,
				});
				const contextExternalTool: ContextExternalToolEntity = contextExternalToolEntityFactory.buildWithId({
					contextId: course.id,
					schoolTool: schoolExternalTool,
					contextType: ContextExternalToolType.COURSE,
				});

				await em.persistAndFlush([
					school,
					course,
					externalTool,
					schoolExternalTool,
					contextExternalTool,
					teacherAccount,
					teacherUser,
				]);
				em.clear();

				const loggedInClient: TestApiClient = await testApiClient.login(teacherAccount);

				return {
					loggedInClient,
					contextExternalTool,
					schoolExternalTool,
				};
			};

			it('should return tool in specific context', async () => {
				const { contextExternalTool, loggedInClient } = await setup();

				const response = await loggedInClient.get(`${contextExternalTool.id}`);

				expect(response.status).toEqual(HttpStatus.OK);
				expect(response.body).toEqual({
					schoolToolId: contextExternalTool.schoolTool.id,
					contextId: contextExternalTool.contextId.toHexString(),
					contextType: ToolContextType.COURSE,
					id: contextExternalTool.id,
					displayName: contextExternalTool.displayName,
					parameters: contextExternalTool.parameters,
				});
			});
		});

		describe('when the tool does not exist', () => {
			const setup = async () => {
				const school = schoolEntityFactory.buildWithId();

				const { teacherUser, teacherAccount } = UserAndAccountTestFactory.buildTeacher({ school }, [
					Permission.CONTEXT_TOOL_ADMIN,
				]);

				const course = courseFactory.buildWithId({
					teachers: [teacherUser],
					school,
				});

				await em.persistAndFlush([school, course, teacherAccount, teacherUser]);
				em.clear();

				const loggedInClient: TestApiClient = await testApiClient.login(teacherAccount);

				return { loggedInClient };
			};

			it('should return not found', async () => {
				const { loggedInClient } = await setup();

				const response = await loggedInClient.get(`${new ObjectId().toHexString()}`);

				expect(response.status).toEqual(HttpStatus.NOT_FOUND);
			});
		});

		describe('when user is not authorized', () => {
			const setup = async () => {
				const school = schoolEntityFactory.buildWithId();

				const course = courseFactory.buildWithId({
					school,
				});

				const externalTool = externalToolEntityFactory.buildWithId();
				const schoolExternalTool = schoolExternalToolEntityFactory.buildWithId({
					school,
					tool: externalTool,
				});
				const contextExternalTool: ContextExternalToolEntity = contextExternalToolEntityFactory.buildWithId({
					contextId: course.id,
					schoolTool: schoolExternalTool,
					contextType: ContextExternalToolType.COURSE,
				});

				await em.persistAndFlush([school, course, externalTool, schoolExternalTool, contextExternalTool]);
				em.clear();

				return {
					contextExternalTool,
					schoolExternalTool,
				};
			};

			it('should return unauthorized', async () => {
				const { contextExternalTool } = await setup();

				const response = await testApiClient.get(
					`${contextExternalTool.contextType}/${contextExternalTool.contextId.toHexString()}`
				);

				expect(response.status).toEqual(HttpStatus.UNAUTHORIZED);
			});
		});

		describe('when user has not the required permission', () => {
			const setup = async () => {
				const school = schoolEntityFactory.build();
				const { studentUser, studentAccount } = UserAndAccountTestFactory.buildStudent({ school });
				const course = courseFactory.build({
					teachers: [studentUser],
					school,
				});
				const externalTool = externalToolEntityFactory.build();
				const schoolExternalTool = schoolExternalToolEntityFactory.build({
					school,
					tool: externalTool,
				});

				await em.persistAndFlush([school, course, externalTool, schoolExternalTool, studentAccount, studentUser]);

				const contextExternalTool: ContextExternalToolEntity = contextExternalToolEntityFactory.build({
					contextId: course.id,
					schoolTool: schoolExternalTool,
					contextType: ContextExternalToolType.COURSE,
				});

				await em.persistAndFlush([contextExternalTool]);
				em.clear();

				const loggedInClient: TestApiClient = await testApiClient.login(studentAccount);

				return {
					contextExternalTool,
					schoolExternalTool,
					loggedInClient,
				};
			};

			it('should return forbidden', async () => {
				const { contextExternalTool, loggedInClient } = await setup();

				const response = await loggedInClient.get(`${contextExternalTool.id}`);

				expect(response.status).toEqual(HttpStatus.FORBIDDEN);
				// body check
			});
		});
	});

	describe('[PUT] tools/context-external-tools/:contextExternalToolId', () => {
		describe('when update of contextExternalTool is successfully', () => {
			const setup = async () => {
				const school = schoolEntityFactory.buildWithId();

				const { teacherUser, teacherAccount } = UserAndAccountTestFactory.buildTeacher({ school }, [
					Permission.CONTEXT_TOOL_ADMIN,
				]);

				const course = courseFactory.buildWithId({ teachers: [teacherUser], school });

				const contextParameter = customParameterEntityFactory.build({
					scope: CustomParameterScope.CONTEXT,
					regex: 'testValue123',
				});

				const externalToolEntity = externalToolEntityFactory.buildWithId({
					parameters: [contextParameter],
				});

				const schoolExternalToolEntity = schoolExternalToolEntityFactory.buildWithId({
					tool: externalToolEntity,
					school,
					schoolParameters: [],
				});

				const contextExternalToolEntity: ContextExternalToolEntity = contextExternalToolEntityFactory.buildWithId({
					schoolTool: schoolExternalToolEntity,
					contextId: course.id,
					contextType: ContextExternalToolType.COURSE,
					displayName: 'CoolTool123',
					parameters: [],
				});

				const postParams: ContextExternalToolPostParams = {
					schoolToolId: schoolExternalToolEntity.id,
					contextId: course.id,
					contextType: ToolContextType.COURSE,
					displayName: 'CoolTool123',
					parameters: [
						{
							name: contextParameter.name,
							value: 'testValue123',
						},
					],
				};

				await em.persistAndFlush([
					course,
					school,
					teacherUser,
					teacherAccount,
					externalToolEntity,
					schoolExternalToolEntity,
					contextExternalToolEntity,
				]);
				em.clear();

				const loggedInClient: TestApiClient = await testApiClient.login(teacherAccount);

				return {
					contextExternalToolEntity,
					course,
					teacherUser,
					postParams,
					loggedInClient,
				};
			};

			it('should update an contextExternalTool', async () => {
				const { contextExternalToolEntity, postParams, loggedInClient } = await setup();

				const response = await loggedInClient.put(`${contextExternalToolEntity.id}`).send(postParams);

				expect(response.status).toEqual(HttpStatus.OK);
				expect(response.body).toEqual({
					id: contextExternalToolEntity.id,
					schoolToolId: postParams.schoolToolId,
					contextId: postParams.contextId,
					displayName: postParams.displayName,
					contextType: postParams.contextType,
					parameters: postParams.parameters,
				});
			});
		});

		describe('when the user is not authorized', () => {
			const setup = async () => {
				const { teacherUser, teacherAccount } = UserAndAccountTestFactory.buildTeacher();
				const roleWithoutPermission = roleFactory.build();
				teacherUser.roles.set([roleWithoutPermission]);

				const school = schoolEntityFactory.build();
				const course = courseFactory.build({ teachers: [teacherUser], school });
				const contextParameter = customParameterEntityFactory.build({
					scope: CustomParameterScope.CONTEXT,
					regex: 'testValue123',
				});
				const externalToolEntity = externalToolEntityFactory.build({
					parameters: [contextParameter],
				});
				const schoolExternalToolEntity = schoolExternalToolEntityFactory.build({
					tool: externalToolEntity,
					school,
					schoolParameters: [],
				});

				await em.persistAndFlush([
					course,
					school,
					teacherUser,
					teacherAccount,
					externalToolEntity,
					schoolExternalToolEntity,
				]);

				const contextExternalToolEntity: ContextExternalToolEntity = contextExternalToolEntityFactory.build({
					schoolTool: schoolExternalToolEntity,
					contextId: course.id,
					contextType: ContextExternalToolType.COURSE,
					displayName: 'CoolTool123',
					parameters: [],
				});

				await em.persistAndFlush([contextExternalToolEntity]);

				em.clear();

				const postParams: ContextExternalToolPostParams = {
					schoolToolId: schoolExternalToolEntity.id,
					contextId: course.id,
					contextType: ToolContextType.COURSE,
					displayName: 'CoolTool123',
					parameters: [
						{
							name: contextParameter.name,
							value: 'testValue123',
						},
					],
				};

				const loggedInClient: TestApiClient = await testApiClient.login(teacherAccount);

				return { loggedInClient, postParams, contextExternalToolEntity };
			};

			it('should return forbidden', async () => {
				const { loggedInClient, contextExternalToolEntity, postParams } = await setup();

				const response = await loggedInClient.put(`${contextExternalToolEntity.id}`).send(postParams);

				expect(response.status).toEqual(HttpStatus.FORBIDDEN);
				// body missed
			});
		});

		describe('when the user is not authenticated', () => {
			const setup = async () => {
				const { teacherUser } = UserAndAccountTestFactory.buildTeacher();
				const school = schoolEntityFactory.buildWithId();
				const course = courseFactory.buildWithId({ teachers: [teacherUser], school });

				const contextParameter = customParameterEntityFactory.build({
					scope: CustomParameterScope.CONTEXT,
					regex: 'testValue123',
				});

				const externalToolEntity = externalToolEntityFactory.buildWithId({
					parameters: [contextParameter],
				});

				const schoolExternalToolEntity = schoolExternalToolEntityFactory.buildWithId({
					tool: externalToolEntity,
					school,
					schoolParameters: [],
				});

				const contextExternalToolEntity: ContextExternalToolEntity = contextExternalToolEntityFactory.buildWithId({
					schoolTool: schoolExternalToolEntity,
					contextId: course.id,
					contextType: ContextExternalToolType.COURSE,
					displayName: 'CoolTool123',
					parameters: [],
				});

				const postParams: ContextExternalToolPostParams = {
					schoolToolId: schoolExternalToolEntity.id,
					contextId: course.id,
					contextType: ToolContextType.COURSE,
					displayName: 'CoolTool123',
					parameters: [
						{
							name: contextParameter.name,
							value: 'testValue123',
						},
					],
				};

				await em.persistAndFlush([
					course,
					school,
					externalToolEntity,
					schoolExternalToolEntity,
					contextExternalToolEntity,
				]);
				em.clear();

				return { contextExternalToolEntity, postParams };
			};

			it('should return unauthorized', async () => {
				const { contextExternalToolEntity, postParams } = await setup();

				const response = await testApiClient.put(`${contextExternalToolEntity.id}`).send(postParams);

				expect(response.status).toEqual(HttpStatus.UNAUTHORIZED);
			});
		});
	});
});<|MERGE_RESOLUTION|>--- conflicted
+++ resolved
@@ -357,11 +357,7 @@
 			const { teacherAccount, teacherUser } = UserAndAccountTestFactory.buildTeacher({ school }, [
 				Permission.CONTEXT_TOOL_ADMIN,
 			]);
-<<<<<<< HEAD
-			const otherTeacherUser: User = userFactory.buildWithId({ roles: [], school: otherSchool });
-=======
 			const otherTeacherUser = userFactory.buildWithId({ roles: [], school: otherSchool });
->>>>>>> 4677a937
 			const otherTeacherAccount = accountFactory.buildWithId({ userId: otherTeacherUser.id });
 
 			const course = courseFactory.buildWithId({
