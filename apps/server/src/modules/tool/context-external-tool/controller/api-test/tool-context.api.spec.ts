--- conflicted
+++ resolved
@@ -187,13 +187,7 @@
 
 				const result = await loggedInClient.delete(`${contextExternalToolEntity.id}`);
 
-<<<<<<< HEAD
-				expect(result.statusCode).toEqual(200);
-=======
-				await request(app.getHttpServer())
-					.delete(`${basePath}/${contextExternalToolEntity.id}`)
-					.expect(HttpStatus.NO_CONTENT);
->>>>>>> ef828810
+				expect(result.statusCode).toEqual(HttpStatus.NO_CONTENT);
 
 				const deleted: ContextExternalToolEntity | null = await em.findOne(ContextExternalToolEntity, {
 					contextId: contextExternalToolEntity.id,
