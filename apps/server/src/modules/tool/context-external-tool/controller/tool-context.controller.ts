--- conflicted
+++ resolved
@@ -1,3 +1,4 @@
+import { LegacyLogger } from '@core/logger';
 import { CurrentUser, ICurrentUser, JwtAuthentication } from '@infra/auth-guard';
 import { Body, Controller, Delete, Get, HttpCode, HttpStatus, Param, Post, Put } from '@nestjs/common';
 import {
@@ -11,13 +12,7 @@
 	ApiUnauthorizedResponse,
 	ApiUnprocessableEntityResponse,
 } from '@nestjs/swagger';
-<<<<<<< HEAD
 import { ValidationError } from '@shared/common/error';
-import { LegacyLogger } from '@src/core/logger';
-=======
-import { ValidationError } from '@shared/common';
-import { LegacyLogger } from '@core/logger';
->>>>>>> 24b9dc18
 import { ContextExternalTool } from '../domain';
 import { ContextExternalToolRequestMapper, ContextExternalToolResponseMapper } from '../mapper';
 import { ContextExternalToolUc } from '../uc';
