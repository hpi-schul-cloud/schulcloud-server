import { Body, Controller, Delete, Get, Param, Post } from '@nestjs/common';
import {
	ApiCreatedResponse,
	ApiForbiddenResponse,
	ApiOkResponse,
	ApiOperation,
	ApiResponse,
	ApiTags,
	ApiUnauthorizedResponse,
	ApiUnprocessableEntityResponse,
} from '@nestjs/swagger';
import { ValidationError } from '@shared/common';
<<<<<<< HEAD
=======
import { ContextExternalToolDO } from '@shared/domain';
import { LegacyLogger } from '@src/core/logger';
>>>>>>> ced62116
import { ICurrentUser } from '@src/modules/authentication';
import { Authenticate, CurrentUser } from '@src/modules/authentication/decorator/auth.decorator';
import { ContextExternalToolRequestMapper, ContextExternalToolResponseMapper } from '../mapper';
import { ContextExternalToolUc } from '../uc';
import { ContextExternalTool } from '../uc/dto/context-external-tool.types';
import {
	ContextExternalToolContextParams,
	ContextExternalToolIdParams,
	ContextExternalToolPostParams,
	ContextExternalToolResponse,
	ContextExternalToolSearchListResponse,
} from './dto';
<<<<<<< HEAD
import { ContextExternalToolUc } from '../uc';
import { ContextExternalToolDto } from '../uc/dto/context-external-tool.types';
import { ContextExternalTool } from '../domain';
=======
>>>>>>> ced62116

@ApiTags('Tool')
@Authenticate('jwt')
@Controller('tools/context')
export class ToolContextController {
	constructor(private readonly contextExternalToolUc: ContextExternalToolUc, private readonly logger: LegacyLogger) {}

	@Post()
	@ApiCreatedResponse({
		description: 'The ContextExternalTool has been successfully created.',
		type: ContextExternalToolResponse,
	})
	@ApiForbiddenResponse()
	@ApiUnprocessableEntityResponse()
	@ApiUnauthorizedResponse()
	@ApiResponse({ status: 400, type: ValidationError, description: 'Request data has invalid format.' })
	@ApiOperation({ summary: 'Creates a ContextExternalTool' })
	async createContextExternalTool(
		@CurrentUser() currentUser: ICurrentUser,
		@Body() body: ContextExternalToolPostParams
	): Promise<ContextExternalToolResponse> {
		const contextExternalToolDto: ContextExternalToolDto =
			ContextExternalToolRequestMapper.mapContextExternalToolRequest(body);

		const createdTool: ContextExternalTool = await this.contextExternalToolUc.createContextExternalTool(
			currentUser.userId,
			contextExternalToolDto
		);

		const response: ContextExternalToolResponse =
			ContextExternalToolResponseMapper.mapContextExternalToolResponse(createdTool);

		this.logger.debug(`ContextExternalTool with id ${response.id} was created by user with id ${currentUser.userId}`);
		return response;
	}

	@Delete(':contextExternalToolId')
	@ApiForbiddenResponse()
	@ApiUnauthorizedResponse()
	@ApiOperation({ summary: 'Deletes a ContextExternalTool' })
	async deleteContextExternalTool(
		@CurrentUser() currentUser: ICurrentUser,
		@Param() params: ContextExternalToolIdParams
	): Promise<void> {
		await this.contextExternalToolUc.deleteContextExternalTool(currentUser.userId, params.contextExternalToolId);

		this.logger.debug(
			`ContextExternalTool with id ${params.contextExternalToolId} was deleted by user with id ${currentUser.userId}`
		);
	}

	@Get(':contextType/:contextId')
	@ApiForbiddenResponse()
	@ApiUnauthorizedResponse()
	@ApiOkResponse({
		description: 'Returns a list of ContextExternalTools for the given context',
		type: ContextExternalToolSearchListResponse,
	})
	@ApiOperation({ summary: 'Returns a list of ContextExternalTools for the given context' })
	async getContextExternalToolsForContext(
		@CurrentUser() currentUser: ICurrentUser,
		@Param() params: ContextExternalToolContextParams
	): Promise<ContextExternalToolSearchListResponse> {
		const contextExternalToolDtos: ContextExternalToolDto[] =
			await this.contextExternalToolUc.getContextExternalToolsForContext(
				currentUser.userId,
				params.contextType,
				params.contextId
			);

		const mappedTools: ContextExternalToolResponse[] = contextExternalToolDtos.map(
			(tool: ContextExternalToolDto): ContextExternalToolResponse =>
				ContextExternalToolResponseMapper.mapContextExternalToolResponse(tool)
		);

		this.logger.debug(
			`User with id ${currentUser.userId} fetched ContextExternalTools for contextType: ${params.contextType} and contextId: ${params.contextId}`
		);

		const response: ContextExternalToolSearchListResponse = new ContextExternalToolSearchListResponse(mappedTools);
		return response;
	}
}<|MERGE_RESOLUTION|>--- conflicted
+++ resolved
@@ -10,11 +10,8 @@
 	ApiUnprocessableEntityResponse,
 } from '@nestjs/swagger';
 import { ValidationError } from '@shared/common';
-<<<<<<< HEAD
-=======
 import { ContextExternalToolDO } from '@shared/domain';
 import { LegacyLogger } from '@src/core/logger';
->>>>>>> ced62116
 import { ICurrentUser } from '@src/modules/authentication';
 import { Authenticate, CurrentUser } from '@src/modules/authentication/decorator/auth.decorator';
 import { ContextExternalToolRequestMapper, ContextExternalToolResponseMapper } from '../mapper';
@@ -27,12 +24,6 @@
 	ContextExternalToolResponse,
 	ContextExternalToolSearchListResponse,
 } from './dto';
-<<<<<<< HEAD
-import { ContextExternalToolUc } from '../uc';
-import { ContextExternalToolDto } from '../uc/dto/context-external-tool.types';
-import { ContextExternalTool } from '../domain';
-=======
->>>>>>> ced62116
 
 @ApiTags('Tool')
 @Authenticate('jwt')
@@ -54,12 +45,12 @@
 		@CurrentUser() currentUser: ICurrentUser,
 		@Body() body: ContextExternalToolPostParams
 	): Promise<ContextExternalToolResponse> {
-		const contextExternalToolDto: ContextExternalToolDto =
+		const contextExternalTool: ContextExternalTool =
 			ContextExternalToolRequestMapper.mapContextExternalToolRequest(body);
 
-		const createdTool: ContextExternalTool = await this.contextExternalToolUc.createContextExternalTool(
+		const createdTool: ContextExternalToolDO = await this.contextExternalToolUc.createContextExternalTool(
 			currentUser.userId,
-			contextExternalToolDto
+			contextExternalTool
 		);
 
 		const response: ContextExternalToolResponse =
@@ -96,15 +87,15 @@
 		@CurrentUser() currentUser: ICurrentUser,
 		@Param() params: ContextExternalToolContextParams
 	): Promise<ContextExternalToolSearchListResponse> {
-		const contextExternalToolDtos: ContextExternalToolDto[] =
+		const contextExternalTools: ContextExternalTool[] =
 			await this.contextExternalToolUc.getContextExternalToolsForContext(
 				currentUser.userId,
 				params.contextType,
 				params.contextId
 			);
 
-		const mappedTools: ContextExternalToolResponse[] = contextExternalToolDtos.map(
-			(tool: ContextExternalToolDto): ContextExternalToolResponse =>
+		const mappedTools: ContextExternalToolResponse[] = contextExternalTools.map(
+			(tool: ContextExternalTool): ContextExternalToolResponse =>
 				ContextExternalToolResponseMapper.mapContextExternalToolResponse(tool)
 		);
 
