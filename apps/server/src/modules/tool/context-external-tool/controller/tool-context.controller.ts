--- conflicted
+++ resolved
@@ -1,8 +1,5 @@
-<<<<<<< HEAD
 import { Body, Controller, Delete, Get, HttpCode, Param, Post } from '@nestjs/common';
-=======
-import { Body, Controller, Delete, Get, Param, Post, Put } from '@nestjs/common';
->>>>>>> 68f28149
+
 import {
 	ApiCreatedResponse,
 	ApiForbiddenResponse,
