--- conflicted
+++ resolved
@@ -6,13 +6,10 @@
 import { Action } from '@src/modules/authorization';
 import { ForbiddenLoggableException } from '@src/modules/authorization/errors/forbidden.loggable-exception';
 import { ToolContextType } from '../../common/enum';
-<<<<<<< HEAD
-import { ToolPermissionHelper } from './tool-permission-helper';
-=======
 import { ContextExternalTool } from '../domain';
 import { ContextExternalToolService, ContextExternalToolValidationService } from '../service';
 import { ContextExternalToolUc } from './context-external-tool.uc';
->>>>>>> c0e72c7d
+import { ToolPermissionHelper } from './tool-permission-helper';
 
 describe('ContextExternalToolUc', () => {
 	let module: TestingModule;
@@ -280,7 +277,7 @@
 				});
 
 				contextExternalToolService.getContextExternalToolById.mockResolvedValue(contextExternalTool);
-				contextExternalToolService.ensureContextPermissions.mockResolvedValue(Promise.resolve());
+				toolPermissionHelper.ensureContextPermissions.mockResolvedValue(Promise.resolve());
 
 				return {
 					contextExternalTool,
@@ -325,7 +322,7 @@
 				});
 
 				contextExternalToolService.getContextExternalToolById.mockResolvedValue(contextExternalTool);
-				contextExternalToolService.ensureContextPermissions.mockRejectedValue(
+				toolPermissionHelper.ensureContextPermissions.mockRejectedValue(
 					new ForbiddenLoggableException(userId, 'contextExternalTool', {
 						requiredPermissions: [Permission.CONTEXT_TOOL_ADMIN],
 						action: Action.read,
