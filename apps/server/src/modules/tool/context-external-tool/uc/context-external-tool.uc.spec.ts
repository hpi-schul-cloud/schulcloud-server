--- conflicted
+++ resolved
@@ -78,12 +78,8 @@
 					},
 				});
 
-<<<<<<< HEAD
 				toolPermissionHelper.ensureContextPermissions.mockResolvedValue(Promise.resolve());
-				contextExternalToolValidationService.validate.mockResolvedValue(Promise.resolve());
-=======
 				contextExternalToolService.saveContextExternalTool.mockResolvedValue(contextExternalTool);
->>>>>>> bb699f12
 
 				return {
 					contextExternalTool,
