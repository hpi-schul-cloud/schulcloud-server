--- conflicted
+++ resolved
@@ -13,13 +13,10 @@
 import { schoolEntityFactory } from '@modules/school/testing';
 import { ForbiddenException, UnprocessableEntityException } from '@nestjs/common';
 import { Test, TestingModule } from '@nestjs/testing';
+import { User } from '@shared/domain/entity';
 import { Permission } from '@shared/domain/interface';
 import { EntityId } from '@shared/domain/types';
-<<<<<<< HEAD
-=======
 import { setupEntities } from '@testing/database';
-import { schoolEntityFactory } from '@testing/factory/school-entity.factory';
->>>>>>> 389052b3
 import { userFactory } from '@testing/factory/user.factory';
 import { UUID } from 'bson';
 import { LtiMessageType, ToolContextType } from '../../common/enum';
