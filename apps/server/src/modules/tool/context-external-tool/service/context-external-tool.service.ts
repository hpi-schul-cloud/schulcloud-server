<<<<<<< HEAD
import { Injectable, NotFoundException } from '@nestjs/common';
import { EntityId } from '@shared/domain';
import { ContextExternalToolRepo } from '@shared/repo';
import { ContextExternalToolQuery } from '../uc/dto/context-external-tool.types';
=======
import { forwardRef, Inject, Injectable } from '@nestjs/common';
import { EntityId } from '@shared/domain';
import { ContextExternalToolRepo } from '@shared/repo';
import { AuthorizableReferenceType, AuthorizationContext, AuthorizationService } from '@src/modules/authorization';
import { ContextTypeMapper } from '../../common/mapper';
>>>>>>> c0e72c7d
import { ContextExternalTool, ContextRef } from '../domain';
import { ContextExternalToolQuery } from '../uc/dto/context-external-tool.types';

@Injectable()
export class ContextExternalToolService {
	constructor(private readonly contextExternalToolRepo: ContextExternalToolRepo) {}

	async findContextExternalTools(query: ContextExternalToolQuery): Promise<ContextExternalTool[]> {
		const contextExternalTools: ContextExternalTool[] = await this.contextExternalToolRepo.find(query);

		return contextExternalTools;
	}

	async getContextExternalToolById(contextExternalToolId: EntityId): Promise<ContextExternalTool> {
		const tool: ContextExternalTool = await this.contextExternalToolRepo.findById(contextExternalToolId);

		return tool;
	}

	async createContextExternalTool(contextExternalTool: ContextExternalTool): Promise<ContextExternalTool> {
		const newContextExternalTool: ContextExternalTool = new ContextExternalTool({
			displayName: contextExternalTool.displayName,
			contextRef: contextExternalTool.contextRef,
			toolVersion: contextExternalTool.toolVersion,
			parameters: contextExternalTool.parameters,
			schoolToolRef: contextExternalTool.schoolToolRef,
		});

		const createdContextExternalTool: ContextExternalTool = await this.contextExternalToolRepo.save(
			newContextExternalTool
		);

		return createdContextExternalTool;
	}

	async deleteBySchoolExternalToolId(schoolExternalToolId: EntityId) {
		const contextExternalTools: ContextExternalTool[] = await this.contextExternalToolRepo.find({
			schoolToolRef: {
				schoolToolId: schoolExternalToolId,
			},
		});

		await this.contextExternalToolRepo.delete(contextExternalTools);
	}

	async deleteContextExternalTool(contextExternalTool: ContextExternalTool): Promise<void> {
		await this.contextExternalToolRepo.delete(contextExternalTool);
	}

	async findAllByContext(contextRef: ContextRef): Promise<ContextExternalTool[]> {
		const contextExternalTools: ContextExternalTool[] = await this.contextExternalToolRepo.find({
			context: contextRef,
		});

		return contextExternalTools;
	}
}<|MERGE_RESOLUTION|>--- conflicted
+++ resolved
@@ -1,15 +1,7 @@
-<<<<<<< HEAD
-import { Injectable, NotFoundException } from '@nestjs/common';
+import { Injectable } from '@nestjs/common';
 import { EntityId } from '@shared/domain';
 import { ContextExternalToolRepo } from '@shared/repo';
 import { ContextExternalToolQuery } from '../uc/dto/context-external-tool.types';
-=======
-import { forwardRef, Inject, Injectable } from '@nestjs/common';
-import { EntityId } from '@shared/domain';
-import { ContextExternalToolRepo } from '@shared/repo';
-import { AuthorizableReferenceType, AuthorizationContext, AuthorizationService } from '@src/modules/authorization';
-import { ContextTypeMapper } from '../../common/mapper';
->>>>>>> c0e72c7d
 import { ContextExternalTool, ContextRef } from '../domain';
 import { ContextExternalToolQuery } from '../uc/dto/context-external-tool.types';
 
