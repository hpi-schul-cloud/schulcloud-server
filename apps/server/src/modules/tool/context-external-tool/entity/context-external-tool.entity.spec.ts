--- conflicted
+++ resolved
@@ -1,13 +1,7 @@
 import { ObjectId } from '@mikro-orm/mongodb';
-<<<<<<< HEAD
-
 import { schoolEntityFactory } from '@modules/school/testing';
-import { setupEntities } from '@testing/setup-entities';
-=======
 import { Course, CourseGroup } from '@shared/domain/entity';
 import { setupEntities } from '@testing/database';
-import { schoolEntityFactory } from '@testing/factory/school-entity.factory';
->>>>>>> 389052b3
 import { ToolConfigType } from '../../common/enum';
 import {
 	BasicToolConfigEntity,
