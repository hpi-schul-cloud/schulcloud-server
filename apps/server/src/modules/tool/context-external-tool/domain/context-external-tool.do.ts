--- conflicted
+++ resolved
@@ -3,28 +3,20 @@
 import { SchoolExternalToolRef } from '../../school-external-tool/domain';
 import { ContextRef } from './context-ref';
 
-<<<<<<< HEAD
-export interface ContextExternalToolProps extends AuthorizableObject {
-	id: string;
-=======
 export interface ContextExternalToolLaunchable {
 	id?: string;
->>>>>>> 9f418a5d
 
 	schoolToolRef: SchoolExternalToolRef;
 
 	contextRef: ContextRef;
 
 	parameters: CustomParameterEntry[];
-<<<<<<< HEAD
-=======
 }
 
-export interface ContextExternalToolProps extends ContextExternalToolLaunchable {
+export interface ContextExternalToolProps extends AuthorizableObject, ContextExternalToolLaunchable {
+	id: string;
+
 	displayName?: string;
-
-	toolVersion: number;
->>>>>>> 9f418a5d
 }
 
 export class ContextExternalTool extends DomainObject<ContextExternalToolProps> {
