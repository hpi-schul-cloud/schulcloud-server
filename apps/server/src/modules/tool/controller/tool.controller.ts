<<<<<<< HEAD
import { Body, Controller, Get, Param, Post, Query } from '@nestjs/common';
import { ICurrentUser } from '@shared/domain';
import { Authorization } from 'oauth-1.0a';
import { ExternalToolDO } from '@shared/domain/domainobject/external-tool/external-tool.do';
import {
	ApiCreatedResponse,
	ApiForbiddenResponse,
	ApiTags,
	ApiUnauthorizedResponse,
	ApiUnprocessableEntityResponse,
} from '@nestjs/swagger';

=======
import { Body, Controller, Get, NotImplementedException, Param, Post, Query } from '@nestjs/common';
import { Authenticate, CurrentUser } from '@src/modules/authentication/decorator/auth.decorator';
import { ICurrentUser } from '@shared/domain';
import { Authorization } from 'oauth-1.0a';
import { ExternalToolResponse } from '@src/modules/tool/controller/dto/response/external-tool.response';
import { ExternalToolParams } from '@src/modules/tool/controller/dto/request/external-tool-create.params';
import { ApiNotImplementedResponse, ApiTags } from '@nestjs/swagger';
>>>>>>> be516ff7
import { Lti11LaunchQuery } from './dto/lti11-launch.query';
import { Lti11LaunchResponse } from './dto/lti11-launch.response';
import { Lti11ResponseMapper } from '../mapper/lti11-response.mapper';
import { Lti11LaunchParams } from './dto/lti11-launch.params';
import { Lti11Uc } from '../uc/lti11.uc';
import { Authenticate, CurrentUser } from '../../authentication/decorator/auth.decorator';
import { ExternalToolRequestMapper } from '../mapper/external-tool-request.mapper';
import { ExternalToolResponseMapper } from '../mapper/external-tool-response.mapper';
import { ExternalToolResponse } from './dto/response/external-tool.response';
import { ExternalToolParams } from './dto/request/external-tool-create.params';
import { ExternalToolUc } from '../uc/external-tool.uc';

@ApiTags('Tool')
@Authenticate('jwt')
@Controller('tools')
export class ToolController {
	constructor(
		private readonly lti11Uc: Lti11Uc,
		private readonly lti11ResponseMapper: Lti11ResponseMapper,
		private externalToolUc: ExternalToolUc,
		private readonly externalToolDOMapper: ExternalToolRequestMapper,
		private readonly externalResponseMapper: ExternalToolResponseMapper
	) {}

	@Get('lti11/:toolId/launch')
	async getLti11LaunchParameters(
		@CurrentUser() currentUser: ICurrentUser,
		@Param() params: Lti11LaunchParams,
		@Query() query: Lti11LaunchQuery
	): Promise<Lti11LaunchResponse> {
		const authorization: Authorization = await this.lti11Uc.getLaunchParameters(
			currentUser,
			params.toolId,
			query.courseId
		);
		const mapped: Lti11LaunchResponse = this.lti11ResponseMapper.mapAuthorizationToResponse(authorization);
		return mapped;
	}

	@Post('tools')
<<<<<<< HEAD
	@ApiCreatedResponse({ description: 'The Tool has been successfully created.', type: ExternalToolResponse })
	@ApiForbiddenResponse()
	@ApiUnprocessableEntityResponse()
	@ApiUnauthorizedResponse()
	async createExternalTool(
		@Body() externalToolParams: ExternalToolParams,
		@CurrentUser() currentUser: ICurrentUser
	): Promise<ExternalToolResponse> {
		const externalToolDO: ExternalToolDO = this.externalToolDOMapper.mapRequestToExternalToolDO(externalToolParams);
		const created: ExternalToolDO = await this.externalToolUc.createExternalTool(externalToolDO, currentUser);
		const mapped: ExternalToolResponse = this.externalResponseMapper.mapToResponse(created);
		return mapped;
=======
	@ApiNotImplementedResponse()
	createExternalTool(
		@Body() externalToolParams: ExternalToolParams,
		@CurrentUser() currentUser: ICurrentUser
	): Promise<ExternalToolResponse> {
		throw new NotImplementedException();
>>>>>>> be516ff7
	}
}<|MERGE_RESOLUTION|>--- conflicted
+++ resolved
@@ -1,4 +1,3 @@
-<<<<<<< HEAD
 import { Body, Controller, Get, Param, Post, Query } from '@nestjs/common';
 import { ICurrentUser } from '@shared/domain';
 import { Authorization } from 'oauth-1.0a';
@@ -10,16 +9,6 @@
 	ApiUnauthorizedResponse,
 	ApiUnprocessableEntityResponse,
 } from '@nestjs/swagger';
-
-=======
-import { Body, Controller, Get, NotImplementedException, Param, Post, Query } from '@nestjs/common';
-import { Authenticate, CurrentUser } from '@src/modules/authentication/decorator/auth.decorator';
-import { ICurrentUser } from '@shared/domain';
-import { Authorization } from 'oauth-1.0a';
-import { ExternalToolResponse } from '@src/modules/tool/controller/dto/response/external-tool.response';
-import { ExternalToolParams } from '@src/modules/tool/controller/dto/request/external-tool-create.params';
-import { ApiNotImplementedResponse, ApiTags } from '@nestjs/swagger';
->>>>>>> be516ff7
 import { Lti11LaunchQuery } from './dto/lti11-launch.query';
 import { Lti11LaunchResponse } from './dto/lti11-launch.response';
 import { Lti11ResponseMapper } from '../mapper/lti11-response.mapper';
@@ -60,7 +49,6 @@
 	}
 
 	@Post('tools')
-<<<<<<< HEAD
 	@ApiCreatedResponse({ description: 'The Tool has been successfully created.', type: ExternalToolResponse })
 	@ApiForbiddenResponse()
 	@ApiUnprocessableEntityResponse()
@@ -73,13 +61,5 @@
 		const created: ExternalToolDO = await this.externalToolUc.createExternalTool(externalToolDO, currentUser);
 		const mapped: ExternalToolResponse = this.externalResponseMapper.mapToResponse(created);
 		return mapped;
-=======
-	@ApiNotImplementedResponse()
-	createExternalTool(
-		@Body() externalToolParams: ExternalToolParams,
-		@CurrentUser() currentUser: ICurrentUser
-	): Promise<ExternalToolResponse> {
-		throw new NotImplementedException();
->>>>>>> be516ff7
 	}
 }