import { Body, Controller, Delete, Get, Param, Post, Query } from '@nestjs/common';
import {
	ApiCreatedResponse,
	ApiForbiddenResponse,
	ApiFoundResponse,
	ApiOkResponse,
	ApiResponse,
	ApiTags,
	ApiUnauthorizedResponse,
	ApiUnprocessableEntityResponse,
} from '@nestjs/swagger';
import { ValidationError } from '@shared/common';
import { PaginationParams } from '@shared/controller';
<<<<<<< HEAD
import { ExternalToolDO, IFindOptions, Page, RoleName } from '@shared/domain';
import { LegacyLogger } from '@src/core/logger';
import { ICurrentUser } from '@src/modules/authentication';
import { Authenticate, CurrentUser } from '@src/modules/authentication/decorator/auth.decorator';
import { Authorization } from 'oauth-1.0a';
import { ExternalToolUc, Lti11Uc } from '../uc';
import { CreateExternalTool, UpdateExternalTool } from '../uc/dto';
=======
import { ExternalToolDO, IFindOptions, Page } from '@shared/domain';
import { LegacyLogger } from '@src/core/logger';
import { ICurrentUser } from '@src/modules/authentication';
import { Authenticate, CurrentUser } from '@src/modules/authentication/decorator/auth.decorator';
import { ExternalToolUc, ExternalToolCreate, ExternalToolUpdate } from '../uc';
>>>>>>> e8de3471
import {
	ExternalToolCreateParams,
	ExternalToolResponse,
	ExternalToolSearchListResponse,
	ExternalToolSearchParams,
	ExternalToolUpdateParams,
	SortExternalToolParams,
	ToolIdParams,
} from './dto';
import { ExternalToolRequestMapper, ExternalToolResponseMapper } from './mapper';

@ApiTags('Tool')
@Authenticate('jwt')
@Controller('tools')
export class ToolController {
	constructor(
		private readonly externalToolUc: ExternalToolUc,
		private readonly externalToolDOMapper: ExternalToolRequestMapper,
		private readonly externalResponseMapper: ExternalToolResponseMapper,
		private readonly logger: LegacyLogger
	) {}

	@Post()
	@ApiCreatedResponse({ description: 'The Tool has been successfully created.', type: ExternalToolResponse })
	@ApiForbiddenResponse()
	@ApiUnprocessableEntityResponse()
	@ApiUnauthorizedResponse()
	@ApiResponse({ status: 400, type: ValidationError, description: 'Request data has invalid format.' })
	async createExternalTool(
		@CurrentUser() currentUser: ICurrentUser,
		@Body() externalToolParams: ExternalToolCreateParams
	): Promise<ExternalToolResponse> {
		const externalToolDO: ExternalToolCreate = this.externalToolDOMapper.mapCreateRequest(externalToolParams);
		const created: ExternalToolDO = await this.externalToolUc.createExternalTool(currentUser.userId, externalToolDO);
		const mapped: ExternalToolResponse = this.externalResponseMapper.mapToResponse(created);
		this.logger.debug(`ExternalTool with id ${mapped.id} was created by user with id ${currentUser.userId}`);
		return mapped;
	}

	@Get()
	@ApiFoundResponse({ description: 'Tools has been found.', type: ExternalToolSearchListResponse })
	@ApiUnauthorizedResponse()
	@ApiForbiddenResponse()
	async findExternalTool(
		@CurrentUser() currentUser: ICurrentUser,
		@Query() filterQuery: ExternalToolSearchParams,
		@Query() pagination: PaginationParams,
		@Query() sortingQuery: SortExternalToolParams
	): Promise<ExternalToolSearchListResponse> {
		const options: IFindOptions<ExternalToolDO> = { pagination };
		options.order = this.externalToolDOMapper.mapSortingQueryToDomain(sortingQuery);
		const query: Partial<ExternalToolDO> = this.externalToolDOMapper.mapExternalToolFilterQueryToDO(filterQuery);

		const tools: Page<ExternalToolDO> = await this.externalToolUc.findExternalTool(currentUser.userId, query, options);

		const dtoList: ExternalToolResponse[] = tools.data.map(
			(tool: ExternalToolDO): ExternalToolResponse => this.externalResponseMapper.mapToResponse(tool)
		);
		const response: ExternalToolSearchListResponse = new ExternalToolSearchListResponse(
			dtoList,
			tools.total,
			pagination.skip,
			pagination.limit
		);
		return response;
	}

	@Get(':toolId')
	async getExternalTool(
		@CurrentUser() currentUser: ICurrentUser,
		@Param() params: ToolIdParams
	): Promise<ExternalToolResponse> {
		const externalToolDO: ExternalToolDO = await this.externalToolUc.getExternalTool(currentUser.userId, params.toolId);
		const mapped: ExternalToolResponse = this.externalResponseMapper.mapToResponse(externalToolDO);
		return mapped;
	}

	@Post('/:toolId')
	@ApiOkResponse({ description: 'The Tool has been successfully updated.', type: ExternalToolResponse })
	@ApiForbiddenResponse()
	@ApiUnauthorizedResponse()
	@ApiResponse({ status: 400, type: ValidationError, description: 'Request data has invalid format.' })
	async updateExternalTool(
		@CurrentUser() currentUser: ICurrentUser,
		@Param() params: ToolIdParams,
		@Body() externalToolParams: ExternalToolUpdateParams
	): Promise<ExternalToolResponse> {
		const externalTool: ExternalToolUpdate = this.externalToolDOMapper.mapUpdateRequest(externalToolParams);
		const updated: ExternalToolDO = await this.externalToolUc.updateExternalTool(
			currentUser.userId,
			params.toolId,
			externalTool
		);
		const mapped: ExternalToolResponse = this.externalResponseMapper.mapToResponse(updated);
		this.logger.debug(`ExternalTool with id ${mapped.id} was updated by user with id ${currentUser.userId}`);
		return mapped;
	}

	@Delete(':toolId')
	async deleteExternalTool(@CurrentUser() currentUser: ICurrentUser, @Param() params: ToolIdParams): Promise<void> {
		const promise: Promise<void> = this.externalToolUc.deleteExternalTool(currentUser.userId, params.toolId);
		this.logger.debug(`ExternalTool with id ${params.toolId} was deleted by user with id ${currentUser.userId}`);
		return promise;
	}
}<|MERGE_RESOLUTION|>--- conflicted
+++ resolved
@@ -11,21 +11,12 @@
 } from '@nestjs/swagger';
 import { ValidationError } from '@shared/common';
 import { PaginationParams } from '@shared/controller';
-<<<<<<< HEAD
 import { ExternalToolDO, IFindOptions, Page, RoleName } from '@shared/domain';
 import { LegacyLogger } from '@src/core/logger';
 import { ICurrentUser } from '@src/modules/authentication';
 import { Authenticate, CurrentUser } from '@src/modules/authentication/decorator/auth.decorator';
 import { Authorization } from 'oauth-1.0a';
-import { ExternalToolUc, Lti11Uc } from '../uc';
-import { CreateExternalTool, UpdateExternalTool } from '../uc/dto';
-=======
-import { ExternalToolDO, IFindOptions, Page } from '@shared/domain';
-import { LegacyLogger } from '@src/core/logger';
-import { ICurrentUser } from '@src/modules/authentication';
-import { Authenticate, CurrentUser } from '@src/modules/authentication/decorator/auth.decorator';
-import { ExternalToolUc, ExternalToolCreate, ExternalToolUpdate } from '../uc';
->>>>>>> e8de3471
+import { ExternalToolUc, ExternalToolCreate, ExternalToolUpdate, Lti11Uc } from '../uc';
 import {
 	ExternalToolCreateParams,
 	ExternalToolResponse,
