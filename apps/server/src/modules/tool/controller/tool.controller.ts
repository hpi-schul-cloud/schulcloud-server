--- conflicted
+++ resolved
@@ -11,15 +11,10 @@
 } from '@nestjs/swagger';
 import { ValidationError } from '@shared/common';
 import { PaginationParams } from '@shared/controller';
-<<<<<<< HEAD
 import { IFindOptions, RoleName, ExternalToolDO, Page } from '@shared/domain';
-import { Logger } from '@src/core/logger';
-=======
-import { IFindOptions, RoleName } from '@shared/domain';
 import { ExternalToolDO } from '@shared/domain/domainobject/external-tool';
 import { Page } from '@shared/domain/domainobject/page';
 import { LegacyLogger } from '@src/core/logger';
->>>>>>> 359f66c7
 import { ICurrentUser } from '@src/modules/authentication';
 import { Authenticate, CurrentUser } from '@src/modules/authentication/decorator/auth.decorator';
 import { Authorization } from 'oauth-1.0a';
