import { Body, Controller, Get, Param, Post, Query } from '@nestjs/common';
import { Authenticate, CurrentUser } from '@src/modules/authentication/decorator/auth.decorator';
import { ICurrentUser } from '@shared/domain';
import { Authorization } from 'oauth-1.0a';
import { ExternalToolResponse } from '@src/modules/tool/controller/dto/response/external-tool.response';
import { ExternalToolParams } from '@src/modules/tool/controller/dto/request/external-tool-create.params';
<<<<<<< HEAD
import { ExternalToolDO } from '@shared/domain/domainobject/external-tool.do';
=======
import { ApiNotImplementedResponse, ApiTags } from '@nestjs/swagger';
>>>>>>> 5bd7c902
import { Lti11LaunchQuery } from './dto/lti11-launch.query';
import { Lti11LaunchResponse } from './dto/lti11-launch.response';
import { Lti11ResponseMapper } from '../mapper/lti11-response.mapper';
import { Lti11LaunchParams } from './dto/lti11-launch.params';
import { Lti11Uc } from '../uc/lti11.uc';

@ApiTags('Tool')
@Authenticate('jwt')
@Controller('tools')
export class ToolController {
	constructor(private readonly lti11Uc: Lti11Uc, private readonly lti11ResponseMapper: Lti11ResponseMapper) {}

	@Get('lti11/:toolId/launch')
	async getLti11LaunchParameters(
		@CurrentUser() currentUser: ICurrentUser,
		@Param() params: Lti11LaunchParams,
		@Query() query: Lti11LaunchQuery
	): Promise<Lti11LaunchResponse> {
		const authorization: Authorization = await this.lti11Uc.getLaunchParameters(
			currentUser,
			params.toolId,
			query.courseId
		);
		const mapped: Lti11LaunchResponse = this.lti11ResponseMapper.mapAuthorizationToResponse(authorization);
		return mapped;
	}

	@Post('tools')
	@ApiNotImplementedResponse()
	createExternalTool(
		@Body() externalToolParams: ExternalToolParams,
		@CurrentUser() currentUser: ICurrentUser
	): Promise<ExternalToolResponse> {
<<<<<<< HEAD
		switch (externalToolParams.config.type) {
			case 'basic': {
				const externalTool: ExternalToolDO = await this.externalToolUc.createExternalTool(
					externalToolParams,
					currentUser
				);
				const mapped: ExternalToolResponse = ExternalToolDOMapper.mapExternalToolToResponse(externalTool);
				return mapped;
				break;
			}
			case 'lti11': {
				// statements;
				break;
			}
			case 'oauth': {
				// statements;
				break;
			}
			default: {
				// statements;
				break;
			}
		}
=======
		throw new NotImplementedException();
>>>>>>> 5bd7c902
	}
}<|MERGE_RESOLUTION|>--- conflicted
+++ resolved
@@ -3,12 +3,10 @@
 import { ICurrentUser } from '@shared/domain';
 import { Authorization } from 'oauth-1.0a';
 import { ExternalToolResponse } from '@src/modules/tool/controller/dto/response/external-tool.response';
+import { ExternalToolUc } from '@src/modules/tool/uc/external-tool.uc';
 import { ExternalToolParams } from '@src/modules/tool/controller/dto/request/external-tool-create.params';
-<<<<<<< HEAD
 import { ExternalToolDO } from '@shared/domain/domainobject/external-tool.do';
-=======
-import { ApiNotImplementedResponse, ApiTags } from '@nestjs/swagger';
->>>>>>> 5bd7c902
+import { ApiTags } from '@nestjs/swagger';
 import { Lti11LaunchQuery } from './dto/lti11-launch.query';
 import { Lti11LaunchResponse } from './dto/lti11-launch.response';
 import { Lti11ResponseMapper } from '../mapper/lti11-response.mapper';
@@ -19,7 +17,11 @@
 @Authenticate('jwt')
 @Controller('tools')
 export class ToolController {
-	constructor(private readonly lti11Uc: Lti11Uc, private readonly lti11ResponseMapper: Lti11ResponseMapper) {}
+	constructor(
+		private readonly lti11Uc: Lti11Uc,
+		private readonly lti11ResponseMapper: Lti11ResponseMapper,
+		private externalToolUc: ExternalToolUc
+	) {}
 
 	@Get('lti11/:toolId/launch')
 	async getLti11LaunchParameters(
@@ -37,12 +39,10 @@
 	}
 
 	@Post('tools')
-	@ApiNotImplementedResponse()
-	createExternalTool(
+	async createExternalTool(
 		@Body() externalToolParams: ExternalToolParams,
 		@CurrentUser() currentUser: ICurrentUser
 	): Promise<ExternalToolResponse> {
-<<<<<<< HEAD
 		switch (externalToolParams.config.type) {
 			case 'basic': {
 				const externalTool: ExternalToolDO = await this.externalToolUc.createExternalTool(
@@ -66,8 +66,5 @@
 				break;
 			}
 		}
-=======
-		throw new NotImplementedException();
->>>>>>> 5bd7c902
 	}
 }