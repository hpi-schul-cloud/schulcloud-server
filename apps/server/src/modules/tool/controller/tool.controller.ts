<<<<<<< HEAD
import { Body, Controller, Delete, Get, Param, Post, Query } from '@nestjs/common';
import { ICurrentUser } from '@shared/domain';
=======
import { Body, Controller, Get, Param, Post, Query } from '@nestjs/common';
import { ICurrentUser, IFindOptions } from '@shared/domain';
>>>>>>> 63495045
import { Authorization } from 'oauth-1.0a';
import {
	ApiCreatedResponse,
	ApiForbiddenResponse,
	ApiFoundResponse,
	ApiTags,
	ApiUnauthorizedResponse,
	ApiUnprocessableEntityResponse,
} from '@nestjs/swagger';
import { PaginationParams } from '@shared/controller';
import { Page } from '@shared/domain/interface/page';
import { ExternalToolDO } from '@shared/domain/domainobject/external-tool';
import { Lti11LaunchQuery } from './dto/lti11-launch.query';
import { Lti11LaunchResponse } from './dto/lti11-launch.response';
import { Lti11ResponseMapper } from '../mapper/lti11-response.mapper';
import { Lti11LaunchParams } from './dto/lti11-launch.params';
import { Lti11Uc } from '../uc/lti11.uc';
import { Authenticate, CurrentUser } from '../../authentication/decorator/auth.decorator';
import { ExternalToolRequestMapper } from '../mapper/external-tool-request.mapper';
import { ExternalToolResponseMapper } from '../mapper/external-tool-response.mapper';
import { ExternalToolResponse } from './dto/response/external-tool.response';
import { ExternalToolParams } from './dto/request/external-tool-create.params';
import { ExternalToolUc } from '../uc/external-tool.uc';
import { ExternalToolSearchListResponse } from './dto/response/external-tool-search-list.response';
import { ExternalToolSearchParams } from './dto/request/external-tool-search.params';
import { SortExternalToolParams } from './dto/request/external-tool-sort.params';

@ApiTags('Tool')
@Authenticate('jwt')
@Controller('tools')
export class ToolController {
	constructor(
		private readonly lti11Uc: Lti11Uc,
		private readonly lti11ResponseMapper: Lti11ResponseMapper,
		private externalToolUc: ExternalToolUc,
		private readonly externalToolDOMapper: ExternalToolRequestMapper,
		private readonly externalResponseMapper: ExternalToolResponseMapper
	) {}

	@Get('lti11/:toolId/launch')
	async getLti11LaunchParameters(
		@CurrentUser() currentUser: ICurrentUser,
		@Param() params: Lti11LaunchParams,
		@Query() query: Lti11LaunchQuery
	): Promise<Lti11LaunchResponse> {
		const authorization: Authorization = await this.lti11Uc.getLaunchParameters(
			currentUser,
			params.toolId,
			query.courseId
		);
		const mapped: Lti11LaunchResponse = this.lti11ResponseMapper.mapAuthorizationToResponse(authorization);
		return mapped;
	}

	@Post()
	@ApiCreatedResponse({ description: 'The Tool has been successfully created.', type: ExternalToolResponse })
	@ApiForbiddenResponse()
	@ApiUnprocessableEntityResponse()
	@ApiUnauthorizedResponse()
	async createExternalTool(
		@Body() externalToolParams: ExternalToolParams,
		@CurrentUser() currentUser: ICurrentUser
	): Promise<ExternalToolResponse> {
		const externalToolDO: ExternalToolDO = this.externalToolDOMapper.mapRequestToExternalToolDO(externalToolParams);
		const created: ExternalToolDO = await this.externalToolUc.createExternalTool(externalToolDO, currentUser.userId);
		const mapped: ExternalToolResponse = this.externalResponseMapper.mapToResponse(created);
		return mapped;
	}

<<<<<<< HEAD
	@Delete(':toolId')
	async deleteExternalTool(
		@Param() params: Lti11LaunchParams,
		@CurrentUser() currentUser: ICurrentUser
	): Promise<void> {
		const promise: Promise<void> = this.externalToolUc.deleteExternalTool(params.toolId, currentUser.userId);
		return promise;
=======
	@Get()
	@ApiFoundResponse({ description: 'Tools has been found.', type: ExternalToolSearchListResponse })
	@ApiUnauthorizedResponse()
	@ApiForbiddenResponse()
	async findExternalTool(
		@CurrentUser() currentUser: ICurrentUser,
		@Query() filterQuery: ExternalToolSearchParams,
		@Query() pagination: PaginationParams,
		@Query() sortingQuery: SortExternalToolParams
	): Promise<ExternalToolSearchListResponse> {
		const options: IFindOptions<ExternalToolDO> = { pagination };
		options.order = this.externalToolDOMapper.mapSortingQueryToDomain(sortingQuery);
		const query: Partial<ExternalToolDO> = this.externalToolDOMapper.mapExternalToolFilterQueryToDO(filterQuery);

		const tools: Page<ExternalToolDO> = await this.externalToolUc.findExternalTool(currentUser.userId, query, options);

		const dtoList: ExternalToolResponse[] = tools.data.map(
			(tool: ExternalToolDO): ExternalToolResponse => this.externalResponseMapper.mapToResponse(tool)
		);
		const response: ExternalToolSearchListResponse = new ExternalToolSearchListResponse(
			dtoList,
			tools.total,
			pagination.skip,
			pagination.limit
		);
		return response;
>>>>>>> 63495045
	}
}<|MERGE_RESOLUTION|>--- conflicted
+++ resolved
@@ -1,10 +1,5 @@
-<<<<<<< HEAD
 import { Body, Controller, Delete, Get, Param, Post, Query } from '@nestjs/common';
-import { ICurrentUser } from '@shared/domain';
-=======
-import { Body, Controller, Get, Param, Post, Query } from '@nestjs/common';
 import { ICurrentUser, IFindOptions } from '@shared/domain';
->>>>>>> 63495045
 import { Authorization } from 'oauth-1.0a';
 import {
 	ApiCreatedResponse,
@@ -74,15 +69,6 @@
 		return mapped;
 	}
 
-<<<<<<< HEAD
-	@Delete(':toolId')
-	async deleteExternalTool(
-		@Param() params: Lti11LaunchParams,
-		@CurrentUser() currentUser: ICurrentUser
-	): Promise<void> {
-		const promise: Promise<void> = this.externalToolUc.deleteExternalTool(params.toolId, currentUser.userId);
-		return promise;
-=======
 	@Get()
 	@ApiFoundResponse({ description: 'Tools has been found.', type: ExternalToolSearchListResponse })
 	@ApiUnauthorizedResponse()
@@ -109,6 +95,14 @@
 			pagination.limit
 		);
 		return response;
->>>>>>> 63495045
+	}
+
+	@Delete(':toolId')
+	async deleteExternalTool(
+		@Param() params: Lti11LaunchParams,
+		@CurrentUser() currentUser: ICurrentUser
+	): Promise<void> {
+		const promise: Promise<void> = this.externalToolUc.deleteExternalTool(params.toolId, currentUser.userId);
+		return promise;
 	}
 }