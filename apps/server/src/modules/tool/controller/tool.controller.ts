import { Body, Controller, Delete, Get, Param, Post, Query } from '@nestjs/common';
import {
	ApiCreatedResponse,
	ApiForbiddenResponse,
	ApiFoundResponse,
	ApiOkResponse,
	ApiResponse,
	ApiTags,
	ApiUnauthorizedResponse,
	ApiUnprocessableEntityResponse,
} from '@nestjs/swagger';
import { ValidationError } from '@shared/common';
import { PaginationParams } from '@shared/controller';
import { IFindOptions, RoleName, ExternalToolDO, Page } from '@shared/domain';
<<<<<<< HEAD
import { Logger } from '@src/core/logger';
=======
import { LegacyLogger } from '@src/core/logger';
>>>>>>> 26b3e93c
import { ICurrentUser } from '@src/modules/authentication';
import { Authenticate, CurrentUser } from '@src/modules/authentication/decorator/auth.decorator';
import { Authorization } from 'oauth-1.0a';
import { CreateExternalTool, UpdateExternalTool } from '../uc/dto';
import { ExternalToolUc } from '../uc/external-tool.uc';
import { Lti11Uc } from '../uc/lti11.uc';
import {
	ExternalToolPostParams,
	ExternalToolResponse,
	ExternalToolSearchListResponse,
	ExternalToolSearchParams,
	Lti11LaunchQuery,
	Lti11LaunchResponse,
	SortExternalToolParams,
	ToolIdParams,
} from './dto';
import { ExternalToolRequestMapper, ExternalToolResponseMapper, Lti11ResponseMapper } from './mapper';

@ApiTags('Tool')
@Authenticate('jwt')
@Controller('tools')
export class ToolController {
	constructor(
		private readonly lti11Uc: Lti11Uc,
		private readonly lti11ResponseMapper: Lti11ResponseMapper,
		private readonly externalToolUc: ExternalToolUc,
		private readonly externalToolDOMapper: ExternalToolRequestMapper,
		private readonly externalResponseMapper: ExternalToolResponseMapper,
		private readonly logger: LegacyLogger
	) {}

	@Get('lti11/:toolId/launch')
	async getLti11LaunchParameters(
		@CurrentUser() currentUser: ICurrentUser,
		@Param() params: ToolIdParams,
		@Query() query: Lti11LaunchQuery
	): Promise<Lti11LaunchResponse> {
		const authorization: Authorization = await this.lti11Uc.getLaunchParameters(
			currentUser.userId,
			currentUser.roles[0] as RoleName,
			params.toolId,
			query.courseId
		);
		const mapped: Lti11LaunchResponse = this.lti11ResponseMapper.mapAuthorizationToResponse(authorization);
		return mapped;
	}

	@Post()
	@ApiCreatedResponse({ description: 'The Tool has been successfully created.', type: ExternalToolResponse })
	@ApiForbiddenResponse()
	@ApiUnprocessableEntityResponse()
	@ApiUnauthorizedResponse()
	@ApiResponse({ status: 400, type: ValidationError, description: 'Request data has invalid format.' })
	async createExternalTool(
		@CurrentUser() currentUser: ICurrentUser,
		@Body() externalToolParams: ExternalToolPostParams
	): Promise<ExternalToolResponse> {
		const externalToolDO: CreateExternalTool = this.externalToolDOMapper.mapCreateRequest(externalToolParams);
		const created: ExternalToolDO = await this.externalToolUc.createExternalTool(currentUser.userId, externalToolDO);
		const mapped: ExternalToolResponse = this.externalResponseMapper.mapToResponse(created);
		this.logger.debug(`ExternalTool with id ${mapped.id} was created by user with id ${currentUser.userId}`);
		return mapped;
	}

	@Get()
	@ApiFoundResponse({ description: 'Tools has been found.', type: ExternalToolSearchListResponse })
	@ApiUnauthorizedResponse()
	@ApiForbiddenResponse()
	async findExternalTool(
		@CurrentUser() currentUser: ICurrentUser,
		@Query() filterQuery: ExternalToolSearchParams,
		@Query() pagination: PaginationParams,
		@Query() sortingQuery: SortExternalToolParams
	): Promise<ExternalToolSearchListResponse> {
		const options: IFindOptions<ExternalToolDO> = { pagination };
		options.order = this.externalToolDOMapper.mapSortingQueryToDomain(sortingQuery);
		const query: Partial<ExternalToolDO> = this.externalToolDOMapper.mapExternalToolFilterQueryToDO(filterQuery);

		const tools: Page<ExternalToolDO> = await this.externalToolUc.findExternalTool(currentUser.userId, query, options);

		const dtoList: ExternalToolResponse[] = tools.data.map(
			(tool: ExternalToolDO): ExternalToolResponse => this.externalResponseMapper.mapToResponse(tool)
		);
		const response: ExternalToolSearchListResponse = new ExternalToolSearchListResponse(
			dtoList,
			tools.total,
			pagination.skip,
			pagination.limit
		);
		return response;
	}

	@Get(':toolId')
	async getExternalTool(
		@CurrentUser() currentUser: ICurrentUser,
		@Param() params: ToolIdParams
	): Promise<ExternalToolResponse> {
		const externalToolDO: ExternalToolDO = await this.externalToolUc.getExternalTool(currentUser.userId, params.toolId);
		const mapped: ExternalToolResponse = this.externalResponseMapper.mapToResponse(externalToolDO);
		return mapped;
	}

	@Post('/:toolId')
	@ApiOkResponse({ description: 'The Tool has been successfully updated.', type: ExternalToolResponse })
	@ApiForbiddenResponse()
	@ApiUnauthorizedResponse()
	@ApiResponse({ status: 400, type: ValidationError, description: 'Request data has invalid format.' })
	async updateExternalTool(
		@CurrentUser() currentUser: ICurrentUser,
		@Param() params: ToolIdParams,
		@Body() externalToolParams: ExternalToolPostParams
	): Promise<ExternalToolResponse> {
		const externalTool: UpdateExternalTool = this.externalToolDOMapper.mapUpdateRequest(externalToolParams);
		const updated: ExternalToolDO = await this.externalToolUc.updateExternalTool(
			currentUser.userId,
			params.toolId,
			externalTool
		);
		const mapped: ExternalToolResponse = this.externalResponseMapper.mapToResponse(updated);
		this.logger.debug(`ExternalTool with id ${mapped.id} was updated by user with id ${currentUser.userId}`);
		return mapped;
	}

	@Delete(':toolId')
	async deleteExternalTool(@CurrentUser() currentUser: ICurrentUser, @Param() params: ToolIdParams): Promise<void> {
		const promise: Promise<void> = this.externalToolUc.deleteExternalTool(currentUser.userId, params.toolId);
		this.logger.debug(`ExternalTool with id ${params.toolId} was deleted by user with id ${currentUser.userId}`);
		return promise;
	}
}<|MERGE_RESOLUTION|>--- conflicted
+++ resolved
@@ -12,11 +12,7 @@
 import { ValidationError } from '@shared/common';
 import { PaginationParams } from '@shared/controller';
 import { IFindOptions, RoleName, ExternalToolDO, Page } from '@shared/domain';
-<<<<<<< HEAD
-import { Logger } from '@src/core/logger';
-=======
 import { LegacyLogger } from '@src/core/logger';
->>>>>>> 26b3e93c
 import { ICurrentUser } from '@src/modules/authentication';
 import { Authenticate, CurrentUser } from '@src/modules/authentication/decorator/auth.decorator';
 import { Authorization } from 'oauth-1.0a';
