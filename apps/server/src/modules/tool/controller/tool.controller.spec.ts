import { Test, TestingModule } from '@nestjs/testing';
import { createMock, DeepMocked } from '@golevelup/ts-jest';
import { Authorization } from 'oauth-1.0a';
import {
	CustomParameterLocation,
	CustomParameterScope,
	CustomParameterType,
	ICurrentUser,
	IFindOptions,
	SortOrder,
} from '@shared/domain';
import {
	BasicToolConfigDO,
	CustomParameterDO,
	ExternalToolDO,
	Lti11ToolConfigDO,
	Oauth2ToolConfigDO,
} from '@shared/domain/domainobject/external-tool';
import { PaginationParams } from '@shared/controller';
import {
	ExternalToolSortOrder,
	SortExternalToolParams,
} from '@src/modules/tool/controller/dto/request/external-tool-sort.params';
import { ExternalToolSearchParams } from '@src/modules/tool/controller/dto/request/external-tool-search.params';
import { Page } from '@shared/domain/interface/page';
import { ExternalToolSearchListResponse } from '@src/modules/tool/controller/dto/response/external-tool-search-list.response';
import { ToolController } from './tool.controller';
import { Lti11Uc } from '../uc/lti11.uc';
import { Lti11ResponseMapper } from './mapper/lti11-response.mapper';
import { ExternalToolUc } from '../uc/external-tool.uc';
import { ExternalToolRequestMapper } from './mapper/external-tool-request.mapper';
import { ExternalToolResponseMapper } from './mapper/external-tool-response.mapper';
import { Lti11LaunchResponse } from './dto/response/lti11-launch.response';
import { BasicToolConfigParams } from './dto/request/basic-tool-config.params';
import { CustomParameterTypeParams } from '../interface/custom-parameter-type.enum';
import { ExternalToolResponse } from './dto/response/external-tool.response';
import { CustomParameterCreateParams } from './dto/request/custom-parameter.params';
import { ExternalToolParams } from './dto/request/external-tool-create.params';
import { BasicToolConfigResponse } from './dto/response/basic-tool-config.response';
import { Lti11ToolConfigParams } from './dto/request/lti11-tool-config.params';
import { CustomParameterLocationParams } from '../interface/custom-parameter-location.enum';
import { Oauth2ToolConfigResponse } from './dto/response/oauth2-tool-config.response';
import { CustomParameterScopeParams } from '../interface/custom-parameter-scope.enum';
import { Oauth2ToolConfigParams } from './dto/request/oauth2-tool-config.params';
import { CustomParameterResponse } from './dto/response/custom-parameter.response';
import { Lti11ToolConfigResponse } from './dto/response/lti11-tool-config.response';
import { TokenEndpointAuthMethod } from '../interface/token-endpoint-auth-method.enum';
import { ToolConfigType } from '../interface/tool-config-type.enum';
import { LtiMessageType } from '../interface/lti-message-type.enum';
import { LtiPrivacyPermission } from '../interface/lti-privacy-permission.enum';
<<<<<<< HEAD
import { Lti11LaunchParams } from './dto/lti11-launch.params';
=======
import { ToolIdParams } from './dto/request/tool-id.params';
>>>>>>> 12fdeb37

describe('ToolController', () => {
	let module: TestingModule;
	let controller: ToolController;

	let lti11Uc: DeepMocked<Lti11Uc>;
	let lti11ResponseMapper: DeepMocked<Lti11ResponseMapper>;

	let externalToolUc: DeepMocked<ExternalToolUc>;
	let externalToolMapper: DeepMocked<ExternalToolRequestMapper>;
	let externalToolResponseMapper: DeepMocked<ExternalToolResponseMapper>;

	beforeAll(async () => {
		module = await Test.createTestingModule({
			providers: [
				ToolController,
				{
					provide: Lti11Uc,
					useValue: createMock<Lti11Uc>(),
				},
				{
					provide: Lti11ResponseMapper,
					useValue: createMock<Lti11ResponseMapper>(),
				},
				{
					provide: ExternalToolUc,
					useValue: createMock<ExternalToolUc>(),
				},
				{
					provide: ExternalToolRequestMapper,
					useValue: createMock<ExternalToolRequestMapper>(),
				},
				{
					provide: ExternalToolResponseMapper,
					useValue: createMock<ExternalToolResponseMapper>(),
				},
			],
		}).compile();

		controller = module.get(ToolController);
		lti11Uc = module.get(Lti11Uc);
		lti11ResponseMapper = module.get(Lti11ResponseMapper);
		externalToolUc = module.get(ExternalToolUc);
		externalToolMapper = module.get(ExternalToolRequestMapper);
		externalToolResponseMapper = module.get(ExternalToolResponseMapper);
	});

	afterAll(async () => {
		await module.close();
	});

	const setupExternalTool = () => {
		const currentUser: ICurrentUser = { userId: 'userId' } as ICurrentUser;

		const customParameterResponse: CustomParameterResponse = new CustomParameterResponse({
			name: 'mockName',
			default: 'mockDefault',
			location: CustomParameterLocationParams.PATH,
			scope: CustomParameterScopeParams.SCHOOL,
			type: CustomParameterTypeParams.STRING,
			regex: 'mockRegex',
		});

		const basicToolConfigDO: BasicToolConfigDO = new BasicToolConfigDO({
			type: ToolConfigType.BASIC,
			baseUrl: 'mockUrl',
		});
		const basicToolConfigResponse: BasicToolConfigResponse = new BasicToolConfigResponse({
			type: ToolConfigType.BASIC,
			baseUrl: 'mockUrl',
		});
		const externalToolResponse: ExternalToolResponse = new ExternalToolResponse({
			id: '1',
			name: 'mockName',
			url: 'mockUrl',
			logoUrl: 'mockLogoUrl',
			parameters: [customParameterResponse],
			isHidden: true,
			openNewTab: true,
			version: 1,
			config: basicToolConfigResponse,
		});

		const customParameterDO: CustomParameterDO = new CustomParameterDO({
			name: 'mockName',
			default: 'mockDefault',
			location: CustomParameterLocation.PATH,
			scope: CustomParameterScope.SCHOOL,
			type: CustomParameterType.STRING,
			regex: 'mockRegex',
		});

		const externalToolDO: ExternalToolDO = new ExternalToolDO({
			id: '1',
			name: 'mockName',
			url: 'mockUrl',
			logoUrl: 'mockLogoUrl',
			parameters: [customParameterDO],
			isHidden: true,
			openNewTab: true,
			version: 1,
			config: basicToolConfigDO,
		});

		externalToolMapper.mapRequestToExternalToolDO.mockReturnValue(externalToolDO);
		externalToolUc.createExternalTool.mockResolvedValue(externalToolDO);
		externalToolResponseMapper.mapToResponse.mockReturnValue(externalToolResponse);

		return {
			currentUser,
			externalToolResponse,
			externalToolDO,
		};
	};

	describe('getLti11LaunchParameters', () => {
		it('should fetch the authorized launch parameters and return the response', async () => {
			const currentUser: ICurrentUser = { userId: 'userId' } as ICurrentUser;
			const toolId = 'toolId';
			const courseId = 'courseId';
			const authorization: Authorization = {
				oauth_consumer_key: 'key',
				oauth_nonce: 'nonce',
				oauth_body_hash: 'body_hash',
				oauth_signature: 'signature',
				oauth_timestamp: 100,
				oauth_token: 'token',
				oauth_version: 'version',
				oauth_signature_method: 'signature_method',
			};

			lti11Uc.getLaunchParameters.mockResolvedValue(authorization);
			lti11ResponseMapper.mapAuthorizationToResponse.mockReturnValue(new Lti11LaunchResponse(authorization));

			const result: Lti11LaunchResponse = await controller.getLti11LaunchParameters(
				currentUser,
				{ toolId },
				{ courseId }
			);

			expect(result).toEqual(expect.objectContaining(authorization));
			expect(lti11Uc.getLaunchParameters).toHaveBeenCalledWith(currentUser, toolId, courseId);
		});
	});

	describe('createExternalTool', () => {
		const setupCreate = () => {
			const customParameterCreateParams = new CustomParameterCreateParams();
			customParameterCreateParams.name = 'mockName';
			customParameterCreateParams.default = 'mockDefault';
			customParameterCreateParams.location = CustomParameterLocationParams.PATH;
			customParameterCreateParams.scope = CustomParameterScopeParams.SCHOOL;
			customParameterCreateParams.type = CustomParameterTypeParams.STRING;
			customParameterCreateParams.regex = 'mockRegex';

			const body = new ExternalToolParams();
			body.name = 'mockName';
			body.url = 'mockUrl';
			body.logoUrl = 'mockLogoUrl';
			body.parameters = [customParameterCreateParams];
			body.isHidden = true;
			body.openNewTab = true;

			return {
				body,
			};
		};

		describe('when creating an oauthTool', () => {
			const oauthSetup = () => {
				const bodyConfigCreateOauthParams = new Oauth2ToolConfigParams();
				bodyConfigCreateOauthParams.type = ToolConfigType.OAUTH2;
				bodyConfigCreateOauthParams.baseUrl = 'mockUrl';
				bodyConfigCreateOauthParams.clientId = 'mockId';
				bodyConfigCreateOauthParams.clientSecret = 'mockSecret';
				bodyConfigCreateOauthParams.frontchannelLogoutUri = 'mockUrl';
				bodyConfigCreateOauthParams.skipConsent = true;
				bodyConfigCreateOauthParams.scope = 'mockScope';
				bodyConfigCreateOauthParams.redirectUris = ['mockUri'];
				bodyConfigCreateOauthParams.tokenEndpointAuthMethod = TokenEndpointAuthMethod.CLIENT_SECRET_POST;

				const oauth2ToolConfigResponse: Oauth2ToolConfigResponse = new Oauth2ToolConfigResponse({
					clientId: 'mockId',
					skipConsent: false,
					type: ToolConfigType.OAUTH2,
					baseUrl: 'mockUrl',
				});

				const oauth2ToolConfigDO: Oauth2ToolConfigDO = new Oauth2ToolConfigDO({
					clientId: 'mockId',
					skipConsent: false,
					type: ToolConfigType.OAUTH2,
					baseUrl: 'mockUrl',
				});

				return {
					bodyConfigCreateOauthParams,
					oauth2ToolConfigResponse,
					oauth2ToolConfigDO,
				};
			};

			it('should return external tool response with oauth2 config', async () => {
				const { currentUser, externalToolResponse, externalToolDO } = setupExternalTool();
				const { body } = setupCreate();
				const { bodyConfigCreateOauthParams, oauth2ToolConfigResponse, oauth2ToolConfigDO } = oauthSetup();
				body.config = bodyConfigCreateOauthParams;
				externalToolResponse.config = oauth2ToolConfigResponse;
				externalToolDO.config = oauth2ToolConfigDO;

				const expected = await controller.createExternalTool(currentUser, body);

				expect(expected).toEqual(externalToolResponse);
			});
		});

		describe('when creating basic tool', () => {
			const basicSetup = () => {
				const bodyConfigCreateBasicParams = new BasicToolConfigParams();
				bodyConfigCreateBasicParams.type = ToolConfigType.BASIC;
				bodyConfigCreateBasicParams.baseUrl = 'mockUrl';

				return {
					bodyConfigCreateBasicParams,
				};
			};

			it('should return basic external tool response', async () => {
				const { currentUser, externalToolResponse } = setupExternalTool();
				const { body } = setupCreate();
				const { bodyConfigCreateBasicParams } = basicSetup();
				body.config = bodyConfigCreateBasicParams;

				const expected = await controller.createExternalTool(currentUser, body);

				expect(expected).toEqual(externalToolResponse);
			});
		});

		describe('when creating an lti tool', () => {
			const ltiSetup = () => {
				const bodyConfigCreateLti11Params = new Lti11ToolConfigParams();
				bodyConfigCreateLti11Params.type = ToolConfigType.LTI11;
				bodyConfigCreateLti11Params.baseUrl = 'mockUrl';
				bodyConfigCreateLti11Params.key = 'mockKey';
				bodyConfigCreateLti11Params.secret = 'mockSecret';
				bodyConfigCreateLti11Params.resource_link_id = 'mockLink';
				bodyConfigCreateLti11Params.lti_message_type = LtiMessageType.BASIC_LTI_LAUNCH_REQUEST;

				const lti11ToolConfigDO: Lti11ToolConfigDO = new Lti11ToolConfigDO({
					secret: 'mockSecret',
					key: 'mockKey',
					lti_message_type: LtiMessageType.BASIC_LTI_LAUNCH_REQUEST,
					privacy_permission: LtiPrivacyPermission.NAME,
					type: ToolConfigType.LTI11,
					baseUrl: 'mockUrl',
				});

				const lti11ToolConfigResponse: Lti11ToolConfigResponse = new Lti11ToolConfigResponse({
					key: 'mockKey',
					lti_message_type: LtiMessageType.BASIC_LTI_LAUNCH_REQUEST,
					privacy_permission: LtiPrivacyPermission.NAME,
					type: ToolConfigType.LTI11,
					baseUrl: 'mockUrl',
				});

				return {
					bodyConfigCreateLti11Params,
					lti11ToolConfigDO,
					lti11ToolConfigResponse,
				};
			};

			it('should return external tool response with lti config', async () => {
				const { currentUser, externalToolResponse, externalToolDO } = setupExternalTool();
				const { body } = setupCreate();
				const { bodyConfigCreateLti11Params, lti11ToolConfigResponse, lti11ToolConfigDO } = ltiSetup();
				body.config = bodyConfigCreateLti11Params;
				externalToolResponse.config = lti11ToolConfigResponse;
				externalToolDO.config = lti11ToolConfigDO;

				const expected = await controller.createExternalTool(currentUser, body);

				expect(expected).toEqual(externalToolResponse);
			});
		});
	});

	describe('findExternalTool', () => {
		const setupFind = () => {
			const filterQuery: ExternalToolSearchParams = new ExternalToolSearchParams();
			const pagination: PaginationParams = { skip: 0, limit: 1 };
			const sortingQuery: SortExternalToolParams = { sortOrder: SortOrder.asc, sortBy: ExternalToolSortOrder.NAME };
			const filter: IFindOptions<ExternalToolDO> = {
				pagination: { skip: 0, limit: 1 },
				order: { name: SortOrder.asc },
			};
			const currentUser: ICurrentUser = { userId: 'userId' } as ICurrentUser;
			const externalToolDO: ExternalToolDO = new ExternalToolDO({
				id: '1',
				name: 'mockName',
				url: 'mockUrl',
				logoUrl: 'mockLogoUrl',
				parameters: [],
				isHidden: true,
				openNewTab: true,
				version: 1,
				config: new Oauth2ToolConfigDO({} as Oauth2ToolConfigDO),
			});
			const externalToolResponse: ExternalToolResponse = new ExternalToolResponse({
				id: '1',
				name: externalToolDO.name,
				url: externalToolDO.url,
				logoUrl: externalToolDO.logoUrl,
				parameters: [],
				isHidden: true,
				openNewTab: true,
				version: 1,
				config: new Oauth2ToolConfigResponse({} as Oauth2ToolConfigResponse),
			});

			externalToolMapper.mapSortingQueryToDomain.mockReturnValue(filter.order);
			externalToolMapper.mapExternalToolFilterQueryToDO.mockReturnValue({});
			externalToolUc.findExternalTool.mockResolvedValue(new Page<ExternalToolDO>([externalToolDO], 1));
			externalToolResponseMapper.mapToResponse.mockReturnValue(externalToolResponse);

			return {
				currentUser,
				externalToolDO,
				externalToolResponse,
				filterQuery,
				pagination,
				sortingQuery,
				filter,
			};
		};

		beforeEach(() => {
			jest.clearAllMocks();
		});

		it('should call the externalToolUc', async () => {
			const { currentUser, filterQuery, pagination, sortingQuery, filter } = setupFind();

			await controller.findExternalTool(currentUser, filterQuery, pagination, sortingQuery);

			expect(externalToolUc.findExternalTool).toHaveBeenCalledWith(currentUser.userId, {}, filter);
		});

		it('should call the externalToolMapper.mapSortingQueryToDomain', async () => {
			const { currentUser, filterQuery, pagination, sortingQuery } = setupFind();

			await controller.findExternalTool(currentUser, filterQuery, pagination, sortingQuery);

			expect(externalToolMapper.mapSortingQueryToDomain).toHaveBeenCalledWith(sortingQuery);
		});

		it('should call the externalToolMapper.mapExternalToolFilterQueryToDO', async () => {
			const { currentUser, filterQuery, pagination, sortingQuery } = setupFind();

			await controller.findExternalTool(currentUser, filterQuery, pagination, sortingQuery);

			expect(externalToolMapper.mapExternalToolFilterQueryToDO).toHaveBeenCalledWith(filterQuery);
		});

		it('should call the externalToolResponseMapper.mapToResponse', async () => {
			const { currentUser, filterQuery, pagination, sortingQuery, externalToolDO } = setupFind();

			await controller.findExternalTool(currentUser, filterQuery, pagination, sortingQuery);

			expect(externalToolResponseMapper.mapToResponse).toHaveBeenCalledWith(externalToolDO);
		});

		it('should return a externalToolSearchListResponse', async () => {
			const { currentUser, filterQuery, pagination, sortingQuery, externalToolResponse } = setupFind();

			const result: ExternalToolSearchListResponse = await controller.findExternalTool(
				currentUser,
				filterQuery,
				pagination,
				sortingQuery
			);

			expect(result).toEqual(new ExternalToolSearchListResponse([externalToolResponse], 1, 0, 1));
		});
	});

<<<<<<< HEAD
	describe('deleteExternalTool', () => {
		it('should call the uc', async () => {
			const params: Lti11LaunchParams = new Lti11LaunchParams();
			params.toolId = 'toolId';
			const currentUser: ICurrentUser = {} as ICurrentUser;

			await controller.deleteExternalTool(params, currentUser);

			expect(externalToolUc.deleteExternalTool).toHaveBeenCalledWith(currentUser.userId, params.toolId);
=======
	describe('getExternalTool', () => {
		const setupGetById = () => {
			const toolIdParams: ToolIdParams = new ToolIdParams();
			toolIdParams.toolId = 'toolId';

			return {
				toolIdParams,
			};
		};

		it('should call the uc to fetch a tool', async () => {
			const { currentUser } = setupExternalTool();
			const { toolIdParams } = setupGetById();

			await controller.getExternalTool(currentUser, toolIdParams);

			expect(externalToolUc.getExternalTool).toHaveBeenCalledWith(currentUser.userId, toolIdParams.toolId);
		});

		it('should fetch a tool', async () => {
			const { currentUser, externalToolResponse } = setupExternalTool();
			const { toolIdParams } = setupGetById();

			const result: ExternalToolResponse = await controller.getExternalTool(currentUser, toolIdParams);

			expect(result).toEqual(externalToolResponse);
>>>>>>> 12fdeb37
		});
	});
});<|MERGE_RESOLUTION|>--- conflicted
+++ resolved
@@ -48,11 +48,7 @@
 import { ToolConfigType } from '../interface/tool-config-type.enum';
 import { LtiMessageType } from '../interface/lti-message-type.enum';
 import { LtiPrivacyPermission } from '../interface/lti-privacy-permission.enum';
-<<<<<<< HEAD
-import { Lti11LaunchParams } from './dto/lti11-launch.params';
-=======
 import { ToolIdParams } from './dto/request/tool-id.params';
->>>>>>> 12fdeb37
 
 describe('ToolController', () => {
 	let module: TestingModule;
@@ -440,17 +436,6 @@
 		});
 	});
 
-<<<<<<< HEAD
-	describe('deleteExternalTool', () => {
-		it('should call the uc', async () => {
-			const params: Lti11LaunchParams = new Lti11LaunchParams();
-			params.toolId = 'toolId';
-			const currentUser: ICurrentUser = {} as ICurrentUser;
-
-			await controller.deleteExternalTool(params, currentUser);
-
-			expect(externalToolUc.deleteExternalTool).toHaveBeenCalledWith(currentUser.userId, params.toolId);
-=======
 	describe('getExternalTool', () => {
 		const setupGetById = () => {
 			const toolIdParams: ToolIdParams = new ToolIdParams();
@@ -477,7 +462,18 @@
 			const result: ExternalToolResponse = await controller.getExternalTool(currentUser, toolIdParams);
 
 			expect(result).toEqual(externalToolResponse);
->>>>>>> 12fdeb37
+		});
+	});
+
+	describe('deleteExternalTool', () => {
+		it('should call the uc', async () => {
+			const params: ToolIdParams = new ToolIdParams();
+			params.toolId = 'toolId';
+			const currentUser: ICurrentUser = {} as ICurrentUser;
+
+			await controller.deleteExternalTool(currentUser, params);
+
+			expect(externalToolUc.deleteExternalTool).toHaveBeenCalledWith(currentUser.userId, params.toolId);
 		});
 	});
 });