import { Test, TestingModule } from '@nestjs/testing';
import { createMock, DeepMocked } from '@golevelup/ts-jest';
import { Authorization } from 'oauth-1.0a';
import {
	CustomParameterLocation,
	CustomParameterScope,
	CustomParameterType,
	ICurrentUser,
	IFindOptions,
	SortOrder,
} from '@shared/domain';
import {
	BasicToolConfigDO,
	CustomParameterDO,
	ExternalToolDO,
	Lti11ToolConfigDO,
	Oauth2ToolConfigDO,
} from '@shared/domain/domainobject/external-tool';
import { PaginationParams } from '@shared/controller';
import {
	ExternalToolSortOrder,
	SortExternalToolParams,
} from '@src/modules/tool/controller/dto/request/external-tool-sort.params';
import { ExternalToolSearchParams } from '@src/modules/tool/controller/dto/request/external-tool-search.params';
import { Page } from '@shared/domain/interface/page';
import { ExternalToolSearchListResponse } from '@src/modules/tool/controller/dto/response/external-tool-search-list.response';
import { ToolController } from './tool.controller';
import { Lti11Uc } from '../uc/lti11.uc';
import { Lti11ResponseMapper } from './mapper/lti11-response.mapper';
import { ExternalToolUc } from '../uc/external-tool.uc';
<<<<<<< HEAD
import { ExternalToolRequestMapper } from '../mapper/external-tool-request.mapper';
import { ExternalToolResponseMapper } from '../mapper/external-tool-response.mapper';
=======
import { ExternalToolRequestMapper } from './mapper/external-tool-request.mapper';
import { ExternalToolResponseMapper } from './mapper/external-tool-response.mapper';
>>>>>>> 12fdeb37
import { Lti11LaunchResponse } from './dto/response/lti11-launch.response';
import { BasicToolConfigParams } from './dto/request/basic-tool-config.params';
import { CustomParameterTypeParams } from '../interface/custom-parameter-type.enum';
import { ExternalToolResponse } from './dto/response/external-tool.response';
import { CustomParameterCreateParams } from './dto/request/custom-parameter.params';
import { ExternalToolCreateParams } from './dto/request/external-tool-create.params';
import { BasicToolConfigResponse } from './dto/response/basic-tool-config.response';
import { Lti11ToolConfigParams } from './dto/request/lti11-tool-config.params';
import { CustomParameterLocationParams } from '../interface/custom-parameter-location.enum';
import { Oauth2ToolConfigResponse } from './dto/response/oauth2-tool-config.response';
import { CustomParameterScopeParams } from '../interface/custom-parameter-scope.enum';
import { Oauth2ToolConfigParams } from './dto/request/oauth2-tool-config.params';
import { CustomParameterResponse } from './dto/response/custom-parameter.response';
import { Lti11ToolConfigResponse } from './dto/response/lti11-tool-config.response';
import { TokenEndpointAuthMethod } from '../interface/token-endpoint-auth-method.enum';
import { ToolConfigType } from '../interface/tool-config-type.enum';
import { LtiMessageType } from '../interface/lti-message-type.enum';
import { LtiPrivacyPermission } from '../interface/lti-privacy-permission.enum';
import { ToolIdParams } from './dto/request/tool-id.params';
<<<<<<< HEAD
import { ExternalToolUpdateParams } from './dto/request/external-tool-update.params';
=======
>>>>>>> 12fdeb37

describe('ToolController', () => {
	let module: TestingModule;
	let controller: ToolController;

	let lti11Uc: DeepMocked<Lti11Uc>;
	let lti11ResponseMapper: DeepMocked<Lti11ResponseMapper>;

	let externalToolUc: DeepMocked<ExternalToolUc>;
	let externalToolMapper: DeepMocked<ExternalToolRequestMapper>;
	let externalToolResponseMapper: DeepMocked<ExternalToolResponseMapper>;

	beforeAll(async () => {
		module = await Test.createTestingModule({
			providers: [
				ToolController,
				{
					provide: Lti11Uc,
					useValue: createMock<Lti11Uc>(),
				},
				{
					provide: Lti11ResponseMapper,
					useValue: createMock<Lti11ResponseMapper>(),
				},
				{
					provide: ExternalToolUc,
					useValue: createMock<ExternalToolUc>(),
				},
				{
					provide: ExternalToolRequestMapper,
					useValue: createMock<ExternalToolRequestMapper>(),
				},
				{
					provide: ExternalToolResponseMapper,
					useValue: createMock<ExternalToolResponseMapper>(),
				},
			],
		}).compile();

		controller = module.get(ToolController);
		lti11Uc = module.get(Lti11Uc);
		lti11ResponseMapper = module.get(Lti11ResponseMapper);
		externalToolUc = module.get(ExternalToolUc);
		externalToolMapper = module.get(ExternalToolRequestMapper);
		externalToolResponseMapper = module.get(ExternalToolResponseMapper);
	});

	afterAll(async () => {
		await module.close();
	});

<<<<<<< HEAD
	function setupExternalTool() {
=======
	const setupExternalTool = () => {
>>>>>>> 12fdeb37
		const currentUser: ICurrentUser = { userId: 'userId' } as ICurrentUser;

		const customParameterResponse: CustomParameterResponse = new CustomParameterResponse({
			name: 'mockName',
			default: 'mockDefault',
			location: CustomParameterLocationParams.PATH,
			scope: CustomParameterScopeParams.SCHOOL,
			type: CustomParameterTypeParams.STRING,
			regex: 'mockRegex',
		});

		const basicToolConfigDO: BasicToolConfigDO = new BasicToolConfigDO({
			type: ToolConfigType.BASIC,
			baseUrl: 'mockUrl',
		});
		const basicToolConfigResponse: BasicToolConfigResponse = new BasicToolConfigResponse({
			type: ToolConfigType.BASIC,
			baseUrl: 'mockUrl',
		});
		const externalToolResponse: ExternalToolResponse = new ExternalToolResponse({
			id: '1',
			name: 'mockName',
			url: 'mockUrl',
			logoUrl: 'mockLogoUrl',
			parameters: [customParameterResponse],
			isHidden: true,
			openNewTab: true,
			version: 1,
			config: basicToolConfigResponse,
		});

		const customParameterDO: CustomParameterDO = new CustomParameterDO({
			name: 'mockName',
			default: 'mockDefault',
			location: CustomParameterLocation.PATH,
			scope: CustomParameterScope.SCHOOL,
			type: CustomParameterType.STRING,
			regex: 'mockRegex',
		});

		const externalToolDO: ExternalToolDO = new ExternalToolDO({
			id: '1',
			name: 'mockName',
			url: 'mockUrl',
			logoUrl: 'mockLogoUrl',
			parameters: [customParameterDO],
			isHidden: true,
			openNewTab: true,
			version: 1,
			config: basicToolConfigDO,
		});

<<<<<<< HEAD
		externalToolMapper.mapCreateRequestToExternalToolDO.mockReturnValue(externalToolDO);
=======
		externalToolMapper.mapRequestToExternalToolDO.mockReturnValue(externalToolDO);
>>>>>>> 12fdeb37
		externalToolUc.createExternalTool.mockResolvedValue(externalToolDO);
		externalToolResponseMapper.mapToResponse.mockReturnValue(externalToolResponse);

		return {
			currentUser,
			externalToolResponse,
			externalToolDO,
		};
<<<<<<< HEAD
	}
=======
	};
>>>>>>> 12fdeb37

	describe('getLti11LaunchParameters', () => {
		it('should fetch the authorized launch parameters and return the response', async () => {
			const currentUser: ICurrentUser = { userId: 'userId' } as ICurrentUser;
			const toolId = 'toolId';
			const courseId = 'courseId';
			const authorization: Authorization = {
				oauth_consumer_key: 'key',
				oauth_nonce: 'nonce',
				oauth_body_hash: 'body_hash',
				oauth_signature: 'signature',
				oauth_timestamp: 100,
				oauth_token: 'token',
				oauth_version: 'version',
				oauth_signature_method: 'signature_method',
			};

			lti11Uc.getLaunchParameters.mockResolvedValue(authorization);
			lti11ResponseMapper.mapAuthorizationToResponse.mockReturnValue(new Lti11LaunchResponse(authorization));

			const result: Lti11LaunchResponse = await controller.getLti11LaunchParameters(
				currentUser,
				{ toolId },
				{ courseId }
			);

			expect(result).toEqual(expect.objectContaining(authorization));
			expect(lti11Uc.getLaunchParameters).toHaveBeenCalledWith(currentUser, toolId, courseId);
		});
	});

	describe('createExternalTool', () => {
<<<<<<< HEAD
		function setupCreate() {
=======
		const setupCreate = () => {
>>>>>>> 12fdeb37
			const customParameterCreateParams = new CustomParameterCreateParams();
			customParameterCreateParams.name = 'mockName';
			customParameterCreateParams.default = 'mockDefault';
			customParameterCreateParams.location = CustomParameterLocationParams.PATH;
			customParameterCreateParams.scope = CustomParameterScopeParams.SCHOOL;
			customParameterCreateParams.type = CustomParameterTypeParams.STRING;
			customParameterCreateParams.regex = 'mockRegex';

			const body = new ExternalToolCreateParams();
			body.name = 'mockName';
			body.url = 'mockUrl';
			body.logoUrl = 'mockLogoUrl';
			body.parameters = [customParameterCreateParams];
			body.isHidden = true;
			body.openNewTab = true;

			return {
				body,
			};
		};

		describe('when creating an oauthTool', () => {
			const oauthSetup = () => {
				const bodyConfigCreateOauthParams = new Oauth2ToolConfigParams();
				bodyConfigCreateOauthParams.type = ToolConfigType.OAUTH2;
				bodyConfigCreateOauthParams.baseUrl = 'mockUrl';
				bodyConfigCreateOauthParams.clientId = 'mockId';
				bodyConfigCreateOauthParams.clientSecret = 'mockSecret';
				bodyConfigCreateOauthParams.frontchannelLogoutUri = 'mockUrl';
				bodyConfigCreateOauthParams.skipConsent = true;
				bodyConfigCreateOauthParams.scope = 'mockScope';
				bodyConfigCreateOauthParams.redirectUris = ['mockUri'];
				bodyConfigCreateOauthParams.tokenEndpointAuthMethod = TokenEndpointAuthMethod.CLIENT_SECRET_POST;

				const oauth2ToolConfigResponse: Oauth2ToolConfigResponse = new Oauth2ToolConfigResponse({
					clientId: 'mockId',
					skipConsent: false,
					type: ToolConfigType.OAUTH2,
					baseUrl: 'mockUrl',
				});

				const oauth2ToolConfigDO: Oauth2ToolConfigDO = new Oauth2ToolConfigDO({
					clientId: 'mockId',
					skipConsent: false,
					type: ToolConfigType.OAUTH2,
					baseUrl: 'mockUrl',
				});

				return {
					bodyConfigCreateOauthParams,
					oauth2ToolConfigResponse,
					oauth2ToolConfigDO,
				};
			};

			it('should return external tool response with oauth2 config', async () => {
				const { currentUser, externalToolResponse, externalToolDO } = setupExternalTool();
				const { body } = setupCreate();
				const { bodyConfigCreateOauthParams, oauth2ToolConfigResponse, oauth2ToolConfigDO } = oauthSetup();
				body.config = bodyConfigCreateOauthParams;
				externalToolResponse.config = oauth2ToolConfigResponse;
				externalToolDO.config = oauth2ToolConfigDO;

<<<<<<< HEAD
				externalToolMapper.mapCreateRequestToExternalToolDO.mockReturnValue(externalToolDO);
				externalToolUc.createExternalTool.mockResolvedValue(externalToolDO);
				externalToolResponseMapper.mapToResponse.mockReturnValue(externalToolResponse);

				const expected = await controller.createExternalTool(body, currentUser);
=======
				const expected = await controller.createExternalTool(currentUser, body);
>>>>>>> 12fdeb37

				expect(expected).toEqual(externalToolResponse);
			});
		});

<<<<<<< HEAD
		describe('when creating an basic tool', () => {
			function basicSetup() {
=======
		describe('when creating basic tool', () => {
			const basicSetup = () => {
>>>>>>> 12fdeb37
				const bodyConfigCreateBasicParams = new BasicToolConfigParams();
				bodyConfigCreateBasicParams.type = ToolConfigType.BASIC;
				bodyConfigCreateBasicParams.baseUrl = 'mockUrl';

				return {
					bodyConfigCreateBasicParams,
				};
			};

			it('should return basic external tool response', async () => {
<<<<<<< HEAD
				const { currentUser, externalToolResponse, externalToolDO } = setupExternalTool();
=======
				const { currentUser, externalToolResponse } = setupExternalTool();
>>>>>>> 12fdeb37
				const { body } = setupCreate();
				const { bodyConfigCreateBasicParams } = basicSetup();
				body.config = bodyConfigCreateBasicParams;

<<<<<<< HEAD
				externalToolMapper.mapCreateRequestToExternalToolDO.mockReturnValue(externalToolDO);
				externalToolUc.createExternalTool.mockResolvedValue(externalToolDO);
				externalToolResponseMapper.mapToResponse.mockReturnValue(externalToolResponse);

				const expected = await controller.createExternalTool(body, currentUser);
=======
				const expected = await controller.createExternalTool(currentUser, body);
>>>>>>> 12fdeb37

				expect(expected).toEqual(externalToolResponse);
			});
		});

		describe('when creating an lti tool', () => {
			const ltiSetup = () => {
				const bodyConfigCreateLti11Params = new Lti11ToolConfigParams();
				bodyConfigCreateLti11Params.type = ToolConfigType.LTI11;
				bodyConfigCreateLti11Params.baseUrl = 'mockUrl';
				bodyConfigCreateLti11Params.key = 'mockKey';
				bodyConfigCreateLti11Params.secret = 'mockSecret';
				bodyConfigCreateLti11Params.resource_link_id = 'mockLink';
				bodyConfigCreateLti11Params.lti_message_type = LtiMessageType.BASIC_LTI_LAUNCH_REQUEST;

				const lti11ToolConfigDO: Lti11ToolConfigDO = new Lti11ToolConfigDO({
					secret: 'mockSecret',
					key: 'mockKey',
					lti_message_type: LtiMessageType.BASIC_LTI_LAUNCH_REQUEST,
					privacy_permission: LtiPrivacyPermission.NAME,
					type: ToolConfigType.LTI11,
					baseUrl: 'mockUrl',
				});

				const lti11ToolConfigResponse: Lti11ToolConfigResponse = new Lti11ToolConfigResponse({
					key: 'mockKey',
					lti_message_type: LtiMessageType.BASIC_LTI_LAUNCH_REQUEST,
					privacy_permission: LtiPrivacyPermission.NAME,
					type: ToolConfigType.LTI11,
					baseUrl: 'mockUrl',
				});

				return {
					bodyConfigCreateLti11Params,
					lti11ToolConfigDO,
					lti11ToolConfigResponse,
				};
<<<<<<< HEAD
			}
=======
			};
>>>>>>> 12fdeb37

			it('should return external tool response with lti config', async () => {
				const { currentUser, externalToolResponse, externalToolDO } = setupExternalTool();
				const { body } = setupCreate();
				const { bodyConfigCreateLti11Params, lti11ToolConfigResponse, lti11ToolConfigDO } = ltiSetup();
				body.config = bodyConfigCreateLti11Params;
				externalToolResponse.config = lti11ToolConfigResponse;
				externalToolDO.config = lti11ToolConfigDO;

<<<<<<< HEAD
				externalToolMapper.mapCreateRequestToExternalToolDO.mockReturnValue(externalToolDO);
				externalToolUc.createExternalTool.mockResolvedValue(externalToolDO);
				externalToolResponseMapper.mapToResponse.mockReturnValue(externalToolResponse);

				const expected = await controller.createExternalTool(body, currentUser);
=======
				const expected = await controller.createExternalTool(currentUser, body);
>>>>>>> 12fdeb37

				expect(expected).toEqual(externalToolResponse);
			});
		});
	});

	describe('getExternalTool', () => {
		function setupGetById() {
			const toolIdParams: ToolIdParams = new ToolIdParams();
			toolIdParams.toolId = 'toolId';

			return {
				toolIdParams,
			};
		}

		it('should call the uc to fetch a tool', async () => {
			const { currentUser } = setupExternalTool();
			const { toolIdParams } = setupGetById();

			await controller.getExternalTool(toolIdParams, currentUser);

			expect(externalToolUc.getExternalTool).toHaveBeenCalledWith(currentUser.userId, toolIdParams.toolId);
		});

		it('should fetch a tool', async () => {
			const { currentUser, externalToolResponse } = setupExternalTool();
			const { toolIdParams } = setupGetById();

			const result: ExternalToolResponse = await controller.getExternalTool(toolIdParams, currentUser);

			expect(result).toEqual(externalToolResponse);
		});
	});

	describe('findExternalTool', () => {
		const setupFind = () => {
			const filterQuery: ExternalToolSearchParams = new ExternalToolSearchParams();
			const pagination: PaginationParams = { skip: 0, limit: 1 };
			const sortingQuery: SortExternalToolParams = { sortOrder: SortOrder.asc, sortBy: ExternalToolSortOrder.NAME };
			const filter: IFindOptions<ExternalToolDO> = {
				pagination: { skip: 0, limit: 1 },
				order: { name: SortOrder.asc },
			};
			const currentUser: ICurrentUser = { userId: 'userId' } as ICurrentUser;
			const externalToolDO: ExternalToolDO = new ExternalToolDO({
				id: '1',
				name: 'mockName',
				url: 'mockUrl',
				logoUrl: 'mockLogoUrl',
				parameters: [],
				isHidden: true,
				openNewTab: true,
				version: 1,
				config: new Oauth2ToolConfigDO({} as Oauth2ToolConfigDO),
			});
			const externalToolResponse: ExternalToolResponse = new ExternalToolResponse({
				id: '1',
				name: externalToolDO.name,
				url: externalToolDO.url,
				logoUrl: externalToolDO.logoUrl,
				parameters: [],
				isHidden: true,
				openNewTab: true,
				version: 1,
				config: new Oauth2ToolConfigResponse({} as Oauth2ToolConfigResponse),
			});

			externalToolMapper.mapSortingQueryToDomain.mockReturnValue(filter.order);
			externalToolMapper.mapExternalToolFilterQueryToDO.mockReturnValue({});
			externalToolUc.findExternalTool.mockResolvedValue(new Page<ExternalToolDO>([externalToolDO], 1));
			externalToolResponseMapper.mapToResponse.mockReturnValue(externalToolResponse);

			return {
				currentUser,
				externalToolDO,
				externalToolResponse,
				filterQuery,
				pagination,
				sortingQuery,
				filter,
			};
		};

		beforeEach(() => {
			jest.clearAllMocks();
		});

		it('should call the externalToolUc', async () => {
			const { currentUser, filterQuery, pagination, sortingQuery, filter } = setupFind();

			await controller.findExternalTool(currentUser, filterQuery, pagination, sortingQuery);

			expect(externalToolUc.findExternalTool).toHaveBeenCalledWith(currentUser.userId, {}, filter);
		});

		it('should call the externalToolMapper.mapSortingQueryToDomain', async () => {
			const { currentUser, filterQuery, pagination, sortingQuery } = setupFind();

			await controller.findExternalTool(currentUser, filterQuery, pagination, sortingQuery);

			expect(externalToolMapper.mapSortingQueryToDomain).toHaveBeenCalledWith(sortingQuery);
		});

		it('should call the externalToolMapper.mapExternalToolFilterQueryToDO', async () => {
			const { currentUser, filterQuery, pagination, sortingQuery } = setupFind();

			await controller.findExternalTool(currentUser, filterQuery, pagination, sortingQuery);

			expect(externalToolMapper.mapExternalToolFilterQueryToDO).toHaveBeenCalledWith(filterQuery);
		});

		it('should call the externalToolResponseMapper.mapToResponse', async () => {
			const { currentUser, filterQuery, pagination, sortingQuery, externalToolDO } = setupFind();

			await controller.findExternalTool(currentUser, filterQuery, pagination, sortingQuery);

			expect(externalToolResponseMapper.mapToResponse).toHaveBeenCalledWith(externalToolDO);
		});

		it('should return a externalToolSearchListResponse', async () => {
			const { currentUser, filterQuery, pagination, sortingQuery, externalToolResponse } = setupFind();

			const result: ExternalToolSearchListResponse = await controller.findExternalTool(
				currentUser,
				filterQuery,
				pagination,
				sortingQuery
			);

			expect(result).toEqual(new ExternalToolSearchListResponse([externalToolResponse], 1, 0, 1));
		});
	});

<<<<<<< HEAD
	describe('updateExternalTool', () => {
		function setup() {
			const currentUser: ICurrentUser = { userId: 'userId' } as ICurrentUser;

			const customParameterCreateParams = new CustomParameterCreateParams();
			customParameterCreateParams.name = 'mockName';
			customParameterCreateParams.default = 'mockDefault';
			customParameterCreateParams.location = CustomParameterLocationParams.PATH;
			customParameterCreateParams.scope = CustomParameterScopeParams.SCHOOL;
			customParameterCreateParams.type = CustomParameterTypeParams.STRING;
			customParameterCreateParams.regex = 'mockRegex';

			const body = new ExternalToolCreateParams();
			body.name = 'mockName';
			body.url = 'mockUrl';
			body.logoUrl = 'mockLogoUrl';
			body.parameters = [customParameterCreateParams];
			body.isHidden = true;
			body.openNewTab = true;

			const customParameterResponse: CustomParameterResponse = new CustomParameterResponse({
				name: 'mockName',
				default: 'mockDefault',
				location: CustomParameterLocationParams.PATH,
				scope: CustomParameterScopeParams.SCHOOL,
				type: CustomParameterTypeParams.STRING,
				regex: 'mockRegex',
			});

			const basicToolConfigDO: BasicToolConfigDO = new BasicToolConfigDO({
				type: ToolConfigType.BASIC,
				baseUrl: 'mockUrl',
			});
			const basicToolConfigResponse: BasicToolConfigResponse = new BasicToolConfigResponse({
				type: ToolConfigType.BASIC,
				baseUrl: 'mockUrl',
			});
			const externalToolResponse: ExternalToolResponse = new ExternalToolResponse({
				id: '1',
				name: 'mockName',
				url: 'mockUrl',
				logoUrl: 'mockLogoUrl',
				parameters: [customParameterResponse],
				isHidden: true,
				openNewTab: true,
				version: 1,
				config: basicToolConfigResponse,
			});

			const customParameterDO: CustomParameterDO = new CustomParameterDO({
				name: 'mockName',
				default: 'mockDefault',
				location: CustomParameterLocation.PATH,
				scope: CustomParameterScope.SCHOOL,
				type: CustomParameterType.STRING,
				regex: 'mockRegex',
			});

			const externalToolDO: ExternalToolDO = new ExternalToolDO({
				id: '1',
				name: 'mockName',
				url: 'mockUrl',
				logoUrl: 'mockLogoUrl',
				parameters: [customParameterDO],
				isHidden: true,
				openNewTab: true,
				version: 1,
				config: basicToolConfigDO,
			});

			return {
				body,
				currentUser,
				externalToolResponse,
				externalToolDO,
			};
		}

		describe('should call', () => {
			it('the externalToolDOMapper.updateExternalTool', async () => {
				const { currentUser } = setup();
				const externalToolUpdateParams: ExternalToolUpdateParams = new ExternalToolUpdateParams();
				const toolIdParams: ToolIdParams = new ToolIdParams();
				toolIdParams.toolId = 'toolId';

				await controller.updateExternalTool(currentUser, toolIdParams, externalToolUpdateParams);

				expect(externalToolMapper.mapUpdateRequestToExternalToolDO).toHaveBeenCalledWith(externalToolUpdateParams);
			});

			it('the externalToolUc', async () => {});

			it('the externalResponseMapper', async () => {});
=======
	describe('getExternalTool', () => {
		const setupGetById = () => {
			const toolIdParams: ToolIdParams = new ToolIdParams();
			toolIdParams.toolId = 'toolId';

			return {
				toolIdParams,
			};
		};

		it('should call the uc to fetch a tool', async () => {
			const { currentUser } = setupExternalTool();
			const { toolIdParams } = setupGetById();

			await controller.getExternalTool(currentUser, toolIdParams);

			expect(externalToolUc.getExternalTool).toHaveBeenCalledWith(currentUser.userId, toolIdParams.toolId);
		});

		it('should fetch a tool', async () => {
			const { currentUser, externalToolResponse } = setupExternalTool();
			const { toolIdParams } = setupGetById();

			const result: ExternalToolResponse = await controller.getExternalTool(currentUser, toolIdParams);

			expect(result).toEqual(externalToolResponse);
>>>>>>> 12fdeb37
		});
	});
});<|MERGE_RESOLUTION|>--- conflicted
+++ resolved
@@ -28,13 +28,8 @@
 import { Lti11Uc } from '../uc/lti11.uc';
 import { Lti11ResponseMapper } from './mapper/lti11-response.mapper';
 import { ExternalToolUc } from '../uc/external-tool.uc';
-<<<<<<< HEAD
-import { ExternalToolRequestMapper } from '../mapper/external-tool-request.mapper';
-import { ExternalToolResponseMapper } from '../mapper/external-tool-response.mapper';
-=======
 import { ExternalToolRequestMapper } from './mapper/external-tool-request.mapper';
 import { ExternalToolResponseMapper } from './mapper/external-tool-response.mapper';
->>>>>>> 12fdeb37
 import { Lti11LaunchResponse } from './dto/response/lti11-launch.response';
 import { BasicToolConfigParams } from './dto/request/basic-tool-config.params';
 import { CustomParameterTypeParams } from '../interface/custom-parameter-type.enum';
@@ -54,10 +49,7 @@
 import { LtiMessageType } from '../interface/lti-message-type.enum';
 import { LtiPrivacyPermission } from '../interface/lti-privacy-permission.enum';
 import { ToolIdParams } from './dto/request/tool-id.params';
-<<<<<<< HEAD
 import { ExternalToolUpdateParams } from './dto/request/external-tool-update.params';
-=======
->>>>>>> 12fdeb37
 
 describe('ToolController', () => {
 	let module: TestingModule;
@@ -109,11 +101,7 @@
 		await module.close();
 	});
 
-<<<<<<< HEAD
-	function setupExternalTool() {
-=======
 	const setupExternalTool = () => {
->>>>>>> 12fdeb37
 		const currentUser: ICurrentUser = { userId: 'userId' } as ICurrentUser;
 
 		const customParameterResponse: CustomParameterResponse = new CustomParameterResponse({
@@ -166,11 +154,7 @@
 			config: basicToolConfigDO,
 		});
 
-<<<<<<< HEAD
 		externalToolMapper.mapCreateRequestToExternalToolDO.mockReturnValue(externalToolDO);
-=======
-		externalToolMapper.mapRequestToExternalToolDO.mockReturnValue(externalToolDO);
->>>>>>> 12fdeb37
 		externalToolUc.createExternalTool.mockResolvedValue(externalToolDO);
 		externalToolResponseMapper.mapToResponse.mockReturnValue(externalToolResponse);
 
@@ -179,11 +163,7 @@
 			externalToolResponse,
 			externalToolDO,
 		};
-<<<<<<< HEAD
-	}
-=======
 	};
->>>>>>> 12fdeb37
 
 	describe('getLti11LaunchParameters', () => {
 		it('should fetch the authorized launch parameters and return the response', async () => {
@@ -216,11 +196,7 @@
 	});
 
 	describe('createExternalTool', () => {
-<<<<<<< HEAD
-		function setupCreate() {
-=======
 		const setupCreate = () => {
->>>>>>> 12fdeb37
 			const customParameterCreateParams = new CustomParameterCreateParams();
 			customParameterCreateParams.name = 'mockName';
 			customParameterCreateParams.default = 'mockDefault';
@@ -284,27 +260,18 @@
 				externalToolResponse.config = oauth2ToolConfigResponse;
 				externalToolDO.config = oauth2ToolConfigDO;
 
-<<<<<<< HEAD
 				externalToolMapper.mapCreateRequestToExternalToolDO.mockReturnValue(externalToolDO);
 				externalToolUc.createExternalTool.mockResolvedValue(externalToolDO);
 				externalToolResponseMapper.mapToResponse.mockReturnValue(externalToolResponse);
 
-				const expected = await controller.createExternalTool(body, currentUser);
-=======
 				const expected = await controller.createExternalTool(currentUser, body);
->>>>>>> 12fdeb37
 
 				expect(expected).toEqual(externalToolResponse);
 			});
 		});
 
-<<<<<<< HEAD
-		describe('when creating an basic tool', () => {
-			function basicSetup() {
-=======
 		describe('when creating basic tool', () => {
 			const basicSetup = () => {
->>>>>>> 12fdeb37
 				const bodyConfigCreateBasicParams = new BasicToolConfigParams();
 				bodyConfigCreateBasicParams.type = ToolConfigType.BASIC;
 				bodyConfigCreateBasicParams.baseUrl = 'mockUrl';
@@ -315,24 +282,16 @@
 			};
 
 			it('should return basic external tool response', async () => {
-<<<<<<< HEAD
 				const { currentUser, externalToolResponse, externalToolDO } = setupExternalTool();
-=======
-				const { currentUser, externalToolResponse } = setupExternalTool();
->>>>>>> 12fdeb37
 				const { body } = setupCreate();
 				const { bodyConfigCreateBasicParams } = basicSetup();
 				body.config = bodyConfigCreateBasicParams;
 
-<<<<<<< HEAD
 				externalToolMapper.mapCreateRequestToExternalToolDO.mockReturnValue(externalToolDO);
 				externalToolUc.createExternalTool.mockResolvedValue(externalToolDO);
 				externalToolResponseMapper.mapToResponse.mockReturnValue(externalToolResponse);
 
-				const expected = await controller.createExternalTool(body, currentUser);
-=======
 				const expected = await controller.createExternalTool(currentUser, body);
->>>>>>> 12fdeb37
 
 				expect(expected).toEqual(externalToolResponse);
 			});
@@ -370,11 +329,7 @@
 					lti11ToolConfigDO,
 					lti11ToolConfigResponse,
 				};
-<<<<<<< HEAD
-			}
-=======
-			};
->>>>>>> 12fdeb37
+			};
 
 			it('should return external tool response with lti config', async () => {
 				const { currentUser, externalToolResponse, externalToolDO } = setupExternalTool();
@@ -384,47 +339,14 @@
 				externalToolResponse.config = lti11ToolConfigResponse;
 				externalToolDO.config = lti11ToolConfigDO;
 
-<<<<<<< HEAD
 				externalToolMapper.mapCreateRequestToExternalToolDO.mockReturnValue(externalToolDO);
 				externalToolUc.createExternalTool.mockResolvedValue(externalToolDO);
 				externalToolResponseMapper.mapToResponse.mockReturnValue(externalToolResponse);
 
-				const expected = await controller.createExternalTool(body, currentUser);
-=======
 				const expected = await controller.createExternalTool(currentUser, body);
->>>>>>> 12fdeb37
 
 				expect(expected).toEqual(externalToolResponse);
 			});
-		});
-	});
-
-	describe('getExternalTool', () => {
-		function setupGetById() {
-			const toolIdParams: ToolIdParams = new ToolIdParams();
-			toolIdParams.toolId = 'toolId';
-
-			return {
-				toolIdParams,
-			};
-		}
-
-		it('should call the uc to fetch a tool', async () => {
-			const { currentUser } = setupExternalTool();
-			const { toolIdParams } = setupGetById();
-
-			await controller.getExternalTool(toolIdParams, currentUser);
-
-			expect(externalToolUc.getExternalTool).toHaveBeenCalledWith(currentUser.userId, toolIdParams.toolId);
-		});
-
-		it('should fetch a tool', async () => {
-			const { currentUser, externalToolResponse } = setupExternalTool();
-			const { toolIdParams } = setupGetById();
-
-			const result: ExternalToolResponse = await controller.getExternalTool(toolIdParams, currentUser);
-
-			expect(result).toEqual(externalToolResponse);
 		});
 	});
 
@@ -527,7 +449,35 @@
 		});
 	});
 
-<<<<<<< HEAD
+	describe('getExternalTool', () => {
+		const setupGetById = () => {
+			const toolIdParams: ToolIdParams = new ToolIdParams();
+			toolIdParams.toolId = 'toolId';
+
+			return {
+				toolIdParams,
+			};
+		};
+
+		it('should call the uc to fetch a tool', async () => {
+			const { currentUser } = setupExternalTool();
+			const { toolIdParams } = setupGetById();
+
+			await controller.getExternalTool(currentUser, toolIdParams);
+
+			expect(externalToolUc.getExternalTool).toHaveBeenCalledWith(currentUser.userId, toolIdParams.toolId);
+		});
+
+		it('should fetch a tool', async () => {
+			const { currentUser, externalToolResponse } = setupExternalTool();
+			const { toolIdParams } = setupGetById();
+
+			const result: ExternalToolResponse = await controller.getExternalTool(currentUser, toolIdParams);
+
+			expect(result).toEqual(externalToolResponse);
+		});
+	});
+
 	describe('updateExternalTool', () => {
 		function setup() {
 			const currentUser: ICurrentUser = { userId: 'userId' } as ICurrentUser;
@@ -621,34 +571,6 @@
 			it('the externalToolUc', async () => {});
 
 			it('the externalResponseMapper', async () => {});
-=======
-	describe('getExternalTool', () => {
-		const setupGetById = () => {
-			const toolIdParams: ToolIdParams = new ToolIdParams();
-			toolIdParams.toolId = 'toolId';
-
-			return {
-				toolIdParams,
-			};
-		};
-
-		it('should call the uc to fetch a tool', async () => {
-			const { currentUser } = setupExternalTool();
-			const { toolIdParams } = setupGetById();
-
-			await controller.getExternalTool(currentUser, toolIdParams);
-
-			expect(externalToolUc.getExternalTool).toHaveBeenCalledWith(currentUser.userId, toolIdParams.toolId);
-		});
-
-		it('should fetch a tool', async () => {
-			const { currentUser, externalToolResponse } = setupExternalTool();
-			const { toolIdParams } = setupGetById();
-
-			const result: ExternalToolResponse = await controller.getExternalTool(currentUser, toolIdParams);
-
-			expect(result).toEqual(externalToolResponse);
->>>>>>> 12fdeb37
 		});
 	});
 });