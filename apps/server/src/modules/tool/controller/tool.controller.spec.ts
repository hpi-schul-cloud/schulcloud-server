--- conflicted
+++ resolved
@@ -48,11 +48,8 @@
 import { ToolConfigType } from '../interface/tool-config-type.enum';
 import { LtiMessageType } from '../interface/lti-message-type.enum';
 import { LtiPrivacyPermission } from '../interface/lti-privacy-permission.enum';
-<<<<<<< HEAD
+import { ToolIdParams } from './dto/request/tool-id.params';
 import { ExternalToolUpdateParams } from './dto/request/external-tool-update.params';
-=======
-import { ToolIdParams } from './dto/request/tool-id.params';
->>>>>>> 097797ef
 
 describe('ToolController', () => {
 	let module: TestingModule;
@@ -208,7 +205,7 @@
 			customParameterCreateParams.type = CustomParameterTypeParams.STRING;
 			customParameterCreateParams.regex = 'mockRegex';
 
-			const body = new ExternalToolCreateParams();
+			const body = new ExternalToolParams();
 			body.name = 'mockName';
 			body.url = 'mockUrl';
 			body.logoUrl = 'mockLogoUrl';
@@ -263,13 +260,10 @@
 				externalToolResponse.config = oauth2ToolConfigResponse;
 				externalToolDO.config = oauth2ToolConfigDO;
 
-<<<<<<< HEAD
 				externalToolMapper.mapCreateRequestToExternalToolDO.mockReturnValue(externalToolDO);
 				externalToolUc.createExternalTool.mockResolvedValue(externalToolDO);
 				externalToolResponseMapper.mapToResponse.mockReturnValue(externalToolResponse);
 
-=======
->>>>>>> 097797ef
 				const expected = await controller.createExternalTool(body, currentUser);
 
 				expect(expected).toEqual(externalToolResponse);
@@ -293,13 +287,10 @@
 				const { bodyConfigCreateBasicParams } = basicSetup();
 				body.config = bodyConfigCreateBasicParams;
 
-<<<<<<< HEAD
 				externalToolMapper.mapCreateRequestToExternalToolDO.mockReturnValue(externalToolDO);
 				externalToolUc.createExternalTool.mockResolvedValue(externalToolDO);
 				externalToolResponseMapper.mapToResponse.mockReturnValue(externalToolResponse);
 
-=======
->>>>>>> 097797ef
 				const expected = await controller.createExternalTool(body, currentUser);
 
 				expect(expected).toEqual(externalToolResponse);
@@ -348,13 +339,10 @@
 				externalToolResponse.config = lti11ToolConfigResponse;
 				externalToolDO.config = lti11ToolConfigDO;
 
-<<<<<<< HEAD
 				externalToolMapper.mapCreateRequestToExternalToolDO.mockReturnValue(externalToolDO);
 				externalToolUc.createExternalTool.mockResolvedValue(externalToolDO);
 				externalToolResponseMapper.mapToResponse.mockReturnValue(externalToolResponse);
 
-=======
->>>>>>> 097797ef
 				const expected = await controller.createExternalTool(body, currentUser);
 
 				expect(expected).toEqual(externalToolResponse);
@@ -362,7 +350,35 @@
 		});
 	});
 
-<<<<<<< HEAD
+	describe('getExternalTool', () => {
+		function setupGetById() {
+			const toolIdParams: ToolIdParams = new ToolIdParams();
+			toolIdParams.toolId = 'toolId';
+
+			return {
+				toolIdParams,
+			};
+		}
+
+		it('should call the uc to fetch a tool', async () => {
+			const { currentUser } = setupExternalTool();
+			const { toolIdParams } = setupGetById();
+
+			await controller.getExternalTool(toolIdParams, currentUser);
+
+			expect(externalToolUc.getExternalTool).toHaveBeenCalledWith(toolIdParams.toolId, currentUser);
+		});
+
+		it('should fetch a tool', async () => {
+			const { currentUser, externalToolResponse } = setupExternalTool();
+			const { toolIdParams } = setupGetById();
+
+			const result: ExternalToolResponse = await controller.getExternalTool(toolIdParams, currentUser);
+
+			expect(result).toEqual(externalToolResponse);
+		});
+	});
+
 	describe('findExternalTool', () => {
 		function setupFind() {
 			const filterQuery: ExternalToolSearchParams = new ExternalToolSearchParams();
@@ -553,34 +569,6 @@
 			it('the externalToolUc', async () => {});
 
 			it('the externalResponseMapper', async () => {});
-=======
-	describe('getExternalTool', () => {
-		function setupGetById() {
-			const toolIdParams: ToolIdParams = new ToolIdParams();
-			toolIdParams.toolId = 'toolId';
-
-			return {
-				toolIdParams,
-			};
-		}
-
-		it('should call the uc to fetch a tool', async () => {
-			const { currentUser } = setupExternalTool();
-			const { toolIdParams } = setupGetById();
-
-			await controller.getExternalTool(toolIdParams, currentUser);
-
-			expect(externalToolUc.getExternalTool).toHaveBeenCalledWith(toolIdParams.toolId, currentUser);
-		});
-
-		it('should fetch a tool', async () => {
-			const { currentUser, externalToolResponse } = setupExternalTool();
-			const { toolIdParams } = setupGetById();
-
-			const result: ExternalToolResponse = await controller.getExternalTool(toolIdParams, currentUser);
-
-			expect(result).toEqual(externalToolResponse);
->>>>>>> 097797ef
 		});
 	});
 });