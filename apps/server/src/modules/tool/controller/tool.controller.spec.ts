import { Test, TestingModule } from '@nestjs/testing';
import { createMock, DeepMocked } from '@golevelup/ts-jest';
import { Authorization } from 'oauth-1.0a';
import {
	CustomParameterLocation,
	CustomParameterScope,
	CustomParameterType,
	ICurrentUser,
	IFindOptions,
	SortOrder,
} from '@shared/domain';
import {
	BasicToolConfigDO,
	CustomParameterDO,
	ExternalToolDO,
	Lti11ToolConfigDO,
	Oauth2ToolConfigDO,
} from '@shared/domain/domainobject/external-tool';
import { PaginationParams } from '@shared/controller';
import {
	ExternalToolSortOrder,
	SortExternalToolParams,
} from '@src/modules/tool/controller/dto/request/external-tool-sort.params';
import { ExternalToolSearchParams } from '@src/modules/tool/controller/dto/request/external-tool-search.params';
import { Page } from '@shared/domain/interface/page';
import { ExternalToolSearchListResponse } from '@src/modules/tool/controller/dto/response/external-tool-search-list.response';
import { ToolController } from './tool.controller';
import { Lti11Uc } from '../uc/lti11.uc';
import { Lti11ResponseMapper } from '../mapper/lti11-response.mapper';
import { ExternalToolUc } from '../uc/external-tool.uc';
import { ExternalToolRequestMapper } from '../mapper/external-tool-request.mapper';
import { ExternalToolResponseMapper } from '../mapper/external-tool-response.mapper';
import { Lti11LaunchResponse } from './dto/lti11-launch.response';
import { BasicToolConfigParams } from './dto/request/basic-tool-config.params';
import { CustomParameterTypeParams } from '../interface/custom-parameter-type.enum';
import { ExternalToolResponse } from './dto/response/external-tool.response';
import { CustomParameterCreateParams } from './dto/request/custom-parameter.params';
import { ExternalToolCreateParams } from './dto/request/external-tool-create.params';
import { BasicToolConfigResponse } from './dto/response/basic-tool-config.response';
import { Lti11ToolConfigParams } from './dto/request/lti11-tool-config.params';
import { CustomParameterLocationParams } from '../interface/custom-parameter-location.enum';
import { Oauth2ToolConfigResponse } from './dto/response/oauth2-tool-config.response';
import { CustomParameterScopeParams } from '../interface/custom-parameter-scope.enum';
import { Oauth2ToolConfigParams } from './dto/request/oauth2-tool-config.params';
import { CustomParameterResponse } from './dto/response/custom-parameter.response';
import { Lti11ToolConfigResponse } from './dto/response/lti11-tool-config.response';
import { TokenEndpointAuthMethod } from '../interface/token-endpoint-auth-method.enum';
import { ToolConfigType } from '../interface/tool-config-type.enum';
import { LtiMessageType } from '../interface/lti-message-type.enum';
import { LtiPrivacyPermission } from '../interface/lti-privacy-permission.enum';
import { ExternalToolUpdateParams } from './dto/request/external-tool-update.params';

describe('ToolController', () => {
	let module: TestingModule;
	let controller: ToolController;

	let lti11Uc: DeepMocked<Lti11Uc>;
	let lti11ResponseMapper: DeepMocked<Lti11ResponseMapper>;

	let externalToolUc: DeepMocked<ExternalToolUc>;
	let externalToolMapper: DeepMocked<ExternalToolRequestMapper>;
	let externalToolResponseMapper: DeepMocked<ExternalToolResponseMapper>;

	beforeAll(async () => {
		module = await Test.createTestingModule({
			providers: [
				ToolController,
				{
					provide: Lti11Uc,
					useValue: createMock<Lti11Uc>(),
				},
				{
					provide: Lti11ResponseMapper,
					useValue: createMock<Lti11ResponseMapper>(),
				},
				{
					provide: ExternalToolUc,
					useValue: createMock<ExternalToolUc>(),
				},
				{
					provide: ExternalToolRequestMapper,
					useValue: createMock<ExternalToolRequestMapper>(),
				},
				{
					provide: ExternalToolResponseMapper,
					useValue: createMock<ExternalToolResponseMapper>(),
				},
			],
		}).compile();

		controller = module.get(ToolController);
		lti11Uc = module.get(Lti11Uc);
		lti11ResponseMapper = module.get(Lti11ResponseMapper);
		externalToolUc = module.get(ExternalToolUc);
		externalToolMapper = module.get(ExternalToolRequestMapper);
		externalToolResponseMapper = module.get(ExternalToolResponseMapper);
	});

	afterAll(async () => {
		await module.close();
	});

	describe('getLti11LaunchParameters', () => {
		it('should fetch the authorized launch parameters and return the response', async () => {
			const currentUser: ICurrentUser = { userId: 'userId' } as ICurrentUser;
			const toolId = 'toolId';
			const courseId = 'courseId';
			const authorization: Authorization = {
				oauth_consumer_key: 'key',
				oauth_nonce: 'nonce',
				oauth_body_hash: 'body_hash',
				oauth_signature: 'signature',
				oauth_timestamp: 100,
				oauth_token: 'token',
				oauth_version: 'version',
				oauth_signature_method: 'signature_method',
			};

			lti11Uc.getLaunchParameters.mockResolvedValue(authorization);
			lti11ResponseMapper.mapAuthorizationToResponse.mockReturnValue(new Lti11LaunchResponse(authorization));

			const result: Lti11LaunchResponse = await controller.getLti11LaunchParameters(
				currentUser,
				{ toolId },
				{ courseId }
			);

			expect(result).toEqual(expect.objectContaining(authorization));
			expect(lti11Uc.getLaunchParameters).toHaveBeenCalledWith(currentUser, toolId, courseId);
		});
	});

	describe('createExternalTool', () => {
		function setup() {
			const customParameterCreateParams = new CustomParameterCreateParams();
			customParameterCreateParams.name = 'mockName';
			customParameterCreateParams.default = 'mockDefault';
			customParameterCreateParams.location = CustomParameterLocationParams.PATH;
			customParameterCreateParams.scope = CustomParameterScopeParams.SCHOOL;
			customParameterCreateParams.type = CustomParameterTypeParams.STRING;
			customParameterCreateParams.regex = 'mockRegex';

			const body = new ExternalToolCreateParams();
			body.name = 'mockName';
			body.url = 'mockUrl';
			body.logoUrl = 'mockLogoUrl';
			body.parameters = [customParameterCreateParams];
			body.isHidden = true;
			body.openNewTab = true;

			const currentUser: ICurrentUser = { userId: 'userId' } as ICurrentUser;

			const customParameterResponse: CustomParameterResponse = new CustomParameterResponse({
				name: 'mockName',
				default: 'mockDefault',
				location: CustomParameterLocationParams.PATH,
				scope: CustomParameterScopeParams.SCHOOL,
				type: CustomParameterTypeParams.STRING,
				regex: 'mockRegex',
			});

			const basicToolConfigDO: BasicToolConfigDO = new BasicToolConfigDO({
				type: ToolConfigType.BASIC,
				baseUrl: 'mockUrl',
			});
			const basicToolConfigResponse: BasicToolConfigResponse = new BasicToolConfigResponse({
				type: ToolConfigType.BASIC,
				baseUrl: 'mockUrl',
			});
			const externalToolResponse: ExternalToolResponse = new ExternalToolResponse({
				id: '1',
				name: 'mockName',
				url: 'mockUrl',
				logoUrl: 'mockLogoUrl',
				parameters: [customParameterResponse],
				isHidden: true,
				openNewTab: true,
				version: 1,
				config: basicToolConfigResponse,
			});

			const customParameterDO: CustomParameterDO = new CustomParameterDO({
				name: 'mockName',
				default: 'mockDefault',
				location: CustomParameterLocation.PATH,
				scope: CustomParameterScope.SCHOOL,
				type: CustomParameterType.STRING,
				regex: 'mockRegex',
			});

			const externalToolDO: ExternalToolDO = new ExternalToolDO({
				id: '1',
				name: 'mockName',
				url: 'mockUrl',
				logoUrl: 'mockLogoUrl',
				parameters: [customParameterDO],
				isHidden: true,
				openNewTab: true,
				version: 1,
				config: basicToolConfigDO,
			});

			return {
				body,
				currentUser,
				externalToolResponse,
				externalToolDO,
			};
		}

		describe('when creating an oauthTool', () => {
			function oauthSetup() {
				const bodyConfigCreateOauthParams = new Oauth2ToolConfigParams();
				bodyConfigCreateOauthParams.type = ToolConfigType.OAUTH2;
				bodyConfigCreateOauthParams.baseUrl = 'mockUrl';
				bodyConfigCreateOauthParams.clientId = 'mockId';
				bodyConfigCreateOauthParams.clientSecret = 'mockSecret';
				bodyConfigCreateOauthParams.frontchannelLogoutUri = 'mockUrl';
				bodyConfigCreateOauthParams.skipConsent = true;
				bodyConfigCreateOauthParams.scope = 'mockScope';
				bodyConfigCreateOauthParams.redirectUris = ['mockUri'];
				bodyConfigCreateOauthParams.tokenEndpointAuthMethod = TokenEndpointAuthMethod.CLIENT_SECRET_POST;

				const oauth2ToolConfigResponse: Oauth2ToolConfigResponse = new Oauth2ToolConfigResponse({
					clientId: 'mockId',
					skipConsent: false,
					type: ToolConfigType.OAUTH2,
					baseUrl: 'mockUrl',
				});

				const oauth2ToolConfigDO: Oauth2ToolConfigDO = new Oauth2ToolConfigDO({
					clientId: 'mockId',
					skipConsent: false,
					type: ToolConfigType.OAUTH2,
					baseUrl: 'mockUrl',
				});

				return {
					bodyConfigCreateOauthParams,
					oauth2ToolConfigResponse,
					oauth2ToolConfigDO,
				};
			}

			it('should return external tool response with oauth2 config', async () => {
				const { body, currentUser, externalToolResponse, externalToolDO } = setup();
				const { bodyConfigCreateOauthParams, oauth2ToolConfigResponse, oauth2ToolConfigDO } = oauthSetup();
				body.config = bodyConfigCreateOauthParams;
				externalToolResponse.config = oauth2ToolConfigResponse;
				externalToolDO.config = oauth2ToolConfigDO;

				externalToolMapper.mapCreateRequestToExternalToolDO.mockReturnValue(externalToolDO);
				externalToolUc.createExternalTool.mockResolvedValue(externalToolDO);
				externalToolResponseMapper.mapToResponse.mockReturnValue(externalToolResponse);

				const expected = await controller.createExternalTool(body, currentUser);

				expect(expected).toEqual(externalToolResponse);
			});
		});

		describe('when creating an basic tool', () => {
			function basicSetup() {
				const bodyConfigCreateBasicParams = new BasicToolConfigParams();
				bodyConfigCreateBasicParams.type = ToolConfigType.BASIC;
				bodyConfigCreateBasicParams.baseUrl = 'mockUrl';

				return {
					bodyConfigCreateBasicParams,
				};
			}

			it('should return basic external tool response', async () => {
				const { body, currentUser, externalToolResponse, externalToolDO } = setup();
				const { bodyConfigCreateBasicParams } = basicSetup();
				body.config = bodyConfigCreateBasicParams;

				externalToolMapper.mapCreateRequestToExternalToolDO.mockReturnValue(externalToolDO);
				externalToolUc.createExternalTool.mockResolvedValue(externalToolDO);
				externalToolResponseMapper.mapToResponse.mockReturnValue(externalToolResponse);

				const expected = await controller.createExternalTool(body, currentUser);

				expect(expected).toEqual(externalToolResponse);
			});
		});

		describe('when creating an lti tool', () => {
			function ltiSetup() {
				const bodyConfigCreateLti11Params = new Lti11ToolConfigParams();
				bodyConfigCreateLti11Params.type = ToolConfigType.LTI11;
				bodyConfigCreateLti11Params.baseUrl = 'mockUrl';
				bodyConfigCreateLti11Params.key = 'mockKey';
				bodyConfigCreateLti11Params.secret = 'mockSecret';
				bodyConfigCreateLti11Params.resource_link_id = 'mockLink';
				bodyConfigCreateLti11Params.lti_message_type = LtiMessageType.BASIC_LTI_LAUNCH_REQUEST;

				const lti11ToolConfigDO: Lti11ToolConfigDO = new Lti11ToolConfigDO({
					secret: 'mockSecret',
					key: 'mockKey',
					lti_message_type: LtiMessageType.BASIC_LTI_LAUNCH_REQUEST,
					privacy_permission: LtiPrivacyPermission.NAME,
					type: ToolConfigType.LTI11,
					baseUrl: 'mockUrl',
				});

				const lti11ToolConfigResponse: Lti11ToolConfigResponse = new Lti11ToolConfigResponse({
					key: 'mockKey',
					lti_message_type: LtiMessageType.BASIC_LTI_LAUNCH_REQUEST,
					privacy_permission: LtiPrivacyPermission.NAME,
					type: ToolConfigType.LTI11,
					baseUrl: 'mockUrl',
				});

				return {
					bodyConfigCreateLti11Params,
					lti11ToolConfigDO,
					lti11ToolConfigResponse,
				};
			}
			it('should return external tool response with lti config', async () => {
				const { body, currentUser, externalToolResponse, externalToolDO } = setup();
				const { bodyConfigCreateLti11Params, lti11ToolConfigResponse, lti11ToolConfigDO } = ltiSetup();
				body.config = bodyConfigCreateLti11Params;
				externalToolResponse.config = lti11ToolConfigResponse;
				externalToolDO.config = lti11ToolConfigDO;

				externalToolMapper.mapCreateRequestToExternalToolDO.mockReturnValue(externalToolDO);
				externalToolUc.createExternalTool.mockResolvedValue(externalToolDO);
				externalToolResponseMapper.mapToResponse.mockReturnValue(externalToolResponse);

				const expected = await controller.createExternalTool(body, currentUser);

				expect(expected).toEqual(externalToolResponse);
			});
		});
	});

<<<<<<< HEAD
	describe('updateExternalTool', () => {
		function setup() {
			const currentUser: ICurrentUser = { userId: 'userId' } as ICurrentUser;

			const customParameterCreateParams = new CustomParameterCreateParams();
			customParameterCreateParams.name = 'mockName';
			customParameterCreateParams.default = 'mockDefault';
			customParameterCreateParams.location = CustomParameterLocationParams.PATH;
			customParameterCreateParams.scope = CustomParameterScopeParams.SCHOOL;
			customParameterCreateParams.type = CustomParameterTypeParams.STRING;
			customParameterCreateParams.regex = 'mockRegex';

			const body = new ExternalToolCreateParams();
			body.name = 'mockName';
			body.url = 'mockUrl';
			body.logoUrl = 'mockLogoUrl';
			body.parameters = [customParameterCreateParams];
			body.isHidden = true;
			body.openNewTab = true;

			const customParameterResponse: CustomParameterResponse = new CustomParameterResponse({
				name: 'mockName',
				default: 'mockDefault',
				location: CustomParameterLocationParams.PATH,
				scope: CustomParameterScopeParams.SCHOOL,
				type: CustomParameterTypeParams.STRING,
				regex: 'mockRegex',
			});

			const basicToolConfigDO: BasicToolConfigDO = new BasicToolConfigDO({
				type: ToolConfigType.BASIC,
				baseUrl: 'mockUrl',
			});
			const basicToolConfigResponse: BasicToolConfigResponse = new BasicToolConfigResponse({
				type: ToolConfigType.BASIC,
				baseUrl: 'mockUrl',
			});
			const externalToolResponse: ExternalToolResponse = new ExternalToolResponse({
=======
	describe('findExternalTool', () => {
		function setupFind() {
			const filterQuery: ExternalToolSearchParams = new ExternalToolSearchParams();
			const pagination: PaginationParams = { skip: 0, limit: 1 };
			const sortingQuery: SortExternalToolParams = { sortOrder: SortOrder.asc, sortBy: ExternalToolSortOrder.NAME };
			const filter: IFindOptions<ExternalToolDO> = {
				pagination: { skip: 0, limit: 1 },
				order: { name: SortOrder.asc },
			};
			const currentUser: ICurrentUser = { userId: 'userId' } as ICurrentUser;
			const externalToolDO: ExternalToolDO = new ExternalToolDO({
>>>>>>> 63495045
				id: '1',
				name: 'mockName',
				url: 'mockUrl',
				logoUrl: 'mockLogoUrl',
<<<<<<< HEAD
				parameters: [customParameterResponse],
				isHidden: true,
				openNewTab: true,
				version: 1,
				config: basicToolConfigResponse,
			});

			const customParameterDO: CustomParameterDO = new CustomParameterDO({
				name: 'mockName',
				default: 'mockDefault',
				location: CustomParameterLocation.PATH,
				scope: CustomParameterScope.SCHOOL,
				type: CustomParameterType.STRING,
				regex: 'mockRegex',
			});

			const externalToolDO: ExternalToolDO = new ExternalToolDO({
				id: '1',
				name: 'mockName',
				url: 'mockUrl',
				logoUrl: 'mockLogoUrl',
				parameters: [customParameterDO],
				isHidden: true,
				openNewTab: true,
				version: 1,
				config: basicToolConfigDO,
			});

			return {
				body,
				currentUser,
				externalToolResponse,
				externalToolDO,
			};
		}

		describe('should call', () => {
			it('the externalToolDOMapper.updateExternalTool', async () => {
				const { currentUser } = setup();
				const externalToolUpdateParams: ExternalToolUpdateParams = new ExternalToolUpdateParams();

				await controller.updateExternalTool(currentUser, externalToolUpdateParams);

				expect(externalToolMapper.mapUpdateRequestToExternalToolDO).toHaveBeenCalledWith(externalToolUpdateParams);
			});

			it('the externalToolUc', async () => {});

			it('the externalResponseMapper', async () => {});
=======
				parameters: [],
				isHidden: true,
				openNewTab: true,
				version: 1,
				config: new Oauth2ToolConfigDO({} as Oauth2ToolConfigDO),
			});
			const externalToolResponse: ExternalToolResponse = new ExternalToolResponse({
				id: '1',
				name: externalToolDO.name,
				url: externalToolDO.url,
				logoUrl: externalToolDO.logoUrl,
				parameters: [],
				isHidden: true,
				openNewTab: true,
				version: 1,
				config: new Oauth2ToolConfigResponse({} as Oauth2ToolConfigResponse),
			});

			externalToolMapper.mapSortingQueryToDomain.mockReturnValue(filter.order);
			externalToolMapper.mapExternalToolFilterQueryToDO.mockReturnValue({});
			externalToolUc.findExternalTool.mockResolvedValue(new Page<ExternalToolDO>([externalToolDO], 1));
			externalToolResponseMapper.mapToResponse.mockReturnValue(externalToolResponse);

			return {
				currentUser,
				externalToolDO,
				externalToolResponse,
				filterQuery,
				pagination,
				sortingQuery,
				filter,
			};
		}

		beforeEach(() => {
			jest.clearAllMocks();
		});

		it('should call the externalToolUc', async () => {
			const { currentUser, filterQuery, pagination, sortingQuery, filter } = setupFind();

			await controller.findExternalTool(currentUser, filterQuery, pagination, sortingQuery);

			expect(externalToolUc.findExternalTool).toHaveBeenCalledWith(currentUser.userId, {}, filter);
		});

		it('should call the externalToolMapper.mapSortingQueryToDomain', async () => {
			const { currentUser, filterQuery, pagination, sortingQuery } = setupFind();

			await controller.findExternalTool(currentUser, filterQuery, pagination, sortingQuery);

			expect(externalToolMapper.mapSortingQueryToDomain).toHaveBeenCalledWith(sortingQuery);
		});

		it('should call the externalToolMapper.mapExternalToolFilterQueryToDO', async () => {
			const { currentUser, filterQuery, pagination, sortingQuery } = setupFind();

			await controller.findExternalTool(currentUser, filterQuery, pagination, sortingQuery);

			expect(externalToolMapper.mapExternalToolFilterQueryToDO).toHaveBeenCalledWith(filterQuery);
		});

		it('should call the externalToolResponseMapper.mapToResponse', async () => {
			const { currentUser, filterQuery, pagination, sortingQuery, externalToolDO } = setupFind();

			await controller.findExternalTool(currentUser, filterQuery, pagination, sortingQuery);

			expect(externalToolResponseMapper.mapToResponse).toHaveBeenCalledWith(externalToolDO);
		});

		it('should return a externalToolSearchListResponse', async () => {
			const { currentUser, filterQuery, pagination, sortingQuery, externalToolResponse } = setupFind();

			const result: ExternalToolSearchListResponse = await controller.findExternalTool(
				currentUser,
				filterQuery,
				pagination,
				sortingQuery
			);

			expect(result).toEqual(new ExternalToolSearchListResponse([externalToolResponse], 1, 0, 1));
>>>>>>> 63495045
		});
	});
});<|MERGE_RESOLUTION|>--- conflicted
+++ resolved
@@ -336,46 +336,6 @@
 		});
 	});
 
-<<<<<<< HEAD
-	describe('updateExternalTool', () => {
-		function setup() {
-			const currentUser: ICurrentUser = { userId: 'userId' } as ICurrentUser;
-
-			const customParameterCreateParams = new CustomParameterCreateParams();
-			customParameterCreateParams.name = 'mockName';
-			customParameterCreateParams.default = 'mockDefault';
-			customParameterCreateParams.location = CustomParameterLocationParams.PATH;
-			customParameterCreateParams.scope = CustomParameterScopeParams.SCHOOL;
-			customParameterCreateParams.type = CustomParameterTypeParams.STRING;
-			customParameterCreateParams.regex = 'mockRegex';
-
-			const body = new ExternalToolCreateParams();
-			body.name = 'mockName';
-			body.url = 'mockUrl';
-			body.logoUrl = 'mockLogoUrl';
-			body.parameters = [customParameterCreateParams];
-			body.isHidden = true;
-			body.openNewTab = true;
-
-			const customParameterResponse: CustomParameterResponse = new CustomParameterResponse({
-				name: 'mockName',
-				default: 'mockDefault',
-				location: CustomParameterLocationParams.PATH,
-				scope: CustomParameterScopeParams.SCHOOL,
-				type: CustomParameterTypeParams.STRING,
-				regex: 'mockRegex',
-			});
-
-			const basicToolConfigDO: BasicToolConfigDO = new BasicToolConfigDO({
-				type: ToolConfigType.BASIC,
-				baseUrl: 'mockUrl',
-			});
-			const basicToolConfigResponse: BasicToolConfigResponse = new BasicToolConfigResponse({
-				type: ToolConfigType.BASIC,
-				baseUrl: 'mockUrl',
-			});
-			const externalToolResponse: ExternalToolResponse = new ExternalToolResponse({
-=======
 	describe('findExternalTool', () => {
 		function setupFind() {
 			const filterQuery: ExternalToolSearchParams = new ExternalToolSearchParams();
@@ -387,62 +347,10 @@
 			};
 			const currentUser: ICurrentUser = { userId: 'userId' } as ICurrentUser;
 			const externalToolDO: ExternalToolDO = new ExternalToolDO({
->>>>>>> 63495045
 				id: '1',
 				name: 'mockName',
 				url: 'mockUrl',
 				logoUrl: 'mockLogoUrl',
-<<<<<<< HEAD
-				parameters: [customParameterResponse],
-				isHidden: true,
-				openNewTab: true,
-				version: 1,
-				config: basicToolConfigResponse,
-			});
-
-			const customParameterDO: CustomParameterDO = new CustomParameterDO({
-				name: 'mockName',
-				default: 'mockDefault',
-				location: CustomParameterLocation.PATH,
-				scope: CustomParameterScope.SCHOOL,
-				type: CustomParameterType.STRING,
-				regex: 'mockRegex',
-			});
-
-			const externalToolDO: ExternalToolDO = new ExternalToolDO({
-				id: '1',
-				name: 'mockName',
-				url: 'mockUrl',
-				logoUrl: 'mockLogoUrl',
-				parameters: [customParameterDO],
-				isHidden: true,
-				openNewTab: true,
-				version: 1,
-				config: basicToolConfigDO,
-			});
-
-			return {
-				body,
-				currentUser,
-				externalToolResponse,
-				externalToolDO,
-			};
-		}
-
-		describe('should call', () => {
-			it('the externalToolDOMapper.updateExternalTool', async () => {
-				const { currentUser } = setup();
-				const externalToolUpdateParams: ExternalToolUpdateParams = new ExternalToolUpdateParams();
-
-				await controller.updateExternalTool(currentUser, externalToolUpdateParams);
-
-				expect(externalToolMapper.mapUpdateRequestToExternalToolDO).toHaveBeenCalledWith(externalToolUpdateParams);
-			});
-
-			it('the externalToolUc', async () => {});
-
-			it('the externalResponseMapper', async () => {});
-=======
 				parameters: [],
 				isHidden: true,
 				openNewTab: true,
@@ -524,7 +432,100 @@
 			);
 
 			expect(result).toEqual(new ExternalToolSearchListResponse([externalToolResponse], 1, 0, 1));
->>>>>>> 63495045
+		});
+	});
+
+	describe('updateExternalTool', () => {
+		function setup() {
+			const currentUser: ICurrentUser = { userId: 'userId' } as ICurrentUser;
+
+			const customParameterCreateParams = new CustomParameterCreateParams();
+			customParameterCreateParams.name = 'mockName';
+			customParameterCreateParams.default = 'mockDefault';
+			customParameterCreateParams.location = CustomParameterLocationParams.PATH;
+			customParameterCreateParams.scope = CustomParameterScopeParams.SCHOOL;
+			customParameterCreateParams.type = CustomParameterTypeParams.STRING;
+			customParameterCreateParams.regex = 'mockRegex';
+
+			const body = new ExternalToolCreateParams();
+			body.name = 'mockName';
+			body.url = 'mockUrl';
+			body.logoUrl = 'mockLogoUrl';
+			body.parameters = [customParameterCreateParams];
+			body.isHidden = true;
+			body.openNewTab = true;
+
+			const customParameterResponse: CustomParameterResponse = new CustomParameterResponse({
+				name: 'mockName',
+				default: 'mockDefault',
+				location: CustomParameterLocationParams.PATH,
+				scope: CustomParameterScopeParams.SCHOOL,
+				type: CustomParameterTypeParams.STRING,
+				regex: 'mockRegex',
+			});
+
+			const basicToolConfigDO: BasicToolConfigDO = new BasicToolConfigDO({
+				type: ToolConfigType.BASIC,
+				baseUrl: 'mockUrl',
+			});
+			const basicToolConfigResponse: BasicToolConfigResponse = new BasicToolConfigResponse({
+				type: ToolConfigType.BASIC,
+				baseUrl: 'mockUrl',
+			});
+			const externalToolResponse: ExternalToolResponse = new ExternalToolResponse({
+				id: '1',
+				name: 'mockName',
+				url: 'mockUrl',
+				logoUrl: 'mockLogoUrl',
+				parameters: [customParameterResponse],
+				isHidden: true,
+				openNewTab: true,
+				version: 1,
+				config: basicToolConfigResponse,
+			});
+
+			const customParameterDO: CustomParameterDO = new CustomParameterDO({
+				name: 'mockName',
+				default: 'mockDefault',
+				location: CustomParameterLocation.PATH,
+				scope: CustomParameterScope.SCHOOL,
+				type: CustomParameterType.STRING,
+				regex: 'mockRegex',
+			});
+
+			const externalToolDO: ExternalToolDO = new ExternalToolDO({
+				id: '1',
+				name: 'mockName',
+				url: 'mockUrl',
+				logoUrl: 'mockLogoUrl',
+				parameters: [customParameterDO],
+				isHidden: true,
+				openNewTab: true,
+				version: 1,
+				config: basicToolConfigDO,
+			});
+
+			return {
+				body,
+				currentUser,
+				externalToolResponse,
+				externalToolDO,
+			};
+		}
+
+		describe('should call', () => {
+			it('the externalToolDOMapper.updateExternalTool', async () => {
+				const { currentUser } = setup();
+				const externalToolUpdateParams: ExternalToolUpdateParams = new ExternalToolUpdateParams();
+
+				await controller.updateExternalTool(currentUser, externalToolUpdateParams);
+
+				expect(externalToolMapper.mapUpdateRequestToExternalToolDO).toHaveBeenCalledWith(externalToolUpdateParams);
+			});
+
+			it('the externalToolUc', async () => {});
+
+			it('the externalResponseMapper', async () => {});
 		});
 	});
 });