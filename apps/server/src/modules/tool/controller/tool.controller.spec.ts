--- conflicted
+++ resolved
@@ -337,34 +337,6 @@
 		});
 	});
 
-<<<<<<< HEAD
-	describe('getExternalTool', () => {
-		function setupGetById() {
-			const toolIdParams: ToolIdParams = new ToolIdParams();
-			toolIdParams.toolId = 'toolId';
-
-			return {
-				toolIdParams,
-			};
-		}
-
-		it('should call the uc to fetch a tool', async () => {
-			const { currentUser } = setupExternalTool();
-			const { toolIdParams } = setupGetById();
-
-			await controller.getExternalTool(toolIdParams, currentUser);
-
-			expect(externalToolUc.getExternalTool).toHaveBeenCalledWith(toolIdParams.toolId, currentUser);
-		});
-
-		it('should fetch a tool', async () => {
-			const { currentUser, externalToolResponse } = setupExternalTool();
-			const { toolIdParams } = setupGetById();
-
-			const result: ExternalToolResponse = await controller.getExternalTool(toolIdParams, currentUser);
-
-			expect(result).toEqual(externalToolResponse);
-=======
 	describe('findExternalTool', () => {
 		function setupFind() {
 			const filterQuery: ExternalToolSearchParams = new ExternalToolSearchParams();
@@ -461,7 +433,35 @@
 			);
 
 			expect(result).toEqual(new ExternalToolSearchListResponse([externalToolResponse], 1, 0, 1));
->>>>>>> ebc207ff
+		});
+	});
+
+	describe('getExternalTool', () => {
+		function setupGetById() {
+			const toolIdParams: ToolIdParams = new ToolIdParams();
+			toolIdParams.toolId = 'toolId';
+
+			return {
+				toolIdParams,
+			};
+		}
+
+		it('should call the uc to fetch a tool', async () => {
+			const { currentUser } = setupExternalTool();
+			const { toolIdParams } = setupGetById();
+
+			await controller.getExternalTool(toolIdParams, currentUser);
+
+			expect(externalToolUc.getExternalTool).toHaveBeenCalledWith(toolIdParams.toolId, currentUser);
+		});
+
+		it('should fetch a tool', async () => {
+			const { currentUser, externalToolResponse } = setupExternalTool();
+			const { toolIdParams } = setupGetById();
+
+			const result: ExternalToolResponse = await controller.getExternalTool(toolIdParams, currentUser);
+
+			expect(result).toEqual(externalToolResponse);
 		});
 	});
 });