import { createMock, DeepMocked } from '@golevelup/ts-jest';
<<<<<<< HEAD
import { Authorization } from 'oauth-1.0a';
import { IFindOptions, RoleName, SortOrder } from '@shared/domain';
import { ExternalToolDO, Lti11ToolConfigDO, Oauth2ToolConfigDO } from '@shared/domain/domainobject/external-tool';
import { PaginationParams } from '@shared/controller';
import { Page } from '@shared/domain/domainobject/page';
import { externalToolDOFactory } from '@shared/testing/factory/domainobject/external-tool.factory';
import { LegacyLogger } from '@src/core/logger';
=======
import { Test, TestingModule } from '@nestjs/testing';
import { RoleName } from '@shared/domain';
import { Logger } from '@src/core/logger';
>>>>>>> efef6400
import { ICurrentUser } from '@src/modules/authentication';
import { Authorization } from 'oauth-1.0a';
import { ExternalToolUc } from '../uc/external-tool.uc';
import { Lti11Uc } from '../uc/lti11.uc';
import { Lti11LaunchResponse } from './dto';
import { ExternalToolRequestMapper, ExternalToolResponseMapper, Lti11ResponseMapper } from './mapper';
import { ToolController } from './tool.controller';

describe('ToolController', () => {
	let module: TestingModule;
	let controller: ToolController;

	let lti11Uc: DeepMocked<Lti11Uc>;
	let lti11ResponseMapper: DeepMocked<Lti11ResponseMapper>;

	beforeAll(async () => {
		module = await Test.createTestingModule({
			providers: [
				ToolController,
				{
					provide: Lti11Uc,
					useValue: createMock<Lti11Uc>(),
				},
				{
					provide: Lti11ResponseMapper,
					useValue: createMock<Lti11ResponseMapper>(),
				},
				{
					provide: ExternalToolUc,
					useValue: createMock<ExternalToolUc>(),
				},
				{
					provide: ExternalToolRequestMapper,
					useValue: createMock<ExternalToolRequestMapper>(),
				},
				{
					provide: ExternalToolResponseMapper,
					useValue: createMock<ExternalToolResponseMapper>(),
				},
				{
					provide: LegacyLogger,
					useValue: createMock<LegacyLogger>(),
				},
			],
		}).compile();

		controller = module.get(ToolController);
		lti11Uc = module.get(Lti11Uc);
		lti11ResponseMapper = module.get(Lti11ResponseMapper);
	});

	afterAll(async () => {
		await module.close();
	});

	describe('getLti11LaunchParameters', () => {
		it('should fetch the authorized launch parameters and return the response', async () => {
			const currentUser: ICurrentUser = { userId: 'userId', roles: [RoleName.USER] } as ICurrentUser;
			const toolId = 'toolId';
			const courseId = 'courseId';
			const authorization: Authorization = {
				oauth_consumer_key: 'key',
				oauth_nonce: 'nonce',
				oauth_body_hash: 'body_hash',
				oauth_signature: 'signature',
				oauth_timestamp: 100,
				oauth_token: 'token',
				oauth_version: 'version',
				oauth_signature_method: 'signature_method',
			};

			lti11Uc.getLaunchParameters.mockResolvedValue(authorization);
			lti11ResponseMapper.mapAuthorizationToResponse.mockReturnValue(new Lti11LaunchResponse(authorization));

			const result: Lti11LaunchResponse = await controller.getLti11LaunchParameters(
				currentUser,
				{ toolId },
				{ courseId }
			);

			expect(result).toEqual(expect.objectContaining(authorization));
			expect(lti11Uc.getLaunchParameters).toHaveBeenCalledWith(
				currentUser.userId,
				currentUser.roles[0],
				toolId,
				courseId
			);
		});
	});
});<|MERGE_RESOLUTION|>--- conflicted
+++ resolved
@@ -1,17 +1,7 @@
 import { createMock, DeepMocked } from '@golevelup/ts-jest';
-<<<<<<< HEAD
-import { Authorization } from 'oauth-1.0a';
-import { IFindOptions, RoleName, SortOrder } from '@shared/domain';
-import { ExternalToolDO, Lti11ToolConfigDO, Oauth2ToolConfigDO } from '@shared/domain/domainobject/external-tool';
-import { PaginationParams } from '@shared/controller';
-import { Page } from '@shared/domain/domainobject/page';
-import { externalToolDOFactory } from '@shared/testing/factory/domainobject/external-tool.factory';
-import { LegacyLogger } from '@src/core/logger';
-=======
 import { Test, TestingModule } from '@nestjs/testing';
 import { RoleName } from '@shared/domain';
-import { Logger } from '@src/core/logger';
->>>>>>> efef6400
+import { LegacyLogger } from '@src/core/logger';
 import { ICurrentUser } from '@src/modules/authentication';
 import { Authorization } from 'oauth-1.0a';
 import { ExternalToolUc } from '../uc/external-tool.uc';
