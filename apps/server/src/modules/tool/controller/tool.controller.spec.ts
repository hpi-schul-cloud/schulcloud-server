import { Test, TestingModule } from '@nestjs/testing';
import { createMock, DeepMocked } from '@golevelup/ts-jest';
<<<<<<< HEAD
import { Authorization } from 'oauth-1.0a';
import { CustomParameterLocation, CustomParameterScope, CustomParameterType, ICurrentUser } from '@shared/domain';
import {
	BasicToolConfigDO,
	CustomParameterDO,
	ExternalToolDO,
	Lti11ToolConfigDO,
	Oauth2ToolConfigDO,
} from '@shared/domain/domainobject/external-tool';
import { ToolController } from './tool.controller';
import { Lti11Uc } from '../uc/lti11.uc';
import { Lti11ResponseMapper } from '../mapper/lti11-response.mapper';
import { ExternalToolUc } from '../uc/external-tool.uc';
import { ExternalToolRequestMapper } from '../mapper/external-tool-request.mapper';
import { ExternalToolResponseMapper } from '../mapper/external-tool-response.mapper';
import { Lti11LaunchResponse } from './dto/lti11-launch.response';
import { BasicToolConfigParams } from './dto/request/basic-tool-config.params';
import { CustomParameterTypeParams } from '../interface/custom-parameter-type.enum';
import { ExternalToolResponse } from './dto/response/external-tool.response';
import { CustomParameterCreateParams } from './dto/request/custom-parameter.params';
import { ExternalToolParams } from './dto/request/external-tool-create.params';
import { BasicToolConfigResponse } from './dto/response/basic-tool-config.response';
import { Lti11ToolConfigParams } from './dto/request/lti11-tool-config.params';
import { CustomParameterLocationParams } from '../interface/custom-parameter-location.enum';
import { Oauth2ToolConfigResponse } from './dto/response/oauth2-tool-config.response';
import { CustomParameterScopeParams } from '../interface/custom-parameter-scope.enum';
import { Oauth2ToolConfigParams } from './dto/request/oauth2-tool-config.params';
import { CustomParameterResponse } from './dto/response/custom-parameter.response';
import { Lti11ToolConfigResponse } from './dto/response/lti11-tool-config.response';
import { TokenEndpointAuthMethod } from '../interface/token-endpoint-auth-method.enum';
import { ToolConfigType } from '../interface/tool-config-type.enum';
import { LtiMessageType } from '../interface/lti-message-type.enum';
import { LtiPrivacyPermission } from '../interface/lti-privacy-permission.enum';
=======
import { ICurrentUser } from '@shared/domain';
import { Authorization } from 'oauth-1.0a';
import { NotImplementedException } from '@nestjs/common';
import { ToolController } from './tool.controller';
import { Lti11Uc } from '../uc/lti11.uc';
import { Lti11ResponseMapper } from '../mapper/lti11-response.mapper';
import { Lti11LaunchResponse } from './dto/lti11-launch.response';
import { BasicToolConfigParams } from './dto/request/basic-tool-config.params';
import { ToolConfigType } from '../interface/tool-config-type.enum';
import { LtiMessageType } from '../interface/lti-message-type.enum';
import { Oauth2ToolConfigParams } from './dto/request/oauth2-tool-config.params';
import { CustomParameterLocation } from '../interface/custom-parameter-location.enum';
import { CustomParameterScope } from '../interface/custom-parameter-scope.enum';
import { CustomParameterType } from '../interface/custom-parameter-type.enum';
import { CustomParameterCreateParams } from './dto/request/custom-parameter.params';
import { Lti11ToolConfigParams } from './dto/request/lti11-tool-config.params';
import { ExternalToolParams } from './dto/request/external-tool-create.params';
>>>>>>> be516ff7

describe('ToolController', () => {
	let module: TestingModule;
	let controller: ToolController;

	let lti11Uc: DeepMocked<Lti11Uc>;
	let lti11ResponseMapper: DeepMocked<Lti11ResponseMapper>;

	let externalToolUc: DeepMocked<ExternalToolUc>;
	let externalToolMapper: DeepMocked<ExternalToolRequestMapper>;
	let externalToolResponseMapper: DeepMocked<ExternalToolResponseMapper>;

	beforeAll(async () => {
		module = await Test.createTestingModule({
			providers: [
				ToolController,
				{
					provide: Lti11Uc,
					useValue: createMock<Lti11Uc>(),
				},
				{
					provide: Lti11ResponseMapper,
					useValue: createMock<Lti11ResponseMapper>(),
				},
				{
					provide: ExternalToolUc,
					useValue: createMock<ExternalToolUc>(),
				},
				{
					provide: ExternalToolRequestMapper,
					useValue: createMock<ExternalToolRequestMapper>(),
				},
				{
					provide: ExternalToolResponseMapper,
					useValue: createMock<ExternalToolResponseMapper>(),
				},
			],
		}).compile();

		controller = module.get(ToolController);
		lti11Uc = module.get(Lti11Uc);
		lti11ResponseMapper = module.get(Lti11ResponseMapper);
		externalToolUc = module.get(ExternalToolUc);
		externalToolMapper = module.get(ExternalToolRequestMapper);
		externalToolResponseMapper = module.get(ExternalToolResponseMapper);
	});

	afterAll(async () => {
		await module.close();
	});

	describe('getLti11LaunchParameters', () => {
		it('should fetch the authorized launch parameters and return the response', async () => {
			const currentUser: ICurrentUser = { userId: 'userId' } as ICurrentUser;
			const toolId = 'toolId';
			const courseId = 'courseId';
			const authorization: Authorization = {
				oauth_consumer_key: 'key',
				oauth_nonce: 'nonce',
				oauth_body_hash: 'body_hash',
				oauth_signature: 'signature',
				oauth_timestamp: 100,
				oauth_token: 'token',
				oauth_version: 'version',
				oauth_signature_method: 'signature_method',
			};

			lti11Uc.getLaunchParameters.mockResolvedValue(authorization);
			lti11ResponseMapper.mapAuthorizationToResponse.mockReturnValue(new Lti11LaunchResponse(authorization));

			const result: Lti11LaunchResponse = await controller.getLti11LaunchParameters(
				currentUser,
				{ toolId },
				{ courseId }
			);

			expect(result).toEqual(expect.objectContaining(authorization));
			expect(lti11Uc.getLaunchParameters).toHaveBeenCalledWith(currentUser, toolId, courseId);
		});
	});

	describe('createExternalTool', () => {
		function setup() {
			const bodyConfigCreateBasicParams = new BasicToolConfigParams();
			bodyConfigCreateBasicParams.type = ToolConfigType.BASIC;
			bodyConfigCreateBasicParams.baseUrl = 'mockUrl';

			const bodyConfigCreateLti11Params = new Lti11ToolConfigParams();
			bodyConfigCreateLti11Params.type = ToolConfigType.LTI11;
			bodyConfigCreateLti11Params.baseUrl = 'mockUrl';
			bodyConfigCreateLti11Params.key = 'mockKey';
			bodyConfigCreateLti11Params.secret = 'mockSecret';
			bodyConfigCreateLti11Params.resource_link_id = 'mockLink';
			bodyConfigCreateLti11Params.lti_message_type = LtiMessageType.BASIC_LTI_LAUNCH_REQUEST;

			const bodyConfigCreateOauthParams = new Oauth2ToolConfigParams();
			bodyConfigCreateOauthParams.type = ToolConfigType.OAUTH2;
			bodyConfigCreateOauthParams.baseUrl = 'mockUrl';
			bodyConfigCreateOauthParams.clientId = 'mockId';
			bodyConfigCreateOauthParams.clientSecret = 'mockSecret';
			bodyConfigCreateOauthParams.frontchannelLogoutUri = 'mockUrl';
			bodyConfigCreateOauthParams.skipConsent = true;
			bodyConfigCreateOauthParams.scope = 'mockScope';
			bodyConfigCreateOauthParams.redirectUris = ['mockUri'];
<<<<<<< HEAD
			bodyConfigCreateOauthParams.tokenEndpointAuthMethod = TokenEndpointAuthMethod.CLIENT_SECRET_POST;
=======
>>>>>>> be516ff7

			const customParameterCreateParams = new CustomParameterCreateParams();
			customParameterCreateParams.name = 'mockName';
			customParameterCreateParams.default = 'mockDefault';
<<<<<<< HEAD
			customParameterCreateParams.location = CustomParameterLocationParams.PATH;
			customParameterCreateParams.scope = CustomParameterScopeParams.SCHOOL;
			customParameterCreateParams.type = CustomParameterTypeParams.STRING;
=======
			customParameterCreateParams.location = CustomParameterLocation.PATH;
			customParameterCreateParams.scope = CustomParameterScope.SCHOOL;
			customParameterCreateParams.type = CustomParameterType.STRING;
>>>>>>> be516ff7
			customParameterCreateParams.regex = 'mockRegex';

			const body = new ExternalToolParams();
			body.name = 'mockName';
			body.url = 'mockUrl';
			body.logoUrl = 'mockLogoUrl';
			body.parameters = [customParameterCreateParams];
			body.isHidden = true;
			body.openNewTab = true;

			const currentUser: ICurrentUser = { userId: 'userId' } as ICurrentUser;

<<<<<<< HEAD
			const customParameterResponse: CustomParameterResponse = new CustomParameterResponse({
				name: 'mockName',
				default: 'mockDefault',
				location: CustomParameterLocation.PATH,
				scope: CustomParameterScope.SCHOOL,
				type: CustomParameterType.STRING,
				regex: 'mockRegex',
			});
			const basicToolConfigResponse: BasicToolConfigResponse = new BasicToolConfigResponse({
				type: ToolConfigType.BASIC,
				baseUrl: 'mockUrl',
			});
			const lti11ToolConfigResponse: Lti11ToolConfigResponse = new Lti11ToolConfigResponse({
				key: 'mockKey',
				lti_message_type: LtiMessageType.BASIC_LTI_LAUNCH_REQUEST,
				privacy_permission: LtiPrivacyPermission.NAME,
				type: ToolConfigType.LTI11,
				baseUrl: 'mockUrl',
			});
			const oauth2ToolConfigResponse: Oauth2ToolConfigResponse = new Oauth2ToolConfigResponse({
				clientId: 'mockId',
				skipConsent: false,
				type: ToolConfigType.OAUTH2,
				baseUrl: 'mockUrl',
			});
			const externalToolResponse: ExternalToolResponse = new ExternalToolResponse({
				id: '1',
				name: 'mockName',
				url: 'mockUrl',
				logoUrl: 'mockLogoUrl',
				parameters: [customParameterResponse],
				isHidden: true,
				openNewTab: true,
				version: 1,
				config: basicToolConfigResponse,
			});

			const basicToolConfigDO: BasicToolConfigDO = new BasicToolConfigDO({
				type: ToolConfigType.BASIC,
				baseUrl: 'mockUrl',
			});
			const lti11ToolConfigDO: Lti11ToolConfigDO = new Lti11ToolConfigDO({
				secret: 'mockSecret',
				key: 'mockKey',
				lti_message_type: LtiMessageType.BASIC_LTI_LAUNCH_REQUEST,
				privacy_permission: LtiPrivacyPermission.NAME,
				type: ToolConfigType.LTI11,
				baseUrl: 'mockUrl',
			});
			const oauth2ToolConfigDO: Oauth2ToolConfigDO = new Oauth2ToolConfigDO({
				clientId: 'mockId',
				skipConsent: false,
				type: ToolConfigType.OAUTH2,
				baseUrl: 'mockUrl',
			});
			const customParameterDO: CustomParameterDO = new CustomParameterDO({
				name: 'mockName',
				default: 'mockDefault',
				location: CustomParameterLocation.PATH,
				scope: CustomParameterScope.SCHOOL,
				type: CustomParameterType.STRING,
				regex: 'mockRegex',
			});
			const externalToolDO: ExternalToolDO = new ExternalToolDO({
				id: '1',
				name: 'mockName',
				url: 'mockUrl',
				logoUrl: 'mockLogoUrl',
				parameters: [customParameterDO],
				isHidden: true,
				openNewTab: true,
				version: 1,
				config: basicToolConfigDO,
			});

=======
>>>>>>> be516ff7
			return {
				body,
				bodyConfigCreateBasicParams,
				bodyConfigCreateOauthParams,
				bodyConfigCreateLti11Params,
				currentUser,
<<<<<<< HEAD
				externalToolResponse,
				externalToolDO,
				lti11ToolConfigDO,
				lti11ToolConfigResponse,
				oauth2ToolConfigResponse,
				oauth2ToolConfigDO,
			};
		}

		it('should return basic external tool response', async () => {
			const { body, bodyConfigCreateBasicParams, currentUser, externalToolResponse, externalToolDO } = setup();
			body.config = bodyConfigCreateBasicParams;

			externalToolMapper.mapRequestToExternalToolDO.mockReturnValue(externalToolDO);
			externalToolUc.createExternalTool.mockResolvedValue(externalToolDO);
			externalToolResponseMapper.mapToResponse.mockReturnValue(externalToolResponse);

			const expected = await controller.createExternalTool(body, currentUser);

			expect(expected).toEqual(externalToolResponse);
		});

		it('should return external tool response with lti config', async () => {
			const {
				body,
				bodyConfigCreateLti11Params,
				lti11ToolConfigResponse,
				lti11ToolConfigDO,
				currentUser,
				externalToolResponse,
				externalToolDO,
			} = setup();
			body.config = bodyConfigCreateLti11Params;
			externalToolResponse.config = lti11ToolConfigResponse;
			externalToolDO.config = lti11ToolConfigDO;

			externalToolMapper.mapRequestToExternalToolDO.mockReturnValue(externalToolDO);
			externalToolUc.createExternalTool.mockResolvedValue(externalToolDO);
			externalToolResponseMapper.mapToResponse.mockReturnValue(externalToolResponse);

			const expected = await controller.createExternalTool(body, currentUser);

			expect(expected).toEqual(externalToolResponse);
		});

		it('should return external tool response with oauth2 config', async () => {
			const {
				body,
				bodyConfigCreateOauthParams,
				oauth2ToolConfigResponse,
				oauth2ToolConfigDO,
				currentUser,
				externalToolResponse,
				externalToolDO,
			} = setup();
			body.config = bodyConfigCreateOauthParams;
			externalToolResponse.config = oauth2ToolConfigResponse;
			externalToolDO.config = oauth2ToolConfigDO;

			externalToolMapper.mapRequestToExternalToolDO.mockReturnValue(externalToolDO);
			externalToolUc.createExternalTool.mockResolvedValue(externalToolDO);
			externalToolResponseMapper.mapToResponse.mockReturnValue(externalToolResponse);

			const expected = await controller.createExternalTool(body, currentUser);

			expect(expected).toEqual(externalToolResponse);
=======
			};
		}

		it('should throw NotImplementedException when creating a basic external tool', () => {
			const { body, bodyConfigCreateBasicParams, currentUser } = setup();
			body.config = bodyConfigCreateBasicParams;

			const expected = () => controller.createExternalTool(body, currentUser);

			expect(expected).toThrow(NotImplementedException);
		});

		it('should throw NotImplementedException when creating an oauth2 external tool', () => {
			const { body, bodyConfigCreateOauthParams, currentUser } = setup();
			body.config = bodyConfigCreateOauthParams;

			const expected = () => controller.createExternalTool(body, currentUser);

			expect(expected).toThrow(NotImplementedException);
		});

		it('should throw NotImplementedException when creating a lti11 external tool', () => {
			const { body, bodyConfigCreateLti11Params, currentUser } = setup();
			body.config = bodyConfigCreateLti11Params;

			const expected = () => controller.createExternalTool(body, currentUser);

			expect(expected).toThrow(NotImplementedException);
>>>>>>> be516ff7
		});
	});
});<|MERGE_RESOLUTION|>--- conflicted
+++ resolved
@@ -1,6 +1,5 @@
 import { Test, TestingModule } from '@nestjs/testing';
 import { createMock, DeepMocked } from '@golevelup/ts-jest';
-<<<<<<< HEAD
 import { Authorization } from 'oauth-1.0a';
 import { CustomParameterLocation, CustomParameterScope, CustomParameterType, ICurrentUser } from '@shared/domain';
 import {
@@ -34,25 +33,6 @@
 import { ToolConfigType } from '../interface/tool-config-type.enum';
 import { LtiMessageType } from '../interface/lti-message-type.enum';
 import { LtiPrivacyPermission } from '../interface/lti-privacy-permission.enum';
-=======
-import { ICurrentUser } from '@shared/domain';
-import { Authorization } from 'oauth-1.0a';
-import { NotImplementedException } from '@nestjs/common';
-import { ToolController } from './tool.controller';
-import { Lti11Uc } from '../uc/lti11.uc';
-import { Lti11ResponseMapper } from '../mapper/lti11-response.mapper';
-import { Lti11LaunchResponse } from './dto/lti11-launch.response';
-import { BasicToolConfigParams } from './dto/request/basic-tool-config.params';
-import { ToolConfigType } from '../interface/tool-config-type.enum';
-import { LtiMessageType } from '../interface/lti-message-type.enum';
-import { Oauth2ToolConfigParams } from './dto/request/oauth2-tool-config.params';
-import { CustomParameterLocation } from '../interface/custom-parameter-location.enum';
-import { CustomParameterScope } from '../interface/custom-parameter-scope.enum';
-import { CustomParameterType } from '../interface/custom-parameter-type.enum';
-import { CustomParameterCreateParams } from './dto/request/custom-parameter.params';
-import { Lti11ToolConfigParams } from './dto/request/lti11-tool-config.params';
-import { ExternalToolParams } from './dto/request/external-tool-create.params';
->>>>>>> be516ff7
 
 describe('ToolController', () => {
 	let module: TestingModule;
@@ -157,23 +137,14 @@
 			bodyConfigCreateOauthParams.skipConsent = true;
 			bodyConfigCreateOauthParams.scope = 'mockScope';
 			bodyConfigCreateOauthParams.redirectUris = ['mockUri'];
-<<<<<<< HEAD
 			bodyConfigCreateOauthParams.tokenEndpointAuthMethod = TokenEndpointAuthMethod.CLIENT_SECRET_POST;
-=======
->>>>>>> be516ff7
 
 			const customParameterCreateParams = new CustomParameterCreateParams();
 			customParameterCreateParams.name = 'mockName';
 			customParameterCreateParams.default = 'mockDefault';
-<<<<<<< HEAD
 			customParameterCreateParams.location = CustomParameterLocationParams.PATH;
 			customParameterCreateParams.scope = CustomParameterScopeParams.SCHOOL;
 			customParameterCreateParams.type = CustomParameterTypeParams.STRING;
-=======
-			customParameterCreateParams.location = CustomParameterLocation.PATH;
-			customParameterCreateParams.scope = CustomParameterScope.SCHOOL;
-			customParameterCreateParams.type = CustomParameterType.STRING;
->>>>>>> be516ff7
 			customParameterCreateParams.regex = 'mockRegex';
 
 			const body = new ExternalToolParams();
@@ -186,13 +157,12 @@
 
 			const currentUser: ICurrentUser = { userId: 'userId' } as ICurrentUser;
 
-<<<<<<< HEAD
 			const customParameterResponse: CustomParameterResponse = new CustomParameterResponse({
 				name: 'mockName',
 				default: 'mockDefault',
-				location: CustomParameterLocation.PATH,
-				scope: CustomParameterScope.SCHOOL,
-				type: CustomParameterType.STRING,
+				location: CustomParameterLocationParams.PATH,
+				scope: CustomParameterScopeParams.SCHOOL,
+				type: CustomParameterTypeParams.STRING,
 				regex: 'mockRegex',
 			});
 			const basicToolConfigResponse: BasicToolConfigResponse = new BasicToolConfigResponse({
@@ -262,15 +232,12 @@
 				config: basicToolConfigDO,
 			});
 
-=======
->>>>>>> be516ff7
 			return {
 				body,
 				bodyConfigCreateBasicParams,
 				bodyConfigCreateOauthParams,
 				bodyConfigCreateLti11Params,
 				currentUser,
-<<<<<<< HEAD
 				externalToolResponse,
 				externalToolDO,
 				lti11ToolConfigDO,
@@ -337,36 +304,6 @@
 			const expected = await controller.createExternalTool(body, currentUser);
 
 			expect(expected).toEqual(externalToolResponse);
-=======
-			};
-		}
-
-		it('should throw NotImplementedException when creating a basic external tool', () => {
-			const { body, bodyConfigCreateBasicParams, currentUser } = setup();
-			body.config = bodyConfigCreateBasicParams;
-
-			const expected = () => controller.createExternalTool(body, currentUser);
-
-			expect(expected).toThrow(NotImplementedException);
-		});
-
-		it('should throw NotImplementedException when creating an oauth2 external tool', () => {
-			const { body, bodyConfigCreateOauthParams, currentUser } = setup();
-			body.config = bodyConfigCreateOauthParams;
-
-			const expected = () => controller.createExternalTool(body, currentUser);
-
-			expect(expected).toThrow(NotImplementedException);
-		});
-
-		it('should throw NotImplementedException when creating a lti11 external tool', () => {
-			const { body, bodyConfigCreateLti11Params, currentUser } = setup();
-			body.config = bodyConfigCreateLti11Params;
-
-			const expected = () => controller.createExternalTool(body, currentUser);
-
-			expect(expected).toThrow(NotImplementedException);
->>>>>>> be516ff7
 		});
 	});
 });