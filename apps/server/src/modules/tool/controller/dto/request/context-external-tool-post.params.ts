--- conflicted
+++ resolved
@@ -17,10 +17,6 @@
 	@ApiProperty()
 	contextType!: ToolContextType;
 
-<<<<<<< HEAD
-	@ApiPropertyOptional()
-=======
->>>>>>> e8de3471
 	@IsString()
 	@IsOptional()
 	@ApiPropertyOptional()
