import { EntityManager, MikroORM } from '@mikro-orm/core';
import { ExecutionContext, HttpStatus, INestApplication } from '@nestjs/common';
import { Test, TestingModule } from '@nestjs/testing';
import {
	ContextExternalTool,
	Course,
	Permission,
	Role,
	RoleName,
	School,
	SchoolExternalTool,
	User,
} from '@shared/domain';
import {
	contextExternalToolFactory,
	courseFactory,
	mapUserToCurrentUser,
	roleFactory,
	schoolExternalToolFactory,
	schoolFactory,
	userFactory,
} from '@shared/testing';
import { ICurrentUser } from '@src/modules/authentication';
import { JwtAuthGuard } from '@src/modules/authentication/guard/jwt-auth.guard';
import { ServerTestModule } from '@src/modules/server/server.module';
import { ObjectId } from 'bson';
import { Request } from 'express';
import request, { Response } from 'supertest';
<<<<<<< HEAD

=======
import {
	ContextExternalToolPostParams,
	ContextExternalToolResponse,
	ContextExternalToolSearchListResponse,
} from '../dto';
>>>>>>> 15670299
import { ToolContextType } from '../../interface';
import { ContextExternalToolPostParams, ContextExternalToolResponse } from '../dto';

describe('ToolContextController (API)', () => {
	let app: INestApplication;
	let em: EntityManager;
	let orm: MikroORM;

	let currentUser: ICurrentUser | undefined;

	const basePath = '/tools/context';

	beforeAll(async () => {
		const moduleRef: TestingModule = await Test.createTestingModule({
			imports: [ServerTestModule],
		})
			.overrideGuard(JwtAuthGuard)
			.useValue({
				canActivate(context: ExecutionContext) {
					const req: Request = context.switchToHttp().getRequest();
					req.user = currentUser;
					return true;
				},
			})
			.compile();

		app = moduleRef.createNestApplication();
		await app.init();
		em = app.get(EntityManager);
		orm = app.get(MikroORM);
	});

	afterAll(async () => {
		await app.close();
	});

	afterEach(async () => {
		await orm.getSchemaGenerator().clearDatabase();
	});

	describe('[POST] tools/context', () => {
		describe('when creation of contextExternalTool is successfully', () => {
			const setup = async () => {
				const teacherRole: Role = roleFactory.build({
					name: RoleName.TEACHER,
					permissions: [Permission.CONTEXT_TOOL_ADMIN],
				});

				const school: School = schoolFactory.buildWithId();
				const teacher: User = userFactory.buildWithId({ roles: [teacherRole], school });

				const course: Course = courseFactory.buildWithId({ teachers: [teacher], school });

				const paramEntry = { name: 'name', value: 'value' };
				const schoolExternalTool: SchoolExternalTool = schoolExternalToolFactory.buildWithId({
					school,
					schoolParameters: [paramEntry],
					toolVersion: 1,
				});

				const postParams: ContextExternalToolPostParams = {
					schoolToolId: schoolExternalTool.id,
					contextId: course.id,
					displayName: course.name,
					contextType: ToolContextType.COURSE,
					parameters: [paramEntry],
					toolVersion: 1,
				};

				await em.persistAndFlush([teacherRole, course, school, teacher, schoolExternalTool]);
				em.clear();

				return {
					schoolExternalTool,
					course,
					teacher,
					paramEntry,
					postParams,
				};
			};

			it('should create an contextExternalTool', async () => {
				const { teacher, postParams } = await setup();
				currentUser = mapUserToCurrentUser(teacher);

				await request(app.getHttpServer())
					.post(basePath)
					.send(postParams)
					.expect(201)
					.then((res: Response) => {
						expect(res.body).toEqual(
							expect.objectContaining(<ContextExternalToolResponse>{
								id: expect.any(String),
								schoolToolId: postParams.schoolToolId,
								contextId: postParams.contextId,
								displayName: postParams.displayName,
								contextType: postParams.contextType,
								parameters: postParams.parameters,
								toolVersion: postParams.toolVersion,
							})
						);
						return res;
					});

				const createdContextExternalTool: ContextExternalTool | null = await em.findOne(ContextExternalTool, {
					schoolTool: postParams.schoolToolId,
					contextId: postParams.contextId,
				});

				expect(createdContextExternalTool).toBeDefined();
			});
		});

		describe('when creation of contextExternalTool failed', () => {
			const setup = async () => {
				const userWithMissingPermission: User = userFactory.buildWithId();

				const course: Course = courseFactory.buildWithId({ teachers: [userWithMissingPermission] });

				const schoolExternalTool: SchoolExternalTool = schoolExternalToolFactory.buildWithId({
					schoolParameters: [],
					toolVersion: 1,
				});

				await em.persistAndFlush([course, userWithMissingPermission, schoolExternalTool]);
				em.clear();

				return {
					schoolExternalTool,
					course,
					userWithMissingPermission,
				};
			};

			it('should return forbidden when user is not authorized', async () => {
				const { userWithMissingPermission } = await setup();
				currentUser = mapUserToCurrentUser(userWithMissingPermission);

				const randomTestId = new ObjectId().toString();
				const postParams: ContextExternalToolPostParams = {
					schoolToolId: randomTestId,
					contextId: randomTestId,
					contextType: ToolContextType.COURSE,
					parameters: [],
					toolVersion: 1,
				};

				await request(app.getHttpServer()).post(basePath).send(postParams).expect(403);
			});
		});
	});

	describe('[DELETE] tools/context/:contextExternalToolId', () => {
		describe('when deletion of contextExternalTool is successfully', () => {
			const setup = async () => {
				const teacherRole: Role = roleFactory.build({
					name: RoleName.TEACHER,
					permissions: [Permission.CONTEXT_TOOL_ADMIN],
				});

				const school: School = schoolFactory.buildWithId();
				const teacher: User = userFactory.buildWithId({ roles: [teacherRole], school });

				const course: Course = courseFactory.buildWithId({ teachers: [teacher] });

				const schoolExternalTool: SchoolExternalTool = schoolExternalToolFactory.buildWithId({
					toolVersion: 1,
					school,
				});
				const contextExternalTool: ContextExternalTool = contextExternalToolFactory.buildWithId({
					contextId: course.id,
					schoolTool: schoolExternalTool,
					toolVersion: 1,
				});

				em.persist([teacherRole, course, teacher, schoolExternalTool, contextExternalTool]);
				await em.flush();
				em.clear();

				return {
					contextExternalTool,
					teacher,
				};
			};

			it('should delete an contextExternalTool', async () => {
				const { teacher, contextExternalTool } = await setup();
				currentUser = mapUserToCurrentUser(teacher);

				await request(app.getHttpServer()).delete(`${basePath}/${contextExternalTool.id}`).expect(200);

				const deleted: ContextExternalTool | null = await em.findOne(ContextExternalTool, {
					contextId: contextExternalTool.id,
				});

				expect(deleted).toBeNull();
			});
		});

		describe('when deletion of contextExternalTool failed', () => {
			const setup = async () => {
				const userWithMissingPermission: User = userFactory.buildWithId();

				const course: Course = courseFactory.buildWithId({ teachers: [userWithMissingPermission] });

				const schoolExternalTool: SchoolExternalTool = schoolExternalToolFactory.buildWithId({
					toolVersion: 1,
				});

				const contextExternalTool: ContextExternalTool = contextExternalToolFactory.buildWithId({
					schoolTool: schoolExternalTool,
					toolVersion: 1,
				});

				em.persist([course, userWithMissingPermission, schoolExternalTool, contextExternalTool]);
				await em.flush();
				em.clear();

				return {
					contextExternalTool,
					userWithMissingPermission,
				};
			};

			it('should return forbidden when user is not authorized', async () => {
				const { userWithMissingPermission, contextExternalTool } = await setup();
				currentUser = mapUserToCurrentUser(userWithMissingPermission);

				await request(app.getHttpServer()).delete(`${basePath}/${contextExternalTool.id}`).expect(403);
			});
		});
	});

	describe('[GET] tools/context/:contextType/:contextId', () => {
		const setup = async () => {
			const userRole: Role = roleFactory.build({
				name: RoleName.USER,
				permissions: [Permission.CONTEXT_TOOL_USER],
			});

			const school: School = schoolFactory.buildWithId();
			const otherSchool: School = schoolFactory.buildWithId();

			const user: User = userFactory.buildWithId({ roles: [userRole], school });
			const userFromOtherSchool: User = userFactory.buildWithId({ roles: [userRole], school: otherSchool });

			const course: Course = courseFactory.buildWithId({
				students: [user],
				teachers: [user, userFromOtherSchool],
				school,
			});

			const schoolExternalTool1: SchoolExternalTool = schoolExternalToolFactory.buildWithId({
				school,
				toolVersion: 1,
			});
			const contextExternalTool1: ContextExternalTool = contextExternalToolFactory.buildWithId({
				contextId: course.id,
				schoolTool: schoolExternalTool1,
				toolVersion: 1,
			});

			const schoolExternalTool2: SchoolExternalTool = schoolExternalToolFactory.buildWithId({
				toolVersion: 1,
				school,
			});
			const contextExternalTool2: ContextExternalTool = contextExternalToolFactory.buildWithId({
				contextId: course.id,
				schoolTool: schoolExternalTool2,
				toolVersion: 1,
			});

			const schoolExternalToolFromOtherSchool: SchoolExternalTool = schoolExternalToolFactory.buildWithId({
				school: otherSchool,
				toolVersion: 1,
			});
			const contextExternalToolFromOtherSchool: ContextExternalTool = contextExternalToolFactory.buildWithId({
				contextId: course.id,
				schoolTool: schoolExternalToolFromOtherSchool,
				toolVersion: 1,
			});

			em.persist([
				userRole,
				school,
				otherSchool,
				course,
				user,
				userFromOtherSchool,
				schoolExternalTool1,
				contextExternalTool1,
				schoolExternalTool2,
				contextExternalTool2,
				schoolExternalToolFromOtherSchool,
				contextExternalToolFromOtherSchool,
			]);
			await em.flush();
			em.clear();

			currentUser = mapUserToCurrentUser(user);

			return {
				contextExternalTool1,
				contextExternalTool2,
				user,
				userRole,
			};
		};

		describe('when user is authorized and has the required permissions', () => {
			it('should return context external tools he has permission for', async () => {
				const { contextExternalTool1, contextExternalTool2 } = await setup();

				const response: Response = await request(app.getHttpServer()).get(
					`${basePath}/${contextExternalTool1.contextType}/${contextExternalTool1.contextId}`
				);

				expect(response.status).toEqual(HttpStatus.OK);
				expect(response.body).toEqual<ContextExternalToolSearchListResponse>({
					data: [
						{
							parameters: [
								{
									name: contextExternalTool1.parameters[0].name,
									value: contextExternalTool1.parameters[0].value,
								},
							],
							id: contextExternalTool1.id,
							schoolToolId: contextExternalTool1.schoolTool.id,
							contextId: contextExternalTool1.contextId,
							contextType: ToolContextType.COURSE,
							contextToolName: contextExternalTool1.contextToolName,
							toolVersion: contextExternalTool1.toolVersion,
						},
						{
							parameters: [
								{
									name: contextExternalTool2.parameters[0].name,
									value: contextExternalTool2.parameters[0].value,
								},
							],
							id: contextExternalTool2.id,
							schoolToolId: contextExternalTool2.schoolTool.id,
							contextId: contextExternalTool2.contextId,
							contextType: ToolContextType.COURSE,
							contextToolName: contextExternalTool2.contextToolName,
							toolVersion: contextExternalTool2.toolVersion,
						},
					],
				});
			});

			describe('when user is not authorized', () => {
				it('should return unauthorized', async () => {
					const { contextExternalTool1 } = await setup();
					currentUser = undefined;

					await request(app.getHttpServer())
						.get(`${basePath}/${contextExternalTool1.contextType}/${contextExternalTool1.contextId}`)
						.expect(HttpStatus.UNAUTHORIZED);
				});
			});

			describe('when user has not the required permission', () => {
				it('should return response with no tools', async () => {
					const { contextExternalTool1, userRole } = await setup();
					userRole.permissions = [];
					await em.persistAndFlush(userRole);

					const response: Response = await request(app.getHttpServer()).get(
						`${basePath}/${contextExternalTool1.contextType}/${contextExternalTool1.contextId}`
					);

					expect(response.status).toEqual(HttpStatus.OK);
					expect(response.body).toEqual<ContextExternalToolSearchListResponse>({
						data: [],
					});
				});
			});
		});
	});
});<|MERGE_RESOLUTION|>--- conflicted
+++ resolved
@@ -26,15 +26,11 @@
 import { ObjectId } from 'bson';
 import { Request } from 'express';
 import request, { Response } from 'supertest';
-<<<<<<< HEAD
-
-=======
 import {
 	ContextExternalToolPostParams,
 	ContextExternalToolResponse,
 	ContextExternalToolSearchListResponse,
 } from '../dto';
->>>>>>> 15670299
 import { ToolContextType } from '../../interface';
 import { ContextExternalToolPostParams, ContextExternalToolResponse } from '../dto';
 
