--- conflicted
+++ resolved
@@ -96,20 +96,6 @@
 		});
 	}
 
-<<<<<<< HEAD
-	mapToConfigurationTemplateResponse(externalToolDO: ExternalToolDO): ExternalToolConfigurationTemplateResponse {
-		const mappedCustomParameter: CustomParameterResponse[] = this.mapCustomParameterDOToResponse(
-			externalToolDO.parameters ?? []
-		);
-
-		return new ExternalToolConfigurationTemplateResponse({
-			id: externalToolDO.id || '',
-			name: externalToolDO.name,
-			logoUrl: externalToolDO.logoUrl,
-			parameters: mappedCustomParameter,
-			version: externalToolDO.version,
-		});
-=======
 	mapExternalToolDOsToToolConfigurationListResponse(externalTools: ExternalToolDO[]): ToolConfigurationListResponse {
 		return new ToolConfigurationListResponse(this.mapExternalToolDOsToToolConfigurationResponses(externalTools));
 	}
@@ -125,6 +111,19 @@
 					logoUrl: tool.logoUrl,
 				})
 		);
->>>>>>> 5ee33632
+	}
+
+	mapToConfigurationTemplateResponse(externalToolDO: ExternalToolDO): ExternalToolConfigurationTemplateResponse {
+		const mappedCustomParameter: CustomParameterResponse[] = this.mapCustomParameterDOToResponse(
+			externalToolDO.parameters ?? []
+		);
+
+		return new ExternalToolConfigurationTemplateResponse({
+			id: externalToolDO.id || '',
+			name: externalToolDO.name,
+			logoUrl: externalToolDO.logoUrl,
+			parameters: mappedCustomParameter,
+			version: externalToolDO.version,
+		});
 	}
 }