import { Injectable } from '@nestjs/common';
import { ExternalToolDO } from '@shared/domain/domainobject/external-tool';
import { CustomParameterLocation, CustomParameterScope, CustomParameterType, SortOrderMap } from '@shared/domain';
import { CustomParameterLocationParams, CustomParameterScopeParams, CustomParameterTypeParams } from '../../interface';
import {
	BasicToolConfigParams,
	CustomParameterPostParams,
	ExternalToolPostParams,
	ExternalToolSearchParams,
	Lti11ToolConfigParams,
	Oauth2ToolConfigParams,
	SortExternalToolParams,
} from '../dto';
import {
	BasicToolConfig,
	CreateExternalTool,
	CustomParameter,
	ExternalTool,
	Lti11ToolConfig,
	Oauth2ToolConfig,
	UpdateExternalTool,
} from '../../uc/dto';
import { ExternalToolUpdateParams } from '../dto/request/external-tool-update.params';

const scopeMapping: Record<CustomParameterScopeParams, CustomParameterScope> = {
	[CustomParameterScopeParams.GLOBAL]: CustomParameterScope.GLOBAL,
	[CustomParameterScopeParams.SCHOOL]: CustomParameterScope.SCHOOL,
	[CustomParameterScopeParams.COURSE]: CustomParameterScope.COURSE,
};

const locationMapping: Record<CustomParameterLocationParams, CustomParameterLocation> = {
	[CustomParameterLocationParams.PATH]: CustomParameterLocation.PATH,
	[CustomParameterLocationParams.QUERY]: CustomParameterLocation.QUERY,
	[CustomParameterLocationParams.TOKEN]: CustomParameterLocation.TOKEN,
};

const typeMapping: Record<CustomParameterTypeParams, CustomParameterType> = {
	[CustomParameterTypeParams.STRING]: CustomParameterType.STRING,
	[CustomParameterTypeParams.BOOLEAN]: CustomParameterType.BOOLEAN,
	[CustomParameterTypeParams.NUMBER]: CustomParameterType.NUMBER,
	[CustomParameterTypeParams.AUTO_COURSEID]: CustomParameterType.AUTO_COURSEID,
	[CustomParameterTypeParams.AUTO_COURSENAME]: CustomParameterType.AUTO_COURSENAME,
	[CustomParameterTypeParams.AUTO_SCHOOLID]: CustomParameterType.AUTO_SCHOOLID,
};

@Injectable()
export class ExternalToolRequestMapper {
	mapExternalToolRequest(
		externalToolPostParams: ExternalToolPostParams | ExternalToolUpdateParams,
		version = 1
	): ExternalTool {
		let mappedConfig: BasicToolConfig | Lti11ToolConfig | Oauth2ToolConfig;
		if (externalToolPostParams.config instanceof BasicToolConfigParams) {
			mappedConfig = this.mapRequestToBasicToolConfigDO(externalToolPostParams.config);
		} else if (externalToolPostParams.config instanceof Lti11ToolConfigParams) {
			mappedConfig = this.mapRequestToLti11ToolConfigDO(externalToolPostParams.config);
		} else {
			mappedConfig = this.mapRequestToOauth2ToolConfigDO(externalToolPostParams.config);
		}

		const mappedCustomParameter: CustomParameter[] = this.mapRequestToCustomParameterDO(
			externalToolPostParams.parameters ?? []
		);

		return {
			id: externalToolPostParams.id,
			name: externalToolPostParams.name || '',
			url: externalToolPostParams.url,
			logoUrl: externalToolPostParams.logoUrl,
			config: mappedConfig,
			parameters: mappedCustomParameter,
			isHidden: externalToolPostParams.isHidden || true,
			openNewTab: externalToolPostParams.openNewTab || true,
			version,
		};
	}

	mapUpdateRequest(externalToolPostParams: ExternalToolUpdateParams, version = 1): UpdateExternalTool {
		return this.mapExternalToolRequest(externalToolPostParams, version);
	}

	mapCreateRequest(externalToolPostParams: ExternalToolPostParams, version = 1): CreateExternalTool {
		return this.mapExternalToolRequest(externalToolPostParams, version);
	}

	private mapRequestToBasicToolConfigDO(externalToolConfigParams: BasicToolConfigParams): BasicToolConfig {
		return { ...externalToolConfigParams };
	}

	private mapRequestToLti11ToolConfigDO(externalToolConfigParams: Lti11ToolConfigParams): Lti11ToolConfig {
		return { ...externalToolConfigParams };
	}

	private mapRequestToOauth2ToolConfigDO(externalToolConfigParams: Oauth2ToolConfigParams): Oauth2ToolConfig {
		return { ...externalToolConfigParams };
	}

	private mapRequestToCustomParameterDO(customParameterParams: CustomParameterPostParams[]): CustomParameter[] {
		return customParameterParams.map((customParameterParam: CustomParameterPostParams) => {
			return {
				name: customParameterParam.name,
				default: customParameterParam.default,
				regex: customParameterParam.regex,
				regexComment: customParameterParam.regexComment,
				scope: scopeMapping[customParameterParam.scope],
				location: locationMapping[customParameterParam.location],
				type: typeMapping[customParameterParam.type],
<<<<<<< HEAD
				isOptional: customParameterParam.isOptional,
			});
=======
			};
>>>>>>> bd391ec3
		});
	}

	mapSortingQueryToDomain(sortingQuery: SortExternalToolParams): SortOrderMap<ExternalToolDO> | undefined {
		const { sortBy } = sortingQuery;
		if (sortBy == null) {
			return undefined;
		}

		const result: SortOrderMap<ExternalToolDO> = {
			[sortBy]: sortingQuery.sortOrder,
		};
		return result;
	}

	mapExternalToolFilterQueryToDO(params: ExternalToolSearchParams): Partial<ExternalToolDO> {
		const queryDO: Partial<ExternalToolDO> = { name: params.name };
		return queryDO;
	}
}<|MERGE_RESOLUTION|>--- conflicted
+++ resolved
@@ -101,16 +101,10 @@
 				name: customParameterParam.name,
 				default: customParameterParam.default,
 				regex: customParameterParam.regex,
-				regexComment: customParameterParam.regexComment,
 				scope: scopeMapping[customParameterParam.scope],
 				location: locationMapping[customParameterParam.location],
 				type: typeMapping[customParameterParam.type],
-<<<<<<< HEAD
-				isOptional: customParameterParam.isOptional,
-			});
-=======
 			};
->>>>>>> bd391ec3
 		});
 	}
 
