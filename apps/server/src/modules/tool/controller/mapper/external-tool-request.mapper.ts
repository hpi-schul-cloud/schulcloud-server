import { Injectable } from '@nestjs/common';
import { ExternalToolDO } from '@shared/domain/domainobject/external-tool';
import { CustomParameterLocation, CustomParameterScope, CustomParameterType, SortOrderMap } from '@shared/domain';
import { CustomParameterLocationParams, CustomParameterScopeParams, CustomParameterTypeParams } from '../../interface';
import {
	BasicToolConfigParams,
	CustomParameterPostParams,
	ExternalToolPostParams,
	ExternalToolSearchParams,
	Lti11ToolConfigParams,
	Oauth2ToolConfigParams,
	SortExternalToolParams,
} from '../dto';
import {
	BasicToolConfig,
	CreateExternalTool,
	CustomParameter,
	ExternalTool,
	Lti11ToolConfig,
	Oauth2ToolConfig,
	UpdateExternalTool,
} from '../../uc/dto';
import { ExternalToolUpdateParams } from '../dto/request/external-tool-update.params';

const scopeMapping: Record<CustomParameterScopeParams, CustomParameterScope> = {
	[CustomParameterScopeParams.GLOBAL]: CustomParameterScope.GLOBAL,
	[CustomParameterScopeParams.SCHOOL]: CustomParameterScope.SCHOOL,
	[CustomParameterScopeParams.COURSE]: CustomParameterScope.COURSE,
};

const locationMapping: Record<CustomParameterLocationParams, CustomParameterLocation> = {
	[CustomParameterLocationParams.PATH]: CustomParameterLocation.PATH,
	[CustomParameterLocationParams.QUERY]: CustomParameterLocation.QUERY,
	[CustomParameterLocationParams.TOKEN]: CustomParameterLocation.TOKEN,
};

const typeMapping: Record<CustomParameterTypeParams, CustomParameterType> = {
	[CustomParameterTypeParams.STRING]: CustomParameterType.STRING,
	[CustomParameterTypeParams.BOOLEAN]: CustomParameterType.BOOLEAN,
	[CustomParameterTypeParams.NUMBER]: CustomParameterType.NUMBER,
	[CustomParameterTypeParams.AUTO_COURSEID]: CustomParameterType.AUTO_COURSEID,
	[CustomParameterTypeParams.AUTO_COURSENAME]: CustomParameterType.AUTO_COURSENAME,
	[CustomParameterTypeParams.AUTO_SCHOOLID]: CustomParameterType.AUTO_SCHOOLID,
};

@Injectable()
export class ExternalToolRequestMapper {
	mapExternalToolRequest(
		externalToolPostParams: ExternalToolPostParams | ExternalToolUpdateParams,
		version = 1
	): ExternalTool {
		let mappedConfig: BasicToolConfig | Lti11ToolConfig | Oauth2ToolConfig;
		if (externalToolPostParams.config instanceof BasicToolConfigParams) {
			mappedConfig = this.mapRequestToBasicToolConfigDO(externalToolPostParams.config);
		} else if (externalToolPostParams.config instanceof Lti11ToolConfigParams) {
			mappedConfig = this.mapRequestToLti11ToolConfigDO(externalToolPostParams.config);
		} else {
			mappedConfig = this.mapRequestToOauth2ToolConfigDO(externalToolPostParams.config);
		}

		const mappedCustomParameter: CustomParameter[] = this.mapRequestToCustomParameterDO(
			externalToolPostParams.parameters ?? []
		);

		return {
			id: externalToolPostParams.id,
			name: externalToolPostParams.name || '',
			url: externalToolPostParams.url,
			logoUrl: externalToolPostParams.logoUrl,
			config: mappedConfig,
			parameters: mappedCustomParameter,
<<<<<<< HEAD
			isHidden: externalToolPostParams.isHidden || true,
			openNewTab: externalToolPostParams.openNewTab || true,
=======
			isHidden: externalToolPostParams.isHidden === undefined ? true : externalToolPostParams.isHidden,
			openNewTab: externalToolPostParams.openNewTab === undefined ? true : externalToolPostParams.openNewTab,
>>>>>>> 5b314f16
			version,
		};
	}

	mapUpdateRequest(externalToolPostParams: ExternalToolUpdateParams, version = 1): UpdateExternalTool {
		return this.mapExternalToolRequest(externalToolPostParams, version);
	}

	mapCreateRequest(externalToolPostParams: ExternalToolPostParams, version = 1): CreateExternalTool {
		return this.mapExternalToolRequest(externalToolPostParams, version);
	}

	private mapRequestToBasicToolConfigDO(externalToolConfigParams: BasicToolConfigParams): BasicToolConfig {
		return { ...externalToolConfigParams };
	}

	private mapRequestToLti11ToolConfigDO(externalToolConfigParams: Lti11ToolConfigParams): Lti11ToolConfig {
		return { ...externalToolConfigParams };
	}

	private mapRequestToOauth2ToolConfigDO(externalToolConfigParams: Oauth2ToolConfigParams): Oauth2ToolConfig {
		return { ...externalToolConfigParams };
	}

	private mapRequestToCustomParameterDO(customParameterParams: CustomParameterPostParams[]): CustomParameter[] {
		return customParameterParams.map((customParameterParam: CustomParameterPostParams) => {
			return {
				name: customParameterParam.name,
				default: customParameterParam.default,
				regex: customParameterParam.regex,
				regexComment: customParameterParam.regexComment,
				scope: scopeMapping[customParameterParam.scope],
				location: locationMapping[customParameterParam.location],
				type: typeMapping[customParameterParam.type],
<<<<<<< HEAD
=======
				isOptional: customParameterParam.isOptional,
>>>>>>> 5b314f16
			};
		});
	}

	mapSortingQueryToDomain(sortingQuery: SortExternalToolParams): SortOrderMap<ExternalToolDO> | undefined {
		const { sortBy } = sortingQuery;
		if (sortBy == null) {
			return undefined;
		}

		const result: SortOrderMap<ExternalToolDO> = {
			[sortBy]: sortingQuery.sortOrder,
		};
		return result;
	}

	mapExternalToolFilterQueryToDO(params: ExternalToolSearchParams): Partial<ExternalToolDO> {
		const queryDO: Partial<ExternalToolDO> = { name: params.name };
		return queryDO;
	}
}<|MERGE_RESOLUTION|>--- conflicted
+++ resolved
@@ -69,13 +69,8 @@
 			logoUrl: externalToolPostParams.logoUrl,
 			config: mappedConfig,
 			parameters: mappedCustomParameter,
-<<<<<<< HEAD
-			isHidden: externalToolPostParams.isHidden || true,
-			openNewTab: externalToolPostParams.openNewTab || true,
-=======
 			isHidden: externalToolPostParams.isHidden === undefined ? true : externalToolPostParams.isHidden,
 			openNewTab: externalToolPostParams.openNewTab === undefined ? true : externalToolPostParams.openNewTab,
->>>>>>> 5b314f16
 			version,
 		};
 	}
@@ -110,10 +105,7 @@
 				scope: scopeMapping[customParameterParam.scope],
 				location: locationMapping[customParameterParam.location],
 				type: typeMapping[customParameterParam.type],
-<<<<<<< HEAD
-=======
 				isOptional: customParameterParam.isOptional,
->>>>>>> 5b314f16
 			};
 		});
 	}
