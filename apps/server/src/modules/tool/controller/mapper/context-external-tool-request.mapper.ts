--- conflicted
+++ resolved
@@ -5,16 +5,7 @@
 export class ContextExternalToolRequestMapper {
 	static mapContextExternalToolRequest(request: ContextExternalToolPostParams): ContextExternalTool {
 		return {
-<<<<<<< HEAD
-			schoolToolRef: {
-				schoolToolId: request.schoolToolId,
-			},
-			displayName: request.displayName,
-			contextType: request.contextType,
-			contextId: request.contextId,
-=======
 			id: '',
-			contextToolName: request.contextToolName ?? '',
 			schoolToolRef: {
 				schoolToolId: request.schoolToolId,
 			},
@@ -22,7 +13,7 @@
 				id: request.contextId,
 				type: request.contextType,
 			},
->>>>>>> 15670299
+			displayName: request.displayName,
 			toolVersion: request.toolVersion,
 			parameters: this.mapRequestToCustomParameterEntryDO(request.parameters ?? []),
 		};
