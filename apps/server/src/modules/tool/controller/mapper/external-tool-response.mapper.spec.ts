import { Test, TestingModule } from '@nestjs/testing';
import { CustomParameterLocation, CustomParameterScope, CustomParameterType } from '@shared/domain';
import {
	BasicToolConfigDO,
	CustomParameterDO,
	ExternalToolDO,
	Lti11ToolConfigDO,
	Oauth2ToolConfigDO,
} from '@shared/domain/domainobject/external-tool';
import { externalToolDOFactory } from '@shared/testing/factory/domainobject/external-tool.factory';
import { ExternalToolResponseMapper } from './external-tool-response.mapper';
import {
	CustomParameterLocationParams,
	CustomParameterScopeParams,
	CustomParameterTypeParams,
	LtiMessageType,
	LtiPrivacyPermission,
	TokenEndpointAuthMethod,
	ToolConfigType,
} from '../../interface';
import {
	BasicToolConfigResponse,
	CustomParameterResponse,
	ExternalToolResponse,
	Lti11ToolConfigResponse,
	Oauth2ToolConfigResponse,
	ToolConfigurationEntryResponse,
	ToolConfigurationListResponse,
} from '../dto';
import { ExternalToolConfigurationTemplateResponse } from '../dto/response/external-tool-configuration-template.response';

describe('ExternalToolResponseMapper', () => {
	let module: TestingModule;
	let mapper: ExternalToolResponseMapper;

	beforeAll(async () => {
		module = await Test.createTestingModule({
			providers: [ExternalToolResponseMapper],
		}).compile();

		mapper = module.get(ExternalToolResponseMapper);
	});

	afterAll(async () => {
		await module.close();
	});

	const setup = () => {
		const customParameterResponse: CustomParameterResponse = new CustomParameterResponse({
			name: 'mockName',
			default: 'mockDefault',
			location: CustomParameterLocationParams.PATH,
			scope: CustomParameterScopeParams.SCHOOL,
			type: CustomParameterTypeParams.STRING,
			regex: 'mockRegex',
			regexComment: 'mockComment',
			isOptional: false,
		});
		const basicToolConfigResponse: BasicToolConfigResponse = new BasicToolConfigResponse({
			type: ToolConfigType.BASIC,
			baseUrl: 'mockUrl',
		});

		const externalToolResponse: ExternalToolResponse = new ExternalToolResponse({
			id: '1',
			name: 'mockName',
			url: 'mockUrl',
			logoUrl: 'mockLogoUrl',
			parameters: [customParameterResponse],
			isHidden: true,
			openNewTab: true,
			version: 1,
			config: basicToolConfigResponse,
		});

		const basicToolConfigDO: BasicToolConfigDO = new BasicToolConfigDO({
			type: ToolConfigType.BASIC,
			baseUrl: 'mockUrl',
		});

		const customParameterDO: CustomParameterDO = new CustomParameterDO({
			name: 'mockName',
			default: 'mockDefault',
			location: CustomParameterLocation.PATH,
			scope: CustomParameterScope.SCHOOL,
			type: CustomParameterType.STRING,
			regex: 'mockRegex',
			regexComment: 'mockComment',
			isOptional: false,
		});
		const externalToolDO: ExternalToolDO = new ExternalToolDO({
			id: '1',
			name: 'mockName',
			url: 'mockUrl',
			logoUrl: 'mockLogoUrl',
			parameters: [customParameterDO],
			isHidden: true,
			openNewTab: true,
			version: 1,
			config: basicToolConfigDO,
		});

		return {
			externalToolResponse,
			externalToolDO,
			basicToolConfigDO,
			basicToolConfigResponse,
		};
	};

	describe('mapToResponse', () => {
		describe('when mapping basic tool DO', () => {
			it('should map a basic tool do to a basic tool response', () => {
				const { externalToolDO, externalToolResponse, basicToolConfigDO, basicToolConfigResponse } = setup();
				externalToolDO.config = basicToolConfigDO;
				externalToolResponse.config = basicToolConfigResponse;

				const result: ExternalToolResponse = mapper.mapToResponse(externalToolDO);

				expect(result).toEqual(externalToolResponse);
			});
		});

		describe('when mapping oauth tool DO', () => {
			const oauthSetup = () => {
				const oauth2ToolConfigDO: Oauth2ToolConfigDO = new Oauth2ToolConfigDO({
					clientId: 'mockId',
					skipConsent: false,
					type: ToolConfigType.OAUTH2,
					baseUrl: 'mockUrl',
					tokenEndpointAuthMethod: TokenEndpointAuthMethod.CLIENT_SECRET_POST,
					scope: 'test',
					clientSecret: 'secret',
					frontchannelLogoutUri: 'http://logout',
					redirectUris: ['redirectUri'],
				});

				const oauth2ToolConfigResponse: Oauth2ToolConfigResponse = new Oauth2ToolConfigResponse({
					clientId: 'mockId',
					skipConsent: false,
					type: ToolConfigType.OAUTH2,
					baseUrl: 'mockUrl',
					tokenEndpointAuthMethod: TokenEndpointAuthMethod.CLIENT_SECRET_POST,
					scope: 'test',
					frontchannelLogoutUri: 'http://logout',
					redirectUris: ['redirectUri'],
				});

				return {
					oauth2ToolConfigResponse,
					oauth2ToolConfigDO,
				};
			};

			it('should map a oauth2 tool do to a oauth2 tool response', () => {
				const { oauth2ToolConfigDO, oauth2ToolConfigResponse } = oauthSetup();
				const { externalToolDO, externalToolResponse } = setup();
				externalToolDO.config = oauth2ToolConfigDO;
				externalToolResponse.config = oauth2ToolConfigResponse;

				const result: ExternalToolResponse = mapper.mapToResponse(externalToolDO);

				expect(result).toEqual(externalToolResponse);
			});
		});

		describe('when mapping lti tool DO', () => {
			const ltiSetup = () => {
				const lti11ToolConfigDO: Lti11ToolConfigDO = new Lti11ToolConfigDO({
					secret: 'mockSecret',
					key: 'mockKey',
					lti_message_type: LtiMessageType.BASIC_LTI_LAUNCH_REQUEST,
					privacy_permission: LtiPrivacyPermission.NAME,
					type: ToolConfigType.LTI11,
					baseUrl: 'mockUrl',
				});

				const lti11ToolConfigResponse: Lti11ToolConfigResponse = new Lti11ToolConfigResponse({
					key: 'mockKey',
					lti_message_type: LtiMessageType.BASIC_LTI_LAUNCH_REQUEST,
					privacy_permission: LtiPrivacyPermission.NAME,
					type: ToolConfigType.LTI11,
					baseUrl: 'mockUrl',
				});

				return { lti11ToolConfigDO, lti11ToolConfigResponse };
			};
			it('should map a lti11 tool DO to a lti11 tool response', () => {
				const { lti11ToolConfigDO, lti11ToolConfigResponse } = ltiSetup();
				const { externalToolDO, externalToolResponse } = setup();
				externalToolDO.config = lti11ToolConfigDO;
				externalToolResponse.config = lti11ToolConfigResponse;

				const result: ExternalToolResponse = mapper.mapToResponse(externalToolDO);

				expect(result).toEqual(externalToolResponse);
			});
		});
	});

<<<<<<< HEAD
	describe('mapToConfigurationTemplateResponse is called', () => {
		describe('when  ExternalToolDO is given', () => {
			it('should map ExternalToolDO to ExternalToolConfigurationTemplateResponse', () => {
				const externalToolDO: ExternalToolDO = externalToolDOFactory
					.withCustomParameters(1, {
						scope: CustomParameterScope.SCHOOL,
						type: CustomParameterType.STRING,
						location: CustomParameterLocation.PATH,
						name: 'customParameter',
						isOptional: false,
					})
					.buildWithId(
						{
							name: 'toolName',
							logoUrl: 'logoUrl',
							version: 1,
						},
						'toolId'
					);
				const expected: ExternalToolConfigurationTemplateResponse = new ExternalToolConfigurationTemplateResponse({
					id: 'toolId',
					name: 'toolName',
					logoUrl: 'logoUrl',
					parameters: [
						new CustomParameterResponse({
							scope: CustomParameterScopeParams.SCHOOL,
							type: CustomParameterTypeParams.STRING,
							location: CustomParameterLocationParams.PATH,
							name: 'customParameter',
							isOptional: false,
						}),
					],
					version: 1,
				});

				const result: ExternalToolConfigurationTemplateResponse =
					mapper.mapToConfigurationTemplateResponse(externalToolDO);

				expect(result).toEqual(expected);
=======
	describe('mapExternalToolDOsToToolConfigurationListResponse is called', () => {
		describe('when mapping from ExternalToolDOs to ToolConfigurationListResponse', () => {
			it('should map from ExternalToolDOs to ToolConfigurationListResponse', () => {
				const externalToolDOs: ExternalToolDO[] = externalToolDOFactory.buildList(3, {
					id: 'toolId',
					name: 'toolName',
					logoUrl: 'logoUrl',
				});
				const expectedResponse: ToolConfigurationEntryResponse = new ToolConfigurationEntryResponse({
					id: 'toolId',
					name: 'toolName',
					logoUrl: 'logoUrl',
				});

				const result: ToolConfigurationListResponse =
					mapper.mapExternalToolDOsToToolConfigurationListResponse(externalToolDOs);

				expect(result.data).toEqual(expect.arrayContaining([expectedResponse, expectedResponse, expectedResponse]));
>>>>>>> 5ee33632
			});
		});
	});
});<|MERGE_RESOLUTION|>--- conflicted
+++ resolved
@@ -198,7 +198,28 @@
 		});
 	});
 
-<<<<<<< HEAD
+	describe('mapExternalToolDOsToToolConfigurationListResponse is called', () => {
+		describe('when mapping from ExternalToolDOs to ToolConfigurationListResponse', () => {
+			it('should map from ExternalToolDOs to ToolConfigurationListResponse', () => {
+				const externalToolDOs: ExternalToolDO[] = externalToolDOFactory.buildList(3, {
+					id: 'toolId',
+					name: 'toolName',
+					logoUrl: 'logoUrl',
+				});
+				const expectedResponse: ToolConfigurationEntryResponse = new ToolConfigurationEntryResponse({
+					id: 'toolId',
+					name: 'toolName',
+					logoUrl: 'logoUrl',
+				});
+
+				const result: ToolConfigurationListResponse =
+					mapper.mapExternalToolDOsToToolConfigurationListResponse(externalToolDOs);
+
+				expect(result.data).toEqual(expect.arrayContaining([expectedResponse, expectedResponse, expectedResponse]));
+			});
+		});
+	});
+
 	describe('mapToConfigurationTemplateResponse is called', () => {
 		describe('when  ExternalToolDO is given', () => {
 			it('should map ExternalToolDO to ExternalToolConfigurationTemplateResponse', () => {
@@ -238,26 +259,6 @@
 					mapper.mapToConfigurationTemplateResponse(externalToolDO);
 
 				expect(result).toEqual(expected);
-=======
-	describe('mapExternalToolDOsToToolConfigurationListResponse is called', () => {
-		describe('when mapping from ExternalToolDOs to ToolConfigurationListResponse', () => {
-			it('should map from ExternalToolDOs to ToolConfigurationListResponse', () => {
-				const externalToolDOs: ExternalToolDO[] = externalToolDOFactory.buildList(3, {
-					id: 'toolId',
-					name: 'toolName',
-					logoUrl: 'logoUrl',
-				});
-				const expectedResponse: ToolConfigurationEntryResponse = new ToolConfigurationEntryResponse({
-					id: 'toolId',
-					name: 'toolName',
-					logoUrl: 'logoUrl',
-				});
-
-				const result: ToolConfigurationListResponse =
-					mapper.mapExternalToolDOsToToolConfigurationListResponse(externalToolDOs);
-
-				expect(result.data).toEqual(expect.arrayContaining([expectedResponse, expectedResponse, expectedResponse]));
->>>>>>> 5ee33632
 			});
 		});
 	});
