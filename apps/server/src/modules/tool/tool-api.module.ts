import { Module } from '@nestjs/common';
import { LtiToolRepo } from '@shared/repo';
import { LoggerModule } from '@src/core/logger';
<<<<<<< HEAD
import { AuthorizationModule } from '@modules/authorization';
import { LegacySchoolModule } from '@modules/legacy-school';
import { UserModule } from '@modules/user';
=======
import { AuthorizationModule } from '@src/modules/authorization';
import { LegacySchoolModule } from '@src/modules/legacy-school';
import { UserModule } from '@src/modules/user';
import { CommonToolModule } from './common';
>>>>>>> 0ab2dfbf
import { ToolContextController } from './context-external-tool/controller';
import { ToolReferenceController } from './context-external-tool/controller/tool-reference.controller';
import { ContextExternalToolUc, ToolReferenceUc } from './context-external-tool/uc';
import { ToolConfigurationController, ToolController } from './external-tool/controller';
import { ExternalToolRequestMapper, ExternalToolResponseMapper } from './external-tool/mapper';
import { ExternalToolConfigurationService } from './external-tool/service';
import { ExternalToolConfigurationUc, ExternalToolUc } from './external-tool/uc';
import { ToolSchoolController } from './school-external-tool/controller';
import { SchoolExternalToolRequestMapper, SchoolExternalToolResponseMapper } from './school-external-tool/mapper';
import { SchoolExternalToolUc } from './school-external-tool/uc';
import { ToolConfigModule } from './tool-config.module';
import { ToolLaunchController } from './tool-launch/controller/tool-launch.controller';
import { ToolLaunchUc } from './tool-launch/uc';
import { ToolModule } from './tool.module';

@Module({
	imports: [
		ToolModule,
		CommonToolModule,
		UserModule,
		AuthorizationModule,
		LoggerModule,
		LegacySchoolModule,
		ToolConfigModule,
	],
	controllers: [
		ToolLaunchController,
		ToolConfigurationController,
		ToolSchoolController,
		ToolContextController,
		ToolReferenceController,
		ToolController,
	],
	providers: [
		LtiToolRepo,
		ExternalToolUc,
		ExternalToolConfigurationUc,
		ExternalToolConfigurationService,
		ExternalToolRequestMapper,
		ExternalToolResponseMapper,
		SchoolExternalToolUc,
		SchoolExternalToolResponseMapper,
		SchoolExternalToolRequestMapper,
		ContextExternalToolUc,
		ToolLaunchUc,
		ToolReferenceUc,
	],
})
export class ToolApiModule {}<|MERGE_RESOLUTION|>--- conflicted
+++ resolved
@@ -1,16 +1,10 @@
 import { Module } from '@nestjs/common';
 import { LtiToolRepo } from '@shared/repo';
 import { LoggerModule } from '@src/core/logger';
-<<<<<<< HEAD
 import { AuthorizationModule } from '@modules/authorization';
 import { LegacySchoolModule } from '@modules/legacy-school';
 import { UserModule } from '@modules/user';
-=======
-import { AuthorizationModule } from '@src/modules/authorization';
-import { LegacySchoolModule } from '@src/modules/legacy-school';
-import { UserModule } from '@src/modules/user';
 import { CommonToolModule } from './common';
->>>>>>> 0ab2dfbf
 import { ToolContextController } from './context-external-tool/controller';
 import { ToolReferenceController } from './context-external-tool/controller/tool-reference.controller';
 import { ContextExternalToolUc, ToolReferenceUc } from './context-external-tool/uc';
