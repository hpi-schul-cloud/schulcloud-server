<<<<<<< HEAD
import { EncryptionModule } from '@infra/encryption';
=======
import { CacheWrapperModule } from '@infra/cache';
>>>>>>> 929b0f2a
import { AuthorizationModule } from '@modules/authorization';
import { BoardModule } from '@modules/board';
import { LegacySchoolModule } from '@modules/legacy-school';
import { SchoolModule } from '@modules/school';
import { UserModule } from '@modules/user';
import { UserLicenseModule } from '@modules/user-license';
import { Module } from '@nestjs/common';
import { LtiToolRepo } from '@shared/repo';
import { LoggerModule } from '@src/core/logger';
import { LearnroomModule } from '../learnroom';
import { CommonToolModule } from './common';
import { ToolPermissionHelper } from './common/uc/tool-permission-helper';
import { ToolContextController } from './context-external-tool/controller';
import { ToolDeepLinkController } from './context-external-tool/controller/tool-deep-link.controller';
import { ToolReferenceController } from './context-external-tool/controller/tool-reference.controller';
import { ContextExternalToolUc, ToolReferenceUc } from './context-external-tool/uc';
import { ToolConfigurationController, ToolController } from './external-tool/controller';
import { ExternalToolRequestMapper, ExternalToolResponseMapper } from './external-tool/mapper';
import { ExternalToolConfigurationService } from './external-tool/service';
import { ExternalToolConfigurationUc, ExternalToolUc } from './external-tool/uc';
import { ToolSchoolController } from './school-external-tool/controller';
import { SchoolExternalToolUc } from './school-external-tool/uc';
import { ToolLaunchController } from './tool-launch/controller/tool-launch.controller';
import { ToolLaunchUc } from './tool-launch/uc';
import { ToolModule } from './tool.module';

@Module({
	imports: [
		ToolModule,
		CommonToolModule,
		UserModule,
		AuthorizationModule,
		LoggerModule,
		LegacySchoolModule,
		LearnroomModule,
		BoardModule,
		SchoolModule,
		UserLicenseModule,
<<<<<<< HEAD
		EncryptionModule,
=======
		CacheWrapperModule,
>>>>>>> 929b0f2a
	],
	controllers: [
		ToolLaunchController,
		ToolConfigurationController,
		ToolSchoolController,
		ToolContextController,
		ToolReferenceController,
		ToolDeepLinkController,
		ToolController,
	],
	providers: [
		LtiToolRepo,
		ExternalToolUc,
		ExternalToolConfigurationUc,
		ExternalToolConfigurationService,
		ExternalToolRequestMapper,
		ExternalToolResponseMapper,
		SchoolExternalToolUc,
		ContextExternalToolUc,
		ToolLaunchUc,
		ToolReferenceUc,
		ToolPermissionHelper,
	],
})
export class ToolApiModule {}<|MERGE_RESOLUTION|>--- conflicted
+++ resolved
@@ -1,8 +1,5 @@
-<<<<<<< HEAD
+import { CacheWrapperModule } from '@infra/cache';
 import { EncryptionModule } from '@infra/encryption';
-=======
-import { CacheWrapperModule } from '@infra/cache';
->>>>>>> 929b0f2a
 import { AuthorizationModule } from '@modules/authorization';
 import { BoardModule } from '@modules/board';
 import { LegacySchoolModule } from '@modules/legacy-school';
@@ -41,11 +38,8 @@
 		BoardModule,
 		SchoolModule,
 		UserLicenseModule,
-<<<<<<< HEAD
 		EncryptionModule,
-=======
 		CacheWrapperModule,
->>>>>>> 929b0f2a
 	],
 	controllers: [
 		ToolLaunchController,
