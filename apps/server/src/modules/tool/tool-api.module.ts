--- conflicted
+++ resolved
@@ -4,17 +4,10 @@
 import { Module } from '@nestjs/common';
 import { LtiToolRepo } from '@shared/repo';
 import { LoggerModule } from '@src/core/logger';
-<<<<<<< HEAD
-import { AuthorizationModule } from '@modules/authorization';
-import { LegacySchoolModule } from '@modules/legacy-school';
-import { UserModule } from '@modules/user';
-import { CommonToolModule } from './common';
-=======
 import { BoardModule } from '../board';
 import { LearnroomModule } from '../learnroom';
 import { CommonToolModule } from './common';
 import { ToolPermissionHelper } from './common/uc/tool-permission-helper';
->>>>>>> 3e112cc9
 import { ToolContextController } from './context-external-tool/controller';
 import { ToolReferenceController } from './context-external-tool/controller/tool-reference.controller';
 import { ContextExternalToolUc, ToolReferenceUc } from './context-external-tool/uc';
