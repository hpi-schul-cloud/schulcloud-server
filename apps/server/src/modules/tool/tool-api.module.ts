--- conflicted
+++ resolved
@@ -36,7 +36,7 @@
 		ToolConfigModule,
 		LearnroomModule,
 		BoardModule,
-<<<<<<< HEAD
+		PdfGeneratorModule,
 		PDFModule.register({
 			view: {
 				// TODO: can we do this better e.g. make it relative to the module file
@@ -47,9 +47,6 @@
 				},
 			},
 		}),
-=======
-		PdfGeneratorModule,
->>>>>>> 180b6ffb
 	],
 	controllers: [
 		ToolLaunchController,
