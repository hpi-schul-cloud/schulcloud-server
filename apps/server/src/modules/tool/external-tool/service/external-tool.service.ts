import { LegacyLogger } from '@core/logger';
import { ProviderOauthClient } from '@modules/oauth-provider/domain';
import { OauthProviderService } from '@modules/oauth-provider/domain/service/oauth-provider.service';
import { Injectable, UnprocessableEntityException } from '@nestjs/common';
import { Page } from '@shared/domain/domainobject';
import { IFindOptions } from '@shared/domain/interface';
import { EntityId } from '@shared/domain/types';
<<<<<<< HEAD
import { ExternalToolRepo } from '@shared/repo/externaltool';
import { MediaSourceDataFormat } from '@modules/media-source';
import { MediaMetadataDto } from '@modules/media-source-sync/dto';
import { MediaSourceAdapterService } from '../../../media-source-adapter/service';
=======
>>>>>>> ae89cb36
import { TokenEndpointAuthMethod } from '../../common/enum';
import { ExternalToolSearchQuery } from '../../common/interface';
import { CommonToolDeleteService } from '../../common/service';
import { ExternalTool, Oauth2ToolConfig } from '../domain';
import { ExternalToolServiceMapper } from './external-tool-service.mapper';
import { ExternalToolRepo } from '../repo';

@Injectable()
export class ExternalToolService {
	constructor(
		private readonly externalToolRepo: ExternalToolRepo,
		private readonly oauthProviderService: OauthProviderService,
		private readonly mapper: ExternalToolServiceMapper,
		private readonly legacyLogger: LegacyLogger,
		private readonly commonToolDeleteService: CommonToolDeleteService,
		private readonly mediaSourceAdapterService: MediaSourceAdapterService
	) {}

	public async createExternalTool(externalTool: ExternalTool): Promise<ExternalTool> {
		if (ExternalTool.isOauth2Config(externalTool.config)) {
			const oauthClient: Partial<ProviderOauthClient> = this.mapper.mapDoToProviderOauthClient(
				externalTool.name,
				externalTool.config
			);

			await this.oauthProviderService.createOAuth2Client(oauthClient);
		}

		const created: ExternalTool = await this.externalToolRepo.save(externalTool);

		return created;
	}

	public async updateExternalTool(toUpdate: ExternalTool): Promise<ExternalTool> {
		await this.updateOauth2ToolConfig(toUpdate);

		const externalTool: ExternalTool = await this.externalToolRepo.save(toUpdate);

		return externalTool;
	}

	public async findExternalTools(
		query: ExternalToolSearchQuery,
		options?: IFindOptions<ExternalTool>
	): Promise<Page<ExternalTool>> {
		const tools: Page<ExternalTool> = await this.externalToolRepo.find(query, options);

		const resolvedTools: (ExternalTool | undefined)[] = await Promise.all(
			tools.data.map(async (tool: ExternalTool): Promise<ExternalTool | undefined> => {
				if (ExternalTool.isOauth2Config(tool.config)) {
					try {
						await this.addExternalOauth2DataToConfig(tool.config);
					} catch (e) {
						this.legacyLogger.warn(
							`Could not resolve oauth2Config of tool with clientId ${tool.config.clientId} and name ${tool.name}. It will be filtered out.`
						);
						return undefined;
					}
				}
				return tool;
			})
		);

		tools.data = resolvedTools.filter((tool): tool is ExternalTool => tool !== undefined);

		return tools;
	}

	public async findById(id: EntityId): Promise<ExternalTool> {
		const tool: ExternalTool = await this.externalToolRepo.findById(id);
		if (ExternalTool.isOauth2Config(tool.config)) {
			try {
				await this.addExternalOauth2DataToConfig(tool.config);
			} catch (e) {
				this.legacyLogger.debug(
					`Could not resolve oauth2Config of tool with clientId ${tool.config.clientId}. It will be filtered out.`
				);
				throw new UnprocessableEntityException(`Could not resolve oauth2Config of tool ${tool.name}.`);
			}
		}
		return tool;
	}

	public findExternalToolByName(name: string): Promise<ExternalTool | null> {
		const externalTool: Promise<ExternalTool | null> = this.externalToolRepo.findByName(name);
		return externalTool;
	}

	public findExternalToolByOAuth2ConfigClientId(clientId: string): Promise<ExternalTool | null> {
		const externalTool: Promise<ExternalTool | null> = this.externalToolRepo.findByOAuth2ConfigClientId(clientId);
		return externalTool;
	}

	public findExternalToolByMedium(mediumId: string, mediaSourceId?: string): Promise<ExternalTool | null> {
		const externalTool: Promise<ExternalTool | null> = this.externalToolRepo.findByMedium(mediumId, mediaSourceId);
		return externalTool;
	}

	public findExternalToolsByMediaSource(mediaSourceId: string): Promise<ExternalTool[]> {
		const externalTools: Promise<ExternalTool[]> = this.externalToolRepo.findAllByMediaSource(mediaSourceId);
		return externalTools;
	}

	public async deleteExternalTool(externalTool: ExternalTool): Promise<void> {
		await this.commonToolDeleteService.deleteExternalTool(externalTool);
	}

	public async updateExternalTools(externalTools: ExternalTool[]): Promise<ExternalTool[]> {
		await Promise.all(
			externalTools.map((externalToolToUpdate: ExternalTool) => this.updateOauth2ToolConfig(externalToolToUpdate))
		);

		const updatedExternalTools = await this.externalToolRepo.saveAll(externalTools);

		return updatedExternalTools;
	}

<<<<<<< HEAD
	public async getMediaMetadataForExternalTool(
		mediumId: string,
		mediaSourceFormat: MediaSourceDataFormat | undefined
	): Promise<MediaMetadataDto> {
		const mediaMetadataDto: MediaMetadataDto = await this.mediaSourceAdapterService.fetchMediumMetadata(
			mediumId,
			mediaSourceFormat
		);

		return mediaMetadataDto;
	}

=======
>>>>>>> ae89cb36
	private async updateOauth2ToolConfig(toUpdate: ExternalTool) {
		if (ExternalTool.isOauth2Config(toUpdate.config)) {
			const toUpdateOauthClient: Partial<ProviderOauthClient> = this.mapper.mapDoToProviderOauthClient(
				toUpdate.name,
				toUpdate.config
			);
			const loadedOauthClient: ProviderOauthClient = await this.oauthProviderService.getOAuth2Client(
				toUpdate.config.clientId
			);
			await this.updateOauthClientOrThrow(loadedOauthClient, toUpdateOauthClient, toUpdate);
		}
	}

	private async updateOauthClientOrThrow(
		loadedOauthClient: ProviderOauthClient,
		toUpdateOauthClient: Partial<ProviderOauthClient>,
		toUpdate: ExternalTool
	) {
		if (loadedOauthClient && loadedOauthClient.client_id) {
			await this.oauthProviderService.updateOAuth2Client(loadedOauthClient.client_id, toUpdateOauthClient);
		} else {
			throw new UnprocessableEntityException(`The oAuthConfigs clientId of tool ${toUpdate.name}" does not exist`);
		}
	}

	private async addExternalOauth2DataToConfig(config: Oauth2ToolConfig) {
		const oauthClient: ProviderOauthClient = await this.oauthProviderService.getOAuth2Client(config.clientId);

		config.scope = oauthClient.scope;
		config.tokenEndpointAuthMethod = oauthClient.token_endpoint_auth_method as TokenEndpointAuthMethod;
		config.redirectUris = oauthClient.redirect_uris;
		config.frontchannelLogoutUri = oauthClient.frontchannel_logout_uri;
	}
}<|MERGE_RESOLUTION|>--- conflicted
+++ resolved
@@ -5,13 +5,9 @@
 import { Page } from '@shared/domain/domainobject';
 import { IFindOptions } from '@shared/domain/interface';
 import { EntityId } from '@shared/domain/types';
-<<<<<<< HEAD
-import { ExternalToolRepo } from '@shared/repo/externaltool';
 import { MediaSourceDataFormat } from '@modules/media-source';
 import { MediaMetadataDto } from '@modules/media-source-sync/dto';
 import { MediaSourceAdapterService } from '../../../media-source-adapter/service';
-=======
->>>>>>> ae89cb36
 import { TokenEndpointAuthMethod } from '../../common/enum';
 import { ExternalToolSearchQuery } from '../../common/interface';
 import { CommonToolDeleteService } from '../../common/service';
@@ -129,7 +125,6 @@
 		return updatedExternalTools;
 	}
 
-<<<<<<< HEAD
 	public async getMediaMetadataForExternalTool(
 		mediumId: string,
 		mediaSourceFormat: MediaSourceDataFormat | undefined
@@ -142,8 +137,6 @@
 		return mediaMetadataDto;
 	}
 
-=======
->>>>>>> ae89cb36
 	private async updateOauth2ToolConfig(toUpdate: ExternalTool) {
 		if (ExternalTool.isOauth2Config(toUpdate.config)) {
 			const toUpdateOauthClient: Partial<ProviderOauthClient> = this.mapper.mapDoToProviderOauthClient(
