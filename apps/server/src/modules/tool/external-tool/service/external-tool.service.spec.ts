--- conflicted
+++ resolved
@@ -1,24 +1,14 @@
 import { createMock, DeepMocked } from '@golevelup/ts-jest';
 import { UnprocessableEntityException } from '@nestjs/common';
 import { Test, TestingModule } from '@nestjs/testing';
-<<<<<<< HEAD
-import { IFindOptions, Page, SortOrder } from '@shared/domain';
-
-=======
 import { IFindOptions, Page, SchoolExternalToolDO, SortOrder } from '@shared/domain';
 import { ExternalToolDO, Lti11ToolConfigDO, Oauth2ToolConfigDO } from '@shared/domain/domainobject/tool';
->>>>>>> ced62116
 import { DefaultEncryptionService, IEncryptionService } from '@shared/infra/encryption';
 import { OauthProviderService } from '@shared/infra/oauth-provider';
 import { ProviderOauthClient } from '@shared/infra/oauth-provider/dto';
 import { ContextExternalToolRepo, ExternalToolRepo, SchoolExternalToolRepo } from '@shared/repo';
 import {
-<<<<<<< HEAD
-	customParameterDOFactory,
-	externalToolFactory,
-=======
 	externalToolDOFactory,
->>>>>>> ced62116
 	lti11ToolConfigDOFactory,
 	oauth2ToolConfigDOFactory,
 } from '@shared/testing/factory/domainobject/tool/external-tool.factory';
@@ -27,14 +17,6 @@
 import { ExternalToolServiceMapper } from './external-tool-service.mapper';
 import { ExternalToolVersionService } from './external-tool-version.service';
 import { ExternalToolService } from './external-tool.service';
-<<<<<<< HEAD
-import { ExternalToolServiceMapper } from './external-tool-service.mapper';
-import { ExternalTool, Lti11ToolConfig, Oauth2ToolConfig } from '../domain';
-import { SchoolExternalTool } from '../../school-external-tool/domain';
-import { CustomParameter } from '../../common/domain';
-import { CustomParameterScope } from '../../common/enum';
-=======
->>>>>>> ced62116
 
 describe('ExternalToolService', () => {
 	let module: TestingModule;
@@ -106,10 +88,10 @@
 	});
 
 	const setup = () => {
-		const externalTool: ExternalTool = externalToolFactory.withCustomParameters(1).buildWithId();
-		const oauth2ToolConfigDO: Oauth2ToolConfig = oauth2ToolConfigDOFactory.withExternalData().build();
-		const oauth2ToolConfigDOWithoutExternalData: Oauth2ToolConfig = oauth2ToolConfigDOFactory.build();
-		const lti11ToolConfigDO: Lti11ToolConfig = lti11ToolConfigDOFactory.build();
+		const externalToolDO: ExternalToolDO = externalToolDOFactory.withCustomParameters(1).buildWithId();
+		const oauth2ToolConfigDO: Oauth2ToolConfigDO = oauth2ToolConfigDOFactory.withExternalData().build();
+		const oauth2ToolConfigDOWithoutExternalData: Oauth2ToolConfigDO = oauth2ToolConfigDOFactory.build();
+		const lti11ToolConfigDO: Lti11ToolConfigDO = lti11ToolConfigDOFactory.build();
 
 		const oauthClient: ProviderOauthClient = {
 			client_id: oauth2ToolConfigDO.clientId,
@@ -120,7 +102,7 @@
 		};
 
 		return {
-			externalTool,
+			externalToolDO,
 			oauth2ToolConfigDO,
 			lti11ToolConfigDO,
 			oauth2ToolConfigDOWithoutExternalData,
@@ -131,96 +113,96 @@
 	describe('createExternalTool is called', () => {
 		describe('when basic config is set', () => {
 			it('should call the repo to save a tool', async () => {
-				const { externalTool } = setup();
-				externalToolRepo.save.mockResolvedValue(externalTool);
-
-				await service.createExternalTool(externalTool);
-
-				expect(externalToolRepo.save).toHaveBeenCalledWith(externalTool);
+				const { externalToolDO } = setup();
+				externalToolRepo.save.mockResolvedValue(externalToolDO);
+
+				await service.createExternalTool(externalToolDO);
+
+				expect(externalToolRepo.save).toHaveBeenCalledWith(externalToolDO);
 			});
 
 			it('should save DO', async () => {
-				const { externalTool } = setup();
-				externalToolRepo.save.mockResolvedValue(externalTool);
-
-				const result: ExternalTool = await service.createExternalTool(externalTool);
-
-				expect(result).toEqual(externalTool);
+				const { externalToolDO } = setup();
+				externalToolRepo.save.mockResolvedValue(externalToolDO);
+
+				const result: ExternalToolDO = await service.createExternalTool(externalToolDO);
+
+				expect(result).toEqual(externalToolDO);
 			});
 		});
 
 		describe('when oauth2 config is set', () => {
 			const setupOauth2 = () => {
-				const { externalTool, oauth2ToolConfigDO, oauthClient } = setup();
-				externalTool.config = oauth2ToolConfigDO;
+				const { externalToolDO, oauth2ToolConfigDO, oauthClient } = setup();
+				externalToolDO.config = oauth2ToolConfigDO;
 
 				mapper.mapDoToProviderOauthClient.mockReturnValue(oauthClient);
-				externalToolRepo.save.mockResolvedValue(externalTool);
-
-				return { externalTool, oauth2ToolConfigDO, oauthClient };
+				externalToolRepo.save.mockResolvedValue(externalToolDO);
+
+				return { externalToolDO, oauth2ToolConfigDO, oauthClient };
 			};
 			it('should create oauth2 client', async () => {
-				const { externalTool, oauthClient } = setupOauth2();
-
-				await service.createExternalTool(externalTool);
+				const { externalToolDO, oauthClient } = setupOauth2();
+
+				await service.createExternalTool(externalToolDO);
 
 				expect(oauthProviderService.createOAuth2Client).toHaveBeenCalledWith(oauthClient);
 			});
 
 			it('should call the repo to save a tool', async () => {
-				const { externalTool } = setupOauth2();
-
-				await service.createExternalTool(externalTool);
-
-				expect(externalToolRepo.save).toHaveBeenCalledWith(externalTool);
+				const { externalToolDO } = setupOauth2();
+
+				await service.createExternalTool(externalToolDO);
+
+				expect(externalToolRepo.save).toHaveBeenCalledWith(externalToolDO);
 			});
 
 			it('should save DO', async () => {
-				const { externalTool } = setupOauth2();
-
-				const result: ExternalTool = await service.createExternalTool(externalTool);
-
-				expect(result).toEqual(externalTool);
+				const { externalToolDO } = setupOauth2();
+
+				const result: ExternalToolDO = await service.createExternalTool(externalToolDO);
+
+				expect(result).toEqual(externalToolDO);
 			});
 		});
 
 		describe('when lti11 config is set', () => {
 			const setupLti11 = () => {
 				const encryptedSecret = 'encryptedSecret';
-				const { externalTool, lti11ToolConfigDO } = setup();
-				externalTool.config = lti11ToolConfigDO;
-				const lti11ToolConfigDOEncrypted: Lti11ToolConfig = { ...lti11ToolConfigDO, secret: encryptedSecret };
-				const externalToolDOEncrypted: ExternalTool = externalToolFactory.build({
-					...externalTool,
+				const { externalToolDO, lti11ToolConfigDO } = setup();
+				externalToolDO.config = lti11ToolConfigDO;
+				const lti11ToolConfigDOEncrypted: Lti11ToolConfigDO = { ...lti11ToolConfigDO, secret: encryptedSecret };
+				const externalToolDOEncrypted: ExternalToolDO = externalToolDOFactory.build({
+					...externalToolDO,
 					config: lti11ToolConfigDOEncrypted,
 				});
 
 				encryptionService.encrypt.mockReturnValue(encryptedSecret);
 				externalToolRepo.save.mockResolvedValue(externalToolDOEncrypted);
 
-				return { externalTool, lti11ToolConfigDO, encryptedSecret, externalToolDOEncrypted };
+				return { externalToolDO, lti11ToolConfigDO, encryptedSecret, externalToolDOEncrypted };
 			};
 
 			it('should encrypt the secret', async () => {
-				const { externalTool } = setupLti11();
-
-				await service.createExternalTool(externalTool);
+				const { externalToolDO } = setupLti11();
+
+				await service.createExternalTool(externalToolDO);
 
 				expect(encryptionService.encrypt).toHaveBeenCalledWith('secret');
 			});
 
 			it('should call the repo to save a tool', async () => {
-				const { externalTool } = setupLti11();
-
-				await service.createExternalTool(externalTool);
-
-				expect(externalToolRepo.save).toHaveBeenCalledWith(externalTool);
+				const { externalToolDO } = setupLti11();
+
+				await service.createExternalTool(externalToolDO);
+
+				expect(externalToolRepo.save).toHaveBeenCalledWith(externalToolDO);
 			});
 
 			it('should save DO', async () => {
-				const { externalTool, externalToolDOEncrypted } = setupLti11();
-
-				const result: ExternalTool = await service.createExternalTool(externalTool);
+				const { externalToolDO, externalToolDOEncrypted } = setupLti11();
+
+				const result: ExternalToolDO = await service.createExternalTool(externalToolDO);
 
 				expect(result).toEqual(externalToolDOEncrypted);
 			});
@@ -229,12 +211,12 @@
 
 	describe('findExternalTools is called', () => {
 		const setupFind = () => {
-			const { externalTool } = setup();
-			const page = new Page<ExternalTool>([externalTool], 1);
+			const { externalToolDO } = setup();
+			const page = new Page<ExternalToolDO>([externalToolDO], 1);
 			const query: ExternalToolSearchQuery = {
 				name: 'toolName',
 			};
-			const options: IFindOptions<ExternalTool> = {
+			const options: IFindOptions<ExternalToolDO> = {
 				order: {
 					id: SortOrder.asc,
 					name: SortOrder.asc,
@@ -257,7 +239,7 @@
 				const { query, options, page } = setupFind();
 				externalToolRepo.find.mockResolvedValue(page);
 
-				const result: Page<ExternalTool> = await service.findExternalTools(query, options);
+				const result: Page<ExternalToolDO> = await service.findExternalTools(query, options);
 
 				expect(result).toEqual(page);
 			});
@@ -266,33 +248,33 @@
 		describe('when external tool with oauthConfig is set', () => {
 			it('should get DOs and add external oauth2 data', async () => {
 				const { query, options, page } = setupFind();
-				const { externalTool, oauth2ToolConfigDOWithoutExternalData, oauth2ToolConfigDO, oauthClient } = setup();
+				const { externalToolDO, oauth2ToolConfigDOWithoutExternalData, oauth2ToolConfigDO, oauthClient } = setup();
 				oauth2ToolConfigDO.clientSecret = undefined;
-				externalTool.config = oauth2ToolConfigDOWithoutExternalData;
-				page.data = [externalTool];
+				externalToolDO.config = oauth2ToolConfigDOWithoutExternalData;
+				page.data = [externalToolDO];
 				externalToolRepo.find.mockResolvedValue(page);
 				oauthProviderService.getOAuth2Client.mockResolvedValue(oauthClient);
 
-				const result: Page<ExternalTool> = await service.findExternalTools(query, options);
-
-				expect(result).toEqual({ data: [{ ...externalTool, config: oauth2ToolConfigDO }], total: 1 });
+				const result: Page<ExternalToolDO> = await service.findExternalTools(query, options);
+
+				expect(result).toEqual({ data: [{ ...externalToolDO, config: oauth2ToolConfigDO }], total: 1 });
 			});
 		});
 
 		describe('when oauthProvider throws an error', () => {
 			it('should filter out oauth2tools with unresolved oauthConfig ', async () => {
 				const { query, options, page } = setupFind();
-				const { externalTool, oauth2ToolConfigDOWithoutExternalData, oauth2ToolConfigDO, oauthClient } = setup();
+				const { externalToolDO, oauth2ToolConfigDOWithoutExternalData, oauth2ToolConfigDO, oauthClient } = setup();
 				oauth2ToolConfigDO.clientSecret = undefined;
-				externalTool.config = oauth2ToolConfigDOWithoutExternalData;
-				page.data = [externalTool, externalToolFactory.withOauth2Config().build()];
+				externalToolDO.config = oauth2ToolConfigDOWithoutExternalData;
+				page.data = [externalToolDO, externalToolDOFactory.withOauth2Config().build()];
 				externalToolRepo.find.mockResolvedValue(page);
 				oauthProviderService.getOAuth2Client.mockResolvedValueOnce(oauthClient);
 				oauthProviderService.getOAuth2Client.mockRejectedValue(new Error('some error occurred during fetching data'));
 
-				const result: Page<ExternalTool> = await service.findExternalTools(query, options);
-
-				expect(result).toEqual({ data: [{ ...externalTool, config: oauth2ToolConfigDO }], total: 1 });
+				const result: Page<ExternalToolDO> = await service.findExternalTools(query, options);
+
+				expect(result).toEqual({ data: [{ ...externalToolDO, config: oauth2ToolConfigDO }], total: 1 });
 			});
 		});
 	});
@@ -300,49 +282,49 @@
 	describe('findExternalToolById is called', () => {
 		describe('when external tool id is set', () => {
 			it('should get DO', async () => {
-				const { externalTool } = setup();
-				externalToolRepo.findById.mockResolvedValue(externalTool);
-
-				const result: ExternalTool = await service.findExternalToolById('toolId');
-
-				expect(result).toEqual(externalTool);
+				const { externalToolDO } = setup();
+				externalToolRepo.findById.mockResolvedValue(externalToolDO);
+
+				const result: ExternalToolDO = await service.findExternalToolById('toolId');
+
+				expect(result).toEqual(externalToolDO);
 			});
 		});
 
 		describe('when external tool with oauthConfig is set', () => {
 			it('should get DO and add external oauth2 data', async () => {
-				const { externalTool, oauth2ToolConfigDOWithoutExternalData, oauth2ToolConfigDO, oauthClient } = setup();
+				const { externalToolDO, oauth2ToolConfigDOWithoutExternalData, oauth2ToolConfigDO, oauthClient } = setup();
 				oauth2ToolConfigDO.clientSecret = undefined;
-				externalTool.config = oauth2ToolConfigDOWithoutExternalData;
-				externalToolRepo.findById.mockResolvedValue(externalTool);
+				externalToolDO.config = oauth2ToolConfigDOWithoutExternalData;
+				externalToolRepo.findById.mockResolvedValue(externalToolDO);
 				oauthProviderService.getOAuth2Client.mockResolvedValue(oauthClient);
 
-				const result: ExternalTool = await service.findExternalToolById('toolId');
-
-				expect(result).toEqual({ ...externalTool, config: oauth2ToolConfigDO });
+				const result: ExternalToolDO = await service.findExternalToolById('toolId');
+
+				expect(result).toEqual({ ...externalToolDO, config: oauth2ToolConfigDO });
 			});
 		});
 
 		describe('when oauthConfig could not be resolved', () => {
 			it('should throw UnprocessableEntityException ', async () => {
-				const { externalTool, oauth2ToolConfigDOWithoutExternalData, oauth2ToolConfigDO } = setup();
+				const { externalToolDO, oauth2ToolConfigDOWithoutExternalData, oauth2ToolConfigDO } = setup();
 				oauth2ToolConfigDO.clientSecret = undefined;
-				externalTool.config = oauth2ToolConfigDOWithoutExternalData;
-				externalToolRepo.findById.mockResolvedValue(externalTool);
+				externalToolDO.config = oauth2ToolConfigDOWithoutExternalData;
+				externalToolRepo.findById.mockResolvedValue(externalToolDO);
 				oauthProviderService.getOAuth2Client.mockRejectedValueOnce(
 					new Error('some error occurred during fetching data')
 				);
 
 				const func = () => service.findExternalToolById('toolId');
 
-				await expect(func()).rejects.toThrow(`Could not resolve oauth2Config of tool ${externalTool.name}.`);
+				await expect(func()).rejects.toThrow(`Could not resolve oauth2Config of tool ${externalToolDO.name}.`);
 			});
 		});
 	});
 
 	describe('deleteExternalTool is called', () => {
 		const setupDelete = () => {
-			const schoolExternalTool: SchoolExternalTool = new SchoolExternalTool({
+			const schoolExternalToolDO: SchoolExternalToolDO = new SchoolExternalToolDO({
 				id: 'schoolTool1',
 				toolId: 'tool1',
 				schoolId: 'school1',
@@ -350,20 +332,20 @@
 				toolVersion: 1,
 			});
 
-			schoolToolRepo.findByExternalToolId.mockResolvedValue([schoolExternalTool]);
-
-			return { schoolExternalTool };
+			schoolToolRepo.findByExternalToolId.mockResolvedValue([schoolExternalToolDO]);
+
+			return { schoolExternalToolDO };
 		};
 
 		describe('when tool id is set', () => {
 			it('should delete all related CourseExternalTools', async () => {
 				const toolId = 'tool1';
 				setup();
-				const { schoolExternalTool } = setupDelete();
+				const { schoolExternalToolDO } = setupDelete();
 
 				await service.deleteExternalTool(toolId);
 
-				expect(courseToolRepo.deleteBySchoolExternalToolIds).toHaveBeenCalledWith([schoolExternalTool.id]);
+				expect(courseToolRepo.deleteBySchoolExternalToolIds).toHaveBeenCalledWith([schoolExternalToolDO.id]);
 			});
 
 			it('should delete all related SchoolExternalTools', async () => {
@@ -400,19 +382,19 @@
 		});
 		describe('when tool was found', () => {
 			it('should return externalToolDO ', async () => {
-				const externalTool: ExternalTool = externalToolFactory.build();
+				const externalTool: ExternalToolDO = externalToolDOFactory.build();
 				externalToolRepo.findByName.mockResolvedValue(externalTool);
 
-				const result: ExternalTool | null = await service.findExternalToolByName('toolName');
-
-				expect(result).toBeInstanceOf(ExternalTool);
+				const result: ExternalToolDO | null = await service.findExternalToolByName('toolName');
+
+				expect(result).toBeInstanceOf(ExternalToolDO);
 			});
 		});
 		describe('when tool was not found', () => {
 			it('should return null', async () => {
 				externalToolRepo.findByName.mockResolvedValue(null);
 
-				const result: ExternalTool | null = await service.findExternalToolByName('toolName');
+				const result: ExternalToolDO | null = await service.findExternalToolByName('toolName');
 
 				expect(result).toBeNull();
 			});
@@ -430,19 +412,19 @@
 			});
 
 			it('should return externalToolDO when tool was found', async () => {
-				const externalTool: ExternalTool = externalToolFactory.build();
+				const externalTool: ExternalToolDO = externalToolDOFactory.build();
 				externalToolRepo.findByOAuth2ConfigClientId.mockResolvedValue(externalTool);
 
-				const result: ExternalTool | null = await service.findExternalToolByOAuth2ConfigClientId('clientId');
-
-				expect(result).toBeInstanceOf(ExternalTool);
+				const result: ExternalToolDO | null = await service.findExternalToolByOAuth2ConfigClientId('clientId');
+
+				expect(result).toBeInstanceOf(ExternalToolDO);
 			});
 		});
 		describe(' when externalTool was not found', () => {
 			it('should return null', async () => {
 				externalToolRepo.findByOAuth2ConfigClientId.mockResolvedValue(null);
 
-				const result: ExternalTool | null = await service.findExternalToolByOAuth2ConfigClientId('clientId');
+				const result: ExternalToolDO | null = await service.findExternalToolByOAuth2ConfigClientId('clientId');
 
 				expect(result).toBeNull();
 			});
@@ -451,13 +433,13 @@
 
 	describe('updateExternalTool is called', () => {
 		const setupOauthConfig = () => {
-			const existingTool: ExternalTool = externalToolFactory.withOauth2Config().buildWithId();
-			const changedTool: ExternalTool = externalToolFactory
+			const existingTool: ExternalToolDO = externalToolDOFactory.withOauth2Config().buildWithId();
+			const changedTool: ExternalToolDO = externalToolDOFactory
 				.withOauth2Config()
 				.build({ id: existingTool.id, name: 'newName' });
 
 			const oauthClientId: string =
-				existingTool.config instanceof Oauth2ToolConfig ? existingTool.config.clientId : 'undefined';
+				existingTool.config instanceof Oauth2ToolConfigDO ? existingTool.config.clientId : 'undefined';
 			const providerOauthClient: ProviderOauthClient = {
 				client_id: oauthClientId,
 			};
@@ -517,9 +499,9 @@
 
 		describe('when external tool is given', () => {
 			it('should save the externalTool', async () => {
-				const externalTool: ExternalTool = externalToolFactory.buildWithId();
-
-				await service.updateExternalTool(externalTool, externalTool);
+				const externalToolDO: ExternalToolDO = externalToolDOFactory.buildWithId();
+
+				await service.updateExternalTool(externalToolDO, externalToolDO);
 
 				expect(externalToolRepo.save).toHaveBeenCalled();
 			});
@@ -527,8 +509,8 @@
 
 		describe('externalToolVersionService is called', () => {
 			it('should call increaseVersionOfNewToolIfNecessary', async () => {
-				const tool1: ExternalTool = externalToolFactory.buildWithId();
-				const tool2: ExternalTool = externalToolFactory.buildWithId();
+				const tool1: ExternalToolDO = externalToolDOFactory.buildWithId();
+				const tool2: ExternalToolDO = externalToolDOFactory.buildWithId();
 
 				await service.updateExternalTool(tool1, tool2);
 
@@ -536,50 +518,17 @@
 			});
 
 			it('should increase the version of the externalTool', async () => {
-				const externalTool: ExternalTool = externalToolFactory.buildWithId();
-				externalTool.version = 1;
-				versionService.increaseVersionOfNewToolIfNecessary.mockImplementation((toolDO: ExternalTool) => {
+				const externalToolDO: ExternalToolDO = externalToolDOFactory.buildWithId();
+				externalToolDO.version = 1;
+				versionService.increaseVersionOfNewToolIfNecessary.mockImplementation((toolDO: ExternalToolDO) => {
 					toolDO.version = 2;
 					return toolDO;
 				});
 
-				await service.updateExternalTool(externalTool, externalTool);
-
-				expect(externalToolRepo.save).toHaveBeenCalledWith({ ...externalTool, version: 2 });
-			});
-		});
-	});
-<<<<<<< HEAD
-
-	describe('getExternalToolForScope is called', () => {
-		describe('when scope school is given', () => {
-			it('should return an external tool with only school scoped custom parameters', async () => {
-				const schoolParameters: CustomParameter[] = customParameterDOFactory.buildList(1, {
-					scope: CustomParameterScope.SCHOOL,
-				});
-				const externalTool: ExternalTool = externalToolFactory.buildWithId(
-					{
-						parameters: [
-							...schoolParameters,
-							...customParameterDOFactory.buildList(1, { scope: CustomParameterScope.CONTEXT }),
-							...customParameterDOFactory.buildList(2, { scope: CustomParameterScope.GLOBAL }),
-						],
-					},
-					'toolId'
-				);
-				const expected: ExternalTool = externalToolFactory.build({
-					...externalTool,
-					parameters: schoolParameters,
-				});
-
-				externalToolRepo.findById.mockResolvedValue(externalTool);
-
-				const result: ExternalTool = await service.getExternalToolForScope('toolId', CustomParameterScope.SCHOOL);
-
-				expect(result).toEqual(expected);
-			});
-		});
-	});
-=======
->>>>>>> ced62116
+				await service.updateExternalTool(externalToolDO, externalToolDO);
+
+				expect(externalToolRepo.save).toHaveBeenCalledWith({ ...externalToolDO, version: 2 });
+			});
+		});
+	});
 });