import { createMock, DeepMocked } from '@golevelup/ts-jest';
import { ProviderOauthClient } from '@modules/oauth-provider/domain';
import { UnprocessableEntityException } from '@nestjs/common';
import { Test, TestingModule } from '@nestjs/testing';
import { Page } from '@shared/domain/domainobject';
import { IFindOptions, SortOrder } from '@shared/domain/interface';
<<<<<<< HEAD
import { ExternalToolRepo } from '@shared/repo/externaltool';
import { LegacyLogger } from '@src/core/logger';
=======
import { ExternalToolRepo } from '@shared/repo';
import { LegacyLogger } from '@core/logger';
>>>>>>> 24b9dc18
import { OauthProviderService } from '../../../oauth-provider/domain/service/oauth-provider.service';
import { providerOauthClientFactory } from '../../../oauth-provider/testing';
import { ExternalToolSearchQuery } from '../../common/interface';
import { CommonToolDeleteService } from '../../common/service';
import { ExternalTool, Lti11ToolConfig, Oauth2ToolConfig } from '../domain';
import { externalToolFactory, lti11ToolConfigFactory, oauth2ToolConfigFactory } from '../testing';
import { ExternalToolServiceMapper } from './external-tool-service.mapper';
import { ExternalToolService } from './external-tool.service';

describe(ExternalToolService.name, () => {
	let module: TestingModule;
	let service: ExternalToolService;

	let externalToolRepo: DeepMocked<ExternalToolRepo>;
	let oauthProviderService: DeepMocked<OauthProviderService>;
	let commonToolDeleteService: DeepMocked<CommonToolDeleteService>;
	let mapper: DeepMocked<ExternalToolServiceMapper>;

	beforeAll(async () => {
		module = await Test.createTestingModule({
			providers: [
				ExternalToolService,
				{
					provide: ExternalToolRepo,
					useValue: createMock<ExternalToolRepo>(),
				},
				{
					provide: OauthProviderService,
					useValue: createMock<OauthProviderService>(),
				},
				{
					provide: ExternalToolServiceMapper,
					useValue: createMock<ExternalToolServiceMapper>(),
				},
				{
					provide: LegacyLogger,
					useValue: createMock<LegacyLogger>(),
				},
				{
					provide: CommonToolDeleteService,
					useValue: createMock<CommonToolDeleteService>(),
				},
			],
		}).compile();

		service = module.get(ExternalToolService);
		externalToolRepo = module.get(ExternalToolRepo);
		oauthProviderService = module.get(OauthProviderService);
		mapper = module.get(ExternalToolServiceMapper);
		commonToolDeleteService = module.get(CommonToolDeleteService);
	});

	afterAll(async () => {
		await module.close();
	});

	afterEach(() => {
		jest.clearAllMocks();
	});

	const createTools = () => {
		const externalTool: ExternalTool = externalToolFactory.withCustomParameters(1).buildWithId();
		const oauth2ToolConfig: Oauth2ToolConfig = oauth2ToolConfigFactory.withExternalData().build();
		const oauth2ToolConfigWithoutExternalData: Oauth2ToolConfig = oauth2ToolConfigFactory.build();
		const lti11ToolConfig: Lti11ToolConfig = lti11ToolConfigFactory.build();

		const oauthClient: ProviderOauthClient = providerOauthClientFactory.build({
			client_id: oauth2ToolConfig.clientId,
			scope: oauth2ToolConfig.scope,
			token_endpoint_auth_method: oauth2ToolConfig.tokenEndpointAuthMethod,
			redirect_uris: oauth2ToolConfig.redirectUris,
			frontchannel_logout_uri: oauth2ToolConfig.frontchannelLogoutUri,
		});

		return {
			externalTool,
			oauth2ToolConfig,
			lti11ToolConfig,
			oauth2ToolConfigWithoutExternalData,
			oauthClient,
		};
	};

	describe('createExternalTool', () => {
		describe('when basic config is set', () => {
			const setup = () => {
				const { externalTool } = createTools();
				externalToolRepo.save.mockResolvedValue(externalTool);

				return { externalTool };
			};

			it('should call the repo to save a tool', async () => {
				const { externalTool } = setup();

				await service.createExternalTool(externalTool);

				expect(externalToolRepo.save).toHaveBeenCalledWith(externalTool);
			});

			it('should save domain object', async () => {
				const { externalTool } = setup();

				const result: ExternalTool = await service.createExternalTool(externalTool);

				expect(result).toEqual(externalTool);
			});
		});

		describe('when oauth2 config is set', () => {
			const setup = () => {
				const { externalTool, oauth2ToolConfig, oauthClient } = createTools();
				externalTool.config = oauth2ToolConfig;

				mapper.mapDoToProviderOauthClient.mockReturnValue(oauthClient);
				externalToolRepo.save.mockResolvedValue(externalTool);

				return { externalTool, oauth2ToolConfig, oauthClient };
			};

			it('should create oauth2 client', async () => {
				const { externalTool, oauthClient } = setup();

				await service.createExternalTool(externalTool);

				expect(oauthProviderService.createOAuth2Client).toHaveBeenCalledWith(oauthClient);
			});

			it('should call the repo to save a tool', async () => {
				const { externalTool } = setup();

				await service.createExternalTool(externalTool);

				expect(externalToolRepo.save).toHaveBeenCalledWith(externalTool);
			});

			it('should save domain object', async () => {
				const { externalTool } = setup();

				const result: ExternalTool = await service.createExternalTool(externalTool);

				expect(result).toEqual(externalTool);
			});
		});

		describe('when lti11 config is set', () => {
			const setup = () => {
				const { externalTool, lti11ToolConfig } = createTools();
				externalTool.config = lti11ToolConfig;

				externalToolRepo.save.mockResolvedValue(externalTool);

				return { externalTool, lti11ToolConfig };
			};

			it('should call the repo to save a tool', async () => {
				const { externalTool } = setup();

				await service.createExternalTool(externalTool);

				expect(externalToolRepo.save).toHaveBeenCalledWith(externalTool);
			});

			it('should save DO', async () => {
				const { externalTool } = setup();

				const result: ExternalTool = await service.createExternalTool(externalTool);

				expect(result).toEqual(externalTool);
			});
		});
	});

	describe('findExternalTools', () => {
		const createQuery = () => {
			const { externalTool } = createTools();
			const page = new Page<ExternalTool>([externalTool], 1);
			const query: ExternalToolSearchQuery = {
				name: 'toolName',
			};
			const options: IFindOptions<ExternalTool> = {
				order: {
					id: SortOrder.asc,
					name: SortOrder.asc,
				},
				pagination: {
					limit: 2,
					skip: 1,
				},
			};

			return {
				query,
				options,
				page,
			};
		};

		describe('when pagination, order and scope are set', () => {
			const setup = () => {
				const { query, options, page } = createQuery();
				externalToolRepo.find.mockResolvedValue(page);

				return { query, options, page };
			};

			it('should get domain objects', async () => {
				const { query, options, page } = setup();

				const result: Page<ExternalTool> = await service.findExternalTools(query, options);

				expect(result).toEqual(page);
			});
		});

		describe('when external tool with oauthConfig is set', () => {
			const setup = () => {
				const { query, options, page } = createQuery();
				const { externalTool, oauth2ToolConfig, oauthClient } = createTools();
				externalTool.config = oauth2ToolConfig;
				page.data = [externalTool];
				externalToolRepo.find.mockResolvedValue(page);
				oauthProviderService.getOAuth2Client.mockResolvedValue(oauthClient);

				return { query, options, externalTool, oauth2ToolConfig };
			};

			it('should get domain objects and add external oauth2 data', async () => {
				const { query, options, externalTool, oauth2ToolConfig } = setup();

				const result: Page<ExternalTool> = await service.findExternalTools(query, options);

				expect(result).toEqual({
					data: [expect.objectContaining<Partial<ExternalTool>>({ ...externalTool, config: oauth2ToolConfig })],
					total: 1,
				});
			});
		});

		describe('when oauthProvider throws an error', () => {
			const setup = () => {
				const { query, options, page } = createQuery();
				const { externalTool, oauth2ToolConfigWithoutExternalData, oauth2ToolConfig, oauthClient } = createTools();
				oauth2ToolConfig.clientSecret = undefined;
				externalTool.config = oauth2ToolConfigWithoutExternalData;
				page.data = [externalTool, externalToolFactory.withOauth2Config().build()];
				externalToolRepo.find.mockResolvedValue(page);
				oauthProviderService.getOAuth2Client.mockResolvedValueOnce(oauthClient);
				oauthProviderService.getOAuth2Client.mockRejectedValue(new Error('some error occurred during fetching data'));

				return {
					query,
					options,
					externalTool,
					oauth2ToolConfig,
				};
			};

			it('should filter out oauth2tools with unresolved oauthConfig ', async () => {
				const { query, options, externalTool, oauth2ToolConfig } = setup();

				const result: Page<ExternalTool> = await service.findExternalTools(query, options);

				expect(result).toEqual({
					data: [expect.objectContaining<Partial<ExternalTool>>({ ...externalTool, config: oauth2ToolConfig })],
					total: 1,
				});
			});
		});
	});

	describe('findById', () => {
		describe('when external tool id is set', () => {
			const setup = () => {
				const { externalTool } = createTools();
				externalToolRepo.findById.mockResolvedValue(externalTool);

				return { externalTool };
			};

			it('should get domain object', async () => {
				const { externalTool } = setup();

				const result: ExternalTool = await service.findById('toolId');

				expect(result).toEqual(externalTool);
			});
		});

		describe('when external tool with oauthConfig is set', () => {
			const setup = () => {
				const { externalTool, oauth2ToolConfigWithoutExternalData, oauth2ToolConfig, oauthClient } = createTools();
				oauth2ToolConfig.clientSecret = undefined;
				externalTool.config = oauth2ToolConfigWithoutExternalData;
				externalToolRepo.findById.mockResolvedValue(externalTool);
				oauthProviderService.getOAuth2Client.mockResolvedValue(oauthClient);

				return { externalTool, oauth2ToolConfig };
			};

			it('should get domain object and add external oauth2 data', async () => {
				const { externalTool, oauth2ToolConfig } = setup();

				const result: ExternalTool = await service.findById('toolId');

				expect(result).toEqual(
					expect.objectContaining<Partial<ExternalTool>>({
						...externalTool,
						config: oauth2ToolConfig,
						id: expect.any(String),
					})
				);
			});
		});

		describe('when oauthConfig could not be resolved', () => {
			const setup = () => {
				const { externalTool, oauth2ToolConfigWithoutExternalData, oauth2ToolConfig } = createTools();
				oauth2ToolConfig.clientSecret = undefined;
				externalTool.config = oauth2ToolConfigWithoutExternalData;
				externalToolRepo.findById.mockResolvedValue(externalTool);
				oauthProviderService.getOAuth2Client.mockRejectedValueOnce(
					new Error('some error occurred during fetching data')
				);

				return { externalTool };
			};

			it('should throw UnprocessableEntityException ', async () => {
				const { externalTool } = setup();

				const func = () => service.findById('toolId');

				await expect(func()).rejects.toThrow(`Could not resolve oauth2Config of tool ${externalTool.name}.`);
			});
		});
	});

	describe('deleteExternalTool', () => {
		const setup = () => {
			const externalTool = externalToolFactory.build();

			return {
				externalTool,
			};
		};

		describe('when deleting an external tool', () => {
			it('should delete the external tool', async () => {
				const { externalTool } = setup();

				await service.deleteExternalTool(externalTool);

				expect(commonToolDeleteService.deleteExternalTool).toHaveBeenCalledWith(externalTool);
			});
		});
	});

	describe('findExternalToolByName', () => {
		describe('when name is set', () => {
			it('should call the externalToolRepo', async () => {
				const toolName = 'toolName';

				await service.findExternalToolByName(toolName);

				expect(externalToolRepo.findByName).toHaveBeenCalledWith(toolName);
			});
		});

		describe('when tool was found', () => {
			const setup = () => {
				const externalTool: ExternalTool = externalToolFactory.build();
				externalToolRepo.findByName.mockResolvedValue(externalTool);
			};

			it('should return externalTool ', async () => {
				setup();

				const result: ExternalTool | null = await service.findExternalToolByName('toolName');

				expect(result).toBeInstanceOf(ExternalTool);
			});
		});

		describe('when tool was not found', () => {
			const setup = () => {
				externalToolRepo.findByName.mockResolvedValue(null);
			};

			it('should return null', async () => {
				setup();

				const result: ExternalTool | null = await service.findExternalToolByName('toolName');

				expect(result).toBeNull();
			});
		});
	});

	describe('findExternalToolByOAuth2ConfigClientId', () => {
		describe('when oauthClient id is set', () => {
			it('should call the externalToolRepo', async () => {
				const clientId = 'clientId';

				await service.findExternalToolByOAuth2ConfigClientId(clientId);

				expect(externalToolRepo.findByOAuth2ConfigClientId).toHaveBeenCalledWith(clientId);
			});

			it('should return externalTool when tool was found', async () => {
				const externalTool: ExternalTool = externalToolFactory.build();
				externalToolRepo.findByOAuth2ConfigClientId.mockResolvedValue(externalTool);

				const result: ExternalTool | null = await service.findExternalToolByOAuth2ConfigClientId('clientId');

				expect(result).toBeInstanceOf(ExternalTool);
			});
		});

		describe(' when externalTool was not found', () => {
			const setup = () => {
				externalToolRepo.findByOAuth2ConfigClientId.mockResolvedValue(null);
			};

			it('should return null', async () => {
				setup();

				const result: ExternalTool | null = await service.findExternalToolByOAuth2ConfigClientId('clientId');

				expect(result).toBeNull();
			});
		});
	});

	describe('findExternalToolByMedium', () => {
		describe('when medium is set', () => {
			it('should call the externalToolRepo', async () => {
				const mediumId = 'mediumId';
				const mediaSourceId = 'mediaSourceId';

				await service.findExternalToolByMedium(mediumId, mediaSourceId);

				expect(externalToolRepo.findByMedium).toHaveBeenCalledWith(mediumId, mediaSourceId);
			});
		});

		describe('when tool was found', () => {
			const setup = () => {
				const externalTool: ExternalTool = externalToolFactory.build({
					medium: {
						mediumId: 'mediumId',
						mediaSourceId: 'mediaSourceId',
					},
				});
				externalToolRepo.findByMedium.mockResolvedValue(externalTool);
			};

			it('should return externalTool', async () => {
				setup();

				const result: ExternalTool | null = await service.findExternalToolByMedium('mediumId', 'mediaSourceId');

				expect(result).toBeInstanceOf(ExternalTool);
			});
		});

		describe('when tool was not found', () => {
			const setup = () => {
				externalToolRepo.findByMedium.mockResolvedValue(null);
			};

			it('should return null', async () => {
				setup();

				const result: ExternalTool | null = await service.findExternalToolByMedium('mediumId');

				expect(result).toBeNull();
			});
		});
	});

	describe('updateExternalTool', () => {
		describe('when external tool with lti11 config is given', () => {
			const setup = () => {
				const changedTool: ExternalTool = externalToolFactory
					.withLti11Config({ secret: 'newEncryptedSecret' })
					.build({ name: 'newName' });

				return {
					changedTool,
				};
			};

			it('should call externalToolServiceMapper', async () => {
				const { changedTool } = setup();

				await service.updateExternalTool(changedTool);

				expect(externalToolRepo.save).toHaveBeenLastCalledWith(changedTool);
			});
		});

		describe('when external tool with oauthConfig is given', () => {
			const setup = () => {
				const existingTool: ExternalTool = externalToolFactory.withOauth2Config().buildWithId();
				const changedTool: ExternalTool = externalToolFactory
					.withOauth2Config()
					.build({ id: existingTool.id, name: 'newName' });

				const oauthClientId: string =
					existingTool.config instanceof Oauth2ToolConfig ? existingTool.config.clientId : 'undefined';
				const providerOauthClient: ProviderOauthClient = providerOauthClientFactory.build({
					client_id: oauthClientId,
				});

				oauthProviderService.getOAuth2Client.mockResolvedValue(providerOauthClient);
				mapper.mapDoToProviderOauthClient.mockReturnValue(providerOauthClient);

				return {
					existingTool,
					changedTool,
					providerOauthClient,
					oauthClientId,
				};
			};

			it('should call externalToolServiceMapper', async () => {
				const { changedTool } = setup();

				await service.updateExternalTool(changedTool);

				expect(mapper.mapDoToProviderOauthClient).toHaveBeenCalledWith(changedTool.name, changedTool.config);
			});
		});

		describe('when oauthClientId is set', () => {
			const setup = () => {
				const existingTool: ExternalTool = externalToolFactory.withOauth2Config().buildWithId();
				const changedTool: ExternalTool = externalToolFactory
					.withOauth2Config()
					.build({ id: existingTool.id, name: 'newName' });

				const oauthClientId: string =
					existingTool.config instanceof Oauth2ToolConfig ? existingTool.config.clientId : 'undefined';
				const providerOauthClient: ProviderOauthClient = providerOauthClientFactory.build({
					client_id: oauthClientId,
				});

				oauthProviderService.getOAuth2Client.mockResolvedValue(providerOauthClient);
				mapper.mapDoToProviderOauthClient.mockReturnValue(providerOauthClient);

				return {
					existingTool,
					changedTool,
					providerOauthClient,
					oauthClientId,
				};
			};

			it('should call oauthProviderService', async () => {
				const { changedTool, oauthClientId } = setup();

				await service.updateExternalTool(changedTool);

				expect(oauthProviderService.getOAuth2Client).toHaveBeenCalledWith(oauthClientId);
			});
		});

		describe('when oauthClientId is set and providerClient is given', () => {
			const setup = () => {
				const existingTool: ExternalTool = externalToolFactory.withOauth2Config().buildWithId();
				const changedTool: ExternalTool = externalToolFactory
					.withOauth2Config()
					.build({ id: existingTool.id, name: 'newName' });

				const oauthClientId: string =
					existingTool.config instanceof Oauth2ToolConfig ? existingTool.config.clientId : 'undefined';
				const providerOauthClient: ProviderOauthClient = providerOauthClientFactory.build({
					client_id: oauthClientId,
				});

				oauthProviderService.getOAuth2Client.mockResolvedValue(providerOauthClient);
				mapper.mapDoToProviderOauthClient.mockReturnValue(providerOauthClient);

				return {
					existingTool,
					changedTool,
					providerOauthClient,
					oauthClientId,
				};
			};

			it('should update the oauth2Client', async () => {
				const { changedTool, oauthClientId, providerOauthClient } = setup();

				await service.updateExternalTool(changedTool);

				expect(oauthProviderService.updateOAuth2Client).toHaveBeenCalledWith(oauthClientId, providerOauthClient);
			});
		});

		describe('when requested oauth2Client not exists', () => {
			const setup = () => {
				const existingTool: ExternalTool = externalToolFactory.withOauth2Config().buildWithId();
				const changedTool: ExternalTool = externalToolFactory
					.withOauth2Config()
					.build({ id: existingTool.id, name: 'newName' });

				const providerOauthClient: ProviderOauthClient = providerOauthClientFactory.build({
					client_id: undefined,
				});

				oauthProviderService.getOAuth2Client.mockResolvedValue(providerOauthClient);
				mapper.mapDoToProviderOauthClient.mockReturnValue(providerOauthClient);

				return {
					changedTool,
					existingTool,
				};
			};

			it('should throw an error ', async () => {
				const { changedTool } = setup();

				const func = () => service.updateExternalTool(changedTool);

				await expect(func).rejects.toThrow(UnprocessableEntityException);
			});
		});

		describe('when external tool is given', () => {
			const setup = () => {
				const externalTool: ExternalTool = externalToolFactory.buildWithId();

				return {
					externalTool,
				};
			};

			it('should save the externalTool', async () => {
				const { externalTool } = setup();

				await service.updateExternalTool(externalTool);

				expect(externalToolRepo.save).toHaveBeenCalled();
			});
		});
	});
});<|MERGE_RESOLUTION|>--- conflicted
+++ resolved
@@ -1,16 +1,11 @@
+import { LegacyLogger } from '@core/logger';
 import { createMock, DeepMocked } from '@golevelup/ts-jest';
 import { ProviderOauthClient } from '@modules/oauth-provider/domain';
 import { UnprocessableEntityException } from '@nestjs/common';
 import { Test, TestingModule } from '@nestjs/testing';
 import { Page } from '@shared/domain/domainobject';
 import { IFindOptions, SortOrder } from '@shared/domain/interface';
-<<<<<<< HEAD
 import { ExternalToolRepo } from '@shared/repo/externaltool';
-import { LegacyLogger } from '@src/core/logger';
-=======
-import { ExternalToolRepo } from '@shared/repo';
-import { LegacyLogger } from '@core/logger';
->>>>>>> 24b9dc18
 import { OauthProviderService } from '../../../oauth-provider/domain/service/oauth-provider.service';
 import { providerOauthClientFactory } from '../../../oauth-provider/testing';
 import { ExternalToolSearchQuery } from '../../common/interface';
