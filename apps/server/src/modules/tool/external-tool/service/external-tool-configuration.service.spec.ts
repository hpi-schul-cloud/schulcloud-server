import { createMock, DeepMocked } from '@golevelup/ts-jest';
import { Test, TestingModule } from '@nestjs/testing';
import { Page } from '@shared/domain/domainobject';
import { EntityId } from '@shared/domain/types';
import {
	customParameterFactory,
	externalToolFactory,
	schoolExternalToolFactory,
	schoolToolConfigurationStatusFactory,
	setupEntities,
} from '@shared/testing';
import { CustomParameter } from '../../common/domain';
import { CustomParameterScope, ToolContextType } from '../../common/enum';
import { CommonToolService } from '../../common/service';
<<<<<<< HEAD
import { ContextExternalTool } from '../../context-external-tool/domain';
=======
>>>>>>> b15d6412
import { SchoolExternalTool } from '../../school-external-tool/domain';
import { ToolFeatures } from '../../tool-config';
import { ExternalTool } from '../domain';
import { ContextExternalToolTemplateInfo } from '../uc';
import { ExternalToolConfigurationService } from './external-tool-configuration.service';

describe('ExternalToolConfigurationService', () => {
	let module: TestingModule;
	let service: ExternalToolConfigurationService;
	let commonToolService: DeepMocked<CommonToolService>;

	beforeAll(async () => {
		await setupEntities();

		module = await Test.createTestingModule({
			providers: [
				ExternalToolConfigurationService,
				{
					provide: ToolFeatures,
					useValue: {
						contextConfigurationEnabled: false,
					},
				},
				{
					provide: CommonToolService,
					useValue: createMock<CommonToolService>(),
				},
			],
		}).compile();

		service = module.get(ExternalToolConfigurationService);
		commonToolService = module.get(CommonToolService);
	});

	afterEach(() => {
		jest.resetAllMocks();
	});

	afterAll(async () => {
		await module.close();
	});

	describe('filterForAvailableTools', () => {
		describe('when tools are given', () => {
			const setup = () => {
				const notHiddenTools = [
					externalToolFactory.buildWithId(undefined, 'usedToolId'),
					externalToolFactory.buildWithId(undefined, 'unusedToolId'),
				];

				const externalTools: ExternalTool[] = [
					...notHiddenTools,
					externalToolFactory.buildWithId({ isHidden: true }, 'hiddenToolId'),
					externalToolFactory.buildWithId({ isDeactivated: true }, 'deactivatedToolId'),
				];
				const externalToolsPage: Page<ExternalTool> = new Page<ExternalTool>(externalTools, externalTools.length);
				const toolIdsInUse: EntityId[] = ['usedToolId', 'hiddenToolId'];

				return { externalToolsPage, toolIdsInUse, notHiddenTools };
			};

			it('should filter out hidden tools', () => {
				const { externalToolsPage, toolIdsInUse } = setup();

				const result: ExternalTool[] = service.filterForAvailableTools(externalToolsPage, toolIdsInUse);

				expect(result.some((tool) => tool.id === 'usedToolId')).toBe(false);
			});

			it('should include unused tools', () => {
				const { externalToolsPage, toolIdsInUse } = setup();

				const result: ExternalTool[] = service.filterForAvailableTools(externalToolsPage, toolIdsInUse);

				expect(result.some((tool) => tool.id === 'unusedToolId')).toBe(true);
			});

			it('should not filter tools when none are in use', () => {
				const { externalToolsPage, notHiddenTools } = setup();

				const result: ExternalTool[] = service.filterForAvailableTools(externalToolsPage, []);

				expect(result.length).toBe(notHiddenTools.length);
			});

			it('should filter out deactivated tools', () => {
				const { externalToolsPage, toolIdsInUse } = setup();

				const result: ExternalTool[] = service.filterForAvailableTools(externalToolsPage, toolIdsInUse);

				expect(result.some((tool) => tool.id !== 'deactivatedToolId')).toBe(true);
			});
		});
	});

	describe('filterForAvailableExternalTools', () => {
		describe('when filtering for available external tools', () => {
			const setup = () => {
				const usedExternalToolId = 'usedToolId';
				const usedExternalToolHiddenId = 'usedToolId';
				const externalTools: ExternalTool[] = [
					externalToolFactory.buildWithId(undefined, usedExternalToolId),
					externalToolFactory.buildWithId(undefined, 'unusedToolId'),
					externalToolFactory.buildWithId({ isHidden: true }, usedExternalToolHiddenId),
				];
				const availableSchoolExternalTools: SchoolExternalTool[] = [
					schoolExternalToolFactory.buildWithId({ toolId: usedExternalToolId }, 'usedSchoolExternalToolId'),
					schoolExternalToolFactory.buildWithId(undefined, 'unusedSchoolExternalToolId'),
					schoolExternalToolFactory.buildWithId(undefined, 'deactivatedToolId'),
					schoolExternalToolFactory.buildWithId(undefined, 'deactivatedToolId'),
					schoolExternalToolFactory.buildWithId(undefined, 'deactivatedToolId'),
					schoolExternalToolFactory.buildWithId(undefined, 'unusedSchoolExternalToolId'),
					schoolExternalToolFactory.buildWithId({ toolId: usedExternalToolHiddenId }, 'usedSchoolExternalToolHiddenId'),
				];

				availableSchoolExternalTools.forEach((tool): void => {
					if (tool.id === 'deactivatedToolId') {
						tool.status = schoolToolConfigurationStatusFactory.build({
							isDeactivated: true,
							isOutdatedOnScopeSchool: false,
						});
					}
					tool.status = schoolToolConfigurationStatusFactory.build({
						isDeactivated: false,
						isOutdatedOnScopeSchool: false,
					});
				});

				return { externalTools, availableSchoolExternalTools };
			};

			it('should filter out hidden external tools', () => {
				const { externalTools, availableSchoolExternalTools } = setup();

				const result: ContextExternalToolTemplateInfo[] = service.filterForAvailableExternalTools(
					externalTools,
					availableSchoolExternalTools
				);

				expect(result.every((toolInfo: ContextExternalToolTemplateInfo) => !toolInfo.externalTool.isHidden)).toBe(true);
			});

			it('should filter out deactivated external tools', () => {
				const { externalTools, availableSchoolExternalTools } = setup();

				const result: ContextExternalToolTemplateInfo[] = service.filterForAvailableExternalTools(
					externalTools,
					availableSchoolExternalTools
				);

				expect(result.every((toolInfo: ContextExternalToolTemplateInfo) => !toolInfo.externalTool.isDeactivated)).toBe(
					true
				);
			});

			it('should filter out deactivated school external tools', () => {
				const { externalTools, availableSchoolExternalTools } = setup();

				const result: ContextExternalToolTemplateInfo[] = service.filterForAvailableExternalTools(
					externalTools,
					availableSchoolExternalTools
				);

				expect(
					result.every(
						(toolInfo: ContextExternalToolTemplateInfo) => !toolInfo.schoolExternalTool.status?.isDeactivated
					)
				).toBe(true);
			});
		});
	});

	describe('filterForContextRestrictions', () => {
		describe('when tool has no context restrictions', () => {
			const setup = () => {
				const contextType = ToolContextType.COURSE;

				const externalTool: ExternalTool = externalToolFactory.build({ restrictToContexts: [] });
				const schoolExternalTool: SchoolExternalTool = schoolExternalToolFactory.build();

				const availableTools: ContextExternalToolTemplateInfo[] = [{ externalTool, schoolExternalTool }];

				commonToolService.isContextRestricted.mockReturnValueOnce(false);

				return {
					contextType,
					availableTools,
				};
			};

			it('should check if context is restricted', () => {
				const { contextType, availableTools } = setup();

				service.filterForContextRestrictions(availableTools, contextType);

				expect(commonToolService.isContextRestricted).toHaveBeenCalledWith(availableTools[0].externalTool, contextType);
			});

			it('should pass the filter', () => {
				const { contextType, availableTools } = setup();

				const result: ContextExternalToolTemplateInfo[] = service.filterForContextRestrictions(
					availableTools,
					contextType
				);

				expect(result).toEqual(availableTools);
			});
		});

		describe('when context restrictions are given', () => {
			const setup = () => {
				const contextType: ToolContextType = ToolContextType.COURSE;

				const externalToolWithCourseRestriction: ExternalTool = externalToolFactory.build({
					restrictToContexts: [ToolContextType.COURSE],
				});
				const externalToolWithBoardRestriction: ExternalTool = externalToolFactory.build({
					restrictToContexts: [ToolContextType.BOARD_ELEMENT],
				});

				const schoolExternalTool: SchoolExternalTool = schoolExternalToolFactory.build();

				const availableTools: ContextExternalToolTemplateInfo[] = [
					{ externalTool: externalToolWithCourseRestriction, schoolExternalTool },
					{ externalTool: externalToolWithBoardRestriction, schoolExternalTool },
				];

				commonToolService.isContextRestricted.mockReturnValueOnce(false);
				commonToolService.isContextRestricted.mockReturnValueOnce(true);

				return {
					contextType,
					availableTools,
					externalToolWithCourseRestriction,
					schoolExternalTool,
				};
			};

			it('should only return tools restricted to this context', () => {
				const { contextType, availableTools, externalToolWithCourseRestriction, schoolExternalTool } = setup();

				const result: ContextExternalToolTemplateInfo[] = service.filterForContextRestrictions(
					availableTools,
					contextType
				);

				expect(result).toEqual<ContextExternalToolTemplateInfo[]>([
					{ externalTool: externalToolWithCourseRestriction, schoolExternalTool },
				]);
			});
		});
	});

	describe('filterParametersForScope', () => {
		describe('when filtering parameters for scope', () => {
			const setup = () => {
				const externalTool: ExternalTool = externalToolFactory.build({
					id: 'externalToolId',
					parameters: [
						customParameterFactory.build({ name: 'schoolParam', scope: CustomParameterScope.SCHOOL }),
						customParameterFactory.build({ name: 'contextParam', scope: CustomParameterScope.CONTEXT }),
					],
				});
				const scope = CustomParameterScope.CONTEXT;

				return { externalTool, scope };
			};

			it('should filter parameters for the given scope', () => {
				const { externalTool, scope } = setup();

				service.filterParametersForScope(externalTool, scope);

				expect(externalTool.parameters?.every((parameter: CustomParameter) => parameter.scope === scope)).toBe(true);
			});
		});
	});

	describe('getToolContextTypes', () => {
		describe('when it is called', () => {
			it('should return ToolContextTypes', () => {
				const types: ToolContextType[] = service.getToolContextTypes();

				expect(types).toEqual([ToolContextType.COURSE, ToolContextType.BOARD_ELEMENT, ToolContextType.MEDIA_BOARD]);
			});
		});
	});
});<|MERGE_RESOLUTION|>--- conflicted
+++ resolved
@@ -12,10 +12,6 @@
 import { CustomParameter } from '../../common/domain';
 import { CustomParameterScope, ToolContextType } from '../../common/enum';
 import { CommonToolService } from '../../common/service';
-<<<<<<< HEAD
-import { ContextExternalTool } from '../../context-external-tool/domain';
-=======
->>>>>>> b15d6412
 import { SchoolExternalTool } from '../../school-external-tool/domain';
 import { ToolFeatures } from '../../tool-config';
 import { ExternalTool } from '../domain';
