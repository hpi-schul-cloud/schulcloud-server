import { LegacyLogger } from '@core/logger';
import { createMock } from '@golevelup/ts-jest';
import { EntityManager } from '@mikro-orm/mongodb';
<<<<<<< HEAD
=======
import { ExternalToolSearchQuery } from '@modules/tool';
>>>>>>> cf5e8b70
import { Test, TestingModule } from '@nestjs/testing';
import { Page } from '@shared/domain/domainobject';
import { IFindOptions, SortOrder } from '@shared/domain/interface';
import { cleanupCollections } from '@testing/cleanup-collections';
import { MongoMemoryDatabaseModule } from '@testing/database';
import { CustomParameter } from '../../../common/domain';
import {
	CustomParameterLocation,
	CustomParameterScope,
	CustomParameterType,
	LtiMessageType,
	LtiPrivacyPermission,
} from '../../../common/enum';
import { ExternalToolSearchQuery } from '../../../common/interface';
import { BasicToolConfig, ExternalTool, Lti11ToolConfig, Oauth2ToolConfig } from '../../domain';
import { ExternalToolMediumStatus } from '../../enum';
import { externalToolEntityFactory, externalToolFactory } from '../../testing';
import { ExternalToolEntity } from './external-tool.entity';
import { ExternalToolRepo } from './external-tool.repo';
import { ExternalToolRepoMapper } from './mapper';

describe(ExternalToolRepo.name, () => {
	let module: TestingModule;
	let repo: ExternalToolRepo;
	let em: EntityManager;

	beforeAll(async () => {
		module = await Test.createTestingModule({
			imports: [MongoMemoryDatabaseModule.forRoot({ entities: [ExternalToolEntity] })],
			providers: [
				ExternalToolRepo,
				ExternalToolRepoMapper,
				{
					provide: LegacyLogger,
					useValue: createMock<LegacyLogger>(),
				},
			],
		}).compile();

		repo = module.get(ExternalToolRepo);
		em = module.get(EntityManager);
	});

	afterAll(async () => {
		await module.close();
	});

	afterEach(async () => {
		await cleanupCollections(em);
	});

	const setup = async () => {
		const client1Id = 'client-1';
		const client2Id = 'client-2';

		const externalToolEntity: ExternalToolEntity = externalToolEntityFactory.withBasicConfig().buildWithId();
		const externalOauthTool: ExternalToolEntity = externalToolEntityFactory
			.withOauth2Config({ clientId: 'client-1' })
			.buildWithId();
		const externalOauthTool2: ExternalToolEntity = externalToolEntityFactory
			.withOauth2Config({ clientId: 'client-2' })
			.buildWithId();
		const externalLti11Tool: ExternalToolEntity = externalToolEntityFactory.withLti11Config().buildWithId();

		await em.persistAndFlush([externalToolEntity, externalOauthTool, externalOauthTool2, externalLti11Tool]);
		em.clear();

		const queryExternalToolDO: ExternalToolSearchQuery = { name: 'external-tool-*' };

		return {
			externalToolEntity,
			externalOauthTool,
			externalOauthTool2,
			externalLti11Tool,
			client1Id,
			client2Id,
			queryExternalToolDO,
		};
	};

	it('getEntityName should return ExternalTool', () => {
		const { entityName } = repo;
		expect(entityName).toEqual(ExternalToolEntity);
	});

	describe('findByName', () => {
		it('should find an external tool with given toolName', async () => {
			const { externalToolEntity } = await setup();

			const result: ExternalTool | null = await repo.findByName(externalToolEntity.name);

			expect(result?.name).toEqual(externalToolEntity.name);
		});

		it('should return null when no external tool with the given name was found', async () => {
			await setup();

			const result: ExternalTool | null = await repo.findByName('notExisting');

			expect(result).toBeNull();
		});
	});

	describe('findByOAuth2ConfigClientId', () => {
		it('should find external tool with given client id', async () => {
			const { client1Id } = await setup();

			const result: ExternalTool | null = await repo.findByOAuth2ConfigClientId(client1Id);

			expect((result?.config as Oauth2ToolConfig).clientId).toEqual(client1Id);
		});

		it('should return an empty array when no externalTools were found', async () => {
			await setup();

			const result: ExternalTool | null = await repo.findByOAuth2ConfigClientId('unknown-client');

			expect(result).toBeNull();
		});
	});

	describe('save', () => {
		const setupDO = (config: BasicToolConfig | Lti11ToolConfig | Oauth2ToolConfig) => {
			const domainObject: ExternalTool = externalToolFactory.build({
				name: 'name',
				url: 'url',
				logoUrl: 'logoUrl',
				config,
				parameters: [
					new CustomParameter({
						name: 'name',
						regex: 'regex',
						displayName: 'displayName',
						description: 'description',
						type: CustomParameterType.NUMBER,
						scope: CustomParameterScope.SCHOOL,
						default: 'default',
						location: CustomParameterLocation.BODY,
						regexComment: 'mockComment',
						isOptional: false,
						isProtected: false,
					}),
				],
				isHidden: true,
				openNewTab: true,
				isDeactivated: false,
			});

			return {
				domainObject,
			};
		};

		it('should save an basic tool correctly', async () => {
			const config: BasicToolConfig = new BasicToolConfig({
				baseUrl: 'baseUrl',
			});
			const { domainObject } = setupDO(config);

			const result: ExternalTool = await repo.save(domainObject);

			expect(result).toMatchObject({ ...domainObject.getProps(), id: expect.any(String), createdAt: expect.any(Date) });
		});

		it('should save an oauth2 tool correctly', async () => {
			const config: Oauth2ToolConfig = new Oauth2ToolConfig({
				baseUrl: 'baseUrl',
				clientId: 'clientId',
				skipConsent: true,
			});
			const { domainObject } = setupDO(config);

			const result: ExternalTool = await repo.save(domainObject);

			expect(result).toMatchObject({ ...domainObject.getProps(), id: expect.any(String), createdAt: expect.any(Date) });
		});

		it('should save an lti11 tool correctly', async () => {
			const config: Lti11ToolConfig = new Lti11ToolConfig({
				baseUrl: 'baseUrl',
				secret: 'secret',
				key: 'key',
				lti_message_type: LtiMessageType.BASIC_LTI_LAUNCH_REQUEST,
				privacy_permission: LtiPrivacyPermission.PSEUDONYMOUS,
				launch_presentation_locale: 'de-DE',
			});
			const { domainObject } = setupDO(config);

			const result: ExternalTool = await repo.save(domainObject);

			expect(result).toMatchObject({ ...domainObject.getProps(), id: expect.any(String), createdAt: expect.any(Date) });
		});
	});

	describe('find', () => {
		const setupFind = async () => {
			const { queryExternalToolDO } = await setup();
			queryExternalToolDO.name = '.';

			const options: IFindOptions<ExternalTool> = {};

			await em.nativeDelete(ExternalToolEntity, {});
			const ltiToolA: ExternalToolEntity = externalToolEntityFactory.withName('A').buildWithId();
			const ltiToolB: ExternalToolEntity = externalToolEntityFactory.withName('B').withMedium().buildWithId();
			const ltiToolC: ExternalToolEntity = externalToolEntityFactory.withName('C').withMedium().buildWithId();
			const ltiToolD: ExternalToolEntity = externalToolEntityFactory
				.withName('B')
				.withMedium({ status: ExternalToolMediumStatus.DRAFT })
				.buildWithId();
			const ltiTools: ExternalToolEntity[] = [ltiToolA, ltiToolB, ltiToolC, ltiToolD];
			await em.persistAndFlush([ltiToolA, ltiToolB, ltiToolC, ltiToolD]);
			em.clear();

			return { queryExternalToolDO, options, ltiTools };
		};

		describe('pagination', () => {
			it('should return all active external tools when options with pagination is set to undefined', async () => {
				const { queryExternalToolDO, ltiTools } = await setupFind();

				const page: Page<ExternalTool> = await repo.find(queryExternalToolDO, undefined);

				expect(page.data.length).toBe(ltiTools.length - 1);
			});

			it('should return one external tools when pagination has a limit of 1', async () => {
				const { queryExternalToolDO, options } = await setupFind();
				options.pagination = { limit: 1 };

				const page: Page<ExternalTool> = await repo.find(queryExternalToolDO, options);

				expect(page.data.length).toBe(1);
			});

			it('should return no external tools when pagination has a limit of 1 and skip is set to 2', async () => {
				const { queryExternalToolDO, options } = await setupFind();
				options.pagination = { limit: 1, skip: 3 };

				const page: Page<ExternalTool> = await repo.find(queryExternalToolDO, options);

				expect(page.data.length).toBe(0);
			});
		});

		describe('order', () => {
			it('should return external tools ordered by default _id when no order is specified', async () => {
				const { queryExternalToolDO, options, ltiTools } = await setupFind();

				const page: Page<ExternalTool> = await repo.find(queryExternalToolDO, options);

				expect(page.data[0].name).toEqual(ltiTools[0].name);
				expect(page.data[1].name).toEqual(ltiTools[1].name);
				expect(page.data[2].name).toEqual(ltiTools[2].name);
			});

			it('should return external tools ordered by name ascending', async () => {
				const { queryExternalToolDO, options, ltiTools } = await setupFind();

				options.order = {
					name: SortOrder.asc,
				};

				const page: Page<ExternalTool> = await repo.find(queryExternalToolDO, options);

				expect(page.data[0].name).toEqual(ltiTools[0].name);
				expect(page.data[1].name).toEqual(ltiTools[1].name);
				expect(page.data[2].name).toEqual(ltiTools[2].name);
			});
		});

		describe('when query is given', () => {
			it('should populate thumbnail', async () => {
				const { queryExternalToolDO, options } = await setupFind();

				const page: Page<ExternalTool> = await repo.find(queryExternalToolDO, options);

				expect(page.data[0].thumbnail?.fileName).toBeDefined();
			});

			describe('by ids', () => {
				it('should return external tools for given ids', async () => {
					const { options, ltiTools } = await setupFind();
					const query: ExternalToolSearchQuery = { ids: [ltiTools[0].id, ltiTools[1].id] };

					const page: Page<ExternalTool> = await repo.find(query, options);

					expect(page.data.length).toBe(2);
					expect(page.data[0].name).toEqual(ltiTools[0].name);
					expect(page.data[1].name).toEqual(ltiTools[1].name);
				});
			});

			describe('by template or draft', () => {
				it('should not return external tool with not active medium status', async () => {
					const { options, ltiTools } = await setupFind();
					const query: ExternalToolSearchQuery = { isTemplateOrDraft: true };

					const page: Page<ExternalTool> = await repo.find(query, options);

					expect(page.data.length).toBe(4);
					expect(page.data[0].name).toEqual(ltiTools[0].name);
					expect(page.data[1].name).toEqual(ltiTools[1].name);
					expect(page.data[2].name).toEqual(ltiTools[2].name);
					expect(page.data[3].name).toEqual(ltiTools[3].name);
				});
			});
		});
	});

	describe('findById', () => {
		const setup2 = async () => {
			const externalToolEntity: ExternalToolEntity = externalToolEntityFactory.buildWithId();

			await em.persistAndFlush(externalToolEntity);
			em.clear();

			return {
				externalToolEntity,
			};
		};

		describe('when external tool is found', () => {
			it('should return external tool with given id', async () => {
				const { externalToolEntity } = await setup2();

				const result: ExternalTool | null = await repo.findById(externalToolEntity.id);

				expect(result?.name).toEqual(externalToolEntity.name);
			});
		});

		describe('when external tool is not found', () => {
			it('should throw not found error', async () => {
				await setup2();

				await expect(repo.findById('not-existing-id')).rejects.toThrowError();
			});
		});
	});

	describe('findByMedium', () => {
		describe('when external tool is found', () => {
			const setup2 = async () => {
				const externalToolEntity: ExternalToolEntity = externalToolEntityFactory.buildWithId({
					medium: {
						mediumId: 'mediumId',
						mediaSourceId: 'mediaSourceId',
					},
				});

				const otherExternalToolEntity: ExternalToolEntity = externalToolEntityFactory.buildWithId({
					medium: {
						mediumId: 'mediumId',
					},
				});

				await em.persistAndFlush([externalToolEntity, otherExternalToolEntity]);
				em.clear();

				return {
					externalToolEntity,
					otherExternalToolEntity,
				};
			};

			it('should find an external tool with given medium', async () => {
				const { externalToolEntity } = await setup2();

				const result: ExternalTool | null = await repo.findByMedium('mediumId', 'mediaSourceId');

				expect(result?.name).toEqual(externalToolEntity.name);
			});

			it('should find an external tool with given mediumId without mediaSourceId', async () => {
				const { otherExternalToolEntity } = await setup2();

				const result: ExternalTool | null = await repo.findByMedium('mediumId');

				expect(result?.name).toEqual(otherExternalToolEntity.name);
			});
		});

		describe('when external tool is not found', () => {
			const setup2 = async () => {
				const externalToolEntity: ExternalToolEntity = externalToolEntityFactory.buildWithId({
					medium: {
						mediumId: 'mediumId',
						mediaSourceId: 'mediaSourceId',
					},
				});

				await em.persistAndFlush(externalToolEntity);
				em.clear();
			};

			it('should return null when no external tool with the given mediumId was found', async () => {
				await setup2();

				const result: ExternalTool | null = await repo.findByMedium('notExisting');

				expect(result).toBeNull();
			});
		});
	});

	describe('findTemplate', () => {
		describe('when the external tool is found', () => {
			const setup2 = async () => {
				const mediaSourceId = 'mediaSourceId';
				const entity: ExternalToolEntity = externalToolEntityFactory.buildWithId({
					medium: {
						mediaSourceId: mediaSourceId,
						status: ExternalToolMediumStatus.TEMPLATE,
					},
				});

				await em.persistAndFlush([entity]);
				em.clear();

				return {
					entity,
					mediaSourceId,
				};
			};

			it('should return the tool', async () => {
				const { entity, mediaSourceId } = await setup2();

				const result: ExternalTool | null = await repo.findTemplate(mediaSourceId);

				expect(result).toEqual(repo.mapEntityToDomainObject(entity));
			});
		});

		describe('when the external tool is not a template', () => {
			const setup2 = async () => {
				const mediaSourceId = 'mediaSourceId';
				const entity: ExternalToolEntity = externalToolEntityFactory.buildWithId({
					medium: {
						mediaSourceId: mediaSourceId,
						status: ExternalToolMediumStatus.DRAFT,
					},
				});

				await em.persistAndFlush([entity]);
				em.clear();

				return {
					entity,
					mediaSourceId,
				};
			};

			it('should return null', async () => {
				const { mediaSourceId } = await setup2();

				const result: ExternalTool | null = await repo.findTemplate(mediaSourceId);

				expect(result).toBeNull();
			});
		});

		describe('when the external tool is not found', () => {
			const setup2 = async () => {
				const entity: ExternalToolEntity = externalToolEntityFactory.buildWithId({
					medium: {
						mediaSourceId: 'mediaSourceId',
						status: ExternalToolMediumStatus.TEMPLATE,
					},
				});

				await em.persistAndFlush(entity);
				em.clear();
			};

			it('should return null', async () => {
				await setup2();

				const result: ExternalTool | null = await repo.findTemplate();

				expect(result).toBeNull();
			});
		});
	});

	describe('deleteById', () => {
		const setup2 = async () => {
			const externalToolEntity: ExternalToolEntity = externalToolEntityFactory.buildWithId();

			await em.persistAndFlush(externalToolEntity);
			em.clear();

			return {
				externalToolEntity,
			};
		};

		it('should delete external tool with given id', async () => {
			const { externalToolEntity } = await setup2();

			await repo.deleteById(externalToolEntity.id);

			await expect(repo.findById(externalToolEntity.id)).rejects.toThrowError();
		});
	});

	describe('findAllByMediaSource', () => {
		describe('when external tools are found', () => {
			const localSetup = async () => {
				const externalToolEntity: ExternalToolEntity = externalToolEntityFactory.buildWithId({
					medium: {
						mediumId: 'mediumId',
						mediaSourceId: 'mediaSourceId',
					},
				});

				const otherExternalToolEntity: ExternalToolEntity = externalToolEntityFactory.buildWithId({
					medium: {
						mediumId: 'mediumId',
					},
				});

				const draftExternalToolEntity: ExternalToolEntity = externalToolEntityFactory
					.withMedium({ status: ExternalToolMediumStatus.DRAFT })
					.buildWithId();

				const templateExternalToolEntity: ExternalToolEntity = externalToolEntityFactory
					.withMedium({ status: ExternalToolMediumStatus.TEMPLATE, mediumId: undefined })
					.buildWithId();

				await em.persistAndFlush([
					externalToolEntity,
					otherExternalToolEntity,
					draftExternalToolEntity,
					templateExternalToolEntity,
				]);
				em.clear();

				return {
					externalToolEntity,
					draftExternalToolEntity,
				};
			};

			it('should find external tools by mediaSourceId, but no templates', async () => {
				const { externalToolEntity, draftExternalToolEntity } = await localSetup();

				const result: ExternalTool[] | null = await repo.findAllByMediaSource('mediaSourceId');

				expect(result[0]?.name).toEqual(externalToolEntity.name);
				expect(result[1]?.name).toEqual(draftExternalToolEntity.name);
			});
		});

		describe('when external tools are not found', () => {
			const localSetup = async () => {
				const externalToolEntity: ExternalToolEntity = externalToolEntityFactory.buildWithId({
					medium: {
						mediumId: 'mediumId',
						mediaSourceId: 'mediaSourceId',
					},
				});

				await em.persistAndFlush(externalToolEntity);
				em.clear();
			};

			it('should return empty array', async () => {
				await localSetup();

				const result: ExternalTool[] = await repo.findAllByMediaSource('notExisting');

				expect(result).toEqual([]);
			});
		});
	});

	describe('saveAll', () => {
		describe('when the external tools passed do not exist', () => {
			it('should save all the external tools', async () => {
				const externalToolDOs: ExternalTool[] = externalToolFactory.buildList(5);

				await repo.saveAll(externalToolDOs);
				const savedTools = await em.find(ExternalToolEntity, {});

				expect(savedTools.length).toEqual(externalToolDOs.length);
				expect(savedTools).toEqual(
					expect.arrayContaining(
						externalToolDOs.map((externalToolDO: ExternalTool) => {
							const entity = externalToolEntityFactory.buildWithId(
								ExternalToolRepoMapper.mapDOToEntityProperties(externalToolDO),
								externalToolDO.id
							);
							entity.createdAt = expect.any(Date) as unknown as Date;
							entity.updatedAt = expect.any(Date) as unknown as Date;

							return entity;
						})
					)
				);
			});

			it('should return the saved external tools', async () => {
				const externalToolDOs: ExternalTool[] = externalToolFactory.buildList(5);

				const result: ExternalTool[] = await repo.saveAll(externalToolDOs);

				expect(result).toEqual(
					expect.arrayContaining(
						externalToolDOs.map((externalToolDO: ExternalTool) =>
							externalToolFactory.buildWithId(
								{
									...externalToolDO.getProps(),
									parameters: [],
									createdAt: expect.any(Date) as unknown as Date,
								},
								externalToolDO.id
							)
						)
					)
				);
			});
		});

		describe('when the external tools passed exist', () => {
			const setupEntities = async () => {
				const existingTools: ExternalTool[] = externalToolFactory.buildList(3);

				const externalToolEntities: ExternalToolEntity[] = existingTools.map((externalToolDO: ExternalTool) =>
					externalToolEntityFactory.buildWithId(
						ExternalToolRepoMapper.mapDOToEntityProperties(externalToolDO),
						externalToolDO.id
					)
				);

				await em.persistAndFlush(externalToolEntities);
				em.clear();

				const externalToolDOs: ExternalTool[] = existingTools.map((existingTool: ExternalTool) =>
					externalToolFactory.buildWithId(
						{
							...existingTool.getProps(),
							name: `new-${existingTool.name}`,
							description: `new-${existingTool?.description ?? 'description'}`,
						},
						existingTool.id
					)
				);

				return {
					externalToolDOs,
				};
			};

			it('should update the existing the external tools', async () => {
				const { externalToolDOs } = await setupEntities();

				await repo.saveAll(externalToolDOs);
				const updatedEntities = await em.find(ExternalToolEntity, {});

				expect(updatedEntities).toEqual(
					expect.arrayContaining(
						externalToolDOs.map((externalToolDO: ExternalTool) => {
							const entity = externalToolEntityFactory.buildWithId(
								ExternalToolRepoMapper.mapDOToEntityProperties(externalToolDO),
								externalToolDO.id
							);
							entity.createdAt = expect.any(Date) as unknown as Date;
							entity.updatedAt = expect.any(Date) as unknown as Date;

							return entity;
						})
					)
				);
			});

			it('should return the updated external tools', async () => {
				const { externalToolDOs } = await setupEntities();

				const result: ExternalTool[] = await repo.saveAll(externalToolDOs);

				const things = externalToolDOs.map((externalToolDO: ExternalTool) =>
					externalToolFactory.buildWithId(
						{
							...externalToolDO.getProps(),
							parameters: [],
							createdAt: expect.any(Date) as unknown as Date,
						},
						externalToolDO.id
					)
				);

				expect(result).toEqual(expect.arrayContaining(things));
			});
		});
	});

	describe('findAllByName', () => {
		const localSetup = async () => {
			const name = 'test-tool';
			const entities: ExternalToolEntity[] = externalToolEntityFactory.buildList(3, { name });

			await em.persistAndFlush(entities);

			const domainObjects: ExternalTool[] = entities.map((entity: ExternalToolEntity) =>
				repo.mapEntityToDomainObject(entity)
			);

			return { name, domainObjects };
		};

		it('should find external tools with the given name', async () => {
			const { name, domainObjects } = await localSetup();

			const result: ExternalTool[] = await repo.findAllByName(name);

			expect(result.length).toEqual(domainObjects.length);
			expect(result).toEqual(expect.arrayContaining(domainObjects));
		});
	});
});<|MERGE_RESOLUTION|>--- conflicted
+++ resolved
@@ -1,10 +1,6 @@
 import { LegacyLogger } from '@core/logger';
 import { createMock } from '@golevelup/ts-jest';
 import { EntityManager } from '@mikro-orm/mongodb';
-<<<<<<< HEAD
-=======
-import { ExternalToolSearchQuery } from '@modules/tool';
->>>>>>> cf5e8b70
 import { Test, TestingModule } from '@nestjs/testing';
 import { Page } from '@shared/domain/domainobject';
 import { IFindOptions, SortOrder } from '@shared/domain/interface';
