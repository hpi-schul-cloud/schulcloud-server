import { DeepPartial } from 'fishery';
import { ObjectId } from '@mikro-orm/mongodb';
import { DoBaseFactory } from '@shared/testing/factory/domainobject/do-base.factory';
import { CustomParameter } from '../../common/domain';
import {
	CustomParameterLocation,
	CustomParameterScope,
	CustomParameterType,
	LtiMessageType,
	LtiPrivacyPermission,
	TokenEndpointAuthMethod,
	ToolConfigType,
} from '../../common/enum';
import {
	BasicToolConfig,
	ExternalTool,
	ExternalToolMedium,
	ExternalToolProps,
	Lti11ToolConfig,
	Oauth2ToolConfig,
} from '../domain';
import { fileRecordRefFactory } from './file-record-ref.factory';

export const basicToolConfigFactory = DoBaseFactory.define<BasicToolConfig, BasicToolConfig>(BasicToolConfig, () => {
	return {
		type: ToolConfigType.BASIC,
		baseUrl: 'https://www.basic-baseUrl.com/',
	};
});

class Oauth2ToolConfigFactory extends DoBaseFactory<Oauth2ToolConfig, Oauth2ToolConfig> {
	withExternalData(oauth2Params?: DeepPartial<Oauth2ToolConfig>): this {
		const params: DeepPartial<Oauth2ToolConfig> = {
			clientSecret: 'clientSecret',
			scope: 'offline openid',
			frontchannelLogoutUri: 'https://www.frontchannel.com/',
			redirectUris: ['https://www.redirect.com/'],
			tokenEndpointAuthMethod: TokenEndpointAuthMethod.CLIENT_SECRET_POST,
		};

		return this.params({ ...params, ...oauth2Params });
	}
}

export const oauth2ToolConfigFactory = Oauth2ToolConfigFactory.define(Oauth2ToolConfig, () => {
	return {
		type: ToolConfigType.OAUTH2,
		baseUrl: 'https://www.oauth2-baseUrl.com/',
		clientId: 'clientId',
		skipConsent: false,
	};
});

export const lti11ToolConfigFactory = DoBaseFactory.define<Lti11ToolConfig, Lti11ToolConfig>(Lti11ToolConfig, () => {
	return {
		type: ToolConfigType.LTI11,
		baseUrl: 'https://www.lti11-baseUrl.com/',
		key: 'key',
		secret: 'secret',
		privacy_permission: LtiPrivacyPermission.PSEUDONYMOUS,
		lti_message_type: LtiMessageType.BASIC_LTI_LAUNCH_REQUEST,
		launch_presentation_locale: 'de-DE',
	};
});

class CustomParameterFactory extends DoBaseFactory<CustomParameter, CustomParameter> {
	buildListWithEachType(params?: DeepPartial<CustomParameter>): CustomParameter[] {
		const globalParameter = this.build({ ...params, scope: CustomParameterScope.GLOBAL });
		const schoolParameter = this.build({ ...params, scope: CustomParameterScope.SCHOOL });
		const contextParameter = this.build({ ...params, scope: CustomParameterScope.CONTEXT });

		return [globalParameter, schoolParameter, contextParameter];
	}
}

export const customParameterFactory = CustomParameterFactory.define(CustomParameter, ({ sequence }) => {
	return {
		name: `custom-parameter-${sequence}`,
		displayName: 'User Friendly Name',
		type: CustomParameterType.STRING,
		scope: CustomParameterScope.SCHOOL,
		location: CustomParameterLocation.BODY,
		isOptional: false,
		isProtected: false,
	};
});

class ExternalToolFactory extends DoBaseFactory<ExternalTool, ExternalToolProps> {
	withOauth2Config(customParam?: DeepPartial<Oauth2ToolConfig>): this {
		const params: DeepPartial<ExternalTool> = {
			config: oauth2ToolConfigFactory.build(customParam),
		};
		return this.params(params);
	}

	withLti11Config(customParam?: DeepPartial<Lti11ToolConfig>): this {
		const params: DeepPartial<ExternalTool> = {
			config: lti11ToolConfigFactory.build(customParam),
		};
		return this.params(params);
	}

	withCustomParameters(number: number, customParam?: DeepPartial<CustomParameter>): this {
		const params: DeepPartial<ExternalTool> = {
			parameters: customParameterFactory.buildList(number, customParam),
		};
		return this.params(params);
	}

	withBase64Logo(): this {
		const params: DeepPartial<ExternalTool> = {
			logo: 'iVBORw0KGgoAAAANSUhEUgAAAfQAAADICAYAAAAeGRPoAAAAGXRFWHRTb2Z0d2FyZQBBZG9iZSBJbWFnZVJlYWR5ccllPAAAAyNpVFh0WE1MOmNvbS5hZG9iZS54bXAAAAAAADw/eHBhY2tldCBiZWdpbj0i77u/IiBpZD0iVzVNME1wQ2VoaUh6cmVTek5UY3prYzlkIj8+IDx4OnhtcG1ldGEgeG1sbnM6eD0iYWRvYmU6bnM6bWV0YS8iIHg6eG1wdGs9IkFkb2JlIFhNUCBDb3JlIDUuNi1jMTQwIDc5LjE2MDQ1MSwgMjAxNy8wNS8wNi0wMTowODoyMSAgICAgICAgIj4gPHJkZjpSREYgeG1sbnM6cmRmPSJodHRwOi8vd3d3LnczLm9yZy8xOTk5LzAyLzIyLXJkZi1zeW50YXgtbnMjIj4gPHJkZjpEZXNjcmlwdGlvbiByZGY6YWJvdXQ9IiIgeG1sbnM6eG1wPSJodHRwOi8vbnMuYWRvYmUuY29tL3hhcC8xLjAvIiB4bWxuczp4bXBNTT0iaHR0cDovL25zLmFkb2JlLmNvbS94YXAvMS4wL21tLyIgeG1sbnM6c3RSZWY9Imh0dHA6Ly9ucy5hZG9iZS5jb20veGFwLzEuMC9zVHlwZS9SZXNvdXJjZVJlZiMiIHhtcDpDcmVhdG9yVG9vbD0iQWRvYmUgUGhvdG9zaG9wIENDIChNYWNpbnRvc2gpIiB4bXBNTTpJbnN0YW5jZUlEPSJ4bXAuaWlkOjQ2MUQ2Q0Y5RTQxMTExRTdBMTg3QkQ2MDVGMUFEMUIwIiB4bXBNTTpEb2N1bWVudElEPSJ4bXAuZGlkOjQ2MUQ2Q0ZBRTQxMTExRTdBMTg3QkQ2MDVGMUFEMUIwIj4gPHhtcE1NOkRlcml2ZWRGcm9tIHN0UmVmOmluc3RhbmNlSUQ9InhtcC5paWQ6NDYxRDZDRjdFNDExMTFFN0ExODdCRDYwNUYxQUQxQjAiIHN0UmVmOmRvY3VtZW50SUQ9InhtcC5kaWQ6NDYxRDZDRjhFNDExMTFFN0ExODdCRDYwNUYxQUQxQjAiLz4gPC9yZGY6RGVzY3JpcHRpb24+IDwvcmRmOlJERj4gPC94OnhtcG1ldGE+IDw/eHBhY2tldCBlbmQ9InIiPz45EjsrAAALfUlEQVR42uzdgXWjOAIGYHLvGsiV4CnBU4JTgqeEpIS4hKSEpIS4BLsEu4RJCeMScmhGzPplkyCMAGO+7z3ezs3tYsuS+BEIcfX29lYAAOP2Hz8BAAh0AECgAwACHQAQ6AAg0AEAgQ4ACHQAQKADgEAHAAQ6ACDQAQCBDgACHQAQ6ACAQAcABDoACHQAQKADAAIdABDoACDQAQCBDgAIdABAoAOAQAcABDoAINABAIEOAAIdABDoAIBABwAEOgAIdABAoAMAAh0AEOgAINABAIEOAAh0AECgA4BABwAEOgAg0AEAgQ4ACHQAEOgAgEAHAAQ6ACDQAUCgAwACHQAQ6ACAQAcAgQ4ACHQAQKADAAIdAAQ6ACDQAQCBDgAIdAAQ6ACAQAcABDoAINABQKADAAIdABDoAIBABwCBDgAIdABAoAMAAh0ABDoAINABgN79109AbldXV9flPxblNov/DOblFv7+UG77+HfVn39vb29vB78emdpg1fauP2iDwWvcgm3883aMbbAs6/yorPP414ujf+W4z+2r/12WdasOL6zdl4Ufa4fdvGu0gyp/x6sTyjD0jx8a/03GOgn1cVtuyxN3EQ4267CV3+t16u2jhz701lfb6DEAlnGbt2yDz+ccDDHEq7LOTtzNIZY11PVaHV6AEOhj3ErhgP12LtuJZRj6e28y1cW8g/p4CgeqKbePHvpQ522jp3LMYnvJWWe/2rbBjsq66Kht/wwn4+pw3Jt76LQ9o76NB5jco+Gw35/l/p/iJXx43/auy+2+CqPMu7+O+9zFzziHsj511Nf+Bmr5GT/jlTZ1OEICnbZh/lT8c0+rC1WwL/3ivLvkvCu3h44/KrTth/LzdvFy8BBlXXQUeJ8F+6b8zIeuT6SnVIcCnXM/oC5jmPchdMiXqZxlk3QiuStOv3d8inkc6c0HKOum45Pmj9zHYJ+pQ4HOZR9Qr08I8zBRZRu3U4RJcs9+fWHe44nkRyeWu/gd+ijr04BlrRzU4Xh4bI1T3CaMGMKB4LH4M4N2/0Gnrh5JqWbr1u3vzmNtwrxhEFSzuEP7ez1+TCu2v9lR+2syagv3mvcfteuMZb0vml1ifz0q6/74KZF3Za3Km/Lb/cjd56ZUh4OYyuy/1NnPZhknfe9fNd/9JQR0g/1Vk1d+frK/hym2D+3vX7O7G83YbtgGm86yDn1g1lFZlw3Lumy4/9Df7mv68VwdjrBPC3SBnrlT7lru//2BZtekUwv0y2t/MYB+JR6kH9q0lzjK2yV+1q6jx7dSy3qf4Xe9/2C/t+rQY2tMQ91lrceWV4zCf/8tXmZzqZ2iSH+SIrSVVZv2Ei/BhgV1UuZrzDuYqJlS1upyeNu+doj7+F78s+LaY/l3z+pwnAQ6WQM9x4pT8UDzI3TKi7vHRdN7rovEe753uYIotr+7xEC4zzUTPD45kvIM+E3Old1iH/sew3ylDgU609Hb4zPnvtY0vUgZPd11MaqMgbBP6A+5RngPiWXdd1DWQxdhPsE6FOhc1IjKqm7kHNnVjVjXHV0iroQrRXWXf2/btvtY1tnAZVWHAp2JqesYVnQjl5S2tOryC8THv1LuVbd9rvk2od+t1OFZ16FAZ3TqLl89XPJKTPQ2srtOCIPHtm/lSwyEEAZ1n7PsuKzPfZRVHQp0pqWuU4ROvLnUlZjoTfUe7C9DrsfvU/dZ8xYTq5YZPl8dDluHAp1RSpmo9ntp2Pjmpnv31TlB3VWefc8j1nWG7/yZ2ZmVVR0KdKYgPh+aelYdDlRh5u6vMtQ3MdxdjidHGKx7bvchePYJ7X30ZVWHAp38FmX4vXWwbTJ8t3A/qunCD4sY7uHFCCHgX2LAz1Q1n7SXL0d3A3ynbcvvPKayqsMR8nIWTjrTLYM4zEw99Y1J1WSZsIVJdNWLJdYWkiHREJegD2Mqa3ineZHpEnLZL2/UoUDnckP9uTxgFEWe1yCGUXpY2CGM2EOgP4/teVvySbktM9A95bqTzcUJZV10WNb5UCPOKdXhOXHJnVahXqQt2tD0IFRNqPNM+zSZRKkOEegMEOrhUnl4mcoqc7CHUXu4z/5kljyAQKefUD8cvSUtBHvOS2nhefaNUGcEvBVQHQp0LivYyy0E+++3NxV5ZrKGy/AvfuHJtKPatQ4Gevyx9nnxCyqrOhToZLQtO8VVB9tNTx16H99rHIL9f8Wfe+1tAn5xSe8tpvMDcxeuJ1RWdSjQ4dOR+/oo4MMIPrzWsOnCEladm9AJbc3/P8TobtHyO5/6381O7Hc3qSf6RTcvSJlSHQp0Jhvwr2GGfLn9iKP31Al1KS974DKc1Ys04onkouV3HkVZ1aFAhzaj92pCXcqz55aOnYbaJTp7vgebEj7bjso61peGTKkOBTq8C/a7hFC3VOw0pNyO6fONfnWftY3vOTjF9szKqg4FOmRRdy9v4SeaxgleQiDc9jFyja8C7uxFI4kvDbkd2yh9SnUo0OHzg8DWL0HiAfapyy8Q77vWPV1xKNqHQd2VqfA9HtThWdehQGecQieJZ73Q1cldOMDWTVLq+nHGEKJ1I8jHtpdq4zLKdftYjq3PTakOBTpjFl7D+hTf6JTbV4+meRvbtKQ8TvXQRdCFZYeL+vuuhyJtMmeKx8SyztXh2dahQGd0o/PQSaqDSng2fJPrPljcz1cHrFc1MLlResotmKeco7zEIMg6sotPe9S173Cyu+ngxUVzdSjQmV6Y337QScJEtV2mzlh3P80IfXruirR1CsIo76XN4kPhhDKcoCYGwTaGcO6y1gnle8nR38JoP5Z3qQ4FOtMK88UXgXsdO2N47elt0w4Z78m/FPWz2NdqYnKj9DBqTV3JLARTaIONVhWMIRACclekPUkRwulHB2UNI9nUgPnb307py3EEm1pedTiGY3T5Q08tlDZfVXZcBrGv7zL4j59a3njfblM0Wwv5OY6ow7ru+y/2u4xn03X73na9Fv05tY9Lbn+n/I7xYN10zsa6aoOxHR6qE8jiz2XmamsyQg37uPmsTWeqm5cTvlNV1tfjl6MclbW6nbUoGq7nkKvdT6kOBbpAP+dAv46B3uZe26H455L5rGi+SMz3rjugQD/fQI/fOfW+aFd6CYJM/S2XcI95lbFsk6jDIbjkTuoB+BBfrNLmflO1lnLjEUJpdYkdkMbtMNyLXQ308b0FQRyFhqtRQ86+/n1JOmeYT6kOBTpjOKCu4oGmz9nmz5c0cYXWbfAxtsE+ZyaHS9jf+gyCo+WQhwi/dSzvWh0KdC77gBo6xvci/S1pbaziQQ3et8HUF/q0HdHdxVeRHgYqaxV+fQTRaxzB/ui6vFOqQ4HOuR9Qj9+StupgxL6PBxYjc+pGsDdF/uWCD7Fdf4uruA1+AhNved0V3VwdC79fCPFvxxPq1OG4mBT37wZmUtzp5VnG3zb889TnSMMlvnVXl/rG1D4uuf118TvGRYluY/ubtWh/29gGD2dcdzn62j6W9Tk+VnYO5ZpMHQp0xhQW1aMk1+8Csvrz69FIYxv/vJ1aB6TTYKgmX87ftb3j9lc9eTHa9hf7WlXW2Qdl3cdyjqqsU6pDgQ4A/OUeOgAIdABAoAMAAh0AEOgAINABAIEOAAh0AECgA4BABwAEOgAg0AEAgQ4AAh0AEOgAgEAHAAQ6AAh0AECgAwACHQAQ6AAg0AEAgQ4ACHQAQKADgEAHAAQ6ACDQAQCBDgACHQAQ6ACAQAcABDoACHQAQKADAAIdABDoACDQAQCBDgAIdABAoAOAQAcABDoAINABAIEOAAh0ABDoAIBABwAEOgAg0AFAoAMAAh0AEOgAgEAHAIEOAAh0AECgAwACHQAEOgAg0AEAgQ4ACHQAEOgAgEAHAAQ6ACDQAUCgAwACHQAQ6ACAQAcAgQ4ACHQAQKADAAIdAAQ6ACDQAYD+/V+AAQADXuXS75wQpQAAAABJRU5ErkJggg==',
		};

		return this.params(params);
	}

	withMedium(externalToolMedium?: ExternalToolMedium): this {
		const params: DeepPartial<ExternalTool> = {
			medium: {
				mediumId: 'mediumId',
				publisher: 'publisher',
				mediaSourceId: 'mediaSourceId',
				...externalToolMedium,
			},
		};

		return this.params(params);
	}

	withFileRecordRef(): this {
		const params: DeepPartial<ExternalTool> = {
			thumbnail: fileRecordRefFactory.build(),
		};

		return this.params(params);
	}
}

export const externalToolFactory = ExternalToolFactory.define(ExternalTool, ({ sequence }) => {
	return {
		id: new ObjectId().toHexString(),
		name: `external-tool-${sequence}`,
		description: 'description',
		url: 'https://url.com/',
		config: basicToolConfigFactory.build(),
		logoUrl: 'https://logo.com/',
		isHidden: false,
		isDeactivated: false,
		openNewTab: false,
		createdAt: new Date(2020, 1, 1),
<<<<<<< HEAD
		restrictToContexts: undefined,
=======
		isPreferred: false,
>>>>>>> 6d86aa1a
	};
});<|MERGE_RESOLUTION|>--- conflicted
+++ resolved
@@ -149,10 +149,7 @@
 		isDeactivated: false,
 		openNewTab: false,
 		createdAt: new Date(2020, 1, 1),
-<<<<<<< HEAD
 		restrictToContexts: undefined,
-=======
 		isPreferred: false,
->>>>>>> 6d86aa1a
 	};
 });