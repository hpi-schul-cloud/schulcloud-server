import { LoggerModule } from '@core/logger';
import { EncryptionModule } from '@infra/encryption';
import { AuthorizationModule } from '@modules/authorization';
import { OauthProviderServiceModule } from '@modules/oauth-provider';
import { HttpModule } from '@nestjs/axios';
<<<<<<< HEAD
import { forwardRef, Module } from '@nestjs/common';
import { LoggerModule } from '@core/logger';
=======
import { Module } from '@nestjs/common';
>>>>>>> 58bb9aca
import { InstanceModule } from '../../instance';
import { CommonToolModule } from '../common';
import { ToolContextMapper } from '../common/mapper/tool-context.mapper';
import { ExternalToolRule } from './authorization/external-tool.rule';
import { ExternalToolMetadataMapper } from './mapper';
import {
	DatasheetPdfService,
	ExternalToolAuthorizableService,
	ExternalToolConfigurationService,
	ExternalToolImageService,
	ExternalToolLogoService,
	ExternalToolParameterValidationService,
	ExternalToolService,
	ExternalToolServiceMapper,
	ExternalToolValidationService,
} from './service';

@Module({
	imports: [
		forwardRef(() => CommonToolModule),
		LoggerModule,
		OauthProviderServiceModule,
		EncryptionModule,
		HttpModule,
		InstanceModule,
		AuthorizationModule,
	],
	providers: [
		ExternalToolService,
		ExternalToolServiceMapper,
		ExternalToolParameterValidationService,
		ExternalToolValidationService,
		ExternalToolConfigurationService,
		ExternalToolLogoService,
		ExternalToolMetadataMapper,
		ToolContextMapper,
		DatasheetPdfService,
		ExternalToolAuthorizableService,
		ExternalToolImageService,
		ExternalToolRule,
	],
	exports: [
		ExternalToolService,
		ExternalToolValidationService,
		ExternalToolConfigurationService,
		ExternalToolLogoService,
		DatasheetPdfService,
		ExternalToolImageService,
	],
})
export class ExternalToolModule {}<|MERGE_RESOLUTION|>--- conflicted
+++ resolved
@@ -3,12 +3,7 @@
 import { AuthorizationModule } from '@modules/authorization';
 import { OauthProviderServiceModule } from '@modules/oauth-provider';
 import { HttpModule } from '@nestjs/axios';
-<<<<<<< HEAD
 import { forwardRef, Module } from '@nestjs/common';
-import { LoggerModule } from '@core/logger';
-=======
-import { Module } from '@nestjs/common';
->>>>>>> 58bb9aca
 import { InstanceModule } from '../../instance';
 import { CommonToolModule } from '../common';
 import { ToolContextMapper } from '../common/mapper/tool-context.mapper';
