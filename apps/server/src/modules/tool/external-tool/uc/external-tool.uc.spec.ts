--- conflicted
+++ resolved
@@ -773,11 +773,7 @@
 				const { currentUser } = setupAuthorization();
 				const { toolId, externalToolToUpdateProps } = setup();
 
-<<<<<<< HEAD
-				await uc.updateExternalTool(currentUser.userId, toolId, externalToolDOtoUpdate);
-=======
-				await uc.updateExternalTool(currentUser.userId, toolId, externalToolToUpdateProps, 'jwt');
->>>>>>> 27fc81e3
+				await uc.updateExternalTool(currentUser.userId, toolId, externalToolToUpdateProps);
 
 				expect(authorizationService.getUserWithPermissions).toHaveBeenCalledWith(currentUser.userId);
 			});
@@ -786,11 +782,7 @@
 				const { currentUser, user } = setupAuthorization();
 				const { toolId, externalToolToUpdateProps } = setup();
 
-<<<<<<< HEAD
-				await uc.updateExternalTool(currentUser.userId, toolId, externalToolDOtoUpdate);
-=======
-				await uc.updateExternalTool(currentUser.userId, toolId, externalToolToUpdateProps, 'jwt');
->>>>>>> 27fc81e3
+				await uc.updateExternalTool(currentUser.userId, toolId, externalToolToUpdateProps);
 
 				expect(authorizationService.checkPermission).toHaveBeenCalledWith(
 					user,
@@ -806,16 +798,7 @@
 					throw new UnauthorizedException();
 				});
 
-<<<<<<< HEAD
-				const result: Promise<ExternalTool> = uc.updateExternalTool(currentUser.userId, toolId, externalToolDOtoUpdate);
-=======
-				const result: Promise<ExternalTool> = uc.updateExternalTool(
-					currentUser.userId,
-					toolId,
-					externalToolToUpdateProps,
-					'jwt'
-				);
->>>>>>> 27fc81e3
+				const result: Promise<ExternalTool> = uc.updateExternalTool(currentUser.userId, toolId, externalToolToUpdateProps);
 
 				await expect(result).rejects.toThrow(UnauthorizedException);
 			});
@@ -825,11 +808,7 @@
 			const { currentUser } = setupAuthorization();
 			const { toolId, externalToolToUpdateProps, mockLogoBase64 } = setup();
 
-<<<<<<< HEAD
-			await uc.updateExternalTool(currentUser.userId, toolId, externalToolDOtoUpdate);
-=======
-			await uc.updateExternalTool(currentUser.userId, toolId, externalToolToUpdateProps, 'jwt');
->>>>>>> 27fc81e3
+			await uc.updateExternalTool(currentUser.userId, toolId, externalToolToUpdateProps);
 
 			expect(toolValidationService.validateUpdate).toHaveBeenCalledWith(
 				toolId,
@@ -844,16 +823,7 @@
 				throw new UnprocessableEntityException();
 			});
 
-<<<<<<< HEAD
-			const result: Promise<ExternalTool> = uc.updateExternalTool(currentUser.userId, toolId, externalToolDOtoUpdate);
-=======
-			const result: Promise<ExternalTool> = uc.updateExternalTool(
-				currentUser.userId,
-				toolId,
-				externalToolToUpdateProps,
-				'jwt'
-			);
->>>>>>> 27fc81e3
+			const result: Promise<ExternalTool> = uc.updateExternalTool(currentUser.userId, toolId, externalToolToUpdateProps);
 
 			await expect(result).rejects.toThrow(UnprocessableEntityException);
 		});
@@ -862,11 +832,7 @@
 			const { currentUser } = setupAuthorization();
 			const { toolId, externalToolToUpdateProps } = setup();
 
-<<<<<<< HEAD
-			await uc.updateExternalTool(currentUser.userId, toolId, externalToolDOtoUpdate);
-=======
-			await uc.updateExternalTool(currentUser.userId, toolId, externalToolToUpdateProps, 'jwt');
->>>>>>> 27fc81e3
+			await uc.updateExternalTool(currentUser.userId, toolId, externalToolToUpdateProps);
 
 			expect(externalToolService.updateExternalTool).toHaveBeenCalled();
 		});
@@ -875,16 +841,7 @@
 			const { currentUser } = setupAuthorization();
 			const { toolId, externalToolToUpdateProps, updatedExternalTool } = setup();
 
-<<<<<<< HEAD
-			const result: ExternalTool = await uc.updateExternalTool(currentUser.userId, toolId, externalToolDOtoUpdate);
-=======
-			const result: ExternalTool = await uc.updateExternalTool(
-				currentUser.userId,
-				toolId,
-				externalToolToUpdateProps,
-				'jwt'
-			);
->>>>>>> 27fc81e3
+			const result: ExternalTool = await uc.updateExternalTool(currentUser.userId, toolId, externalToolToUpdateProps);
 
 			expect(result).toEqual(updatedExternalTool);
 		});
