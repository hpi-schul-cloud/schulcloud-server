import { ExternalTool } from '../../domain';
import { SchoolExternalTool } from '../../../school-external-tool/domain';

<<<<<<< HEAD
export type AvailableToolsForContext = {
	externalTool: ExternalTool;
	schoolExternalTool: SchoolExternalTool;
=======
export type ContextExternalToolTemplateInfo = {
	externalTool: ExternalToolDO;

	schoolExternalTool: SchoolExternalToolDO;
>>>>>>> ced62116
};<|MERGE_RESOLUTION|>--- conflicted
+++ resolved
@@ -1,14 +1,7 @@
-import { ExternalTool } from '../../domain';
-import { SchoolExternalTool } from '../../../school-external-tool/domain';
+import { ExternalToolDO, SchoolExternalToolDO } from '@shared/domain';
 
-<<<<<<< HEAD
-export type AvailableToolsForContext = {
-	externalTool: ExternalTool;
-	schoolExternalTool: SchoolExternalTool;
-=======
 export type ContextExternalToolTemplateInfo = {
 	externalTool: ExternalToolDO;
 
 	schoolExternalTool: SchoolExternalToolDO;
->>>>>>> ced62116
 };