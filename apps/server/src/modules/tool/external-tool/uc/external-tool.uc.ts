import { AuthorizationService } from '@modules/authorization';
import { Injectable } from '@nestjs/common';
import { PDFService } from '@pyxlab/nestjs-pdf';
import { Page } from '@shared/domain/domainobject';
import { User } from '@shared/domain/entity';
import { IFindOptions, Permission } from '@shared/domain/interface';
import { EntityId } from '@shared/domain/types';
import { firstValueFrom } from 'rxjs';
import { ExternalToolSearchQuery } from '../../common/interface';
import { CommonToolMetadataService } from '../../common/service/common-tool-metadata.service';
import { ExternalTool, ExternalToolConfig, ExternalToolDatasheetTemplateData, ExternalToolMetadata } from '../domain';
import { ExternalToolLogoService, ExternalToolService, ExternalToolValidationService } from '../service';
import { ExternalToolCreate, ExternalToolUpdate } from './dto';

@Injectable()
export class ExternalToolUc {
	constructor(
		private readonly externalToolService: ExternalToolService,
		private readonly authorizationService: AuthorizationService,
		private readonly toolValidationService: ExternalToolValidationService,
		private readonly externalToolLogoService: ExternalToolLogoService,
		private readonly commonToolMetadataService: CommonToolMetadataService,
		private readonly pdfService: PDFService
	) {}

	async createExternalTool(userId: EntityId, externalToolCreate: ExternalToolCreate): Promise<ExternalTool> {
		await this.ensurePermission(userId, Permission.TOOL_ADMIN);

		const externalTool = new ExternalTool({ ...externalToolCreate });
		externalTool.logo = await this.externalToolLogoService.fetchLogo(externalTool);

		await this.toolValidationService.validateCreate(externalTool);

		const tool: ExternalTool = await this.externalToolService.createExternalTool(externalTool);

		return tool;
	}

	async updateExternalTool(userId: EntityId, toolId: string, externalTool: ExternalToolUpdate): Promise<ExternalTool> {
		await this.ensurePermission(userId, Permission.TOOL_ADMIN);

		externalTool.logo = await this.externalToolLogoService.fetchLogo(externalTool);

		await this.toolValidationService.validateUpdate(toolId, externalTool);

		const loaded: ExternalTool = await this.externalToolService.findById(toolId);
		const configToUpdate: ExternalToolConfig = { ...loaded.config, ...externalTool.config };
		const toUpdate: ExternalTool = new ExternalTool({
			...loaded,
			...externalTool,
			config: configToUpdate,
			version: loaded.version,
		});

		const saved: ExternalTool = await this.externalToolService.updateExternalTool(toUpdate, loaded);

		return saved;
	}

	async findExternalTool(
		userId: EntityId,
		query: ExternalToolSearchQuery,
		options: IFindOptions<ExternalTool>
	): Promise<Page<ExternalTool>> {
		await this.ensurePermission(userId, Permission.TOOL_ADMIN);

		const tools: Page<ExternalTool> = await this.externalToolService.findExternalTools(query, options);
		return tools;
	}

	async getExternalTool(userId: EntityId, toolId: EntityId): Promise<ExternalTool> {
		await this.ensurePermission(userId, Permission.TOOL_ADMIN);

		const tool: ExternalTool = await this.externalToolService.findById(toolId);
		return tool;
	}

	async deleteExternalTool(userId: EntityId, toolId: EntityId): Promise<void> {
		await this.ensurePermission(userId, Permission.TOOL_ADMIN);

		const promise: Promise<void> = this.externalToolService.deleteExternalTool(toolId);
		return promise;
	}

	async getMetadataForExternalTool(userId: EntityId, toolId: EntityId): Promise<ExternalToolMetadata> {
		// TODO N21-1496: Change External Tools to use authorizationService.checkPermission
		await this.ensurePermission(userId, Permission.TOOL_ADMIN);

		const metadata: ExternalToolMetadata = await this.commonToolMetadataService.getMetadataForExternalTool(toolId);

		return metadata;
	}

	private async ensurePermission(userId: EntityId, permission: Permission): Promise<void> {
		const user: User = await this.authorizationService.getUserWithPermissions(userId);
		this.authorizationService.checkAllPermissions(user, [permission]);
	}

<<<<<<< HEAD
	public async getDatasheet(userId: EntityId, externalToolId: EntityId) {
		const user: User = await this.authorizationService.getUserWithPermissions(userId);
		this.authorizationService.checkAllPermissions(user, [Permission.TOOL_ADMIN]);

		const dataSheetData: ExternalToolMustacheTemplateData = await this.externalToolService.getDatasheetData(
			externalToolId,
			user.firstName,
			user.lastName
=======
	public async getDatasheet(userId: EntityId, externalToolId: EntityId): Promise<Buffer> {
		await this.ensurePermission(userId, Permission.TOOL_ADMIN);

		const user: User = await this.authorizationService.getUserWithPermissions(userId);
		const dataSheetData: ExternalToolDatasheetTemplateData =
			await this.externalToolService.getExternalToolDatasheetTemplateData(
				externalToolId,
				user.firstName,
				user.lastName
			);

		const buffer: Promise<Buffer> = firstValueFrom(
			this.pdfService.toBuffer('ExternalToolDatasheet', { locals: dataSheetData })
>>>>>>> d473e22f
		);

		return buffer;
	}
}<|MERGE_RESOLUTION|>--- conflicted
+++ resolved
@@ -8,10 +8,11 @@
 import { firstValueFrom } from 'rxjs';
 import { ExternalToolSearchQuery } from '../../common/interface';
 import { CommonToolMetadataService } from '../../common/service/common-tool-metadata.service';
-import { ExternalTool, ExternalToolConfig, ExternalToolDatasheetTemplateData, ExternalToolMetadata } from '../domain';
+import { ExternalTool, ExternalToolConfig, ExternalToolMetadata } from '../domain';
 import { ExternalToolLogoService, ExternalToolService, ExternalToolValidationService } from '../service';
 import { ExternalToolCreate, ExternalToolUpdate } from './dto';
-
+import { ExternalToolMustacheTemplateData } from '../mustache-template';
+// rename mustache to datasheet
 @Injectable()
 export class ExternalToolUc {
 	constructor(
@@ -96,30 +97,18 @@
 		this.authorizationService.checkAllPermissions(user, [permission]);
 	}
 
-<<<<<<< HEAD
-	public async getDatasheet(userId: EntityId, externalToolId: EntityId) {
+	public async getDatasheet(userId: EntityId, externalToolId: EntityId): Promise<Buffer> {
 		const user: User = await this.authorizationService.getUserWithPermissions(userId);
 		this.authorizationService.checkAllPermissions(user, [Permission.TOOL_ADMIN]);
-
-		const dataSheetData: ExternalToolMustacheTemplateData = await this.externalToolService.getDatasheetData(
-			externalToolId,
-			user.firstName,
-			user.lastName
-=======
-	public async getDatasheet(userId: EntityId, externalToolId: EntityId): Promise<Buffer> {
-		await this.ensurePermission(userId, Permission.TOOL_ADMIN);
-
-		const user: User = await this.authorizationService.getUserWithPermissions(userId);
 		const dataSheetData: ExternalToolDatasheetTemplateData =
 			await this.externalToolService.getExternalToolDatasheetTemplateData(
 				externalToolId,
 				user.firstName,
 				user.lastName
 			);
-
+// rename functions to datasheet
 		const buffer: Promise<Buffer> = firstValueFrom(
 			this.pdfService.toBuffer('ExternalToolDatasheet', { locals: dataSheetData })
->>>>>>> d473e22f
 		);
 
 		return buffer;
