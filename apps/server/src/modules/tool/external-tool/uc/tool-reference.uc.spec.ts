import { createMock, DeepMocked } from '@golevelup/ts-jest';
import { Configuration } from '@hpi-schul-cloud/commons/lib';
import { ForbiddenException } from '@nestjs/common';
import { Test, TestingModule } from '@nestjs/testing';
import { Permission } from '@shared/domain';
import { contextExternalToolFactory, externalToolFactory, schoolExternalToolFactory } from '@shared/testing';
import { AuthorizationContextBuilder } from '@src/modules/authorization';
import { ToolReferenceUc } from './tool-reference.uc';
import { ToolConfigurationStatus, ToolContextType } from '../../common/enum';
import { CommonToolService } from '../../common/service';
import { ContextExternalTool } from '../../context-external-tool/domain';
import { ContextExternalToolService } from '../../context-external-tool/service';
import { SchoolExternalTool } from '../../school-external-tool/domain';
import { SchoolExternalToolService } from '../../school-external-tool/service';
import { ExternalTool, ToolReference } from '../domain';
<<<<<<< HEAD
import { ExternalToolLogoService, ExternalToolService } from '../service';
import { ToolReferenceUc } from './tool-reference.uc';
=======
import { ExternalToolService } from '../service';
import { ToolPermissionHelper } from '../../common/uc/tool-permission-helper';
>>>>>>> 1e667e5f

describe('ToolReferenceUc', () => {
	let module: TestingModule;
	let uc: ToolReferenceUc;

	let externalToolService: DeepMocked<ExternalToolService>;
	let schoolExternalToolService: DeepMocked<SchoolExternalToolService>;
	let contextExternalToolService: DeepMocked<ContextExternalToolService>;
	let toolPermissionHelper: DeepMocked<ToolPermissionHelper>;
	let commonToolService: DeepMocked<CommonToolService>;
	let logoService: DeepMocked<ExternalToolLogoService>;

	beforeAll(async () => {
		module = await Test.createTestingModule({
			providers: [
				ToolReferenceUc,
				{
					provide: ExternalToolService,
					useValue: createMock<ExternalToolService>(),
				},
				{
					provide: SchoolExternalToolService,
					useValue: createMock<SchoolExternalToolService>(),
				},
				{
					provide: ContextExternalToolService,
					useValue: createMock<ContextExternalToolService>(),
				},
				{
					provide: CommonToolService,
					useValue: createMock<CommonToolService>(),
				},
				{
<<<<<<< HEAD
					provide: ExternalToolLogoService,
					useValue: createMock<ExternalToolLogoService>(),
=======
					provide: ToolPermissionHelper,
					useValue: createMock<ToolPermissionHelper>(),
>>>>>>> 1e667e5f
				},
			],
		}).compile();

		uc = module.get(ToolReferenceUc);

		externalToolService = module.get(ExternalToolService);
		schoolExternalToolService = module.get(SchoolExternalToolService);
		contextExternalToolService = module.get(ContextExternalToolService);
		toolPermissionHelper = module.get(ToolPermissionHelper);
		commonToolService = module.get(CommonToolService);
		logoService = module.get(ExternalToolLogoService);
	});

	afterAll(async () => {
		await module.close();
	});

	describe('getToolReferences', () => {
		describe('when called with a context type and id', () => {
			const setup = () => {
				const userId = 'userId';

				const externalTool: ExternalTool = externalToolFactory.withBase64Logo().buildWithId();
				const schoolExternalTool: SchoolExternalTool = schoolExternalToolFactory.build({
					toolId: externalTool.id,
				});
				const contextExternalTool: ContextExternalTool = contextExternalToolFactory
					.withSchoolExternalToolRef('schoolToolId', 'schoolId')
					.buildWithId();

				const contextType: ToolContextType = ToolContextType.COURSE;
				const contextId = 'contextId';

				contextExternalToolService.findAllByContext.mockResolvedValueOnce([contextExternalTool]);
				toolPermissionHelper.ensureContextPermissions.mockResolvedValueOnce();
				schoolExternalToolService.getSchoolExternalToolById.mockResolvedValueOnce(schoolExternalTool);
				externalToolService.findExternalToolById.mockResolvedValueOnce(externalTool);
				commonToolService.determineToolConfigurationStatus.mockReturnValueOnce(ToolConfigurationStatus.LATEST);

				return {
					userId,
					contextType,
					contextId,
					contextExternalTool,
					schoolExternalTool,
					externalTool,
					externalToolId: externalTool.id as string,
				};
			};

			it('should call toolPermissionHelper.ensureContextPermissions', async () => {
				const { userId, contextType, contextId, contextExternalTool } = setup();

				await uc.getToolReferences(userId, contextType, contextId, '/v3/tools/external-tools/{id}/logo');

				expect(toolPermissionHelper.ensureContextPermissions).toHaveBeenCalledWith(
					userId,
					contextExternalTool,
					AuthorizationContextBuilder.read([Permission.CONTEXT_TOOL_USER])
				);
			});

			it('should call contextExternalToolService.findAllByContext', async () => {
				const { userId, contextType, contextId } = setup();

				await uc.getToolReferences(userId, contextType, contextId, '/v3/tools/external-tools/{id}/logo');

				expect(contextExternalToolService.findAllByContext).toHaveBeenCalledWith({
					type: contextType,
					id: contextId,
				});
			});

			it('should call schoolExternalToolService.findByExternalToolId', async () => {
				const { userId, contextType, contextId, contextExternalTool } = setup();

				await uc.getToolReferences(userId, contextType, contextId, '/v3/tools/external-tools/{id}/logo');

				expect(schoolExternalToolService.getSchoolExternalToolById).toHaveBeenCalledWith(
					contextExternalTool.schoolToolRef.schoolToolId
				);
			});

			it('should call externalToolService.findById', async () => {
				const { userId, contextType, contextId, externalToolId } = setup();

				await uc.getToolReferences(userId, contextType, contextId, '/v3/tools/external-tools/{id}/logo');

				expect(externalToolService.findExternalToolById).toHaveBeenCalledWith(externalToolId);
			});

			it('should call commonToolService.determineToolConfigurationStatus', async () => {
				const { userId, contextType, contextId, contextExternalTool, schoolExternalTool, externalTool } = setup();

				await uc.getToolReferences(userId, contextType, contextId, '/v3/tools/external-tools/{id}/logo');

				expect(commonToolService.determineToolConfigurationStatus).toHaveBeenCalledWith(
					externalTool,
					schoolExternalTool,
					contextExternalTool
				);
			});

			it('should call externalToolLogoService.buildLogoUrl', async () => {
				const { userId, contextType, contextId, externalTool } = setup();

				await uc.getToolReferences(userId, contextType, contextId, '/v3/tools/external-tools/{id}/logo');

				expect(logoService.buildLogoUrl).toHaveBeenCalledWith('/v3/tools/external-tools/{id}/logo', externalTool);
			});

			it('should return a list of tool references', async () => {
				const { userId, contextType, contextId, contextExternalTool, externalTool } = setup();

				const result: ToolReference[] = await uc.getToolReferences(
					userId,
					contextType,
					contextId,
					'/v3/tools/external-tools/{id}/logo'
				);

				expect(result).toEqual<ToolReference[]>([
					{
						logoUrl: `${Configuration.get('PUBLIC_BACKEND_URL') as string}/v3/tools/external-tools/${
							externalTool.id as string
						}/logo`,
						openInNewTab: externalTool.openNewTab,
						contextToolId: contextExternalTool.id as string,
						displayName: contextExternalTool.displayName as string,
						status: ToolConfigurationStatus.LATEST,
					},
				]);
			});
		});

		describe('when user does not have permission to a tool', () => {
			const setup = () => {
				const userId = 'userId';

				const externalTool: ExternalTool = externalToolFactory.buildWithId();
				const schoolExternalTool: SchoolExternalTool = schoolExternalToolFactory.build({
					toolId: externalTool.id,
				});
				const contextExternalTool: ContextExternalTool = contextExternalToolFactory
					.withSchoolExternalToolRef('schoolToolId', 'schoolId')
					.buildWithId();

				const contextType: ToolContextType = ToolContextType.COURSE;
				const contextId = 'contextId';

				contextExternalToolService.findAllByContext.mockResolvedValueOnce([contextExternalTool]);
				toolPermissionHelper.ensureContextPermissions.mockRejectedValueOnce(new ForbiddenException());
				schoolExternalToolService.getSchoolExternalToolById.mockResolvedValueOnce(schoolExternalTool);
				externalToolService.findExternalToolById.mockResolvedValueOnce(externalTool);

				return {
					userId,
					contextType,
					contextId,
				};
			};

			it('should filter out tool references if a ForbiddenException is thrown', async () => {
				const { userId, contextType, contextId } = setup();

				const result: ToolReference[] = await uc.getToolReferences(
					userId,
					contextType,
					contextId,
					'/v3/tools/external-tools/{id}/logo'
				);

				expect(result).toEqual<ToolReference[]>([]);
			});
		});
	});
});<|MERGE_RESOLUTION|>--- conflicted
+++ resolved
@@ -13,13 +13,8 @@
 import { SchoolExternalTool } from '../../school-external-tool/domain';
 import { SchoolExternalToolService } from '../../school-external-tool/service';
 import { ExternalTool, ToolReference } from '../domain';
-<<<<<<< HEAD
 import { ExternalToolLogoService, ExternalToolService } from '../service';
-import { ToolReferenceUc } from './tool-reference.uc';
-=======
-import { ExternalToolService } from '../service';
 import { ToolPermissionHelper } from '../../common/uc/tool-permission-helper';
->>>>>>> 1e667e5f
 
 describe('ToolReferenceUc', () => {
 	let module: TestingModule;
@@ -53,13 +48,12 @@
 					useValue: createMock<CommonToolService>(),
 				},
 				{
-<<<<<<< HEAD
 					provide: ExternalToolLogoService,
 					useValue: createMock<ExternalToolLogoService>(),
-=======
+				},
+				{
 					provide: ToolPermissionHelper,
 					useValue: createMock<ToolPermissionHelper>(),
->>>>>>> 1e667e5f
 				},
 			],
 		}).compile();
