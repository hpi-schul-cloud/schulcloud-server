import { Controller, Get, Param } from '@nestjs/common';
import {
	ApiForbiddenResponse,
	ApiFoundResponse,
	ApiOkResponse,
	ApiOperation,
	ApiTags,
	ApiUnauthorizedResponse,
} from '@nestjs/swagger';
import { ICurrentUser } from '@src/modules/authentication';
import { Authenticate, CurrentUser } from '@src/modules/authentication/decorator/auth.decorator';
import { ToolConfigurationMapper } from '../mapper/tool-configuration.mapper';
import { ContextExternalToolTemplateInfo, ExternalToolConfigurationUc } from '../uc';
import {
	ContextExternalToolConfigurationTemplateListResponse,
	ContextExternalToolConfigurationTemplateResponse,
	ContextExternalToolIdParams,
	ContextRefParams,
	SchoolExternalToolConfigurationTemplateListResponse,
	SchoolExternalToolConfigurationTemplateResponse,
	SchoolExternalToolIdParams,
	SchoolIdParams,
} from './dto';
<<<<<<< HEAD
import { ExternalToolResponseMapper } from '../mapper';
import { SchoolToolConfigurationListResponse } from '../../school-external-tool/controller/dto';
import { SchoolExternalToolResponseMapper } from '../../school-external-tool/mapper';
import { ExternalTool } from '../domain';
=======
>>>>>>> ced62116

@ApiTags('Tool')
@Authenticate('jwt')
@Controller('tools')
export class ToolConfigurationController {
	constructor(private readonly externalToolConfigurationUc: ExternalToolConfigurationUc) {}

	@Get('school/:schoolId/available-tools')
	@ApiForbiddenResponse()
	@ApiOperation({ summary: 'Lists all available tools that can be added for a given school' })
	@ApiOkResponse({
		description: 'List of available tools for a school',
		type: SchoolExternalToolConfigurationTemplateListResponse,
	})
	public async getAvailableToolsForSchool(
		@CurrentUser() currentUser: ICurrentUser,
<<<<<<< HEAD
		@Param() idParams: IdParams
	): Promise<ToolConfigurationListResponse> {
		const availableTools: ExternalTool[] = await this.externalToolConfigurationUc.getAvailableToolsForSchool(
=======
		@Param() params: SchoolIdParams
	): Promise<SchoolExternalToolConfigurationTemplateListResponse> {
		const availableTools: ExternalToolDO[] = await this.externalToolConfigurationUc.getAvailableToolsForSchool(
>>>>>>> ced62116
			currentUser.userId,
			params.schoolId
		);

		const mapped: SchoolExternalToolConfigurationTemplateListResponse =
			ToolConfigurationMapper.mapToSchoolExternalToolConfigurationTemplateListResponse(availableTools);

		return mapped;
	}

	@Get(':contextType/:contextId/available-tools')
	@ApiForbiddenResponse()
	@ApiOperation({ summary: 'Lists all available tools that can be added for a given context' })
	@ApiOkResponse({
		description: 'List of available tools for a context',
		type: ContextExternalToolConfigurationTemplateListResponse,
	})
	public async getAvailableToolsForContext(
		@CurrentUser() currentUser: ICurrentUser,
		@Param() params: ContextRefParams
	): Promise<ContextExternalToolConfigurationTemplateListResponse> {
		const availableTools: ContextExternalToolTemplateInfo[] =
			await this.externalToolConfigurationUc.getAvailableToolsForContext(
				currentUser.userId,
				currentUser.schoolId,
				params.contextId,
				params.contextType
			);

		const mapped: ContextExternalToolConfigurationTemplateListResponse =
			ToolConfigurationMapper.mapToContextExternalToolConfigurationTemplateListResponse(availableTools);

		return mapped;
	}

	@Get('school-external-tools/:schoolExternalToolId/configuration-template')
	@ApiUnauthorizedResponse()
	@ApiForbiddenResponse()
	@ApiOperation({ summary: 'Get the latest configuration template for a School External Tool' })
	@ApiFoundResponse({
		description: 'Configuration template for a School External Tool',
		type: SchoolExternalToolConfigurationTemplateResponse,
	})
	public async getConfigurationTemplateForSchool(
		@CurrentUser() currentUser: ICurrentUser,
<<<<<<< HEAD
		@Param() params: ToolIdParams
	): Promise<ExternalToolConfigurationTemplateResponse> {
		const externalTool: ExternalTool = await this.externalToolConfigurationUc.getExternalToolForSchool(
=======
		@Param() params: SchoolExternalToolIdParams
	): Promise<SchoolExternalToolConfigurationTemplateResponse> {
		const tool: ExternalToolDO = await this.externalToolConfigurationUc.getTemplateForSchoolExternalTool(
>>>>>>> ced62116
			currentUser.userId,
			params.schoolExternalToolId
		);

<<<<<<< HEAD
		const mapped: ExternalToolConfigurationTemplateResponse =
			this.externalToolResponseMapper.mapToConfigurationTemplateResponse(externalTool);
=======
		const mapped: SchoolExternalToolConfigurationTemplateResponse =
			ToolConfigurationMapper.mapToSchoolExternalToolConfigurationTemplateResponse(tool);
>>>>>>> ced62116

		return mapped;
	}

	@Get('context-external-tools/:contextExternalToolId/configuration-template')
	@ApiUnauthorizedResponse()
	@ApiForbiddenResponse()
	@ApiOperation({ summary: 'Get the latest configuration template for a Context External Tool' })
	@ApiFoundResponse({
		description: 'Configuration template for a Context External Tool',
		type: ContextExternalToolConfigurationTemplateResponse,
	})
	public async getConfigurationTemplateForContext(
		@CurrentUser() currentUser: ICurrentUser,
<<<<<<< HEAD
		@Param() params: ToolIdParams,
		@Param() contextParams: ContextTypeParams,
		@Param() idParams: IdParams
	): Promise<ExternalToolConfigurationTemplateResponse> {
		const externalTool: ExternalTool = await this.externalToolConfigurationUc.getExternalToolForContext(
			currentUser.userId,
			params.toolId,
			idParams.id,
			contextParams.context
		);

		const mapped: ExternalToolConfigurationTemplateResponse =
			this.externalToolResponseMapper.mapToConfigurationTemplateResponse(externalTool);
=======
		@Param() params: ContextExternalToolIdParams
	): Promise<ContextExternalToolConfigurationTemplateResponse> {
		const tool: ContextExternalToolTemplateInfo =
			await this.externalToolConfigurationUc.getTemplateForContextExternalTool(
				currentUser.userId,
				params.contextExternalToolId
			);

		const mapped: ContextExternalToolConfigurationTemplateResponse =
			ToolConfigurationMapper.mapToContextExternalToolConfigurationTemplateResponse(tool);
>>>>>>> ced62116

		return mapped;
	}
}<|MERGE_RESOLUTION|>--- conflicted
+++ resolved
@@ -7,6 +7,7 @@
 	ApiTags,
 	ApiUnauthorizedResponse,
 } from '@nestjs/swagger';
+import { ExternalToolDO } from '@shared/domain';
 import { ICurrentUser } from '@src/modules/authentication';
 import { Authenticate, CurrentUser } from '@src/modules/authentication/decorator/auth.decorator';
 import { ToolConfigurationMapper } from '../mapper/tool-configuration.mapper';
@@ -21,13 +22,6 @@
 	SchoolExternalToolIdParams,
 	SchoolIdParams,
 } from './dto';
-<<<<<<< HEAD
-import { ExternalToolResponseMapper } from '../mapper';
-import { SchoolToolConfigurationListResponse } from '../../school-external-tool/controller/dto';
-import { SchoolExternalToolResponseMapper } from '../../school-external-tool/mapper';
-import { ExternalTool } from '../domain';
-=======
->>>>>>> ced62116
 
 @ApiTags('Tool')
 @Authenticate('jwt')
@@ -44,15 +38,9 @@
 	})
 	public async getAvailableToolsForSchool(
 		@CurrentUser() currentUser: ICurrentUser,
-<<<<<<< HEAD
-		@Param() idParams: IdParams
-	): Promise<ToolConfigurationListResponse> {
-		const availableTools: ExternalTool[] = await this.externalToolConfigurationUc.getAvailableToolsForSchool(
-=======
 		@Param() params: SchoolIdParams
 	): Promise<SchoolExternalToolConfigurationTemplateListResponse> {
 		const availableTools: ExternalToolDO[] = await this.externalToolConfigurationUc.getAvailableToolsForSchool(
->>>>>>> ced62116
 			currentUser.userId,
 			params.schoolId
 		);
@@ -98,26 +86,15 @@
 	})
 	public async getConfigurationTemplateForSchool(
 		@CurrentUser() currentUser: ICurrentUser,
-<<<<<<< HEAD
-		@Param() params: ToolIdParams
-	): Promise<ExternalToolConfigurationTemplateResponse> {
-		const externalTool: ExternalTool = await this.externalToolConfigurationUc.getExternalToolForSchool(
-=======
 		@Param() params: SchoolExternalToolIdParams
 	): Promise<SchoolExternalToolConfigurationTemplateResponse> {
 		const tool: ExternalToolDO = await this.externalToolConfigurationUc.getTemplateForSchoolExternalTool(
->>>>>>> ced62116
 			currentUser.userId,
 			params.schoolExternalToolId
 		);
 
-<<<<<<< HEAD
-		const mapped: ExternalToolConfigurationTemplateResponse =
-			this.externalToolResponseMapper.mapToConfigurationTemplateResponse(externalTool);
-=======
 		const mapped: SchoolExternalToolConfigurationTemplateResponse =
 			ToolConfigurationMapper.mapToSchoolExternalToolConfigurationTemplateResponse(tool);
->>>>>>> ced62116
 
 		return mapped;
 	}
@@ -132,21 +109,6 @@
 	})
 	public async getConfigurationTemplateForContext(
 		@CurrentUser() currentUser: ICurrentUser,
-<<<<<<< HEAD
-		@Param() params: ToolIdParams,
-		@Param() contextParams: ContextTypeParams,
-		@Param() idParams: IdParams
-	): Promise<ExternalToolConfigurationTemplateResponse> {
-		const externalTool: ExternalTool = await this.externalToolConfigurationUc.getExternalToolForContext(
-			currentUser.userId,
-			params.toolId,
-			idParams.id,
-			contextParams.context
-		);
-
-		const mapped: ExternalToolConfigurationTemplateResponse =
-			this.externalToolResponseMapper.mapToConfigurationTemplateResponse(externalTool);
-=======
 		@Param() params: ContextExternalToolIdParams
 	): Promise<ContextExternalToolConfigurationTemplateResponse> {
 		const tool: ContextExternalToolTemplateInfo =
@@ -157,7 +119,6 @@
 
 		const mapped: ContextExternalToolConfigurationTemplateResponse =
 			ToolConfigurationMapper.mapToContextExternalToolConfigurationTemplateResponse(tool);
->>>>>>> ced62116
 
 		return mapped;
 	}
