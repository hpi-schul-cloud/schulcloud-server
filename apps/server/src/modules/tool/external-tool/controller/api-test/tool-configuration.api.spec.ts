import { EntityManager, MikroORM } from '@mikro-orm/core';
import { ObjectId } from '@mikro-orm/mongodb';
import { ExecutionContext, HttpStatus, INestApplication } from '@nestjs/common';
import { Test, TestingModule } from '@nestjs/testing';
<<<<<<< HEAD
import { Course, Permission, Role, RoleName, School, User } from '@shared/domain';
=======
import {
	ContextExternalTool,
	ContextExternalToolType,
	Course,
	ExternalTool,
	Permission,
	Role,
	RoleName,
	School,
	SchoolExternalTool,
	User,
} from '@shared/domain';
>>>>>>> ced62116
import {
	contextExternalToolFactory,
	courseFactory,
<<<<<<< HEAD
	externalToolEntityFactory,
=======
	customParameterDOFactory,
	externalToolFactory,
>>>>>>> ced62116
	mapUserToCurrentUser,
	roleFactory,
	schoolExternalToolEntityFactory,
	schoolFactory,
	userFactory,
} from '@shared/testing';
import { ICurrentUser, JwtAuthGuard } from '@src/modules/authentication';
import { ServerTestModule } from '@src/modules/server';
import { Request } from 'express';
import request, { Response } from 'supertest';
import {
	CustomParameterLocation,
	CustomParameterLocationParams,
	CustomParameterScope,
	CustomParameterScopeTypeParams,
	CustomParameterType,
	CustomParameterTypeParams,
<<<<<<< HEAD
} from '../../../common/enum';
import { CustomParameterDto } from '../../uc';
import { SchoolToolConfigurationListResponse } from '../../../school-external-tool/controller/dto';
import { CustomParameterResponse, ToolConfigurationListResponse } from '../dto';
import { SchoolExternalToolEntity } from '../../../school-external-tool/entity';
import { ExternalToolEntity } from '../../entity';
=======
} from '../../../common/interface';
import {
	ContextExternalToolConfigurationTemplateListResponse,
	ContextExternalToolConfigurationTemplateResponse,
	SchoolExternalToolConfigurationTemplateListResponse,
	SchoolExternalToolConfigurationTemplateResponse,
} from '../dto';
>>>>>>> ced62116

describe('ToolSchoolController (API)', () => {
	let app: INestApplication;
	let em: EntityManager;
	let orm: MikroORM;

	let currentUser: ICurrentUser;

	beforeAll(async () => {
		const moduleRef: TestingModule = await Test.createTestingModule({
			imports: [ServerTestModule],
		})
			.overrideGuard(JwtAuthGuard)
			.useValue({
				canActivate(context: ExecutionContext) {
					const req: Request = context.switchToHttp().getRequest();
					req.user = currentUser;
					return true;
				},
			})
			.compile();

		app = moduleRef.createNestApplication();
		await app.init();
		em = app.get(EntityManager);
		orm = app.get(MikroORM);
	});

	afterAll(async () => {
		await app.close();
	});

	afterEach(async () => {
		await orm.getSchemaGenerator().clearDatabase();
	});

	describe('[GET] tools/:contextType/:contextId/available-tools', () => {
		describe('when the user is not authorized', () => {
			const setup = async () => {
				const school: School = schoolFactory.buildWithId();

				const user: User = userFactory.buildWithId({ school, roles: [] });

				const course: Course = courseFactory.buildWithId({ teachers: [user], school });

				await em.persistAndFlush([user, school, course]);
				em.clear();

				return {
					user,
					school,
					course,
				};
			};

			it('should return a forbidden status', async () => {
				const { user, course } = await setup();
				currentUser = mapUserToCurrentUser(user);

				const response: Response = await request(app.getHttpServer()).get(`/tools/course/${course.id}/available-tools`);

				expect(response.status).toEqual(HttpStatus.FORBIDDEN);
			});
		});

		describe('when tools are available for a course', () => {
			const setup = async () => {
				const adminRole: Role = roleFactory.buildWithId({
					name: RoleName.TEACHER,
					permissions: [Permission.CONTEXT_TOOL_ADMIN],
				});

				const school: School = schoolFactory.buildWithId();

				const user: User = userFactory.buildWithId({ school, roles: [adminRole] });

				const course: Course = courseFactory.buildWithId({ teachers: [user], school });

<<<<<<< HEAD
				const externalToolEntity: ExternalToolEntity = externalToolEntityFactory.buildWithId();
=======
				const [globalParameter, schoolParameter, contextParameter] = customParameterDOFactory.buildListWithEachType();
				const externalTool: ExternalTool = externalToolFactory.buildWithId({
					parameters: [globalParameter, schoolParameter, contextParameter],
				});
>>>>>>> ced62116

				const schoolExternalToolEntity: SchoolExternalToolEntity = schoolExternalToolEntityFactory.buildWithId({
					school,
					tool: externalToolEntity,
				});

				await em.persistAndFlush([user, school, course, adminRole, externalToolEntity, schoolExternalToolEntity]);
				em.clear();

				return {
					user,
					school,
					course,
<<<<<<< HEAD
					externalToolEntity,
					schoolExternalToolEntity,
				};
			};

			it('should return an array of available tools', async () => {
				const { user, course, externalToolEntity, schoolExternalToolEntity } = await setup();
=======
					externalTool,
					schoolExternalTool,
					contextParameter,
				};
			};

			it('should return an array of available tools with parameters of scope context', async () => {
				const { user, course, externalTool, contextParameter, schoolExternalTool } = await setup();
>>>>>>> ced62116
				currentUser = mapUserToCurrentUser(user);

				const response: Response = await request(app.getHttpServer()).get(`/tools/course/${course.id}/available-tools`);

				expect(response.body).toEqual<ContextExternalToolConfigurationTemplateListResponse>({
					data: [
						{
<<<<<<< HEAD
							id: externalToolEntity.id,
							name: externalToolEntity.name,
							logoUrl: externalToolEntity.logoUrl,
							schoolToolId: schoolExternalToolEntity.id,
=======
							externalToolId: externalTool.id,
							schoolExternalToolId: schoolExternalTool.id,
							name: externalTool.name,
							logoUrl: externalTool.logoUrl,
							parameters: [
								{
									name: contextParameter.name,
									displayName: contextParameter.displayName,
									isOptional: contextParameter.isOptional,
									defaultValue: contextParameter.default,
									description: contextParameter.description,
									regex: contextParameter.regex,
									regexComment: contextParameter.regexComment,
									type: CustomParameterTypeParams.STRING,
									scope: CustomParameterScopeTypeParams.CONTEXT,
									location: CustomParameterLocationParams.BODY,
								},
							],
							version: externalTool.version,
>>>>>>> ced62116
						},
					],
				});
			});
		});

		describe('when no tools are available for a course', () => {
			const setup = async () => {
				const adminRole: Role = roleFactory.buildWithId({
					name: RoleName.TEACHER,
					permissions: [Permission.CONTEXT_TOOL_ADMIN],
				});

				const school: School = schoolFactory.buildWithId();

				const user: User = userFactory.buildWithId({ school, roles: [adminRole] });

				const course: Course = courseFactory.buildWithId({ teachers: [user], school });

				const externalToolEntity: ExternalToolEntity = externalToolEntityFactory.buildWithId();

				await em.persistAndFlush([user, school, course, adminRole, externalToolEntity]);
				em.clear();

				return {
					user,
					school,
					course,
					externalToolEntity,
				};
			};

			it('should return an empty array', async () => {
				const { user, course } = await setup();
				currentUser = mapUserToCurrentUser(user);

				const response: Response = await request(app.getHttpServer()).get(`/tools/course/${course.id}/available-tools`);

				expect(response.body).toEqual<SchoolExternalToolConfigurationTemplateListResponse>({
					data: [],
				});
			});
		});
	});

	describe('[GET] tools/school/:schoolId/available-tools', () => {
		describe('when the user is not authorized', () => {
			const setup = async () => {
				const school: School = schoolFactory.buildWithId();

				const user: User = userFactory.buildWithId({ school, roles: [] });

				await em.persistAndFlush([user, school]);
				em.clear();

				return {
					user,
					school,
				};
			};

			it('should return a forbidden status', async () => {
				const { user, school } = await setup();
				currentUser = mapUserToCurrentUser(user);

				const response: Response = await request(app.getHttpServer()).get(`/tools/school/${school.id}/available-tools`);

				expect(response.status).toEqual(HttpStatus.FORBIDDEN);
			});
		});

		describe('when tools are available for a school', () => {
			const setup = async () => {
				const adminRole: Role = roleFactory.buildWithId({
					name: RoleName.ADMINISTRATOR,
					permissions: [Permission.SCHOOL_TOOL_ADMIN],
				});

				const school: School = schoolFactory.buildWithId();

				const user: User = userFactory.buildWithId({ school, roles: [adminRole] });

<<<<<<< HEAD
				const externalToolEntity: ExternalToolEntity = externalToolEntityFactory.buildWithId();
=======
				const [globalParameter, schoolParameter, contextParameter] = customParameterDOFactory.buildListWithEachType();
				const externalTool: ExternalTool = externalToolFactory.buildWithId({
					parameters: [globalParameter, schoolParameter, contextParameter],
				});
>>>>>>> ced62116

				await em.persistAndFlush([user, school, adminRole, externalToolEntity]);
				em.clear();

				return {
					user,
					school,
<<<<<<< HEAD
					externalToolEntity,
				};
			};

			it('should return a list of available external tools', async () => {
				const { user, school, externalToolEntity } = await setup();
=======
					externalTool,
					schoolParameter,
				};
			};

			it('should return a list of available external tools with parameters of scope school', async () => {
				const { user, school, externalTool, schoolParameter } = await setup();
>>>>>>> ced62116
				currentUser = mapUserToCurrentUser(user);

				const response: Response = await request(app.getHttpServer()).get(`/tools/school/${school.id}/available-tools`);

				expect(response.body).toEqual<SchoolExternalToolConfigurationTemplateListResponse>({
					data: [
						{
<<<<<<< HEAD
							id: externalToolEntity.id,
							name: externalToolEntity.name,
							logoUrl: externalToolEntity.logoUrl,
=======
							externalToolId: externalTool.id,
							name: externalTool.name,
							logoUrl: externalTool.logoUrl,
							parameters: [
								{
									name: schoolParameter.name,
									displayName: schoolParameter.displayName,
									isOptional: schoolParameter.isOptional,
									defaultValue: schoolParameter.default,
									description: schoolParameter.description,
									regex: schoolParameter.regex,
									regexComment: schoolParameter.regexComment,
									type: CustomParameterTypeParams.STRING,
									scope: CustomParameterScopeTypeParams.SCHOOL,
									location: CustomParameterLocationParams.BODY,
								},
							],
							version: externalTool.version,
>>>>>>> ced62116
						},
					],
				});
			});
		});

		describe('when no tools are available for a school', () => {
			const setup = async () => {
				const adminRole: Role = roleFactory.buildWithId({
					name: RoleName.ADMINISTRATOR,
					permissions: [Permission.SCHOOL_TOOL_ADMIN],
				});

				const school: School = schoolFactory.buildWithId();

				const user: User = userFactory.buildWithId({ school, roles: [adminRole] });

				await em.persistAndFlush([user, school, adminRole]);
				em.clear();

				return {
					user,
					school,
				};
			};

			it('should return an empty array', async () => {
				const { user, school } = await setup();
				currentUser = mapUserToCurrentUser(user);

				const response: Response = await request(app.getHttpServer()).get(`/tools/school/${school.id}/available-tools`);

				expect(response.body).toEqual<SchoolExternalToolConfigurationTemplateListResponse>({
					data: [],
				});
			});
		});
	});

	describe('GET tools/school-external-tools/:schoolExternalToolId/configuration-template', () => {
		describe('when the user is not authorized', () => {
			const setup = async () => {
				const school: School = schoolFactory.buildWithId();

				const user: User = userFactory.buildWithId({ school, roles: [] });

				const externalToolEntity: ExternalToolEntity = externalToolEntityFactory.buildWithId();

<<<<<<< HEAD
				await em.persistAndFlush([user, school, externalToolEntity]);
=======
				const schoolExternalTool: SchoolExternalTool = schoolExternalToolFactory.buildWithId({
					school,
					tool: externalTool,
				});

				await em.persistAndFlush([user, school, externalTool, schoolExternalTool]);
>>>>>>> ced62116
				em.clear();

				return {
					user,
<<<<<<< HEAD
					externalToolEntity,
=======
					schoolExternalTool,
>>>>>>> ced62116
				};
			};

			it('should return a forbidden status', async () => {
<<<<<<< HEAD
				const { user, externalToolEntity } = await setup();
				currentUser = mapUserToCurrentUser(user);

				const response: Response = await request(app.getHttpServer()).get(
					`/tools/${externalToolEntity.id}/configuration`
=======
				const { user, schoolExternalTool } = await setup();
				currentUser = mapUserToCurrentUser(user);

				const response: Response = await request(app.getHttpServer()).get(
					`/tools/school-external-tools/${schoolExternalTool.id}/configuration-template`
>>>>>>> ced62116
				);

				expect(response.status).toEqual(HttpStatus.FORBIDDEN);
			});
		});

		describe('when tool is not hidden', () => {
			const setup = async () => {
				const adminRole: Role = roleFactory.buildWithId({
					name: RoleName.ADMINISTRATOR,
					permissions: [Permission.SCHOOL_TOOL_ADMIN],
				});

				const school: School = schoolFactory.buildWithId();

				const user: User = userFactory.buildWithId({ school, roles: [adminRole] });

<<<<<<< HEAD
				const externalToolEntity: ExternalToolEntity = externalToolEntityFactory.buildWithId();
=======
				const [globalParameter, schoolParameter, contextParameter] = customParameterDOFactory.buildListWithEachType();
				const externalTool: ExternalTool = externalToolFactory.buildWithId({
					parameters: [globalParameter, schoolParameter, contextParameter],
				});
>>>>>>> ced62116

				const schoolExternalTool: SchoolExternalTool = schoolExternalToolFactory.buildWithId({
					school,
					tool: externalTool,
				});

<<<<<<< HEAD
				await em.persistAndFlush([user, school, adminRole, externalToolEntity]);
=======
				await em.persistAndFlush([user, school, adminRole, externalTool, schoolExternalTool]);
>>>>>>> ced62116
				em.clear();

				return {
					user,
					school,
<<<<<<< HEAD
					externalToolEntity,
					customParameterResponse,
				};
			};

			it('should return a tool', async () => {
				const { user, externalToolEntity, customParameterResponse } = await setup();
				currentUser = mapUserToCurrentUser(user);

				const response: Response = await request(app.getHttpServer()).get(
					`/tools/${externalToolEntity.id}/configuration`
				);

				expect(response.body).toEqual({
					id: externalToolEntity.id,
					name: externalToolEntity.name,
					logoUrl: externalToolEntity.logoUrl,
					version: externalToolEntity.version,
					parameters: customParameterResponse,
=======
					externalTool,
					schoolParameter,
					schoolExternalTool,
				};
			};

			it('should return a tool with parameter with scope school', async () => {
				const { user, schoolExternalTool, externalTool, schoolParameter } = await setup();
				currentUser = mapUserToCurrentUser(user);

				const response: Response = await request(app.getHttpServer()).get(
					`/tools/school-external-tools/${schoolExternalTool.id}/configuration-template`
				);

				expect(response.body).toEqual<SchoolExternalToolConfigurationTemplateResponse>({
					externalToolId: externalTool.id,
					name: externalTool.name,
					logoUrl: externalTool.logoUrl,
					version: externalTool.version,
					parameters: [
						{
							name: schoolParameter.name,
							displayName: schoolParameter.displayName,
							isOptional: schoolParameter.isOptional,
							defaultValue: schoolParameter.default,
							description: schoolParameter.description,
							regex: schoolParameter.regex,
							regexComment: schoolParameter.regexComment,
							type: CustomParameterTypeParams.STRING,
							scope: CustomParameterScopeTypeParams.SCHOOL,
							location: CustomParameterLocationParams.BODY,
						},
					],
>>>>>>> ced62116
				});
			});
		});

		describe('when tool is hidden', () => {
			const setup = async () => {
				const adminRole: Role = roleFactory.buildWithId({
					name: RoleName.ADMINISTRATOR,
					permissions: [Permission.SCHOOL_TOOL_ADMIN],
				});

				const school: School = schoolFactory.buildWithId();

				const user: User = userFactory.buildWithId({ school, roles: [adminRole] });

				const externalToolEntity: ExternalToolEntity = externalToolEntityFactory.buildWithId({ isHidden: true });

				await em.persistAndFlush([user, school, adminRole, externalToolEntity]);
				em.clear();

				return {
					user,
					school,
					externalToolEntity,
				};
			};

			it('should throw notFoundException', async () => {
<<<<<<< HEAD
				const { user, externalToolEntity } = await setup();
				currentUser = mapUserToCurrentUser(user);

				const response: Response = await request(app.getHttpServer()).get(
					`/tools/${externalToolEntity.id}/configuration`
=======
				const { user } = await setup();
				currentUser = mapUserToCurrentUser(user);

				const response: Response = await request(app.getHttpServer()).get(
					`/tools/school-external-tools/${new ObjectId().toHexString()}/configuration-template`
>>>>>>> ced62116
				);

				expect(response.status).toEqual(HttpStatus.NOT_FOUND);
			});
		});
	});

	describe('GET tools/context-external-tools/:contextExternalToolId/configuration-template', () => {
		describe('when the user is not authorized', () => {
			const setup = async () => {
				const school: School = schoolFactory.buildWithId();

				const course: Course = courseFactory.buildWithId();

				const user: User = userFactory.buildWithId({ school, roles: [] });

				const externalToolEntity: ExternalToolEntity = externalToolEntityFactory.buildWithId();

<<<<<<< HEAD
				await em.persistAndFlush([user, school, externalToolEntity, course]);
=======
				const schoolExternalTool: SchoolExternalTool = schoolExternalToolFactory.buildWithId({
					school,
					tool: externalTool,
				});

				const contextExternalTool: ContextExternalTool = contextExternalToolFactory.buildWithId({
					schoolTool: schoolExternalTool,
				});

				await em.persistAndFlush([user, school, externalTool, schoolExternalTool, contextExternalTool, course]);
>>>>>>> ced62116
				em.clear();

				return {
					user,
<<<<<<< HEAD
					externalToolEntity,
					course,
=======
					contextExternalTool,
>>>>>>> ced62116
				};
			};

			it('should return a forbidden status', async () => {
<<<<<<< HEAD
				const { user, externalToolEntity, course } = await setup();
				currentUser = mapUserToCurrentUser(user);

				const response: Response = await request(app.getHttpServer()).get(
					`/tools/${externalToolEntity.id}/course/${course.id}/configuration`
=======
				const { user, contextExternalTool } = await setup();
				currentUser = mapUserToCurrentUser(user);

				const response: Response = await request(app.getHttpServer()).get(
					`/tools/context-external-tools/${contextExternalTool.id}/configuration-template`
>>>>>>> ced62116
				);

				expect(response.status).toEqual(HttpStatus.FORBIDDEN);
			});
		});

		describe('when tool is not hidden', () => {
			const setup = async () => {
				const teacherRole: Role = roleFactory.buildWithId({
					name: RoleName.TEACHER,
					permissions: [Permission.CONTEXT_TOOL_ADMIN],
				});

				const school: School = schoolFactory.buildWithId();

				const user: User = userFactory.buildWithId({ school, roles: [teacherRole] });

				const course: Course = courseFactory.buildWithId({ school, teachers: [user] });

<<<<<<< HEAD
				const customParameterResponse: CustomParameterResponse[] = [
					{
						name: 'name',
						displayName: 'User Friendly Name',
						description: 'This is a mock parameter.',
						defaultValue: 'default',
						location: CustomParameterLocationParams.PATH,
						scope: CustomParameterScopeTypeParams.CONTEXT,
						type: CustomParameterTypeParams.STRING,
						regex: 'regex',
						regexComment: 'mockComment',
						isOptional: false,
					},
				];

				const customParameters: CustomParameterDto[] = [
					{
						name: 'name',
						displayName: 'User Friendly Name',
						description: 'This is a mock parameter.',
						default: 'default',
						location: CustomParameterLocation.PATH,
						scope: CustomParameterScope.CONTEXT,
						type: CustomParameterType.STRING,
						regex: 'regex',
						regexComment: 'mockComment',
						isOptional: false,
					},
				];

				const externalToolEntity: ExternalToolEntity = externalToolEntityFactory.buildWithId({
					parameters: customParameters,
				});

				await em.persistAndFlush([user, school, course, teacherRole, externalToolEntity]);
=======
				const [globalParameter, schoolParameter, contextParameter] = customParameterDOFactory.buildListWithEachType();
				const externalTool: ExternalTool = externalToolFactory.buildWithId({
					parameters: [globalParameter, schoolParameter, contextParameter],
				});

				const schoolExternalTool: SchoolExternalTool = schoolExternalToolFactory.buildWithId({
					school,
					tool: externalTool,
				});

				const contextExternalTool: ContextExternalTool = contextExternalToolFactory.buildWithId({
					schoolTool: schoolExternalTool,
					contextType: ContextExternalToolType.COURSE,
					contextId: course.id,
				});

				await em.persistAndFlush([user, school, externalTool, schoolExternalTool, contextExternalTool, course]);
>>>>>>> ced62116
				em.clear();

				return {
					user,
					school,
					course,
<<<<<<< HEAD
					externalToolEntity,
					customParameterResponse,
				};
			};

			it('should return a tool', async () => {
				const { user, externalToolEntity, customParameterResponse, course } = await setup();
				currentUser = mapUserToCurrentUser(user);

				const response: Response = await request(app.getHttpServer()).get(
					`/tools/${externalToolEntity.id}/course/${course.id}/configuration`
				);

				expect(response.body).toEqual({
					id: externalToolEntity.id,
					name: externalToolEntity.name,
					logoUrl: externalToolEntity.logoUrl,
					version: externalToolEntity.version,
					parameters: customParameterResponse,
=======
					externalTool,
					contextParameter,
					schoolExternalTool,
					contextExternalTool,
				};
			};

			it('should return a tool with parameter with scope context', async () => {
				const { user, externalTool, schoolExternalTool, contextParameter, contextExternalTool } = await setup();
				currentUser = mapUserToCurrentUser(user);

				const response: Response = await request(app.getHttpServer()).get(
					`/tools/context-external-tools/${contextExternalTool.id}/configuration-template`
				);

				expect(response.body).toEqual<ContextExternalToolConfigurationTemplateResponse>({
					externalToolId: externalTool.id,
					schoolExternalToolId: schoolExternalTool.id,
					name: externalTool.name,
					logoUrl: externalTool.logoUrl,
					version: externalTool.version,
					parameters: [
						{
							name: contextParameter.name,
							displayName: contextParameter.displayName,
							isOptional: contextParameter.isOptional,
							defaultValue: contextParameter.default,
							description: contextParameter.description,
							regex: contextParameter.regex,
							regexComment: contextParameter.regexComment,
							type: CustomParameterTypeParams.STRING,
							scope: CustomParameterScopeTypeParams.CONTEXT,
							location: CustomParameterLocationParams.BODY,
						},
					],
>>>>>>> ced62116
				});
			});
		});

		describe('when tool is hidden', () => {
			const setup = async () => {
				const teacherRole: Role = roleFactory.buildWithId({
					name: RoleName.TEACHER,
					permissions: [Permission.CONTEXT_TOOL_ADMIN],
				});

				const school: School = schoolFactory.buildWithId();

				const user: User = userFactory.buildWithId({ school, roles: [teacherRole] });

				const course: Course = courseFactory.buildWithId({ school, teachers: [user] });

				const externalToolEntity: ExternalToolEntity = externalToolEntityFactory.buildWithId({ isHidden: true });

<<<<<<< HEAD
				await em.persistAndFlush([user, school, teacherRole, externalToolEntity, course]);
=======
				const schoolExternalTool: SchoolExternalTool = schoolExternalToolFactory.buildWithId({
					school,
					tool: externalTool,
				});

				const contextExternalTool: ContextExternalTool = contextExternalToolFactory.buildWithId({
					schoolTool: schoolExternalTool,
					contextType: ContextExternalToolType.COURSE,
					contextId: course.id,
				});

				await em.persistAndFlush([
					user,
					school,
					teacherRole,
					externalTool,
					schoolExternalTool,
					contextExternalTool,
					course,
				]);
>>>>>>> ced62116
				em.clear();

				return {
					user,
					school,
<<<<<<< HEAD
					externalToolEntity,
					course,
=======
					externalTool,
					contextExternalTool,
>>>>>>> ced62116
				};
			};

			it('should throw notFoundException', async () => {
<<<<<<< HEAD
				const { user, externalToolEntity, course } = await setup();
				currentUser = mapUserToCurrentUser(user);

				const response: Response = await request(app.getHttpServer()).get(
					`/tools/${externalToolEntity.id}/course/${course.id}/configuration`
=======
				const { user, contextExternalTool } = await setup();
				currentUser = mapUserToCurrentUser(user);

				const response: Response = await request(app.getHttpServer()).get(
					`/tools/context-external-tools/${contextExternalTool.id}/configuration-template`
>>>>>>> ced62116
				);
				expect(response.status).toEqual(HttpStatus.NOT_FOUND);
			});
		});
	});
});<|MERGE_RESOLUTION|>--- conflicted
+++ resolved
@@ -2,9 +2,6 @@
 import { ObjectId } from '@mikro-orm/mongodb';
 import { ExecutionContext, HttpStatus, INestApplication } from '@nestjs/common';
 import { Test, TestingModule } from '@nestjs/testing';
-<<<<<<< HEAD
-import { Course, Permission, Role, RoleName, School, User } from '@shared/domain';
-=======
 import {
 	ContextExternalTool,
 	ContextExternalToolType,
@@ -17,19 +14,14 @@
 	SchoolExternalTool,
 	User,
 } from '@shared/domain';
->>>>>>> ced62116
 import {
 	contextExternalToolFactory,
 	courseFactory,
-<<<<<<< HEAD
-	externalToolEntityFactory,
-=======
 	customParameterDOFactory,
 	externalToolFactory,
->>>>>>> ced62116
 	mapUserToCurrentUser,
 	roleFactory,
-	schoolExternalToolEntityFactory,
+	schoolExternalToolFactory,
 	schoolFactory,
 	userFactory,
 } from '@shared/testing';
@@ -38,20 +30,9 @@
 import { Request } from 'express';
 import request, { Response } from 'supertest';
 import {
-	CustomParameterLocation,
 	CustomParameterLocationParams,
-	CustomParameterScope,
 	CustomParameterScopeTypeParams,
-	CustomParameterType,
 	CustomParameterTypeParams,
-<<<<<<< HEAD
-} from '../../../common/enum';
-import { CustomParameterDto } from '../../uc';
-import { SchoolToolConfigurationListResponse } from '../../../school-external-tool/controller/dto';
-import { CustomParameterResponse, ToolConfigurationListResponse } from '../dto';
-import { SchoolExternalToolEntity } from '../../../school-external-tool/entity';
-import { ExternalToolEntity } from '../../entity';
-=======
 } from '../../../common/interface';
 import {
 	ContextExternalToolConfigurationTemplateListResponse,
@@ -59,7 +40,6 @@
 	SchoolExternalToolConfigurationTemplateListResponse,
 	SchoolExternalToolConfigurationTemplateResponse,
 } from '../dto';
->>>>>>> ced62116
 
 describe('ToolSchoolController (API)', () => {
 	let app: INestApplication;
@@ -138,36 +118,23 @@
 
 				const course: Course = courseFactory.buildWithId({ teachers: [user], school });
 
-<<<<<<< HEAD
-				const externalToolEntity: ExternalToolEntity = externalToolEntityFactory.buildWithId();
-=======
 				const [globalParameter, schoolParameter, contextParameter] = customParameterDOFactory.buildListWithEachType();
 				const externalTool: ExternalTool = externalToolFactory.buildWithId({
 					parameters: [globalParameter, schoolParameter, contextParameter],
 				});
->>>>>>> ced62116
-
-				const schoolExternalToolEntity: SchoolExternalToolEntity = schoolExternalToolEntityFactory.buildWithId({
-					school,
-					tool: externalToolEntity,
-				});
-
-				await em.persistAndFlush([user, school, course, adminRole, externalToolEntity, schoolExternalToolEntity]);
+
+				const schoolExternalTool: SchoolExternalTool = schoolExternalToolFactory.buildWithId({
+					school,
+					tool: externalTool,
+				});
+
+				await em.persistAndFlush([user, school, course, adminRole, externalTool, schoolExternalTool]);
 				em.clear();
 
 				return {
 					user,
 					school,
 					course,
-<<<<<<< HEAD
-					externalToolEntity,
-					schoolExternalToolEntity,
-				};
-			};
-
-			it('should return an array of available tools', async () => {
-				const { user, course, externalToolEntity, schoolExternalToolEntity } = await setup();
-=======
 					externalTool,
 					schoolExternalTool,
 					contextParameter,
@@ -176,7 +143,6 @@
 
 			it('should return an array of available tools with parameters of scope context', async () => {
 				const { user, course, externalTool, contextParameter, schoolExternalTool } = await setup();
->>>>>>> ced62116
 				currentUser = mapUserToCurrentUser(user);
 
 				const response: Response = await request(app.getHttpServer()).get(`/tools/course/${course.id}/available-tools`);
@@ -184,12 +150,6 @@
 				expect(response.body).toEqual<ContextExternalToolConfigurationTemplateListResponse>({
 					data: [
 						{
-<<<<<<< HEAD
-							id: externalToolEntity.id,
-							name: externalToolEntity.name,
-							logoUrl: externalToolEntity.logoUrl,
-							schoolToolId: schoolExternalToolEntity.id,
-=======
 							externalToolId: externalTool.id,
 							schoolExternalToolId: schoolExternalTool.id,
 							name: externalTool.name,
@@ -209,7 +169,6 @@
 								},
 							],
 							version: externalTool.version,
->>>>>>> ced62116
 						},
 					],
 				});
@@ -229,16 +188,16 @@
 
 				const course: Course = courseFactory.buildWithId({ teachers: [user], school });
 
-				const externalToolEntity: ExternalToolEntity = externalToolEntityFactory.buildWithId();
-
-				await em.persistAndFlush([user, school, course, adminRole, externalToolEntity]);
+				const externalTool: ExternalTool = externalToolFactory.buildWithId();
+
+				await em.persistAndFlush([user, school, course, adminRole, externalTool]);
 				em.clear();
 
 				return {
 					user,
 					school,
 					course,
-					externalToolEntity,
+					externalTool,
 				};
 			};
 
@@ -292,29 +251,17 @@
 
 				const user: User = userFactory.buildWithId({ school, roles: [adminRole] });
 
-<<<<<<< HEAD
-				const externalToolEntity: ExternalToolEntity = externalToolEntityFactory.buildWithId();
-=======
 				const [globalParameter, schoolParameter, contextParameter] = customParameterDOFactory.buildListWithEachType();
 				const externalTool: ExternalTool = externalToolFactory.buildWithId({
 					parameters: [globalParameter, schoolParameter, contextParameter],
 				});
->>>>>>> ced62116
-
-				await em.persistAndFlush([user, school, adminRole, externalToolEntity]);
-				em.clear();
-
-				return {
-					user,
-					school,
-<<<<<<< HEAD
-					externalToolEntity,
-				};
-			};
-
-			it('should return a list of available external tools', async () => {
-				const { user, school, externalToolEntity } = await setup();
-=======
+
+				await em.persistAndFlush([user, school, adminRole, externalTool]);
+				em.clear();
+
+				return {
+					user,
+					school,
 					externalTool,
 					schoolParameter,
 				};
@@ -322,7 +269,6 @@
 
 			it('should return a list of available external tools with parameters of scope school', async () => {
 				const { user, school, externalTool, schoolParameter } = await setup();
->>>>>>> ced62116
 				currentUser = mapUserToCurrentUser(user);
 
 				const response: Response = await request(app.getHttpServer()).get(`/tools/school/${school.id}/available-tools`);
@@ -330,11 +276,6 @@
 				expect(response.body).toEqual<SchoolExternalToolConfigurationTemplateListResponse>({
 					data: [
 						{
-<<<<<<< HEAD
-							id: externalToolEntity.id,
-							name: externalToolEntity.name,
-							logoUrl: externalToolEntity.logoUrl,
-=======
 							externalToolId: externalTool.id,
 							name: externalTool.name,
 							logoUrl: externalTool.logoUrl,
@@ -353,7 +294,6 @@
 								},
 							],
 							version: externalTool.version,
->>>>>>> ced62116
 						},
 					],
 				});
@@ -400,44 +340,28 @@
 
 				const user: User = userFactory.buildWithId({ school, roles: [] });
 
-				const externalToolEntity: ExternalToolEntity = externalToolEntityFactory.buildWithId();
-
-<<<<<<< HEAD
-				await em.persistAndFlush([user, school, externalToolEntity]);
-=======
+				const externalTool: ExternalTool = externalToolFactory.buildWithId();
+
 				const schoolExternalTool: SchoolExternalTool = schoolExternalToolFactory.buildWithId({
 					school,
 					tool: externalTool,
 				});
 
 				await em.persistAndFlush([user, school, externalTool, schoolExternalTool]);
->>>>>>> ced62116
-				em.clear();
-
-				return {
-					user,
-<<<<<<< HEAD
-					externalToolEntity,
-=======
+				em.clear();
+
+				return {
+					user,
 					schoolExternalTool,
->>>>>>> ced62116
 				};
 			};
 
 			it('should return a forbidden status', async () => {
-<<<<<<< HEAD
-				const { user, externalToolEntity } = await setup();
-				currentUser = mapUserToCurrentUser(user);
-
-				const response: Response = await request(app.getHttpServer()).get(
-					`/tools/${externalToolEntity.id}/configuration`
-=======
 				const { user, schoolExternalTool } = await setup();
 				currentUser = mapUserToCurrentUser(user);
 
 				const response: Response = await request(app.getHttpServer()).get(
 					`/tools/school-external-tools/${schoolExternalTool.id}/configuration-template`
->>>>>>> ced62116
 				);
 
 				expect(response.status).toEqual(HttpStatus.FORBIDDEN);
@@ -455,51 +379,22 @@
 
 				const user: User = userFactory.buildWithId({ school, roles: [adminRole] });
 
-<<<<<<< HEAD
-				const externalToolEntity: ExternalToolEntity = externalToolEntityFactory.buildWithId();
-=======
 				const [globalParameter, schoolParameter, contextParameter] = customParameterDOFactory.buildListWithEachType();
 				const externalTool: ExternalTool = externalToolFactory.buildWithId({
 					parameters: [globalParameter, schoolParameter, contextParameter],
 				});
->>>>>>> ced62116
 
 				const schoolExternalTool: SchoolExternalTool = schoolExternalToolFactory.buildWithId({
 					school,
 					tool: externalTool,
 				});
 
-<<<<<<< HEAD
-				await em.persistAndFlush([user, school, adminRole, externalToolEntity]);
-=======
 				await em.persistAndFlush([user, school, adminRole, externalTool, schoolExternalTool]);
->>>>>>> ced62116
-				em.clear();
-
-				return {
-					user,
-					school,
-<<<<<<< HEAD
-					externalToolEntity,
-					customParameterResponse,
-				};
-			};
-
-			it('should return a tool', async () => {
-				const { user, externalToolEntity, customParameterResponse } = await setup();
-				currentUser = mapUserToCurrentUser(user);
-
-				const response: Response = await request(app.getHttpServer()).get(
-					`/tools/${externalToolEntity.id}/configuration`
-				);
-
-				expect(response.body).toEqual({
-					id: externalToolEntity.id,
-					name: externalToolEntity.name,
-					logoUrl: externalToolEntity.logoUrl,
-					version: externalToolEntity.version,
-					parameters: customParameterResponse,
-=======
+				em.clear();
+
+				return {
+					user,
+					school,
 					externalTool,
 					schoolParameter,
 					schoolExternalTool,
@@ -533,7 +428,6 @@
 							location: CustomParameterLocationParams.BODY,
 						},
 					],
->>>>>>> ced62116
 				});
 			});
 		});
@@ -549,32 +443,24 @@
 
 				const user: User = userFactory.buildWithId({ school, roles: [adminRole] });
 
-				const externalToolEntity: ExternalToolEntity = externalToolEntityFactory.buildWithId({ isHidden: true });
-
-				await em.persistAndFlush([user, school, adminRole, externalToolEntity]);
-				em.clear();
-
-				return {
-					user,
-					school,
-					externalToolEntity,
+				const externalTool: ExternalTool = externalToolFactory.buildWithId({ isHidden: true });
+
+				await em.persistAndFlush([user, school, adminRole, externalTool]);
+				em.clear();
+
+				return {
+					user,
+					school,
+					externalTool,
 				};
 			};
 
 			it('should throw notFoundException', async () => {
-<<<<<<< HEAD
-				const { user, externalToolEntity } = await setup();
-				currentUser = mapUserToCurrentUser(user);
-
-				const response: Response = await request(app.getHttpServer()).get(
-					`/tools/${externalToolEntity.id}/configuration`
-=======
 				const { user } = await setup();
 				currentUser = mapUserToCurrentUser(user);
 
 				const response: Response = await request(app.getHttpServer()).get(
 					`/tools/school-external-tools/${new ObjectId().toHexString()}/configuration-template`
->>>>>>> ced62116
 				);
 
 				expect(response.status).toEqual(HttpStatus.NOT_FOUND);
@@ -591,11 +477,8 @@
 
 				const user: User = userFactory.buildWithId({ school, roles: [] });
 
-				const externalToolEntity: ExternalToolEntity = externalToolEntityFactory.buildWithId();
-
-<<<<<<< HEAD
-				await em.persistAndFlush([user, school, externalToolEntity, course]);
-=======
+				const externalTool: ExternalTool = externalToolFactory.buildWithId();
+
 				const schoolExternalTool: SchoolExternalTool = schoolExternalToolFactory.buildWithId({
 					school,
 					tool: externalTool,
@@ -606,34 +489,20 @@
 				});
 
 				await em.persistAndFlush([user, school, externalTool, schoolExternalTool, contextExternalTool, course]);
->>>>>>> ced62116
-				em.clear();
-
-				return {
-					user,
-<<<<<<< HEAD
-					externalToolEntity,
-					course,
-=======
+				em.clear();
+
+				return {
+					user,
 					contextExternalTool,
->>>>>>> ced62116
 				};
 			};
 
 			it('should return a forbidden status', async () => {
-<<<<<<< HEAD
-				const { user, externalToolEntity, course } = await setup();
-				currentUser = mapUserToCurrentUser(user);
-
-				const response: Response = await request(app.getHttpServer()).get(
-					`/tools/${externalToolEntity.id}/course/${course.id}/configuration`
-=======
 				const { user, contextExternalTool } = await setup();
 				currentUser = mapUserToCurrentUser(user);
 
 				const response: Response = await request(app.getHttpServer()).get(
 					`/tools/context-external-tools/${contextExternalTool.id}/configuration-template`
->>>>>>> ced62116
 				);
 
 				expect(response.status).toEqual(HttpStatus.FORBIDDEN);
@@ -653,43 +522,6 @@
 
 				const course: Course = courseFactory.buildWithId({ school, teachers: [user] });
 
-<<<<<<< HEAD
-				const customParameterResponse: CustomParameterResponse[] = [
-					{
-						name: 'name',
-						displayName: 'User Friendly Name',
-						description: 'This is a mock parameter.',
-						defaultValue: 'default',
-						location: CustomParameterLocationParams.PATH,
-						scope: CustomParameterScopeTypeParams.CONTEXT,
-						type: CustomParameterTypeParams.STRING,
-						regex: 'regex',
-						regexComment: 'mockComment',
-						isOptional: false,
-					},
-				];
-
-				const customParameters: CustomParameterDto[] = [
-					{
-						name: 'name',
-						displayName: 'User Friendly Name',
-						description: 'This is a mock parameter.',
-						default: 'default',
-						location: CustomParameterLocation.PATH,
-						scope: CustomParameterScope.CONTEXT,
-						type: CustomParameterType.STRING,
-						regex: 'regex',
-						regexComment: 'mockComment',
-						isOptional: false,
-					},
-				];
-
-				const externalToolEntity: ExternalToolEntity = externalToolEntityFactory.buildWithId({
-					parameters: customParameters,
-				});
-
-				await em.persistAndFlush([user, school, course, teacherRole, externalToolEntity]);
-=======
 				const [globalParameter, schoolParameter, contextParameter] = customParameterDOFactory.buildListWithEachType();
 				const externalTool: ExternalTool = externalToolFactory.buildWithId({
 					parameters: [globalParameter, schoolParameter, contextParameter],
@@ -707,34 +539,12 @@
 				});
 
 				await em.persistAndFlush([user, school, externalTool, schoolExternalTool, contextExternalTool, course]);
->>>>>>> ced62116
 				em.clear();
 
 				return {
 					user,
 					school,
 					course,
-<<<<<<< HEAD
-					externalToolEntity,
-					customParameterResponse,
-				};
-			};
-
-			it('should return a tool', async () => {
-				const { user, externalToolEntity, customParameterResponse, course } = await setup();
-				currentUser = mapUserToCurrentUser(user);
-
-				const response: Response = await request(app.getHttpServer()).get(
-					`/tools/${externalToolEntity.id}/course/${course.id}/configuration`
-				);
-
-				expect(response.body).toEqual({
-					id: externalToolEntity.id,
-					name: externalToolEntity.name,
-					logoUrl: externalToolEntity.logoUrl,
-					version: externalToolEntity.version,
-					parameters: customParameterResponse,
-=======
 					externalTool,
 					contextParameter,
 					schoolExternalTool,
@@ -770,7 +580,6 @@
 							location: CustomParameterLocationParams.BODY,
 						},
 					],
->>>>>>> ced62116
 				});
 			});
 		});
@@ -788,11 +597,8 @@
 
 				const course: Course = courseFactory.buildWithId({ school, teachers: [user] });
 
-				const externalToolEntity: ExternalToolEntity = externalToolEntityFactory.buildWithId({ isHidden: true });
-
-<<<<<<< HEAD
-				await em.persistAndFlush([user, school, teacherRole, externalToolEntity, course]);
-=======
+				const externalTool: ExternalTool = externalToolFactory.buildWithId({ isHidden: true });
+
 				const schoolExternalTool: SchoolExternalTool = schoolExternalToolFactory.buildWithId({
 					school,
 					tool: externalTool,
@@ -813,36 +619,22 @@
 					contextExternalTool,
 					course,
 				]);
->>>>>>> ced62116
-				em.clear();
-
-				return {
-					user,
-					school,
-<<<<<<< HEAD
-					externalToolEntity,
-					course,
-=======
+				em.clear();
+
+				return {
+					user,
+					school,
 					externalTool,
 					contextExternalTool,
->>>>>>> ced62116
 				};
 			};
 
 			it('should throw notFoundException', async () => {
-<<<<<<< HEAD
-				const { user, externalToolEntity, course } = await setup();
-				currentUser = mapUserToCurrentUser(user);
-
-				const response: Response = await request(app.getHttpServer()).get(
-					`/tools/${externalToolEntity.id}/course/${course.id}/configuration`
-=======
 				const { user, contextExternalTool } = await setup();
 				currentUser = mapUserToCurrentUser(user);
 
 				const response: Response = await request(app.getHttpServer()).get(
 					`/tools/context-external-tools/${contextExternalTool.id}/configuration-template`
->>>>>>> ced62116
 				);
 				expect(response.status).toEqual(HttpStatus.NOT_FOUND);
 			});
