import { EntityManager, MikroORM } from '@mikro-orm/core';
import { ObjectId } from '@mikro-orm/mongodb';
import { accountFactory } from '@modules/account/testing';
import { BoardExternalReferenceType } from '@modules/board';
import { cardEntityFactory, columnBoardEntityFactory, columnEntityFactory } from '@modules/board/testing';
import { schoolEntityFactory } from '@modules/school/testing';
import { ServerTestModule } from '@modules/server';
import { HttpStatus, INestApplication } from '@nestjs/common';
import { Test, TestingModule } from '@nestjs/testing';
<<<<<<< HEAD
import { User } from '@shared/domain/entity';
=======
>>>>>>> 4677a937
import { Permission } from '@shared/domain/interface';
import { courseFactory } from '@testing/factory/course.factory';
import { UserAndAccountTestFactory } from '@testing/factory/user-and-account.test.factory';
import { userFactory } from '@testing/factory/user.factory';
import { TestApiClient } from '@testing/test-api-client';
import {
	CustomParameterLocationParams,
	CustomParameterScopeTypeParams,
	CustomParameterTypeParams,
	ToolContextType,
} from '../../../common/enum';
import { ContextExternalToolEntity, ContextExternalToolType } from '../../../context-external-tool/repo';
import { contextExternalToolEntityFactory } from '../../../context-external-tool/testing';
import { schoolExternalToolEntityFactory } from '../../../school-external-tool/testing';
import { customParameterFactory, externalToolEntityFactory, mediumEntityFactory } from '../../testing';
import {
	ContextExternalToolConfigurationTemplateListResponse,
	ContextExternalToolConfigurationTemplateResponse,
	PreferredToolListResponse,
	SchoolExternalToolConfigurationTemplateListResponse,
	SchoolExternalToolConfigurationTemplateResponse,
	ToolContextTypesListResponse,
} from '../dto';

describe('ToolConfigurationController (API)', () => {
	let app: INestApplication;
	let em: EntityManager;
	let orm: MikroORM;
	let testApiClient: TestApiClient;

	beforeAll(async () => {
		const moduleRef: TestingModule = await Test.createTestingModule({
			imports: [ServerTestModule],
		}).compile();

		app = moduleRef.createNestApplication();
		await app.init();
		em = app.get(EntityManager);
		orm = app.get(MikroORM);
		testApiClient = new TestApiClient(app, 'tools');
	});

	afterAll(async () => {
		await app.close();
	});

	afterEach(async () => {
		await orm.getSchemaGenerator().clearDatabase();
	});

	describe('[GET] tools/:contextType/:contextId/available-tools', () => {
		describe('when the user is not authorized', () => {
			const setup = async () => {
				const school = schoolEntityFactory.buildWithId();

				const { studentUser, studentAccount } = UserAndAccountTestFactory.buildStudent({ school });

				const course = courseFactory.buildWithId({ teachers: [studentUser], school });

				const [globalParameter, schoolParameter, contextParameter] = customParameterFactory.buildListWithEachType();
				const externalTool = externalToolEntityFactory.buildWithId({
					parameters: [globalParameter, schoolParameter, contextParameter],
				});

				const schoolExternalTool = schoolExternalToolEntityFactory.buildWithId({
					school,
					tool: externalTool,
				});

				const contextExternalTool: ContextExternalToolEntity = contextExternalToolEntityFactory.buildWithId({
					schoolTool: schoolExternalTool,
					contextType: ContextExternalToolType.COURSE,
					contextId: course.id,
				});

				await em.persistAndFlush([
					school,
					course,
					studentUser,
					studentAccount,
					externalTool,
					schoolExternalTool,
					contextExternalTool,
				]);
				em.clear();

				const loggedInClient: TestApiClient = await testApiClient.login(studentAccount);

				return {
					course,
					externalTool,
					schoolExternalTool,
					contextParameter,
					loggedInClient,
				};
			};

			it('should return a forbidden status', async () => {
				const { course, loggedInClient } = await setup();

				const response = await loggedInClient.get(`course/${course.id}/available-tools`);

				expect(response.status).toEqual(HttpStatus.FORBIDDEN);
			});
		});

		describe('when tools are available for a context', () => {
			const setup = async () => {
				const school = schoolEntityFactory.buildWithId();

				const { teacherUser, teacherAccount } = UserAndAccountTestFactory.buildTeacher({ school }, [
					Permission.CONTEXT_TOOL_ADMIN,
				]);

				const course = courseFactory.buildWithId({ teachers: [teacherUser], school });
				const board = columnBoardEntityFactory.build({
					context: { type: BoardExternalReferenceType.Course, id: course.id },
				});
				const columnNode = columnEntityFactory.withParent(board).build();
				const cardNode = cardEntityFactory.withParent(columnNode).build({ position: 0 });

				const [globalParameter, schoolParameter, contextParameter] = customParameterFactory.buildListWithEachType();
				const externalTool = externalToolEntityFactory.buildWithId({
					restrictToContexts: [ToolContextType.COURSE],
					logoBase64: 'logo',
					parameters: [globalParameter, schoolParameter, contextParameter],
				});
				externalTool.logoUrl = `http://localhost:3030/api/v3/tools/external-tools/${externalTool.id}/logo`;

				const externalToolWithoutContextRestriction = externalToolEntityFactory.buildWithId({
					restrictToContexts: [],
				});

				const schoolExternalTool = schoolExternalToolEntityFactory.buildWithId({
					school,
					tool: externalTool,
				});

				const schoolExternalTool2 = schoolExternalToolEntityFactory.buildWithId({
					school,
					tool: externalToolWithoutContextRestriction,
				});

				await em.persistAndFlush([
					school,
					course,
					board,
					columnNode,
					cardNode,
					teacherUser,
					teacherAccount,
					externalTool,
					externalToolWithoutContextRestriction,
					schoolExternalTool,
					schoolExternalTool2,
				]);
				em.clear();

				const loggedInClient: TestApiClient = await testApiClient.login(teacherAccount);

				return {
					course,
					board,
					externalTool,
					externalToolWithoutContextRestriction,
					schoolExternalTool,
					schoolExternalTool2,
					contextParameter,
					loggedInClient,
				};
			};

			it('should return an array of available tools with parameters of scope context', async () => {
				const {
					course,
					externalTool,
					externalToolWithoutContextRestriction,
					contextParameter,
					schoolExternalTool,
					schoolExternalTool2,
					loggedInClient,
				} = await setup();

				const response = await loggedInClient.get(`course/${course.id}/available-tools`);

				expect(response.body).toEqual<ContextExternalToolConfigurationTemplateListResponse>({
					data: [
						{
							externalToolId: externalTool.id,
							schoolExternalToolId: schoolExternalTool.id,
							name: externalTool.name,
							baseUrl: externalTool.config.baseUrl,
							logoUrl: externalTool.logoUrl,
							parameters: [
								{
									name: contextParameter.name,
									displayName: contextParameter.displayName,
									isOptional: contextParameter.isOptional,
									isProtected: contextParameter.isProtected,
									defaultValue: contextParameter.default,
									description: contextParameter.description,
									regex: contextParameter.regex,
									regexComment: contextParameter.regexComment,
									type: CustomParameterTypeParams.STRING,
									scope: CustomParameterScopeTypeParams.CONTEXT,
									location: CustomParameterLocationParams.BODY,
								},
							],
						},
						{
							externalToolId: externalToolWithoutContextRestriction.id,
							name: externalToolWithoutContextRestriction.name,
							baseUrl: externalToolWithoutContextRestriction.config.baseUrl,
							parameters: [],
							schoolExternalToolId: schoolExternalTool2.id,
						},
					],
				});
			});

			it('should not return the context restricted tool', async () => {
				const { board, loggedInClient, externalToolWithoutContextRestriction, schoolExternalTool2 } = await setup();

				const response = await loggedInClient.get(`board-element/${board.id}/available-tools`);

				expect(response.body).toEqual<ContextExternalToolConfigurationTemplateListResponse>({
					data: [
						{
							externalToolId: externalToolWithoutContextRestriction.id,
							name: externalToolWithoutContextRestriction.name,
							baseUrl: externalToolWithoutContextRestriction.config.baseUrl,
							parameters: [],
							schoolExternalToolId: schoolExternalTool2.id,
						},
					],
				});
			});
		});

		describe('when no tools are available for a course', () => {
			const setup = async () => {
				const school = schoolEntityFactory.buildWithId();

				const { teacherUser, teacherAccount } = UserAndAccountTestFactory.buildTeacher({}, [
					Permission.CONTEXT_TOOL_ADMIN,
				]);

				const course = courseFactory.buildWithId({ teachers: [teacherUser], school });

				const externalTool = externalToolEntityFactory.buildWithId();

				await em.persistAndFlush([teacherUser, school, course, teacherAccount, externalTool]);
				em.clear();

				const loggedInClient: TestApiClient = await testApiClient.login(teacherAccount);

				return {
					loggedInClient,
					course,
				};
			};

			it('should return an empty array', async () => {
				const { loggedInClient, course } = await setup();

				const response = await loggedInClient.get(`course/${course.id}/available-tools`);

				expect(response.body).toEqual<SchoolExternalToolConfigurationTemplateListResponse>({
					data: [],
				});
			});
		});
	});

	describe('[GET] tools/school/:schoolId/available-tools', () => {
		describe('when the user is not authorized', () => {
			const setup = async () => {
				const school = schoolEntityFactory.buildWithId();

<<<<<<< HEAD
				const user: User = userFactory.buildWithId({ school, roles: [] });
=======
				const user = userFactory.buildWithId({ school, roles: [] });
>>>>>>> 4677a937
				const account = accountFactory.buildWithId({ userId: user.id });

				const course = courseFactory.buildWithId({ teachers: [user], school });

				const [globalParameter, schoolParameter, contextParameter] = customParameterFactory.buildListWithEachType();
				const externalTool = externalToolEntityFactory.buildWithId({
					parameters: [globalParameter, schoolParameter, contextParameter],
				});

				const schoolExternalTool = schoolExternalToolEntityFactory.buildWithId({
					school,
					tool: externalTool,
				});

				await em.persistAndFlush([user, account, course, school, externalTool, schoolExternalTool]);
				em.clear();

				const loggedInClient: TestApiClient = await testApiClient.login(account);

				return {
					loggedInClient,
					school,
				};
			};

			it('should return a forbidden status', async () => {
				const { loggedInClient, school } = await setup();

				const response = await loggedInClient.get(`school/${school.id}/available-tools`);

				expect(response.status).toEqual(HttpStatus.FORBIDDEN);
			});
		});

		describe('when tools are available for a school', () => {
			const setup = async () => {
				const school = schoolEntityFactory.buildWithId();

				const { adminUser, adminAccount } = UserAndAccountTestFactory.buildAdmin({}, [Permission.TOOL_ADMIN]);

				const [globalParameter, schoolParameter, contextParameter] = customParameterFactory.buildListWithEachType();
				const externalTool = externalToolEntityFactory.buildWithId({
					logoBase64: 'logo',
					parameters: [globalParameter, schoolParameter, contextParameter],
				});
				externalTool.logoUrl = `http://localhost:3030/api/v3/tools/external-tools/${externalTool.id}/logo`;

				await em.persistAndFlush([adminUser, school, adminAccount, externalTool]);
				em.clear();

				const loggedInClient: TestApiClient = await testApiClient.login(adminAccount);

				return {
					loggedInClient,
					school,
					externalTool,
					schoolParameter,
				};
			};

			it('should return a list of available external tools with parameters of scope school', async () => {
				const { loggedInClient, school, externalTool, schoolParameter } = await setup();

				const response = await loggedInClient.get(`school/${school.id}/available-tools`);

				expect(response.body).toEqual<SchoolExternalToolConfigurationTemplateListResponse>({
					data: [
						{
							externalToolId: externalTool.id,
							name: externalTool.name,
							baseUrl: externalTool.config.baseUrl,
							logoUrl: externalTool.logoUrl,
							parameters: [
								{
									name: schoolParameter.name,
									displayName: schoolParameter.displayName,
									isOptional: schoolParameter.isOptional,
									isProtected: schoolParameter.isProtected,
									defaultValue: schoolParameter.default,
									description: schoolParameter.description,
									regex: schoolParameter.regex,
									regexComment: schoolParameter.regexComment,
									type: CustomParameterTypeParams.STRING,
									scope: CustomParameterScopeTypeParams.SCHOOL,
									location: CustomParameterLocationParams.BODY,
								},
							],
						},
					],
				});
			});
		});

		describe('when no tools are available for a school', () => {
			const setup = async () => {
				const school = schoolEntityFactory.buildWithId();

				const { adminUser, adminAccount } = UserAndAccountTestFactory.buildAdmin({}, [Permission.SCHOOL_TOOL_ADMIN]);

				await em.persistAndFlush([adminUser, school, adminAccount]);
				em.clear();

				const loggedInClient: TestApiClient = await testApiClient.login(adminAccount);

				return {
					loggedInClient,
					school,
				};
			};

			it('should return an empty array', async () => {
				const { loggedInClient, school } = await setup();

				const response = await loggedInClient.get(`school/${school.id}/available-tools`);

				expect(response.body).toEqual<SchoolExternalToolConfigurationTemplateListResponse>({
					data: [],
				});
			});
		});
	});

	describe('GET tools/school-external-tools/:schoolExternalToolId/configuration-template', () => {
		describe('when the user is not authorized', () => {
			const setup = async () => {
				const school = schoolEntityFactory.build();
				// not on same school like the tool
				const { adminAccount, adminUser } = UserAndAccountTestFactory.buildAdmin({}, []);
				const externalTool = externalToolEntityFactory.build();
				const schoolExternalTool = schoolExternalToolEntityFactory.build({
					school,
					tool: externalTool,
				});

				await em.persistAndFlush([adminAccount, adminUser, school, externalTool, schoolExternalTool]);
				em.clear();

				const loggedInClient: TestApiClient = await testApiClient.login(adminAccount);

				return {
					loggedInClient,
					schoolExternalTool,
				};
			};

			it('should return a forbidden status', async () => {
				const { loggedInClient, schoolExternalTool } = await setup();

				const response = await loggedInClient.get(
					`school-external-tools/${schoolExternalTool.id}/configuration-template`
				);

				expect(response.status).toEqual(HttpStatus.FORBIDDEN);
			});
		});

		describe('when tool is not hidden', () => {
			const setup = async () => {
				const school = schoolEntityFactory.buildWithId();

				const { adminUser, adminAccount } = UserAndAccountTestFactory.buildAdmin({ school }, [
					Permission.SCHOOL_TOOL_ADMIN,
				]);

				const [globalParameter, schoolParameter, contextParameter] = customParameterFactory.buildListWithEachType();
				const medium = mediumEntityFactory.build();
				const externalTool = externalToolEntityFactory.withMedium(medium).buildWithId({
					parameters: [globalParameter, schoolParameter, contextParameter],
				});

				const schoolExternalTool = schoolExternalToolEntityFactory.buildWithId({
					school,
					tool: externalTool,
				});

				await em.persistAndFlush([adminUser, school, adminAccount, externalTool, schoolExternalTool]);
				em.clear();

				const loggedInClient: TestApiClient = await testApiClient.login(adminAccount);

				return {
					loggedInClient,
					school,
					externalTool,
					schoolParameter,
					schoolExternalTool,
					medium,
				};
			};

			it('should return a tool with parameter with scope school', async () => {
				const { loggedInClient, schoolExternalTool, externalTool, schoolParameter, medium } = await setup();

				const response = await loggedInClient.get(
					`school-external-tools/${schoolExternalTool.id}/configuration-template`
				);

				expect(response.body).toEqual<SchoolExternalToolConfigurationTemplateResponse>({
					externalToolId: externalTool.id,
					name: externalTool.name,
					baseUrl: externalTool.config.baseUrl,
					logoUrl: externalTool.logoUrl,
					parameters: [
						{
							name: schoolParameter.name,
							displayName: schoolParameter.displayName,
							isOptional: schoolParameter.isOptional,
							isProtected: schoolParameter.isProtected,
							defaultValue: schoolParameter.default,
							description: schoolParameter.description,
							regex: schoolParameter.regex,
							regexComment: schoolParameter.regexComment,
							type: CustomParameterTypeParams.STRING,
							scope: CustomParameterScopeTypeParams.SCHOOL,
							location: CustomParameterLocationParams.BODY,
						},
					],
					medium: {
						mediumId: medium.mediumId,
						mediaSourceId: medium.mediaSourceId,
						publisher: medium.publisher,
					},
				});
			});
		});

		describe('when tool is hidden', () => {
			const setup = async () => {
				const school = schoolEntityFactory.buildWithId();

				const { adminUser, adminAccount } = UserAndAccountTestFactory.buildAdmin({}, [Permission.SCHOOL_TOOL_ADMIN]);

				const externalTool = externalToolEntityFactory.buildWithId({ isHidden: true });

				await em.persistAndFlush([adminUser, school, adminAccount, externalTool]);
				em.clear();

				const loggedInClient: TestApiClient = await testApiClient.login(adminAccount);

				return {
					loggedInClient,
					school,
					externalTool,
				};
			};

			it('should throw notFoundException', async () => {
				const { loggedInClient } = await setup();

				const response = await loggedInClient.get(
					`school-external-tools/${new ObjectId().toHexString()}/configuration-template`
				);

				expect(response.status).toEqual(HttpStatus.NOT_FOUND);
			});
		});
	});

	describe('GET tools/context-external-tools/:contextExternalToolId/configuration-template', () => {
		describe('when the user is not authorized', () => {
			const setup = async () => {
				const school = schoolEntityFactory.build();
				const { adminUser, adminAccount } = UserAndAccountTestFactory.buildAdmin({}, [Permission.SCHOOL_TOOL_ADMIN]);
				// user is not part of the course
				const course = courseFactory.build();
				const externalTool = externalToolEntityFactory.build();
				const schoolExternalTool = schoolExternalToolEntityFactory.build({
					school,
					tool: externalTool,
				});

				await em.persistAndFlush([course, adminUser, adminAccount, school, externalTool, schoolExternalTool]);

				const contextExternalTool: ContextExternalToolEntity = contextExternalToolEntityFactory.build({
					schoolTool: schoolExternalTool,
					contextId: course.id,
				});

				await em.persistAndFlush([contextExternalTool]);
				em.clear();

				const loggedInClient: TestApiClient = await testApiClient.login(adminAccount);

				return {
					loggedInClient,
					contextExternalToolId: contextExternalTool.id,
				};
			};

			it('should return a forbidden status', async () => {
				const { loggedInClient, contextExternalToolId } = await setup();

				const response = await loggedInClient.get(
					`context-external-tools/${contextExternalToolId}/configuration-template`
				);

				expect(response.status).toEqual(HttpStatus.FORBIDDEN);
				// body
			});
		});

		describe('when tool is not hidden', () => {
			const setup = async () => {
				const school = schoolEntityFactory.buildWithId();

				const { teacherUser, teacherAccount } = UserAndAccountTestFactory.buildTeacher({ school }, [
					Permission.CONTEXT_TOOL_ADMIN,
				]);

				const course = courseFactory.buildWithId({ school, teachers: [teacherUser] });

				const [globalParameter, schoolParameter, contextParameter] = customParameterFactory.buildListWithEachType();
				const externalTool = externalToolEntityFactory.buildWithId({
					parameters: [globalParameter, schoolParameter, contextParameter],
				});

				const schoolExternalTool = schoolExternalToolEntityFactory.buildWithId({
					school,
					tool: externalTool,
				});

				const contextExternalTool: ContextExternalToolEntity = contextExternalToolEntityFactory.buildWithId({
					schoolTool: schoolExternalTool,
					contextType: ContextExternalToolType.COURSE,
					contextId: course.id,
				});

				await em.persistAndFlush([
					teacherUser,
					teacherAccount,
					school,
					externalTool,
					schoolExternalTool,
					contextExternalTool,
					course,
				]);
				em.clear();

				const loggedInClient: TestApiClient = await testApiClient.login(teacherAccount);

				return {
					loggedInClient,
					externalTool,
					contextParameter,
					schoolExternalTool,
					contextExternalTool,
				};
			};

			it('should return a tool with parameter with scope context', async () => {
				const { loggedInClient, externalTool, schoolExternalTool, contextParameter, contextExternalTool } =
					await setup();

				const response = await loggedInClient.get(
					`context-external-tools/${contextExternalTool.id}/configuration-template`
				);

				expect(response.body).toEqual<ContextExternalToolConfigurationTemplateResponse>({
					externalToolId: externalTool.id,
					schoolExternalToolId: schoolExternalTool.id,
					name: externalTool.name,
					baseUrl: externalTool.config.baseUrl,
					logoUrl: externalTool.logoUrl,
					parameters: [
						{
							name: contextParameter.name,
							displayName: contextParameter.displayName,
							isOptional: contextParameter.isOptional,
							isProtected: contextParameter.isProtected,
							defaultValue: contextParameter.default,
							description: contextParameter.description,
							regex: contextParameter.regex,
							regexComment: contextParameter.regexComment,
							type: CustomParameterTypeParams.STRING,
							scope: CustomParameterScopeTypeParams.CONTEXT,
							location: CustomParameterLocationParams.BODY,
						},
					],
				});
			});
		});

		describe('when tool is hidden', () => {
			const setup = async () => {
				const school = schoolEntityFactory.build();
				const { teacherAccount, teacherUser } = UserAndAccountTestFactory.buildTeacher({ school }, [
					Permission.CONTEXT_TOOL_ADMIN,
				]);
				const course = courseFactory.build({ school, teachers: [teacherUser] });
				const externalTool = externalToolEntityFactory.build({ isHidden: true });
				const schoolExternalTool = schoolExternalToolEntityFactory.build({
					school,
					tool: externalTool,
				});

				await em.persistAndFlush([teacherUser, school, teacherAccount, externalTool, schoolExternalTool, course]);

				const contextExternalTool: ContextExternalToolEntity = contextExternalToolEntityFactory.build({
					schoolTool: schoolExternalTool,
					contextType: ContextExternalToolType.COURSE,
					contextId: course.id,
				});

				await em.persistAndFlush([contextExternalTool]);
				em.clear();

				const loggedInClient: TestApiClient = await testApiClient.login(teacherAccount);

				return {
					loggedInClient,
					school,
					externalTool,
					contextExternalTool,
				};
			};

			it('should throw notFoundException', async () => {
				const { loggedInClient, contextExternalTool } = await setup();

				const response = await loggedInClient.get(
					`context-external-tools/${contextExternalTool.id}/configuration-template`
				);

				expect(response.status).toEqual(HttpStatus.NOT_FOUND);
			});
		});
	});

	describe('GET tools/context-types', () => {
		describe('when user is not authorized', () => {
			it('should return unauthorized status', async () => {
				const response = await testApiClient.get('context-types');

				expect(response.status).toEqual(HttpStatus.UNAUTHORIZED);
			});
		});

		describe('when user is authorized', () => {
			const setup = async () => {
				const { adminAccount, adminUser } = UserAndAccountTestFactory.buildAdmin({}, [Permission.TOOL_ADMIN]);

				await em.persistAndFlush([adminAccount, adminUser]);
				em.clear();

				const loggedInClient: TestApiClient = await testApiClient.login(adminAccount);

				const contextTypeList: ToolContextTypesListResponse = new ToolContextTypesListResponse([
					ToolContextType.COURSE,
					ToolContextType.BOARD_ELEMENT,
					ToolContextType.MEDIA_BOARD,
				]);

				return { loggedInClient, contextTypeList };
			};

			it('should return all context types', async () => {
				const { loggedInClient, contextTypeList } = await setup();

				const response = await loggedInClient.get('context-types');

				expect(response.body).toEqual(contextTypeList);
			});
		});
	});

	describe('[GET] tools/preferred-tools', () => {
		describe('when the user is not authorized', () => {
			const setup = async () => {
				const school = schoolEntityFactory.buildWithId();

				const { adminUser, adminAccount } = UserAndAccountTestFactory.buildAdmin();

				const externalTool = externalToolEntityFactory.buildWithId({
					isPreferred: true,
					iconName: 'iconName',
				});

				const schoolExternalTool = schoolExternalToolEntityFactory.buildWithId({
					school,
					tool: externalTool,
				});

				await em.persistAndFlush([school, adminUser, adminAccount, externalTool, schoolExternalTool]);
				em.clear();

				const loggedInClient: TestApiClient = await testApiClient.login(adminAccount);

				return {
					loggedInClient,
				};
			};

			it('should return a unauthorized status', async () => {
				const { loggedInClient } = await setup();

				const response = await loggedInClient.get(`/preferred-tools`);

				expect(response.status).toEqual(HttpStatus.UNAUTHORIZED);
			});
		});

		describe('when preferred tools are available for a context', () => {
			const setup = async () => {
				const school = schoolEntityFactory.buildWithId();

				const { teacherUser, teacherAccount } = UserAndAccountTestFactory.buildTeacher({ school }, [
					Permission.CONTEXT_TOOL_ADMIN,
				]);

				const externalTool = externalToolEntityFactory.buildWithId({
					restrictToContexts: [],
					isPreferred: true,
					iconName: 'iconName',
				});

				const externalToolWithContextRestriction = externalToolEntityFactory.buildWithId({
					restrictToContexts: [ToolContextType.COURSE],
					isPreferred: true,
					iconName: 'iconName',
				});

				const schoolExternalTool = schoolExternalToolEntityFactory.buildWithId({
					school,
					tool: externalTool,
				});

				const schoolExternalTool2 = schoolExternalToolEntityFactory.buildWithId({
					school,
					tool: externalToolWithContextRestriction,
				});

				await em.persistAndFlush([
					school,
					teacherUser,
					teacherAccount,
					externalTool,
					externalToolWithContextRestriction,
					schoolExternalTool,
					schoolExternalTool2,
				]);
				em.clear();

				const loggedInClient: TestApiClient = await testApiClient.login(teacherAccount);

				return {
					externalTool,
					externalToolWithContextRestriction,
					schoolExternalTool,
					schoolExternalTool2,
					loggedInClient,
				};
			};

			it('should return an array of preferred tools', async () => {
				const {
					externalTool,
					externalToolWithContextRestriction,
					schoolExternalTool,
					schoolExternalTool2,
					loggedInClient,
				} = await setup();

				const response = await loggedInClient.get('/preferred-tools');

				expect(response.body).toEqual<PreferredToolListResponse>({
					data: [
						{
							schoolExternalToolId: schoolExternalTool.id,
							name: externalTool.name,
							iconName: 'iconName',
						},
						{
							schoolExternalToolId: schoolExternalTool2.id,
							name: externalToolWithContextRestriction.name,
							iconName: 'iconName',
						},
					],
				});
			});

			it('should not return the context restricted tool', async () => {
				const { loggedInClient, externalTool, schoolExternalTool } = await setup();

				const response = await loggedInClient.get('/preferred-tools').query({ contextType: 'board-element' });

				expect(response.body).toEqual<PreferredToolListResponse>({
					data: [
						{
							schoolExternalToolId: schoolExternalTool.id,
							name: externalTool.name,
							iconName: 'iconName',
						},
					],
				});
			});
		});

		describe('when no preferred tools are available', () => {
			const setup = async () => {
				const school = schoolEntityFactory.buildWithId();

				const { teacherUser, teacherAccount } = UserAndAccountTestFactory.buildTeacher({}, [
					Permission.CONTEXT_TOOL_ADMIN,
				]);

				const externalTool = externalToolEntityFactory.buildWithId({
					isPreferred: false,
				});

				const schoolExternalTool = schoolExternalToolEntityFactory.buildWithId({
					school,
					tool: externalTool,
				});

				await em.persistAndFlush([teacherUser, school, teacherAccount, externalTool, schoolExternalTool]);
				em.clear();

				const loggedInClient: TestApiClient = await testApiClient.login(teacherAccount);

				return {
					loggedInClient,
				};
			};

			it('should return an empty array', async () => {
				const { loggedInClient } = await setup();

				const response = await loggedInClient.get('/preferred-tools');

				expect(response.body).toEqual<PreferredToolListResponse>({
					data: [],
				});
			});
		});
	});
});<|MERGE_RESOLUTION|>--- conflicted
+++ resolved
@@ -7,10 +7,6 @@
 import { ServerTestModule } from '@modules/server';
 import { HttpStatus, INestApplication } from '@nestjs/common';
 import { Test, TestingModule } from '@nestjs/testing';
-<<<<<<< HEAD
-import { User } from '@shared/domain/entity';
-=======
->>>>>>> 4677a937
 import { Permission } from '@shared/domain/interface';
 import { courseFactory } from '@testing/factory/course.factory';
 import { UserAndAccountTestFactory } from '@testing/factory/user-and-account.test.factory';
@@ -290,11 +286,7 @@
 			const setup = async () => {
 				const school = schoolEntityFactory.buildWithId();
 
-<<<<<<< HEAD
-				const user: User = userFactory.buildWithId({ school, roles: [] });
-=======
 				const user = userFactory.buildWithId({ school, roles: [] });
->>>>>>> 4677a937
 				const account = accountFactory.buildWithId({ userId: user.id });
 
 				const course = courseFactory.buildWithId({ teachers: [user], school });
