import { EntityManager, MikroORM } from '@mikro-orm/core';
import { ObjectId } from '@mikro-orm/mongodb';
import { HttpStatus, INestApplication } from '@nestjs/common';
import { Test, TestingModule } from '@nestjs/testing';
import { Account, Course, Permission, School, User } from '@shared/domain';
import {
	accountFactory,
	contextExternalToolEntityFactory,
	courseFactory,
	customParameterFactory,
	externalToolEntityFactory,
	schoolExternalToolEntityFactory,
	schoolFactory,
	TestApiClient,
	UserAndAccountTestFactory,
	userFactory,
} from '@shared/testing';
import { ServerTestModule } from '@src/modules/server';
import { CustomParameterTypeParams } from '@src/modules/tool/common/enum';
import { Response } from 'supertest';
import { Configuration } from '@hpi-schul-cloud/commons/lib';
import { CustomParameterLocationParams, CustomParameterScopeTypeParams } from '../../../common/enum';
import { ContextExternalToolEntity, ContextExternalToolType } from '../../../context-external-tool/entity';
import { SchoolExternalToolEntity } from '../../../school-external-tool/entity';
import { ExternalToolEntity } from '../../entity';
import {
	ContextExternalToolConfigurationTemplateListResponse,
	ContextExternalToolConfigurationTemplateResponse,
	SchoolExternalToolConfigurationTemplateListResponse,
	SchoolExternalToolConfigurationTemplateResponse,
} from '../dto';

describe('ToolConfigurationController (API)', () => {
	let app: INestApplication;
	let em: EntityManager;
	let orm: MikroORM;

	let testApiClient: TestApiClient;

	beforeAll(async () => {
		const moduleRef: TestingModule = await Test.createTestingModule({
			imports: [ServerTestModule],
		}).compile();

		app = moduleRef.createNestApplication();
		await app.init();
		em = app.get(EntityManager);
		orm = app.get(MikroORM);
		testApiClient = new TestApiClient(app, 'tools');
	});

	afterAll(async () => {
		await app.close();
	});

	afterEach(async () => {
		await orm.getSchemaGenerator().clearDatabase();
	});

	describe('[GET] tools/:contextType/:contextId/available-tools', () => {
		describe('when the user is not authorized', () => {
			const setup = async () => {
				const school: School = schoolFactory.buildWithId();

				const { studentUser, studentAccount } = UserAndAccountTestFactory.buildStudent({ school });

				const course: Course = courseFactory.buildWithId({ teachers: [studentUser], school });

				const [globalParameter, schoolParameter, contextParameter] = customParameterFactory.buildListWithEachType();
				const externalTool: ExternalToolEntity = externalToolEntityFactory.buildWithId({
					parameters: [globalParameter, schoolParameter, contextParameter],
				});

				const schoolExternalTool: SchoolExternalToolEntity = schoolExternalToolEntityFactory.buildWithId({
					school,
					tool: externalTool,
				});

				const contextExternalTool: ContextExternalToolEntity = contextExternalToolEntityFactory.buildWithId({
					schoolTool: schoolExternalTool,
					contextType: ContextExternalToolType.COURSE,
					contextId: course.id,
				});

				await em.persistAndFlush([
					school,
					course,
					studentUser,
					studentAccount,
					externalTool,
					schoolExternalTool,
					contextExternalTool,
				]);
				em.clear();

				const loggedInClient: TestApiClient = await testApiClient.login(studentAccount);

				return {
					course,
					externalTool,
					schoolExternalTool,
					contextParameter,
					loggedInClient,
				};
			};

			it('should return a forbidden status', async () => {
				const { course, loggedInClient } = await setup();

				const response: Response = await loggedInClient.get(`course/${course.id}/available-tools`);

				expect(response.status).toEqual(HttpStatus.FORBIDDEN);
			});
		});

		describe('when tools are available for a course', () => {
			const setup = async () => {
				const school: School = schoolFactory.buildWithId();

				const { teacherUser, teacherAccount } = UserAndAccountTestFactory.buildTeacher({ school }, [
					Permission.CONTEXT_TOOL_ADMIN,
				]);

				const course: Course = courseFactory.buildWithId({ teachers: [teacherUser], school });

				const baseUrl = Configuration.get('PUBLIC_BACKEND_URL') as string;
				const [globalParameter, schoolParameter, contextParameter] = customParameterFactory.buildListWithEachType();
<<<<<<< HEAD
				const externalTool: ExternalToolEntity = externalToolEntityFactory.build({
					logoBase64: 'logo',
					parameters: [globalParameter, schoolParameter, contextParameter],
				});
				externalTool.logoUrl = `${baseUrl}/v3/tools/external-tools/${externalTool.id}/logo`;
=======
				const externalTool: ExternalToolEntity = externalToolEntityFactory.buildWithId({
					logoBase64: 'logo',
					parameters: [globalParameter, schoolParameter, contextParameter],
				});
				externalTool.logoUrl = `http://localhost:3030/api/v3/tools/external-tools/${externalTool.id}/logo`;
>>>>>>> 1a8367ad

				const schoolExternalTool: SchoolExternalToolEntity = schoolExternalToolEntityFactory.buildWithId({
					school,
					tool: externalTool,
				});

				await em.persistAndFlush([school, course, teacherUser, teacherAccount, externalTool, schoolExternalTool]);
				em.clear();

				const loggedInClient: TestApiClient = await testApiClient.login(teacherAccount);

				return {
					course,
					externalTool,
					schoolExternalTool,
					contextParameter,
					loggedInClient,
				};
			};

			it('should return an array of available tools with parameters of scope context', async () => {
				const { course, externalTool, contextParameter, schoolExternalTool, loggedInClient } = await setup();

				const response: Response = await loggedInClient.get(`course/${course.id}/available-tools`);

				expect(response.body).toEqual<ContextExternalToolConfigurationTemplateListResponse>({
					data: [
						{
							externalToolId: externalTool.id,
							schoolExternalToolId: schoolExternalTool.id,
							name: externalTool.name,
							logoUrl: externalTool.logoUrl,
							parameters: [
								{
									name: contextParameter.name,
									displayName: contextParameter.displayName,
									isOptional: contextParameter.isOptional,
									defaultValue: contextParameter.default,
									description: contextParameter.description,
									regex: contextParameter.regex,
									regexComment: contextParameter.regexComment,
									type: CustomParameterTypeParams.STRING,
									scope: CustomParameterScopeTypeParams.CONTEXT,
									location: CustomParameterLocationParams.BODY,
								},
							],
							version: externalTool.version,
						},
					],
				});
			});
		});

		describe('when no tools are available for a course', () => {
			const setup = async () => {
				const school: School = schoolFactory.buildWithId();

				const { teacherUser, teacherAccount } = UserAndAccountTestFactory.buildTeacher({}, [
					Permission.CONTEXT_TOOL_ADMIN,
				]);

				const course: Course = courseFactory.buildWithId({ teachers: [teacherUser], school });

				const externalTool: ExternalToolEntity = externalToolEntityFactory.buildWithId();

				await em.persistAndFlush([teacherUser, school, course, teacherAccount, externalTool]);
				em.clear();

				const loggedInClient: TestApiClient = await testApiClient.login(teacherAccount);

				return {
					loggedInClient,
					course,
				};
			};

			it('should return an empty array', async () => {
				const { loggedInClient, course } = await setup();

				const response: Response = await loggedInClient.get(`course/${course.id}/available-tools`);

				expect(response.body).toEqual<SchoolExternalToolConfigurationTemplateListResponse>({
					data: [],
				});
			});
		});
	});

	describe('[GET] tools/school/:schoolId/available-tools', () => {
		describe('when the user is not authorized', () => {
			const setup = async () => {
				const school: School = schoolFactory.buildWithId();

				const user: User = userFactory.buildWithId({ school, roles: [] });
				const account: Account = accountFactory.buildWithId({ userId: user.id });

				const course: Course = courseFactory.buildWithId({ teachers: [user], school });

				const [globalParameter, schoolParameter, contextParameter] = customParameterFactory.buildListWithEachType();
				const externalTool: ExternalToolEntity = externalToolEntityFactory.buildWithId({
					parameters: [globalParameter, schoolParameter, contextParameter],
				});

				const schoolExternalTool: SchoolExternalToolEntity = schoolExternalToolEntityFactory.buildWithId({
					school,
					tool: externalTool,
				});

				await em.persistAndFlush([user, account, course, school, externalTool, schoolExternalTool]);
				em.clear();

				const loggedInClient: TestApiClient = await testApiClient.login(account);

				return {
					loggedInClient,
					school,
				};
			};

			it('should return a forbidden status', async () => {
				const { loggedInClient, school } = await setup();

				const response: Response = await loggedInClient.get(`school/${school.id}/available-tools`);

				expect(response.status).toEqual(HttpStatus.FORBIDDEN);
			});
		});

		describe('when tools are available for a school', () => {
			const setup = async () => {
				const school: School = schoolFactory.buildWithId();

				const { adminUser, adminAccount } = UserAndAccountTestFactory.buildAdmin({}, [Permission.TOOL_ADMIN]);

				const baseUrl = Configuration.get('PUBLIC_BACKEND_URL') as string;
				const [globalParameter, schoolParameter, contextParameter] = customParameterFactory.buildListWithEachType();
				const externalTool: ExternalToolEntity = externalToolEntityFactory.buildWithId({
					logoBase64: 'logo',
					parameters: [globalParameter, schoolParameter, contextParameter],
				});
<<<<<<< HEAD
				externalTool.logoUrl = `${baseUrl}/v3/tools/external-tools/${externalTool.id}/logo`;
=======
				externalTool.logoUrl = `http://localhost:3030/api/v3/tools/external-tools/${externalTool.id}/logo`;
>>>>>>> 1a8367ad

				await em.persistAndFlush([adminUser, school, adminAccount, externalTool]);
				em.clear();

				const loggedInClient: TestApiClient = await testApiClient.login(adminAccount);

				return {
					loggedInClient,
					school,
					externalTool,
					schoolParameter,
				};
			};

			it('should return a list of available external tools with parameters of scope school', async () => {
				const { loggedInClient, school, externalTool, schoolParameter } = await setup();

				const response: Response = await loggedInClient.get(`school/${school.id}/available-tools`);

				expect(response.body).toEqual<SchoolExternalToolConfigurationTemplateListResponse>({
					data: [
						{
							externalToolId: externalTool.id,
							name: externalTool.name,
							logoUrl: externalTool.logoUrl,
							parameters: [
								{
									name: schoolParameter.name,
									displayName: schoolParameter.displayName,
									isOptional: schoolParameter.isOptional,
									defaultValue: schoolParameter.default,
									description: schoolParameter.description,
									regex: schoolParameter.regex,
									regexComment: schoolParameter.regexComment,
									type: CustomParameterTypeParams.STRING,
									scope: CustomParameterScopeTypeParams.SCHOOL,
									location: CustomParameterLocationParams.BODY,
								},
							],
							version: externalTool.version,
						},
					],
				});
			});
		});

		describe('when no tools are available for a school', () => {
			const setup = async () => {
				const school: School = schoolFactory.buildWithId();

				const { adminUser, adminAccount } = UserAndAccountTestFactory.buildAdmin({}, [Permission.SCHOOL_TOOL_ADMIN]);

				await em.persistAndFlush([adminUser, school, adminAccount]);
				em.clear();

				const loggedInClient: TestApiClient = await testApiClient.login(adminAccount);

				return {
					loggedInClient,
					school,
				};
			};

			it('should return an empty array', async () => {
				const { loggedInClient, school } = await setup();

				const response: Response = await loggedInClient.get(`school/${school.id}/available-tools`);

				expect(response.body).toEqual<SchoolExternalToolConfigurationTemplateListResponse>({
					data: [],
				});
			});
		});
	});

	describe('GET tools/school-external-tools/:schoolExternalToolId/configuration-template', () => {
		describe('when the user is not authorized', () => {
			const setup = async () => {
				const school: School = schoolFactory.buildWithId();

				const user: User = userFactory.buildWithId({ school, roles: [] });
				const account: Account = accountFactory.buildWithId({ userId: user.id });

				const externalTool: ExternalToolEntity = externalToolEntityFactory.buildWithId();

				const schoolExternalTool: SchoolExternalToolEntity = schoolExternalToolEntityFactory.buildWithId({
					school,
					tool: externalTool,
				});

				await em.persistAndFlush([user, account, school, externalTool, schoolExternalTool]);
				em.clear();

				const loggedInClient: TestApiClient = await testApiClient.login(account);

				return {
					loggedInClient,
					schoolExternalTool,
				};
			};

			it('should return a forbidden status', async () => {
				const { loggedInClient, schoolExternalTool } = await setup();

				const response: Response = await loggedInClient.get(
					`school-external-tools/${schoolExternalTool.id}/configuration-template`
				);

				expect(response.status).toEqual(HttpStatus.FORBIDDEN);
			});
		});

		describe('when tool is not hidden', () => {
			const setup = async () => {
				const school: School = schoolFactory.buildWithId();

				const { adminUser, adminAccount } = UserAndAccountTestFactory.buildAdmin({ school }, [
					Permission.SCHOOL_TOOL_ADMIN,
				]);

				const [globalParameter, schoolParameter, contextParameter] = customParameterFactory.buildListWithEachType();
				const externalTool: ExternalToolEntity = externalToolEntityFactory.buildWithId({
					parameters: [globalParameter, schoolParameter, contextParameter],
				});

				const schoolExternalTool: SchoolExternalToolEntity = schoolExternalToolEntityFactory.buildWithId({
					school,
					tool: externalTool,
				});

				await em.persistAndFlush([adminUser, school, adminAccount, externalTool, schoolExternalTool]);
				em.clear();

				const loggedInClient: TestApiClient = await testApiClient.login(adminAccount);

				return {
					loggedInClient,
					school,
					externalTool,
					schoolParameter,
					schoolExternalTool,
				};
			};

			it('should return a tool with parameter with scope school', async () => {
				const { loggedInClient, schoolExternalTool, externalTool, schoolParameter } = await setup();

				const response: Response = await loggedInClient.get(
					`school-external-tools/${schoolExternalTool.id}/configuration-template`
				);

				expect(response.body).toEqual<SchoolExternalToolConfigurationTemplateResponse>({
					externalToolId: externalTool.id,
					name: externalTool.name,
					logoUrl: externalTool.logoUrl,
					version: externalTool.version,
					parameters: [
						{
							name: schoolParameter.name,
							displayName: schoolParameter.displayName,
							isOptional: schoolParameter.isOptional,
							defaultValue: schoolParameter.default,
							description: schoolParameter.description,
							regex: schoolParameter.regex,
							regexComment: schoolParameter.regexComment,
							type: CustomParameterTypeParams.STRING,
							scope: CustomParameterScopeTypeParams.SCHOOL,
							location: CustomParameterLocationParams.BODY,
						},
					],
				});
			});
		});

		describe('when tool is hidden', () => {
			const setup = async () => {
				const school: School = schoolFactory.buildWithId();

				const { adminUser, adminAccount } = UserAndAccountTestFactory.buildAdmin({}, [Permission.SCHOOL_TOOL_ADMIN]);

				const externalTool: ExternalToolEntity = externalToolEntityFactory.buildWithId({ isHidden: true });

				await em.persistAndFlush([adminUser, school, adminAccount, externalTool]);
				em.clear();

				const loggedInClient: TestApiClient = await testApiClient.login(adminAccount);

				return {
					loggedInClient,
					school,
					externalTool,
				};
			};

			it('should throw notFoundException', async () => {
				const { loggedInClient } = await setup();

				const response: Response = await loggedInClient.get(
					`school-external-tools/${new ObjectId().toHexString()}/configuration-template`
				);

				expect(response.status).toEqual(HttpStatus.NOT_FOUND);
			});
		});
	});

	describe('GET tools/context-external-tools/:contextExternalToolId/configuration-template', () => {
		describe('when the user is not authorized', () => {
			const setup = async () => {
				const school: School = schoolFactory.buildWithId();

				const course: Course = courseFactory.buildWithId();

				const user: User = userFactory.buildWithId({ school, roles: [] });
				const account: Account = accountFactory.buildWithId({ userId: user.id });

				const externalTool: ExternalToolEntity = externalToolEntityFactory.buildWithId();

				const schoolExternalTool: SchoolExternalToolEntity = schoolExternalToolEntityFactory.buildWithId({
					school,
					tool: externalTool,
				});

				const contextExternalTool: ContextExternalToolEntity = contextExternalToolEntityFactory.buildWithId({
					schoolTool: schoolExternalTool,
				});

				await em.persistAndFlush([
					user,
					account,
					school,
					externalTool,
					schoolExternalTool,
					contextExternalTool,
					course,
				]);
				em.clear();

				const loggedInClient: TestApiClient = await testApiClient.login(account);

				return {
					loggedInClient,
					contextExternalTool,
				};
			};

			it('should return a forbidden status', async () => {
				const { loggedInClient, contextExternalTool } = await setup();

				const response: Response = await loggedInClient.get(
					`context-external-tools/${contextExternalTool.id}/configuration-template`
				);

				expect(response.status).toEqual(HttpStatus.FORBIDDEN);
			});
		});

		describe('when tool is not hidden', () => {
			const setup = async () => {
				const school: School = schoolFactory.buildWithId();

				const { teacherUser, teacherAccount } = UserAndAccountTestFactory.buildTeacher({ school }, [
					Permission.CONTEXT_TOOL_ADMIN,
				]);

				const course: Course = courseFactory.buildWithId({ school, teachers: [teacherUser] });

				const [globalParameter, schoolParameter, contextParameter] = customParameterFactory.buildListWithEachType();
				const externalTool: ExternalToolEntity = externalToolEntityFactory.buildWithId({
					parameters: [globalParameter, schoolParameter, contextParameter],
				});

				const schoolExternalTool: SchoolExternalToolEntity = schoolExternalToolEntityFactory.buildWithId({
					school,
					tool: externalTool,
				});

				const contextExternalTool: ContextExternalToolEntity = contextExternalToolEntityFactory.buildWithId({
					schoolTool: schoolExternalTool,
					contextType: ContextExternalToolType.COURSE,
					contextId: course.id,
				});

				await em.persistAndFlush([
					teacherUser,
					teacherAccount,
					school,
					externalTool,
					schoolExternalTool,
					contextExternalTool,
					course,
				]);
				em.clear();

				const loggedInClient: TestApiClient = await testApiClient.login(teacherAccount);

				return {
					loggedInClient,
					externalTool,
					contextParameter,
					schoolExternalTool,
					contextExternalTool,
				};
			};

			it('should return a tool with parameter with scope context', async () => {
				const { loggedInClient, externalTool, schoolExternalTool, contextParameter, contextExternalTool } =
					await setup();

				const response: Response = await loggedInClient.get(
					`context-external-tools/${contextExternalTool.id}/configuration-template`
				);

				expect(response.body).toEqual<ContextExternalToolConfigurationTemplateResponse>({
					externalToolId: externalTool.id,
					schoolExternalToolId: schoolExternalTool.id,
					name: externalTool.name,
					logoUrl: externalTool.logoUrl,
					version: externalTool.version,
					parameters: [
						{
							name: contextParameter.name,
							displayName: contextParameter.displayName,
							isOptional: contextParameter.isOptional,
							defaultValue: contextParameter.default,
							description: contextParameter.description,
							regex: contextParameter.regex,
							regexComment: contextParameter.regexComment,
							type: CustomParameterTypeParams.STRING,
							scope: CustomParameterScopeTypeParams.CONTEXT,
							location: CustomParameterLocationParams.BODY,
						},
					],
				});
			});
		});

		describe('when tool is hidden', () => {
			const setup = async () => {
				const school: School = schoolFactory.buildWithId();

				const { teacherAccount, teacherUser } = UserAndAccountTestFactory.buildTeacher({ school }, [
					Permission.CONTEXT_TOOL_ADMIN,
				]);

				const course: Course = courseFactory.buildWithId({ school, teachers: [teacherUser] });

				const externalTool: ExternalToolEntity = externalToolEntityFactory.buildWithId({ isHidden: true });

				const schoolExternalTool: SchoolExternalToolEntity = schoolExternalToolEntityFactory.buildWithId({
					school,
					tool: externalTool,
				});

				const contextExternalTool: ContextExternalToolEntity = contextExternalToolEntityFactory.buildWithId({
					schoolTool: schoolExternalTool,
					contextType: ContextExternalToolType.COURSE,
					contextId: course.id,
				});

				await em.persistAndFlush([
					teacherUser,
					school,
					teacherAccount,
					externalTool,
					schoolExternalTool,
					contextExternalTool,
					course,
				]);
				em.clear();

				const loggedInClient: TestApiClient = await testApiClient.login(teacherAccount);

				return {
					loggedInClient,
					school,
					externalTool,
					contextExternalTool,
				};
			};

			it('should throw notFoundException', async () => {
				const { loggedInClient, contextExternalTool } = await setup();

				const response: Response = await loggedInClient.get(
					`context-external-tools/${contextExternalTool.id}/configuration-template`
				);
				expect(response.status).toEqual(HttpStatus.NOT_FOUND);
			});
		});
	});
});<|MERGE_RESOLUTION|>--- conflicted
+++ resolved
@@ -18,7 +18,6 @@
 import { ServerTestModule } from '@src/modules/server';
 import { CustomParameterTypeParams } from '@src/modules/tool/common/enum';
 import { Response } from 'supertest';
-import { Configuration } from '@hpi-schul-cloud/commons/lib';
 import { CustomParameterLocationParams, CustomParameterScopeTypeParams } from '../../../common/enum';
 import { ContextExternalToolEntity, ContextExternalToolType } from '../../../context-external-tool/entity';
 import { SchoolExternalToolEntity } from '../../../school-external-tool/entity';
@@ -123,21 +122,12 @@
 
 				const course: Course = courseFactory.buildWithId({ teachers: [teacherUser], school });
 
-				const baseUrl = Configuration.get('PUBLIC_BACKEND_URL') as string;
 				const [globalParameter, schoolParameter, contextParameter] = customParameterFactory.buildListWithEachType();
-<<<<<<< HEAD
-				const externalTool: ExternalToolEntity = externalToolEntityFactory.build({
-					logoBase64: 'logo',
-					parameters: [globalParameter, schoolParameter, contextParameter],
-				});
-				externalTool.logoUrl = `${baseUrl}/v3/tools/external-tools/${externalTool.id}/logo`;
-=======
 				const externalTool: ExternalToolEntity = externalToolEntityFactory.buildWithId({
 					logoBase64: 'logo',
 					parameters: [globalParameter, schoolParameter, contextParameter],
 				});
 				externalTool.logoUrl = `http://localhost:3030/api/v3/tools/external-tools/${externalTool.id}/logo`;
->>>>>>> 1a8367ad
 
 				const schoolExternalTool: SchoolExternalToolEntity = schoolExternalToolEntityFactory.buildWithId({
 					school,
@@ -272,17 +262,12 @@
 
 				const { adminUser, adminAccount } = UserAndAccountTestFactory.buildAdmin({}, [Permission.TOOL_ADMIN]);
 
-				const baseUrl = Configuration.get('PUBLIC_BACKEND_URL') as string;
 				const [globalParameter, schoolParameter, contextParameter] = customParameterFactory.buildListWithEachType();
 				const externalTool: ExternalToolEntity = externalToolEntityFactory.buildWithId({
 					logoBase64: 'logo',
 					parameters: [globalParameter, schoolParameter, contextParameter],
 				});
-<<<<<<< HEAD
-				externalTool.logoUrl = `${baseUrl}/v3/tools/external-tools/${externalTool.id}/logo`;
-=======
 				externalTool.logoUrl = `http://localhost:3030/api/v3/tools/external-tools/${externalTool.id}/logo`;
->>>>>>> 1a8367ad
 
 				await em.persistAndFlush([adminUser, school, adminAccount, externalTool]);
 				em.clear();
