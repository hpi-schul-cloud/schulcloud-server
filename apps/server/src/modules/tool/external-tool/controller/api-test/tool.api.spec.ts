import { Loaded } from '@mikro-orm/core';
import { EntityManager, ObjectId } from '@mikro-orm/mongodb';
import { HttpStatus, INestApplication } from '@nestjs/common';
import { Test, TestingModule } from '@nestjs/testing';
import { Permission } from '@shared/domain';
import {
	cleanupCollections,
	externalToolEntityFactory,
	externalToolFactory,
	TestApiClient,
	UserAndAccountTestFactory,
} from '@shared/testing';
import { ServerTestModule } from '@src/modules/server';
import axios from 'axios';
import MockAdapter from 'axios-mock-adapter';
import { Response } from 'supertest';
<<<<<<< HEAD
import { Loaded } from '@mikro-orm/core';
import { ServerTestModule } from '@modules/server';
=======
>>>>>>> 0ab2dfbf
import {
	CustomParameterLocationParams,
	CustomParameterScopeTypeParams,
	CustomParameterTypeParams,
	ToolConfigType,
} from '../../../common/enum';
import { ExternalToolEntity } from '../../entity';
import { ExternalToolCreateParams, ExternalToolResponse, ExternalToolSearchListResponse } from '../dto';

describe('ToolController (API)', () => {
	let app: INestApplication;
	let em: EntityManager;

	let testApiClient: TestApiClient;
	let axiosMock: MockAdapter;

	beforeAll(async () => {
		const moduleRef: TestingModule = await Test.createTestingModule({
			imports: [ServerTestModule],
		}).compile();

		app = moduleRef.createNestApplication();
		axiosMock = new MockAdapter(axios);

		await app.init();

		em = app.get(EntityManager);
		testApiClient = new TestApiClient(app, 'tools/external-tools');
	});

	afterAll(async () => {
		await app.close();
	});

	afterEach(async () => {
		await cleanupCollections(em);
	});

	describe('[POST] tools/external-tools', () => {
		const postParams: ExternalToolCreateParams = {
			name: 'Tool 1',
			parameters: [
				{
					name: 'key',
					description: 'This is a parameter.',
					displayName: 'User Friendly Name',
					defaultValue: 'abc',
					isOptional: false,
					type: CustomParameterTypeParams.STRING,
					regex: 'abc',
					regexComment: 'Regex accepts "abc" as value.',
					location: CustomParameterLocationParams.PATH,
					scope: CustomParameterScopeTypeParams.GLOBAL,
				},
			],
			config: {
				type: ToolConfigType.BASIC,
				baseUrl: 'https://link.to-my-tool.com/:key',
			},
			isHidden: false,
			logoUrl: 'https://link.to-my-logo.com',
			url: 'https://link.to-my-tool.com',
			openNewTab: true,
		};

		describe('when valid data is given', () => {
			const setup = async () => {
				const params: ExternalToolCreateParams = { ...postParams };

				const { adminUser, adminAccount } = UserAndAccountTestFactory.buildAdmin({}, [Permission.TOOL_ADMIN]);
				await em.persistAndFlush([adminAccount, adminUser]);
				em.clear();

				const base64Logo: string = externalToolFactory.withBase64Logo().build().logo as string;
				const logoBuffer: Buffer = Buffer.from(base64Logo, 'base64');
				axiosMock.onGet(params.logoUrl).reply(HttpStatus.OK, logoBuffer);

				const loggedInClient: TestApiClient = await testApiClient.login(adminAccount);

				return { loggedInClient, params };
			};

			it('should create a tool', async () => {
				const { loggedInClient, params } = await setup();

				const response: Response = await loggedInClient.post(undefined, params).expect(HttpStatus.CREATED);

				const body: ExternalToolResponse = response.body as ExternalToolResponse;

				const loaded: Loaded<ExternalToolEntity> = await em.findOneOrFail(ExternalToolEntity, { id: body.id });

				expect(loaded).toBeDefined();
			});

			it('should return the created tool', async () => {
				const { loggedInClient, params } = await setup();

				const response: Response = await loggedInClient.post(undefined, params).expect(HttpStatus.CREATED);
				const body: ExternalToolResponse = response.body as ExternalToolResponse;

				expect(body.id).toBeDefined();
				expect(body).toEqual<ExternalToolResponse>({
					id: body.id,
					name: 'Tool 1',
					parameters: [
						{
							name: 'key',
							description: 'This is a parameter.',
							displayName: 'User Friendly Name',
							defaultValue: 'abc',
							isOptional: false,
							type: CustomParameterTypeParams.STRING,
							regex: 'abc',
							regexComment: 'Regex accepts "abc" as value.',
							location: CustomParameterLocationParams.PATH,
							scope: CustomParameterScopeTypeParams.GLOBAL,
						},
					],
					config: {
						type: ToolConfigType.BASIC,
						baseUrl: 'https://link.to-my-tool.com/:key',
					},
					isHidden: false,
					logoUrl: 'https://link.to-my-logo.com',
					url: 'https://link.to-my-tool.com',
					openNewTab: true,
					version: 1,
				});
			});
		});

		describe('when invalid data is given', () => {
			const setup = async () => {
				const { adminUser, adminAccount } = UserAndAccountTestFactory.buildAdmin({}, [Permission.TOOL_ADMIN]);
				await em.persistAndFlush([adminAccount, adminUser]);
				em.clear();

				const loggedInClient: TestApiClient = await testApiClient.login(adminAccount);

				return {
					loggedInClient,
				};
			};

			it('should return bad request', async () => {
				const { loggedInClient } = await setup();

				const response: Response = await loggedInClient.post(undefined, { invalid: 'invalidData' });

				expect(response.statusCode).toEqual(HttpStatus.BAD_REQUEST);
			});
		});

		describe('when user is not authenticated', () => {
			const setup = () => {
				const params: ExternalToolCreateParams = { ...postParams };

				return { params };
			};

			it('should return unauthorized', async () => {
				const { params } = setup();

				const response: Response = await testApiClient.post(undefined, params);

				expect(response.statusCode).toEqual(HttpStatus.UNAUTHORIZED);
			});
		});

		describe('when permission is missing', () => {
			const setup = async () => {
				const params: ExternalToolCreateParams = { ...postParams };

				const { adminUser, adminAccount } = UserAndAccountTestFactory.buildAdmin();
				await em.persistAndFlush([adminAccount, adminUser]);
				em.clear();

				const loggedInClient: TestApiClient = await testApiClient.login(adminAccount);

				return { loggedInClient, params };
			};

			it('should return unauthorized', async () => {
				const { loggedInClient, params } = await setup();

				const response: Response = await loggedInClient.post(undefined, params);

				expect(response.statusCode).toEqual(HttpStatus.UNAUTHORIZED);
			});
		});
	});

	describe('[GET] tools/external-tools', () => {
		describe('when requesting tools', () => {
			const setup = async () => {
				const toolId: string = new ObjectId().toHexString();
				const externalToolEntity: ExternalToolEntity = externalToolEntityFactory.buildWithId(undefined, toolId);

				const { adminUser, adminAccount } = UserAndAccountTestFactory.buildAdmin({}, [Permission.TOOL_ADMIN]);
				await em.persistAndFlush([adminAccount, adminUser, externalToolEntity]);
				em.clear();

				const loggedInClient: TestApiClient = await testApiClient.login(adminAccount);

				return { loggedInClient, toolId };
			};

			it('should get all tools', async () => {
				const { loggedInClient, toolId } = await setup();

				const response: Response = await loggedInClient.get().expect(HttpStatus.OK);

				expect(response.body).toEqual<ExternalToolSearchListResponse>({
					total: 1,
					skip: 0,
					limit: 10,
					data: [expect.objectContaining<Partial<ExternalToolResponse>>({ id: toolId }) as ExternalToolResponse],
				});
			});
		});

		describe('when user is not authenticated', () => {
			it('should return unauthorized', async () => {
				const response: Response = await testApiClient.get();

				expect(response.statusCode).toEqual(HttpStatus.UNAUTHORIZED);
			});
		});

		describe('when permission is missing', () => {
			const setup = async () => {
				const toolId: string = new ObjectId().toHexString();
				const externalToolEntity: ExternalToolEntity = externalToolEntityFactory.buildWithId(undefined, toolId);

				const { adminUser, adminAccount } = UserAndAccountTestFactory.buildAdmin();
				await em.persistAndFlush([adminAccount, adminUser, externalToolEntity]);
				em.clear();

				const loggedInClient: TestApiClient = await testApiClient.login(adminAccount);

				return { loggedInClient };
			};

			it('should return unauthorized', async () => {
				const { loggedInClient } = await setup();

				const response: Response = await loggedInClient.get();

				expect(response.statusCode).toEqual(HttpStatus.UNAUTHORIZED);
			});
		});
	});

	describe('[GET] tools/external-tools/:externalToolId', () => {
		describe('when externalToolId is given', () => {
			const setup = async () => {
				const toolId: string = new ObjectId().toHexString();
				const externalToolEntity: ExternalToolEntity = externalToolEntityFactory.buildWithId(undefined, toolId);

				const { adminUser, adminAccount } = UserAndAccountTestFactory.buildAdmin(undefined, [Permission.TOOL_ADMIN]);
				await em.persistAndFlush([adminAccount, adminUser, externalToolEntity]);
				em.clear();

				const loggedInClient: TestApiClient = await testApiClient.login(adminAccount);

				return { loggedInClient, toolId };
			};

			it('should get a tool by id', async () => {
				const { loggedInClient, toolId } = await setup();

				const response: Response = await loggedInClient.get(`${toolId}`).expect(HttpStatus.OK);

				expect(response.body).toEqual<ExternalToolResponse>(
					expect.objectContaining<Partial<ExternalToolResponse>>({ id: toolId }) as ExternalToolResponse
				);
			});
		});

		describe('when path param is not valid', () => {
			const setup = async () => {
				const toolId: string = new ObjectId().toHexString();

				const { adminUser, adminAccount } = UserAndAccountTestFactory.buildAdmin({}, [Permission.TOOL_ADMIN]);
				await em.persistAndFlush([adminAccount, adminUser]);
				em.clear();

				const loggedInClient: TestApiClient = await testApiClient.login(adminAccount);

				return { loggedInClient, toolId };
			};

			it('should return bad request', async () => {
				const { loggedInClient } = await setup();

				const response: Response = await loggedInClient.get('287182hjs');

				expect(response.statusCode).toEqual(HttpStatus.BAD_REQUEST);
			});
		});

		describe('when user is not authenticated', () => {
			it('should return unauthorized', async () => {
				const response: Response = await testApiClient.get(`${new ObjectId().toHexString()}`);

				expect(response.statusCode).toEqual(HttpStatus.UNAUTHORIZED);
			});
		});

		describe('when permission is missing', () => {
			const setup = async () => {
				const { adminUser, adminAccount } = UserAndAccountTestFactory.buildAdmin();

				await em.persistAndFlush([adminAccount, adminUser]);
				em.clear();

				const loggedInClient: TestApiClient = await testApiClient.login(adminAccount);

				return { loggedInClient };
			};

			it('should return unauthorized', async () => {
				const { loggedInClient } = await setup();

				const response: Response = await loggedInClient.get(`${new ObjectId().toHexString()}`);

				expect(response.statusCode).toEqual(HttpStatus.UNAUTHORIZED);
			});
		});
	});

	describe('[POST] tools/external-tools/:externalToolId', () => {
		const postParams: ExternalToolCreateParams = {
			name: 'Tool 1',
			parameters: [
				{
					name: 'key',
					description: 'This is a parameter.',
					displayName: 'User Friendly Name',
					defaultValue: 'abc',
					isOptional: false,
					type: CustomParameterTypeParams.STRING,
					regex: 'abc',
					regexComment: 'Regex accepts "abc" as value.',
					location: CustomParameterLocationParams.PATH,
					scope: CustomParameterScopeTypeParams.GLOBAL,
				},
			],
			config: {
				type: ToolConfigType.BASIC,
				baseUrl: 'https://link.to-my-tool.com/:key',
			},
			isHidden: false,
			logoUrl: 'https://link.to-my-logo.com',
			url: 'https://link.to-my-tool.com',
			openNewTab: true,
		};

		describe('when valid data is given', () => {
			const setup = async () => {
				const toolId: string = new ObjectId().toHexString();
				const params = { ...postParams, id: toolId };
				const externalToolEntity: ExternalToolEntity = externalToolEntityFactory
					.withBase64Logo()
					.buildWithId({ version: 1 }, toolId);

				const base64Logo: string = externalToolEntity.logoBase64 as string;
				const logoBuffer: Buffer = Buffer.from(base64Logo, 'base64');
				axiosMock.onGet(params.logoUrl).reply(HttpStatus.OK, logoBuffer);

				const { adminUser, adminAccount } = UserAndAccountTestFactory.buildAdmin({}, [Permission.TOOL_ADMIN]);
				await em.persistAndFlush([adminAccount, adminUser, externalToolEntity]);
				em.clear();

				const loggedInClient: TestApiClient = await testApiClient.login(adminAccount);

				return { loggedInClient, params, toolId };
			};

			it('should update a tool', async () => {
				const { loggedInClient, params, toolId } = await setup();

				const response: Response = await loggedInClient.post(`${toolId}`, params).expect(HttpStatus.CREATED);
				const body: ExternalToolResponse = response.body as ExternalToolResponse;

				const loaded: Loaded<ExternalToolEntity> = await em.findOneOrFail(ExternalToolEntity, { id: body.id });

				expect(loaded).toBeDefined();
			});

			it('should return the updated tool', async () => {
				const { loggedInClient, params, toolId } = await setup();

				const response: Response = await loggedInClient.post(`${toolId}`, params).expect(HttpStatus.CREATED);
				const body: ExternalToolResponse = response.body as ExternalToolResponse;

				expect(body.id).toBeDefined();
				expect(body).toEqual<ExternalToolResponse>({
					id: body.id,
					name: 'Tool 1',
					parameters: [
						{
							name: 'key',
							description: 'This is a parameter.',
							displayName: 'User Friendly Name',
							defaultValue: 'abc',
							isOptional: false,
							type: CustomParameterTypeParams.STRING,
							regex: 'abc',
							regexComment: 'Regex accepts "abc" as value.',
							location: CustomParameterLocationParams.PATH,
							scope: CustomParameterScopeTypeParams.GLOBAL,
						},
					],
					config: {
						type: ToolConfigType.BASIC,
						baseUrl: 'https://link.to-my-tool.com/:key',
					},
					isHidden: false,
					logoUrl: 'https://link.to-my-logo.com',
					url: 'https://link.to-my-tool.com',
					openNewTab: true,
					version: 2,
				});
			});
		});

		describe('when path param is not valid', () => {
			const setup = async () => {
				const toolId: string = new ObjectId().toHexString();
				const params = { ...postParams, id: toolId };

				const { adminUser, adminAccount } = UserAndAccountTestFactory.buildAdmin({}, [Permission.TOOL_ADMIN]);
				await em.persistAndFlush([adminAccount, adminUser]);
				em.clear();

				const loggedInClient: TestApiClient = await testApiClient.login(adminAccount);

				return { loggedInClient, params, toolId };
			};

			it('should return bad request', async () => {
				const { loggedInClient, params } = await setup();

				const response: Response = await loggedInClient.post('287182hjs').send(params);

				expect(response.statusCode).toEqual(HttpStatus.BAD_REQUEST);
			});
		});

		describe('when user is not authenticated', () => {
			const setup = () => {
				const toolId: string = new ObjectId().toHexString();
				const params = { ...postParams, id: toolId };

				return { params, toolId };
			};

			it('should return unauthorized', async () => {
				const { params, toolId } = setup();

				const response: Response = await testApiClient.post(`${toolId}`, params);

				expect(response.statusCode).toEqual(HttpStatus.UNAUTHORIZED);
			});
		});

		describe('when permission is missing', () => {
			const setup = async () => {
				const toolId: string = new ObjectId().toHexString();
				const params = { ...postParams, id: toolId };
				const externalToolEntity: ExternalToolEntity = externalToolEntityFactory.buildWithId({ version: 1 }, toolId);

				const { adminUser, adminAccount } = UserAndAccountTestFactory.buildAdmin();
				await em.persistAndFlush([adminAccount, adminUser, externalToolEntity]);
				em.clear();

				const loggedInClient: TestApiClient = await testApiClient.login(adminAccount);

				return { loggedInClient, params, toolId };
			};

			it('should return unauthorized', async () => {
				const { loggedInClient, params, toolId } = await setup();

				const response: Response = await loggedInClient.post(`${toolId}`, params);

				expect(response.statusCode).toEqual(HttpStatus.UNAUTHORIZED);
			});
		});
	});

	describe('[DELETE] tools/external-tools/:externalToolId', () => {
		describe('when valid data is given', () => {
			const setup = async () => {
				const toolId: string = new ObjectId().toHexString();
				const externalToolEntity: ExternalToolEntity = externalToolEntityFactory.buildWithId(undefined, toolId);

				const { adminUser, adminAccount } = UserAndAccountTestFactory.buildAdmin({}, [Permission.TOOL_ADMIN]);
				await em.persistAndFlush([adminAccount, adminUser, externalToolEntity]);
				em.clear();

				const loggedInClient: TestApiClient = await testApiClient.login(adminAccount);

				return { loggedInClient, toolId };
			};

			it('should delete a tool', async () => {
				const { loggedInClient, toolId } = await setup();

				await loggedInClient.delete(`${toolId}`).expect(HttpStatus.NO_CONTENT);

				expect(await em.findOne(ExternalToolEntity, { id: toolId })).toBeNull();
			});
		});

		describe('when path param is not valid', () => {
			const setup = async () => {
				const toolId: string = new ObjectId().toHexString();

				const { adminUser, adminAccount } = UserAndAccountTestFactory.buildAdmin({}, [Permission.TOOL_ADMIN]);
				await em.persistAndFlush([adminAccount, adminUser]);
				em.clear();

				const loggedInClient: TestApiClient = await testApiClient.login(adminAccount);

				return { loggedInClient, toolId };
			};

			it('should return bad request', async () => {
				const { loggedInClient } = await setup();

				const response: Response = await loggedInClient.delete('asdf10202');

				expect(response.statusCode).toEqual(HttpStatus.BAD_REQUEST);
			});
		});

		describe('when user is not authenticated', () => {
			it('should return unauthorized', async () => {
				const response: Response = await testApiClient.delete(`${new ObjectId().toHexString()}`);

				expect(response.statusCode).toEqual(HttpStatus.UNAUTHORIZED);
			});
		});

		describe('when permission is missing', () => {
			const setup = async () => {
				const toolId: string = new ObjectId().toHexString();

				const { adminUser, adminAccount } = UserAndAccountTestFactory.buildAdmin();
				await em.persistAndFlush([adminAccount, adminUser]);
				em.clear();

				const loggedInClient: TestApiClient = await testApiClient.login(adminAccount);

				return { loggedInClient, toolId };
			};

			it('should return unauthorized', async () => {
				const { loggedInClient, toolId } = await setup();

				const response: Response = await loggedInClient.delete(`${toolId}`);

				expect(response.statusCode).toEqual(HttpStatus.UNAUTHORIZED);
			});
		});
	});

	describe('[GET] tools/external-tools/:externalToolId/logo', () => {
		const setup = async () => {
			const externalToolEntity: ExternalToolEntity = externalToolEntityFactory.withBase64Logo().buildWithId();

			const { adminUser, adminAccount } = UserAndAccountTestFactory.buildAdmin({}, [Permission.TOOL_ADMIN]);
			await em.persistAndFlush([adminAccount, adminUser, externalToolEntity]);
			em.clear();

			const loggedInClient: TestApiClient = await testApiClient.login(adminAccount);

			return { loggedInClient, externalToolEntity };
		};

		describe('when user is not authenticated', () => {
			it('should return unauthorized', async () => {
				const { externalToolEntity } = await setup();

				const response: Response = await testApiClient.get(`${externalToolEntity.id}/logo`);

				expect(response.statusCode).toEqual(HttpStatus.UNAUTHORIZED);
			});
		});

		describe('when user is authenticated', () => {
			it('should return the logo', async () => {
				const { loggedInClient, externalToolEntity } = await setup();

				const response: Response = await loggedInClient.get(`${externalToolEntity.id}/logo`);

				expect(response.statusCode).toEqual(HttpStatus.OK);
				expect(response.body).toBeInstanceOf(Buffer);
			});
		});
	});
});<|MERGE_RESOLUTION|>--- conflicted
+++ resolved
@@ -10,15 +10,10 @@
 	TestApiClient,
 	UserAndAccountTestFactory,
 } from '@shared/testing';
-import { ServerTestModule } from '@src/modules/server';
+import { ServerTestModule } from '@modules/server';
 import axios from 'axios';
 import MockAdapter from 'axios-mock-adapter';
 import { Response } from 'supertest';
-<<<<<<< HEAD
-import { Loaded } from '@mikro-orm/core';
-import { ServerTestModule } from '@modules/server';
-=======
->>>>>>> 0ab2dfbf
 import {
 	CustomParameterLocationParams,
 	CustomParameterScopeTypeParams,
