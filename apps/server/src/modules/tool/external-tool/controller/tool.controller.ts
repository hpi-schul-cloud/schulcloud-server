--- conflicted
+++ resolved
@@ -1,8 +1,4 @@
-<<<<<<< HEAD
-import { Body, Controller, Delete, Get, HttpCode, Param, Post, Query } from '@nestjs/common';
-=======
-import { Body, Controller, Delete, Get, Param, Post, Query, Res } from '@nestjs/common';
->>>>>>> eaaf5355
+import { Body, Controller, Delete, Get, HttpCode, Param, Post, Query, Res } from '@nestjs/common';
 import {
 	ApiCreatedResponse,
 	ApiForbiddenResponse,
