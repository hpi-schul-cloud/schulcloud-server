import { Injectable } from '@nestjs/common';
import {
	CustomParameterLocation,
	CustomParameterLocationParams,
	CustomParameterScope,
	CustomParameterScopeTypeParams,
	CustomParameterType,
	CustomParameterTypeParams,
<<<<<<< HEAD
} from '../../common/enum';
=======
} from '../../common/interface';
import { statusMapping } from '../../school-external-tool/mapper';
>>>>>>> ced62116
import {
	BasicToolConfigResponse,
	CustomParameterResponse,
	ExternalToolResponse,
	Lti11ToolConfigResponse,
	Oauth2ToolConfigResponse,
	ToolReferenceResponse,
} from '../controller/dto';
<<<<<<< HEAD
import { statusMapping } from '../../school-external-tool/mapper';
import { BasicToolConfig, ExternalTool, Lti11ToolConfig, Oauth2ToolConfig, ToolReference } from '../domain';
import { CustomParameter } from '../../common/domain';
=======
>>>>>>> ced62116

const scopeMapping: Record<CustomParameterScope, CustomParameterScopeTypeParams> = {
	[CustomParameterScope.GLOBAL]: CustomParameterScopeTypeParams.GLOBAL,
	[CustomParameterScope.SCHOOL]: CustomParameterScopeTypeParams.SCHOOL,
	[CustomParameterScope.CONTEXT]: CustomParameterScopeTypeParams.CONTEXT,
};

const locationMapping: Record<CustomParameterLocation, CustomParameterLocationParams> = {
	[CustomParameterLocation.PATH]: CustomParameterLocationParams.PATH,
	[CustomParameterLocation.QUERY]: CustomParameterLocationParams.QUERY,
	[CustomParameterLocation.BODY]: CustomParameterLocationParams.BODY,
};

const typeMapping: Record<CustomParameterType, CustomParameterTypeParams> = {
	[CustomParameterType.STRING]: CustomParameterTypeParams.STRING,
	[CustomParameterType.BOOLEAN]: CustomParameterTypeParams.BOOLEAN,
	[CustomParameterType.NUMBER]: CustomParameterTypeParams.NUMBER,
	[CustomParameterType.AUTO_CONTEXTID]: CustomParameterTypeParams.AUTO_CONTEXTID,
	[CustomParameterType.AUTO_CONTEXTNAME]: CustomParameterTypeParams.AUTO_CONTEXTNAME,
	[CustomParameterType.AUTO_SCHOOLID]: CustomParameterTypeParams.AUTO_SCHOOLID,
	[CustomParameterType.AUTO_SCHOOLNUMBER]: CustomParameterTypeParams.AUTO_SCHOOLNUMBER,
};

@Injectable()
export class ExternalToolResponseMapper {
<<<<<<< HEAD
	mapToExternalToolResponse(externalTool: ExternalTool): ExternalToolResponse {
=======
	static mapToExternalToolResponse(externalToolDO: ExternalToolDO): ExternalToolResponse {
>>>>>>> ced62116
		let mappedConfig: BasicToolConfigResponse | Lti11ToolConfigResponse | Oauth2ToolConfigResponse;
		if (externalTool.config instanceof BasicToolConfig) {
			mappedConfig = this.mapBasicToolConfigDOToResponse(externalTool.config);
		} else if (externalTool.config instanceof Lti11ToolConfig) {
			mappedConfig = this.mapLti11ToolConfigDOToResponse(externalTool.config);
		} else {
			mappedConfig = this.mapOauth2ToolConfigDOToResponse(externalTool.config);
		}

<<<<<<< HEAD
		const mappedCustomParameter: CustomParameterResponse[] = this.mapCustomParameterDOToResponse(
			externalTool.parameters ?? []
=======
		const mappedCustomParameter: CustomParameterResponse[] = this.mapCustomParameterToResponse(
			externalToolDO.parameters ?? []
>>>>>>> ced62116
		);

		return new ExternalToolResponse({
			id: externalTool.id ?? '',
			name: externalTool.name,
			url: externalTool.url,
			logoUrl: externalTool.logoUrl,
			config: mappedConfig,
			parameters: mappedCustomParameter,
			isHidden: externalTool.isHidden,
			openNewTab: externalTool.openNewTab,
			version: externalTool.version,
		});
	}

<<<<<<< HEAD
	private mapBasicToolConfigDOToResponse(externalToolConfigDO: BasicToolConfig): BasicToolConfigResponse {
		return new BasicToolConfigResponse({ ...externalToolConfigDO });
	}

	private mapLti11ToolConfigDOToResponse(externalToolConfigDO: Lti11ToolConfig): Lti11ToolConfigResponse {
		return new Lti11ToolConfigResponse({ ...externalToolConfigDO });
	}

	private mapOauth2ToolConfigDOToResponse(externalToolConfigDO: Oauth2ToolConfig): Oauth2ToolConfigResponse {
		return new Oauth2ToolConfigResponse({ ...externalToolConfigDO });
	}

	private mapCustomParameterDOToResponse(customParameterDOS: CustomParameter[]): CustomParameterResponse[] {
		return customParameterDOS.map((customParameterDO: CustomParameter) => {
=======
	private static mapBasicToolConfigDOToResponse(externalToolConfigDO: BasicToolConfigDO): BasicToolConfigResponse {
		return new BasicToolConfigResponse({ ...externalToolConfigDO });
	}

	private static mapLti11ToolConfigDOToResponse(externalToolConfigDO: Lti11ToolConfigDO): Lti11ToolConfigResponse {
		return new Lti11ToolConfigResponse({ ...externalToolConfigDO });
	}

	private static mapOauth2ToolConfigDOToResponse(externalToolConfigDO: Oauth2ToolConfigDO): Oauth2ToolConfigResponse {
		return new Oauth2ToolConfigResponse({ ...externalToolConfigDO });
	}

	static mapCustomParameterToResponse(customParameterDOS: CustomParameterDO[]): CustomParameterResponse[] {
		return customParameterDOS.map((customParameterDO: CustomParameterDO) => {
>>>>>>> ced62116
			return {
				name: customParameterDO.name,
				displayName: customParameterDO.displayName,
				description: customParameterDO.description,
				defaultValue: customParameterDO.default,
				regex: customParameterDO.regex,
				regexComment: customParameterDO.regexComment,
				scope: scopeMapping[customParameterDO.scope],
				location: locationMapping[customParameterDO.location],
				type: typeMapping[customParameterDO.type],
				isOptional: customParameterDO.isOptional,
			};
		});
	}

<<<<<<< HEAD
	mapExternalToolDOsToToolConfigurationListResponse(externalTools: ExternalTool[]): ToolConfigurationListResponse {
		return new ToolConfigurationListResponse(this.mapExternalToolDOsToToolConfigurationResponses(externalTools));
	}

	private mapExternalToolDOsToToolConfigurationResponses(
		externalTools: ExternalTool[]
	): ToolConfigurationEntryResponse[] {
		return externalTools.map(
			(tool: ExternalTool) =>
				new ToolConfigurationEntryResponse({
					id: tool.id ?? '',
					name: tool.name,
					logoUrl: tool.logoUrl,
				})
		);
	}

	mapToConfigurationTemplateResponse(externalTool: ExternalTool): ExternalToolConfigurationTemplateResponse {
		const mappedCustomParameter: CustomParameterResponse[] = this.mapCustomParameterDOToResponse(
			externalTool.parameters ?? []
		);

		return new ExternalToolConfigurationTemplateResponse({
			id: externalTool.id ?? '',
			name: externalTool.name,
			logoUrl: externalTool.logoUrl,
			parameters: mappedCustomParameter,
			version: externalTool.version,
		});
	}

	mapToToolReferenceResponses(toolReferences: ToolReference[]): ToolReferenceResponse[] {
=======
	static mapToToolReferenceResponses(toolReferences: ToolReference[]): ToolReferenceResponse[] {
>>>>>>> ced62116
		const toolReferenceResponses: ToolReferenceResponse[] = toolReferences.map((toolReference: ToolReference) =>
			this.mapToToolReferenceResponse(toolReference)
		);

		return toolReferenceResponses;
	}

	private static mapToToolReferenceResponse(toolReference: ToolReference): ToolReferenceResponse {
		const response = new ToolReferenceResponse({
			contextToolId: toolReference.contextToolId,
			displayName: toolReference.displayName,
			logoUrl: toolReference.logoUrl,
			openInNewTab: toolReference.openInNewTab,
			status: statusMapping[toolReference.status],
		});

		return response;
	}
}<|MERGE_RESOLUTION|>--- conflicted
+++ resolved
@@ -1,17 +1,18 @@
 import { Injectable } from '@nestjs/common';
+import { CustomParameterLocation, CustomParameterScope, CustomParameterType, ToolReference } from '@shared/domain';
 import {
-	CustomParameterLocation,
+	BasicToolConfigDO,
+	CustomParameterDO,
+	ExternalToolDO,
+	Lti11ToolConfigDO,
+	Oauth2ToolConfigDO,
+} from '@shared/domain/domainobject/tool';
+import {
 	CustomParameterLocationParams,
-	CustomParameterScope,
 	CustomParameterScopeTypeParams,
-	CustomParameterType,
 	CustomParameterTypeParams,
-<<<<<<< HEAD
-} from '../../common/enum';
-=======
 } from '../../common/interface';
 import { statusMapping } from '../../school-external-tool/mapper';
->>>>>>> ced62116
 import {
 	BasicToolConfigResponse,
 	CustomParameterResponse,
@@ -20,12 +21,6 @@
 	Oauth2ToolConfigResponse,
 	ToolReferenceResponse,
 } from '../controller/dto';
-<<<<<<< HEAD
-import { statusMapping } from '../../school-external-tool/mapper';
-import { BasicToolConfig, ExternalTool, Lti11ToolConfig, Oauth2ToolConfig, ToolReference } from '../domain';
-import { CustomParameter } from '../../common/domain';
-=======
->>>>>>> ced62116
 
 const scopeMapping: Record<CustomParameterScope, CustomParameterScopeTypeParams> = {
 	[CustomParameterScope.GLOBAL]: CustomParameterScopeTypeParams.GLOBAL,
@@ -51,58 +46,33 @@
 
 @Injectable()
 export class ExternalToolResponseMapper {
-<<<<<<< HEAD
-	mapToExternalToolResponse(externalTool: ExternalTool): ExternalToolResponse {
-=======
 	static mapToExternalToolResponse(externalToolDO: ExternalToolDO): ExternalToolResponse {
->>>>>>> ced62116
 		let mappedConfig: BasicToolConfigResponse | Lti11ToolConfigResponse | Oauth2ToolConfigResponse;
-		if (externalTool.config instanceof BasicToolConfig) {
-			mappedConfig = this.mapBasicToolConfigDOToResponse(externalTool.config);
-		} else if (externalTool.config instanceof Lti11ToolConfig) {
-			mappedConfig = this.mapLti11ToolConfigDOToResponse(externalTool.config);
+		if (externalToolDO.config instanceof BasicToolConfigDO) {
+			mappedConfig = this.mapBasicToolConfigDOToResponse(externalToolDO.config);
+		} else if (externalToolDO.config instanceof Lti11ToolConfigDO) {
+			mappedConfig = this.mapLti11ToolConfigDOToResponse(externalToolDO.config);
 		} else {
-			mappedConfig = this.mapOauth2ToolConfigDOToResponse(externalTool.config);
+			mappedConfig = this.mapOauth2ToolConfigDOToResponse(externalToolDO.config);
 		}
 
-<<<<<<< HEAD
-		const mappedCustomParameter: CustomParameterResponse[] = this.mapCustomParameterDOToResponse(
-			externalTool.parameters ?? []
-=======
 		const mappedCustomParameter: CustomParameterResponse[] = this.mapCustomParameterToResponse(
 			externalToolDO.parameters ?? []
->>>>>>> ced62116
 		);
 
 		return new ExternalToolResponse({
-			id: externalTool.id ?? '',
-			name: externalTool.name,
-			url: externalTool.url,
-			logoUrl: externalTool.logoUrl,
+			id: externalToolDO.id ?? '',
+			name: externalToolDO.name,
+			url: externalToolDO.url,
+			logoUrl: externalToolDO.logoUrl,
 			config: mappedConfig,
 			parameters: mappedCustomParameter,
-			isHidden: externalTool.isHidden,
-			openNewTab: externalTool.openNewTab,
-			version: externalTool.version,
+			isHidden: externalToolDO.isHidden,
+			openNewTab: externalToolDO.openNewTab,
+			version: externalToolDO.version,
 		});
 	}
 
-<<<<<<< HEAD
-	private mapBasicToolConfigDOToResponse(externalToolConfigDO: BasicToolConfig): BasicToolConfigResponse {
-		return new BasicToolConfigResponse({ ...externalToolConfigDO });
-	}
-
-	private mapLti11ToolConfigDOToResponse(externalToolConfigDO: Lti11ToolConfig): Lti11ToolConfigResponse {
-		return new Lti11ToolConfigResponse({ ...externalToolConfigDO });
-	}
-
-	private mapOauth2ToolConfigDOToResponse(externalToolConfigDO: Oauth2ToolConfig): Oauth2ToolConfigResponse {
-		return new Oauth2ToolConfigResponse({ ...externalToolConfigDO });
-	}
-
-	private mapCustomParameterDOToResponse(customParameterDOS: CustomParameter[]): CustomParameterResponse[] {
-		return customParameterDOS.map((customParameterDO: CustomParameter) => {
-=======
 	private static mapBasicToolConfigDOToResponse(externalToolConfigDO: BasicToolConfigDO): BasicToolConfigResponse {
 		return new BasicToolConfigResponse({ ...externalToolConfigDO });
 	}
@@ -117,7 +87,6 @@
 
 	static mapCustomParameterToResponse(customParameterDOS: CustomParameterDO[]): CustomParameterResponse[] {
 		return customParameterDOS.map((customParameterDO: CustomParameterDO) => {
->>>>>>> ced62116
 			return {
 				name: customParameterDO.name,
 				displayName: customParameterDO.displayName,
@@ -133,42 +102,7 @@
 		});
 	}
 
-<<<<<<< HEAD
-	mapExternalToolDOsToToolConfigurationListResponse(externalTools: ExternalTool[]): ToolConfigurationListResponse {
-		return new ToolConfigurationListResponse(this.mapExternalToolDOsToToolConfigurationResponses(externalTools));
-	}
-
-	private mapExternalToolDOsToToolConfigurationResponses(
-		externalTools: ExternalTool[]
-	): ToolConfigurationEntryResponse[] {
-		return externalTools.map(
-			(tool: ExternalTool) =>
-				new ToolConfigurationEntryResponse({
-					id: tool.id ?? '',
-					name: tool.name,
-					logoUrl: tool.logoUrl,
-				})
-		);
-	}
-
-	mapToConfigurationTemplateResponse(externalTool: ExternalTool): ExternalToolConfigurationTemplateResponse {
-		const mappedCustomParameter: CustomParameterResponse[] = this.mapCustomParameterDOToResponse(
-			externalTool.parameters ?? []
-		);
-
-		return new ExternalToolConfigurationTemplateResponse({
-			id: externalTool.id ?? '',
-			name: externalTool.name,
-			logoUrl: externalTool.logoUrl,
-			parameters: mappedCustomParameter,
-			version: externalTool.version,
-		});
-	}
-
-	mapToToolReferenceResponses(toolReferences: ToolReference[]): ToolReferenceResponse[] {
-=======
 	static mapToToolReferenceResponses(toolReferences: ToolReference[]): ToolReferenceResponse[] {
->>>>>>> ced62116
 		const toolReferenceResponses: ToolReferenceResponse[] = toolReferences.map((toolReference: ToolReference) =>
 			this.mapToToolReferenceResponse(toolReference)
 		);
