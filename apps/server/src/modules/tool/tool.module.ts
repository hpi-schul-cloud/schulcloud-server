import { forwardRef, Module } from '@nestjs/common';
import { EncryptionModule } from '@shared/infra/encryption';
import { OauthProviderServiceModule } from '@shared/infra/oauth-provider';
import {
	ContextExternalToolRepo,
	ExternalToolRepo,
	ExternalToolRepoMapper,
	ExternalToolSortingMapper,
	PseudonymsRepo,
	SchoolExternalToolRepo,
} from '@shared/repo';
import { LoggerModule } from '@src/core/logger';
import { AuthorizationModule } from '@src/modules/authorization';
import { PseudonymModule } from '@src/modules/pseudonym';
import { UserModule } from '@src/modules/user';
import { Lti11EncryptionService } from './launch-tool/service/lti11-encryption.service';
import {
	BasicToolLaunchStrategy,
	Lti11ToolLaunchStrategy,
	OAuth2ToolLaunchStrategy,
} from './launch-tool/service/strategy';
import { ToolLaunchService } from './launch-tool/service/tool-launch.service';
import {
	CommonToolService,
	CommonToolValidationService,
	ContextExternalToolService,
	ContextExternalToolValidationService,
	ExternalToolService,
	ExternalToolValidationService,
	ExternalToolVersionService,
	SchoolExternalToolService,
	SchoolExternalToolValidationService,
} from './service';
import { ExternalToolServiceMapper } from './service/mapper';

@Module({
	imports: [
		LoggerModule,
		OauthProviderServiceModule,
		EncryptionModule,
		forwardRef(() => AuthorizationModule),
		UserModule,
		PseudonymModule,
	],
	providers: [
		ExternalToolService,
		ExternalToolServiceMapper,
		PseudonymsRepo,
		ExternalToolRepo,
		ExternalToolRepoMapper,
		ExternalToolSortingMapper,
		SchoolExternalToolRepo,
		ContextExternalToolRepo,
		ExternalToolValidationService,
		ExternalToolVersionService,
		SchoolExternalToolService,
		ContextExternalToolService,
		CommonToolValidationService,
		SchoolExternalToolValidationService,
		ContextExternalToolValidationService,
		ToolLaunchService,
		Lti11EncryptionService,
		BasicToolLaunchStrategy,
		Lti11ToolLaunchStrategy,
<<<<<<< HEAD
		OAuth2ToolLaunchStrategy,
=======
		CommonToolService,
>>>>>>> 40dbcf43
	],
	exports: [
		ExternalToolService,
		ExternalToolValidationService,
		SchoolExternalToolService,
		ContextExternalToolService,
		ExternalToolRepoMapper,
		CommonToolValidationService,
		SchoolExternalToolValidationService,
		ContextExternalToolValidationService,
		ToolLaunchService,
		CommonToolService,
	],
})
export class ToolModule {}<|MERGE_RESOLUTION|>--- conflicted
+++ resolved
@@ -62,11 +62,8 @@
 		Lti11EncryptionService,
 		BasicToolLaunchStrategy,
 		Lti11ToolLaunchStrategy,
-<<<<<<< HEAD
 		OAuth2ToolLaunchStrategy,
-=======
 		CommonToolService,
->>>>>>> 40dbcf43
 	],
 	exports: [
 		ExternalToolService,
