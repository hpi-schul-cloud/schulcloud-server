import { LaunchRequestMethod } from './launch-request-method';

export class ToolLaunchRequest {
	method: LaunchRequestMethod;

	url: string;

	payload?: string;

	openNewTab: boolean;

	isDeepLink: boolean;

	constructor(props: ToolLaunchRequest) {
		this.url = props.url;
		this.method = props.method;
		this.payload = props.payload;
		this.openNewTab = props.openNewTab;
<<<<<<< HEAD
		this.isDeepLink = props.openNewTab;
=======
		this.isDeepLink = props.isDeepLink;
>>>>>>> ac988e99
	}
}<|MERGE_RESOLUTION|>--- conflicted
+++ resolved
@@ -16,10 +16,6 @@
 		this.method = props.method;
 		this.payload = props.payload;
 		this.openNewTab = props.openNewTab;
-<<<<<<< HEAD
-		this.isDeepLink = props.openNewTab;
-=======
 		this.isDeepLink = props.isDeepLink;
->>>>>>> ac988e99
 	}
 }