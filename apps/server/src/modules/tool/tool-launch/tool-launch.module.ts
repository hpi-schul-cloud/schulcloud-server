--- conflicted
+++ resolved
@@ -1,12 +1,8 @@
 import { Module } from '@nestjs/common';
-<<<<<<< HEAD
+import { LearnroomModule } from '@src/modules/learnroom';
 import { LegacySchoolModule } from '@src/modules/legacy-school';
-=======
 import { PseudonymModule } from '@src/modules/pseudonym';
-import { SchoolModule } from '@src/modules/school';
->>>>>>> b0e9f423
 import { UserModule } from '@src/modules/user';
-import { LearnroomModule } from '@src/modules/learnroom';
 import { CommonToolModule } from '../common';
 import { ContextExternalToolModule } from '../context-external-tool';
 import { ExternalToolModule } from '../external-tool';
