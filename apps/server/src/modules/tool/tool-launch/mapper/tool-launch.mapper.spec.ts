import { CustomParameterLocation, ToolConfigType } from '../../common/enum';
import { ToolLaunchRequestResponse } from '../controller/dto';
import { LaunchRequestMethod, PropertyLocation, ToolLaunchDataType, ToolLaunchRequest } from '../types';
import { ToolLaunchMapper } from './tool-launch.mapper';

describe('ToolLaunchMapper', () => {
	describe('mapToParameterLocation', () => {
		it('should map CustomParameterLocation to ParameterLocation', () => {
			const location = CustomParameterLocation.PATH;
			const expected = PropertyLocation.PATH;

			const result = ToolLaunchMapper.mapToParameterLocation(location);

			expect(result).toBe(expected);
		});
	});

	describe('mapToToolLaunchDataType', () => {
		it('should map ToolConfigType to ToolLaunchDataType', () => {
			const configType = ToolConfigType.BASIC;
			const expected = ToolLaunchDataType.BASIC;

			const result = ToolLaunchMapper.mapToToolLaunchDataType(configType);

			expect(result).toBe(expected);
		});
	});

	describe('mapToToolLaunchRequestResponse', () => {
		it('should map ToolLaunchRequestDO to ToolLaunchRequestResponse', () => {
			const toolLaunchRequest: ToolLaunchRequest = new ToolLaunchRequest({
				method: LaunchRequestMethod.GET,
				url: 'url',
				openNewTab: true,
				payload: 'payload',
<<<<<<< HEAD
				isDeepLink: false,
=======
				isDeepLink: true,
>>>>>>> ac988e99
			});

			const result: ToolLaunchRequestResponse = ToolLaunchMapper.mapToToolLaunchRequestResponse(toolLaunchRequest);

			expect(result).toEqual<ToolLaunchRequestResponse>({
				method: toolLaunchRequest.method,
				url: toolLaunchRequest.url,
				payload: toolLaunchRequest.payload,
				openNewTab: toolLaunchRequest.openNewTab,
				isDeepLink: toolLaunchRequest.isDeepLink,
			});
		});
	});
});<|MERGE_RESOLUTION|>--- conflicted
+++ resolved
@@ -33,11 +33,7 @@
 				url: 'url',
 				openNewTab: true,
 				payload: 'payload',
-<<<<<<< HEAD
 				isDeepLink: false,
-=======
-				isDeepLink: true,
->>>>>>> ac988e99
 			});
 
 			const result: ToolLaunchRequestResponse = ToolLaunchMapper.mapToToolLaunchRequestResponse(toolLaunchRequest);
