--- conflicted
+++ resolved
@@ -3,8 +3,6 @@
 import { ObjectId } from '@mikro-orm/mongodb';
 import { PseudonymService } from '@modules/pseudonym/service';
 import { UserService } from '@modules/user';
-import { CACHE_MANAGER } from '@nestjs/cache-manager';
-import { Cache } from 'cache-manager';
 import { Inject, Injectable, InternalServerErrorException, UnprocessableEntityException } from '@nestjs/common';
 import { Pseudonym, RoleReference, UserDO } from '@shared/domain/domainobject';
 import { RoleName } from '@shared/domain/interface';
@@ -40,7 +38,6 @@
 		private readonly pseudonymService: PseudonymService,
 		private readonly lti11EncryptionService: Lti11EncryptionService,
 		@Inject(DefaultEncryptionService) private readonly encryptionService: EncryptionService,
-		@Inject(CACHE_MANAGER) private readonly cacheManager: Cache,
 		autoSchoolIdStrategy: AutoSchoolIdStrategy,
 		autoSchoolNumberStrategy: AutoSchoolNumberStrategy,
 		autoContextIdStrategy: AutoContextIdStrategy,
@@ -72,14 +69,7 @@
 		}
 
 		let properties: PropertyData[];
-<<<<<<< HEAD
-		if (
-			config.lti_message_type === LtiMessageType.CONTENT_ITEM_SELECTION_REQUEST &&
-			!data.contextExternalTool.ltiDeepLink
-		) {
-=======
 		if (config.lti_message_type === LtiMessageType.CONTENT_ITEM_SELECTION_REQUEST) {
->>>>>>> ac988e99
 			properties = await this.buildToolLaunchDataForContentItemSelectionRequest(userId, data, config);
 		} else {
 			properties = await this.buildToolLaunchDataForLtiLaunch(
@@ -109,27 +99,15 @@
 			LtiMessageType.CONTENT_ITEM_SELECTION_REQUEST
 		);
 
-<<<<<<< HEAD
-		const publicBackendUrl = Configuration.get('PUBLIC_BACKEND_URL') as string;
-		const callbackUrl = `${publicBackendUrl}/v3/tools/context-external-tools/${data.contextExternalTool.id}/lti11-deep-link-callback`;
-
-		const state = new UUID().toString();
-		await this.cacheManager.set(state, userId, 600000);
-=======
 		const clientUrl = Configuration.get('HOST') as string;
 		const callbackUrl = new URL('/dashboard', clientUrl);
 
 		const state = new UUID().toString();
->>>>>>> ac988e99
 
 		additionalProperties.push(
 			new PropertyData({
 				name: 'content_item_return_url',
-<<<<<<< HEAD
-				value: callbackUrl,
-=======
 				value: callbackUrl.toString(),
->>>>>>> ac988e99
 				location: PropertyLocation.BODY,
 			}),
 			new PropertyData({
@@ -323,12 +301,7 @@
 
 		if (
 			ExternalTool.isLti11Config(data.externalTool.config) &&
-<<<<<<< HEAD
-			data.externalTool.config.lti_message_type === LtiMessageType.CONTENT_ITEM_SELECTION_REQUEST &&
-			!data.contextExternalTool.ltiDeepLink
-=======
 			data.externalTool.config.lti_message_type === LtiMessageType.CONTENT_ITEM_SELECTION_REQUEST
->>>>>>> ac988e99
 		) {
 			request.openNewTab = true;
 			request.isDeepLink = true;
