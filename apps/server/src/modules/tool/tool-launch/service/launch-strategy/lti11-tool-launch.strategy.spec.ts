import { createMock, DeepMocked } from '@golevelup/ts-jest';
import { ObjectId } from '@mikro-orm/mongodb';
import { PseudonymService } from '@modules/pseudonym/service';
import { UserService } from '@modules/user';
import { InternalServerErrorException, UnprocessableEntityException } from '@nestjs/common';
import { Test, TestingModule } from '@nestjs/testing';
import { Pseudonym, UserDO } from '@shared/domain/domainobject';
import { RoleName } from '@shared/domain/interface';
import { userDoFactory } from '@shared/testing';
import { pseudonymFactory } from '@shared/testing/factory/domainobject/pseudonym.factory';
import { Authorization } from 'oauth-1.0a';
import { LtiMessageType, LtiPrivacyPermission, LtiRole } from '../../../common/enum';
import { ContextExternalTool } from '../../../context-external-tool/domain';
import { contextExternalToolFactory } from '../../../context-external-tool/testing';
import { ExternalTool } from '../../../external-tool/domain';
import { externalToolFactory } from '../../../external-tool/testing';
import { SchoolExternalTool } from '../../../school-external-tool/domain';
import { schoolExternalToolFactory } from '../../../school-external-tool/testing';
import { LaunchRequestMethod, PropertyData, PropertyLocation } from '../../types';
import {
	AutoContextIdStrategy,
	AutoContextNameStrategy,
	AutoMediumIdStrategy,
	AutoSchoolIdStrategy,
	AutoSchoolNumberStrategy,
} from '../auto-parameter-strategy';
import { Lti11EncryptionService } from '../lti11-encryption.service';
import { Lti11ToolLaunchStrategy } from './lti11-tool-launch.strategy';
import { ToolLaunchParams } from './tool-launch-params.interface';

describe('Lti11ToolLaunchStrategy', () => {
	let module: TestingModule;
	let strategy: Lti11ToolLaunchStrategy;

	let userService: DeepMocked<UserService>;
	let pseudonymService: DeepMocked<PseudonymService>;
	let lti11EncryptionService: DeepMocked<Lti11EncryptionService>;

	beforeAll(async () => {
		module = await Test.createTestingModule({
			providers: [
				Lti11ToolLaunchStrategy,
				{
					provide: UserService,
					useValue: createMock<UserService>(),
				},
				{
					provide: PseudonymService,
					useValue: createMock<PseudonymService>(),
				},
				{
					provide: Lti11EncryptionService,
					useValue: createMock<Lti11EncryptionService>(),
				},
				{
					provide: AutoSchoolIdStrategy,
					useValue: createMock<AutoSchoolIdStrategy>(),
				},
				{
					provide: AutoSchoolNumberStrategy,
					useValue: createMock<AutoSchoolNumberStrategy>(),
				},
				{
					provide: AutoContextIdStrategy,
					useValue: createMock<AutoContextIdStrategy>(),
				},
				{
					provide: AutoContextNameStrategy,
					useValue: createMock<AutoContextNameStrategy>(),
				},
				{
					provide: AutoMediumIdStrategy,
					useValue: createMock<AutoMediumIdStrategy>(),
				},
			],
		}).compile();

		strategy = module.get(Lti11ToolLaunchStrategy);

		userService = module.get(UserService);
		pseudonymService = module.get(PseudonymService);
		lti11EncryptionService = module.get(Lti11EncryptionService);
	});

	afterAll(async () => {
		await module.close();
	});

	afterEach(() => {
		jest.clearAllMocks();
	});

	describe('buildToolLaunchDataFromConcreteConfig', () => {
		describe('when building the launch data', () => {
			const setup = () => {
				const mockKey = 'mockKey';
				const mockSecret = 'mockSecret';
				const ltiMessageType = LtiMessageType.BASIC_LTI_LAUNCH_REQUEST;
				const launchPresentationLocale = 'de-DE';

				const externalTool: ExternalTool = externalToolFactory
					.withLti11Config({
						key: mockKey,
						secret: mockSecret,
						lti_message_type: ltiMessageType,
						privacy_permission: LtiPrivacyPermission.PUBLIC,
						launch_presentation_locale: launchPresentationLocale,
					})
					.buildWithId();
				const schoolExternalTool: SchoolExternalTool = schoolExternalToolFactory.buildWithId();
				const contextExternalTool: ContextExternalTool = contextExternalToolFactory.buildWithId();

				const data: ToolLaunchParams = {
					contextExternalTool,
					schoolExternalTool,
					externalTool,
				};

				const user: UserDO = userDoFactory.buildWithId({
					roles: [
						{
							id: 'roleId1',
							name: RoleName.TEACHER,
						},
						{
							id: 'roleId2',
							name: RoleName.USER,
						},
					],
				});

				userService.findById.mockResolvedValue(user);

				return {
					data,
					user,
					mockKey,
					mockSecret,
					ltiMessageType,
					contextExternalTool,
					launchPresentationLocale,
				};
			};

			it('should contain lti key and secret without location', async () => {
				const { data, mockKey, mockSecret } = setup();

				const result: PropertyData[] = await strategy.buildToolLaunchDataFromConcreteConfig('userId', data);

				expect(result).toEqual(
					expect.arrayContaining([
						new PropertyData({ name: 'key', value: mockKey }),
						new PropertyData({ name: 'secret', value: mockSecret }),
					])
				);
			});

			it('should contain mandatory lti attributes', async () => {
				const { data, ltiMessageType, contextExternalTool, launchPresentationLocale } = setup();

				const result: PropertyData[] = await strategy.buildToolLaunchDataFromConcreteConfig('userId', data);

				expect(result).toEqual(
					expect.arrayContaining([
						new PropertyData({ name: 'lti_message_type', value: ltiMessageType, location: PropertyLocation.BODY }),
						new PropertyData({ name: 'lti_version', value: 'LTI-1p0', location: PropertyLocation.BODY }),
						new PropertyData({
							name: 'resource_link_id',
							value: contextExternalTool.id,
							location: PropertyLocation.BODY,
						}),
						new PropertyData({
							name: 'launch_presentation_document_target',
							value: 'window',
							location: PropertyLocation.BODY,
						}),
						new PropertyData({
							name: 'launch_presentation_locale',
							value: launchPresentationLocale,
							location: PropertyLocation.BODY,
						}),
					])
				);
			});
		});

		describe('when lti privacyPermission is public', () => {
			const setup = () => {
				const externalTool: ExternalTool = externalToolFactory
					.withLti11Config({
						key: 'mockKey',
						secret: 'mockSecret',
						lti_message_type: LtiMessageType.BASIC_LTI_LAUNCH_REQUEST,
						privacy_permission: LtiPrivacyPermission.PUBLIC,
					})
					.buildWithId();
				const schoolExternalTool: SchoolExternalTool = schoolExternalToolFactory.buildWithId();
				const contextExternalTool: ContextExternalTool = contextExternalToolFactory.buildWithId();

				const data: ToolLaunchParams = {
					contextExternalTool,
					schoolExternalTool,
					externalTool,
				};

				const userId: string = new ObjectId().toHexString();
				const userEmail = 'user@email.com';
				const user: UserDO = userDoFactory.buildWithId(
					{
						email: userEmail,
						roles: [
							{
								id: 'roleId1',
								name: RoleName.TEACHER,
							},
							{
								id: 'roleId2',
								name: RoleName.USER,
							},
						],
					},
					userId
				);

				const userDisplayName = 'Hans Peter Test';

				userService.findById.mockResolvedValue(user);
				userService.getDisplayName.mockResolvedValue(userDisplayName);

				return {
					data,
					userId,
					userDisplayName,
					userEmail,
				};
			};

			it('should contain the all user related attributes', async () => {
				const { data, userId, userDisplayName, userEmail } = setup();

				const result: PropertyData[] = await strategy.buildToolLaunchDataFromConcreteConfig(userId, data);

				expect(result).toEqual(
					expect.arrayContaining([
						new PropertyData({
							name: 'roles',
							value: `${LtiRole.INSTRUCTOR},${LtiRole.LEARNER}`,
							location: PropertyLocation.BODY,
						}),
						new PropertyData({ name: 'lis_person_name_full', value: userDisplayName, location: PropertyLocation.BODY }),
						new PropertyData({
							name: 'lis_person_contact_email_primary',
							value: userEmail,
							location: PropertyLocation.BODY,
						}),
						new PropertyData({ name: 'user_id', value: userId, location: PropertyLocation.BODY }),
					])
				);
			});
		});

		describe('when lti privacyPermission is name', () => {
			const setup = () => {
				const externalTool: ExternalTool = externalToolFactory
					.withLti11Config({
						key: 'mockKey',
						secret: 'mockSecret',
						lti_message_type: LtiMessageType.BASIC_LTI_LAUNCH_REQUEST,
						privacy_permission: LtiPrivacyPermission.NAME,
					})
					.buildWithId();
				const schoolExternalTool: SchoolExternalTool = schoolExternalToolFactory.buildWithId();
				const contextExternalTool: ContextExternalTool = contextExternalToolFactory.buildWithId();

				const data: ToolLaunchParams = {
					contextExternalTool,
					schoolExternalTool,
					externalTool,
				};

				const userId: string = new ObjectId().toHexString();
				const user: UserDO = userDoFactory.buildWithId(
					{
						roles: [
							{
								id: 'roleId1',
								name: RoleName.TEACHER,
							},
							{
								id: 'roleId2',
								name: RoleName.USER,
							},
						],
					},
					userId
				);

				const userDisplayName = 'Hans Peter Test';

				userService.findById.mockResolvedValue(user);
				userService.getDisplayName.mockResolvedValue(userDisplayName);

				return {
					data,
					userId,
					userDisplayName,
				};
			};

			it('should contain the user name and id', async () => {
				const { data, userId, userDisplayName } = setup();

				const result: PropertyData[] = await strategy.buildToolLaunchDataFromConcreteConfig(userId, data);

				expect(result).toEqual(
					expect.arrayContaining([
						new PropertyData({
							name: 'roles',
							value: `${LtiRole.INSTRUCTOR},${LtiRole.LEARNER}`,
							location: PropertyLocation.BODY,
						}),
						new PropertyData({ name: 'lis_person_name_full', value: userDisplayName, location: PropertyLocation.BODY }),
						new PropertyData({ name: 'user_id', value: userId, location: PropertyLocation.BODY }),
					])
				);
				expect(result).not.toEqual(
					expect.arrayContaining([expect.objectContaining({ name: 'lis_person_contact_email_primary' })])
				);
			});
		});

		describe('when lti privacyPermission is email', () => {
			const setup = () => {
				const externalTool: ExternalTool = externalToolFactory
					.withLti11Config({
						key: 'mockKey',
						secret: 'mockSecret',
						lti_message_type: LtiMessageType.BASIC_LTI_LAUNCH_REQUEST,
						privacy_permission: LtiPrivacyPermission.EMAIL,
					})
					.buildWithId();
				const schoolExternalTool: SchoolExternalTool = schoolExternalToolFactory.buildWithId();
				const contextExternalTool: ContextExternalTool = contextExternalToolFactory.buildWithId();

				const data: ToolLaunchParams = {
					contextExternalTool,
					schoolExternalTool,
					externalTool,
				};

				const userId: string = new ObjectId().toHexString();
				const userEmail = 'user@email.com';
				const user: UserDO = userDoFactory.buildWithId(
					{
						email: userEmail,
						roles: [
							{
								id: 'roleId1',
								name: RoleName.TEACHER,
							},
							{
								id: 'roleId2',
								name: RoleName.USER,
							},
						],
					},
					userId
				);

				userService.findById.mockResolvedValue(user);

				return {
					data,
					userId,
					userEmail,
				};
			};

			it('should contain the user email and id', async () => {
				const { data, userId, userEmail } = setup();

				const result: PropertyData[] = await strategy.buildToolLaunchDataFromConcreteConfig(userId, data);

				expect(result).toEqual(
					expect.arrayContaining([
						new PropertyData({
							name: 'roles',
							value: `${LtiRole.INSTRUCTOR},${LtiRole.LEARNER}`,
							location: PropertyLocation.BODY,
						}),
						new PropertyData({
							name: 'lis_person_contact_email_primary',
							value: userEmail,
							location: PropertyLocation.BODY,
						}),
						new PropertyData({ name: 'user_id', value: userId, location: PropertyLocation.BODY }),
					])
				);
				expect(result).not.toEqual(expect.arrayContaining([expect.objectContaining({ name: 'lis_person_name_full' })]));
			});
		});

		describe('when lti privacyPermission is pseudonymous', () => {
			const setup = () => {
				const externalTool: ExternalTool = externalToolFactory
					.withLti11Config({
						key: 'mockKey',
						secret: 'mockSecret',
						lti_message_type: LtiMessageType.BASIC_LTI_LAUNCH_REQUEST,
						privacy_permission: LtiPrivacyPermission.PSEUDONYMOUS,
					})
					.buildWithId();
				const schoolExternalTool: SchoolExternalTool = schoolExternalToolFactory.buildWithId();
				const contextExternalTool: ContextExternalTool = contextExternalToolFactory.buildWithId();

				const data: ToolLaunchParams = {
					contextExternalTool,
					schoolExternalTool,
					externalTool,
				};

				const user: UserDO = userDoFactory.buildWithId({
					roles: [
						{
							id: 'roleId1',
							name: RoleName.TEACHER,
						},
						{
							id: 'roleId2',
							name: RoleName.USER,
						},
					],
				});

				const pseudonym: Pseudonym = pseudonymFactory.build();

				userService.findById.mockResolvedValue(user);
				pseudonymService.findOrCreatePseudonym.mockResolvedValue(pseudonym);

				return {
					data,
					pseudonym,
				};
			};

			it('should contain the pseudonymised user id', async () => {
				const { data, pseudonym } = setup();

				const result: PropertyData[] = await strategy.buildToolLaunchDataFromConcreteConfig('userId', data);

				expect(result).toEqual(
					expect.arrayContaining([
						new PropertyData({
							name: 'roles',
							value: `${LtiRole.INSTRUCTOR},${LtiRole.LEARNER}`,
							location: PropertyLocation.BODY,
						}),
						new PropertyData({ name: 'user_id', value: pseudonym.pseudonym, location: PropertyLocation.BODY }),
					])
				);
				expect(result).not.toEqual(
					expect.arrayContaining([
						expect.objectContaining({ name: 'lis_person_name_full' }),
						expect.objectContaining({ name: 'lis_person_contact_email_primary' }),
					])
				);
			});
		});

		describe('when lti privacyPermission is anonymous', () => {
			const setup = () => {
				const externalTool: ExternalTool = externalToolFactory
					.withLti11Config({
						key: 'mockKey',
						secret: 'mockSecret',
						lti_message_type: LtiMessageType.BASIC_LTI_LAUNCH_REQUEST,
						privacy_permission: LtiPrivacyPermission.ANONYMOUS,
					})
					.buildWithId();
				const schoolExternalTool: SchoolExternalTool = schoolExternalToolFactory.buildWithId();
				const contextExternalTool: ContextExternalTool = contextExternalToolFactory.buildWithId();

				const data: ToolLaunchParams = {
					contextExternalTool,
					schoolExternalTool,
					externalTool,
				};

				const user: UserDO = userDoFactory.buildWithId({
					roles: [
						{
							id: 'roleId1',
							name: RoleName.TEACHER,
						},
						{
							id: 'roleId2',
							name: RoleName.USER,
						},
					],
				});

				userService.findById.mockResolvedValue(user);

				return {
					data,
				};
			};

			it('should not contain user related information', async () => {
				const { data } = setup();

				const result: PropertyData[] = await strategy.buildToolLaunchDataFromConcreteConfig('userId', data);

				expect(result).not.toEqual(
					expect.arrayContaining([
						expect.objectContaining({ name: 'lis_person_name_full' }),
						expect.objectContaining({ name: 'lis_person_contact_email_primary' }),
						expect.objectContaining({ name: 'user_id' }),
						expect.objectContaining({ name: 'roles' }),
					])
				);
			});
		});

		describe('when tool config is not lti', () => {
			const setup = () => {
				const externalTool: ExternalTool = externalToolFactory.buildWithId();
				const schoolExternalTool: SchoolExternalTool = schoolExternalToolFactory.buildWithId();
				const contextExternalTool: ContextExternalTool = contextExternalToolFactory.buildWithId();

				const data: ToolLaunchParams = {
					contextExternalTool,
					schoolExternalTool,
					externalTool,
				};

				return {
					data,
				};
			};

			it('should throw an UnprocessableEntityException', async () => {
				const { data } = setup();

				const func = async () => strategy.buildToolLaunchDataFromConcreteConfig('userId', data);

				await expect(func).rejects.toThrow(
					new UnprocessableEntityException(
						'Unable to build LTI 1.1 launch data. Tool configuration is of type basic. Expected "lti11"'
					)
				);
			});
		});
<<<<<<< HEAD
=======

		describe('when context external tool id is undefined', () => {
			const setup = () => {
				const externalTool: ExternalTool = externalToolFactory
					.withLti11Config({
						key: 'mockKey',
						secret: 'mockSecret',
						lti_message_type: LtiMessageType.BASIC_LTI_LAUNCH_REQUEST,
						privacy_permission: LtiPrivacyPermission.ANONYMOUS,
					})
					.buildWithId();
				const schoolExternalTool: SchoolExternalTool = schoolExternalToolFactory.buildWithId();
				const contextExternalTool: ContextExternalTool = contextExternalToolFactory.buildWithId();

				const data: ToolLaunchParams = {
					contextExternalTool,
					schoolExternalTool,
					externalTool,
				};

				const user: UserDO = userDoFactory.buildWithId({
					roles: [
						{
							id: 'roleId1',
							name: RoleName.TEACHER,
						},
					],
				});

				userService.findById.mockResolvedValue(user);

				return {
					data,
				};
			};

			it('should use a random id', async () => {
				const { data } = setup();

				const result = await strategy.buildToolLaunchDataFromConcreteConfig('userId', data);

				expect(result).toContainEqual(
					new PropertyData({
						name: 'resource_link_id',
						value: expect.any(String),
						location: PropertyLocation.BODY,
					})
				);
			});
		});
>>>>>>> 9f418a5d
	});

	describe('buildToolLaunchRequestPayload', () => {
		describe('when key and secret are provided', () => {
			const setup = () => {
				const property1: PropertyData = new PropertyData({
					name: 'param1',
					value: 'value1',
					location: PropertyLocation.BODY,
				});

				const property2: PropertyData = new PropertyData({
					name: 'param2',
					value: 'value2',
					location: PropertyLocation.BODY,
				});

				const property3: PropertyData = new PropertyData({
					name: 'param2',
					value: 'value2',
					location: PropertyLocation.PATH,
				});

				const mockKey = 'mockKey';
				const keyProperty: PropertyData = new PropertyData({
					name: 'key',
					value: mockKey,
				});

				const secretProperty: PropertyData = new PropertyData({
					name: 'secret',
					value: 'mockSecret',
				});

				const url = 'https://example.com/';

				const signedPayload: Authorization = {
					oauth_consumer_key: mockKey,
					oauth_nonce: 'nonce',
					oauth_signature: 'signature',
					oauth_signature_method: 'HMAC-SHA1',
					oauth_timestamp: 1,
					oauth_version: '1.0',
					[property1.name]: property1.value,
					[property2.name]: property2.value,
				};

				lti11EncryptionService.sign.mockReturnValue(signedPayload);

				return {
					properties: [property1, property2, property3, keyProperty, secretProperty],
					url,
					signedPayload,
				};
			};

			it('should return a OAuth1 signed payload', () => {
				const { properties, signedPayload } = setup();

				const payload: string | null = strategy.buildToolLaunchRequestPayload('url', properties);

				expect(payload).toEqual(JSON.stringify(signedPayload));
			});

			it('should not return a payload with the signing secret', () => {
				const { properties } = setup();

				strategy.buildToolLaunchRequestPayload('url', properties);

				expect(lti11EncryptionService.sign).not.toHaveBeenCalledWith(
					expect.anything(),
					expect.anything(),
					expect.anything(),
					// eslint-disable-next-line @typescript-eslint/no-unsafe-assignment
					expect.objectContaining({ secret: expect.anything() })
				);
			});
		});

		describe('when key or secret is missing', () => {
			const setup = () => {
				const property1: PropertyData = new PropertyData({
					name: 'param1',
					value: 'value1',
					location: PropertyLocation.BODY,
				});

				const property2: PropertyData = new PropertyData({
					name: 'param2',
					value: 'value2',
					location: PropertyLocation.BODY,
				});

				const property3: PropertyData = new PropertyData({
					name: 'param2',
					value: 'value2',
					location: PropertyLocation.PATH,
				});

				const url = 'https://example.com/';

				return {
					properties: [property1, property2, property3],
					url,
				};
			};

			it('should throw an InternalServerErrorException', () => {
				const { properties } = setup();

				const func = () => strategy.buildToolLaunchRequestPayload('url', properties);

				expect(func).toThrow(
					new InternalServerErrorException(
						'Unable to build LTI 1.1 launch payload. "key" or "secret" is undefined in PropertyData'
					)
				);
			});
		});
	});

	describe('determineLaunchRequestMethod', () => {
		it('should return POST', () => {
			const result: LaunchRequestMethod = strategy.determineLaunchRequestMethod([]);

			expect(result).toEqual(LaunchRequestMethod.POST);
		});
	});
});<|MERGE_RESOLUTION|>--- conflicted
+++ resolved
@@ -551,8 +551,6 @@
 				);
 			});
 		});
-<<<<<<< HEAD
-=======
 
 		describe('when context external tool id is undefined', () => {
 			const setup = () => {
@@ -603,7 +601,6 @@
 				);
 			});
 		});
->>>>>>> 9f418a5d
 	});
 
 	describe('buildToolLaunchRequestPayload', () => {
