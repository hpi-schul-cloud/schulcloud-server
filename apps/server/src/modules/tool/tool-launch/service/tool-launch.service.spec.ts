--- conflicted
+++ resolved
@@ -235,11 +235,8 @@
 					toolConfigurationStatusFactory.build({
 						isOutdatedOnScopeContext: true,
 						isOutdatedOnScopeSchool: true,
-<<<<<<< HEAD
 						isIncompleteOnScopeContext: false,
-=======
 						isDeactivated: true,
->>>>>>> e609d31c
 					})
 				);
 
