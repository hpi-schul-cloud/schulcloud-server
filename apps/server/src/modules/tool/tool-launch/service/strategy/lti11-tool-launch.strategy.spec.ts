--- conflicted
+++ resolved
@@ -9,21 +9,12 @@
 	userDoFactory,
 } from '@shared/testing';
 import { pseudonymFactory } from '@shared/testing/factory/domainobject/pseudonym.factory';
-<<<<<<< HEAD
+import { CourseService } from '@modules/learnroom/service';
+import { LegacySchoolService } from '@modules/legacy-school';
 import { PseudonymService } from '@modules/pseudonym/service';
-import { LegacySchoolService } from '@modules/legacy-school';
 import { UserService } from '@modules/user';
 import { ObjectId } from 'bson';
 import { Authorization } from 'oauth-1.0a';
-import { CourseService } from '@modules/learnroom/service';
-=======
-import { CourseService } from '@src/modules/learnroom/service';
-import { LegacySchoolService } from '@src/modules/legacy-school';
-import { PseudonymService } from '@src/modules/pseudonym/service';
-import { UserService } from '@src/modules/user';
-import { ObjectId } from 'bson';
-import { Authorization } from 'oauth-1.0a';
->>>>>>> 0ab2dfbf
 import { LtiMessageType, LtiPrivacyPermission, LtiRole, ToolContextType } from '../../../common/enum';
 import { ContextExternalTool } from '../../../context-external-tool/domain';
 import { ExternalTool } from '../../../external-tool/domain';
