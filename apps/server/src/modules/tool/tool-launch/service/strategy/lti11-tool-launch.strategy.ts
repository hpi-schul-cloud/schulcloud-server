import { Injectable, InternalServerErrorException, UnprocessableEntityException } from '@nestjs/common';
import { EntityId, LtiPrivacyPermission, Pseudonym, RoleName, UserDO } from '@shared/domain';
import { RoleReference } from '@shared/domain/domainobject';
import { PseudonymService } from '@src/modules/pseudonym';
import { LegacySchoolService } from '@src/modules/legacy-school';
import { UserService } from '@src/modules/user';
import { Authorization } from 'oauth-1.0a';
import { CourseService } from '@src/modules/learnroom/service';
import { LtiRole } from '../../../common/enum';
import { ExternalTool } from '../../../external-tool/domain';
import { LtiRoleMapper } from '../../mapper';
import { LaunchRequestMethod, PropertyData, PropertyLocation } from '../../types';
import { Lti11EncryptionService } from '../lti11-encryption.service';
import { AbstractLaunchStrategy } from './abstract-launch.strategy';
import { IToolLaunchParams } from './tool-launch-params.interface';

@Injectable()
export class Lti11ToolLaunchStrategy extends AbstractLaunchStrategy {
	constructor(
		private readonly userService: UserService,
		private readonly pseudonymService: PseudonymService,
		private readonly lti11EncryptionService: Lti11EncryptionService,
<<<<<<< HEAD
		schoolService: LegacySchoolService,
		courseRepo: CourseRepo
=======
		schoolService: SchoolService,
		courseService: CourseService
>>>>>>> b0e9f423
	) {
		super(schoolService, courseService);
	}

	// eslint-disable-next-line @typescript-eslint/no-unused-vars
	public override async buildToolLaunchDataFromConcreteConfig(
		userId: EntityId,
		data: IToolLaunchParams
	): Promise<PropertyData[]> {
		const { config } = data.externalTool;
		const contextId: EntityId = data.contextExternalTool.contextRef.id;

		if (!ExternalTool.isLti11Config(config)) {
			throw new UnprocessableEntityException(
				`Unable to build LTI 1.1 launch data. Tool configuration is of type ${config.type}. Expected "lti11"`
			);
		}

		const user: UserDO = await this.userService.findById(userId);

		const roleNames: RoleName[] = user.roles.map((roleRef: RoleReference): RoleName => roleRef.name);
		const ltiRoles: LtiRole[] = LtiRoleMapper.mapRolesToLtiRoles(roleNames);

		const additionalProperties: PropertyData[] = [
			new PropertyData({ name: 'key', value: config.key }),
			new PropertyData({ name: 'secret', value: config.secret }),

			new PropertyData({ name: 'lti_message_type', value: config.lti_message_type, location: PropertyLocation.BODY }),
			new PropertyData({ name: 'lti_version', value: 'LTI-1p0', location: PropertyLocation.BODY }),
			new PropertyData({
				name: 'resource_link_id',
				value: config.resource_link_id || contextId,
				location: PropertyLocation.BODY,
			}),
			new PropertyData({
				name: 'launch_presentation_document_target',
				value: 'window',
				location: PropertyLocation.BODY,
			}),
			new PropertyData({
				name: 'launch_presentation_locale',
				value: config.launch_presentation_locale,
				location: PropertyLocation.BODY,
			}),
			new PropertyData({
				name: 'roles',
				value: ltiRoles.join(','),
				location: PropertyLocation.BODY,
			}),
		];

		if (config.privacy_permission === LtiPrivacyPermission.NAME) {
			const displayName: string = await this.userService.getDisplayName(user);

			additionalProperties.push(
				new PropertyData({
					name: 'lis_person_name_full',
					value: displayName,
					location: PropertyLocation.BODY,
				})
			);
		}

		if (config.privacy_permission === LtiPrivacyPermission.EMAIL) {
			additionalProperties.push(
				new PropertyData({
					name: 'lis_person_contact_email_primary',
					value: user.email,
					location: PropertyLocation.BODY,
				})
			);
		}

		if (config.privacy_permission === LtiPrivacyPermission.PSEUDONYMOUS) {
			const pseudonym: Pseudonym = await this.pseudonymService.findOrCreatePseudonym(user, data.externalTool);

			additionalProperties.push(
				new PropertyData({
					name: 'user_id',
					value: pseudonym.pseudonym,
					location: PropertyLocation.BODY,
				})
			);
		} else {
			additionalProperties.push(
				new PropertyData({
					name: 'user_id',
					value: userId,
					location: PropertyLocation.BODY,
				})
			);
		}

		return additionalProperties;
	}

	// eslint-disable-next-line @typescript-eslint/require-await
	public override buildToolLaunchRequestPayload(url: string, properties: PropertyData[]): string | null {
		const bodyProperties: PropertyData[] = properties.filter(
			(property: PropertyData) => property.location === PropertyLocation.BODY
		);
		const payload: Record<string, string> = {};

		for (const property of bodyProperties) {
			payload[property.name] = property.value;
		}

		const key: PropertyData | undefined = properties.find((property: PropertyData) => property.name === 'key');
		const secret: PropertyData | undefined = properties.find((property: PropertyData) => property.name === 'secret');

		if (!key || !secret) {
			throw new InternalServerErrorException(
				'Unable to build LTI 1.1 launch payload. "key" or "secret" is undefined in PropertyData'
			);
		}

		const signedPayload: Authorization = this.lti11EncryptionService.sign(key.value, secret.value, url, payload);

		return JSON.stringify(signedPayload);
	}

	// eslint-disable-next-line @typescript-eslint/no-unused-vars
	public override determineLaunchRequestMethod(properties: PropertyData[]): LaunchRequestMethod {
		return LaunchRequestMethod.POST;
	}
}<|MERGE_RESOLUTION|>--- conflicted
+++ resolved
@@ -1,11 +1,11 @@
 import { Injectable, InternalServerErrorException, UnprocessableEntityException } from '@nestjs/common';
 import { EntityId, LtiPrivacyPermission, Pseudonym, RoleName, UserDO } from '@shared/domain';
 import { RoleReference } from '@shared/domain/domainobject';
+import { CourseService } from '@src/modules/learnroom/service';
+import { LegacySchoolService } from '@src/modules/legacy-school';
 import { PseudonymService } from '@src/modules/pseudonym';
-import { LegacySchoolService } from '@src/modules/legacy-school';
 import { UserService } from '@src/modules/user';
 import { Authorization } from 'oauth-1.0a';
-import { CourseService } from '@src/modules/learnroom/service';
 import { LtiRole } from '../../../common/enum';
 import { ExternalTool } from '../../../external-tool/domain';
 import { LtiRoleMapper } from '../../mapper';
@@ -20,13 +20,8 @@
 		private readonly userService: UserService,
 		private readonly pseudonymService: PseudonymService,
 		private readonly lti11EncryptionService: Lti11EncryptionService,
-<<<<<<< HEAD
 		schoolService: LegacySchoolService,
-		courseRepo: CourseRepo
-=======
-		schoolService: SchoolService,
 		courseService: CourseService
->>>>>>> b0e9f423
 	) {
 		super(schoolService, courseService);
 	}
