import { Injectable, InternalServerErrorException, UnprocessableEntityException } from '@nestjs/common';
import { EntityId, LtiPrivacyPermission, Pseudonym, RoleName, UserDO } from '@shared/domain';
import { RoleReference } from '@shared/domain/domainobject';
<<<<<<< HEAD
import { PseudonymService } from '@src/modules/pseudonym/service';
import { SchoolService } from '@src/modules/school';
=======
import { CourseService } from '@src/modules/learnroom/service';
import { LegacySchoolService } from '@src/modules/legacy-school';
import { PseudonymService } from '@src/modules/pseudonym';
>>>>>>> d0aac384
import { UserService } from '@src/modules/user';
import { Authorization } from 'oauth-1.0a';
import { LtiRole } from '../../../common/enum';
import { ExternalTool } from '../../../external-tool/domain';
import { LtiRoleMapper } from '../../mapper';
import { LaunchRequestMethod, PropertyData, PropertyLocation } from '../../types';
import { Lti11EncryptionService } from '../lti11-encryption.service';
import { AbstractLaunchStrategy } from './abstract-launch.strategy';
import { IToolLaunchParams } from './tool-launch-params.interface';

@Injectable()
export class Lti11ToolLaunchStrategy extends AbstractLaunchStrategy {
	constructor(
		private readonly userService: UserService,
		private readonly pseudonymService: PseudonymService,
		private readonly lti11EncryptionService: Lti11EncryptionService,
		schoolService: LegacySchoolService,
		courseService: CourseService
	) {
		super(schoolService, courseService);
	}

	// eslint-disable-next-line @typescript-eslint/no-unused-vars
	public override async buildToolLaunchDataFromConcreteConfig(
		userId: EntityId,
		data: IToolLaunchParams
	): Promise<PropertyData[]> {
		const { config } = data.externalTool;
		const contextId: EntityId = data.contextExternalTool.contextRef.id;

		if (!ExternalTool.isLti11Config(config)) {
			throw new UnprocessableEntityException(
				`Unable to build LTI 1.1 launch data. Tool configuration is of type ${config.type}. Expected "lti11"`
			);
		}

		const user: UserDO = await this.userService.findById(userId);

		const roleNames: RoleName[] = user.roles.map((roleRef: RoleReference): RoleName => roleRef.name);
		const ltiRoles: LtiRole[] = LtiRoleMapper.mapRolesToLtiRoles(roleNames);

		const additionalProperties: PropertyData[] = [
			new PropertyData({ name: 'key', value: config.key }),
			new PropertyData({ name: 'secret', value: config.secret }),

			new PropertyData({ name: 'lti_message_type', value: config.lti_message_type, location: PropertyLocation.BODY }),
			new PropertyData({ name: 'lti_version', value: 'LTI-1p0', location: PropertyLocation.BODY }),
			new PropertyData({
				name: 'resource_link_id',
				value: config.resource_link_id || contextId,
				location: PropertyLocation.BODY,
			}),
			new PropertyData({
				name: 'launch_presentation_document_target',
				value: 'window',
				location: PropertyLocation.BODY,
			}),
			new PropertyData({
				name: 'launch_presentation_locale',
				value: config.launch_presentation_locale,
				location: PropertyLocation.BODY,
			}),
			new PropertyData({
				name: 'roles',
				value: ltiRoles.join(','),
				location: PropertyLocation.BODY,
			}),
		];

		if (config.privacy_permission === LtiPrivacyPermission.NAME) {
			const displayName: string = await this.userService.getDisplayName(user);

			additionalProperties.push(
				new PropertyData({
					name: 'lis_person_name_full',
					value: displayName,
					location: PropertyLocation.BODY,
				})
			);
		}

		if (config.privacy_permission === LtiPrivacyPermission.EMAIL) {
			additionalProperties.push(
				new PropertyData({
					name: 'lis_person_contact_email_primary',
					value: user.email,
					location: PropertyLocation.BODY,
				})
			);
		}

		if (config.privacy_permission === LtiPrivacyPermission.PSEUDONYMOUS) {
			const pseudonym: Pseudonym = await this.pseudonymService.findOrCreatePseudonym(user, data.externalTool);

			additionalProperties.push(
				new PropertyData({
					name: 'user_id',
					value: pseudonym.pseudonym,
					location: PropertyLocation.BODY,
				})
			);
		} else {
			additionalProperties.push(
				new PropertyData({
					name: 'user_id',
					value: userId,
					location: PropertyLocation.BODY,
				})
			);
		}

		return additionalProperties;
	}

	// eslint-disable-next-line @typescript-eslint/require-await
	public override buildToolLaunchRequestPayload(url: string, properties: PropertyData[]): string | null {
		const bodyProperties: PropertyData[] = properties.filter(
			(property: PropertyData) => property.location === PropertyLocation.BODY
		);
		const payload: Record<string, string> = {};

		for (const property of bodyProperties) {
			payload[property.name] = property.value;
		}

		const key: PropertyData | undefined = properties.find((property: PropertyData) => property.name === 'key');
		const secret: PropertyData | undefined = properties.find((property: PropertyData) => property.name === 'secret');

		if (!key || !secret) {
			throw new InternalServerErrorException(
				'Unable to build LTI 1.1 launch payload. "key" or "secret" is undefined in PropertyData'
			);
		}

		const signedPayload: Authorization = this.lti11EncryptionService.sign(key.value, secret.value, url, payload);

		return JSON.stringify(signedPayload);
	}

	// eslint-disable-next-line @typescript-eslint/no-unused-vars
	public override determineLaunchRequestMethod(properties: PropertyData[]): LaunchRequestMethod {
		return LaunchRequestMethod.POST;
	}
}<|MERGE_RESOLUTION|>--- conflicted
+++ resolved
@@ -1,14 +1,9 @@
 import { Injectable, InternalServerErrorException, UnprocessableEntityException } from '@nestjs/common';
 import { EntityId, LtiPrivacyPermission, Pseudonym, RoleName, UserDO } from '@shared/domain';
 import { RoleReference } from '@shared/domain/domainobject';
-<<<<<<< HEAD
-import { PseudonymService } from '@src/modules/pseudonym/service';
-import { SchoolService } from '@src/modules/school';
-=======
 import { CourseService } from '@src/modules/learnroom/service';
 import { LegacySchoolService } from '@src/modules/legacy-school';
-import { PseudonymService } from '@src/modules/pseudonym';
->>>>>>> d0aac384
+import { PseudonymService } from '@src/modules/pseudonym/service';
 import { UserService } from '@src/modules/user';
 import { Authorization } from 'oauth-1.0a';
 import { LtiRole } from '../../../common/enum';
