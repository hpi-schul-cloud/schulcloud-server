--- conflicted
+++ resolved
@@ -1,13 +1,7 @@
 import { Injectable } from '@nestjs/common';
-<<<<<<< HEAD
 import { Course, EntityId, LegacySchoolDo } from '@shared/domain';
-import { CourseRepo } from '@shared/repo';
+import { CourseService } from '@src/modules/learnroom/service';
 import { LegacySchoolService } from '@src/modules/legacy-school';
-=======
-import { Course, EntityId, SchoolDO } from '@shared/domain';
-import { CourseService } from '@src/modules/learnroom/service';
-import { SchoolService } from '@src/modules/school';
->>>>>>> b0e9f423
 import { URLSearchParams } from 'url';
 import { CustomParameter, CustomParameterEntry } from '../../../common/domain';
 import {
@@ -27,11 +21,7 @@
 
 @Injectable()
 export abstract class AbstractLaunchStrategy implements IToolLaunchStrategy {
-<<<<<<< HEAD
-	constructor(private readonly schoolService: LegacySchoolService, private readonly courseRepo: CourseRepo) {}
-=======
-	constructor(private readonly schoolService: SchoolService, private readonly courseService: CourseService) {}
->>>>>>> b0e9f423
+	constructor(private readonly schoolService: LegacySchoolService, private readonly courseService: CourseService) {}
 
 	public async createLaunchData(userId: EntityId, data: IToolLaunchParams): Promise<ToolLaunchData> {
 		const launchData: ToolLaunchData = this.buildToolLaunchDataFromExternalTool(data.externalTool);
