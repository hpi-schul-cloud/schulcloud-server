import { HttpStatus } from '@nestjs/common';
<<<<<<< HEAD
import { BusinessError } from '@shared/common/error';
=======
import { BusinessError } from '@shared/common';
import { ErrorLogMessage, Loggable, LogMessage, ValidationErrorLogMessage } from '@core/logger';
>>>>>>> 24b9dc18
import { EntityId } from '@shared/domain/types';
import { ErrorLogMessage, Loggable, LogMessage, ValidationErrorLogMessage } from '@src/core/logger';
import { CustomParameter } from '../custom-parameter.do';

export class ToolParameterOptionalValueMissingLoggableException extends BusinessError implements Loggable {
	constructor(private readonly validatableToolId: EntityId | undefined, private readonly parameter: CustomParameter) {
		super(
			{
				type: 'VALUE_MISSING_ON_OPTIONAL_TOOL_PARAMETER',
				title: 'Missing value on optional tool parameter',
				defaultMessage: 'The optional parameter has no value.',
			},
			HttpStatus.BAD_REQUEST,
			{
				parameter,
				validatableToolId,
			}
		);
	}

	getLogMessage(): LogMessage | ErrorLogMessage | ValidationErrorLogMessage {
		return {
			type: this.type,
			message: this.message,
			stack: this.stack,
			data: {
				parameterName: this.parameter.name,
				validatableToolId: this.validatableToolId,
			},
		};
	}
}<|MERGE_RESOLUTION|>--- conflicted
+++ resolved
@@ -1,12 +1,7 @@
+import { ErrorLogMessage, Loggable, LogMessage, ValidationErrorLogMessage } from '@core/logger';
 import { HttpStatus } from '@nestjs/common';
-<<<<<<< HEAD
 import { BusinessError } from '@shared/common/error';
-=======
-import { BusinessError } from '@shared/common';
-import { ErrorLogMessage, Loggable, LogMessage, ValidationErrorLogMessage } from '@core/logger';
->>>>>>> 24b9dc18
 import { EntityId } from '@shared/domain/types';
-import { ErrorLogMessage, Loggable, LogMessage, ValidationErrorLogMessage } from '@src/core/logger';
 import { CustomParameter } from '../custom-parameter.do';
 
 export class ToolParameterOptionalValueMissingLoggableException extends BusinessError implements Loggable {
