import { ContextExternalToolConfigurationStatusResponse } from '../controller/dto';
import { ContextExternalToolConfigurationStatus } from '../domain';

export class ToolStatusResponseMapper {
	static mapToResponse(status: ContextExternalToolConfigurationStatus): ContextExternalToolConfigurationStatusResponse {
		const configurationStatus: ContextExternalToolConfigurationStatusResponse =
			new ContextExternalToolConfigurationStatusResponse({
				isOutdatedOnScopeSchool: status.isOutdatedOnScopeSchool,
				isOutdatedOnScopeContext: status.isOutdatedOnScopeContext,
<<<<<<< HEAD
				isIncompleteOnScopeContext: status.isIncompleteOnScopeContext,
=======
				isDeactivated: status.isDeactivated,
>>>>>>> e609d31c
			});

		return configurationStatus;
	}
}<|MERGE_RESOLUTION|>--- conflicted
+++ resolved
@@ -7,11 +7,8 @@
 			new ContextExternalToolConfigurationStatusResponse({
 				isOutdatedOnScopeSchool: status.isOutdatedOnScopeSchool,
 				isOutdatedOnScopeContext: status.isOutdatedOnScopeContext,
-<<<<<<< HEAD
 				isIncompleteOnScopeContext: status.isIncompleteOnScopeContext,
-=======
 				isDeactivated: status.isDeactivated,
->>>>>>> e609d31c
 			});
 
 		return configurationStatus;
