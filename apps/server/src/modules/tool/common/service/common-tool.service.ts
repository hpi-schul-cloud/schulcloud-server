import { Injectable } from '@nestjs/common';
import { ExternalTool } from '../../external-tool/domain';
import { SchoolExternalTool } from '../../school-external-tool/domain';
import { ContextExternalTool } from '../../context-external-tool/domain';
<<<<<<< HEAD
import { ToolConfigurationStatus } from '../domain';
=======
import { ToolConfigurationStatus, ToolContextType } from '../enum';
>>>>>>> 81f42f37
import { ToolVersion } from '../interface';

// TODO N21-1337 remove class when tool versioning is removed
@Injectable()
export class CommonToolService {
	/**
	 * @deprecated use ToolVersionService
	 */
	public determineToolConfigurationStatus(
		externalTool: ExternalTool,
		schoolExternalTool: SchoolExternalTool,
		contextExternalTool: ContextExternalTool
	): ToolConfigurationStatus {
		const configurationStatus: ToolConfigurationStatus = new ToolConfigurationStatus({
			isOutdatedOnScopeContext: true,
			isOutdatedOnScopeSchool: true,
		});

		if (!this.isLatest(schoolExternalTool, externalTool)) {
			configurationStatus.isOutdatedOnScopeContext = false;
			configurationStatus.isOutdatedOnScopeSchool = true;
		} else if (!this.isLatest(contextExternalTool, schoolExternalTool)) {
			configurationStatus.isOutdatedOnScopeContext = true;
			configurationStatus.isOutdatedOnScopeSchool = false;
		} else if (!this.isLatest(contextExternalTool, externalTool)) {
			configurationStatus.isOutdatedOnScopeContext = true;
			configurationStatus.isOutdatedOnScopeSchool = true;
		} else {
			configurationStatus.isOutdatedOnScopeContext = false;
			configurationStatus.isOutdatedOnScopeSchool = false;
		}

		return configurationStatus;
	}

	private isLatest(tool1: ToolVersion, tool2: ToolVersion): boolean {
		return tool1.getVersion() >= tool2.getVersion();
	}

	public isContextRestricted(externalTool: ExternalTool, context: ToolContextType): boolean {
		if (externalTool.restrictToContexts?.length && !externalTool.restrictToContexts.includes(context)) {
			return true;
		}
		return false;
	}
}<|MERGE_RESOLUTION|>--- conflicted
+++ resolved
@@ -2,11 +2,8 @@
 import { ExternalTool } from '../../external-tool/domain';
 import { SchoolExternalTool } from '../../school-external-tool/domain';
 import { ContextExternalTool } from '../../context-external-tool/domain';
-<<<<<<< HEAD
+import { ToolContextType } from '../enum';
 import { ToolConfigurationStatus } from '../domain';
-=======
-import { ToolConfigurationStatus, ToolContextType } from '../enum';
->>>>>>> 81f42f37
 import { ToolVersion } from '../interface';
 
 // TODO N21-1337 remove class when tool versioning is removed
