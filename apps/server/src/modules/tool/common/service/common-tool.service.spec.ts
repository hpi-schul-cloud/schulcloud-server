import { Test, TestingModule } from '@nestjs/testing';
import {
	contextExternalToolFactory,
	externalToolFactory,
	schoolExternalToolFactory,
	toolConfigurationStatusFactory,
} from '@shared/testing';
import { ToolConfigurationStatus } from '../domain';
import { CommonToolService } from './common-tool.service';
import { ExternalTool } from '../../external-tool/domain';
import { SchoolExternalTool } from '../../school-external-tool/domain';
<<<<<<< HEAD
=======
import { ToolConfigurationStatus, ToolContextType } from '../enum';
>>>>>>> 81f42f37
import { ContextExternalTool } from '../../context-external-tool/domain';

describe('CommonToolService', () => {
	let module: TestingModule;
	let service: CommonToolService;

	beforeAll(async () => {
		module = await Test.createTestingModule({
			providers: [CommonToolService],
		}).compile();

		service = module.get(CommonToolService);
	});

	afterAll(async () => {
		await module.close();
	});

	describe('determineToolConfigurationStatus', () => {
		describe('when all versions are equal', () => {
			const setup = () => {
				const externalTool: ExternalTool = externalToolFactory.buildWithId({ version: 0 });
				const schoolExternalTool: SchoolExternalTool = schoolExternalToolFactory.buildWithId({ toolVersion: 0 });
				const contextExternalTool: ContextExternalTool = contextExternalToolFactory.buildWithId({ toolVersion: 0 });

				return {
					externalTool,
					schoolExternalTool,
					contextExternalTool,
				};
			};

			it('should return a configuration status with latest true', () => {
				const { externalTool, schoolExternalTool, contextExternalTool } = setup();

				const result: ToolConfigurationStatus = service.determineToolConfigurationStatus(
					externalTool,
					schoolExternalTool,
					contextExternalTool
				);

				expect(result).toEqual(
					toolConfigurationStatusFactory.build({
						isOutdatedOnScopeContext: false,
						isOutdatedOnScopeSchool: false,
					})
				);
			});
		});

		describe('when externalTool version is greater than schoolExternalTool version', () => {
			const setup = () => {
				const externalTool: ExternalTool = externalToolFactory.buildWithId({ version: 1 });
				const schoolExternalTool: SchoolExternalTool = schoolExternalToolFactory.buildWithId({ toolVersion: 0 });
				const contextExternalTool: ContextExternalTool = contextExternalToolFactory.buildWithId({ toolVersion: 0 });

				return {
					externalTool,
					schoolExternalTool,
					contextExternalTool,
				};
			};

			it('should return outdated status for school level', () => {
				const { externalTool, schoolExternalTool, contextExternalTool } = setup();

				const result: ToolConfigurationStatus = service.determineToolConfigurationStatus(
					externalTool,
					schoolExternalTool,
					contextExternalTool
				);

				expect(result).toEqual(
					toolConfigurationStatusFactory.build({
						isOutdatedOnScopeContext: false,
						isOutdatedOnScopeSchool: true,
					})
				);
			});
		});

		describe('when schoolExternalTool version is greater than contextExternalTool version', () => {
			const setup = () => {
				const externalTool: ExternalTool = externalToolFactory.buildWithId({ version: 1 });
				const schoolExternalTool: SchoolExternalTool = schoolExternalToolFactory.buildWithId({ toolVersion: 1 });
				const contextExternalTool: ContextExternalTool = contextExternalToolFactory.buildWithId({ toolVersion: 0 });

				return {
					externalTool,
					schoolExternalTool,
					contextExternalTool,
				};
			};

			it('should return outdated status for context level', () => {
				const { externalTool, schoolExternalTool, contextExternalTool } = setup();

				const result: ToolConfigurationStatus = service.determineToolConfigurationStatus(
					externalTool,
					schoolExternalTool,
					contextExternalTool
				);

				expect(result).toEqual(
					toolConfigurationStatusFactory.build({
						isOutdatedOnScopeContext: true,
						isOutdatedOnScopeSchool: false,
					})
				);
			});
		});

		describe('when externalTool version is greater than contextExternalTool version', () => {
			const setup = () => {
				const externalTool: ExternalTool = externalToolFactory.buildWithId({ version: 1 });
				const schoolExternalTool: SchoolExternalTool = schoolExternalToolFactory.buildWithId({ toolVersion: 1 });
				const contextExternalTool: ContextExternalTool = contextExternalToolFactory.buildWithId({ toolVersion: 0 });

				return {
					externalTool,
					schoolExternalTool,
					contextExternalTool,
				};
			};

			it('should return outdated status for context and school level', () => {
				const { externalTool, schoolExternalTool, contextExternalTool } = setup();

				const result: ToolConfigurationStatus = service.determineToolConfigurationStatus(
					externalTool,
					schoolExternalTool,
					contextExternalTool
				);

				expect(result).toEqual(
					toolConfigurationStatusFactory.build({
						isOutdatedOnScopeContext: true,
						isOutdatedOnScopeSchool: false,
					})
				);
			});
		});

		describe('when contextExternalTool version is greater than schoolExternalTool version', () => {
			const setup = () => {
				const externalTool: ExternalTool = externalToolFactory.buildWithId({ version: 1 });
				const schoolExternalTool: SchoolExternalTool = schoolExternalToolFactory.buildWithId({ toolVersion: 1 });
				const contextExternalTool: ContextExternalTool = contextExternalToolFactory.buildWithId({ toolVersion: 2 });

				return {
					externalTool,
					schoolExternalTool,
					contextExternalTool,
				};
			};

			it('should return a configuration status with latest true', () => {
				const { externalTool, schoolExternalTool, contextExternalTool } = setup();

				const result: ToolConfigurationStatus = service.determineToolConfigurationStatus(
					externalTool,
					schoolExternalTool,
					contextExternalTool
				);

				expect(result).toEqual(
					toolConfigurationStatusFactory.build({
						isOutdatedOnScopeContext: false,
						isOutdatedOnScopeSchool: false,
					})
				);
			});
		});

		describe('when contextExternalTool version is greater than externalTool version', () => {
			const setup = () => {
				const externalTool: ExternalTool = externalToolFactory.buildWithId({ version: 1 });
				const schoolExternalTool: SchoolExternalTool = schoolExternalToolFactory.buildWithId({ toolVersion: 1 });
				const contextExternalTool: ContextExternalTool = contextExternalToolFactory.buildWithId({ toolVersion: 2 });

				return {
					externalTool,
					schoolExternalTool,
					contextExternalTool,
				};
			};

			it('should return a configuration status with latest true', () => {
				const { externalTool, schoolExternalTool, contextExternalTool } = setup();

				const result: ToolConfigurationStatus = service.determineToolConfigurationStatus(
					externalTool,
					schoolExternalTool,
					contextExternalTool
				);

				expect(result).toEqual(
					toolConfigurationStatusFactory.build({
						isOutdatedOnScopeContext: false,
						isOutdatedOnScopeSchool: false,
					})
				);
			});
		});

		describe('when schoolExternalTool version is greater than externalTool version', () => {
			const setup = () => {
				const externalTool: ExternalTool = externalToolFactory.buildWithId({ version: 1 });
				const schoolExternalTool: SchoolExternalTool = schoolExternalToolFactory.buildWithId({ toolVersion: 2 });
				const contextExternalTool: ContextExternalTool = contextExternalToolFactory.buildWithId({ toolVersion: 2 });

				return {
					externalTool,
					schoolExternalTool,
					contextExternalTool,
				};
			};

			it('should return a configuration status with latest true', () => {
				const { externalTool, schoolExternalTool, contextExternalTool } = setup();

				const result: ToolConfigurationStatus = service.determineToolConfigurationStatus(
					externalTool,
					schoolExternalTool,
					contextExternalTool
				);

				expect(result).toEqual(
					toolConfigurationStatusFactory.build({
						isOutdatedOnScopeContext: false,
						isOutdatedOnScopeSchool: false,
					})
				);
			});
		});
	});

	describe('isContextRestricted', () => {
		describe('when tool is not restricted to context', () => {
			const setup = () => {
				const externalTool: ExternalTool = externalToolFactory.build({ restrictToContexts: [] });
				const context: ToolContextType = ToolContextType.COURSE;

				return { externalTool, context };
			};

			it('should return false', () => {
				const { externalTool, context } = setup();

				const result = service.isContextRestricted(externalTool, context);

				expect(result).toBe(false);
			});
		});

		describe('when tool is restricted to all contexts', () => {
			const setup = () => {
				const externalTool: ExternalTool = externalToolFactory.build({
					restrictToContexts: [ToolContextType.COURSE, ToolContextType.BOARD_ELEMENT],
				});
				const context: ToolContextType = ToolContextType.COURSE;

				return { externalTool, context };
			};

			it('should return false', () => {
				const { externalTool, context } = setup();

				const result = service.isContextRestricted(externalTool, context);

				expect(result).toBe(false);
			});
		});

		describe('when tool is restricted to correct context', () => {
			const setup = () => {
				const externalTool: ExternalTool = externalToolFactory.build({ restrictToContexts: [ToolContextType.COURSE] });
				const context: ToolContextType = ToolContextType.COURSE;

				return { externalTool, context };
			};

			it('should return false', () => {
				const { externalTool, context } = setup();

				const result = service.isContextRestricted(externalTool, context);

				expect(result).toBe(false);
			});
		});

		describe('when tool is restricted to wrong context', () => {
			const setup = () => {
				const externalTool: ExternalTool = externalToolFactory.build({
					restrictToContexts: [ToolContextType.BOARD_ELEMENT],
				});
				const context: ToolContextType = ToolContextType.COURSE;

				return { externalTool, context };
			};

			it('should return true', () => {
				const { externalTool, context } = setup();

				const result = service.isContextRestricted(externalTool, context);

				expect(result).toBe(true);
			});
		});
	});
});<|MERGE_RESOLUTION|>--- conflicted
+++ resolved
@@ -5,14 +5,11 @@
 	schoolExternalToolFactory,
 	toolConfigurationStatusFactory,
 } from '@shared/testing';
-import { ToolConfigurationStatus } from '../domain';
 import { CommonToolService } from './common-tool.service';
 import { ExternalTool } from '../../external-tool/domain';
 import { SchoolExternalTool } from '../../school-external-tool/domain';
-<<<<<<< HEAD
-=======
-import { ToolConfigurationStatus, ToolContextType } from '../enum';
->>>>>>> 81f42f37
+import { ToolContextType } from '../enum';
+import { ToolConfigurationStatus } from '../domain';
 import { ContextExternalTool } from '../../context-external-tool/domain';
 
 describe('CommonToolService', () => {
