import { forwardRef, Module } from '@nestjs/common';
import { ContextExternalToolRepo, SchoolExternalToolRepo } from '@shared/repo';
import { LoggerModule } from '@src/core/logger';
<<<<<<< HEAD
import { AuthorizationModule } from '@modules/authorization';
import { LegacySchoolModule } from '@modules/legacy-school';
=======
import { AuthorizationModule } from '@src/modules/authorization';
import { LegacySchoolModule } from '@src/modules/legacy-school';
import { LearnroomModule } from '@src/modules/learnroom';
>>>>>>> 0ab2dfbf
import { CommonToolService, CommonToolValidationService } from './service';
import { ToolPermissionHelper } from './uc/tool-permission-helper';

@Module({
	imports: [LoggerModule, forwardRef(() => AuthorizationModule), LegacySchoolModule, LearnroomModule],
	// TODO: make deletion of entities cascading, adjust ExternalToolService.deleteExternalTool and remove the repos from here
	providers: [
		CommonToolService,
		CommonToolValidationService,
		ToolPermissionHelper,
		SchoolExternalToolRepo,
		ContextExternalToolRepo,
	],
	exports: [
		CommonToolService,
		CommonToolValidationService,
		ToolPermissionHelper,
		SchoolExternalToolRepo,
		ContextExternalToolRepo,
	],
})
export class CommonToolModule {}<|MERGE_RESOLUTION|>--- conflicted
+++ resolved
@@ -1,14 +1,9 @@
 import { forwardRef, Module } from '@nestjs/common';
 import { ContextExternalToolRepo, SchoolExternalToolRepo } from '@shared/repo';
 import { LoggerModule } from '@src/core/logger';
-<<<<<<< HEAD
 import { AuthorizationModule } from '@modules/authorization';
 import { LegacySchoolModule } from '@modules/legacy-school';
-=======
-import { AuthorizationModule } from '@src/modules/authorization';
-import { LegacySchoolModule } from '@src/modules/legacy-school';
-import { LearnroomModule } from '@src/modules/learnroom';
->>>>>>> 0ab2dfbf
+import { LearnroomModule } from '@modules/learnroom';
 import { CommonToolService, CommonToolValidationService } from './service';
 import { ToolPermissionHelper } from './uc/tool-permission-helper';
 
