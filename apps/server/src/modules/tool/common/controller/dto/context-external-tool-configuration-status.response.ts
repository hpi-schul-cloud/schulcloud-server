--- conflicted
+++ resolved
@@ -17,23 +17,20 @@
 
 	@ApiProperty({
 		type: Boolean,
-<<<<<<< HEAD
 		description: 'True, if a configured parameter on the context external tool is missing a value',
 	})
 	isIncompleteOnScopeContext: boolean;
-=======
+
+	@ApiProperty({
+		type: Boolean,
 		description: 'Is the tool deactivated, because of superhero or school administrator',
 	})
 	isDeactivated: boolean;
->>>>>>> e609d31c
 
 	constructor(props: ContextExternalToolConfigurationStatusResponse) {
 		this.isOutdatedOnScopeSchool = props.isOutdatedOnScopeSchool;
 		this.isOutdatedOnScopeContext = props.isOutdatedOnScopeContext;
-<<<<<<< HEAD
 		this.isIncompleteOnScopeContext = props.isIncompleteOnScopeContext;
-=======
 		this.isDeactivated = props.isDeactivated;
->>>>>>> e609d31c
 	}
 }