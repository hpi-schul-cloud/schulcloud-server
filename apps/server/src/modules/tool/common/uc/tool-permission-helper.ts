import { AuthorizationContext, AuthorizationService, ForbiddenLoggableException } from '@modules/authorization';
import { AuthorizableReferenceType } from '@modules/authorization/domain';
import { BoardNodeAuthorizable, BoardNodeAuthorizableService, BoardNodeService } from '@modules/board';
<<<<<<< HEAD
import { CourseService } from '@modules/course';
import { CourseEntity } from '@modules/course/repo';
import { forwardRef, Inject, Injectable } from '@nestjs/common';
import { User } from '@shared/domain/entity';
=======
import { CourseService } from '@modules/learnroom';
import { User } from '@modules/user/repo';
import { forwardRef, Inject, Injectable } from '@nestjs/common';
import { Course } from '@shared/domain/entity';
>>>>>>> fba446b6
import { EntityId } from '@shared/domain/types';
import { ContextExternalTool } from '../../context-external-tool/domain';
import { SchoolExternalTool } from '../../school-external-tool/domain';
import { ToolContextType } from '../enum';

@Injectable()
export class ToolPermissionHelper {
	constructor(
		@Inject(forwardRef(() => AuthorizationService)) private readonly authorizationService: AuthorizationService,
		private readonly courseService: CourseService,
		private readonly boardNodeService: BoardNodeService,
		private readonly boardService: BoardNodeAuthorizableService
	) {}

	public async ensureContextPermissionsForSchool(
		user: User,
		schoolExternalTool: SchoolExternalTool,
		contextId: EntityId,
		contextType: ToolContextType,
		context: AuthorizationContext
	): Promise<void> {
		this.authorizationService.checkPermission(user, schoolExternalTool, context);

		await this.checkPermissionsByContextRef(user, contextId, contextType, context);
	}

	public async ensureContextPermissions(
		user: User,
		contextExternalTool: ContextExternalTool,
		context: AuthorizationContext
	): Promise<void> {
		this.authorizationService.checkPermission(user, contextExternalTool, context);

		await this.checkPermissionsByContextRef(
			user,
			contextExternalTool.contextRef.id,
			contextExternalTool.contextRef.type,
			context
		);
	}

	private async checkPermissionsByContextRef(
		user: User,
		contextId: EntityId,
		contextType: ToolContextType,
		context: AuthorizationContext
	): Promise<void> {
		switch (contextType) {
			case ToolContextType.COURSE: {
				const course: CourseEntity = await this.courseService.findById(contextId);

				this.authorizationService.checkPermission(user, course, context);
				break;
			}
			case ToolContextType.BOARD_ELEMENT: {
				const boardElement = await this.boardNodeService.findContentElementById(contextId);
				const board: BoardNodeAuthorizable = await this.boardService.getBoardAuthorizable(boardElement);
				this.authorizationService.checkPermission(user, board, context);
				break;
			}
			case ToolContextType.MEDIA_BOARD: {
				const board: BoardNodeAuthorizable = await this.boardService.findById(contextId);
				this.authorizationService.checkPermission(user, board, context);
				break;
			}
			default: {
				throw new ForbiddenLoggableException(user.id, AuthorizableReferenceType.ContextExternalToolEntity, context);
			}
		}
	}
}<|MERGE_RESOLUTION|>--- conflicted
+++ resolved
@@ -1,17 +1,10 @@
 import { AuthorizationContext, AuthorizationService, ForbiddenLoggableException } from '@modules/authorization';
 import { AuthorizableReferenceType } from '@modules/authorization/domain';
 import { BoardNodeAuthorizable, BoardNodeAuthorizableService, BoardNodeService } from '@modules/board';
-<<<<<<< HEAD
 import { CourseService } from '@modules/course';
 import { CourseEntity } from '@modules/course/repo';
-import { forwardRef, Inject, Injectable } from '@nestjs/common';
-import { User } from '@shared/domain/entity';
-=======
-import { CourseService } from '@modules/learnroom';
 import { User } from '@modules/user/repo';
 import { forwardRef, Inject, Injectable } from '@nestjs/common';
-import { Course } from '@shared/domain/entity';
->>>>>>> fba446b6
 import { EntityId } from '@shared/domain/types';
 import { ContextExternalTool } from '../../context-external-tool/domain';
 import { SchoolExternalTool } from '../../school-external-tool/domain';
