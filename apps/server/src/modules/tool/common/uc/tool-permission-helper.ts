--- conflicted
+++ resolved
@@ -4,20 +4,10 @@
 import { CourseService } from '@modules/learnroom';
 import { LegacySchoolService } from '@modules/legacy-school';
 import { forwardRef, Inject, Injectable } from '@nestjs/common';
-<<<<<<< HEAD
-import { Course, EntityId, LegacySchoolDo, User } from '@shared/domain';
-import { AuthorizationContext, AuthorizationService } from '@modules/authorization';
-import { LegacySchoolService } from '@modules/legacy-school';
-import { CourseService } from '@modules/learnroom';
-import { ContextExternalTool } from '../../context-external-tool/domain';
-import { SchoolExternalTool } from '../../school-external-tool/domain';
-// import { ContextTypeMapper } from '../mapper';
-=======
 import { BoardDoAuthorizable, Course, EntityId, LegacySchoolDo, User } from '@shared/domain';
 import { ContextExternalTool } from '../../context-external-tool/domain';
 import { SchoolExternalTool } from '../../school-external-tool/domain';
 import { ToolContextType } from '../enum';
->>>>>>> 3e112cc9
 
 @Injectable()
 export class ToolPermissionHelper {
@@ -27,13 +17,9 @@
 		// invalid dependency on this place it is in UC layer in a other module
 		// loading of ressources should be part of service layer
 		// if it must resolve different loadings based on the request it can be added in own service and use in UC
-<<<<<<< HEAD
-		private readonly courseService: CourseService
-=======
 		private readonly courseService: CourseService,
 		private readonly boardElementService: ContentElementService,
 		private readonly boardService: BoardDoAuthorizableService
->>>>>>> 3e112cc9
 	) {}
 
 	// TODO build interface to get contextDO by contextType
@@ -42,21 +28,6 @@
 		contextExternalTool: ContextExternalTool,
 		context: AuthorizationContext
 	): Promise<void> {
-<<<<<<< HEAD
-		// loading of ressources should be part of the UC -> unnessasary awaits
-		const [authorizableUser, course]: [User, Course] = await Promise.all([
-			this.authorizationService.getUserWithPermissions(userId),
-			this.courseService.findById(contextExternalTool.contextRef.id),
-		]);
-
-		if (contextExternalTool.id) {
-			this.authorizationService.checkPermission(authorizableUser, contextExternalTool, context);
-		}
-
-		// const type = ContextTypeMapper.mapContextTypeToAllowedAuthorizationEntityType(contextExternalTool.contextRef.type);
-		// no different types possible until it is fixed.
-		this.authorizationService.checkPermission(authorizableUser, course, context);
-=======
 		const authorizableUser = await this.authorizationService.getUserWithPermissions(userId);
 
 		this.authorizationService.checkPermission(authorizableUser, contextExternalTool, context);
@@ -75,7 +46,6 @@
 		} else {
 			throw new ForbiddenLoggableException(userId, AuthorizableReferenceType.ContextExternalToolEntity, context);
 		}
->>>>>>> 3e112cc9
 	}
 
 	public async ensureSchoolPermissions(
