--- conflicted
+++ resolved
@@ -13,13 +13,9 @@
 				element.status = this.deriveStatusFromElements(element.elements);
 			}
 		}
-<<<<<<< HEAD
-=======
 
 		const elementsStatuses = elements.map((el) => el.status);
->>>>>>> b7afc815
 
-		const elementsStatuses = elements.map((el) => el.status);
 		const filtered = elementsStatuses.filter((status) => status !== CopyStatusEnum.NOT_DOING);
 
 		if (filtered.length > 0) {
