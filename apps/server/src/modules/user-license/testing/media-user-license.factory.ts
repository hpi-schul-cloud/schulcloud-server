--- conflicted
+++ resolved
@@ -1,10 +1,6 @@
 import { ObjectId } from '@mikro-orm/mongodb';
 import { BaseFactory } from '@shared/testing';
-<<<<<<< HEAD
-import { mediaSourceFactory } from '@src/modules/media-source/testing/media-source.factory';
-=======
 import { mediaSourceFactory } from '@modules/media-source/testing';
->>>>>>> 1db67df1
 import { MediaUserLicense, MediaUserLicenseProps } from '../domain';
 import { UserLicenseType } from '../entity';
 
