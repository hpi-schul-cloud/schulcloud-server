import { ExternalToolMedium } from '@modules/tool/external-tool/domain';
import { MediaUserLicense } from '@modules/user-license';
import { Injectable } from '@nestjs/common';

@Injectable()
export class MediaUserLicenseService {
	public hasLicenseForExternalTool(
		externalToolMedium: ExternalToolMedium,
		mediaUserLicenses: MediaUserLicense[]
	): boolean {
		return mediaUserLicenses.some(
<<<<<<< HEAD
			(license: MediaUserLicense) => license.mediumId === externalToolMedium.mediumId // && license.mediaSourceId === externalToolMedium.mediaSourceId
=======
			(license: MediaUserLicense) =>
				license.mediumId === externalToolMedium.mediumId && license.mediaSourceId === externalToolMedium.mediaSourceId
>>>>>>> e0e96bae
		);
	}
}<|MERGE_RESOLUTION|>--- conflicted
+++ resolved
@@ -9,12 +9,8 @@
 		mediaUserLicenses: MediaUserLicense[]
 	): boolean {
 		return mediaUserLicenses.some(
-<<<<<<< HEAD
-			(license: MediaUserLicense) => license.mediumId === externalToolMedium.mediumId // && license.mediaSourceId === externalToolMedium.mediaSourceId
-=======
 			(license: MediaUserLicense) =>
 				license.mediumId === externalToolMedium.mediumId && license.mediaSourceId === externalToolMedium.mediaSourceId
->>>>>>> e0e96bae
 		);
 	}
 }