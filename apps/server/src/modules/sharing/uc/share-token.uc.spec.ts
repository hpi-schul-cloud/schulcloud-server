import { createMock, DeepMocked } from '@golevelup/ts-jest';
import { Configuration } from '@hpi-schul-cloud/commons/lib';
import { MikroORM } from '@mikro-orm/core';
import { BadRequestException, InternalServerErrorException, NotImplementedException } from '@nestjs/common';
import { Test, TestingModule } from '@nestjs/testing';
import { Actions, Permission } from '@shared/domain';
import { LessonRepo } from '@shared/repo';

import {
	courseFactory,
	lessonFactory,
	schoolFactory,
	setupEntities,
	shareTokenFactory,
	taskFactory,
	userFactory,
} from '@shared/testing';
import { Logger } from '@src/core/logger';
import { AuthorizationService } from '@src/modules/authorization';
import { AllowedAuthorizationEntityType } from '@src/modules/authorization/interfaces';
import { CopyElementType, CopyStatus, CopyStatusEnum } from '@src/modules/copy-helper';
import { CourseCopyService } from '@src/modules/learnroom';
import { CourseService } from '@src/modules/learnroom/service/course.service';
import { LessonCopyService } from '@src/modules/lesson/service';
import { TaskCopyService } from '@src/modules/task';
import { ShareTokenContextType, ShareTokenParentType, ShareTokenPayload } from '../domainobject/share-token.do';
import { ShareTokenService } from '../service';
import { ShareTokenUC } from './share-token.uc';

describe('ShareTokenUC', () => {
	let module: TestingModule;
	let orm: MikroORM;
	let uc: ShareTokenUC;
	let service: DeepMocked<ShareTokenService>;
	let courseCopyService: DeepMocked<CourseCopyService>;
	let lessonCopyService: DeepMocked<LessonCopyService>;
	let taskCopyService: DeepMocked<TaskCopyService>;
	let authorization: DeepMocked<AuthorizationService>;
	let courseService: DeepMocked<CourseService>;
	let lessonRepo: DeepMocked<LessonRepo>;

	beforeAll(async () => {
		module = await Test.createTestingModule({
			providers: [
				ShareTokenUC,
				{
					provide: ShareTokenService,
					useValue: createMock<ShareTokenService>(),
				},
				{
					provide: AuthorizationService,
					useValue: createMock<AuthorizationService>(),
				},
				{
					provide: CourseCopyService,
					useValue: createMock<CourseCopyService>(),
				},
				{
					provide: LessonCopyService,
					useValue: createMock<LessonCopyService>(),
				},
				{
					provide: LessonRepo,
					useValue: createMock<LessonRepo>(),
				},
				{
					provide: CourseService,
					useValue: createMock<CourseService>(),
				},
				{
					provide: TaskCopyService,
					useValue: createMock<TaskCopyService>(),
				},
				{
					provide: Logger,
					useValue: createMock<Logger>(),
				},
			],
		}).compile();

		uc = module.get(ShareTokenUC);
		service = module.get(ShareTokenService);
		courseCopyService = module.get(CourseCopyService);
		lessonCopyService = module.get(LessonCopyService);
		taskCopyService = module.get(TaskCopyService);
		authorization = module.get(AuthorizationService);
		courseService = module.get(CourseService);
		lessonRepo = module.get(LessonRepo);
		orm = await setupEntities();
	});

	afterAll(async () => {
		await orm.close();
		await module.close();
	});

	beforeEach(() => {
		jest.resetAllMocks();
		jest.clearAllMocks();
		Configuration.set('FEATURE_COURSE_SHARE_NEW', true);
<<<<<<< HEAD
		Configuration.set('FEATURE_LESSON_SHARE_NEW', true);
		Configuration.set('FEATURE_TASK_SHARE', true);
=======
		Configuration.set('FEATURE_LESSON_SHARE', true);
>>>>>>> 7ac74a62
	});

	describe('create a sharetoken', () => {
		const setup = () => {
			const user = userFactory.buildWithId();
			const course = courseFactory.buildWithId();
			const lesson = lessonFactory.buildWithId();
			const task = taskFactory.buildWithId();

			return { user, course, lesson, task };
		};

		describe('when parent is a course', () => {
			it('should throw if the feature is not enabled', async () => {
				const { user, course } = setup();
				Configuration.set('FEATURE_COURSE_SHARE_NEW', false);

				await expect(
					uc.createShareToken(user.id, {
						parentId: course.id,
						parentType: ShareTokenParentType.Course,
					})
				).rejects.toThrowError();
			});

			it('should check parent write permission', async () => {
				const { user, course } = setup();

				await uc.createShareToken(user.id, {
					parentId: course.id,
					parentType: ShareTokenParentType.Course,
				});

				expect(authorization.checkPermissionByReferences).toHaveBeenCalledWith(
					user.id,
					AllowedAuthorizationEntityType.Course,
					course.id,
					{
						action: Actions.write,
						requiredPermissions: [Permission.COURSE_CREATE],
					}
				);
			});

			it('should not check any other permissions', async () => {
				const { user, course } = setup();

				await uc.createShareToken(user.id, {
					parentId: course.id,
					parentType: ShareTokenParentType.Course,
				});

				expect(authorization.checkPermissionByReferences).toHaveBeenCalledTimes(1);
			});

			it('should call the service', async () => {
				const { user, course } = setup();

				await uc.createShareToken(user.id, {
					parentId: course.id,
					parentType: ShareTokenParentType.Course,
				});

				expect(service.createToken).toHaveBeenCalledWith(
					{
						parentType: ShareTokenParentType.Course,
						parentId: course.id,
					},
					{}
				);
			});
		});

		describe('when parent is a lesson', () => {
			it('should throw if the feature is not enabled', async () => {
				const { user, lesson } = setup();
				Configuration.set('FEATURE_LESSON_SHARE', false);

				await expect(
					uc.createShareToken(user.id, {
						parentId: lesson.id,
						parentType: ShareTokenParentType.Lesson,
					})
				).rejects.toThrowError();
			});

			it('should check parent write permission', async () => {
				const { user, lesson } = setup();

				await uc.createShareToken(user.id, {
					parentId: lesson.id,
					parentType: ShareTokenParentType.Lesson,
				});

				expect(authorization.checkPermissionByReferences).toHaveBeenCalledWith(
					user.id,
					AllowedAuthorizationEntityType.Lesson,
					lesson.id,
					{
						action: Actions.write,
						requiredPermissions: [Permission.TOPIC_CREATE],
					}
				);
			});

			it('should not check any other permissions', async () => {
				const { user, lesson } = setup();

				await uc.createShareToken(user.id, {
					parentId: lesson.id,
					parentType: ShareTokenParentType.Lesson,
				});

				expect(authorization.checkPermissionByReferences).toHaveBeenCalledTimes(1);
			});

			it('should call the service', async () => {
				const { user, lesson } = setup();

				await uc.createShareToken(user.id, {
					parentId: lesson.id,
					parentType: ShareTokenParentType.Lesson,
				});

				expect(service.createToken).toHaveBeenCalledWith(
					{
						parentType: ShareTokenParentType.Lesson,
						parentId: lesson.id,
					},
					{}
				);
			});
		});

		describe('when parent is a task', () => {
			it('should throw if the feature is not enabled', async () => {
				const { user, task } = setup();
				Configuration.set('FEATURE_TASK_SHARE', false);

				await expect(
					uc.createShareToken(user.id, {
						parentId: task.id,
						parentType: ShareTokenParentType.Task,
					})
				).rejects.toThrowError();
			});

			it('should check parent write permission', async () => {
				const { user, task } = setup();

				await uc.createShareToken(user.id, {
					parentId: task.id,
					parentType: ShareTokenParentType.Task,
				});

				expect(authorization.checkPermissionByReferences).toHaveBeenCalledWith(
					user.id,
					AllowedAuthorizationEntityType.Task,
					task.id,
					{
						action: Actions.write,
						requiredPermissions: [Permission.HOMEWORK_CREATE],
					}
				);
			});

			it('should not check any other permissions', async () => {
				const { user, task } = setup();

				await uc.createShareToken(user.id, {
					parentId: task.id,
					parentType: ShareTokenParentType.Task,
				});

				expect(authorization.checkPermissionByReferences).toHaveBeenCalledTimes(1);
			});

			it('should call the service', async () => {
				const { user, task } = setup();

				await uc.createShareToken(user.id, {
					parentId: task.id,
					parentType: ShareTokenParentType.Task,
				});

				expect(service.createToken).toHaveBeenCalledWith(
					{
						parentType: ShareTokenParentType.Task,
						parentId: task.id,
					},
					{}
				);
			});
		});

		describe('when restricted to same school', () => {
			it('should check parent write permission', async () => {
				const school = schoolFactory.buildWithId();
				const user = userFactory.buildWithId({ school });
				const course = courseFactory.buildWithId();
				authorization.getUserWithPermissions.mockResolvedValue(user);

				await uc.createShareToken(
					user.id,
					{
						parentId: course.id,
						parentType: ShareTokenParentType.Course,
					},
					{
						schoolExclusive: true,
					}
				);

				expect(authorization.checkPermissionByReferences).toHaveBeenCalledWith(
					user.id,
					AllowedAuthorizationEntityType.Course,
					course.id,
					{
						action: Actions.write,
						requiredPermissions: [Permission.COURSE_CREATE],
					}
				);
			});

			it('should check context read permission', async () => {
				const school = schoolFactory.buildWithId();
				const user = userFactory.buildWithId({ school });
				const course = courseFactory.buildWithId();
				authorization.getUserWithPermissions.mockResolvedValue(user);

				await uc.createShareToken(
					user.id,
					{
						parentId: course.id,
						parentType: ShareTokenParentType.Course,
					},
					{
						schoolExclusive: true,
					}
				);

				expect(authorization.checkPermissionByReferences).toHaveBeenCalledWith(
					user.id,
					AllowedAuthorizationEntityType.School,
					school.id,
					{
						action: Actions.read,
						requiredPermissions: [],
					}
				);
			});

			it('should call the service', async () => {
				const school = schoolFactory.buildWithId();
				const user = userFactory.buildWithId({ school });
				const course = courseFactory.buildWithId();
				authorization.getUserWithPermissions.mockResolvedValue(user);

				await uc.createShareToken(
					user.id,
					{
						parentId: course.id,
						parentType: ShareTokenParentType.Course,
					},
					{
						schoolExclusive: true,
					}
				);

				expect(service.createToken).toHaveBeenCalledWith(
					{
						parentType: ShareTokenParentType.Course,
						parentId: course.id,
					},
					{
						context: {
							contextId: school.id,
							contextType: ShareTokenContextType.School,
						},
					}
				);
			});
		});

		describe('when an expiration timespan is given', () => {
			it('should pass the expiration date to the service', async () => {
				const user = userFactory.buildWithId();
				const course = courseFactory.buildWithId();
				const payload = {
					parentId: course.id,
					parentType: ShareTokenParentType.Course,
				};

				jest.useFakeTimers();
				jest.setSystemTime(new Date(2022, 10, 4));

				await uc.createShareToken(user.id, payload, { expiresInDays: 7 });

				expect(service.createToken).toHaveBeenCalledWith(payload, { expiresAt: new Date(2022, 10, 11) });

				jest.useRealTimers();
			});
		});

		it('should return service result', async () => {
			const user = userFactory.buildWithId();
			const course = courseFactory.buildWithId();
			const shareToken = shareTokenFactory.build();

			service.createToken.mockResolvedValue(shareToken);

			const result = await uc.createShareToken(user.id, {
				parentId: course.id,
				parentType: ShareTokenParentType.Course,
			});

			expect(result).toEqual(shareToken);
		});
	});

	describe('lookup a sharetoken', () => {
		describe('when parent is a course', () => {
			const setup = () => {
				const school = schoolFactory.buildWithId();

				const user = userFactory.buildWithId({ school });
				authorization.getUserWithPermissions.mockResolvedValue(user);

				const course = courseFactory.buildWithId();
				const payload: ShareTokenPayload = {
					parentType: ShareTokenParentType.Course,
					parentId: course.id,
				};
				const shareToken = shareTokenFactory.build({ payload });
				service.lookupTokenWithParentName.mockResolvedValue({ shareToken, parentName: course.name });

				return { user, school, shareToken, course };
			};

			it('should throw if the feature is not enabled', async () => {
				const { user, shareToken } = setup();
				Configuration.set('FEATURE_COURSE_SHARE_NEW', false);

				await expect(uc.lookupShareToken(user.id, shareToken.token)).rejects.toThrowError();
			});

			it('should load the share token', async () => {
				const { user, shareToken } = setup();

				await uc.lookupShareToken(user.id, shareToken.token);

				expect(service.lookupTokenWithParentName).toBeCalledWith(shareToken.token);
			});

			it('should return the result', async () => {
				const { user, shareToken, course } = setup();

				const result = await uc.lookupShareToken(user.id, shareToken.token);

				expect(result).toEqual({
					token: shareToken.token,
					parentType: ShareTokenParentType.Course,
					parentName: course.name,
				});
			});
		});

		describe('when parent is a lesson', () => {
			const setup = () => {
				const school = schoolFactory.buildWithId();

				const user = userFactory.buildWithId({ school });
				authorization.getUserWithPermissions.mockResolvedValue(user);

				const course = courseFactory.buildWithId();
				const lesson = lessonFactory.buildWithId({ course });
				const payload: ShareTokenPayload = {
					parentType: ShareTokenParentType.Lesson,
					parentId: lesson.id,
				};
				const shareToken = shareTokenFactory.build({ payload });
				service.lookupTokenWithParentName.mockResolvedValue({ shareToken, parentName: lesson.name });

				return { user, school, shareToken, lesson, course };
			};

			it('should throw if the feature is not enabled', async () => {
				const { user, shareToken } = setup();
				Configuration.set('FEATURE_LESSON_SHARE', false);

				await expect(uc.lookupShareToken(user.id, shareToken.token)).rejects.toThrowError();
			});

			it('should load the share token', async () => {
				const { user, shareToken } = setup();

				await uc.lookupShareToken(user.id, shareToken.token);

				expect(service.lookupTokenWithParentName).toBeCalledWith(shareToken.token);
			});

			it('should return the result', async () => {
				const { user, shareToken, lesson } = setup();

				const result = await uc.lookupShareToken(user.id, shareToken.token);

				expect(result).toEqual({
					token: shareToken.token,
					parentType: ShareTokenParentType.Lesson,
					parentName: lesson.name,
				});
			});
		});

		describe('when parent is a task', () => {
			const setup = () => {
				const school = schoolFactory.buildWithId();

				const user = userFactory.buildWithId({ school });
				authorization.getUserWithPermissions.mockResolvedValueOnce(user);

				const course = courseFactory.buildWithId();
				const task = taskFactory.buildWithId({ course });
				const payload: ShareTokenPayload = {
					parentType: ShareTokenParentType.Task,
					parentId: task.id,
				};
				const shareToken = shareTokenFactory.build({ payload });
				service.lookupTokenWithParentName.mockResolvedValueOnce({ shareToken, parentName: task.name });

				return { user, school, shareToken, task, course };
			};

			it('should throw if the feature is not enabled', async () => {
				const { user, shareToken } = setup();
				Configuration.set('FEATURE_TASK_SHARE', false);

				await expect(uc.lookupShareToken(user.id, shareToken.token)).rejects.toThrowError();
			});

			it('should load the share token', async () => {
				const { user, shareToken } = setup();

				await uc.lookupShareToken(user.id, shareToken.token);

				expect(service.lookupTokenWithParentName).toBeCalledWith(shareToken.token);
			});

			it('should return the result', async () => {
				const { user, shareToken, task } = setup();

				const result = await uc.lookupShareToken(user.id, shareToken.token);

				expect(result).toEqual({
					token: shareToken.token,
					parentType: ShareTokenParentType.Task,
					parentName: task.name,
				});
			});
		});

		describe('when restricted to same school', () => {
			const setup = () => {
				const school = schoolFactory.buildWithId();
				const user = userFactory.buildWithId({ school });
				const shareToken = shareTokenFactory.build({
					context: { contextType: ShareTokenContextType.School, contextId: school.id },
				});
				const parentName = 'name';
				service.lookupTokenWithParentName.mockResolvedValue({ shareToken, parentName });
				return { user, school, shareToken };
			};

			it('should check context read permission', async () => {
				const { user, school, shareToken } = setup();

				await uc.lookupShareToken(user.id, shareToken.token);

				expect(authorization.checkPermissionByReferences).toHaveBeenCalledWith(
					user.id,
					AllowedAuthorizationEntityType.School,
					school.id,
					{
						action: Actions.read,
						requiredPermissions: [],
					}
				);
			});
		});

		describe('when not restricted to same school', () => {
			const setup = () => {
				const school = schoolFactory.buildWithId();
				const user = userFactory.buildWithId({ school });
				const shareToken = shareTokenFactory.build();
				const parentName = 'name';
				service.lookupTokenWithParentName.mockResolvedValue({ shareToken, parentName });
				return { user, school, shareToken };
			};

			it('should not check context read permission', async () => {
				const { user, shareToken } = setup();

				await uc.lookupShareToken(user.id, shareToken.token);

				expect(authorization.checkPermissionByReferences).not.toHaveBeenCalled();
			});
		});
	});

	describe('import share token', () => {
		describe('when parent is a course', () => {
			const setup = () => {
				const school = schoolFactory.buildWithId();

				const user = userFactory.buildWithId({ school });
				authorization.getUserWithPermissions.mockResolvedValue(user);

				const shareToken = shareTokenFactory.build();
				service.lookupToken.mockResolvedValue(shareToken);

				const course = courseFactory.buildWithId();
				const status: CopyStatus = {
					type: CopyElementType.COURSE,
					status: CopyStatusEnum.SUCCESS,
					copyEntity: course,
				};
				courseCopyService.copyCourse.mockResolvedValue(status);

				return { user, school, shareToken, status };
			};

			it('should throw if the feature is not enabled', async () => {
				const { user, shareToken } = setup();
				Configuration.set('FEATURE_COURSE_SHARE_NEW', false);

				await expect(uc.importShareToken(user.id, shareToken.token, 'NewName')).rejects.toThrowError(
					InternalServerErrorException
				);
			});

			it('should load the share token', async () => {
				const { user, shareToken } = setup();

				const result = await uc.importShareToken(user.id, shareToken.token, 'NewName');

				expect(service.lookupToken).toBeCalledWith(shareToken.token);
				expect(result.status).toBe(CopyStatusEnum.SUCCESS);
			});

			it('should check the permission to create the course', async () => {
				const { user, shareToken } = setup();

				await uc.importShareToken(user.id, shareToken.token, 'NewName');

				expect(authorization.checkAllPermissions).toBeCalledWith(user, [Permission.COURSE_CREATE]);
			});

			it('should use the service to copy the course', async () => {
				const { user, shareToken } = setup();
				const newName = 'NewName';

				await uc.importShareToken(user.id, shareToken.token, newName);

				expect(courseCopyService.copyCourse).toBeCalledWith({
					userId: user.id,
					courseId: shareToken.payload.parentId,
					newName,
				});
			});

			it('should return the result', async () => {
				const { user, shareToken, status } = setup();
				const newName = 'NewName';

				const result = await uc.importShareToken(user.id, shareToken.token, newName);

				expect(result).toEqual(status);
			});

			describe('when restricted to same school', () => {
				it('should check context read permission', async () => {
					const { user, school } = setup();
					const shareToken = shareTokenFactory.build({
						context: { contextType: ShareTokenContextType.School, contextId: school.id },
					});
					service.lookupToken.mockResolvedValue(shareToken);

					await uc.importShareToken(user.id, shareToken.token, 'NewName');

					expect(authorization.checkPermissionByReferences).toHaveBeenCalledWith(
						user.id,
						AllowedAuthorizationEntityType.School,
						school.id,
						{
							action: Actions.read,
							requiredPermissions: [],
						}
					);
				});
			});

			describe('when not restricted to same school', () => {
				it('should not check context read permission', async () => {
					const { user } = setup();
					const shareToken = shareTokenFactory.build();
					service.lookupToken.mockResolvedValue(shareToken);

					await uc.importShareToken(user.id, shareToken.token, 'NewName');

					expect(authorization.checkPermissionByReferences).not.toHaveBeenCalled();
				});
			});
		});

		describe('when parent is a lesson', () => {
			const setup = () => {
				const school = schoolFactory.buildWithId();

				const user = userFactory.buildWithId({ school });
				authorization.getUserWithPermissions.mockResolvedValue(user);
				const course = courseFactory.buildWithId();
				courseService.findById.mockResolvedValue(course);
				const lesson = lessonFactory.buildWithId({ course });
				lessonRepo.findById.mockResolvedValue(lesson);

				const status: CopyStatus = {
					type: CopyElementType.LESSON,
					status: CopyStatusEnum.SUCCESS,
					copyEntity: lesson,
				};
				lessonCopyService.copyLesson.mockResolvedValue(status);

				const payload: ShareTokenPayload = { parentType: ShareTokenParentType.Lesson, parentId: lesson._id.toString() };
				const shareToken = shareTokenFactory.build({ payload });
				service.lookupToken.mockResolvedValue(shareToken);

				return { user, school, shareToken, status, course, lesson };
			};

			it('should throw if the feature is not enabled', async () => {
				const { user, shareToken } = setup();
				Configuration.set('FEATURE_LESSON_SHARE', false);

				await expect(uc.importShareToken(user.id, shareToken.token, 'NewName')).rejects.toThrowError(
					InternalServerErrorException
				);
			});

			it('should throw if the destinationCourseId is not passed', async () => {
				const { user, shareToken } = setup();

				await expect(uc.importShareToken(user.id, shareToken.token, 'NewName')).rejects.toThrowError(
					BadRequestException
				);
			});

			it('should load the share token', async () => {
				const { user, shareToken, course } = setup();

				const result = await uc.importShareToken(user.id, shareToken.token, 'NewName', course._id.toHexString());

				expect(service.lookupToken).toBeCalledWith(shareToken.token);
				expect(result.status).toBe(CopyStatusEnum.SUCCESS);
			});

			it('should check the permission to create the topic', async () => {
				const { user, shareToken, course } = setup();

				await uc.importShareToken(user.id, shareToken.token, 'NewName', course._id.toHexString());

				expect(authorization.checkAllPermissions).toBeCalledWith(user, [Permission.TOPIC_CREATE]);
			});

			it('should use the service to copy the lesson', async () => {
				const { user, shareToken, course, lesson } = setup();
				const copyName = 'NewName';

				await uc.importShareToken(user.id, shareToken.token, copyName, course._id.toHexString());

				expect(lessonCopyService.copyLesson).toBeCalledWith({
					copyName,
					destinationCourse: course,
					originalLessonId: lesson.id,
					user,
				});
			});

			it('should return the result', async () => {
				const { user, shareToken, status, course } = setup();
				const newName = 'NewName';

				const result = await uc.importShareToken(user.id, shareToken.token, newName, course._id.toHexString());

				expect(result).toEqual(status);
			});

			describe('when restricted to same school', () => {
				it('should check context read permission', async () => {
					const { user, school } = setup();
					const shareToken = shareTokenFactory.build({
						context: { contextType: ShareTokenContextType.School, contextId: school.id },
					});
					service.lookupToken.mockResolvedValue(shareToken);

					await uc.importShareToken(user.id, shareToken.token, 'NewName');

					expect(authorization.checkPermissionByReferences).toHaveBeenCalledWith(
						user.id,
						AllowedAuthorizationEntityType.School,
						school.id,
						{
							action: Actions.read,
							requiredPermissions: [],
						}
					);
				});
			});

			describe('when not restricted to same school', () => {
				it('should not check context read permission', async () => {
					const { user } = setup();
					const shareToken = shareTokenFactory.build();
					service.lookupToken.mockResolvedValue(shareToken);

					await uc.importShareToken(user.id, shareToken.token, 'NewName');

					expect(authorization.checkPermissionByReferences).not.toHaveBeenCalled();
				});
			});
		});

		describe('when parent is a task', () => {
			const setupTask = () => {
				const school = schoolFactory.buildWithId();

				const user = userFactory.buildWithId({ school });
				authorization.getUserWithPermissions.mockResolvedValue(user);

				const course = courseFactory.buildWithId();
				courseService.findById.mockResolvedValueOnce(course);
				const task = taskFactory.buildWithId({ course });
				const status: CopyStatus = {
					type: CopyElementType.TASK,
					status: CopyStatusEnum.SUCCESS,
					copyEntity: task,
				};
				taskCopyService.copyTask.mockResolvedValueOnce(status);

				const payload: ShareTokenPayload = { parentType: ShareTokenParentType.Task, parentId: task._id.toString() };
				const shareToken = shareTokenFactory.build({ payload });
				service.lookupToken.mockResolvedValue(shareToken);

				return { user, school, shareToken, status, course, task };
			};

			it('should throw if the feature is not enabled', async () => {
				const { user, shareToken } = setupTask();
				Configuration.set('FEATURE_TASK_SHARE', false);

				await expect(uc.importShareToken(user.id, shareToken.token, 'NewName')).rejects.toThrowError(
					InternalServerErrorException
				);
			});

			it('should throw if the destinationCourseId is not passed', async () => {
				const { user, shareToken } = setupTask();

				await expect(uc.importShareToken(user.id, shareToken.token, 'NewName')).rejects.toThrowError(
					BadRequestException
				);
			});

			it('should load the share token', async () => {
				const { user, shareToken, task } = setupTask();

				const result = await uc.importShareToken(user.id, shareToken.token, 'NewName', task.id);

				expect(service.lookupToken).toBeCalledWith(shareToken.token);
				expect(result.status).toBe(CopyStatusEnum.SUCCESS);
			});

			it('should check the permission to create the task', async () => {
				const { user, shareToken, task } = setupTask();

				await uc.importShareToken(user.id, shareToken.token, 'NewName', task.id);

				expect(authorization.checkAllPermissions).toBeCalledWith(user, [Permission.HOMEWORK_CREATE]);
			});

			it('should use the service to copy the task', async () => {
				const { user, shareToken, task, course } = setupTask();
				const copyName = 'NewName';

				await uc.importShareToken(user.id, shareToken.token, copyName, course.id);

				expect(taskCopyService.copyTask).toBeCalledWith({
					copyName,
					destinationCourse: course,
					originalTaskId: task.id,
					user,
				});
			});

			it('should return the result', async () => {
				const { user, shareToken, status, task } = setupTask();
				const newName = 'NewName';

				const result = await uc.importShareToken(user.id, shareToken.token, newName, task.id);

				expect(result).toEqual(status);
			});

			describe('when restricted to same school', () => {
				it('should check context read permission', async () => {
					const { user, school } = setupTask();
					const shareToken = shareTokenFactory.build({
						context: { contextType: ShareTokenContextType.School, contextId: school.id },
					});
					service.lookupToken.mockResolvedValue(shareToken);

					await uc.importShareToken(user.id, shareToken.token, 'NewName');

					expect(authorization.checkPermissionByReferences).toHaveBeenCalledWith(
						user.id,
						AllowedAuthorizationEntityType.School,
						school.id,
						{
							action: Actions.read,
							requiredPermissions: [],
						}
					);
				});
			});

			describe('when not restricted to same school', () => {
				it('should not check context read permission', async () => {
					const { user } = setupTask();
					const shareToken = shareTokenFactory.build();
					service.lookupToken.mockResolvedValue(shareToken);

					await uc.importShareToken(user.id, shareToken.token, 'NewName');

					expect(authorization.checkPermissionByReferences).not.toHaveBeenCalled();
				});
			});
		});

		it('should throw if the checkFeatureEnabled is not implemented', async () => {
			const payload: any = { parentType: 'none', parentId: 'id' };
			// eslint-disable-next-line @typescript-eslint/no-unsafe-assignment
			const shareToken = shareTokenFactory.build({ payload });
			service.lookupToken.mockResolvedValue(shareToken);

			await expect(uc.importShareToken('userId', shareToken.token, 'NewName')).rejects.toThrowError(
				NotImplementedException
			);
		});

		it('should throw if the importShareToken is not implemented', async () => {
			const payload: any = { parentType: 'none', parentId: 'id' };
			// eslint-disable-next-line @typescript-eslint/no-unsafe-assignment
			const shareToken = shareTokenFactory.build({ payload });
			service.lookupToken.mockResolvedValue(shareToken);
			jest.spyOn(ShareTokenUC.prototype as any, 'checkFeatureEnabled').mockReturnValue(undefined);
			jest.spyOn(ShareTokenUC.prototype as any, 'checkCreatePermission').mockReturnValue(undefined);
			await expect(uc.importShareToken('userId', shareToken.token, 'NewName')).rejects.toThrowError(
				NotImplementedException
			);
		});
	});
});<|MERGE_RESOLUTION|>--- conflicted
+++ resolved
@@ -98,12 +98,8 @@
 		jest.resetAllMocks();
 		jest.clearAllMocks();
 		Configuration.set('FEATURE_COURSE_SHARE_NEW', true);
-<<<<<<< HEAD
-		Configuration.set('FEATURE_LESSON_SHARE_NEW', true);
+		Configuration.set('FEATURE_LESSON_SHARE', true);
 		Configuration.set('FEATURE_TASK_SHARE', true);
-=======
-		Configuration.set('FEATURE_LESSON_SHARE', true);
->>>>>>> 7ac74a62
 	});
 
 	describe('create a sharetoken', () => {
