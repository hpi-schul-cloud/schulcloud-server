import { LegacyLogger } from '@core/logger';
import { Configuration } from '@hpi-schul-cloud/commons/lib';
import { AuthorizationContextBuilder, AuthorizationService } from '@modules/authorization';
import {
	BoardExternalReference,
	BoardExternalReferenceType,
	BoardNodeAuthorizableService,
	ColumnBoardService,
} from '@modules/board';
import { StorageLocationReference } from '@modules/board/service/internal';
import { CopyStatus } from '@modules/copy-helper';
import { CourseService } from '@modules/course';
import { CourseEntity } from '@modules/course/repo';
import { StorageLocation } from '@modules/files-storage/interface';
import { CourseCopyService } from '@modules/learnroom';
import { LessonCopyService, LessonService } from '@modules/lesson';
import { RoomService } from '@modules/room';
import { RoomMembershipService } from '@modules/room-membership';
import { SchoolService } from '@modules/school';
import { TaskCopyService, TaskService } from '@modules/task';
import { User } from '@modules/user/repo';
import { BadRequestException, Injectable, NotImplementedException } from '@nestjs/common';
import { FeatureDisabledLoggableException } from '@shared/common/loggable-exception';
<<<<<<< HEAD
import { User } from '@shared/domain/entity';
=======
import { Course } from '@shared/domain/entity';
>>>>>>> fba446b6
import { Permission } from '@shared/domain/interface';
import { EntityId } from '@shared/domain/types';
import {
	ShareTokenContext,
	ShareTokenContextType,
	ShareTokenDO,
	ShareTokenParentType,
	ShareTokenPayload,
} from '../domainobject/share-token.do';
import { ShareTokenService } from '../service';
import { ShareTokenInfoDto } from './dto';

@Injectable()
export class ShareTokenUC {
	constructor(
		private readonly shareTokenService: ShareTokenService,
		private readonly authorizationService: AuthorizationService,
		private readonly courseCopyService: CourseCopyService,
		private readonly lessonCopyService: LessonCopyService,
		private readonly taskCopyService: TaskCopyService,
		private readonly courseService: CourseService,
		private readonly lessonService: LessonService,
		private readonly taskService: TaskService,
		private readonly roomService: RoomService,
		private readonly roomMembershipService: RoomMembershipService,
		private readonly columnBoardService: ColumnBoardService,
		private readonly schoolService: SchoolService,
		private readonly boardNodeAuthorizableService: BoardNodeAuthorizableService,
		private readonly logger: LegacyLogger
	) {
		this.logger.setContext(ShareTokenUC.name);
	}

	public async createShareToken(
		userId: EntityId,
		payload: ShareTokenPayload,
		options?: { schoolExclusive?: boolean; expiresInDays?: number }
	): Promise<ShareTokenDO> {
		this.checkFeatureEnabled(payload.parentType);

		this.logger.debug({ action: 'createShareToken', userId, payload, options });

		const user = await this.authorizationService.getUserWithPermissions(userId);

		await this.checkTokenCreatePermission(user, payload);

		const serviceOptions: { context?: ShareTokenContext; expiresAt?: Date } = {};
		if (options?.schoolExclusive) {
			serviceOptions.context = {
				contextType: ShareTokenContextType.School,
				contextId: user.school.id,
			};
		}
		if (options?.expiresInDays) {
			serviceOptions.expiresAt = this.nowPlusDays(options.expiresInDays);
		}

		const shareToken = await this.shareTokenService.createToken(payload, serviceOptions);
		return shareToken;
	}

	public async lookupShareToken(userId: EntityId, token: string): Promise<ShareTokenInfoDto> {
		this.logger.debug({ action: 'lookupShareToken', userId, token });

		const { shareToken, parentName } = await this.shareTokenService.lookupTokenWithParentName(token);

		this.checkFeatureEnabled(shareToken.payload.parentType);

		await this.checkTokenLookupPermission(userId, shareToken.payload);

		if (shareToken.context) {
			await this.checkContextReadPermission(userId, shareToken.context);
		}

		const shareTokenInfo: ShareTokenInfoDto = {
			token,
			parentType: shareToken.payload.parentType,
			parentName,
		};

		return shareTokenInfo;
	}

	public async importShareToken(
		userId: EntityId,
		token: string,
		newName: string,
		destinationId?: EntityId
	): Promise<CopyStatus> {
		this.logger.debug({ action: 'importShareToken', userId, token, newName });

		const shareToken = await this.shareTokenService.lookupToken(token);

		this.checkFeatureEnabled(shareToken.payload.parentType);

		if (shareToken.context) {
			await this.checkContextReadPermission(userId, shareToken.context);
		}

		const user = await this.authorizationService.getUserWithPermissions(userId);

		let result: CopyStatus;
		// eslint-disable-next-line default-case
		switch (shareToken.payload.parentType) {
			case ShareTokenParentType.Course:
				result = await this.copyCourse(user, shareToken.payload.parentId, newName);
				break;
			case ShareTokenParentType.Lesson:
				if (destinationId === undefined) {
					throw new BadRequestException('Cannot copy lesson without destination course reference');
				}
				result = await this.copyLesson(user, shareToken.payload.parentId, destinationId, newName);
				break;
			case ShareTokenParentType.Task:
				if (destinationId === undefined) {
					throw new BadRequestException('Cannot copy task without destination course reference');
				}
				result = await this.copyTask(user, shareToken.payload.parentId, destinationId, newName);
				break;
			case ShareTokenParentType.ColumnBoard:
				if (destinationId === undefined) {
					throw new BadRequestException('Cannot copy board without destination course or room reference');
				}
				result = await this.copyColumnBoard(user, shareToken.payload.parentId, destinationId, newName);
				break;
		}

		return result;
	}

	private async copyCourse(user: User, courseId: string, newName: string): Promise<CopyStatus> {
		const requiredPermissions = [Permission.COURSE_CREATE];

		this.authorizationService.checkAllPermissions(user, requiredPermissions);

		const copyStatus = await this.courseCopyService.copyCourse({
			userId: user.id,
			courseId,
			newName,
		});

		return copyStatus;
	}

	private async copyLesson(user: User, lessonId: string, courseId: string, copyName?: string): Promise<CopyStatus> {
		const { course } = await this.checkCourseWritePermission(user, courseId, Permission.TOPIC_CREATE);

		const copyStatus = await this.lessonCopyService.copyLesson({
			user,
			originalLessonId: lessonId,
			destinationCourse: course,
			copyName,
		});

		return copyStatus;
	}

	private async copyTask(user: User, originalTaskId: string, courseId: string, copyName?: string): Promise<CopyStatus> {
		const { course } = await this.checkCourseWritePermission(user, courseId, Permission.HOMEWORK_CREATE);

		const copyStatus = await this.taskCopyService.copyTask({
			user,
			originalTaskId,
			destinationCourse: course,
			copyName,
		});

		return copyStatus;
	}

	private async copyColumnBoard(
		user: User,
		originalColumnBoardId: string,
		destinationId: EntityId,
		copyTitle?: string
	): Promise<CopyStatus> {
		const originalBoard = await this.columnBoardService.findById(originalColumnBoardId, 0);

		const targetExternalReference: BoardExternalReference = {
			id: destinationId,
			type: originalBoard.context.type,
		};

		await this.checkBoardContextWritePermission(user, targetExternalReference);

		const sourceStorageLocationReference = await this.getStorageLocationReference(originalBoard.context);
		const targetStorageLocationReference = await this.getStorageLocationReference(targetExternalReference);

		const copyStatus = this.columnBoardService.copyColumnBoard({
			originalColumnBoardId,
			targetExternalReference,
			sourceStorageLocationReference,
			targetStorageLocationReference,
			userId: user.id,
			copyTitle,
			targetSchoolId: user.school.id,
		});
		return copyStatus;
	}

	private async checkTokenCreatePermission(user: User, payload: ShareTokenPayload) {
		switch (payload.parentType) {
			case ShareTokenParentType.Course:
				await this.checkCourseWritePermission(user, payload.parentId, Permission.COURSE_CREATE);
				break;
			case ShareTokenParentType.Lesson:
				await this.checkLessonWritePermission(user, payload.parentId, Permission.TOPIC_CREATE);
				break;
			case ShareTokenParentType.Task:
				await this.checkTaskWritePermission(user, payload.parentId, Permission.HOMEWORK_CREATE);
				break;
			case ShareTokenParentType.ColumnBoard:
				await this.checkColumnBoardSharePermission(user, payload.parentId);
				break;
			default:
		}
	}

	private async checkCourseWritePermission(
		user: User,
		courseId: EntityId,
		permission: Permission
	): Promise<{ course: CourseEntity }> {
		const course = await this.courseService.findById(courseId);
		this.authorizationService.checkPermission(user, course, AuthorizationContextBuilder.write([permission]));

		return {
			course,
		};
	}

	private async checkRoomWritePermission(user: User, roomId: EntityId, permissions: Permission[] = []) {
		const roomMembershipAuthorizable = await this.roomMembershipService.getRoomMembershipAuthorizable(roomId);

		this.authorizationService.checkPermission(
			user,
			roomMembershipAuthorizable,
			AuthorizationContextBuilder.write(permissions)
		);
	}

	private async checkLessonWritePermission(user: User, lessonId: EntityId, permission: Permission) {
		const lesson = await this.lessonService.findById(lessonId);
		this.authorizationService.checkPermission(user, lesson, AuthorizationContextBuilder.write([permission]));
	}

	private async checkTaskWritePermission(user: User, taskId: EntityId, permission: Permission) {
		const task = await this.taskService.findById(taskId);
		this.authorizationService.checkPermission(user, task, AuthorizationContextBuilder.write([permission]));
	}

	private async checkColumnBoardSharePermission(user: User, boardNodeId: EntityId) {
		const columBoard = await this.columnBoardService.findById(boardNodeId, 0);
		const boardNodeAuthorizable = await this.boardNodeAuthorizableService.getBoardAuthorizable(columBoard);
		const permissions = columBoard.context.type === BoardExternalReferenceType.Course ? [Permission.COURSE_EDIT] : [];

		this.authorizationService.checkPermission(
			user,
			boardNodeAuthorizable,
			AuthorizationContextBuilder.write(permissions)
		);
	}

	private async checkSchoolReadPermission(user: User, schoolId: EntityId): Promise<void> {
		const school = await this.schoolService.getSchoolById(schoolId);
		const authorizationContext = AuthorizationContextBuilder.read([]);

		this.authorizationService.checkPermission(user, school, authorizationContext);
	}

	private async checkContextReadPermission(userId: EntityId, context: ShareTokenContext): Promise<void> {
		const user = await this.authorizationService.getUserWithPermissions(userId);

		if (context.contextType === ShareTokenContextType.School) {
			await this.checkSchoolReadPermission(user, context.contextId);
		} else {
			throw new NotImplementedException();
		}
	}

	private async checkTokenLookupPermission(userId: EntityId, payload: ShareTokenPayload) {
		const user = await this.authorizationService.getUserWithPermissions(userId);
		let requiredPermissions: Permission[] = [];
		// eslint-disable-next-line default-case
		switch (payload.parentType) {
			case ShareTokenParentType.Course:
				requiredPermissions = [Permission.COURSE_CREATE];
				break;
			case ShareTokenParentType.Lesson:
				requiredPermissions = [Permission.TOPIC_CREATE];
				break;
			case ShareTokenParentType.Task:
				requiredPermissions = [Permission.HOMEWORK_CREATE];
				break;
			case ShareTokenParentType.ColumnBoard: {
				const columnBoard = await this.columnBoardService.findById(payload.parentId, 0);
				requiredPermissions =
					columnBoard.context.type === BoardExternalReferenceType.Course ? [Permission.COURSE_EDIT] : [];
				break;
			}
		}
		this.authorizationService.checkAllPermissions(user, requiredPermissions);
	}

	private nowPlusDays(days: number) {
		const date = new Date();
		date.setDate(date.getDate() + days);
		return date;
	}

	private checkFeatureEnabled(parentType: ShareTokenParentType) {
		switch (parentType) {
			case ShareTokenParentType.Course:
				// Configuration.get is the deprecated way to read envirment variables
				if (!(Configuration.get('FEATURE_COURSE_SHARE') as boolean)) {
					throw new FeatureDisabledLoggableException('FEATURE_COURSE_SHARE');
				}
				break;
			case ShareTokenParentType.Lesson:
				// Configuration.get is the deprecated way to read envirment variables
				if (!(Configuration.get('FEATURE_LESSON_SHARE') as boolean)) {
					throw new FeatureDisabledLoggableException('FEATURE_LESSON_SHARE');
				}
				break;
			case ShareTokenParentType.Task:
				// Configuration.get is the deprecated way to read envirment variables
				if (!(Configuration.get('FEATURE_TASK_SHARE') as boolean)) {
					throw new FeatureDisabledLoggableException('FEATURE_TASK_SHARE');
				}
				break;
			case ShareTokenParentType.ColumnBoard:
				// Configuration.get is the deprecated way to read envirment variables
				if (!(Configuration.get('FEATURE_COLUMN_BOARD_SHARE') as boolean)) {
					throw new FeatureDisabledLoggableException('FEATURE_COLUMN_BOARD_SHARE');
				}
				break;
			default:
				throw new NotImplementedException('Import Feature not implemented');
		}
	}

	// ---- Move to shared service? (see apps/server/src/modules/board/uc/board.uc.ts)

	private async checkBoardContextWritePermission(user: User, boardContext: BoardExternalReference) {
		if (boardContext.type === BoardExternalReferenceType.Course) {
			await this.checkCourseWritePermission(user, boardContext.id, Permission.COURSE_EDIT);
		} else if (boardContext.type === BoardExternalReferenceType.Room) {
			await this.checkRoomWritePermission(user, boardContext.id);
		} else {
			/* istanbul ignore next */
			throw new Error(`Unsupported board reference type ${boardContext.type as string}`);
		}
	}

	private async getStorageLocationReference(boardContext: BoardExternalReference): Promise<StorageLocationReference> {
		if (boardContext.type === BoardExternalReferenceType.Course) {
			const course = await this.courseService.findById(boardContext.id);

			return { id: course.school.id, type: StorageLocation.SCHOOL };
		}

		if (boardContext.type === BoardExternalReferenceType.Room) {
			const room = await this.roomService.getSingleRoom(boardContext.id);

			return { id: room.schoolId, type: StorageLocation.SCHOOL };
		}
		/* istanbul ignore next */
		throw new Error(`Unsupported board reference type ${boardContext.type as string}`);
	}
}<|MERGE_RESOLUTION|>--- conflicted
+++ resolved
@@ -21,11 +21,6 @@
 import { User } from '@modules/user/repo';
 import { BadRequestException, Injectable, NotImplementedException } from '@nestjs/common';
 import { FeatureDisabledLoggableException } from '@shared/common/loggable-exception';
-<<<<<<< HEAD
-import { User } from '@shared/domain/entity';
-=======
-import { Course } from '@shared/domain/entity';
->>>>>>> fba446b6
 import { Permission } from '@shared/domain/interface';
 import { EntityId } from '@shared/domain/types';
 import {
