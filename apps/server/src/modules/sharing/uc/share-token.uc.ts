--- conflicted
+++ resolved
@@ -351,11 +351,7 @@
 			case ShareTokenParentType.ColumnBoard:
 				// Configuration.get is the deprecated way to read envirment variables
 				if (!(Configuration.get('FEATURE_COLUMN_BOARD_SHARE') as boolean)) {
-<<<<<<< HEAD
-					throw new InternalServerErrorException('Import Column Board Feature not enabled');
-=======
 					throw new FeatureDisabledLoggableException('FEATURE_COLUMN_BOARD_SHARE');
->>>>>>> 1aa919ab
 				}
 				break;
 			default:
