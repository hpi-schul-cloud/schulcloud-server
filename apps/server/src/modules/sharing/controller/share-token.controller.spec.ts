--- conflicted
+++ resolved
@@ -1,12 +1,7 @@
 import { createMock, DeepMocked } from '@golevelup/ts-jest';
 import { Test, TestingModule } from '@nestjs/testing';
-<<<<<<< HEAD
-import { ICurrentUser } from '@shared/domain';
+import { ICurrentUser, ShareTokenContextType } from '@shared/domain';
 import { shareTokenFactory } from '@shared/testing';
-=======
-import { ICurrentUser, ShareTokenContextType, ShareTokenParentType } from '@shared/domain';
-import { shareTokenFactory } from '@shared/testing/factory/share-token.factory';
->>>>>>> 76171dc7
 import { ShareTokenUC } from '../uc';
 import { ShareTokenController } from './share-token.controller';
 
@@ -62,15 +57,11 @@
 		const setup = () => {
 			const currentUser = { userId: 'userId' } as ICurrentUser;
 			const schoolId = '1234567890abcdef12345678';
-			const courseId = '111122224444555566667777';
-			const shareToken = shareTokenFactory.buildWithId({
-				parentType: ShareTokenParentType.Course,
-				parentId: courseId,
-			});
-			uc.generateShareToken.mockResolvedValue(shareToken);
+			const shareToken = shareTokenFactory.withId().build();
+			uc.createShareToken.mockResolvedValue(shareToken);
 			const body = {
-				parentType: ShareTokenParentType.Course,
-				parentId: courseId,
+				parentType: shareToken.payload.parentType,
+				parentId: shareToken.payload.parentId,
 				expiresAt: new Date(Date.now() + 10000),
 				context: {
 					contextType: ShareTokenContextType.School,
@@ -86,7 +77,7 @@
 
 			await controller.createShareToken(currentUser, body);
 
-			expect(uc.generateShareToken).toBeCalledWith(
+			expect(uc.createShareToken).toBeCalledWith(
 				currentUser.userId,
 				{
 					parentId: body.parentId,
@@ -106,8 +97,7 @@
 
 			expect(result).toMatchObject({
 				token: shareToken.token,
-				parentType: shareToken.parentType,
-				parentId: shareToken.parentId,
+				payload: shareToken.payload,
 			});
 		});
 	});
