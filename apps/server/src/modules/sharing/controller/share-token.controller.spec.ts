import { createMock, DeepMocked } from '@golevelup/ts-jest';
import { CopyElementType, CopyStatus, CopyStatusEnum } from '@modules/copy-helper';
<<<<<<< HEAD
import { CourseEntity, CourseGroupEntity } from '@modules/course/repo';
import { courseEntityFactory } from '@modules/course/testing';
import { Test, TestingModule } from '@nestjs/testing';
import { User } from '@shared/domain/entity';
=======
import { User } from '@modules/user/repo';
import { Test, TestingModule } from '@nestjs/testing';
import { Course, CourseGroup } from '@shared/domain/entity';
>>>>>>> fba446b6
import { setupEntities } from '@testing/database';
import { currentUserFactory } from '@testing/factory/currentuser.factory';
import { ShareTokenParentType } from '../domainobject/share-token.do';
import { shareTokenDOFactory } from '../testing/share-token.do.factory';
import { ShareTokenUC } from '../uc';
import { ShareTokenInfoDto } from '../uc/dto';
import { ShareTokenController } from './share-token.controller';

describe('ShareTokenController', () => {
	let module: TestingModule;
	let controller: ShareTokenController;
	let uc: DeepMocked<ShareTokenUC>;

	beforeAll(async () => {
		module = await Test.createTestingModule({
			providers: [
				{
					provide: ShareTokenUC,
					useValue: createMock<ShareTokenUC>(),
				},
			],
			controllers: [ShareTokenController],
		}).compile();

		controller = module.get(ShareTokenController);
		uc = module.get(ShareTokenUC);
		await setupEntities([User, CourseEntity, CourseGroupEntity]);
	});

	afterAll(async () => {
		await module.close();
	});

	it('should be defined', () => {
		expect(controller).toBeDefined();
	});

	describe('creating a token', () => {
		const setup = () => {
			const currentUser = currentUserFactory.build();
			const shareToken = shareTokenDOFactory.build({ token: 'ctuW1FG0RsTo' });
			uc.createShareToken.mockResolvedValue(shareToken);
			const body = {
				parentType: shareToken.payload.parentType,
				parentId: shareToken.payload.parentId,
				expiresInDays: 7,
				schoolExclusive: true,
			};

			return { currentUser, body, shareToken };
		};

		it('should call the use case', async () => {
			const { currentUser, body } = setup();

			await controller.createShareToken(currentUser, body);

			expect(uc.createShareToken).toBeCalledWith(
				currentUser.userId,
				{
					parentId: body.parentId,
					parentType: body.parentType,
				},
				{
					schoolExclusive: true,
					expiresInDays: 7,
				}
			);
		});

		it('should return the token data', async () => {
			const { currentUser, body, shareToken } = setup();

			const result = await controller.createShareToken(currentUser, body);

			expect(result).toMatchObject({
				token: shareToken.token,
				payload: shareToken.payload,
			});
		});
	});

	describe('looking up a token', () => {
		it('should call the use case', async () => {
			const currentUser = currentUserFactory.build();
			const token = 'ctuW1FG0RsTo';

			await controller.lookupShareToken(currentUser, { token });

			expect(uc.lookupShareToken).toBeCalledWith(currentUser.userId, token);
		});

		it('should return the token data', async () => {
			const currentUser = currentUserFactory.build();
			const shareTokenInfo: ShareTokenInfoDto = {
				token: 'ctuW1FG0RsTo',
				parentType: ShareTokenParentType.Course,
				parentName: 'course #1',
			};

			uc.lookupShareToken.mockResolvedValue(shareTokenInfo);

			const response = await controller.lookupShareToken(currentUser, { token: shareTokenInfo.token });

			expect(response).toMatchObject(shareTokenInfo);
		});
	});

	describe('importing a share token', () => {
		const setup = () => {
			const currentUser = currentUserFactory.build();
			const token = 'ctuW1FG0RsTo';
			const course = courseEntityFactory.buildWithId();
			const status: CopyStatus = {
				id: '634d78fc28c2e527f9255119',
				title: 'Spanisch',
				type: CopyElementType.COURSE,
				status: CopyStatusEnum.SUCCESS,
				copyEntity: course,
			};
			uc.importShareToken.mockResolvedValue(status);
			const newName = 'NewName';

			return { currentUser, token, newName, status };
		};

		it('should call the use case', async () => {
			const { currentUser, token, newName } = setup();

			await controller.importShareToken(currentUser, { token }, { newName });

			expect(uc.importShareToken).toBeCalledWith(currentUser.userId, token, newName, undefined);
		});

		it('should return the status response', async () => {
			const { currentUser, token, newName, status } = setup();

			const result = await controller.importShareToken(currentUser, { token }, { newName });

			expect(result).toEqual({
				id: status.copyEntity?.id,
				title: status.title,
				type: status.type,
				status: status.status,
			});
		});
	});
});<|MERGE_RESOLUTION|>--- conflicted
+++ resolved
@@ -1,15 +1,9 @@
 import { createMock, DeepMocked } from '@golevelup/ts-jest';
 import { CopyElementType, CopyStatus, CopyStatusEnum } from '@modules/copy-helper';
-<<<<<<< HEAD
 import { CourseEntity, CourseGroupEntity } from '@modules/course/repo';
 import { courseEntityFactory } from '@modules/course/testing';
-import { Test, TestingModule } from '@nestjs/testing';
-import { User } from '@shared/domain/entity';
-=======
 import { User } from '@modules/user/repo';
 import { Test, TestingModule } from '@nestjs/testing';
-import { Course, CourseGroup } from '@shared/domain/entity';
->>>>>>> fba446b6
 import { setupEntities } from '@testing/database';
 import { currentUserFactory } from '@testing/factory/currentuser.factory';
 import { ShareTokenParentType } from '../domainobject/share-token.do';
