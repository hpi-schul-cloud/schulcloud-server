import { Configuration } from '@hpi-schul-cloud/commons';
import { EntityManager } from '@mikro-orm/mongodb';
import { HttpStatus, INestApplication } from '@nestjs/common';
import { Test, TestingModule } from '@nestjs/testing';
import { Permission } from '@shared/domain';
<<<<<<< HEAD
import { ICurrentUser } from '@modules/authentication';
import {
	cleanupCollections,
	courseFactory,
	mapUserToCurrentUser,
	roleFactory,
	schoolFactory,
	userFactory,
} from '@shared/testing';
import { JwtAuthGuard } from '@modules/authentication/guard/jwt-auth.guard';
import { ServerTestModule } from '@modules/server';
=======
import { TestApiClient, UserAndAccountTestFactory, courseFactory, schoolFactory } from '@shared/testing';
import { ServerTestModule } from '@src/modules/server';
>>>>>>> 0ab2dfbf
import { ShareTokenService } from '../../service';
import { ShareTokenInfoResponse } from '../dto';
import { ShareTokenContextType, ShareTokenParentType } from '../../domainobject/share-token.do';

describe(`share token lookup (api)`, () => {
	let app: INestApplication;
	let em: EntityManager;
	let shareTokenService: ShareTokenService;
	let testApiClient: TestApiClient;

	beforeAll(async () => {
		const module: TestingModule = await Test.createTestingModule({
			imports: [ServerTestModule],
		}).compile();

		app = module.createNestApplication();
		await app.init();
		em = module.get(EntityManager);
		shareTokenService = module.get(ShareTokenService);

		testApiClient = new TestApiClient(app, 'sharetoken');
	});

	afterAll(async () => {
		await app.close();
	});

	describe('with the feature disabled', () => {
		const setup = async () => {
			Configuration.set('FEATURE_COURSE_SHARE_NEW', false);

			const parentType = ShareTokenParentType.Course;
			const { teacherAccount, teacherUser } = UserAndAccountTestFactory.buildTeacher({}, [Permission.COURSE_CREATE]);
			const course = courseFactory.build({ teachers: [teacherUser] });

			await em.persistAndFlush([course, teacherAccount, teacherUser]);
			em.clear();

			const shareToken = await shareTokenService.createToken(
				{
					parentType,
					parentId: course.id,
				},
				undefined
			);

			const loggedInClient = await testApiClient.login(teacherAccount);

			return {
				token: shareToken.token,
				loggedInClient,
			};
		};

		it('should return status 500', async () => {
			const { token, loggedInClient } = await setup();

			const response = await loggedInClient.get(token);

			expect(response.status).toEqual(HttpStatus.INTERNAL_SERVER_ERROR);
			expect(response.body).toEqual({
				code: 500,
				message: 'Import Course Feature not enabled',
				title: 'Internal Server Error',
				type: 'INTERNAL_SERVER_ERROR',
			});
		});
	});

	// test and setup for other feature flags are missed

	describe('with a valid token', () => {
		const setup = async () => {
			Configuration.set('FEATURE_COURSE_SHARE_NEW', true);

			const parentType = ShareTokenParentType.Course;
			const { teacherAccount, teacherUser } = UserAndAccountTestFactory.buildTeacher({}, [Permission.COURSE_CREATE]);
			const course = courseFactory.build({ teachers: [teacherUser] });

			await em.persistAndFlush([course, teacherAccount, teacherUser]);
			em.clear();

			const shareToken = await shareTokenService.createToken(
				{
					parentType,
					parentId: course.id,
				},
				undefined
			);

			const loggedInClient = await testApiClient.login(teacherAccount);

			const expectedResult: ShareTokenInfoResponse = {
				token: shareToken.token,
				parentType,
				parentName: course.getMetadata().title,
			};

			return {
				expectedResult,
				token: shareToken.token,
				loggedInClient,
			};
		};

		it('should return status 200 with correct formated body', async () => {
			const { token, loggedInClient, expectedResult } = await setup();

			const response = await loggedInClient.get(token);

			expect(response.status).toEqual(HttpStatus.OK);
			expect(response.body).toEqual(expectedResult);
		});
	});

	describe('with invalid token', () => {
		const setup = async () => {
			Configuration.set('FEATURE_COURSE_SHARE_NEW', true);

			const { teacherAccount, teacherUser } = UserAndAccountTestFactory.buildTeacher({}, [Permission.COURSE_CREATE]);
			const course = courseFactory.build({ teachers: [teacherUser] });

			await em.persistAndFlush([course, teacherAccount, teacherUser]);
			em.clear();

			const loggedInClient = await testApiClient.login(teacherAccount);

			return {
				invalidToken: 'invalid_token',
				loggedInClient,
			};
		};

		it('should return status 404', async () => {
			const { invalidToken, loggedInClient } = await setup();

			const response = await loggedInClient.get(invalidToken);

			expect(response.status).toEqual(HttpStatus.NOT_FOUND);
			expect(response.body).toEqual({
				code: 404,
				message: 'The requested ShareToken: [object Object] has not been found.',
				title: 'Not Found',
				type: 'NOT_FOUND',
			});
		});
	});

	describe('with invalid context', () => {
		const setup = async () => {
			Configuration.set('FEATURE_COURSE_SHARE_NEW', true);

			const parentType = ShareTokenParentType.Course;
			const { teacherAccount, teacherUser } = UserAndAccountTestFactory.buildTeacher({}, [Permission.COURSE_CREATE]);
			const otherSchool = schoolFactory.build();
			const course = courseFactory.build({ teachers: [teacherUser] });

			await em.persistAndFlush([course, teacherAccount, teacherUser, otherSchool]);
			em.clear();

			const context = {
				contextType: ShareTokenContextType.School,
				contextId: otherSchool.id,
			};

			const shareToken = await shareTokenService.createToken(
				{
					parentType,
					parentId: course.id,
				},
				{ context }
			);

			const loggedInClient = await testApiClient.login(teacherAccount);

			const expectedResult: ShareTokenInfoResponse = {
				token: shareToken.token,
				parentType,
				parentName: course.getMetadata().title,
			};

			return {
				expectedResult,
				token: shareToken.token,
				loggedInClient,
			};
		};

		it('should return status 403', async () => {
			const { token, loggedInClient } = await setup();

			const response = await loggedInClient.get(token);

			expect(response.status).toEqual(HttpStatus.FORBIDDEN);
			expect(response.body).toEqual({
				code: 403,
				message: 'Forbidden',
				title: 'Forbidden',
				type: 'FORBIDDEN',
			});
		});
	});
});<|MERGE_RESOLUTION|>--- conflicted
+++ resolved
@@ -3,22 +3,8 @@
 import { HttpStatus, INestApplication } from '@nestjs/common';
 import { Test, TestingModule } from '@nestjs/testing';
 import { Permission } from '@shared/domain';
-<<<<<<< HEAD
-import { ICurrentUser } from '@modules/authentication';
-import {
-	cleanupCollections,
-	courseFactory,
-	mapUserToCurrentUser,
-	roleFactory,
-	schoolFactory,
-	userFactory,
-} from '@shared/testing';
-import { JwtAuthGuard } from '@modules/authentication/guard/jwt-auth.guard';
+import { TestApiClient, UserAndAccountTestFactory, courseFactory, schoolFactory } from '@shared/testing';
 import { ServerTestModule } from '@modules/server';
-=======
-import { TestApiClient, UserAndAccountTestFactory, courseFactory, schoolFactory } from '@shared/testing';
-import { ServerTestModule } from '@src/modules/server';
->>>>>>> 0ab2dfbf
 import { ShareTokenService } from '../../service';
 import { ShareTokenInfoResponse } from '../dto';
 import { ShareTokenContextType, ShareTokenParentType } from '../../domainobject/share-token.do';
