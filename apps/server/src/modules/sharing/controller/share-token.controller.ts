import {
	Body,
	Controller,
	ForbiddenException,
	Get,
	InternalServerErrorException,
	NotFoundException,
	NotImplementedException,
	Param,
	Post,
} from '@nestjs/common';
import { ApiOperation, ApiResponse, ApiTags } from '@nestjs/swagger';
import { ApiValidationError, RequestTimeout } from '@shared/common';
<<<<<<< HEAD
import { ICurrentUser } from '@modules/authentication';
import { Authenticate, CurrentUser } from '@modules/authentication/decorator/auth.decorator';
import { CopyApiResponse, CopyMapper } from '@modules/copy-helper';
import { serverConfig } from '@modules/server/server.config';
=======
import { Authenticate, CurrentUser, ICurrentUser } from '@src/modules/authentication';
import { CopyApiResponse, CopyMapper } from '@src/modules/copy-helper';
// invalid import can produce dependency cycles
import { serverConfig } from '@src/modules/server/server.config';
>>>>>>> 0ab2dfbf
import { ShareTokenInfoResponseMapper, ShareTokenResponseMapper } from '../mapper';
import { ShareTokenUC } from '../uc';
import {
	ShareTokenBodyParams,
	ShareTokenImportBodyParams,
	ShareTokenInfoResponse,
	ShareTokenResponse,
	ShareTokenUrlParams,
} from './dto';

@ApiTags('ShareToken')
@Authenticate('jwt')
@Controller('sharetoken')
export class ShareTokenController {
	constructor(private readonly shareTokenUC: ShareTokenUC) {}

	@ApiOperation({ summary: 'Create a share token.' })
	@ApiResponse({ status: 201, type: ShareTokenResponse })
	@ApiResponse({ status: 400, type: ApiValidationError })
	@ApiResponse({ status: 403, type: ForbiddenException })
	@ApiResponse({ status: 500, type: InternalServerErrorException })
	@Post()
	async createShareToken(
		@CurrentUser() currentUser: ICurrentUser,
		@Body() body: ShareTokenBodyParams
	): Promise<ShareTokenResponse> {
		const shareToken = await this.shareTokenUC.createShareToken(
			currentUser.userId,
			{
				parentType: body.parentType,
				parentId: body.parentId,
			},
			{
				schoolExclusive: body.schoolExclusive,
				expiresInDays: body.expiresInDays,
			}
		);

		const response = ShareTokenResponseMapper.mapToResponse(shareToken);

		return Promise.resolve(response);
	}

	@ApiOperation({ summary: 'Look up a share token.' })
	@ApiResponse({ status: 200, type: ShareTokenInfoResponse })
	@ApiResponse({ status: 403, type: ForbiddenException })
	@ApiResponse({ status: 404, type: NotFoundException })
	@ApiResponse({ status: 500, type: InternalServerErrorException })
	@Get(':token')
	async lookupShareToken(
		@CurrentUser() currentUser: ICurrentUser,
		@Param() urlParams: ShareTokenUrlParams
	): Promise<ShareTokenInfoResponse> {
		const shareTokenInfo = await this.shareTokenUC.lookupShareToken(currentUser.userId, urlParams.token);

		const response = ShareTokenInfoResponseMapper.mapToResponse(shareTokenInfo);

		return response;
	}

	@ApiOperation({ summary: 'Import a share token payload.' })
	@ApiResponse({ status: 201, type: CopyApiResponse })
	@ApiResponse({ status: 403, type: ForbiddenException })
	@ApiResponse({ status: 404, type: NotFoundException })
	@ApiResponse({ status: 500, type: InternalServerErrorException })
	@ApiResponse({ status: 501, type: NotImplementedException })
	@Post(':token/import')
	@RequestTimeout(serverConfig().INCOMING_REQUEST_TIMEOUT_COPY_API)
	async importShareToken(
		@CurrentUser() currentUser: ICurrentUser,
		@Param() urlParams: ShareTokenUrlParams,
		@Body() body: ShareTokenImportBodyParams
	): Promise<CopyApiResponse> {
		const copyStatus = await this.shareTokenUC.importShareToken(
			currentUser.userId,
			urlParams.token,
			body.newName,
			body.destinationCourseId
		);

		const response = CopyMapper.mapToResponse(copyStatus);

		return response;
	}
}<|MERGE_RESOLUTION|>--- conflicted
+++ resolved
@@ -11,17 +11,10 @@
 } from '@nestjs/common';
 import { ApiOperation, ApiResponse, ApiTags } from '@nestjs/swagger';
 import { ApiValidationError, RequestTimeout } from '@shared/common';
-<<<<<<< HEAD
-import { ICurrentUser } from '@modules/authentication';
-import { Authenticate, CurrentUser } from '@modules/authentication/decorator/auth.decorator';
+import { Authenticate, CurrentUser, ICurrentUser } from '@modules/authentication';
 import { CopyApiResponse, CopyMapper } from '@modules/copy-helper';
+// invalid import can produce dependency cycles
 import { serverConfig } from '@modules/server/server.config';
-=======
-import { Authenticate, CurrentUser, ICurrentUser } from '@src/modules/authentication';
-import { CopyApiResponse, CopyMapper } from '@src/modules/copy-helper';
-// invalid import can produce dependency cycles
-import { serverConfig } from '@src/modules/server/server.config';
->>>>>>> 0ab2dfbf
 import { ShareTokenInfoResponseMapper, ShareTokenResponseMapper } from '../mapper';
 import { ShareTokenUC } from '../uc';
 import {
