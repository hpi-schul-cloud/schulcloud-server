--- conflicted
+++ resolved
@@ -2,10 +2,7 @@
 import { createMock } from '@golevelup/ts-jest';
 import { EntityManager } from '@mikro-orm/mongodb';
 import { Test, TestingModule } from '@nestjs/testing';
-<<<<<<< HEAD
 import { SchoolEntity } from '@shared/domain/entity';
-=======
->>>>>>> 396fa329
 import { cleanupCollections } from '@testing/cleanup-collections';
 import { MongoMemoryDatabaseModule } from '@testing/database';
 import { schoolEntityFactory } from '@testing/factory/school-entity.factory';
