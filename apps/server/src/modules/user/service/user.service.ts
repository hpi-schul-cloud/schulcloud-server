--- conflicted
+++ resolved
@@ -25,15 +25,8 @@
 import { User } from '@shared/domain/entity';
 import { IFindOptions, LanguageType, RoleName } from '@shared/domain/interface';
 import { EntityId } from '@shared/domain/types';
-<<<<<<< HEAD
 import { UserRepo } from '@shared/repo/user';
 import { UserDORepo } from '@shared/repo/user/user-do.repo';
-import { Logger } from '@src/core/logger';
-import { CalendarService } from '@src/infra/calendar';
-=======
-import { UserRepo } from '@shared/repo';
-import { UserDORepo } from '@shared/repo/user/user-do.repo';
->>>>>>> 24b9dc18
 import { UserConfig } from '../interfaces';
 import { AddSecondarySchoolToUsersRoleErrorLoggableException } from '../loggable/addSecondarySchoolToUserError.loggable';
 import { UserMapper } from '../mapper/user.mapper';
