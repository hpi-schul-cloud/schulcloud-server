--- conflicted
+++ resolved
@@ -6,10 +6,7 @@
 import { RoleDto, RoleService } from '@modules/role';
 import { BadRequestException, Injectable } from '@nestjs/common';
 import { ConfigService } from '@nestjs/config';
-<<<<<<< HEAD
 import { Page, RoleReference, UserDO } from '@shared/domain/domainobject';
-import { LanguageType, User } from '@shared/domain/entity';
-import { IFindOptions } from '@shared/domain/interface';
 import { EntityId } from '@shared/domain/types';
 import { UserRepo } from '@shared/repo';
 import { UserDORepo } from '@shared/repo/user/user-do.repo';
@@ -30,18 +27,8 @@
 	DeletionErrorLoggableException,
 	StatusModel,
 } from '@modules/deletion';
-=======
-import { DataDeletionDomainOperationLoggable } from '@shared/common/loggable';
-import { DeletionErrorLoggableException } from '@shared/common/loggable-exception';
-import { DomainOperationBuilder } from '@shared/domain/builder';
-import { Page, RoleReference, UserDO } from '@shared/domain/domainobject';
 import { User } from '@shared/domain/entity';
-import { DomainOperation, IFindOptions, LanguageType } from '@shared/domain/interface';
-import { DomainName, EntityId, OperationType, StatusModel } from '@shared/domain/types';
-import { UserRepo } from '@shared/repo';
-import { UserDORepo } from '@shared/repo/user/user-do.repo';
-import { Logger } from '@src/core/logger';
->>>>>>> 60368791
+import { IFindOptions, LanguageType } from '@shared/domain/interface';
 import { UserConfig } from '../interfaces';
 import { UserMapper } from '../mapper/user.mapper';
 import { UserDto } from '../uc/dto/user.dto';
