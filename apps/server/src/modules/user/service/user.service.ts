import { AccountService } from '@modules/account';
// invalid import
import { AccountDto } from '@modules/account/services/dto';
import { OauthCurrentUser } from '@modules/authentication/interface';
import { CurrentUserMapper } from '@modules/authentication/mapper';
import { RoleDto, RoleService } from '@modules/role';
import { BadRequestException, Injectable } from '@nestjs/common';
import { ConfigService } from '@nestjs/config';
import { Page, RoleReference, UserDO } from '@shared/domain/domainobject';
<<<<<<< HEAD
import { LanguageType, User } from '@shared/domain/entity';
import { DeletionService, DomainDeletionReport, IFindOptions } from '@shared/domain/interface';
import { DomainName, EntityId, OperationType, StatusModel } from '@shared/domain/types';
import { UserRepo } from '@shared/repo';
import { UserDORepo } from '@shared/repo/user/user-do.repo';
import { Logger } from '@src/core/logger';
import { DomainDeletionReportBuilder, DomainOperationReportBuilder } from '@shared/domain/builder';
import { DeletionErrorLoggableException } from '@shared/common/loggable-exception';
import { EventBus, EventsHandler, IEventHandler } from '@nestjs/cqrs';
import { UserDeletedEvent } from '@src/modules/deletion/event';
import { DataDeletedEvent } from '@src/modules/deletion/event/data-deleted.event';
import { UserConfig } from '../interfaces';
import { UserMapper } from '../mapper/user.mapper';
import { UserDto } from '../uc/dto/user.dto';
=======
import { EntityId } from '@shared/domain/types';
import { UserRepo } from '@shared/repo';
import { UserDORepo } from '@shared/repo/user/user-do.repo';
import { Logger } from '@src/core/logger';
import { EventBus, EventsHandler, IEventHandler } from '@nestjs/cqrs';
import { RegistrationPinService } from '@modules/registration-pin';
import { User } from '@shared/domain/entity';
import { IFindOptions, LanguageType } from '@shared/domain/interface';
import {
	UserDeletedEvent,
	DeletionService,
	DataDeletedEvent,
	DomainDeletionReport,
	DataDeletionDomainOperationLoggable,
	DomainName,
	DomainDeletionReportBuilder,
	DomainOperationReportBuilder,
	OperationType,
	DeletionErrorLoggableException,
	DomainOperationReport,
	StatusModel,
	OperationReportHelper,
} from '@modules/deletion';
>>>>>>> 7ea68804
import { UserQuery } from './user-query.type';
import { UserDto } from '../uc/dto/user.dto';
import { UserMapper } from '../mapper/user.mapper';
import { UserConfig } from '../interfaces';

@Injectable()
@EventsHandler(UserDeletedEvent)
export class UserService implements DeletionService, IEventHandler<UserDeletedEvent> {
	constructor(
		private readonly userRepo: UserRepo,
		private readonly userDORepo: UserDORepo,
		private readonly configService: ConfigService<UserConfig, true>,
		private readonly roleService: RoleService,
		private readonly accountService: AccountService,
<<<<<<< HEAD
=======
		private readonly registrationPinService: RegistrationPinService,
>>>>>>> 7ea68804
		private readonly logger: Logger,
		private readonly eventBus: EventBus
	) {
		this.logger.setContext(UserService.name);
	}

<<<<<<< HEAD
	async handle({ deletionRequest }: UserDeletedEvent) {
		const dataDeleted = await this.deleteUserData(deletionRequest.targetRefId);
		await this.eventBus.publish(new DataDeletedEvent(deletionRequest, dataDeleted));
=======
	public async handle({ deletionRequestId, targetRefId }: UserDeletedEvent): Promise<void> {
		const dataDeleted = await this.deleteUserData(targetRefId);
		await this.eventBus.publish(new DataDeletedEvent(deletionRequestId, dataDeleted));
>>>>>>> 7ea68804
	}

	async getUserEntityWithRoles(userId: EntityId): Promise<User> {
		// only roles required, no need for the other populates
		const userWithRoles = await this.userRepo.findById(userId, true);

		return userWithRoles;
	}

	async me(userId: EntityId): Promise<[User, string[]]> {
		const user = await this.userRepo.findById(userId, true);
		const permissions = user.resolvePermissions();

		return [user, permissions];
	}

	/**
	 * @deprecated use {@link UserService.findById} instead
	 */
	async getUser(id: string): Promise<UserDto> {
		const userEntity = await this.userRepo.findById(id, true);
		const userDto = UserMapper.mapFromEntityToDto(userEntity);

		return userDto;
	}

	async getResolvedUser(userId: EntityId): Promise<OauthCurrentUser> {
		const user: UserDO = await this.findById(userId);
		const account: AccountDto = await this.accountService.findByUserIdOrFail(userId);

		const resolvedUser: OauthCurrentUser = CurrentUserMapper.mapToOauthCurrentUser(account.id, user, account.systemId);

		return resolvedUser;
	}

	async findById(id: string): Promise<UserDO> {
		const userDO = await this.userDORepo.findById(id, true);

		return userDO;
	}

	public async findByIdOrNull(id: string): Promise<UserDO | null> {
		const userDO: UserDO | null = await this.userDORepo.findByIdOrNull(id, true);

		return userDO;
	}

	async save(user: UserDO): Promise<UserDO> {
		const savedUser: Promise<UserDO> = this.userDORepo.save(user);

		return savedUser;
	}

	async saveAll(users: UserDO[]): Promise<UserDO[]> {
		const savedUsers: Promise<UserDO[]> = this.userDORepo.saveAll(users);

		return savedUsers;
	}

	async findUsers(query: UserQuery, options?: IFindOptions<UserDO>): Promise<Page<UserDO>> {
		const users: Page<UserDO> = await this.userDORepo.find(query, options);

		return users;
	}

	async findByExternalId(externalId: string, systemId: EntityId): Promise<UserDO | null> {
		const user: Promise<UserDO | null> = this.userDORepo.findByExternalId(externalId, systemId);

		return user;
	}

	async findByEmail(email: string): Promise<UserDO[]> {
		const user: Promise<UserDO[]> = this.userDORepo.findByEmail(email);

		return user;
	}

	async getDisplayName(user: UserDO): Promise<string> {
		const protectedRoles: RoleDto[] = await this.roleService.getProtectedRoles();
		const isProtectedUser: boolean = user.roles.some(
			(roleRef: RoleReference): boolean =>
				!!protectedRoles.find((protectedRole: RoleDto): boolean => roleRef.id === protectedRole.id)
		);

		const displayName: string = isProtectedUser ? user.lastName : `${user.firstName} ${user.lastName}`;

		return displayName;
	}

	async patchLanguage(userId: EntityId, newLanguage: LanguageType): Promise<boolean> {
		this.checkAvailableLanguages(newLanguage);
		const user = await this.userRepo.findById(userId);
		user.language = newLanguage;
		await this.userRepo.save(user);

		return true;
	}

	private checkAvailableLanguages(language: LanguageType): void | BadRequestException {
		if (!this.configService.get<string[]>('AVAILABLE_LANGUAGES').includes(language)) {
			throw new BadRequestException('Language is not activated.');
		}
	}

<<<<<<< HEAD
	async deleteUserData(userId: EntityId): Promise<DomainDeletionReport> {
=======
	public async deleteUserData(userId: EntityId): Promise<DomainDeletionReport> {
>>>>>>> 7ea68804
		this.logger.info(
			new DataDeletionDomainOperationLoggable('Deleting user', DomainName.USER, userId, StatusModel.PENDING)
		);

		const userToDelete: User | null = await this.userRepo.findByIdOrNull(userId, true);

		if (userToDelete === null) {
			const result = DomainDeletionReportBuilder.build(DomainName.USER, [
				DomainOperationReportBuilder.build(OperationType.DELETE, 0, []),
			]);

			this.logger.info(
				new DataDeletionDomainOperationLoggable(
					'User already deleted',
					DomainName.USER,
					userId,
					StatusModel.FINISHED,
					0,
					0
				)
			);

			return result;
		}

		const registrationPinDeleted = await this.removeUserRegistrationPin(userId);

		const numberOfDeletedUsers = await this.userRepo.deleteUser(userId);

		if (numberOfDeletedUsers === 0) {
			throw new DeletionErrorLoggableException(`Failed to delete user '${userId}' from User collection`);
		}

<<<<<<< HEAD
		const result = DomainDeletionReportBuilder.build(DomainName.USER, [
			DomainOperationReportBuilder.build(OperationType.DELETE, numberOfDeletedUsers, [userId]),
		]);
=======
		const result = DomainDeletionReportBuilder.build(
			DomainName.USER,
			[DomainOperationReportBuilder.build(OperationType.DELETE, numberOfDeletedUsers, [userId])],
			[registrationPinDeleted]
		);
>>>>>>> 7ea68804

		this.logger.info(
			new DataDeletionDomainOperationLoggable(
				'Successfully deleted user',
				DomainName.USER,
				userId,
				StatusModel.FINISHED,
				0,
				numberOfDeletedUsers
			)
		);

		return result;
	}

	public async getParentEmailsFromUser(userId: EntityId): Promise<string[]> {
		const parentEmails = this.userRepo.getParentEmailsFromUser(userId);

		return parentEmails;
	}

	public async findUserBySchoolAndName(schoolId: EntityId, firstName: string, lastName: string): Promise<User[]> {
		const users: User[] = await this.userRepo.findUserBySchoolAndName(schoolId, firstName, lastName);

		return users;
	}

	public async findByExternalIdsAndProvidedBySystemId(externalIds: string[], systemId: string): Promise<string[]> {
		const foundUsers = await this.findMultipleByExternalIds(externalIds);

		const verifiedUsers = await this.accountService.findByUserIdsAndSystemId(foundUsers, systemId);

		return verifiedUsers;
	}

	public async findMultipleByExternalIds(externalIds: string[]): Promise<string[]> {
		return this.userRepo.findByExternalIds(externalIds);
	}

	public async updateLastSyncedAt(userIds: string[]): Promise<void> {
		await this.userRepo.updateAllUserByLastSyncedAt(userIds);
	}

	public async removeUserRegistrationPin(userId: EntityId): Promise<DomainDeletionReport> {
		const userToDeletion = await this.userRepo.findByIdOrNull(userId);
		const parentEmails = await this.getParentEmailsFromUser(userId);
		let emailsToDeletion: string[] = [];
		if (userToDeletion && userToDeletion.email) {
			emailsToDeletion = [userToDeletion.email, ...parentEmails];
		}

		let extractedOperationReport: DomainOperationReport[] = [];
		if (emailsToDeletion.length > 0) {
			const results = await Promise.all(
				emailsToDeletion.map((email) => this.registrationPinService.deleteUserData(email))
			);

			extractedOperationReport = OperationReportHelper.extractOperationReports(results);
		} else {
			extractedOperationReport = [DomainOperationReportBuilder.build(OperationType.DELETE, 0, [])];
		}

		return DomainDeletionReportBuilder.build(DomainName.REGISTRATIONPIN, extractedOperationReport);
	}
}<|MERGE_RESOLUTION|>--- conflicted
+++ resolved
@@ -7,10 +7,10 @@
 import { BadRequestException, Injectable } from '@nestjs/common';
 import { ConfigService } from '@nestjs/config';
 import { Page, RoleReference, UserDO } from '@shared/domain/domainobject';
-<<<<<<< HEAD
 import { LanguageType, User } from '@shared/domain/entity';
 import { DeletionService, DomainDeletionReport, IFindOptions } from '@shared/domain/interface';
 import { DomainName, EntityId, OperationType, StatusModel } from '@shared/domain/types';
+import { EntityId } from '@shared/domain/types';
 import { UserRepo } from '@shared/repo';
 import { UserDORepo } from '@shared/repo/user/user-do.repo';
 import { Logger } from '@src/core/logger';
@@ -20,13 +20,6 @@
 import { UserDeletedEvent } from '@src/modules/deletion/event';
 import { DataDeletedEvent } from '@src/modules/deletion/event/data-deleted.event';
 import { UserConfig } from '../interfaces';
-import { UserMapper } from '../mapper/user.mapper';
-import { UserDto } from '../uc/dto/user.dto';
-=======
-import { EntityId } from '@shared/domain/types';
-import { UserRepo } from '@shared/repo';
-import { UserDORepo } from '@shared/repo/user/user-do.repo';
-import { Logger } from '@src/core/logger';
 import { EventBus, EventsHandler, IEventHandler } from '@nestjs/cqrs';
 import { RegistrationPinService } from '@modules/registration-pin';
 import { User } from '@shared/domain/entity';
@@ -46,7 +39,6 @@
 	StatusModel,
 	OperationReportHelper,
 } from '@modules/deletion';
->>>>>>> 7ea68804
 import { UserQuery } from './user-query.type';
 import { UserDto } from '../uc/dto/user.dto';
 import { UserMapper } from '../mapper/user.mapper';
@@ -61,25 +53,23 @@
 		private readonly configService: ConfigService<UserConfig, true>,
 		private readonly roleService: RoleService,
 		private readonly accountService: AccountService,
-<<<<<<< HEAD
-=======
+		private readonly logger: Logger,
+		private readonly eventBus: EventBus
 		private readonly registrationPinService: RegistrationPinService,
->>>>>>> 7ea68804
 		private readonly logger: Logger,
 		private readonly eventBus: EventBus
 	) {
 		this.logger.setContext(UserService.name);
 	}
 
-<<<<<<< HEAD
 	async handle({ deletionRequest }: UserDeletedEvent) {
 		const dataDeleted = await this.deleteUserData(deletionRequest.targetRefId);
 		await this.eventBus.publish(new DataDeletedEvent(deletionRequest, dataDeleted));
-=======
+	}
+
 	public async handle({ deletionRequestId, targetRefId }: UserDeletedEvent): Promise<void> {
 		const dataDeleted = await this.deleteUserData(targetRefId);
 		await this.eventBus.publish(new DataDeletedEvent(deletionRequestId, dataDeleted));
->>>>>>> 7ea68804
 	}
 
 	async getUserEntityWithRoles(userId: EntityId): Promise<User> {
@@ -184,11 +174,8 @@
 		}
 	}
 
-<<<<<<< HEAD
 	async deleteUserData(userId: EntityId): Promise<DomainDeletionReport> {
-=======
 	public async deleteUserData(userId: EntityId): Promise<DomainDeletionReport> {
->>>>>>> 7ea68804
 		this.logger.info(
 			new DataDeletionDomainOperationLoggable('Deleting user', DomainName.USER, userId, StatusModel.PENDING)
 		);
@@ -222,17 +209,14 @@
 			throw new DeletionErrorLoggableException(`Failed to delete user '${userId}' from User collection`);
 		}
 
-<<<<<<< HEAD
 		const result = DomainDeletionReportBuilder.build(DomainName.USER, [
 			DomainOperationReportBuilder.build(OperationType.DELETE, numberOfDeletedUsers, [userId]),
 		]);
-=======
 		const result = DomainDeletionReportBuilder.build(
 			DomainName.USER,
 			[DomainOperationReportBuilder.build(OperationType.DELETE, numberOfDeletedUsers, [userId])],
 			[registrationPinDeleted]
 		);
->>>>>>> 7ea68804
 
 		this.logger.info(
 			new DataDeletionDomainOperationLoggable(
