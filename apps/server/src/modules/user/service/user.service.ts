import { AccountService } from '@modules/account';
// invalid import
import { AccountDto } from '@modules/account/services/dto';
import { OauthCurrentUser } from '@modules/authentication/interface';
import { CurrentUserMapper } from '@modules/authentication/mapper';
import { RoleDto, RoleService } from '@modules/role';
import { BadRequestException, Injectable } from '@nestjs/common';
import { ConfigService } from '@nestjs/config';
import { Page, RoleReference, UserDO } from '@shared/domain/domainobject';
import { EntityId } from '@shared/domain/types';
import { UserRepo } from '@shared/repo';
import { UserDORepo } from '@shared/repo/user/user-do.repo';
import { Logger } from '@src/core/logger';
import { EventBus, EventsHandler, IEventHandler } from '@nestjs/cqrs';
import { RegistrationPinService } from '@modules/registration-pin';
import { User } from '@shared/domain/entity';
import { IFindOptions, LanguageType } from '@shared/domain/interface';
import {
	UserDeletedEvent,
	DeletionService,
	DataDeletedEvent,
	DomainDeletionReport,
	DataDeletionDomainOperationLoggable,
	DomainName,
	DomainDeletionReportBuilder,
	DomainOperationReportBuilder,
	OperationType,
	DeletionErrorLoggableException,
	DomainOperationReport,
	StatusModel,
	OperationReportHelper,
} from '@modules/deletion';
import { UserQuery } from './user-query.type';
import { UserDto } from '../uc/dto/user.dto';
import { UserMapper } from '../mapper/user.mapper';
import { UserConfig } from '../interfaces';

@Injectable()
@EventsHandler(UserDeletedEvent)
export class UserService implements DeletionService, IEventHandler<UserDeletedEvent> {
	constructor(
		private readonly userRepo: UserRepo,
		private readonly userDORepo: UserDORepo,
		private readonly configService: ConfigService<UserConfig, true>,
		private readonly roleService: RoleService,
		private readonly accountService: AccountService,
		private readonly registrationPinService: RegistrationPinService,
		private readonly logger: Logger,
		private readonly eventBus: EventBus
	) {
		this.logger.setContext(UserService.name);
	}

	public async handle({ deletionRequestId, targetRefId }: UserDeletedEvent): Promise<void> {
		const dataDeleted = await this.deleteUserData(targetRefId);
		await this.eventBus.publish(new DataDeletedEvent(deletionRequestId, dataDeleted));
	}

	async getUserEntityWithRoles(userId: EntityId): Promise<User> {
		// only roles required, no need for the other populates
		const userWithRoles = await this.userRepo.findById(userId, true);

		return userWithRoles;
	}

	async me(userId: EntityId): Promise<[User, string[]]> {
		const user = await this.userRepo.findById(userId, true);
		const permissions = user.resolvePermissions();

		return [user, permissions];
	}

	/**
	 * @deprecated use {@link UserService.findById} instead
	 */
	async getUser(id: string): Promise<UserDto> {
		const userEntity = await this.userRepo.findById(id, true);
		const userDto = UserMapper.mapFromEntityToDto(userEntity);

		return userDto;
	}

	async getResolvedUser(userId: EntityId): Promise<OauthCurrentUser> {
		const user: UserDO = await this.findById(userId);
		const account: AccountDto = await this.accountService.findByUserIdOrFail(userId);

		const resolvedUser: OauthCurrentUser = CurrentUserMapper.mapToOauthCurrentUser(account.id, user, account.systemId);

		return resolvedUser;
	}

	async findById(id: string): Promise<UserDO> {
		const userDO = await this.userDORepo.findById(id, true);

		return userDO;
	}

	public async findByIdOrNull(id: string): Promise<UserDO | null> {
		const userDO: UserDO | null = await this.userDORepo.findByIdOrNull(id, true);

		return userDO;
	}

	async save(user: UserDO): Promise<UserDO> {
		const savedUser: Promise<UserDO> = this.userDORepo.save(user);

		return savedUser;
	}

	async saveAll(users: UserDO[]): Promise<UserDO[]> {
		const savedUsers: Promise<UserDO[]> = this.userDORepo.saveAll(users);

		return savedUsers;
	}

	async findUsers(query: UserQuery, options?: IFindOptions<UserDO>): Promise<Page<UserDO>> {
		const users: Page<UserDO> = await this.userDORepo.find(query, options);

		return users;
	}

	async findByExternalId(externalId: string, systemId: EntityId): Promise<UserDO | null> {
		const user: Promise<UserDO | null> = this.userDORepo.findByExternalId(externalId, systemId);

		return user;
	}

	async findByEmail(email: string): Promise<UserDO[]> {
		const user: Promise<UserDO[]> = this.userDORepo.findByEmail(email);

		return user;
	}

	async getDisplayName(user: UserDO): Promise<string> {
		const protectedRoles: RoleDto[] = await this.roleService.getProtectedRoles();
		const isProtectedUser: boolean = user.roles.some(
			(roleRef: RoleReference): boolean =>
				!!protectedRoles.find((protectedRole: RoleDto): boolean => roleRef.id === protectedRole.id)
		);

		const displayName: string = isProtectedUser ? user.lastName : `${user.firstName} ${user.lastName}`;

		return displayName;
	}

	async patchLanguage(userId: EntityId, newLanguage: LanguageType): Promise<boolean> {
		this.checkAvailableLanguages(newLanguage);
		const user = await this.userRepo.findById(userId);
		user.language = newLanguage;
		await this.userRepo.save(user);

		return true;
	}

	private checkAvailableLanguages(language: LanguageType): void | BadRequestException {
		if (!this.configService.get<string[]>('AVAILABLE_LANGUAGES').includes(language)) {
			throw new BadRequestException('Language is not activated.');
		}
	}

	public async deleteUserData(userId: EntityId): Promise<DomainDeletionReport> {
		this.logger.info(
			new DataDeletionDomainOperationLoggable('Deleting user', DomainName.USER, userId, StatusModel.PENDING)
		);

		const userToDelete: User | null = await this.userRepo.findByIdOrNull(userId, true);

		if (userToDelete === null) {
			const result = DomainDeletionReportBuilder.build(DomainName.USER, [
				DomainOperationReportBuilder.build(OperationType.DELETE, 0, []),
			]);

			this.logger.info(
				new DataDeletionDomainOperationLoggable(
					'User already deleted',
					DomainName.USER,
					userId,
					StatusModel.FINISHED,
					0,
					0
				)
			);

			return result;
		}

		const registrationPinDeleted = await this.removeUserRegistrationPin(userId);

		const numberOfDeletedUsers = await this.userRepo.deleteUser(userId);

		if (numberOfDeletedUsers === 0) {
			throw new DeletionErrorLoggableException(`Failed to delete user '${userId}' from User collection`);
		}

		const result = DomainDeletionReportBuilder.build(
			DomainName.USER,
			[DomainOperationReportBuilder.build(OperationType.DELETE, numberOfDeletedUsers, [userId])],
			[registrationPinDeleted]
		);

		this.logger.info(
			new DataDeletionDomainOperationLoggable(
				'Successfully deleted user',
				DomainName.USER,
				userId,
				StatusModel.FINISHED,
				0,
				numberOfDeletedUsers
			)
		);

		return result;
	}

	public async getParentEmailsFromUser(userId: EntityId): Promise<string[]> {
		const parentEmails = this.userRepo.getParentEmailsFromUser(userId);

		return parentEmails;
	}

	public async findUserBySchoolAndName(schoolId: EntityId, firstName: string, lastName: string): Promise<User[]> {
		const users: User[] = await this.userRepo.findUserBySchoolAndName(schoolId, firstName, lastName);

		return users;
	}

	public async findByExternalIdsAndProvidedBySystemId(externalIds: string[], systemId: string): Promise<string[]> {
<<<<<<< HEAD
		const foundUsers = await this.findByExternalIds(externalIds);
=======
		const foundUsers = await this.findMultipleByExternalIds(externalIds);
>>>>>>> c32c5217

		const verifiedUsers = await this.accountService.findByUserIdsAndSystemId(foundUsers, systemId);

		return verifiedUsers;
	}

<<<<<<< HEAD
	public async findByExternalIds(externalIds: string[]): Promise<string[]> {
=======
	public async findMultipleByExternalIds(externalIds: string[]): Promise<string[]> {
>>>>>>> c32c5217
		return this.userRepo.findByExternalIds(externalIds);
	}

	public async updateLastSyncedAt(userIds: string[]): Promise<void> {
		await this.userRepo.updateAllUserByLastSyncedAt(userIds);
	}

	public async removeUserRegistrationPin(userId: EntityId): Promise<DomainDeletionReport> {
		const userToDeletion = await this.userRepo.findByIdOrNull(userId);
		const parentEmails = await this.getParentEmailsFromUser(userId);
		let emailsToDeletion: string[] = [];
		if (userToDeletion && userToDeletion.email) {
			emailsToDeletion = [userToDeletion.email, ...parentEmails];
		}

		let extractedOperationReport: DomainOperationReport[] = [];
		if (emailsToDeletion.length > 0) {
			const results = await Promise.all(
				emailsToDeletion.map((email) => this.registrationPinService.deleteUserData(email))
			);

			extractedOperationReport = OperationReportHelper.extractOperationReports(results);
		} else {
			extractedOperationReport = [DomainOperationReportBuilder.build(OperationType.DELETE, 0, [])];
		}

		return DomainDeletionReportBuilder.build(DomainName.REGISTRATIONPIN, extractedOperationReport);
	}
}<|MERGE_RESOLUTION|>--- conflicted
+++ resolved
@@ -225,22 +225,14 @@
 	}
 
 	public async findByExternalIdsAndProvidedBySystemId(externalIds: string[], systemId: string): Promise<string[]> {
-<<<<<<< HEAD
-		const foundUsers = await this.findByExternalIds(externalIds);
-=======
 		const foundUsers = await this.findMultipleByExternalIds(externalIds);
->>>>>>> c32c5217
 
 		const verifiedUsers = await this.accountService.findByUserIdsAndSystemId(foundUsers, systemId);
 
 		return verifiedUsers;
 	}
 
-<<<<<<< HEAD
-	public async findByExternalIds(externalIds: string[]): Promise<string[]> {
-=======
 	public async findMultipleByExternalIds(externalIds: string[]): Promise<string[]> {
->>>>>>> c32c5217
 		return this.userRepo.findByExternalIds(externalIds);
 	}
 
