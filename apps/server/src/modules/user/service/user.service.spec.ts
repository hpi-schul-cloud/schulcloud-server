import { createMock, DeepMocked } from '@golevelup/ts-jest';
import { EntityManager, MikroORM } from '@mikro-orm/core';
import { ConfigService } from '@nestjs/config';
import { Test, TestingModule } from '@nestjs/testing';
import { LanguageType, PermissionService, Role, RoleName, School, User } from '@shared/domain';
import { UserDO } from '@shared/domain/domainobject/user.do';
import { RoleRepo, UserRepo } from '@shared/repo';
import { UserDORepo } from '@shared/repo/user/user-do.repo';
import { roleFactory, schoolFactory, setupEntities, userFactory } from '@shared/testing';
import { RoleService } from '@src/modules/role/service/role.service';
import { UserMapper } from '@src/modules/user/mapper/user.mapper';
import { UserService } from '@src/modules/user/service/user.service';
import { UserDto } from '@src/modules/user/uc/dto/user.dto';
<<<<<<< HEAD
import { Logger } from '@src/core/logger';
import { SchoolService } from '@src/modules/school';
import { SchoolMapper } from '@src/modules/school/mapper/school.mapper';
import { AccountService } from '@src/modules/account/services/account.service';
=======
import { SchoolService } from '@src/modules/school';
import { SchoolMapper } from '@src/modules/school/mapper/school.mapper';
>>>>>>> e6063321

describe('UserService', () => {
	let service: UserService;
	let orm: MikroORM;
	let module: TestingModule;

	let userRepo: DeepMocked<UserRepo>;
	let userDORepo: DeepMocked<UserDORepo>;
	let roleRepo: DeepMocked<RoleRepo>;
	let permissionService: DeepMocked<PermissionService>;
	let config: DeepMocked<ConfigService>;
	let roleService: DeepMocked<RoleService>;
	let schoolService: DeepMocked<SchoolService>;
	let accountService: DeepMocked<AccountService>;
	let logger: Logger;

	beforeAll(async () => {
		module = await Test.createTestingModule({
			providers: [
				UserService,
				SchoolMapper,
				{
					provide: EntityManager,
					useValue: createMock<EntityManager>(),
				},
				{
<<<<<<< HEAD
					provide: Logger,
					useValue: createMock<Logger>(),
				},
				{
=======
>>>>>>> e6063321
					provide: SchoolService,
					useValue: createMock<SchoolService>(),
				},
				{
					provide: UserRepo,
					useValue: createMock<UserRepo>(),
				},
				{
					provide: UserDORepo,
					useValue: createMock<UserDORepo>(),
				},
				{
					provide: RoleRepo,
					useValue: createMock<UserRepo>(),
				},
				{
					provide: PermissionService,
					useValue: createMock<PermissionService>(),
				},
				{
					provide: ConfigService,
					useValue: createMock<ConfigService>(),
				},
				{
					provide: RoleService,
					useValue: createMock<RoleService>(),
				},
				{
					provide: AccountService,
					useValue: createMock<AccountService>(),
				},
			],
		}).compile();
		service = module.get(UserService);

		userRepo = module.get(UserRepo);
		userDORepo = module.get(UserDORepo);
		schoolService = module.get(SchoolService);
		roleRepo = module.get(RoleRepo);
		permissionService = module.get(PermissionService);
		config = module.get(ConfigService);
		roleService = module.get(RoleService);
		accountService = module.get(AccountService);
		logger = module.get(Logger);

		orm = await setupEntities();
	});

	afterAll(async () => {
		await orm.close();
		await module.close();
	});

	afterEach(() => {
		jest.resetAllMocks();
	});

	it('should be defined', () => {
		expect(service).toBeDefined();
	});

	describe('me', () => {
		let user: User;

		beforeEach(() => {
			user = userFactory.buildWithId({ roles: [] });
			userRepo.findById.mockResolvedValue(user);
		});

		it('should provide information about the passed userId', async () => {
			await service.me(user.id);

			expect(userRepo.findById).toHaveBeenCalled();
			expect(permissionService.resolvePermissions).toHaveBeenCalledWith(user);
		});
	});

	describe('getUser', () => {
		let user: User;

		beforeEach(() => {
			user = userFactory.buildWithId({ roles: [] });
			userRepo.findById.mockResolvedValue(user);
		});

		it('should provide information about the passed userId', async () => {
			// Act
			const userDto: UserDto = await service.getUser(user.id);

			// Assert
			expect(userDto).toBeDefined();
			expect(userDto).toBeInstanceOf(UserDto);
			expect(userRepo.findById).toHaveBeenCalled();
		});
	});

	describe('findById', () => {
		beforeEach(() => {
			const userDO: UserDO = new UserDO({
				firstName: 'firstName',
				lastName: 'lastName',
				email: 'email',
				schoolId: 'schoolId',
				roleIds: ['roleId'],
				externalId: 'externalUserId',
			});
			userDORepo.findById.mockResolvedValue(userDO);
		});

<<<<<<< HEAD
		it('should provide information about the passed userId', async () => {
			// Act
			const result: UserDO = await service.findById('id');

			// Assert
			expect(result).toBeDefined();
			expect(result).toBeInstanceOf(UserDO);
			expect(userDORepo.findById).toHaveBeenCalled();
=======
		it('should provide the userDO', async () => {
			const result: UserDO = await service.findById('id');

			expect(result).toBeDefined();
			expect(result).toBeInstanceOf(UserDO);
>>>>>>> e6063321
		});
	});

	describe('getDisplayName', () => {
		let role: Role;

		beforeEach(() => {
			role = roleFactory.buildWithId();
			roleService.getProtectedRoles.mockResolvedValue([role]);
		});

		it('should return only the last name when the user has a protected role', async () => {
			// Arrange
			const userDto: UserDto = { roleIds: [role.id], lastName: 'lastName' } as UserDto;

			// Act
			const result: string = await service.getDisplayName(userDto);

			// Assert
			expect(result).toEqual(userDto.lastName);
			expect(roleService.getProtectedRoles).toHaveBeenCalled();
		});

		it('should return the id when the user has a protected role and the last name is missing', async () => {
			// Arrange
			const userDto: UserDto = { roleIds: [role.id], id: 'id' } as UserDto;

			// Act
			const result: string = await service.getDisplayName(userDto);

			// Assert
			expect(result).toEqual(userDto.id);
			expect(roleService.getProtectedRoles).toHaveBeenCalled();
		});

		it('should return the first name and last name when the user has no protected role', async () => {
			// Arrange
			const userDto: UserDto = {
				id: 'id',
				lastName: 'lastName',
				firstName: 'firstName',
			} as UserDto;

			// Act
			const result: string = await service.getDisplayName(userDto);

			// Assert
			expect(result).toEqual(`${userDto.firstName} ${userDto.lastName}`);
			expect(roleService.getProtectedRoles).toHaveBeenCalled();
		});

		it('should return the id when the user has no protected role and last name is missing', async () => {
			// Arrange
			const userDto: UserDto = {
				id: 'id',
				firstName: 'firstName',
			} as UserDto;

			// Act
			const result: string = await service.getDisplayName(userDto);

			// Assert
			expect(result).toEqual(userDto.id);
			expect(roleService.getProtectedRoles).toHaveBeenCalled();
		});
	});

	describe('patchLanguage', () => {
		let user: User;

		beforeEach(() => {
			user = userFactory.buildWithId({ roles: [] });
			userRepo.findById.mockResolvedValue(user);
			config.get.mockReturnValue(['de']);
		});

		it('should patch language auf passed userId', async () => {
			await service.patchLanguage(user.id, LanguageType.DE);

			expect(userRepo.findById).toHaveBeenCalledWith(user.id);
			expect(userRepo.save).toHaveBeenCalledWith(user);
		});

		it('should throw an error if language is not activated', async () => {
			await expect(service.patchLanguage(user.id, LanguageType.EN)).rejects.toThrowError();
		});
	});

	describe('createOrUpdate', () => {
		let user: User;
		let roles: Role[];
		let school: School;
		const date: Date = new Date(2020, 1, 1);
		let capturedUser: User;

		beforeAll(() => {
			jest.useFakeTimers();
			jest.setSystemTime(date);
		});

		afterAll(() => {
			jest.useRealTimers();
		});

		beforeEach(() => {
			roles = [roleFactory.buildWithId(), roleFactory.buildWithId()];
			roleRepo.findByNames.mockImplementation(
				(names: RoleName[]): Promise<Role[]> => Promise.resolve(roles.filter((role) => names.includes(role.name)))
			);
			roleRepo.findByIds.mockImplementation(
				(ids: string[]): Promise<Role[]> => Promise.resolve(roles.filter((role: Role) => ids.includes(role.id)))
			);
			user = userFactory.buildWithId({ roles });
			userRepo.findById.mockResolvedValue(user);
			userRepo.save.mockImplementation((entities: User[] | User): Promise<void> => {
				if (entities instanceof User) {
					capturedUser = entities;
				}
				return Promise.resolve();
			});
			school = schoolFactory.buildWithId();
			schoolService.getSchoolById.mockResolvedValue({
				id: school.id,
				name: school.name,
				schoolYear: school.schoolYear,
			});
		});

		it('should patch existing user', async () => {
			const userDto: UserDto = UserMapper.mapFromEntityToDto(user);

			await service.createOrUpdate(userDto);

			expect(userDto.id).toEqual(user.id);
			expect(schoolService.getSchoolById).toHaveBeenCalledWith(userDto.schoolId);
			expect(userRepo.findById).toHaveBeenCalledWith(user.id);
			expect(userRepo.save).toHaveBeenCalledWith(user);
		});

		it('should save new user', async () => {
			const userDto: UserDto = {
				email: 'abc@def.xyz',
				firstName: 'Hans',
				lastName: 'Peter',
				roleIds: [roles[0].id, roles[1].id],
				schoolId: school.id,
			} as UserDto;

			await service.createOrUpdate(userDto);

			expect(schoolService.getSchoolById).toHaveBeenCalledWith(userDto.schoolId);
			expect(userRepo.findById).not.toHaveBeenCalled();
			expect(userRepo.save).toHaveBeenCalled();
			expect(capturedUser.id).toBeNull();
			expect(capturedUser.roles.getItems().map((role: Role) => role.id)).toEqual(
				user.roles.getItems().map((role: Role) => role.id)
			);
		});
	});

	describe('save is called', () => {
		describe('when saving a new user', () => {
			const setup = () => {
				const user: UserDO = new UserDO({
					firstName: 'firstName',
					lastName: 'lastName',
					schoolId: 'schoolId',
					email: 'email',
					roleIds: ['roleId'],
				});

				userDORepo.save.mockResolvedValue(user);

				return {
					user,
				};
			};

			it('should call the userDORepo.save', async () => {
				const { user } = setup();

				await service.save(user);

				expect(userDORepo.save).toHaveBeenCalledWith(user);
			});

			it('should return the saved user', async () => {
				const { user } = setup();

				const result: UserDO = await service.save(user);

				expect(result).toEqual(user);
			});
		});
	});

	describe('findByExternalId is called', () => {
		describe('when a user with this external id exists', () => {
			it('should return the user', async () => {
				const user: UserDO = new UserDO({
					firstName: 'firstName',
					lastName: 'lastName',
					schoolId: 'schoolId',
					email: 'email',
					roleIds: ['roleId'],
					externalId: 'externalId',
				});

				userDORepo.findByExternalId.mockResolvedValue(user);

				const result: UserDO | null = await service.findByExternalId('externalId', 'systemId');

				expect(result).toEqual(user);
			});
		});

		describe('when a user with this external id does not exist', () => {
			it('should return null', async () => {
				userDORepo.findByExternalId.mockResolvedValue(null);

				const result: UserDO | null = await service.findByExternalId('externalId', 'systemId');

				expect(result).toEqual(null);
			});
		});
	});

	describe('findByEmail is called', () => {
		describe('when a user with this email exists', () => {
			it('should return the user', async () => {
				const user: User = userFactory.buildWithId();

				userRepo.findByEmail.mockResolvedValue([user]);

				const result: User[] = await service.findByEmail(user.email);

				expect(result).toEqual([user]);
			});
		});
	});
});<|MERGE_RESOLUTION|>--- conflicted
+++ resolved
@@ -11,15 +11,8 @@
 import { UserMapper } from '@src/modules/user/mapper/user.mapper';
 import { UserService } from '@src/modules/user/service/user.service';
 import { UserDto } from '@src/modules/user/uc/dto/user.dto';
-<<<<<<< HEAD
-import { Logger } from '@src/core/logger';
 import { SchoolService } from '@src/modules/school';
 import { SchoolMapper } from '@src/modules/school/mapper/school.mapper';
-import { AccountService } from '@src/modules/account/services/account.service';
-=======
-import { SchoolService } from '@src/modules/school';
-import { SchoolMapper } from '@src/modules/school/mapper/school.mapper';
->>>>>>> e6063321
 
 describe('UserService', () => {
 	let service: UserService;
@@ -33,8 +26,6 @@
 	let config: DeepMocked<ConfigService>;
 	let roleService: DeepMocked<RoleService>;
 	let schoolService: DeepMocked<SchoolService>;
-	let accountService: DeepMocked<AccountService>;
-	let logger: Logger;
 
 	beforeAll(async () => {
 		module = await Test.createTestingModule({
@@ -46,13 +37,6 @@
 					useValue: createMock<EntityManager>(),
 				},
 				{
-<<<<<<< HEAD
-					provide: Logger,
-					useValue: createMock<Logger>(),
-				},
-				{
-=======
->>>>>>> e6063321
 					provide: SchoolService,
 					useValue: createMock<SchoolService>(),
 				},
@@ -79,10 +63,6 @@
 				{
 					provide: RoleService,
 					useValue: createMock<RoleService>(),
-				},
-				{
-					provide: AccountService,
-					useValue: createMock<AccountService>(),
 				},
 			],
 		}).compile();
@@ -95,8 +75,6 @@
 		permissionService = module.get(PermissionService);
 		config = module.get(ConfigService);
 		roleService = module.get(RoleService);
-		accountService = module.get(AccountService);
-		logger = module.get(Logger);
 
 		orm = await setupEntities();
 	});
@@ -162,22 +140,11 @@
 			userDORepo.findById.mockResolvedValue(userDO);
 		});
 
-<<<<<<< HEAD
-		it('should provide information about the passed userId', async () => {
-			// Act
+		it('should provide the userDO', async () => {
 			const result: UserDO = await service.findById('id');
 
-			// Assert
 			expect(result).toBeDefined();
 			expect(result).toBeInstanceOf(UserDO);
-			expect(userDORepo.findById).toHaveBeenCalled();
-=======
-		it('should provide the userDO', async () => {
-			const result: UserDO = await service.findById('id');
-
-			expect(result).toBeDefined();
-			expect(result).toBeInstanceOf(UserDO);
->>>>>>> e6063321
 		});
 	});
 
