import { createMock, DeepMocked } from '@golevelup/ts-jest';
import { EntityManager, MikroORM } from '@mikro-orm/core';
import { ConfigService } from '@nestjs/config';
import { Test, TestingModule } from '@nestjs/testing';
import {
	ICurrentUser,
	LanguageType,
	Permission,
	PermissionService,
	Role,
	RoleName,
	School,
	User,
} from '@shared/domain';
import { UserDO } from '@shared/domain/domainobject/user.do';
import { RoleRepo, UserRepo } from '@shared/repo';
import { UserDORepo } from '@shared/repo/user/user-do.repo';
import { roleFactory, schoolFactory, setupEntities, userFactory } from '@shared/testing';
import { RoleService } from '@src/modules/role/service/role.service';
import { UserMapper } from '@src/modules/user/mapper/user.mapper';
import { UserService } from '@src/modules/user/service/user.service';
import { UserDto } from '@src/modules/user/uc/dto/user.dto';
<<<<<<< HEAD
import { AccountService } from '../../account/services/account.service';
import { AccountDto } from '../../account/services/dto';
import { SchoolService } from '../../school';
import { SchoolMapper } from '../../school/mapper/school.mapper';
=======
import { SchoolService } from '@src/modules/school';
import { SchoolMapper } from '@src/modules/school/mapper/school.mapper';
>>>>>>> a7c85810

describe('UserService', () => {
	let service: UserService;
	let orm: MikroORM;
	let module: TestingModule;

	let userRepo: DeepMocked<UserRepo>;
	let userDORepo: DeepMocked<UserDORepo>;
	let roleRepo: DeepMocked<RoleRepo>;
	let permissionService: DeepMocked<PermissionService>;
	let config: DeepMocked<ConfigService>;
	let roleService: DeepMocked<RoleService>;
	let schoolService: DeepMocked<SchoolService>;
	let accountService: DeepMocked<AccountService>;

	beforeAll(async () => {
		module = await Test.createTestingModule({
			providers: [
				UserService,
				SchoolMapper,
				{
					provide: EntityManager,
					useValue: createMock<EntityManager>(),
				},
				{
					provide: SchoolService,
					useValue: createMock<SchoolService>(),
				},
				{
					provide: UserRepo,
					useValue: createMock<UserRepo>(),
				},
				{
					provide: UserDORepo,
					useValue: createMock<UserDORepo>(),
				},
				{
					provide: RoleRepo,
					useValue: createMock<UserRepo>(),
				},
				{
					provide: PermissionService,
					useValue: createMock<PermissionService>(),
				},
				{
					provide: ConfigService,
					useValue: createMock<ConfigService>(),
				},
				{
					provide: RoleService,
					useValue: createMock<RoleService>(),
				},
				{
					provide: AccountService,
					useValue: createMock<AccountService>(),
				},
			],
		}).compile();
		service = module.get(UserService);

		userRepo = module.get(UserRepo);
		userDORepo = module.get(UserDORepo);
		schoolService = module.get(SchoolService);
		roleRepo = module.get(RoleRepo);
		permissionService = module.get(PermissionService);
		config = module.get(ConfigService);
		roleService = module.get(RoleService);
		accountService = module.get(AccountService);

		orm = await setupEntities();
	});

	afterAll(async () => {
		await orm.close();
		await module.close();
	});

	afterEach(() => {
		jest.resetAllMocks();
	});

	it('should be defined', () => {
		expect(service).toBeDefined();
	});

	describe('me', () => {
		let user: User;

		beforeEach(() => {
			user = userFactory.buildWithId({ roles: [] });
			userRepo.findById.mockResolvedValue(user);
		});

		it('should provide information about the passed userId', async () => {
			await service.me(user.id);

			expect(userRepo.findById).toHaveBeenCalled();
			expect(permissionService.resolvePermissions).toHaveBeenCalledWith(user);
		});
	});

	describe('getUser', () => {
		let user: User;

		beforeEach(() => {
			user = userFactory.buildWithId({ roles: [] });
			userRepo.findById.mockResolvedValue(user);
		});

		it('should provide information about the passed userId', async () => {
			// Act
			const userDto: UserDto = await service.getUser(user.id);

			// Assert
			expect(userDto).toBeDefined();
			expect(userDto).toBeInstanceOf(UserDto);
			expect(userRepo.findById).toHaveBeenCalled();
		});
	});

<<<<<<< HEAD
	describe('getResolvedUser is called', () => {
		describe('when a resolved user is requested', () => {
			it('should return an ICurrentUser', async () => {
				const systemId = 'systemId';
				const role: Role = roleFactory.buildWithId({
					name: RoleName.STUDENT,
					permissions: [Permission.DASHBOARD_VIEW],
				});
				const user: User = userFactory.buildWithId({ roles: [role] });
				const account: AccountDto = new AccountDto({
					id: 'accountId',
					systemId,
					username: 'username',
					createdAt: new Date(),
					updatedAt: new Date(),
					activated: true,
				});

				userRepo.findById.mockResolvedValue(user);
				accountService.findByUserIdOrFail.mockResolvedValue(account);

				const result: ICurrentUser = await service.getResolvedUser(user.id);

				expect(result).toEqual<ICurrentUser>({
					userId: user.id,
					systemId,
					schoolId: user.school.id,
					accountId: account.id,
					roles: [role.name],
					user: {
						id: user.id,
						roles: [{ id: role.id, name: role.name }],
						schoolId: user.school.id,
						permissions: role.permissions,
						firstName: user.firstName,
						lastName: user.lastName,
						createdAt: user.createdAt,
						updatedAt: user.updatedAt,
					},
				});
			});
=======
	describe('findById', () => {
		beforeEach(() => {
			const userDO: UserDO = new UserDO({
				firstName: 'firstName',
				lastName: 'lastName',
				email: 'email',
				schoolId: 'schoolId',
				roleIds: ['roleId'],
				externalId: 'externalUserId',
			});
			userDORepo.findById.mockResolvedValue(userDO);
		});

		it('should provide the userDO', async () => {
			const result: UserDO = await service.findById('id');

			expect(result).toBeDefined();
			expect(result).toBeInstanceOf(UserDO);
>>>>>>> a7c85810
		});
	});

	describe('getDisplayName', () => {
		let role: Role;

		beforeEach(() => {
			role = roleFactory.buildWithId();
			roleService.getProtectedRoles.mockResolvedValue([role]);
		});

		it('should return only the last name when the user has a protected role', async () => {
			// Arrange
			const userDto: UserDto = { roleIds: [role.id], lastName: 'lastName' } as UserDto;

			// Act
			const result: string = await service.getDisplayName(userDto);

			// Assert
			expect(result).toEqual(userDto.lastName);
			expect(roleService.getProtectedRoles).toHaveBeenCalled();
		});

		it('should return the id when the user has a protected role and the last name is missing', async () => {
			// Arrange
			const userDto: UserDto = { roleIds: [role.id], id: 'id' } as UserDto;

			// Act
			const result: string = await service.getDisplayName(userDto);

			// Assert
			expect(result).toEqual(userDto.id);
			expect(roleService.getProtectedRoles).toHaveBeenCalled();
		});

		it('should return the first name and last name when the user has no protected role', async () => {
			// Arrange
			const userDto: UserDto = {
				id: 'id',
				lastName: 'lastName',
				firstName: 'firstName',
			} as UserDto;

			// Act
			const result: string = await service.getDisplayName(userDto);

			// Assert
			expect(result).toEqual(`${userDto.firstName} ${userDto.lastName}`);
			expect(roleService.getProtectedRoles).toHaveBeenCalled();
		});

		it('should return the id when the user has no protected role and last name is missing', async () => {
			// Arrange
			const userDto: UserDto = {
				id: 'id',
				firstName: 'firstName',
			} as UserDto;

			// Act
			const result: string = await service.getDisplayName(userDto);

			// Assert
			expect(result).toEqual(userDto.id);
			expect(roleService.getProtectedRoles).toHaveBeenCalled();
		});
	});

	describe('patchLanguage', () => {
		let user: User;

		beforeEach(() => {
			user = userFactory.buildWithId({ roles: [] });
			userRepo.findById.mockResolvedValue(user);
			config.get.mockReturnValue(['de']);
		});

		it('should patch language auf passed userId', async () => {
			await service.patchLanguage(user.id, LanguageType.DE);

			expect(userRepo.findById).toHaveBeenCalledWith(user.id);
			expect(userRepo.save).toHaveBeenCalledWith(user);
		});

		it('should throw an error if language is not activated', async () => {
			await expect(service.patchLanguage(user.id, LanguageType.EN)).rejects.toThrowError();
		});
	});

	describe('createOrUpdate', () => {
		let user: User;
		let roles: Role[];
		let school: School;
		const date: Date = new Date(2020, 1, 1);
		let capturedUser: User;

		beforeAll(() => {
			jest.useFakeTimers();
			jest.setSystemTime(date);
		});

		afterAll(() => {
			jest.useRealTimers();
		});

		beforeEach(() => {
			roles = [roleFactory.buildWithId(), roleFactory.buildWithId()];
			roleRepo.findByNames.mockImplementation(
				(names: RoleName[]): Promise<Role[]> => Promise.resolve(roles.filter((role) => names.includes(role.name)))
			);
			roleRepo.findByIds.mockImplementation(
				(ids: string[]): Promise<Role[]> => Promise.resolve(roles.filter((role: Role) => ids.includes(role.id)))
			);
			user = userFactory.buildWithId({ roles });
			userRepo.findById.mockResolvedValue(user);
			userRepo.save.mockImplementation((entities: User[] | User): Promise<void> => {
				if (entities instanceof User) {
					capturedUser = entities;
				}
				return Promise.resolve();
			});
			school = schoolFactory.buildWithId();
			schoolService.getSchoolById.mockResolvedValue({
				id: school.id,
				name: school.name,
				schoolYear: school.schoolYear,
			});
		});

		it('should patch existing user', async () => {
			const userDto: UserDto = UserMapper.mapFromEntityToDto(user);

			await service.createOrUpdate(userDto);

			expect(userDto.id).toEqual(user.id);
			expect(schoolService.getSchoolById).toHaveBeenCalledWith(userDto.schoolId);
			expect(userRepo.findById).toHaveBeenCalledWith(user.id);
			expect(userRepo.save).toHaveBeenCalledWith(user);
		});

		it('should save new user', async () => {
			const userDto: UserDto = {
				email: 'abc@def.xyz',
				firstName: 'Hans',
				lastName: 'Peter',
				roleIds: [roles[0].id, roles[1].id],
				schoolId: school.id,
			} as UserDto;

			await service.createOrUpdate(userDto);

			expect(schoolService.getSchoolById).toHaveBeenCalledWith(userDto.schoolId);
			expect(userRepo.findById).not.toHaveBeenCalled();
			expect(userRepo.save).toHaveBeenCalled();
			expect(capturedUser.id).toBeNull();
			expect(capturedUser.roles.getItems().map((role: Role) => role.id)).toEqual(
				user.roles.getItems().map((role: Role) => role.id)
			);
		});
	});

	describe('save is called', () => {
		describe('when saving a new user', () => {
			const setup = () => {
				const user: UserDO = new UserDO({
					firstName: 'firstName',
					lastName: 'lastName',
					schoolId: 'schoolId',
					email: 'email',
					roleIds: ['roleId'],
				});

				userDORepo.save.mockResolvedValue(user);

				return {
					user,
				};
			};

			it('should call the userDORepo.save', async () => {
				const { user } = setup();

				await service.save(user);

				expect(userDORepo.save).toHaveBeenCalledWith(user);
			});

			it('should return the saved user', async () => {
				const { user } = setup();

				const result: UserDO = await service.save(user);

				expect(result).toEqual(user);
			});
		});
	});

	describe('findByExternalId is called', () => {
		describe('when a user with this external id exists', () => {
			it('should return the user', async () => {
				const user: UserDO = new UserDO({
					firstName: 'firstName',
					lastName: 'lastName',
					schoolId: 'schoolId',
					email: 'email',
					roleIds: ['roleId'],
					externalId: 'externalId',
				});

				userDORepo.findByExternalId.mockResolvedValue(user);

				const result: UserDO | null = await service.findByExternalId('externalId', 'systemId');

				expect(result).toEqual(user);
			});
		});

		describe('when a user with this external id does not exist', () => {
			it('should return null', async () => {
				userDORepo.findByExternalId.mockResolvedValue(null);

				const result: UserDO | null = await service.findByExternalId('externalId', 'systemId');

				expect(result).toEqual(null);
			});
		});
	});

	describe('findByEmail is called', () => {
		describe('when a user with this email exists', () => {
			it('should return the user', async () => {
				const user: User = userFactory.buildWithId();

				userRepo.findByEmail.mockResolvedValue([user]);

				const result: User[] = await service.findByEmail(user.email);

				expect(result).toEqual([user]);
			});
		});
	});
});<|MERGE_RESOLUTION|>--- conflicted
+++ resolved
@@ -20,15 +20,10 @@
 import { UserMapper } from '@src/modules/user/mapper/user.mapper';
 import { UserService } from '@src/modules/user/service/user.service';
 import { UserDto } from '@src/modules/user/uc/dto/user.dto';
-<<<<<<< HEAD
-import { AccountService } from '../../account/services/account.service';
-import { AccountDto } from '../../account/services/dto';
-import { SchoolService } from '../../school';
-import { SchoolMapper } from '../../school/mapper/school.mapper';
-=======
 import { SchoolService } from '@src/modules/school';
 import { SchoolMapper } from '@src/modules/school/mapper/school.mapper';
->>>>>>> a7c85810
+import { AccountService } from '@src/modules/account/services/account.service';
+import { AccountDto } from '@src/modules/account/services/dto';
 
 describe('UserService', () => {
 	let service: UserService;
@@ -149,7 +144,27 @@
 		});
 	});
 
-<<<<<<< HEAD
+	describe('findById', () => {
+		beforeEach(() => {
+			const userDO: UserDO = new UserDO({
+				firstName: 'firstName',
+				lastName: 'lastName',
+				email: 'email',
+				schoolId: 'schoolId',
+				roleIds: ['roleId'],
+				externalId: 'externalUserId',
+			});
+			userDORepo.findById.mockResolvedValue(userDO);
+		});
+
+		it('should provide the userDO', async () => {
+			const result: UserDO = await service.findById('id');
+
+			expect(result).toBeDefined();
+			expect(result).toBeInstanceOf(UserDO);
+		});
+	});
+
 	describe('getResolvedUser is called', () => {
 		describe('when a resolved user is requested', () => {
 			it('should return an ICurrentUser', async () => {
@@ -191,26 +206,6 @@
 					},
 				});
 			});
-=======
-	describe('findById', () => {
-		beforeEach(() => {
-			const userDO: UserDO = new UserDO({
-				firstName: 'firstName',
-				lastName: 'lastName',
-				email: 'email',
-				schoolId: 'schoolId',
-				roleIds: ['roleId'],
-				externalId: 'externalUserId',
-			});
-			userDORepo.findById.mockResolvedValue(userDO);
-		});
-
-		it('should provide the userDO', async () => {
-			const result: UserDO = await service.findById('id');
-
-			expect(result).toBeDefined();
-			expect(result).toBeInstanceOf(UserDO);
->>>>>>> a7c85810
 		});
 	});
 
