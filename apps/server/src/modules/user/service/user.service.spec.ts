import { createMock, DeepMocked } from '@golevelup/ts-jest';
import { EntityManager, MikroORM } from '@mikro-orm/core';
import { ConfigService } from '@nestjs/config';
import { Test, TestingModule } from '@nestjs/testing';
<<<<<<< HEAD
import { LanguageType, Permission, PermissionService, Role, RoleName, School, User } from '@shared/domain';
=======
import { IFindOptions, LanguageType, PermissionService, Role, RoleName, School, SortOrder, User } from '@shared/domain';
>>>>>>> 992ca121
import { UserDO } from '@shared/domain/domainobject/user.do';
import { RoleRepo, UserRepo } from '@shared/repo';
import { UserDORepo } from '@shared/repo/user/user-do.repo';
import { roleFactory, schoolFactory, setupEntities, userDoFactory, userFactory } from '@shared/testing';
import { RoleService } from '@src/modules/role/service/role.service';
import { UserMapper } from '@src/modules/user/mapper/user.mapper';
import { UserService } from '@src/modules/user/service/user.service';
import { UserDto } from '@src/modules/user/uc/dto/user.dto';
import { SchoolService } from '@src/modules/school';
import { SchoolMapper } from '@src/modules/school/mapper/school.mapper';
<<<<<<< HEAD
import { AccountService } from '@src/modules/account/services/account.service';
import { AccountDto } from '@src/modules/account/services/dto';
import { ICurrentUser } from '@src/modules/authentication';
=======
import { UserQuery } from './user-query.type';
>>>>>>> 992ca121

describe('UserService', () => {
	let service: UserService;
	let orm: MikroORM;
	let module: TestingModule;

	let userRepo: DeepMocked<UserRepo>;
	let userDORepo: DeepMocked<UserDORepo>;
	let roleRepo: DeepMocked<RoleRepo>;
	let permissionService: DeepMocked<PermissionService>;
	let config: DeepMocked<ConfigService>;
	let roleService: DeepMocked<RoleService>;
	let schoolService: DeepMocked<SchoolService>;
	let accountService: DeepMocked<AccountService>;

	beforeAll(async () => {
		module = await Test.createTestingModule({
			providers: [
				UserService,
				SchoolMapper,
				{
					provide: EntityManager,
					useValue: createMock<EntityManager>(),
				},
				{
					provide: SchoolService,
					useValue: createMock<SchoolService>(),
				},
				{
					provide: UserRepo,
					useValue: createMock<UserRepo>(),
				},
				{
					provide: UserDORepo,
					useValue: createMock<UserDORepo>(),
				},
				{
					provide: RoleRepo,
					useValue: createMock<UserRepo>(),
				},
				{
					provide: PermissionService,
					useValue: createMock<PermissionService>(),
				},
				{
					provide: ConfigService,
					useValue: createMock<ConfigService>(),
				},
				{
					provide: RoleService,
					useValue: createMock<RoleService>(),
				},
				{
					provide: AccountService,
					useValue: createMock<AccountService>(),
				},
			],
		}).compile();
		service = module.get(UserService);

		userRepo = module.get(UserRepo);
		userDORepo = module.get(UserDORepo);
		schoolService = module.get(SchoolService);
		roleRepo = module.get(RoleRepo);
		permissionService = module.get(PermissionService);
		config = module.get(ConfigService);
		roleService = module.get(RoleService);
		accountService = module.get(AccountService);

		orm = await setupEntities();
	});

	afterAll(async () => {
		await orm.close();
		await module.close();
	});

	afterEach(() => {
		jest.resetAllMocks();
	});

	it('should be defined', () => {
		expect(service).toBeDefined();
	});

	describe('me', () => {
		let user: User;

		beforeEach(() => {
			user = userFactory.buildWithId({ roles: [] });
			userRepo.findById.mockResolvedValue(user);
		});

		it('should provide information about the passed userId', async () => {
			await service.me(user.id);

			expect(userRepo.findById).toHaveBeenCalled();
			expect(permissionService.resolvePermissions).toHaveBeenCalledWith(user);
		});
	});

	describe('getUser', () => {
		let user: User;

		beforeEach(() => {
			user = userFactory.buildWithId({ roles: [] });
			userRepo.findById.mockResolvedValue(user);
		});

		it('should provide information about the passed userId', async () => {
			// Act
			const userDto: UserDto = await service.getUser(user.id);

			// Assert
			expect(userDto).toBeDefined();
			expect(userDto).toBeInstanceOf(UserDto);
			expect(userRepo.findById).toHaveBeenCalled();
		});
	});

	describe('findById', () => {
		beforeEach(() => {
			const userDO: UserDO = new UserDO({
				firstName: 'firstName',
				lastName: 'lastName',
				email: 'email',
				schoolId: 'schoolId',
				roleIds: ['roleId'],
				externalId: 'externalUserId',
			});
			userDORepo.findById.mockResolvedValue(userDO);
		});

		it('should provide the userDO', async () => {
			const result: UserDO = await service.findById('id');

			expect(result).toBeDefined();
			expect(result).toBeInstanceOf(UserDO);
		});
	});

	describe('getResolvedUser is called', () => {
		describe('when a resolved user is requested', () => {
			it('should return an ICurrentUser', async () => {
				const systemId = 'systemId';
				const role: Role = roleFactory.buildWithId({
					name: RoleName.STUDENT,
					permissions: [Permission.DASHBOARD_VIEW],
				});
				const user: User = userFactory.buildWithId({ roles: [role] });
				const account: AccountDto = new AccountDto({
					id: 'accountId',
					systemId,
					username: 'username',
					createdAt: new Date(),
					updatedAt: new Date(),
					activated: true,
				});

				userRepo.findById.mockResolvedValue(user);
				accountService.findByUserIdOrFail.mockResolvedValue(account);

				const result: ICurrentUser = await service.getResolvedUser(user.id);

				expect(result).toEqual<ICurrentUser>({
					userId: user.id,
					systemId,
					schoolId: user.school.id,
					accountId: account.id,
					roles: [role.name],
					user: {
						id: user.id,
						roles: [{ id: role.id, name: role.name }],
						schoolId: user.school.id,
						permissions: role.permissions,
						firstName: user.firstName,
						lastName: user.lastName,
						createdAt: user.createdAt,
						updatedAt: user.updatedAt,
					},
				});
			});
		});
	});

	describe('getDisplayName', () => {
		let role: Role;

		beforeEach(() => {
			role = roleFactory.buildWithId();
			roleService.getProtectedRoles.mockResolvedValue([role]);
		});

		it('should return only the last name when the user has a protected role', async () => {
			// Arrange
			const userDto: UserDto = { roleIds: [role.id], lastName: 'lastName' } as UserDto;

			// Act
			const result: string = await service.getDisplayName(userDto);

			// Assert
			expect(result).toEqual(userDto.lastName);
			expect(roleService.getProtectedRoles).toHaveBeenCalled();
		});

		it('should return the id when the user has a protected role and the last name is missing', async () => {
			// Arrange
			const userDto: UserDto = { roleIds: [role.id], id: 'id' } as UserDto;

			// Act
			const result: string = await service.getDisplayName(userDto);

			// Assert
			expect(result).toEqual(userDto.id);
			expect(roleService.getProtectedRoles).toHaveBeenCalled();
		});

		it('should return the first name and last name when the user has no protected role', async () => {
			// Arrange
			const userDto: UserDto = {
				id: 'id',
				lastName: 'lastName',
				firstName: 'firstName',
			} as UserDto;

			// Act
			const result: string = await service.getDisplayName(userDto);

			// Assert
			expect(result).toEqual(`${userDto.firstName} ${userDto.lastName}`);
			expect(roleService.getProtectedRoles).toHaveBeenCalled();
		});

		it('should return the id when the user has no protected role and last name is missing', async () => {
			// Arrange
			const userDto: UserDto = {
				id: 'id',
				firstName: 'firstName',
			} as UserDto;

			// Act
			const result: string = await service.getDisplayName(userDto);

			// Assert
			expect(result).toEqual(userDto.id);
			expect(roleService.getProtectedRoles).toHaveBeenCalled();
		});
	});

	describe('patchLanguage', () => {
		let user: User;

		beforeEach(() => {
			user = userFactory.buildWithId({ roles: [] });
			userRepo.findById.mockResolvedValue(user);
			config.get.mockReturnValue(['de']);
		});

		it('should patch language auf passed userId', async () => {
			await service.patchLanguage(user.id, LanguageType.DE);

			expect(userRepo.findById).toHaveBeenCalledWith(user.id);
			expect(userRepo.save).toHaveBeenCalledWith(user);
		});

		it('should throw an error if language is not activated', async () => {
			await expect(service.patchLanguage(user.id, LanguageType.EN)).rejects.toThrowError();
		});
	});

	describe('createOrUpdate', () => {
		let user: User;
		let roles: Role[];
		let school: School;
		const date: Date = new Date(2020, 1, 1);
		let capturedUser: User;

		beforeAll(() => {
			jest.useFakeTimers();
			jest.setSystemTime(date);
		});

		afterAll(() => {
			jest.useRealTimers();
		});

		beforeEach(() => {
			roles = [roleFactory.buildWithId(), roleFactory.buildWithId()];
			roleRepo.findByNames.mockImplementation(
				(names: RoleName[]): Promise<Role[]> => Promise.resolve(roles.filter((role) => names.includes(role.name)))
			);
			roleRepo.findByIds.mockImplementation(
				(ids: string[]): Promise<Role[]> => Promise.resolve(roles.filter((role: Role) => ids.includes(role.id)))
			);
			user = userFactory.buildWithId({ roles });
			userRepo.findById.mockResolvedValue(user);
			userRepo.save.mockImplementation((entities: User[] | User): Promise<void> => {
				if (entities instanceof User) {
					capturedUser = entities;
				}
				return Promise.resolve();
			});
			school = schoolFactory.buildWithId();
			schoolService.getSchoolById.mockResolvedValue({
				id: school.id,
				name: school.name,
				schoolYear: school.schoolYear,
			});
		});

		it('should patch existing user', async () => {
			const userDto: UserDto = UserMapper.mapFromEntityToDto(user);

			await service.createOrUpdate(userDto);

			expect(userDto.id).toEqual(user.id);
			expect(schoolService.getSchoolById).toHaveBeenCalledWith(userDto.schoolId);
			expect(userRepo.findById).toHaveBeenCalledWith(user.id);
			expect(userRepo.save).toHaveBeenCalledWith(user);
		});

		it('should save new user', async () => {
			const userDto: UserDto = {
				email: 'abc@def.xyz',
				firstName: 'Hans',
				lastName: 'Peter',
				roleIds: [roles[0].id, roles[1].id],
				schoolId: school.id,
			} as UserDto;

			await service.createOrUpdate(userDto);

			expect(schoolService.getSchoolById).toHaveBeenCalledWith(userDto.schoolId);
			expect(userRepo.findById).not.toHaveBeenCalled();
			expect(userRepo.save).toHaveBeenCalled();
			expect(capturedUser.id).toBeNull();
			expect(capturedUser.roles.getItems().map((role: Role) => role.id)).toEqual(
				user.roles.getItems().map((role: Role) => role.id)
			);
		});
	});

	describe('save is called', () => {
		describe('when saving a new user', () => {
			const setup = () => {
				const user: UserDO = new UserDO({
					firstName: 'firstName',
					lastName: 'lastName',
					schoolId: 'schoolId',
					email: 'email',
					roleIds: ['roleId'],
				});

				userDORepo.save.mockResolvedValue(user);

				return {
					user,
				};
			};

			it('should call the userDORepo.save', async () => {
				const { user } = setup();

				await service.save(user);

				expect(userDORepo.save).toHaveBeenCalledWith(user);
			});

			it('should return the saved user', async () => {
				const { user } = setup();

				const result: UserDO = await service.save(user);

				expect(result).toEqual(user);
			});
		});
	});

	describe('findByExternalId is called', () => {
		describe('when a user with this external id exists', () => {
			it('should return the user', async () => {
				const user: UserDO = new UserDO({
					firstName: 'firstName',
					lastName: 'lastName',
					schoolId: 'schoolId',
					email: 'email',
					roleIds: ['roleId'],
					externalId: 'externalId',
				});

				userDORepo.findByExternalId.mockResolvedValue(user);

				const result: UserDO | null = await service.findByExternalId('externalId', 'systemId');

				expect(result).toEqual(user);
			});
		});

		describe('when a user with this external id does not exist', () => {
			it('should return null', async () => {
				userDORepo.findByExternalId.mockResolvedValue(null);

				const result: UserDO | null = await service.findByExternalId('externalId', 'systemId');

				expect(result).toEqual(null);
			});
		});
	});

	describe('findByEmail is called', () => {
		describe('when a user with this email exists', () => {
			it('should return the user', async () => {
				const user: User = userFactory.buildWithId();

				userRepo.findByEmail.mockResolvedValue([user]);

				const result: User[] = await service.findByEmail(user.email);

				expect(result).toEqual([user]);
			});
		});
	});

	describe('findUsers is called', () => {
		it('should call the repo with given query and options', async () => {
			const query: UserQuery = {
				schoolId: 'schoolId',
				isOutdated: true,
			};
			const options: IFindOptions<UserDO> = { order: { id: SortOrder.asc } };

			await service.findUsers(query, options);

			expect(userDORepo.find).toHaveBeenCalledWith(query, options);
		});
	});

	describe('saveAll is called', () => {
		it('should call the repo with given users', async () => {
			const users: UserDO[] = [userDoFactory.buildWithId()];

			await service.saveAll(users);

			expect(userDORepo.saveAll).toHaveBeenCalledWith(users);
		});
	});
});<|MERGE_RESOLUTION|>--- conflicted
+++ resolved
@@ -2,11 +2,7 @@
 import { EntityManager, MikroORM } from '@mikro-orm/core';
 import { ConfigService } from '@nestjs/config';
 import { Test, TestingModule } from '@nestjs/testing';
-<<<<<<< HEAD
-import { LanguageType, Permission, PermissionService, Role, RoleName, School, User } from '@shared/domain';
-=======
-import { IFindOptions, LanguageType, PermissionService, Role, RoleName, School, SortOrder, User } from '@shared/domain';
->>>>>>> 992ca121
+import { IFindOptions, Permission, LanguageType, PermissionService, Role, RoleName, School, SortOrder, User } from '@shared/domain';
 import { UserDO } from '@shared/domain/domainobject/user.do';
 import { RoleRepo, UserRepo } from '@shared/repo';
 import { UserDORepo } from '@shared/repo/user/user-do.repo';
@@ -17,13 +13,10 @@
 import { UserDto } from '@src/modules/user/uc/dto/user.dto';
 import { SchoolService } from '@src/modules/school';
 import { SchoolMapper } from '@src/modules/school/mapper/school.mapper';
-<<<<<<< HEAD
+import { UserQuery } from './user-query.type';
 import { AccountService } from '@src/modules/account/services/account.service';
 import { AccountDto } from '@src/modules/account/services/dto';
 import { ICurrentUser } from '@src/modules/authentication';
-=======
-import { UserQuery } from './user-query.type';
->>>>>>> 992ca121
 
 describe('UserService', () => {
 	let service: UserService;
