--- conflicted
+++ resolved
@@ -15,13 +15,10 @@
 import { UserDORepo } from '@shared/repo/user/user-do.repo';
 import { roleFactory, setupEntities, userDoFactory, userFactory } from '@shared/testing';
 import { Logger } from '@src/core/logger';
-<<<<<<< HEAD
 import { DomainDeletionReportBuilder, DomainOperationReportBuilder } from '@shared/domain/builder';
 import { NotFoundException } from '@nestjs/common';
 import { DeletionErrorLoggableException } from '@shared/common/loggable-exception';
 import { UserDto } from '../uc/dto/user.dto';
-import { UserQuery } from './user-query.type';
-=======
 import { EventBus } from '@nestjs/cqrs';
 import { RegistrationPinService } from '@modules/registration-pin';
 import {
@@ -33,7 +30,6 @@
 	DeletionErrorLoggableException,
 } from '@modules/deletion';
 import { deletionRequestFactory } from '@modules/deletion/domain/testing';
->>>>>>> 7ea68804
 import { UserService } from './user.service';
 import { UserQuery } from './user-query.type';
 import { UserDto } from '../uc/dto/user.dto';
@@ -573,11 +569,6 @@
 			const setup = () => {
 				const user = userFactory.buildWithId();
 
-<<<<<<< HEAD
-				const expectedResult = DomainDeletionReportBuilder.build(DomainName.USER, [
-					DomainOperationReportBuilder.build(OperationType.DELETE, 1, [user.id]),
-				]);
-=======
 				const registrationPinDeleted = DomainDeletionReportBuilder.build(DomainName.REGISTRATIONPIN, [
 					DomainOperationReportBuilder.build(OperationType.DELETE, 1, [new ObjectId().toHexString()]),
 				]);
@@ -587,7 +578,6 @@
 					[DomainOperationReportBuilder.build(OperationType.DELETE, 1, [user.id])],
 					[registrationPinDeleted]
 				);
->>>>>>> 7ea68804
 
 				jest.spyOn(service, 'removeUserRegistrationPin').mockResolvedValueOnce(registrationPinDeleted);
 				userRepo.findByIdOrNull.mockResolvedValueOnce(user);
@@ -649,13 +639,10 @@
 			it('should throw an error', async () => {
 				const { expectedError, user } = setup();
 
-<<<<<<< HEAD
 				await expect(service.deleteUserData(user.id)).rejects.toThrowError(
 					new DeletionErrorLoggableException(expectedError)
 				);
-=======
 				await expect(service.deleteUserData(user.id)).rejects.toThrowError(expectedError);
->>>>>>> 7ea68804
 			});
 		});
 	});
