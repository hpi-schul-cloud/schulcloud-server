--- conflicted
+++ resolved
@@ -6,30 +6,15 @@
 import { UserDO } from '@shared/domain/domainobject/user.do';
 import { RoleRepo, UserRepo } from '@shared/repo';
 import { UserDORepo } from '@shared/repo/user/user-do.repo';
-import { accountFactory, roleFactory, schoolFactory, setupEntities, systemFactory, userFactory } from '@shared/testing';
+import { roleFactory, schoolFactory, setupEntities, userFactory } from '@shared/testing';
 import { RoleService } from '@src/modules/role/service/role.service';
 import { UserMapper } from '@src/modules/user/mapper/user.mapper';
 import { UserService } from '@src/modules/user/service/user.service';
 import { UserDto } from '@src/modules/user/uc/dto/user.dto';
-<<<<<<< HEAD
-import { TransactionUtil } from '@shared/common/utils/transaction.util';
-import { Logger } from '@src/core/logger';
-import { ObjectId } from '@mikro-orm/mongodb';
-import { SchoolService } from '@src/modules/school';
-import { SchoolMapper } from '@src/modules/school/mapper/school.mapper';
-import { AccountRepo } from '@src/modules/account/repo/account.repo';
-
-class TransactionUtilSpec extends TransactionUtil {
-	async doTransaction(fn: () => Promise<void>): Promise<void> {
-		await fn();
-	}
-}
-=======
 import { Logger } from '@src/core/logger';
 import { SchoolService } from '@src/modules/school';
 import { SchoolMapper } from '@src/modules/school/mapper/school.mapper';
 import { AccountService } from '@src/modules/account/services/account.service';
->>>>>>> 89002a6b
 
 describe('UserService', () => {
 	let service: UserService;
@@ -43,13 +28,8 @@
 	let config: DeepMocked<ConfigService>;
 	let roleService: DeepMocked<RoleService>;
 	let schoolService: DeepMocked<SchoolService>;
-<<<<<<< HEAD
-	let transactionUtil: DeepMocked<TransactionUtil>;
-	let accountRepo: DeepMocked<AccountRepo>;
-=======
 	let accountService: DeepMocked<AccountService>;
 	let logger: Logger;
->>>>>>> 89002a6b
 
 	beforeAll(async () => {
 		module = await Test.createTestingModule({
@@ -93,17 +73,8 @@
 					useValue: createMock<RoleService>(),
 				},
 				{
-<<<<<<< HEAD
-					provide: AccountRepo,
-					useValue: createMock<AccountRepo>(),
-				},
-				{
-					provide: TransactionUtil,
-					useClass: TransactionUtilSpec,
-=======
 					provide: AccountService,
 					useValue: createMock<AccountService>(),
->>>>>>> 89002a6b
 				},
 			],
 		}).compile();
@@ -116,13 +87,8 @@
 		permissionService = module.get(PermissionService);
 		config = module.get(ConfigService);
 		roleService = module.get(RoleService);
-<<<<<<< HEAD
-		accountRepo = module.get(AccountRepo);
-		transactionUtil = module.get(TransactionUtil);
-=======
 		accountService = module.get(AccountService);
 		logger = module.get(Logger);
->>>>>>> 89002a6b
 
 		orm = await setupEntities();
 	});
@@ -436,58 +402,4 @@
 			});
 		});
 	});
-
-	describe('migrateUser is called', () => {
-		const setupMigrationData = () => {
-			const migratedUserDO: UserDO = new UserDO({
-				createdAt: new Date(),
-				updatedAt: new Date(),
-				email: 'emailMock',
-				firstName: 'firstNameMock',
-				lastName: 'lastNameMock',
-				roleIds: ['roleIdMock'],
-				schoolId: 'schoolMock',
-				externalId: 'externalUserTargetId',
-				legacyExternalId: 'currentUserExternalIdMock',
-				lastLoginSystemChange: new Date(),
-			});
-
-			const account = accountFactory.buildWithId({
-				userId: userFactory.buildWithId().id,
-				username: '',
-				systemId: systemFactory.buildWithId().id,
-			});
-
-			const migratedAccount = accountFactory.buildWithId({
-				userId: userFactory.buildWithId().id,
-				username: '',
-				systemId: 'targetSystemId',
-			});
-
-			return {
-				account,
-				migratedUserDO,
-				migratedAccount,
-			};
-		};
-
-		describe('when currentUser, externalUserId, and targetsystem is given', () => {
-			it('should call transaction for migration ', async () => {
-				const { migratedUserDO, migratedAccount } = setupMigrationData();
-
-				const targetSystemId = new ObjectId().toHexString();
-
-				await service.migrateUser('userId', 'externalUserTargetId', targetSystemId);
-
-				expect(userDORepo.findById).toHaveBeenCalledTimes(1);
-				expect(userDORepo.findById).toHaveBeenCalledWith('userId', true);
-				expect(userDORepo.saveWithoutFlush).toHaveBeenCalledTimes(1);
-				expect(userDORepo.saveWithoutFlush).toHaveBeenCalledWith(migratedUserDO);
-				expect(accountRepo.findByUserIdOrFail).toHaveBeenCalledTimes(1);
-				expect(accountRepo.findByUserIdOrFail).toHaveBeenCalledWith('userId');
-				expect(accountRepo.saveWithoutFlush).toHaveBeenCalledTimes(1);
-				expect(accountRepo.saveWithoutFlush).toHaveBeenCalledWith(migratedAccount);
-			});
-		});
-	});
 });