import { createMock, DeepMocked } from '@golevelup/ts-jest';
import { EntityManager } from '@mikro-orm/core';
import { ObjectId } from '@mikro-orm/mongodb';
import { AccountService } from '@modules/account';
import { OauthCurrentUser } from '@modules/authentication/interface';
import { RoleService } from '@modules/role';
import { ConfigService } from '@nestjs/config';
import { Test, TestingModule } from '@nestjs/testing';
import { UserDO } from '@shared/domain/domainobject/user.do';
import { LanguageType, Role, User } from '@shared/domain/entity';
import { IFindOptions, Permission, RoleName, SortOrder } from '@shared/domain/interface';
import { DomainName, EntityId, OperationType } from '@shared/domain/types';
import { UserRepo } from '@shared/repo';
import { UserDORepo } from '@shared/repo/user/user-do.repo';
import { roleFactory, setupEntities, userDoFactory, userFactory } from '@shared/testing';
<<<<<<< HEAD
import { Account } from '@src/modules/account/domain';
=======
import { Logger } from '@src/core/logger';
import { DomainOperationBuilder } from '@shared/domain/builder';
import { NotFoundException } from '@nestjs/common';
import { DeletionErrorLoggableException } from '@shared/common/loggable-exception';
>>>>>>> f961d316
import { UserDto } from '../uc/dto/user.dto';
import { UserQuery } from './user-query.type';
import { UserService } from './user.service';

describe('UserService', () => {
	let service: UserService;
	let module: TestingModule;

	let userRepo: DeepMocked<UserRepo>;
	let userDORepo: DeepMocked<UserDORepo>;
	let config: DeepMocked<ConfigService>;
	let roleService: DeepMocked<RoleService>;
	let accountService: DeepMocked<AccountService>;

	beforeAll(async () => {
		module = await Test.createTestingModule({
			providers: [
				UserService,
				{
					provide: EntityManager,
					useValue: createMock<EntityManager>(),
				},
				{
					provide: UserRepo,
					useValue: createMock<UserRepo>(),
				},
				{
					provide: UserDORepo,
					useValue: createMock<UserDORepo>(),
				},
				{
					provide: ConfigService,
					useValue: createMock<ConfigService>(),
				},
				{
					provide: RoleService,
					useValue: createMock<RoleService>(),
				},
				{
					provide: AccountService,
					useValue: createMock<AccountService>(),
				},
				{
					provide: Logger,
					useValue: createMock<Logger>(),
				},
			],
		}).compile();
		service = module.get(UserService);

		userRepo = module.get(UserRepo);
		userDORepo = module.get(UserDORepo);
		config = module.get(ConfigService);
		roleService = module.get(RoleService);
		accountService = module.get(AccountService);

		await setupEntities();
	});

	afterAll(async () => {
		await module.close();
	});

	afterEach(() => {
		jest.resetAllMocks();
	});

	it('should be defined', () => {
		expect(service).toBeDefined();
	});

	describe('me', () => {
		it('should return an array with the user and its permissions', async () => {
			const permission = Permission.ACCOUNT_CREATE;
			const role = roleFactory.build({ permissions: [permission] });
			const user = userFactory.buildWithId({ roles: [role] });
			userRepo.findById.mockResolvedValue(user);
			const userSpy = jest.spyOn(user, 'resolvePermissions').mockReturnValueOnce([permission]);

			const result = await service.me(user.id);

			expect(result[0]).toEqual(user);
			expect(result[1]).toEqual([permission]);

			userSpy.mockRestore();
		});
	});

	describe('getUserEntityWithRoles', () => {
		describe('when user with roles exists', () => {
			const setup = () => {
				const roles = roleFactory.buildListWithId(2);
				const user = userFactory.buildWithId({ roles });

				userRepo.findById.mockResolvedValueOnce(user);

				return { user, userId: user.id };
			};

			it('should return the user with included roles', async () => {
				const { user, userId } = setup();

				const result = await service.getUserEntityWithRoles(userId);

				expect(result).toEqual(user);
				expect(result.getRoles()).toHaveLength(2);
			});
		});

		describe('when repo throws an error', () => {
			const setup = () => {
				const userId = new ObjectId().toHexString();
				const error = new NotFoundException();

				userRepo.findById.mockRejectedValueOnce(error);

				return { userId, error };
			};

			it('should throw an error', async () => {
				const { userId, error } = setup();

				await expect(() => service.getUserEntityWithRoles(userId)).rejects.toThrowError(error);
			});
		});
	});

	describe('getUser', () => {
		let user: User;

		beforeEach(() => {
			user = userFactory.buildWithId({ roles: [] });
			userRepo.findById.mockResolvedValue(user);
		});

		it('should provide information about the passed userId', async () => {
			// Act
			const userDto: UserDto = await service.getUser(user.id);

			// Assert
			expect(userDto).toBeDefined();
			expect(userDto).toBeInstanceOf(UserDto);
			expect(userRepo.findById).toHaveBeenCalled();
		});
	});

	describe('findById', () => {
		beforeEach(() => {
			const userDO: UserDO = userDoFactory.withRoles([{ id: 'roleId', name: RoleName.STUDENT }]).build({
				firstName: 'firstName',
				lastName: 'lastName',
				email: 'email',
				schoolId: 'schoolId',
				externalId: 'externalUserId',
			});
			userDORepo.findById.mockResolvedValue(userDO);
		});

		it('should provide the userDO', async () => {
			const result: UserDO = await service.findById('id');

			expect(result).toBeDefined();
			expect(result).toBeInstanceOf(UserDO);
		});
	});

	describe('findByIdOrNull', () => {
		describe('when a user with this id exists', () => {
			const setup = () => {
				const userId = new ObjectId().toHexString();
				const user: UserDO = userDoFactory.buildWithId({ id: userId });

				userDORepo.findByIdOrNull.mockResolvedValue(user);

				return {
					user,
					userId,
				};
			};

			it('should return the user', async () => {
				const { user, userId } = setup();

				const result: UserDO | null = await service.findByIdOrNull(userId);

				expect(result).toEqual(user);
			});
		});

		describe('when a user with this id does not exist', () => {
			const setup = () => {
				const userId = new ObjectId().toHexString();

				userDORepo.findByIdOrNull.mockResolvedValue(null);

				return { userId };
			};

			it('should return null', async () => {
				const { userId } = setup();

				const result: UserDO | null = await service.findByIdOrNull(userId);

				expect(result).toBeNull();
			});
		});
	});

	describe('getResolvedUser is called', () => {
		describe('when a resolved user is requested', () => {
			const setup = () => {
				const systemId = 'systemId';
				const role: Role = roleFactory.buildWithId({
					name: RoleName.STUDENT,
					permissions: [Permission.DASHBOARD_VIEW],
				});
				const user: UserDO = userDoFactory.buildWithId({ roles: [role] });
				const account: Account = new Account({
					id: 'accountId',
					systemId,
					username: 'username',
					createdAt: new Date(),
					updatedAt: new Date(),
					activated: true,
				});

				userDORepo.findById.mockResolvedValue(user);
				accountService.findByUserIdOrFail.mockResolvedValue(account);

				return {
					userId: user.id as string,
					user,
					account,
					role,
					systemId,
				};
			};

			it('should return the current user', async () => {
				const { userId, user, account, role, systemId } = setup();

				const result: OauthCurrentUser = await service.getResolvedUser(userId);

				expect(result).toEqual<OauthCurrentUser>({
					userId,
					systemId,
					schoolId: user.schoolId,
					accountId: account.id ?? '',
					roles: [role.id],
					isExternalUser: true,
				});
			});
		});
	});

	describe('getDisplayName', () => {
		let role: Role;

		beforeEach(() => {
			role = roleFactory.buildWithId();
			roleService.getProtectedRoles.mockResolvedValue([role]);
		});

		it('should return only the last name when the user has a protected role', async () => {
			const user: UserDO = userDoFactory.withRoles([{ id: role.id, name: RoleName.STUDENT }]).buildWithId({
				lastName: 'lastName',
			});

			const result: string = await service.getDisplayName(user);

			expect(result).toEqual(user.lastName);
			expect(roleService.getProtectedRoles).toHaveBeenCalled();
		});

		it('should return the first name and last name when the user has no protected role', async () => {
			const user: UserDO = userDoFactory.withRoles([{ id: 'unprotectedId', name: RoleName.STUDENT }]).buildWithId({
				lastName: 'lastName',
				firstName: 'firstName',
			});

			const result: string = await service.getDisplayName(user);

			expect(result).toEqual(`${user.firstName} ${user.lastName}`);
			expect(roleService.getProtectedRoles).toHaveBeenCalled();
		});
	});

	describe('patchLanguage', () => {
		let user: User;

		beforeEach(() => {
			user = userFactory.buildWithId({ roles: [] });
			userRepo.findById.mockResolvedValue(user);
			config.get.mockReturnValue(['de']);
		});

		it('should patch language auf passed userId', async () => {
			await service.patchLanguage(user.id, LanguageType.DE);

			expect(userRepo.findById).toHaveBeenCalledWith(user.id);
			expect(userRepo.save).toHaveBeenCalledWith(user);
		});

		it('should throw an error if language is not activated', async () => {
			await expect(service.patchLanguage(user.id, LanguageType.EN)).rejects.toThrowError();
		});
	});

	describe('save is called', () => {
		describe('when saving a new user', () => {
			const setup = () => {
				const user: UserDO = userDoFactory.withRoles([{ id: 'roleId', name: RoleName.USER }]).build({
					firstName: 'firstName',
					lastName: 'lastName',
					schoolId: 'schoolId',
					email: 'email',
				});

				userDORepo.save.mockResolvedValue(user);

				return {
					user,
				};
			};

			it('should call the userDORepo.save', async () => {
				const { user } = setup();

				await service.save(user);

				expect(userDORepo.save).toHaveBeenCalledWith(user);
			});

			it('should return the saved user', async () => {
				const { user } = setup();

				const result: UserDO = await service.save(user);

				expect(result).toEqual(user);
			});
		});
	});

	describe('findByExternalId is called', () => {
		describe('when a user with this external id exists', () => {
			it('should return the user', async () => {
				const user: UserDO = userDoFactory.withRoles([{ id: 'roleId', name: RoleName.USER }]).build({
					firstName: 'firstName',
					lastName: 'lastName',
					schoolId: 'schoolId',
					email: 'email',
					externalId: 'externalId',
				});

				userDORepo.findByExternalId.mockResolvedValue(user);

				const result: UserDO | null = await service.findByExternalId('externalId', 'systemId');

				expect(result).toEqual(user);
			});
		});

		describe('when a user with this external id does not exist', () => {
			it('should return null', async () => {
				userDORepo.findByExternalId.mockResolvedValue(null);

				const result: UserDO | null = await service.findByExternalId('externalId', 'systemId');

				expect(result).toEqual(null);
			});
		});
	});

	describe('findByEmail is called', () => {
		describe('when a user with this email exists', () => {
			it('should return the user', async () => {
				const user: UserDO = userDoFactory.buildWithId();

				userDORepo.findByEmail.mockResolvedValue([user]);

				const result: UserDO[] = await service.findByEmail(user.email);

				expect(result).toEqual([user]);
			});
		});
	});

	describe('findUsers is called', () => {
		it('should call the repo with given query and options', async () => {
			const query: UserQuery = {
				schoolId: 'schoolId',
				isOutdated: true,
			};
			const options: IFindOptions<UserDO> = { order: { id: SortOrder.asc } };

			await service.findUsers(query, options);

			expect(userDORepo.find).toHaveBeenCalledWith(query, options);
		});
	});

	describe('saveAll is called', () => {
		it('should call the repo with given users', async () => {
			const users: UserDO[] = [userDoFactory.buildWithId()];

			await service.saveAll(users);

			expect(userDORepo.saveAll).toHaveBeenCalledWith(users);
		});
	});

	describe('deleteUser', () => {
		describe('when user is missing', () => {
			const setup = () => {
				const user: User = userFactory.buildWithId();
				const userId: EntityId = user.id;

				userRepo.findByIdOrNull.mockResolvedValueOnce(null);
				userRepo.deleteUser.mockResolvedValue(0);

				const expectedResult = DomainOperationBuilder.build(DomainName.USER, OperationType.DELETE, 0, []);

				return {
					expectedResult,
					userId,
				};
			};

			it('should call userRepo.findByIdOrNull with userId', async () => {
				const { userId } = setup();

				await service.deleteUser(userId);

				expect(userRepo.findByIdOrNull).toHaveBeenCalledWith(userId, true);
			});

			it('should return domainOperation object with information about deleted user', async () => {
				const { expectedResult, userId } = setup();

				const result = await service.deleteUser(userId);

				expect(result).toEqual(expectedResult);
			});

			it('should Not call userRepo.deleteUser with userId', async () => {
				const { userId } = setup();

				await service.deleteUser(userId);

				expect(userRepo.deleteUser).not.toHaveBeenCalled();
			});
		});

		describe('when user exists', () => {
			const setup = () => {
				const user = userFactory.buildWithId();

				const expectedResult = DomainOperationBuilder.build(DomainName.USER, OperationType.DELETE, 1, [user.id]);

				userRepo.findByIdOrNull.mockResolvedValueOnce(user);
				userRepo.deleteUser.mockResolvedValue(1);

				return {
					expectedResult,
					user,
				};
			};

			it('should call userRepo.findByIdOrNull with userId', async () => {
				const { user } = setup();

				await service.deleteUser(user.id);

				expect(userRepo.findByIdOrNull).toHaveBeenCalledWith(user.id, true);
			});

			it('should call userRepo.deleteUser with userId', async () => {
				const { user } = setup();

				await service.deleteUser(user.id);

				expect(userRepo.deleteUser).toHaveBeenCalledWith(user.id);
			});

			it('should return domainOperation object with information about deleted user', async () => {
				const { expectedResult, user } = setup();

				const result = await service.deleteUser(user.id);

				expect(result).toEqual(expectedResult);
			});
		});

		describe('when user exists and failed to delete this user', () => {
			const setup = () => {
				const user = userFactory.buildWithId();

				const expectedError = `Failed to delete user '${user.id}' from User collection`;

				userRepo.findByIdOrNull.mockResolvedValueOnce(user);
				userRepo.deleteUser.mockResolvedValueOnce(0);

				return {
					expectedError,
					user,
				};
			};

			it('should throw an error', async () => {
				const { expectedError, user } = setup();

				await expect(service.deleteUser(user.id)).rejects.toThrowError(
					new DeletionErrorLoggableException(expectedError)
				);
			});
		});
	});

	describe('getParentEmailsFromUser', () => {
		const setup = () => {
			const user: User = userFactory.asStudent().buildWithId();
			const parentEmail = ['test@test.eu'];

			userRepo.getParentEmailsFromUser.mockResolvedValue(parentEmail);

			return {
				user,
				parentEmail,
			};
		};

		it('should call userRepo.getParentEmailsFromUse', async () => {
			const { user } = setup();

			await service.getParentEmailsFromUser(user.id);

			expect(userRepo.getParentEmailsFromUser).toBeCalledWith(user.id);
		});

		it('should return array with parent emails', async () => {
			const { user, parentEmail } = setup();

			const result = await service.getParentEmailsFromUser(user.id);
			expect(result).toEqual(parentEmail);
		});
	});

	describe('findUserBySchoolAndName', () => {
		describe('when searching for users by school and name', () => {
			const setup = () => {
				const firstName = 'Frist';
				const lastName = 'Last';
				const users: User[] = userFactory.buildListWithId(2, { firstName, lastName });

				userRepo.findUserBySchoolAndName.mockResolvedValue(users);

				return {
					firstName,
					lastName,
					users,
				};
			};

			it('should return a list of users', async () => {
				const { firstName, lastName, users } = setup();

				const result: User[] = await service.findUserBySchoolAndName(new ObjectId().toHexString(), firstName, lastName);

				expect(result).toEqual(users);
			});
		});
	});
});<|MERGE_RESOLUTION|>--- conflicted
+++ resolved
@@ -13,14 +13,11 @@
 import { UserRepo } from '@shared/repo';
 import { UserDORepo } from '@shared/repo/user/user-do.repo';
 import { roleFactory, setupEntities, userDoFactory, userFactory } from '@shared/testing';
-<<<<<<< HEAD
 import { Account } from '@src/modules/account/domain';
-=======
 import { Logger } from '@src/core/logger';
 import { DomainOperationBuilder } from '@shared/domain/builder';
 import { NotFoundException } from '@nestjs/common';
 import { DeletionErrorLoggableException } from '@shared/common/loggable-exception';
->>>>>>> f961d316
 import { UserDto } from '../uc/dto/user.dto';
 import { UserQuery } from './user-query.type';
 import { UserService } from './user.service';
