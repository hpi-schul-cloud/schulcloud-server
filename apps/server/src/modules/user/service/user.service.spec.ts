--- conflicted
+++ resolved
@@ -514,11 +514,7 @@
 			const setup = () => {
 				const user = userFactory.buildWithId();
 
-<<<<<<< HEAD
-				const expectedError = new Error(`Failed to delete user '${user.id}' from User collection`);
-=======
 				const expectedError = `Failed to delete user '${user.id}' from User collection`;
->>>>>>> 3c33c48b
 
 				userRepo.findByIdOrNull.mockResolvedValueOnce(user);
 				userRepo.deleteUser.mockResolvedValueOnce(0);
@@ -529,35 +525,12 @@
 				};
 			};
 
-<<<<<<< HEAD
-			it('should call userRepo.findByIdOrNull with userId', async () => {
-				const { user } = setup();
-
-				await service.deleteUser(user.id);
-
-				expect(userRepo.findByIdOrNull).toHaveBeenCalledWith(user.id, true);
-			});
-
-			it('should call userRepo.deleteUser with userId', async () => {
-				const { user } = setup();
-
-				await service.deleteUser(user.id);
-
-				expect(userRepo.deleteUser).toHaveBeenCalledWith(user.id);
-			});
-
-			it('should throw an error', async () => {
-				const { expectedError, user } = setup();
-
-				await expect(service.deleteUser(user.id)).rejects.toThrowError(expectedError);
-=======
 			it('should throw an error', async () => {
 				const { expectedError, user } = setup();
 
 				await expect(service.deleteUser(user.id)).rejects.toThrowError(
 					new DeletionErrorLoggableException(expectedError)
 				);
->>>>>>> 3c33c48b
 			});
 		});
 	});
