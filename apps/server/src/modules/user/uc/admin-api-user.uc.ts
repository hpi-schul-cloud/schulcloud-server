--- conflicted
+++ resolved
@@ -2,12 +2,7 @@
 import { RoleReference } from '@shared/domain/domainobject';
 import { RoleName } from '@shared/domain/interface';
 import { EntityId } from '@shared/domain/types';
-<<<<<<< HEAD
-import { AccountService } from '@src/modules/account';
-import { AccountSave } from '@src/modules/account/domain';
-=======
 import { AccountService, AccountSave } from '@modules/account';
->>>>>>> 0d2c886d
 import { RoleService } from '@src/modules/role';
 import { nanoid } from 'nanoid';
 import { UserService } from '../service';
