--- conflicted
+++ resolved
@@ -4,14 +4,7 @@
 import { Role } from '@modules/role/repo';
 import { roleFactory } from '@modules/role/testing';
 import { schoolEntityFactory } from '@modules/school/testing';
-<<<<<<< HEAD
-import { Role } from '@shared/domain/entity';
-import { Permission, RoleName } from '@shared/domain/interface';
-=======
-import { User, UserProperties } from '@modules/user/repo';
-import { ConsentEntity, ParentConsentEntity, UserConsentEntity } from '@shared/domain/entity';
 import { Permission } from '@shared/domain/interface';
->>>>>>> aa812edd
 import { BaseFactory } from '@testing/factory/base.factory';
 import {
 	adminPermissions,
