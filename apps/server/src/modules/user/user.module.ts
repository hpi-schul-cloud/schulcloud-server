--- conflicted
+++ resolved
@@ -5,14 +5,7 @@
 import { UserRepo } from '@shared/repo';
 import { UserDORepo } from '@shared/repo/user/user-do.repo';
 import { LoggerModule } from '@src/core/logger';
-<<<<<<< HEAD
-import { AccountModule } from '@modules/account';
-import { RoleModule } from '@modules/role/role.module';
-import { LegacySchoolModule } from '@modules/legacy-school';
-import { UserService } from './service';
-=======
 import { UserService } from './service/user.service';
->>>>>>> 60368791
 
 @Module({
 	imports: [forwardRef(() => LegacySchoolModule), RoleModule, AccountModule, LoggerModule],
