import { AccountModule } from '@modules/account';
import { LegacySchoolModule } from '@modules/legacy-school';
import { RoleModule } from '@modules/role/role.module';
import { forwardRef, Module } from '@nestjs/common';
import { UserRepo } from '@shared/repo';
import { UserDORepo } from '@shared/repo/user/user-do.repo';
import { LoggerModule } from '@src/core/logger';
<<<<<<< HEAD
import { AccountModule } from '@modules/account';
import { RoleModule } from '@modules/role/role.module';
import { LegacySchoolModule } from '@modules/legacy-school';
import { CqrsModule } from '@nestjs/cqrs';
import { UserService } from './service/user.service';

@Module({
	imports: [LegacySchoolModule, RoleModule, AccountModule, LoggerModule, CqrsModule],
=======
import { CqrsModule } from '@nestjs/cqrs';
import { RegistrationPinModule } from '@modules/registration-pin';
import { UserService } from './service/user.service';

@Module({
	imports: [
		forwardRef(() => LegacySchoolModule),
		RoleModule,
		AccountModule,
		LoggerModule,
		CqrsModule,
		RegistrationPinModule,
	],
>>>>>>> 7ea68804
	providers: [UserRepo, UserDORepo, UserService],
	exports: [UserService, UserRepo],
})
export class UserModule {}<|MERGE_RESOLUTION|>--- conflicted
+++ resolved
@@ -5,21 +5,16 @@
 import { UserRepo } from '@shared/repo';
 import { UserDORepo } from '@shared/repo/user/user-do.repo';
 import { LoggerModule } from '@src/core/logger';
-<<<<<<< HEAD
 import { AccountModule } from '@modules/account';
 import { RoleModule } from '@modules/role/role.module';
 import { LegacySchoolModule } from '@modules/legacy-school';
 import { CqrsModule } from '@nestjs/cqrs';
-import { UserService } from './service/user.service';
-
-@Module({
-	imports: [LegacySchoolModule, RoleModule, AccountModule, LoggerModule, CqrsModule],
-=======
 import { CqrsModule } from '@nestjs/cqrs';
 import { RegistrationPinModule } from '@modules/registration-pin';
 import { UserService } from './service/user.service';
 
 @Module({
+	imports: [LegacySchoolModule, RoleModule, AccountModule, LoggerModule, CqrsModule],
 	imports: [
 		forwardRef(() => LegacySchoolModule),
 		RoleModule,
@@ -28,7 +23,6 @@
 		CqrsModule,
 		RegistrationPinModule,
 	],
->>>>>>> 7ea68804
 	providers: [UserRepo, UserDORepo, UserService],
 	exports: [UserService, UserRepo],
 })
