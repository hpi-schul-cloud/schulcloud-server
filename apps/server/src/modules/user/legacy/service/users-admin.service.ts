import { Injectable } from '@nestjs/common';
import { EntityNotFoundError } from '@shared/common/error';
import { User } from '@shared/domain/entity';
import { EntityId } from '@shared/domain/types';
<<<<<<< HEAD
import { Logger } from '@src/core/logger';
=======
import { Logger } from '@core/logger';
import { User } from '@shared/domain/entity';
import { EntityNotFoundError } from '@shared/common';
import { UsersAdminRepo } from '../repo';
>>>>>>> 24b9dc18
import { UserListResponse, UserResponse, UsersSearchQueryParams } from '../controller/dto';
import { UsersAdminRepo } from '../repo';

@Injectable()
export class UsersAdminService {
	constructor(private readonly usersAdminRepo: UsersAdminRepo, private readonly logger: Logger) {
		this.logger.setContext(UsersAdminService.name);
	}

	async getUsersWithNestedData(
		roleId: string | undefined,
		schoolId: EntityId,
		schoolYearId: EntityId | undefined,
		params: UsersSearchQueryParams
	): Promise<UserListResponse> {
		const usersResponse = (await this.usersAdminRepo.getUsersWithNestedData(
			roleId,
			schoolId,
			schoolYearId,
			params
		)) as UserListResponse[];
		return new UserListResponse(usersResponse[0]);
	}

	async getUserWithNestedData(
		roleId: string | undefined,
		schoolId: EntityId,
		schoolYearId: EntityId | undefined,
		userId?: string
	): Promise<UserResponse> {
		const user = (await this.usersAdminRepo.getUserByIdWithNestedData(
			roleId,
			schoolId,
			schoolYearId,
			userId
		)) as UserResponse[];
		if (user.length < 1) {
			throw new EntityNotFoundError(User.name);
		}
		return new UserResponse(user[0]);
	}
}<|MERGE_RESOLUTION|>--- conflicted
+++ resolved
@@ -1,15 +1,8 @@
+import { Logger } from '@core/logger';
 import { Injectable } from '@nestjs/common';
 import { EntityNotFoundError } from '@shared/common/error';
 import { User } from '@shared/domain/entity';
 import { EntityId } from '@shared/domain/types';
-<<<<<<< HEAD
-import { Logger } from '@src/core/logger';
-=======
-import { Logger } from '@core/logger';
-import { User } from '@shared/domain/entity';
-import { EntityNotFoundError } from '@shared/common';
-import { UsersAdminRepo } from '../repo';
->>>>>>> 24b9dc18
 import { UserListResponse, UserResponse, UsersSearchQueryParams } from '../controller/dto';
 import { UsersAdminRepo } from '../repo';
 
