import { Module } from '@nestjs/common';
<<<<<<< HEAD
import { UserRepo } from '@shared/repo/user';
import { LoggerModule } from '@src/core/logger';
=======
import { LoggerModule } from '@core/logger';
import { UserRepo } from '@shared/repo';
import { UsersAdminService } from './service';
>>>>>>> 24b9dc18
import { UsersAdminRepo } from './repo';
import { UsersAdminService } from './service';

@Module({
	imports: [LoggerModule],
	providers: [UserRepo, UsersAdminService, UsersAdminRepo],
	exports: [UsersAdminService],
})
export class UsersAdminModule {}<|MERGE_RESOLUTION|>--- conflicted
+++ resolved
@@ -1,12 +1,6 @@
+import { LoggerModule } from '@core/logger';
 import { Module } from '@nestjs/common';
-<<<<<<< HEAD
 import { UserRepo } from '@shared/repo/user';
-import { LoggerModule } from '@src/core/logger';
-=======
-import { LoggerModule } from '@core/logger';
-import { UserRepo } from '@shared/repo';
-import { UsersAdminService } from './service';
->>>>>>> 24b9dc18
 import { UsersAdminRepo } from './repo';
 import { UsersAdminService } from './service';
 
