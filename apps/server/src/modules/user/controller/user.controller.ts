--- conflicted
+++ resolved
@@ -1,50 +1,39 @@
-import { ApiTags } from '@nestjs/swagger';
-import { Controller, Get, Param, Patch } from '@nestjs/common';
-
-import { ICurrentUser } from '@shared/domain';
-import { Authenticate, CurrentUser } from '@src/modules/authentication/decorator/auth.decorator';
-<<<<<<< HEAD
-
-=======
-import { UserRepo } from '@shared/repo';
-import { ResolvedUserResponse } from './dto/resolved-user.response';
->>>>>>> e906527e
-import { ResolvedUserMapper } from '../mapper';
-import { UserUC } from '../uc/user.uc';
-
-import { ResolvedUser, ChangeLanguageParams, SuccessfulResponse } from './dto';
-
-@ApiTags('User')
-@Authenticate('jwt')
-@Controller('user')
-export class UserController {
-	constructor(private readonly userUc: UserUC) {}
-
-	@Get('me')
-<<<<<<< HEAD
-	async me(@CurrentUser() currentUser: ICurrentUser): Promise<ResolvedUser> {
-		const [user, permissions] = await this.userUc.me(currentUser.userId);
-=======
-	async me(@CurrentUser() currentUser: ICurrentUser): Promise<ResolvedUserResponse> {
-		const user = await this.userRepo.findById(currentUser.userId, true);
-		const permissions = this.permissionService.resolvePermissions(user);
-
->>>>>>> e906527e
-		// only the root roles of the user get published
-		const resolvedUser = ResolvedUserMapper.mapToResponse(user, permissions, user.roles.getItems());
-
-		return resolvedUser;
-	}
-
-	@Patch('/language/:language/')
-	async changeLanguage(
-		@Param() params: ChangeLanguageParams,
-		@CurrentUser() currentUser: ICurrentUser
-	): Promise<SuccessfulResponse> {
-		const result = await this.userUc.patchLanguage(currentUser.userId, params);
-
-		const successfulResponse = new SuccessfulResponse(result);
-
-		return successfulResponse;
-	}
-}
+import { ApiTags } from '@nestjs/swagger';
+import { Controller, Get, Param, Patch } from '@nestjs/common';
+
+import { ICurrentUser } from '@shared/domain';
+import { Authenticate, CurrentUser } from '@src/modules/authentication/decorator/auth.decorator';
+
+import { ResolvedUserMapper } from '../mapper';
+import { UserUC } from '../uc/user.uc';
+
+import { ResolvedUserResponse, ChangeLanguageParams, SuccessfulResponse } from './dto';
+
+@ApiTags('User')
+@Authenticate('jwt')
+@Controller('user')
+export class UserController {
+	constructor(private readonly userUc: UserUC) {}
+
+	@Get('me')
+	async me(@CurrentUser() currentUser: ICurrentUser): Promise<ResolvedUserResponse> {
+		const [user, permissions] = await this.userUc.me(currentUser.userId);
+
+		// only the root roles of the user get published
+		const resolvedUser = ResolvedUserMapper.mapToResponse(user, permissions, user.roles.getItems());
+
+		return resolvedUser;
+	}
+
+	@Patch('/language/:language/')
+	async changeLanguage(
+		@Param() params: ChangeLanguageParams,
+		@CurrentUser() currentUser: ICurrentUser
+	): Promise<SuccessfulResponse> {
+		const result = await this.userUc.patchLanguage(currentUser.userId, params);
+
+		const successfulResponse = new SuccessfulResponse(result);
+
+		return successfulResponse;
+	}
+}