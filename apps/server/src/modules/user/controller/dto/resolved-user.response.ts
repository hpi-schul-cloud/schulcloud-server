import { ApiProperty } from '@nestjs/swagger';
<<<<<<< HEAD
import { IResolvedUser, IRole } from '@modules/authentication/interface/user';
=======
>>>>>>> 0ab2dfbf

export type Role = {
	name: string;

	id: string;
};

export class ResolvedUserResponse {
	@ApiProperty()
	firstName!: string;

	@ApiProperty()
	lastName!: string;

	@ApiProperty()
	id!: string;

	@ApiProperty()
	createdAt!: Date;

	@ApiProperty()
	updatedAt!: Date;

	@ApiProperty()
	roles!: Role[];

	@ApiProperty()
	permissions!: string[];

	@ApiProperty()
	schoolId!: string;
}<|MERGE_RESOLUTION|>--- conflicted
+++ resolved
@@ -1,8 +1,4 @@
 import { ApiProperty } from '@nestjs/swagger';
-<<<<<<< HEAD
-import { IResolvedUser, IRole } from '@modules/authentication/interface/user';
-=======
->>>>>>> 0ab2dfbf
 
 export type Role = {
 	name: string;
