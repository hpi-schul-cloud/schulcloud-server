<<<<<<< HEAD
export * from './ResolvedUser.dto';
export * from './user.params';
export * from './user.response';
=======
export * from './resolved-user.response';
>>>>>>> e906527e
<|MERGE_RESOLUTION|>--- conflicted
+++ resolved
@@ -1,7 +1,3 @@
-<<<<<<< HEAD
-export * from './ResolvedUser.dto';
-export * from './user.params';
-export * from './user.response';
-=======
-export * from './resolved-user.response';
->>>>>>> e906527e
+export * from './user.params';
+export * from './user.response';
+export * from './resolved-user.response';