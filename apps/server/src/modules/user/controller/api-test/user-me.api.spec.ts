import { EntityManager } from '@mikro-orm/mongodb';
import { INestApplication } from '@nestjs/common';
import { Test, TestingModule } from '@nestjs/testing';

<<<<<<< HEAD
import { ServerTestModule } from '@modules/server/server.app.module';
import { TestApiClient, UserAndAccountTestFactory } from '@shared/testing';
=======
import { ServerTestModule } from '@modules/server/server.module';
import { UserAndAccountTestFactory } from '@testing/factory/user-and-account.test.factory';
import { TestApiClient } from '@testing/test-api-client';
>>>>>>> ace7342c

const baseRouteName = '/user';

describe(baseRouteName, () => {
	let app: INestApplication;
	let em: EntityManager;
	let apiClient: TestApiClient;

	beforeAll(async () => {
		const module: TestingModule = await Test.createTestingModule({
			imports: [ServerTestModule],
		}).compile();

		app = module.createNestApplication();
		await app.init();
		em = module.get(EntityManager);
		apiClient = new TestApiClient(app, baseRouteName);
	});

	afterAll(async () => {
		await app.close();
	});

	describe('with user is not logged in', () => {
		it('should return status 401', async () => {
			const response = await apiClient.get('/me');

			expect(response.status).toEqual(401);
		});
	});

	describe('without valid request data', () => {
		const setup = async () => {
			const { teacherAccount, teacherUser } = UserAndAccountTestFactory.buildTeacher();

			await em.persistAndFlush([teacherAccount, teacherUser]);
			em.clear();

			const loggedInClient = await apiClient.login(teacherAccount);

			return { loggedInClient, teacherUser };
		};

		it('should return status 200 for successful request.', async () => {
			const { loggedInClient } = await setup();

			const response = await loggedInClient.get('/me');

			expect(response.statusCode).toEqual(200);
		});

		it('should return ResolvedUserResponse.', async () => {
			const { loggedInClient, teacherUser } = await setup();

			const response = await loggedInClient.get('/me');

			expect(response.body).toMatchObject({
				id: teacherUser.id,
				firstName: teacherUser.firstName,
				lastName: teacherUser.lastName,
				permissions: teacherUser.resolvePermissions(),
				schoolId: teacherUser.school.id,
			});
		});
	});
});<|MERGE_RESOLUTION|>--- conflicted
+++ resolved
@@ -2,14 +2,9 @@
 import { INestApplication } from '@nestjs/common';
 import { Test, TestingModule } from '@nestjs/testing';
 
-<<<<<<< HEAD
 import { ServerTestModule } from '@modules/server/server.app.module';
-import { TestApiClient, UserAndAccountTestFactory } from '@shared/testing';
-=======
-import { ServerTestModule } from '@modules/server/server.module';
 import { UserAndAccountTestFactory } from '@testing/factory/user-and-account.test.factory';
 import { TestApiClient } from '@testing/test-api-client';
->>>>>>> ace7342c
 
 const baseRouteName = '/user';
 
