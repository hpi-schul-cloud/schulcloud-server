import { EntityManager } from '@mikro-orm/mongodb';
import { AccountEntity } from '@modules/account/domain/entity/account.entity';
import { AdminApiServerTestModule } from '@modules/server/admin-api.server.module';
import { INestApplication } from '@nestjs/common';
import { Test, TestingModule } from '@nestjs/testing';
import { User } from '@shared/domain/entity';
import { RoleName } from '@shared/domain/interface';
<<<<<<< HEAD
=======
import { AccountEntity } from '@src/modules/account/domain/entity/account.entity';
import { AdminApiServerTestModule } from '@src/modules/server/admin-api.server.app.module';
>>>>>>> 32d4f1f1
import { schoolEntityFactory } from '@testing/factory/school-entity.factory';
import { TestApiClient } from '@testing/test-api-client';
import { nanoid } from 'nanoid';
import { AdminApiUserCreateResponse } from '../dto/admin-api-user-create.response.dto';

const baseRouteName = '/admin/users';

describe('Admin API - Users (API)', () => {
	let app: INestApplication;
	let testApiClient: TestApiClient;
	let em: EntityManager;
	const API_KEY = 'someotherkey';

	beforeAll(async () => {
		const module: TestingModule = await Test.createTestingModule({
			imports: [AdminApiServerTestModule],
		}).compile();

		app = module.createNestApplication();
		await app.init();
		em = module.get(EntityManager);
		testApiClient = new TestApiClient(app, baseRouteName, API_KEY, true);
	});

	afterAll(async () => {
		await app.close();
	});

	describe('create user with account', () => {
		describe('without token', () => {
			it('should refuse with wrong token', async () => {
				const client = new TestApiClient(app, baseRouteName, 'thisisaninvalidapikey', true);

				const response = await client.post('');

				expect(response.status).toEqual(401);
			});
			it('should refuse without token', async () => {
				const client = new TestApiClient(app, baseRouteName, '', true);

				const response = await client.post('');

				expect(response.status).toEqual(401);
			});
		});

		describe('with api token', () => {
			const setup = async () => {
				const school = schoolEntityFactory.buildWithId();
				await em.persistAndFlush(school);

				const schoolId = school.id;
				const firstName = 'firstname';
				const lastName = 'lastName';
				const email = `mail${nanoid(12)}@domain.de`;
				const roleNames = [RoleName.STUDENT];

				const body = { schoolId, firstName, lastName, email, roleNames };

				return { body };
			};

			it('should return 201', async () => {
				const { body } = await setup();
				const response = await testApiClient.post('', body);

				expect(response.status).toEqual(201);
			});

			it('should persist user', async () => {
				const { body } = await setup();
				const response = await testApiClient.post('', body);
				const { userId } = response.body as AdminApiUserCreateResponse;

				const loaded = await em.findOneOrFail(User, userId);
				expect(loaded).toEqual(
					expect.objectContaining({
						id: userId,
						firstName: body.firstName,
						lastName: body.lastName,
						email: body.email,
					})
				);
			});

			it('should persist account', async () => {
				const { body } = await setup();
				const response = await testApiClient.post('', body);
				const { accountId } = response.body as AdminApiUserCreateResponse;

				const loaded = await em.findOneOrFail(AccountEntity, accountId);
				expect(loaded).toEqual(
					expect.objectContaining({
						id: accountId,
						username: body.email,
					})
				);
			});
		});
	});
});<|MERGE_RESOLUTION|>--- conflicted
+++ resolved
@@ -1,15 +1,10 @@
 import { EntityManager } from '@mikro-orm/mongodb';
 import { AccountEntity } from '@modules/account/domain/entity/account.entity';
-import { AdminApiServerTestModule } from '@modules/server/admin-api.server.module';
+import { AdminApiServerTestModule } from '@modules/server/admin-api.server.app.module';
 import { INestApplication } from '@nestjs/common';
 import { Test, TestingModule } from '@nestjs/testing';
 import { User } from '@shared/domain/entity';
 import { RoleName } from '@shared/domain/interface';
-<<<<<<< HEAD
-=======
-import { AccountEntity } from '@src/modules/account/domain/entity/account.entity';
-import { AdminApiServerTestModule } from '@src/modules/server/admin-api.server.app.module';
->>>>>>> 32d4f1f1
 import { schoolEntityFactory } from '@testing/factory/school-entity.factory';
 import { TestApiClient } from '@testing/test-api-client';
 import { nanoid } from 'nanoid';
@@ -91,7 +86,7 @@
 						firstName: body.firstName,
 						lastName: body.lastName,
 						email: body.email,
-					})
+					}),
 				);
 			});
 
@@ -105,7 +100,7 @@
 					expect.objectContaining({
 						id: accountId,
 						username: body.email,
-					})
+					}),
 				);
 			});
 		});
