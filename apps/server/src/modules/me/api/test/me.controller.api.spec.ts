--- conflicted
+++ resolved
@@ -1,24 +1,14 @@
 import { EntityManager } from '@mikro-orm/mongodb';
 import { HttpStatus, INestApplication } from '@nestjs/common';
 import { Test } from '@nestjs/testing';
-<<<<<<< HEAD
 import type { User } from '@shared/domain/entity';
-import { TestApiClient, UserAndAccountTestFactory } from '@shared/testing';
+import { Permission } from '@shared/domain/interface';
+import { TestApiClient, UserAndAccountTestFactory, schoolEntityFactory } from '@shared/testing';
 import { AccountEntity } from '@modules/account/entity/account.entity';
 import { ServerTestModule } from '@src/modules/server';
 import { MeResponse } from '../dto';
 
-const mapToMeResponseObject = (user: User, account: AccountEntity): MeResponse => {
-	const permissions = user.resolvePermissions();
-=======
-import type { Account, User } from '@shared/domain/entity';
-import { Permission } from '@shared/domain/interface';
-import { schoolEntityFactory, TestApiClient, UserAndAccountTestFactory } from '@shared/testing';
-import { ServerTestModule } from '@src/modules/server';
-import { MeResponse } from '../dto';
-
-const mapToMeResponseObject = (user: User, account: Account, permissions: string[]): MeResponse => {
->>>>>>> 7e5ac0df
+const mapToMeResponseObject = (user: User, account: AccountEntity, permissions: string[]): MeResponse => {
 	const roles = user.getRoles();
 	const role = roles[0];
 	const { school } = user;
