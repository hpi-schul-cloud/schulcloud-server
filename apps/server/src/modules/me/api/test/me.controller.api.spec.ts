--- conflicted
+++ resolved
@@ -1,11 +1,8 @@
 import { ICurrentUser, JwtAuthGuard } from '@infra/auth-guard';
 import { EntityManager } from '@mikro-orm/mongodb';
-<<<<<<< HEAD
-import { systemEntityFactory } from '@modules/system/testing';
-=======
 import { AccountEntity } from '@modules/account/domain/entity/account.entity';
 import { ServerTestModule } from '@modules/server';
->>>>>>> 8dc8d5f9
+import { systemEntityFactory } from '@modules/system/testing';
 import { ExecutionContext, HttpStatus, INestApplication } from '@nestjs/common';
 import { Test } from '@nestjs/testing';
 import type { User } from '@shared/domain/entity';
