import { EntityManager } from '@mikro-orm/mongodb';
import { HttpStatus, INestApplication } from '@nestjs/common';
import { Test } from '@nestjs/testing';
import type { User } from '@shared/domain/entity';
<<<<<<< HEAD
import { TestApiClient, UserAndAccountTestFactory } from '@shared/testing';
import { AccountEntity } from '@src/modules/account/entity/account.entity';
import { ServerTestModule } from '@src/modules/server';
import { MeResponse } from '../dto';

const mapToMeResponseObject = (user: User, account: AccountEntity): MeResponse => {
	const permissions = user.resolvePermissions();
=======
import { Permission } from '@shared/domain/interface';
import { TestApiClient, UserAndAccountTestFactory, schoolEntityFactory } from '@shared/testing';
import { AccountEntity } from '@modules/account/entity/account.entity';
import { ServerTestModule } from '@src/modules/server';
import { MeResponse } from '../dto';

const mapToMeResponseObject = (user: User, account: AccountEntity, permissions: string[]): MeResponse => {
>>>>>>> 0d2c886d
	const roles = user.getRoles();
	const role = roles[0];
	const { school } = user;

	const meResponseObject: MeResponse = {
		school: {
			id: school.id,
			name: school.name,
			logo: {},
		},
		user: {
			id: user.id,
			firstName: user.firstName,
			lastName: user.lastName,
		},
		roles: [
			{
				id: role.id,
				name: role.name,
			},
		],
		permissions,
		account: {
			id: account.id,
		},
	};

	return meResponseObject;
};

describe('Me Controller (API)', () => {
	let app: INestApplication;
	let em: EntityManager;
	let testApiClient: TestApiClient;

	beforeAll(async () => {
		const moduleFixture = await Test.createTestingModule({
			imports: [ServerTestModule],
		}).compile();

		app = moduleFixture.createNestApplication();
		await app.init();
		em = app.get(EntityManager);
		testApiClient = new TestApiClient(app, 'me');
	});

	afterAll(async () => {
		await app.close();
	});

	describe('me', () => {
		describe('when no jwt is passed', () => {
			it('should respond with unauthorized exception', async () => {
				const response = await testApiClient.get();

				expect(response.statusCode).toEqual(HttpStatus.UNAUTHORIZED);
				expect(response.body).toEqual({
					type: 'UNAUTHORIZED',
					title: 'Unauthorized',
					message: 'Unauthorized',
					code: 401,
				});
			});
		});

		describe('when valid jwt is passed', () => {
			describe('when user is a student', () => {
				const setup = async () => {
					// The LERNSTORE_VIEW permission on the school is set here as an example. See the unit tests for all variations.
					const school = schoolEntityFactory.build({ permissions: { student: { LERNSTORE_VIEW: true } } });
					const { studentAccount: account, studentUser: user } = UserAndAccountTestFactory.buildStudent({ school });

					await em.persistAndFlush([account, user]);
					em.clear();

					const loggedInClient = await testApiClient.login(account);
					const expectedPermissions = user.resolvePermissions();
					const expectedResponse = mapToMeResponseObject(user, account, expectedPermissions);

					return { loggedInClient, expectedResponse };
				};

				it('should respond with "me" information and status code 200', async () => {
					const { loggedInClient, expectedResponse } = await setup();

					const response = await loggedInClient.get();

					expect(response.statusCode).toEqual(HttpStatus.OK);
					expect(response.body).toEqual(expectedResponse);
				});
			});

			describe('when user is a teacher', () => {
				const setup = async () => {
					const { teacherAccount: account, teacherUser: user } = UserAndAccountTestFactory.buildTeacher();

					await em.persistAndFlush([account, user]);
					em.clear();

					const loggedInClient = await testApiClient.login(account);
					const expectedPermissions = user
						.resolvePermissions()
						// In this test the STUDENT_LIST permission is not set on the school and thus filtered out here.
						// This is just an example. See the unit tests for all variations.
						.filter((permission) => permission !== Permission.STUDENT_LIST);
					const expectedResponse = mapToMeResponseObject(user, account, expectedPermissions);

					return { loggedInClient, expectedResponse };
				};

				it('should respond with "me" information and status code 200', async () => {
					const { loggedInClient, expectedResponse } = await setup();

					const response = await loggedInClient.get();

					expect(response.statusCode).toEqual(HttpStatus.OK);
					expect(response.body).toEqual(expectedResponse);
				});
			});

			describe('when user is an admin', () => {
				const setup = async () => {
					const { adminAccount: account, adminUser: user } = UserAndAccountTestFactory.buildAdmin();

					await em.persistAndFlush([account, user]);
					em.clear();

					const loggedInClient = await testApiClient.login(account);
					const expectedPermissions = user.resolvePermissions();
					const expectedResponse = mapToMeResponseObject(user, account, expectedPermissions);

					return { loggedInClient, expectedResponse };
				};

				it('should respond with "me" information and status code 200', async () => {
					const { loggedInClient, expectedResponse } = await setup();

					const response = await loggedInClient.get();

					expect(response.statusCode).toEqual(HttpStatus.OK);
					expect(response.body).toEqual(expectedResponse);
				});
			});
		});
	});
});<|MERGE_RESOLUTION|>--- conflicted
+++ resolved
@@ -2,15 +2,6 @@
 import { HttpStatus, INestApplication } from '@nestjs/common';
 import { Test } from '@nestjs/testing';
 import type { User } from '@shared/domain/entity';
-<<<<<<< HEAD
-import { TestApiClient, UserAndAccountTestFactory } from '@shared/testing';
-import { AccountEntity } from '@src/modules/account/entity/account.entity';
-import { ServerTestModule } from '@src/modules/server';
-import { MeResponse } from '../dto';
-
-const mapToMeResponseObject = (user: User, account: AccountEntity): MeResponse => {
-	const permissions = user.resolvePermissions();
-=======
 import { Permission } from '@shared/domain/interface';
 import { TestApiClient, UserAndAccountTestFactory, schoolEntityFactory } from '@shared/testing';
 import { AccountEntity } from '@modules/account/entity/account.entity';
@@ -18,7 +9,6 @@
 import { MeResponse } from '../dto';
 
 const mapToMeResponseObject = (user: User, account: AccountEntity, permissions: string[]): MeResponse => {
->>>>>>> 0d2c886d
 	const roles = user.getRoles();
 	const role = roles[0];
 	const { school } = user;
