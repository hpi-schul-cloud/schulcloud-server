import { ArgumentsHost, Catch, ExceptionFilter, HttpException, InternalServerErrorException } from '@nestjs/common';
import _ from 'lodash';
import { Response } from 'express';
import { BusinessError, ApiValidationError } from '@shared/common';
import { Logger, ILogger } from '@src/core/logger';
import { ErrorResponse } from '../dto/error.response';
import { FeathersError } from '../interface';
import { ApiValidationErrorResponse } from '../dto/api-validation-error.response';

const isFeathersError = (error: Error): error is FeathersError => {
	if (!(error && 'type' in error)) return false;
	return (error as FeathersError)?.type === 'FeathersError';
};

const isBusinessError = (error: Error): error is BusinessError => {
	return error instanceof BusinessError;
};

/**
 * Compare helper to detect an error is a build in NestJS http exception.
 * @param error
 * @returns
 */
const isTechnicalError = (error: Error): error is HttpException => {
	return error instanceof HttpException;
};

/**
 * Creates ErrorResponse from NestJS build in technical exceptions
 * @param exception
 * @returns {ErrorResponse}
 */
const createErrorResponseForHttpException = (exception: HttpException): ErrorResponse => {
	const code = exception.getStatus();
	const msg = exception.message || 'Some error occurred';
	const exceptionName = exception.constructor.name.replace('Exception', '');
	const type = _.snakeCase(exceptionName).toUpperCase();
	const title = _.startCase(exceptionName);
	return new ErrorResponse(type, title, msg, code);
};

function createErrorResponseForBusinessError(error: BusinessError): ErrorResponse {
	if (error instanceof ApiValidationError) {
		const response = new ApiValidationErrorResponse(error);
		return response;
	}
	const response = error.getResponse();
	return response;
}

function createErrorResponseForUnknownError(error?: unknown): ErrorResponse {
	const unknownError = new InternalServerErrorException(error);
	const response = createErrorResponseForHttpException(unknownError);
	return response;
}

function createErrorResponseForFeathersError(error: FeathersError) {
	const { code, className: type, name: title, message } = error;
	const snakeType = _.snakeCase(type).toUpperCase();
	const startTitle = _.startCase(title);
	return new ErrorResponse(snakeType, startTitle, message, code);
}

const createErrorResponse = (error: unknown, logger: ILogger): ErrorResponse => {
	try {
		if (error instanceof Error) {
			if (isFeathersError(error)) {
				// handles feathers errors only when calling feathers services from nest app
				return createErrorResponseForFeathersError(error);
			}
			if (isBusinessError(error)) {
				// create response from business error using 409/conflict
				return createErrorResponseForBusinessError(error);
			}
			if (isTechnicalError(error)) {
				// create response from technical error
				return createErrorResponseForHttpException(error);
			}
		}
<<<<<<< HEAD
		// create response from unknown error
=======
		// create default response for all unknown errors
>>>>>>> f1b56a52
		return createErrorResponseForUnknownError();
	} catch (exception) {
		const stack = exception instanceof Error ? exception.stack : undefined;
		logger.error(exception, stack, 'Response Error');
		return createErrorResponseForUnknownError();
	}
};

const writeValidationErrors = (error: ApiValidationError, logger: ILogger) => {
	const errorMsg = error.validationErrors.map(
		// eslint-disable-next-line @typescript-eslint/restrict-template-expressions
		(e) => `Wrong property ${e.property} got ${e.value} : ${JSON.stringify(e.constraints)}`
	);
	logger.error(errorMsg, error.stack, 'API Validation Error');
};

const writeErrorLog = (error: unknown, logger: ILogger): void => {
	if (error instanceof Error) {
		if (isFeathersError(error)) {
			logger.error(error, error.stack, 'Feathers Error');
		} else if (isBusinessError(error)) {
			if (error instanceof ApiValidationError) {
				writeValidationErrors(error, logger);
			} else {
				logger.error(error, error.stack, 'Business Error');
			}
		} else if (isTechnicalError(error)) {
			logger.error(error, error.stack, 'Technical Error');
		} else {
			logger.error(error, error.stack, 'Unhandled Error');
		}
	} else {
		logger.error(error, 'Unknown error');
	}
};

@Catch()
export class GlobalErrorFilter<T = unknown> implements ExceptionFilter<T> {
	private static readonly logger: ILogger = new Logger('Error');

	// eslint-disable-next-line class-methods-use-this
	catch(error: T, host: ArgumentsHost): void {
		const ctx = host.switchToHttp();
		const response = ctx.getResponse<Response>();
		writeErrorLog(error, GlobalErrorFilter.logger);
		const errorResponse: ErrorResponse = this.createErrorResponse(error);
		response.status(errorResponse.code).json(errorResponse);
	}

	createErrorResponse(error: T): ErrorResponse {
		return createErrorResponse(error, GlobalErrorFilter.logger);
	}
}<|MERGE_RESOLUTION|>--- conflicted
+++ resolved
@@ -77,11 +77,7 @@
 				return createErrorResponseForHttpException(error);
 			}
 		}
-<<<<<<< HEAD
-		// create response from unknown error
-=======
 		// create default response for all unknown errors
->>>>>>> f1b56a52
 		return createErrorResponseForUnknownError();
 	} catch (exception) {
 		const stack = exception instanceof Error ? exception.stack : undefined;
