--- conflicted
+++ resolved
@@ -95,13 +95,8 @@
 			expect(result).toStrictEqual(expected);
 		});
 
-<<<<<<< HEAD
-		it('should not respond with messages of unknown (technical) errors', () => {
-			const errorMsg = 'Unknown error msg';
-=======
 		it('should not publish (error details) for default errors with custom message', () => {
 			const errorMsg = 'technical details message';
->>>>>>> f1b56a52
 			const unknownError = new Error(errorMsg);
 			const result: ErrorResponse = errorFilter.createErrorResponse(unknownError);
 			const expected: ErrorResponse = new ErrorResponse(
@@ -115,11 +110,7 @@
 			expect(result.message).not.toEqual(errorMsg);
 		});
 
-<<<<<<< HEAD
-		it('should not respond with messages of default javascript (technical) errors without message', () => {
-=======
 		it('should not publish (error details) for default errors with default message', () => {
->>>>>>> f1b56a52
 			const unknownError = new Error();
 			const result: ErrorResponse = errorFilter.createErrorResponse(unknownError);
 			const expected: ErrorResponse = new ErrorResponse(
