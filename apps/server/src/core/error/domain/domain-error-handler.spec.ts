--- conflicted
+++ resolved
@@ -1,14 +1,8 @@
+import { ErrorLogger, ErrorLogMessage, Loggable, LogMessage, ValidationErrorLogMessage } from '@core/logger';
 import { createMock, DeepMocked } from '@golevelup/ts-jest';
 import { BadRequestException, HttpStatus, InternalServerErrorException } from '@nestjs/common';
 import { Test, TestingModule } from '@nestjs/testing';
-<<<<<<< HEAD
 import { BusinessError } from '@shared/common/error';
-import { ErrorLogger, ErrorLogMessage, Loggable, LogMessage, ValidationErrorLogMessage } from '@src/core/logger';
-=======
-import { BusinessError } from '@shared/common';
-import { ErrorLogger, ErrorLogMessage, Loggable, LogMessage, ValidationErrorLogMessage } from '@core/logger';
-import util from 'util';
->>>>>>> 24b9dc18
 import { AxiosError } from 'axios';
 import util from 'util';
 import { AxiosErrorLoggable } from '../loggable';
