--- conflicted
+++ resolved
@@ -8,16 +8,10 @@
 import { install as sourceMapInstall } from 'source-map-support';
 
 // application imports
-<<<<<<< HEAD
 import { LegacyLogger } from '@core/logger';
-import { H5PEditorModule } from '@modules/h5p-editor';
+import { H5PEditorModule } from '@modules/h5p-editor/h5p-editor.app.module';
+import { enableOpenApiDocs } from './helpers';
 import { createRequestLoggerMiddleware } from './helpers/request-logger-middleware';
-import { enableOpenApiDocs } from './helpers';
-=======
-import { H5PEditorModule } from '@modules/h5p-editor/h5p-editor.app.module';
-import { LegacyLogger } from '@src/core/logger';
-import { createRequestLoggerMiddleware, enableOpenApiDocs } from './helpers';
->>>>>>> 32d4f1f1
 
 async function bootstrap(): Promise<void> {
 	sourceMapInstall();
