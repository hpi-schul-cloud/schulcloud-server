--- conflicted
+++ resolved
@@ -4,15 +4,9 @@
 import { ExpressAdapter, NestExpressApplication } from '@nestjs/platform-express';
 import express from 'express';
 
-<<<<<<< HEAD
-import { install as sourceMapInstall } from 'source-map-support';
 import { LegacyLogger } from '@core/logger';
-import { ManagementServerModule } from '@modules/management';
-=======
->>>>>>> 32d4f1f1
 import { MikroORM } from '@mikro-orm/core';
 import { ManagementServerModule } from '@modules/management/management-server.app.module';
-import { LegacyLogger } from '@src/core/logger';
 import { install as sourceMapInstall } from 'source-map-support';
 import { createRequestLoggerMiddleware, enableOpenApiDocs } from './helpers';
 import legacyAppPromise = require('../../../../src/app');
