/* istanbul ignore file */
import { Mail, MailService } from '@infra/mail';
// application imports
/* eslint-disable no-console */
import { MikroORM } from '@mikro-orm/core';
import { AccountService } from '@modules/account';
import { AccountUc } from '@modules/account/api/account.uc';
import { SystemRule } from '@modules/authorization-rules';
import { ColumnBoardService } from '@modules/board';
import { CollaborativeStorageUc } from '@modules/collaborative-storage/uc/collaborative-storage.uc';
import { GroupService } from '@modules/group';
import { InternalServerModule } from '@modules/internal-server/internal-server.app.module';
import { RocketChatService } from '@modules/rocketchat';
import { FeathersRosterService } from '@modules/roster';
import { ServerModule } from '@modules/server/server.app.module';
import { TeamService } from '@modules/teams/service/team.service';
import { ContextExternalToolService } from '@modules/tool/context-external-tool';
import { NestFactory } from '@nestjs/core';
import { ExpressAdapter } from '@nestjs/platform-express';
<<<<<<< HEAD
import { LegacyLogger, Logger } from '@core/logger';
import { AccountUc } from '@modules/account/api/account.uc';
=======
import { LegacyLogger, Logger } from '@src/core/logger';
>>>>>>> 32d4f1f1
import express from 'express';
import { join } from 'path';

// register source-map-support for debugging
import { install as sourceMapInstall } from 'source-map-support';
import {
	addPrometheusMetricsMiddlewaresIfEnabled,
	AppStartLoggable,
	createAndStartPrometheusMetricsAppIfEnabled,
	createRequestLoggerMiddleware,
	enableOpenApiDocs,
} from './helpers';
import legacyAppPromise = require('../../../../src/app');

async function bootstrap(): Promise<void> {
	sourceMapInstall();

	// create the NestJS application on a separate express instance
	const nestExpress = express();
	const nestExpressAdapter = new ExpressAdapter(nestExpress);
	const nestApp = await NestFactory.create(ServerModule, nestExpressAdapter);
	const orm = nestApp.get(MikroORM);

	// WinstonLogger
	const legacyLogger = await nestApp.resolve(LegacyLogger);
	nestApp.useLogger(legacyLogger);

	const logger = await nestApp.resolve(Logger);
	nestApp.use(createRequestLoggerMiddleware());

	// load the legacy feathers/express server
	// eslint-disable-next-line @typescript-eslint/no-unsafe-assignment
	const feathersExpress = await legacyAppPromise(orm);
	// eslint-disable-next-line @typescript-eslint/no-unsafe-call,@typescript-eslint/no-unsafe-member-access
	await feathersExpress.setup();

	// set reference to legacy app as an express setting so we can
	// access it over the current request within FeathersServiceProvider
	// TODO remove if not needed anymore
	nestExpress.set('feathersApp', feathersExpress);

	// customize nest app settings
	nestApp.enableCors();
	enableOpenApiDocs(nestApp, 'docs');

	await nestApp.init();

	// create the internal server module on a separate express instance
	const internalServerExpress = express();
	const internalServerExpressAdapter = new ExpressAdapter(internalServerExpress);
	const internalServerApp = await NestFactory.create(InternalServerModule, internalServerExpressAdapter);
	await internalServerApp.init();

	// provide NestJS mail service to feathers app
	// eslint-disable-next-line @typescript-eslint/no-unsafe-member-access
	feathersExpress.services['nest-mail'] = {
		async send(data: Mail): Promise<void> {
			const mailService = nestApp.get(MailService);
			await mailService.send(data);
		},
	};
	// eslint-disable-next-line @typescript-eslint/no-unsafe-member-access,@typescript-eslint/no-unsafe-assignment
	feathersExpress.services['nest-rocket-chat'] = nestApp.get(RocketChatService);
	// eslint-disable-next-line @typescript-eslint/no-unsafe-member-access,@typescript-eslint/no-unsafe-assignment
	feathersExpress.services['nest-account-service'] = nestApp.get(AccountService);
	// eslint-disable-next-line @typescript-eslint/no-unsafe-member-access,@typescript-eslint/no-unsafe-assignment
	feathersExpress.services['nest-account-uc'] = nestApp.get(AccountUc);
	// eslint-disable-next-line @typescript-eslint/no-unsafe-member-access,@typescript-eslint/no-unsafe-assignment
	feathersExpress.services['nest-collaborative-storage-uc'] = nestApp.get(CollaborativeStorageUc);
	// eslint-disable-next-line @typescript-eslint/no-unsafe-assignment,@typescript-eslint/no-unsafe-member-access
	feathersExpress.services['nest-team-service'] = nestApp.get(TeamService);
	// eslint-disable-next-line @typescript-eslint/no-unsafe-member-access,@typescript-eslint/no-unsafe-assignment
	feathersExpress.services['nest-feathers-roster-service'] = nestApp.get(FeathersRosterService);
	// eslint-disable-next-line @typescript-eslint/no-unsafe-assignment,@typescript-eslint/no-unsafe-member-access
	feathersExpress.services['nest-group-service'] = nestApp.get(GroupService);
	// eslint-disable-next-line @typescript-eslint/no-unsafe-assignment,@typescript-eslint/no-unsafe-member-access
	feathersExpress.services['nest-column-board-service'] = nestApp.get(ColumnBoardService);
	// eslint-disable-next-line @typescript-eslint/no-unsafe-assignment,@typescript-eslint/no-unsafe-member-access
	feathersExpress.services['nest-context-external-tool-service'] = nestApp.get(ContextExternalToolService);
	// eslint-disable-next-line @typescript-eslint/no-unsafe-assignment,@typescript-eslint/no-unsafe-member-access
	feathersExpress.services['nest-system-rule'] = nestApp.get(SystemRule);
	// eslint-disable-next-line @typescript-eslint/no-unsafe-member-access,@typescript-eslint/no-unsafe-assignment
	feathersExpress.services['nest-orm'] = orm;

	// mount instances
	const rootExpress = express();

	addPrometheusMetricsMiddlewaresIfEnabled(logger, rootExpress);

	// exposed alias mounts
	// eslint-disable-next-line @typescript-eslint/no-unsafe-argument
	rootExpress.use('/api/v1', feathersExpress);
	rootExpress.use('/api/v3', nestExpress);
	rootExpress.use('/internal', internalServerExpress);
	rootExpress.use(express.static(join(__dirname, '../static-assets')));

	// logger middleware for deprecated paths
	// TODO remove when all calls to the server are migrated
	const logDeprecatedPaths = (req: express.Request, res: express.Response, next: express.NextFunction) => {
		legacyLogger.error(req.path, 'DEPRECATED-PATH');
		next();
	};

	// safety net for deprecated paths not beginning with version prefix
	// TODO remove when all calls to the server are migrated
	// eslint-disable-next-line @typescript-eslint/no-unsafe-argument
	rootExpress.use('/api', logDeprecatedPaths, feathersExpress);
	// eslint-disable-next-line @typescript-eslint/no-unsafe-argument
	rootExpress.use('/', logDeprecatedPaths, feathersExpress);

	const port = 3030;

	rootExpress.listen(port, () => {
		logger.info(
			new AppStartLoggable({
				appName: 'Main server app',
				port,
				mountsDescription: '/, /api, /api/v1 --> FeathersJS, /api/v3 --> NestJS',
			})
		);

		createAndStartPrometheusMetricsAppIfEnabled(logger);
	});

	console.log('#################################');
	console.log(`### Start Server              ###`);
	console.log(`### Port: ${port}                ###`);
	console.log(`### Mounts                    ###`);
	console.log(`### /api/v1 --> feathers      ###`);
	console.log(`### /api/v3 --> nest          ###`);
	console.log(`### /api    --> feathers      ###`);
	console.log(`### /       --> feathers      ###`);
	console.log('#################################');
}
void bootstrap();<|MERGE_RESOLUTION|>--- conflicted
+++ resolved
@@ -2,6 +2,7 @@
 import { Mail, MailService } from '@infra/mail';
 // application imports
 /* eslint-disable no-console */
+import { LegacyLogger, Logger } from '@core/logger';
 import { MikroORM } from '@mikro-orm/core';
 import { AccountService } from '@modules/account';
 import { AccountUc } from '@modules/account/api/account.uc';
@@ -17,12 +18,6 @@
 import { ContextExternalToolService } from '@modules/tool/context-external-tool';
 import { NestFactory } from '@nestjs/core';
 import { ExpressAdapter } from '@nestjs/platform-express';
-<<<<<<< HEAD
-import { LegacyLogger, Logger } from '@core/logger';
-import { AccountUc } from '@modules/account/api/account.uc';
-=======
-import { LegacyLogger, Logger } from '@src/core/logger';
->>>>>>> 32d4f1f1
 import express from 'express';
 import { join } from 'path';
 
@@ -141,7 +136,7 @@
 				appName: 'Main server app',
 				port,
 				mountsDescription: '/, /api, /api/v1 --> FeathersJS, /api/v3 --> NestJS',
-			})
+			}),
 		);
 
 		createAndStartPrometheusMetricsAppIfEnabled(logger);
