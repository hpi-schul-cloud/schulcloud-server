--- conflicted
+++ resolved
@@ -2,9 +2,6 @@
 // application imports
 /* eslint-disable no-console */
 import { MikroORM } from '@mikro-orm/core';
-<<<<<<< HEAD
-import { AccountService } from '@modules/account/services/account.service';
-=======
 import { NestFactory } from '@nestjs/core';
 import { ExpressAdapter } from '@nestjs/platform-express';
 import { enableOpenApiDocs } from '@shared/controller/swagger';
@@ -12,25 +9,18 @@
 import { LegacyLogger, Logger } from '@src/core/logger';
 import { AccountService } from '@modules/account';
 import { TeamService } from '@modules/teams/service/team.service';
->>>>>>> e28eee00
 import { AccountValidationService } from '@modules/account/services/account.validation.service';
 import { AccountUc } from '@modules/account/uc/account.uc';
 import { CollaborativeStorageUc } from '@modules/collaborative-storage/uc/collaborative-storage.uc';
 import { GroupService } from '@modules/group';
 import { RocketChatService } from '@modules/rocketchat';
 import { ServerModule } from '@modules/server';
-import { TeamService } from '@modules/teams/service/team.service';
-import { NestFactory } from '@nestjs/core';
-import { ExpressAdapter } from '@nestjs/platform-express';
-import { enableOpenApiDocs } from '@shared/controller/swagger';
-import { Mail, MailService } from '@shared/infra/mail';
-import { LegacyLogger, Logger } from '@src/core/logger';
 import express from 'express';
 import { join } from 'path';
 
 // register source-map-support for debugging
+import { install as sourceMapInstall } from 'source-map-support';
 import { FeathersRosterService } from '@modules/pseudonym';
-import { install as sourceMapInstall } from 'source-map-support';
 import legacyAppPromise = require('../../../../src/app');
 
 import { AppStartLoggable } from './helpers/app-start-loggable';
