/* istanbul ignore file */
import { Configuration } from '@hpi-schul-cloud/commons/lib';
import { NestFactory } from '@nestjs/core';
import { ExpressAdapter } from '@nestjs/platform-express';
<<<<<<< HEAD
import { LegacyLogger, Logger } from '@core/logger';
import { AdminApiServerModule } from '@modules/server/admin-api.server.module';
=======
import { LegacyLogger, Logger } from '@src/core/logger';
import { AdminApiServerModule } from '@src/modules/server/admin-api.server.app.module';
>>>>>>> 32d4f1f1
import express from 'express';
import { install as sourceMapInstall } from 'source-map-support';
import {
	addPrometheusMetricsMiddlewaresIfEnabled,
	AppStartLoggable,
	createAndStartPrometheusMetricsAppIfEnabled,
	enableOpenApiDocs,
} from './helpers';
import { createRequestLoggerMiddleware } from './helpers/request-logger-middleware';

async function bootstrap(): Promise<void> {
	sourceMapInstall();

	const nestAdminServerExpress = express();
	const nestAdminServerExpressAdapter = new ExpressAdapter(nestAdminServerExpress);
	nestAdminServerExpressAdapter.disable('x-powered-by');

	const nestAdminServerApp = await NestFactory.create(AdminApiServerModule, nestAdminServerExpressAdapter);
	const logger = await nestAdminServerApp.resolve(Logger);
	const legacyLogger = await nestAdminServerApp.resolve(LegacyLogger);
	nestAdminServerApp.use(createRequestLoggerMiddleware());

	nestAdminServerApp.useLogger(legacyLogger);
	nestAdminServerApp.enableCors();

	addPrometheusMetricsMiddlewaresIfEnabled(logger, nestAdminServerExpress);

	enableOpenApiDocs(nestAdminServerApp, 'docs');
	nestAdminServerApp.setGlobalPrefix('/admin/api/v1');

	await nestAdminServerApp.init();

	const adminApiServerPort = Configuration.get('ADMIN_API__PORT') as number;

	nestAdminServerExpress.listen(adminApiServerPort, () => {
		logger.info(
			new AppStartLoggable({
				appName: 'Admin API server app',
				port: adminApiServerPort,
				mountsDescription: `/admin/api/v1 --> Admin API Server`,
			})
		);

		createAndStartPrometheusMetricsAppIfEnabled(logger);
	});
}

void bootstrap();<|MERGE_RESOLUTION|>--- conflicted
+++ resolved
@@ -1,14 +1,9 @@
 /* istanbul ignore file */
+import { LegacyLogger, Logger } from '@core/logger';
 import { Configuration } from '@hpi-schul-cloud/commons/lib';
+import { AdminApiServerModule } from '@modules/server/admin-api.server.app.module';
 import { NestFactory } from '@nestjs/core';
 import { ExpressAdapter } from '@nestjs/platform-express';
-<<<<<<< HEAD
-import { LegacyLogger, Logger } from '@core/logger';
-import { AdminApiServerModule } from '@modules/server/admin-api.server.module';
-=======
-import { LegacyLogger, Logger } from '@src/core/logger';
-import { AdminApiServerModule } from '@src/modules/server/admin-api.server.app.module';
->>>>>>> 32d4f1f1
 import express from 'express';
 import { install as sourceMapInstall } from 'source-map-support';
 import {
@@ -49,7 +44,7 @@
 				appName: 'Admin API server app',
 				port: adminApiServerPort,
 				mountsDescription: `/admin/api/v1 --> Admin API Server`,
-			})
+			}),
 		);
 
 		createAndStartPrometheusMetricsAppIfEnabled(logger);
