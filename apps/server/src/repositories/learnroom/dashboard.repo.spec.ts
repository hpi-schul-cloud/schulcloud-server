<<<<<<< HEAD
import { DashboardEntity } from '@shared/domain/entity/dashboard.entity';
import { DashboardRepo } from './dashboard.repo';
=======
import { EntityManager, ObjectId } from '@mikro-orm/mongodb';
import { Test, TestingModule } from '@nestjs/testing';
import { DashboardRepo } from './dashboard.repo';
import { DashboardEntity, GridElement, DefaultGridReference } from '../../entities/learnroom/dashboard.entity';
import { DashboardModelEntity, DashboardGridElementModel, DefaultGridReferenceModel } from './dashboard.model.entity';
import { Course } from '../../entities';
import { MongoMemoryDatabaseModule } from '../../modules/database';
>>>>>>> 51ad9a24

describe('dashboard repo', () => {
	let repo: DashboardRepo;
	let em: EntityManager;
	let module: TestingModule;

	beforeAll(async () => {
		module = await Test.createTestingModule({
			imports: [
				MongoMemoryDatabaseModule.forRoot({
					entities: [DashboardModelEntity, DashboardGridElementModel, DefaultGridReferenceModel, Course],
				}),
			],
			providers: [DashboardRepo],
		}).compile();

		repo = module.get(DashboardRepo);
		em = module.get(EntityManager);
	});

	it('should persist a plain dashboard', async () => {
		const dashboard = new DashboardEntity(new ObjectId().toString(), { grid: [] });
		repo.persist(dashboard);
		await em.flush();
		const result = await repo.getDashboardById(dashboard.id);
		expect(dashboard).toEqual(result);
		expect(dashboard.id).toEqual(result.id);
	});

	it('should persist dashboard with gridElements', async () => {
		const dashboard = new DashboardEntity(new ObjectId().toString(), {
			grid: [
				new GridElement(new ObjectId().toString(), 1, 2, new DefaultGridReference(new ObjectId().toString(), 'Mathe')),
			],
		});
		repo.persist(dashboard);
		await em.flush();
		const result = await repo.getDashboardById(dashboard.id);
		expect(dashboard.id).toEqual(result.id);
		expect(dashboard).toEqual(result);
	});

	describe('temporary getUsersDashboard fake implementation', () => {
		it('returns a dashboard', async () => {
			const result = await repo.getUsersDashboard();
			expect(result instanceof DashboardEntity).toEqual(true);
			expect(result.grid.length).toBeGreaterThan(0);
		});

		it('always returns the same dashboard', async () => {
			const firstDashboard = await repo.getUsersDashboard();
			// cant manipulate the dashboard, because the entity doesnt support changes yet
			const secondDashboard = await repo.getUsersDashboard();
			expect(firstDashboard.id).toEqual(secondDashboard.id);
			expect(firstDashboard).toEqual(secondDashboard);
		});
	});
});<|MERGE_RESOLUTION|>--- conflicted
+++ resolved
@@ -1,15 +1,8 @@
-<<<<<<< HEAD
-import { DashboardEntity } from '@shared/domain/entity/dashboard.entity';
-import { DashboardRepo } from './dashboard.repo';
-=======
 import { EntityManager, ObjectId } from '@mikro-orm/mongodb';
 import { Test, TestingModule } from '@nestjs/testing';
+import { DashboardEntity, GridElement, DefaultGridReference } from '@shared/domain';
+import { MongoMemoryDatabaseModule } from '@src/modules/database';
 import { DashboardRepo } from './dashboard.repo';
-import { DashboardEntity, GridElement, DefaultGridReference } from '../../entities/learnroom/dashboard.entity';
-import { DashboardModelEntity, DashboardGridElementModel, DefaultGridReferenceModel } from './dashboard.model.entity';
-import { Course } from '../../entities';
-import { MongoMemoryDatabaseModule } from '../../modules/database';
->>>>>>> 51ad9a24
 
 describe('dashboard repo', () => {
 	let repo: DashboardRepo;
@@ -18,11 +11,7 @@
 
 	beforeAll(async () => {
 		module = await Test.createTestingModule({
-			imports: [
-				MongoMemoryDatabaseModule.forRoot({
-					entities: [DashboardModelEntity, DashboardGridElementModel, DefaultGridReferenceModel, Course],
-				}),
-			],
+			imports: [MongoMemoryDatabaseModule.forRoot()],
 			providers: [DashboardRepo],
 		}).compile();
 
