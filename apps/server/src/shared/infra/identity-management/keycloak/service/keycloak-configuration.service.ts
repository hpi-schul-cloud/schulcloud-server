--- conflicted
+++ resolved
@@ -9,7 +9,7 @@
 import { SystemService } from '@src/modules/system/service/system.service';
 import { SystemDto } from '@src/modules/system/service/dto/system.dto';
 import { ConfigService } from '@nestjs/config';
-import { IServerConfig } from '@src/modules/server';
+import { IServerConfig } from '@src/modules/server/server.config';
 import { HttpService } from '@nestjs/axios';
 import { lastValueFrom } from 'rxjs';
 import { IdentityProviderConfig, IKeycloakSettings, KeycloakSettings } from '../interface';
@@ -174,7 +174,6 @@
 		return count;
 	}
 
-<<<<<<< HEAD
 	async configureRealm(): Promise<void> {
 		const kc = await this.kcAdmin.callKcAdminClient();
 		await kc.realms.update(
@@ -187,10 +186,7 @@
 		);
 	}
 
-	private setKeycloakSystemInformation(
-=======
 	private async setKeycloakSystemInformation(
->>>>>>> 4461c4ca
 		keycloakSystem: SystemDto,
 		kcRealmBaseUrl: string,
 		redirectUri: string,
