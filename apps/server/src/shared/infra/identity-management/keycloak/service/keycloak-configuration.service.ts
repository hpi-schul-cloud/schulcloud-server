<<<<<<< HEAD
import AuthenticationExecutionInfoRepresentation from '@keycloak/keycloak-admin-client/lib/defs/authenticationExecutionInfoRepresentation';
import AuthenticationFlowRepresentation from '@keycloak/keycloak-admin-client/lib/defs/authenticationFlowRepresentation';
=======
>>>>>>> 65a1be49
import IdentityProviderRepresentation from '@keycloak/keycloak-admin-client/lib/defs/identityProviderRepresentation';
import { Inject } from '@nestjs/common';
import { System } from '@shared/domain';
import { DefaultEncryptionService, IEncryptionService } from '@shared/infra/encryption';
import { SystemRepo } from '@shared/repo';
<<<<<<< HEAD
import { SysType } from '../../sys.type';
import { IdentityProviderConfig, IOidcIdentityProviderConfig } from '../interface';
import { KeycloakAdministrationService } from './keycloak-administration.service';
=======
import AuthenticationFlowRepresentation from '@keycloak/keycloak-admin-client/lib/defs/authenticationFlowRepresentation';
import AuthenticationExecutionInfoRepresentation from '@keycloak/keycloak-admin-client/lib/defs/authenticationExecutionInfoRepresentation';
import { DefaultEncryptionService, IEncryptionService } from '@shared/infra/encryption';
import { IdentityProviderConfig } from '../interface';
import { KeycloakAdministrationService } from './keycloak-administration.service';
import { SysType } from '../../sys.type';
import { OidcIdentityProviderMapper } from '../mapper/identity-provider.mapper';
>>>>>>> 65a1be49

enum ConfigureAction {
	CREATE = 'create',
	UPDATE = 'update',
	DELETE = 'delete',
}

export const flowAlias = 'Direct Broker Flow';
export const CLIENT_ID = 'dbildungscloud-server';

export class KeycloakConfigurationService {
	constructor(
		private readonly kcAdmin: KeycloakAdministrationService,
		private readonly systemRepo: SystemRepo,
<<<<<<< HEAD
=======
		private readonly oidcIdentityProviderMapper: OidcIdentityProviderMapper,
>>>>>>> 65a1be49
		@Inject(DefaultEncryptionService) private readonly defaultEncryptionService: IEncryptionService
	) {}

	public async configureBrokerFlows(): Promise<void> {
		const kc = await this.kcAdmin.callKcAdminClient();
		const executionProviders = ['idp-create-user-if-unique', 'idp-auto-link'];
		const getFlowsRequest = kc.realms.makeRequest<{ realmName: string }, AuthenticationFlowRepresentation[]>({
			method: 'GET',
			path: '/{realmName}/authentication/flows',
			urlParamKeys: ['realmName'],
		});
		const flows = await getFlowsRequest({ realmName: kc.realmName });
		const flow = flows.find((tempFlow) => tempFlow.alias === flowAlias);
		if (flow && flow.id) {
			return;
		}
		const createFlowRequest = kc.realms.makeRequest<AuthenticationFlowRepresentation & { realmName: string }, void>({
			method: 'POST',
			path: '/{realmName}/authentication/flows',
			urlParamKeys: ['realmName'],
		});
		const getFlowExecutionsRequest = kc.realms.makeRequest<
			{ realmName: string; flowAlias: string },
			AuthenticationExecutionInfoRepresentation[]
		>({
			method: 'GET',
			path: '/{realmName}/authentication/flows/{flowAlias}/executions',
			urlParamKeys: ['realmName', 'flowAlias'],
		});
		const addExecutionRequest = kc.realms.makeRequest<{ realmName: string; flowAlias: string; provider: string }, void>(
			{
				method: 'POST',
				path: '/{realmName}/authentication/flows/{flowAlias}/executions/execution',
				urlParamKeys: ['realmName', 'flowAlias'],
			}
		);
		const updateExecutionRequest = kc.realms.makeRequest<
			AuthenticationExecutionInfoRepresentation & { realmName: string; flowAlias: string },
			void
		>({
			method: 'PUT',
			path: '/{realmName}/authentication/flows/{flowAlias}/executions',
			urlParamKeys: ['realmName', 'flowAlias'],
		});
		await createFlowRequest({
			realmName: kc.realmName,
			alias: flowAlias,
			description: 'First broker login which automatically creates or maps accounts.',
			providerId: 'basic-flow',
			topLevel: true,
			builtIn: false,
		});
		// eslint-disable-next-line no-restricted-syntax
		for (const executionProvider of executionProviders) {
			// eslint-disable-next-line no-await-in-loop
			await addExecutionRequest({
				realmName: kc.realmName,
				flowAlias,
				provider: executionProvider,
			});
		}
		const executions = await getFlowExecutionsRequest({
			realmName: kc.realmName,
			flowAlias,
		});
		// eslint-disable-next-line no-restricted-syntax
		for (const execution of executions) {
			// eslint-disable-next-line no-await-in-loop
			await updateExecutionRequest({
				realmName: kc.realmName,
				flowAlias,
				id: execution.id,
				requirement: 'ALTERNATIVE',
			});
		}
	}

<<<<<<< HEAD
	public async configureClient(): Promise<void> {
		const kc = await this.kcAdmin.callKcAdminClient();
		let id = (await kc.clients.find({ clientId: CLIENT_ID }))[0]?.id;
		if (!id) {
			({ id } = await kc.clients.create({
				clientId: CLIENT_ID,
				publicClient: false,
			}));
		}
		const response = await kc.clients.generateNewClientSecret({ id });
		const systems = await this.systemRepo.findByFilter(SysType.KEYCLOAK, false);
		if (systems.length === 0 && response.value) {
			const keycloakSystem = new System({
				type: SysType.KEYCLOAK,
				alias: 'Keycloak',
				oauthConfig: {
					clientId: CLIENT_ID,
					clientSecret: this.defaultEncryptionService.encrypt(response.value),
					grantType: 'authorization_code',
					scope: 'openid profile email',
					responseType: 'code',
					provider: 'oauth',
					tokenEndpoint: `${kc.baseUrl}/realms/${kc.realmName}/protocol/openid-connect/token`,
					redirectUri: '',
					authEndpoint: `${kc.baseUrl}/realms/${kc.realmName}/protocol/openid-connect/auth`,
					logoutEndpoint: `${kc.baseUrl}/realms/${kc.realmName}/protocol/openid-connect/logout`,
					jwksEndpoint: `${kc.baseUrl}/realms/${kc.realmName}/protocol/openid-connect/certs`,
					issuer: `${kc.baseUrl}/realms/${kc.realmName}`,
				},
			});
			await this.systemRepo.save(keycloakSystem);
			if (keycloakSystem.oauthConfig) {
				keycloakSystem.oauthConfig.redirectUri = `http://localhost:3030/api/v3/sso/oauth/${keycloakSystem.id}`;
			}
			await this.systemRepo.save(keycloakSystem);
		}
	}

=======
>>>>>>> 65a1be49
	public async configureIdentityProviders(): Promise<number> {
		let count = 0;
		const kc = await this.kcAdmin.callKcAdminClient();
		const oldConfigs = await kc.identityProviders.find();
		const newConfigs = await this.loadConfigs([SysType.OIDC]);
		const configureActions = this.selectConfigureAction(newConfigs, oldConfigs);
		// eslint-disable-next-line no-restricted-syntax
		for (const configureAction of configureActions) {
			if (configureAction.action === ConfigureAction.CREATE) {
				// eslint-disable-next-line no-await-in-loop
				await this.createIdentityProvider(configureAction.config);
				count += 1;
			}
			if (configureAction.action === ConfigureAction.UPDATE) {
				// eslint-disable-next-line no-await-in-loop
				await this.updateIdentityProvider(configureAction.config);
				count += 1;
			}
			if (configureAction.action === ConfigureAction.DELETE) {
				// eslint-disable-next-line no-await-in-loop
				await this.deleteIdentityProvider(configureAction.alias);
				count += 1;
			}
		}
		return count;
	}

	/**
	 * decides for each system if it needs to be added, updated or deleted in keycloak
	 *
	 * @param newConfigs
	 * @param oldConfigs
	 * @returns
	 */
	private selectConfigureAction(newConfigs: System[], oldConfigs: IdentityProviderRepresentation[]) {
		const result = [] as (
			| { action: ConfigureAction.CREATE; config: IdentityProviderConfig }
			| { action: ConfigureAction.UPDATE; config: IdentityProviderConfig }
			| { action: ConfigureAction.DELETE; alias: string }
		)[];
		// updating or creating configs
		newConfigs.forEach((newConfig) => {
			if (oldConfigs.some((oldConfig) => oldConfig.alias === newConfig.alias)) {
				result.push({ action: ConfigureAction.UPDATE, config: newConfig as IdentityProviderConfig });
			} else {
				result.push({ action: ConfigureAction.CREATE, config: newConfig as IdentityProviderConfig });
			}
		});
		// deleting configs
		oldConfigs.forEach((oldConfig) => {
			if (!newConfigs.some((newConfig) => newConfig.alias === oldConfig.alias)) {
				result.push({ action: ConfigureAction.DELETE, alias: oldConfig.alias as string });
			}
		});
		return result;
	}

	private async createIdentityProvider(system: IdentityProviderConfig): Promise<void> {
		const kc = await this.kcAdmin.callKcAdminClient();
		if (system.type === SysType.OIDC) {
<<<<<<< HEAD
			await kc.identityProviders.create(this.mapSystemToIdentityProvider(system));
=======
			await kc.identityProviders.create(
				this.oidcIdentityProviderMapper.mapToKeycloakIdentityProvider(system, flowAlias)
			);
>>>>>>> 65a1be49
		}
	}

	private async updateIdentityProvider(system: IdentityProviderConfig): Promise<void> {
		const kc = await this.kcAdmin.callKcAdminClient();
		if (system.type === SysType.OIDC) {
<<<<<<< HEAD
			await kc.identityProviders.update({ alias: system.alias }, this.mapSystemToIdentityProvider(system));
		}
	}

	private mapSystemToIdentityProvider(system: IOidcIdentityProviderConfig): IdentityProviderRepresentation {
		return {
			providerId: system.type,
			alias: system.alias,
			enabled: true,
			firstBrokerLoginFlowAlias: flowAlias,
			config: {
				clientId: this.defaultEncryptionService.decrypt(system.config.clientId),
				clientSecret: this.defaultEncryptionService.decrypt(system.config.clientSecret),
				authorizationUrl: system.config.authorizationUrl,
				tokenUrl: system.config.tokenUrl,
				logoutUrl: system.config.logoutUrl,
				userInfoUrl: system.config.userinfoUrl,
				defaultScope: system.config.defaultScopes,
				syncMode: 'IMPORT',
				sync_mode: 'import',
				clientAuthMethod: 'client_secret_post',
				backchannelSupported: 'true',
				prompt: 'login',
			},
		};
	}

	private async loadConfigs(sysTypes: SysType[]): Promise<IdentityProviderConfig[]> {
		return (await this.systemRepo.findAll()).filter((system) =>
			sysTypes.includes(system.type as SysType)
		) as IdentityProviderConfig[];
=======
			await kc.identityProviders.update(
				{ alias: system.alias },
				this.oidcIdentityProviderMapper.mapToKeycloakIdentityProvider(system, flowAlias)
			);
		}
	}

	private async loadConfigs(sysTypes: SysType[]): Promise<IdentityProviderConfig[]> {
		const systems = (await this.systemRepo.findAll()).filter((system) =>
			sysTypes.includes(system.type as SysType)
		) as IdentityProviderConfig[];
		return systems;
>>>>>>> 65a1be49
	}

	private async deleteIdentityProvider(alias: string): Promise<void> {
		const kc = await this.kcAdmin.callKcAdminClient();
		await kc.identityProviders.del({ alias });
	}
}<|MERGE_RESOLUTION|>--- conflicted
+++ resolved
@@ -1,26 +1,14 @@
-<<<<<<< HEAD
 import AuthenticationExecutionInfoRepresentation from '@keycloak/keycloak-admin-client/lib/defs/authenticationExecutionInfoRepresentation';
 import AuthenticationFlowRepresentation from '@keycloak/keycloak-admin-client/lib/defs/authenticationFlowRepresentation';
-=======
->>>>>>> 65a1be49
 import IdentityProviderRepresentation from '@keycloak/keycloak-admin-client/lib/defs/identityProviderRepresentation';
 import { Inject } from '@nestjs/common';
 import { System } from '@shared/domain';
-import { DefaultEncryptionService, IEncryptionService } from '@shared/infra/encryption';
 import { SystemRepo } from '@shared/repo';
-<<<<<<< HEAD
 import { SysType } from '../../sys.type';
 import { IdentityProviderConfig, IOidcIdentityProviderConfig } from '../interface';
 import { KeycloakAdministrationService } from './keycloak-administration.service';
-=======
-import AuthenticationFlowRepresentation from '@keycloak/keycloak-admin-client/lib/defs/authenticationFlowRepresentation';
-import AuthenticationExecutionInfoRepresentation from '@keycloak/keycloak-admin-client/lib/defs/authenticationExecutionInfoRepresentation';
 import { DefaultEncryptionService, IEncryptionService } from '@shared/infra/encryption';
-import { IdentityProviderConfig } from '../interface';
-import { KeycloakAdministrationService } from './keycloak-administration.service';
-import { SysType } from '../../sys.type';
 import { OidcIdentityProviderMapper } from '../mapper/identity-provider.mapper';
->>>>>>> 65a1be49
 
 enum ConfigureAction {
 	CREATE = 'create',
@@ -35,10 +23,7 @@
 	constructor(
 		private readonly kcAdmin: KeycloakAdministrationService,
 		private readonly systemRepo: SystemRepo,
-<<<<<<< HEAD
-=======
 		private readonly oidcIdentityProviderMapper: OidcIdentityProviderMapper,
->>>>>>> 65a1be49
 		@Inject(DefaultEncryptionService) private readonly defaultEncryptionService: IEncryptionService
 	) {}
 
@@ -116,7 +101,6 @@
 		}
 	}
 
-<<<<<<< HEAD
 	public async configureClient(): Promise<void> {
 		const kc = await this.kcAdmin.callKcAdminClient();
 		let id = (await kc.clients.find({ clientId: CLIENT_ID }))[0]?.id;
@@ -155,8 +139,6 @@
 		}
 	}
 
-=======
->>>>>>> 65a1be49
 	public async configureIdentityProviders(): Promise<number> {
 		let count = 0;
 		const kc = await this.kcAdmin.callKcAdminClient();
@@ -217,65 +199,26 @@
 	private async createIdentityProvider(system: IdentityProviderConfig): Promise<void> {
 		const kc = await this.kcAdmin.callKcAdminClient();
 		if (system.type === SysType.OIDC) {
-<<<<<<< HEAD
-			await kc.identityProviders.create(this.mapSystemToIdentityProvider(system));
-=======
 			await kc.identityProviders.create(
 				this.oidcIdentityProviderMapper.mapToKeycloakIdentityProvider(system, flowAlias)
 			);
->>>>>>> 65a1be49
 		}
 	}
 
 	private async updateIdentityProvider(system: IdentityProviderConfig): Promise<void> {
 		const kc = await this.kcAdmin.callKcAdminClient();
 		if (system.type === SysType.OIDC) {
-<<<<<<< HEAD
-			await kc.identityProviders.update({ alias: system.alias }, this.mapSystemToIdentityProvider(system));
-		}
-	}
-
-	private mapSystemToIdentityProvider(system: IOidcIdentityProviderConfig): IdentityProviderRepresentation {
-		return {
-			providerId: system.type,
-			alias: system.alias,
-			enabled: true,
-			firstBrokerLoginFlowAlias: flowAlias,
-			config: {
-				clientId: this.defaultEncryptionService.decrypt(system.config.clientId),
-				clientSecret: this.defaultEncryptionService.decrypt(system.config.clientSecret),
-				authorizationUrl: system.config.authorizationUrl,
-				tokenUrl: system.config.tokenUrl,
-				logoutUrl: system.config.logoutUrl,
-				userInfoUrl: system.config.userinfoUrl,
-				defaultScope: system.config.defaultScopes,
-				syncMode: 'IMPORT',
-				sync_mode: 'import',
-				clientAuthMethod: 'client_secret_post',
-				backchannelSupported: 'true',
-				prompt: 'login',
-			},
-		};
+			await kc.identityProviders.update(
+				{ alias: system.alias },
+				this.oidcIdentityProviderMapper.mapToKeycloakIdentityProvider(system, flowAlias)
+			);
+		}
 	}
 
 	private async loadConfigs(sysTypes: SysType[]): Promise<IdentityProviderConfig[]> {
 		return (await this.systemRepo.findAll()).filter((system) =>
 			sysTypes.includes(system.type as SysType)
 		) as IdentityProviderConfig[];
-=======
-			await kc.identityProviders.update(
-				{ alias: system.alias },
-				this.oidcIdentityProviderMapper.mapToKeycloakIdentityProvider(system, flowAlias)
-			);
-		}
-	}
-
-	private async loadConfigs(sysTypes: SysType[]): Promise<IdentityProviderConfig[]> {
-		const systems = (await this.systemRepo.findAll()).filter((system) =>
-			sysTypes.includes(system.type as SysType)
-		) as IdentityProviderConfig[];
-		return systems;
->>>>>>> 65a1be49
 	}
 
 	private async deleteIdentityProvider(alias: string): Promise<void> {
