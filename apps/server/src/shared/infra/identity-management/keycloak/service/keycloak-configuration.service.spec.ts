import { createMock, DeepMocked } from '@golevelup/ts-jest';
import { Configuration } from '@hpi-schul-cloud/commons';
import KeycloakAdminClient from '@keycloak/keycloak-admin-client';
import IdentityProviderRepresentation from '@keycloak/keycloak-admin-client/lib/defs/identityProviderRepresentation';
import UserRepresentation from '@keycloak/keycloak-admin-client/lib/defs/userRepresentation';
import { AuthenticationManagement } from '@keycloak/keycloak-admin-client/lib/resources/authenticationManagement';
import { Clients } from '@keycloak/keycloak-admin-client/lib/resources/clients';
import { IdentityProviders } from '@keycloak/keycloak-admin-client/lib/resources/identityProviders';
import { Realms } from '@keycloak/keycloak-admin-client/lib/resources/realms';
import { ObjectId } from '@mikro-orm/mongodb';
import { ConfigService } from '@nestjs/config';
import { Test, TestingModule } from '@nestjs/testing';
import { SystemTypeEnum } from '@shared/domain';
import { DefaultEncryptionService, SymetricKeyEncryptionService } from '@shared/infra/encryption';
import { systemFactory } from '@shared/testing';
import { SystemDto } from '@src/modules/system/service/dto/system.dto';
import { SystemService } from '@src/modules/system/service/system.service';
import { v1 } from 'uuid';
<<<<<<< HEAD
import { Configuration } from '@hpi-schul-cloud/commons';
import { HttpService } from '@nestjs/axios';
import { of } from 'rxjs';
import { AxiosResponse } from 'axios';
=======
>>>>>>> 7516495e
import { IKeycloakSettings, KeycloakSettings } from '../interface';
import { OidcIdentityProviderMapper } from '../mapper/identity-provider.mapper';
import { KeycloakAdministrationService } from './keycloak-administration.service';
import { KeycloakConfigurationService } from './keycloak-configuration.service';

describe('KeycloakConfigurationService Unit', () => {
	let module: TestingModule;
	let client: DeepMocked<KeycloakAdminClient>;
	let service: KeycloakConfigurationService;
	let configService: DeepMocked<ConfigService>;
	let systemService: DeepMocked<SystemService>;
	let httpServiceMock: DeepMocked<HttpService>;
	let defaultEncryptionService: DeepMocked<SymetricKeyEncryptionService>;
	let settings: IKeycloakSettings;

	const kcApiClientIdentityProvidersMock = createMock<IdentityProviders>();
	const kcApiClientMock = createMock<Clients>();
	const kcApiAuthenticationManagementMock = createMock<AuthenticationManagement>();
	const kcApiRealmsMock = createMock<Realms>();
	const encryptionServiceMock = createMock<SymetricKeyEncryptionService>();
	const adminUsername = 'admin';

	const adminUser: UserRepresentation = {
		id: v1(),
		firstName: 'admin',
		lastName: 'admin',
		email: 'admin@email.tld',
		username: adminUsername,
	};

	const getSettings = (): IKeycloakSettings => {
		return {
			baseUrl: 'http://localhost:8080',
			realmName: 'master',
			clientId: 'dBildungscloud',
			credentials: {
				username: adminUsername,
				password: 'password',
				grantType: 'password',
				clientId: 'client-id',
			},
		};
	};

	const idps: IdentityProviderRepresentation[] = [
		{
			providerId: 'oidc',
			alias: 'alias',
			enabled: true,
			config: {
				clientId: 'clientId',
				clientSecret: 'clientSecret',
				authorizationUrl: 'authorizationUrl',
				tokenUrl: 'tokenUrl',
				logoutUrl: 'logoutUrl',
			},
		},
	];
	const systems: SystemDto[] = [
		{
			id: new ObjectId(0).toString(),
			type: SystemTypeEnum.OIDC.toString(),
			alias: 'alias',
			oidcConfig: {
				clientId: 'clientId',
				clientSecret: 'clientSecret',
				authorizationUrl: 'authorizationUrl',
				tokenUrl: 'tokenUrl',
				logoutUrl: 'logoutUrl',
			},
		},
	];

	beforeAll(async () => {
		module = await Test.createTestingModule({
			providers: [
				KeycloakConfigurationService,
				{
					provide: KeycloakAdministrationService,
					useValue: {
						callKcAdminClient: jest.fn().mockImplementation(async (): Promise<KeycloakAdminClient> => {
							return Promise.resolve(client);
						}),
						testKcConnection: jest.fn().mockResolvedValue(true),
						getAdminUser: jest.fn().mockReturnValue(adminUser.username),
					},
				},
				{
					provide: KeycloakAdminClient,
					useValue: createMock<KeycloakAdminClient>({
						auth: (): Promise<void> => {
							if (settings.credentials.username !== adminUser.username) throw new Error();
							return Promise.resolve();
						},
						setConfig: () => {},
						identityProviders: kcApiClientIdentityProvidersMock,
						authenticationManagement: kcApiAuthenticationManagementMock,
						realms: kcApiRealmsMock,
						clients: kcApiClientMock,
					}),
				},
				{
					provide: SystemService,
					useValue: createMock<SystemService>(),
				},
				{
					provide: KeycloakSettings,
					useFactory: getSettings,
				},
				{
					provide: ConfigService,
					useValue: createMock<ConfigService>({
						get: (key: string) => `${key}-value`,
					}),
				},
				{
					provide: DefaultEncryptionService,
					useValue: encryptionServiceMock,
				},
				{
					provide: OidcIdentityProviderMapper,
					useValue: createMock<OidcIdentityProviderMapper>(),
				},
				{
					provide: HttpService,
					useValue: createMock<HttpService>(),
				},
			],
		}).compile();
		client = module.get(KeycloakAdminClient);
		service = module.get(KeycloakConfigurationService);
		configService = module.get(ConfigService);
		settings = module.get(KeycloakSettings);
		systemService = module.get(SystemService);
		httpServiceMock = module.get(HttpService);
		defaultEncryptionService = module.get(DefaultEncryptionService);
		defaultEncryptionService.encrypt.mockImplementation((data) => `${data}_enc`);
		defaultEncryptionService.decrypt.mockImplementation((data) => `${data}_dec`);
		jest.spyOn(Configuration, 'get').mockReturnValue('localhost');
	});

	afterAll(async () => {
		jest.resetAllMocks();
		await module.close();
	});

	beforeEach(() => {
		systemService.findOidc.mockResolvedValue(systems);
		kcApiClientIdentityProvidersMock.find.mockResolvedValue(idps);
		kcApiClientIdentityProvidersMock.create.mockResolvedValue({ id: '' });
		kcApiClientIdentityProvidersMock.update.mockResolvedValue();
		kcApiClientIdentityProvidersMock.del.mockResolvedValue();
	});

	afterEach(() => {
		systemService.findOidc.mockClear();
		kcApiClientIdentityProvidersMock.find.mockClear();
		kcApiClientIdentityProvidersMock.create.mockClear();
		kcApiClientIdentityProvidersMock.update.mockClear();
		kcApiClientIdentityProvidersMock.del.mockClear();
		kcApiClientIdentityProvidersMock.updateMapper.mockClear();
		kcApiClientIdentityProvidersMock.createMapper.mockClear();
		configService.get.mockClear();
	});

	describe('configureIdentityProviders', () => {
		it('should read configs from database successfully', async () => {
			const result = await service.configureIdentityProviders();
			expect(result).toBeGreaterThan(0);
			expect(systemService.findOidc).toBeCalled();
		});

		it('should create a configuration in Keycloak', async () => {
			kcApiClientIdentityProvidersMock.find.mockResolvedValue([]);

			const result = await service.configureIdentityProviders();
			expect(result).toBe(1);
			expect(kcApiClientIdentityProvidersMock.create).toBeCalledTimes(1);
		});
		it('should update a configuration in Keycloak', async () => {
			const result = await service.configureIdentityProviders();
			expect(result).toBe(1);
			expect(kcApiClientIdentityProvidersMock.update).toBeCalledTimes(1);
		});
		it('should delete a new configuration in Keycloak', async () => {
			systemService.findOidc.mockResolvedValue([]);

			const result = await service.configureIdentityProviders();
			expect(result).toBe(1);
			expect(kcApiClientIdentityProvidersMock.del).toBeCalledTimes(1);
		});
		it('should add a mapper to a newly created identity provider', async () => {
			kcApiClientIdentityProvidersMock.find.mockResolvedValue([]);

			await service.configureIdentityProviders();
			expect(kcApiClientIdentityProvidersMock.createMapper).toBeCalledTimes(1);
		});
		it('should create a mapper for an updated identity provider if non existed before', async () => {
			kcApiClientIdentityProvidersMock.findMappers.mockResolvedValue([]);
			await service.configureIdentityProviders();
			expect(kcApiClientIdentityProvidersMock.createMapper).toBeCalledTimes(1);
		});
		it('should update a mapper for an updated  identity provider', async () => {
			kcApiClientIdentityProvidersMock.findMappers.mockResolvedValue([
				{ id: '1', identityProviderAlias: idps[0].alias, name: 'oidc-username-idp-mapper' },
			]);
			await service.configureIdentityProviders();
			expect(kcApiClientIdentityProvidersMock.updateMapper).toBeCalledTimes(1);
		});
	});

	describe('configureClient', () => {
		beforeAll(() => {
			encryptionServiceMock.encrypt.mockImplementation((value: string) => `encrypted: ${value}`);
			kcApiClientMock.find.mockResolvedValue([]);
			kcApiClientMock.create.mockResolvedValue({ id: 'new_client_id' });
			kcApiClientMock.generateNewClientSecret.mockResolvedValue({ type: 'secret', value: 'generated_client_secret' });
			systemService.find.mockResolvedValue([]);
			const response = {
				data: {
					token_endpoint: 'tokenEndpoint',
					authorization_endpoint: 'authEndpoint',
					end_session_endpoint: 'logoutEndpoint',
					jwks_uri: 'jwksUrl',
				},
			} as AxiosResponse<unknown>;
			httpServiceMock.get.mockReturnValue(of(response));
		});

		afterAll(() => {
			kcApiClientMock.find.mockRestore();
			kcApiClientMock.findOne.mockRestore();
			kcApiClientMock.create.mockRestore();
			kcApiClientMock.generateNewClientSecret.mockRestore();
			systemService.find.mockRestore();
		});

		beforeEach(() => {
			encryptionServiceMock.encrypt.mockClear();
			kcApiClientMock.find.mockClear();
			kcApiClientMock.findOne.mockClear();
			kcApiClientMock.create.mockClear();
			kcApiClientMock.generateNewClientSecret.mockClear();
			systemService.find.mockClear();
			systemService.save.mockClear();
		});

		it('should create client if client not exists', async () => {
			await expect(service.configureClient()).resolves.not.toThrow();
			expect(kcApiClientMock.create).toBeCalledTimes(1);
		});
		it('should not create client if client already exists', async () => {
			kcApiClientMock.find.mockResolvedValueOnce([{ id: 'old_client_id' }]);
			await expect(service.configureClient()).resolves.not.toThrow();
			expect(kcApiClientMock.create).toBeCalledTimes(0);
		});
		it('should generate a new client secret', async () => {
			await expect(service.configureClient()).resolves.not.toThrow();
			expect(kcApiClientMock.generateNewClientSecret).toBeCalledTimes(1);
		});
		it('should encrypt client secret', async () => {
			await expect(service.configureClient()).resolves.not.toThrow();
			expect(encryptionServiceMock.encrypt).toBeCalledTimes(1);
		});
		it('should save client secret', async () => {
			await expect(service.configureClient()).resolves.not.toThrow();
			expect(systemService.save).toHaveBeenCalledWith(
				expect.objectContaining({
					// eslint-disable-next-line @typescript-eslint/no-unsafe-assignment
					oauthConfig: expect.objectContaining({ clientSecret: expect.anything() }),
				})
			);
		});
		it('should create Keycloak system if not already exists', async () => {
			await expect(service.configureClient()).resolves.not.toThrow();
			expect(systemService.save).toHaveBeenCalledWith(expect.objectContaining({ type: SystemTypeEnum.KEYCLOAK }));
		});
		it('should not create Keycloak system if already exists', async () => {
			const mockedSystem = systemFactory.buildWithId();
			systemService.find.mockResolvedValueOnce([mockedSystem]);
			await expect(service.configureClient()).resolves.not.toThrow();
			expect(systemService.save).toHaveBeenCalledWith(expect.objectContaining({ _id: mockedSystem._id }));
		});
	});

	describe('configureBrokerFlows', () => {
		beforeAll(() => {
			kcApiRealmsMock.makeRequest.mockImplementation(() => async () => Promise.resolve([{ id: 'id' }]));
		});

		beforeEach(() => {
			kcApiRealmsMock.makeRequest.mockClear();
		});

		it('should create flow', async () => {
			await expect(service.configureBrokerFlows()).resolves.not.toThrow();
			expect(kcApiRealmsMock.makeRequest).toBeCalledWith(
				expect.objectContaining({
					method: 'POST',
					path: '/{realmName}/authentication/flows',
					urlParamKeys: ['realmName'],
				})
			);
			expect(kcApiRealmsMock.makeRequest).toBeCalledWith(
				expect.objectContaining({
					method: 'GET',
					path: '/{realmName}/authentication/flows',
					urlParamKeys: ['realmName'],
				})
			);
			expect(kcApiRealmsMock.makeRequest).toBeCalledWith(
				expect.objectContaining({
					method: 'GET',
					path: '/{realmName}/authentication/flows/{flowAlias}/executions',
					urlParamKeys: ['realmName', 'flowAlias'],
				})
			);
			expect(kcApiRealmsMock.makeRequest).toBeCalledWith(
				expect.objectContaining({
					method: 'POST',
					path: '/{realmName}/authentication/flows/{flowAlias}/executions/execution',
					urlParamKeys: ['realmName', 'flowAlias'],
				})
			);
			expect(kcApiRealmsMock.makeRequest).toBeCalledWith(
				expect.objectContaining({
					method: 'PUT',
					path: '/{realmName}/authentication/flows/{flowAlias}/executions',
					urlParamKeys: ['realmName', 'flowAlias'],
				})
			);
		});
		it('should skip flow creation', async () => {
			const flowAlias = 'Direct Broker Flow';
			kcApiRealmsMock.makeRequest.mockImplementation(
				() => async () => Promise.resolve([{ alias: flowAlias, id: 'id' }])
			);

			await expect(service.configureBrokerFlows()).resolves.not.toThrow();
			expect(kcApiRealmsMock.makeRequest).toBeCalledWith(
				expect.objectContaining({
					method: 'GET',
					path: '/{realmName}/authentication/flows',
					urlParamKeys: ['realmName'],
				})
			);
			expect(kcApiRealmsMock.makeRequest).not.toBeCalledWith(
				expect.objectContaining({
					method: 'GET',
					path: '/{realmName}/authentication/flows/{flowAlias}/executions',
					urlParamKeys: ['realmName', 'flowAlias'],
				})
			);
			expect(kcApiRealmsMock.makeRequest).not.toBeCalledWith(
				expect.objectContaining({
					method: 'POST',
					path: '/{realmName}/authentication/flows/{flowAlias}/executions/execution',
					urlParamKeys: ['realmName', 'flowAlias'],
				})
			);
			expect(kcApiRealmsMock.makeRequest).not.toBeCalledWith(
				expect.objectContaining({
					method: 'PUT',
					path: '/{realmName}/authentication/flows/{flowAlias}/executions',
					urlParamKeys: ['realmName', 'flowAlias'],
				})
			);
		});
	});
});<|MERGE_RESOLUTION|>--- conflicted
+++ resolved
@@ -16,13 +16,10 @@
 import { SystemDto } from '@src/modules/system/service/dto/system.dto';
 import { SystemService } from '@src/modules/system/service/system.service';
 import { v1 } from 'uuid';
-<<<<<<< HEAD
 import { Configuration } from '@hpi-schul-cloud/commons';
 import { HttpService } from '@nestjs/axios';
 import { of } from 'rxjs';
 import { AxiosResponse } from 'axios';
-=======
->>>>>>> 7516495e
 import { IKeycloakSettings, KeycloakSettings } from '../interface';
 import { OidcIdentityProviderMapper } from '../mapper/identity-provider.mapper';
 import { KeycloakAdministrationService } from './keycloak-administration.service';
