import { createMock, DeepMocked } from '@golevelup/ts-jest';
import KeycloakAdminClient from '@keycloak/keycloak-admin-client';
import IdentityProviderRepresentation from '@keycloak/keycloak-admin-client/lib/defs/identityProviderRepresentation';
import UserRepresentation from '@keycloak/keycloak-admin-client/lib/defs/userRepresentation';
import { AuthenticationManagement } from '@keycloak/keycloak-admin-client/lib/resources/authenticationManagement';
import { Clients } from '@keycloak/keycloak-admin-client/lib/resources/clients';
import { IdentityProviders } from '@keycloak/keycloak-admin-client/lib/resources/identityProviders';
import { Realms } from '@keycloak/keycloak-admin-client/lib/resources/realms';
import { ObjectId } from '@mikro-orm/mongodb';
import { ConfigService } from '@nestjs/config';
import { Test, TestingModule } from '@nestjs/testing';
import { System } from '@shared/domain';
import { DefaultEncryptionService, SymetricKeyEncryptionService } from '@shared/infra/encryption';
import { SystemRepo } from '@shared/repo';
<<<<<<< HEAD
import { systemFactory } from '@shared/testing';
=======
import { DefaultEncryptionService, SymetricKeyEncryptionService } from '@shared/infra/encryption';
>>>>>>> 65a1be49
import { v1 } from 'uuid';
import { SysType } from '../../sys.type';
import { IKeycloakSettings, KeycloakSettings } from '../interface';
import { KeycloakAdministrationService } from './keycloak-administration.service';
import { flowAlias, KeycloakConfigurationService } from './keycloak-configuration.service';
import { OidcIdentityProviderMapper } from '../mapper/identity-provider.mapper';

describe('KeycloakConfigurationService Unit', () => {
	let module: TestingModule;
	let client: DeepMocked<KeycloakAdminClient>;
	let service: KeycloakConfigurationService;
	let configService: DeepMocked<ConfigService>;
	let repo: DeepMocked<SystemRepo>;
	let defaultEncryptionService: DeepMocked<SymetricKeyEncryptionService>;
	let settings: IKeycloakSettings;

	const kcApiClientIdentityProvidersMock = createMock<IdentityProviders>();
	const kcApiClientMock = createMock<Clients>();
	const kcApiAuthenticationManagementMock = createMock<AuthenticationManagement>();
	const kcApiRealmsMock = createMock<Realms>();
	const encryptionServiceMock = createMock<SymetricKeyEncryptionService>();
	const adminUsername = 'admin';

	const adminUser: UserRepresentation = {
		id: v1(),
		firstName: 'admin',
		lastName: 'admin',
		email: 'admin@email.tld',
		username: adminUsername,
	};

	const getSettings = (): IKeycloakSettings => {
		return {
			baseUrl: 'http://localhost:8080',
			realmName: 'master',
			clientId: 'dBildungscloud',
			credentials: {
				username: adminUsername,
				password: 'password',
				grantType: 'password',
				clientId: 'client-id',
			},
		};
	};

	const idps: IdentityProviderRepresentation[] = [
		{
			providerId: 'oidc',
			alias: 'alias',
			enabled: true,
			config: {
				clientId: 'clientId',
				clientSecret: 'clientSecret',
				authorizationUrl: 'authorizationUrl',
				tokenUrl: 'tokenUrl',
				logoutUrl: 'logoutUrl',
			},
		},
	];
	const systems: System[] = [
		{
			_id: new ObjectId(0),
			id: new ObjectId(0).toString(),
			type: SysType.OIDC.toString(),
			alias: 'alias',
			config: {
				clientId: 'clientId',
				clientSecret: 'clientSecret',
				authorizationUrl: 'authorizationUrl',
				tokenUrl: 'tokenUrl',
				logoutUrl: 'logoutUrl',
			},
			createdAt: new Date(),
			updatedAt: new Date(),
		},
	];

	beforeAll(async () => {
		module = await Test.createTestingModule({
			providers: [
				KeycloakConfigurationService,
				{
					provide: KeycloakAdministrationService,
					useValue: {
						callKcAdminClient: jest.fn().mockImplementation(async (): Promise<KeycloakAdminClient> => {
							return Promise.resolve(client);
						}),
						testKcConnection: jest.fn().mockResolvedValue(true),
						getAdminUser: jest.fn().mockReturnValue(adminUser.username),
					},
				},
				{
					provide: KeycloakAdminClient,
					useValue: createMock<KeycloakAdminClient>({
						auth: (): Promise<void> => {
							if (settings.credentials.username !== adminUser.username) throw new Error();
							return Promise.resolve();
						},
						setConfig: () => {},
						identityProviders: kcApiClientIdentityProvidersMock,
						authenticationManagement: kcApiAuthenticationManagementMock,
						realms: kcApiRealmsMock,
						clients: kcApiClientMock,
					}),
				},
				{
					provide: SystemRepo,
					useValue: createMock<SystemRepo>(),
				},
				{
					provide: KeycloakSettings,
					useFactory: getSettings,
				},
				{
					provide: ConfigService,
					useValue: createMock<ConfigService>(),
				},
<<<<<<< HEAD
				{
					provide: DefaultEncryptionService,
					useValue: encryptionServiceMock,
				},
=======
				{ provide: OidcIdentityProviderMapper, useValue: createMock<OidcIdentityProviderMapper>() },
				{ provide: DefaultEncryptionService, useValue: createMock<SymetricKeyEncryptionService>() },
>>>>>>> 65a1be49
			],
		}).compile();
		client = module.get(KeycloakAdminClient);
		service = module.get(KeycloakConfigurationService);
		configService = module.get(ConfigService);
		settings = module.get(KeycloakSettings);
		repo = module.get(SystemRepo);
		defaultEncryptionService = module.get(DefaultEncryptionService);
		defaultEncryptionService.encrypt.mockImplementation((data) => `${data}_enc`);
		defaultEncryptionService.decrypt.mockImplementation((data) => `${data}_dec`);

		repo.findAll.mockResolvedValue(systems);
		kcApiClientIdentityProvidersMock.find.mockResolvedValue(idps);
		kcApiClientIdentityProvidersMock.create.mockResolvedValue({ id: '' });
		kcApiClientIdentityProvidersMock.update.mockResolvedValue();
		kcApiClientIdentityProvidersMock.del.mockResolvedValue();
	});

	beforeEach(() => {
		repo.findAll.mockClear();
		kcApiClientIdentityProvidersMock.find.mockClear();
		kcApiClientIdentityProvidersMock.create.mockClear();
		kcApiClientIdentityProvidersMock.update.mockClear();
		kcApiClientIdentityProvidersMock.del.mockClear();
		configService.get.mockClear();
	});

<<<<<<< HEAD
	describe('configureIdentityProviders', () => {
		it('should read configs from database successfully', async () => {
			const result = await service.configureIdentityProviders();
			expect(result).toBeGreaterThan(0);
			expect(repo.findAll).toBeCalled();
		});

		it('should create a configuration in Keycloak', async () => {
			kcApiClientIdentityProvidersMock.find.mockResolvedValue([]);
=======
	afterAll(() => {
		repo.findAll.mockRestore();
		kcApiClientIdentityProvidersMock.find.mockRestore();
		kcApiClientIdentityProvidersMock.create.mockRestore();
		kcApiClientIdentityProvidersMock.update.mockRestore();
		kcApiClientIdentityProvidersMock.del.mockRestore();
		configService.get.mockRestore();
	});

	it('should read configs from database successfully', async () => {
		const result = await service.configureIdentityProviders();
		expect(result).toBeGreaterThan(0);
		expect(repo.findAll).toBeCalled();
	});
>>>>>>> 65a1be49

			const result = await service.configureIdentityProviders();
			expect(result).toBe(1);
			expect(kcApiClientIdentityProvidersMock.create).toBeCalledTimes(1);

			kcApiClientIdentityProvidersMock.find.mockResolvedValue(idps);
		});
		it('should update a configuration in Keycloak', async () => {
			const result = await service.configureIdentityProviders();
			expect(result).toBe(1);
			expect(kcApiClientIdentityProvidersMock.update).toBeCalledTimes(1);
		});
		it('should decrypt secrets when creating a configuration in Keycloak', async () => {
			kcApiClientIdentityProvidersMock.find.mockResolvedValue([]);

			await service.configureIdentityProviders();
			expect(kcApiClientIdentityProvidersMock.create).toHaveBeenCalledWith(
				// eslint-disable-next-line @typescript-eslint/no-unsafe-assignment
				expect.objectContaining({ config: expect.objectContaining({ clientId: expect.stringMatching('.*dec') }) })
			);

			kcApiClientIdentityProvidersMock.find.mockResolvedValue(idps);
		});
		it('should decrypt secrets when updating a configuration in Keycloak', async () => {
			await service.configureIdentityProviders();
			expect(kcApiClientIdentityProvidersMock.update).toHaveBeenCalledWith(
				expect.anything(),
				// eslint-disable-next-line @typescript-eslint/no-unsafe-assignment
				expect.objectContaining({ config: expect.objectContaining({ clientId: expect.stringMatching('.*dec') }) })
			);
		});
		it('should delete a new configuration in Keycloak', async () => {
			repo.findAll.mockResolvedValue([]);

			const result = await service.configureIdentityProviders();
			expect(result).toBe(1);
			expect(kcApiClientIdentityProvidersMock.del).toBeCalledTimes(1);

			repo.findAll.mockRestore();
		});
	});

	describe('configureClient', () => {
		beforeAll(() => {
			encryptionServiceMock.encrypt.mockImplementation((value: string) => `encrypted: ${value}`);
			kcApiClientMock.find.mockResolvedValue([]);
			kcApiClientMock.create.mockResolvedValue({ id: 'new_client_id' });
			kcApiClientMock.generateNewClientSecret.mockResolvedValue({ type: 'secret', value: 'generated_client_secret' });
			repo.findByFilter.mockResolvedValue([]);
		});

		afterAll(() => {
			kcApiClientMock.find.mockRestore();
			kcApiClientMock.findOne.mockRestore();
			kcApiClientMock.create.mockRestore();
			kcApiClientMock.generateNewClientSecret.mockRestore();
			repo.findByFilter.mockRestore();
		});

		beforeEach(() => {
			encryptionServiceMock.encrypt.mockClear();
			kcApiClientMock.find.mockClear();
			kcApiClientMock.findOne.mockClear();
			kcApiClientMock.create.mockClear();
			kcApiClientMock.generateNewClientSecret.mockClear();
			repo.findByFilter.mockClear();
			repo.save.mockClear();
		});

		it('should create client if client not exists', async () => {
			await expect(service.configureClient()).resolves.not.toThrow();
			expect(kcApiClientMock.create).toBeCalledTimes(1);
		});
		it('should not create client if client already exists', async () => {
			kcApiClientMock.find.mockResolvedValueOnce([{ id: 'old_client_id' }]);
			await expect(service.configureClient()).resolves.not.toThrow();
			expect(kcApiClientMock.create).toBeCalledTimes(0);
		});
		it('should generate a new client secret', async () => {
			await expect(service.configureClient()).resolves.not.toThrow();
			expect(kcApiClientMock.generateNewClientSecret).toBeCalledTimes(1);
		});
		it('should encrypt client secret', async () => {
			await expect(service.configureClient()).resolves.not.toThrow();
			expect(encryptionServiceMock.encrypt).toBeCalledTimes(1);
		});
		it('should save client secret', async () => {
			await expect(service.configureClient()).resolves.not.toThrow();
			expect(repo.save).toBeCalledTimes(2);
		});
		it('should create Keycloak system if not already exists', async () => {
			await expect(service.configureClient()).resolves.not.toThrow();
			expect(repo.save).toBeCalledTimes(2);
		});
		it('should not create Keycloak system if already exists', async () => {
			repo.findByFilter.mockResolvedValueOnce([systemFactory.build()]);
			await expect(service.configureClient()).resolves.not.toThrow();
			expect(repo.save).toBeCalledTimes(0);
		});
		it('should create Keycloak system if not already exists', async () => {
			await expect(service.configureClient()).resolves.not.toThrow();
			expect(repo.save).toBeCalledTimes(2);
		});
		it('should not create Keycloak system if already exists', async () => {
			repo.findByFilter.mockResolvedValueOnce([systemFactory.build()]);
			await expect(service.configureClient()).resolves.not.toThrow();
			expect(repo.save).toBeCalledTimes(0);
		});
	});

	describe('configureBrokerFlows', () => {
		beforeAll(() => {
			kcApiRealmsMock.makeRequest.mockImplementation(() => async () => Promise.resolve([{ id: 'id' }]));
		});

		beforeEach(() => {
			kcApiRealmsMock.makeRequest.mockClear();
		});

		it('should create flow', async () => {
			await expect(service.configureBrokerFlows()).resolves.not.toThrow();
			expect(kcApiRealmsMock.makeRequest).toBeCalledWith(
				expect.objectContaining({
					method: 'POST',
					path: '/{realmName}/authentication/flows',
					urlParamKeys: ['realmName'],
				})
			);
			expect(kcApiRealmsMock.makeRequest).toBeCalledWith(
				expect.objectContaining({
					method: 'GET',
					path: '/{realmName}/authentication/flows',
					urlParamKeys: ['realmName'],
				})
			);
			expect(kcApiRealmsMock.makeRequest).toBeCalledWith(
				expect.objectContaining({
					method: 'GET',
					path: '/{realmName}/authentication/flows/{flowAlias}/executions',
					urlParamKeys: ['realmName', 'flowAlias'],
				})
			);
			expect(kcApiRealmsMock.makeRequest).toBeCalledWith(
				expect.objectContaining({
					method: 'POST',
					path: '/{realmName}/authentication/flows/{flowAlias}/executions/execution',
					urlParamKeys: ['realmName', 'flowAlias'],
				})
			);
			expect(kcApiRealmsMock.makeRequest).toBeCalledWith(
				expect.objectContaining({
					method: 'PUT',
					path: '/{realmName}/authentication/flows/{flowAlias}/executions',
					urlParamKeys: ['realmName', 'flowAlias'],
				})
			);
		});
		it('should skip flow creation', async () => {
			kcApiRealmsMock.makeRequest.mockImplementation(
				() => async () => Promise.resolve([{ alias: flowAlias, id: 'id' }])
			);

			await expect(service.configureBrokerFlows()).resolves.not.toThrow();
			expect(kcApiRealmsMock.makeRequest).toBeCalledWith(
				expect.objectContaining({
					method: 'GET',
					path: '/{realmName}/authentication/flows',
					urlParamKeys: ['realmName'],
				})
			);
			expect(kcApiRealmsMock.makeRequest).not.toBeCalledWith(
				expect.objectContaining({
					method: 'GET',
					path: '/{realmName}/authentication/flows/{flowAlias}/executions',
					urlParamKeys: ['realmName', 'flowAlias'],
				})
			);
			expect(kcApiRealmsMock.makeRequest).not.toBeCalledWith(
				expect.objectContaining({
					method: 'POST',
					path: '/{realmName}/authentication/flows/{flowAlias}/executions/execution',
					urlParamKeys: ['realmName', 'flowAlias'],
				})
			);
			expect(kcApiRealmsMock.makeRequest).not.toBeCalledWith(
				expect.objectContaining({
					method: 'PUT',
					path: '/{realmName}/authentication/flows/{flowAlias}/executions',
					urlParamKeys: ['realmName', 'flowAlias'],
				})
			);
		});
	});
});<|MERGE_RESOLUTION|>--- conflicted
+++ resolved
@@ -12,11 +12,7 @@
 import { System } from '@shared/domain';
 import { DefaultEncryptionService, SymetricKeyEncryptionService } from '@shared/infra/encryption';
 import { SystemRepo } from '@shared/repo';
-<<<<<<< HEAD
 import { systemFactory } from '@shared/testing';
-=======
-import { DefaultEncryptionService, SymetricKeyEncryptionService } from '@shared/infra/encryption';
->>>>>>> 65a1be49
 import { v1 } from 'uuid';
 import { SysType } from '../../sys.type';
 import { IKeycloakSettings, KeycloakSettings } from '../interface';
@@ -134,15 +130,14 @@
 					provide: ConfigService,
 					useValue: createMock<ConfigService>(),
 				},
-<<<<<<< HEAD
 				{
 					provide: DefaultEncryptionService,
 					useValue: encryptionServiceMock,
 				},
-=======
-				{ provide: OidcIdentityProviderMapper, useValue: createMock<OidcIdentityProviderMapper>() },
-				{ provide: DefaultEncryptionService, useValue: createMock<SymetricKeyEncryptionService>() },
->>>>>>> 65a1be49
+				{ 
+          provide: OidcIdentityProviderMapper, 
+          useValue: createMock<OidcIdentityProviderMapper>() 
+        },
 			],
 		}).compile();
 		client = module.get(KeycloakAdminClient);
@@ -170,17 +165,6 @@
 		configService.get.mockClear();
 	});
 
-<<<<<<< HEAD
-	describe('configureIdentityProviders', () => {
-		it('should read configs from database successfully', async () => {
-			const result = await service.configureIdentityProviders();
-			expect(result).toBeGreaterThan(0);
-			expect(repo.findAll).toBeCalled();
-		});
-
-		it('should create a configuration in Keycloak', async () => {
-			kcApiClientIdentityProvidersMock.find.mockResolvedValue([]);
-=======
 	afterAll(() => {
 		repo.findAll.mockRestore();
 		kcApiClientIdentityProvidersMock.find.mockRestore();
@@ -189,13 +173,16 @@
 		kcApiClientIdentityProvidersMock.del.mockRestore();
 		configService.get.mockRestore();
 	});
-
-	it('should read configs from database successfully', async () => {
-		const result = await service.configureIdentityProviders();
-		expect(result).toBeGreaterThan(0);
-		expect(repo.findAll).toBeCalled();
-	});
->>>>>>> 65a1be49
+  
+	describe('configureIdentityProviders', () => {
+		it('should read configs from database successfully', async () => {
+			const result = await service.configureIdentityProviders();
+			expect(result).toBeGreaterThan(0);
+			expect(repo.findAll).toBeCalled();
+		});
+
+		it('should create a configuration in Keycloak', async () => {
+			kcApiClientIdentityProvidersMock.find.mockResolvedValue([]);
 
 			const result = await service.configureIdentityProviders();
 			expect(result).toBe(1);
