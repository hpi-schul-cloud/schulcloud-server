--- conflicted
+++ resolved
@@ -2,22 +2,12 @@
 import { HydraService } from '@shared/infra/oauth-provider/hydra/hydra.service';
 import { createMock, DeepMocked } from '@golevelup/ts-jest';
 import { HttpService } from '@nestjs/axios';
-<<<<<<< HEAD
-import { AxiosRequestConfig } from 'axios';
+import { AxiosRequestConfig, AxiosRequestHeaders, AxiosResponse, Method } from 'axios';
+import { NotImplementedException } from '@nestjs/common';
 import { Configuration } from '@hpi-schul-cloud/commons/lib';
 import { of } from 'rxjs';
 import { AcceptConsentRequestBody, RejectRequestBody } from '@shared/infra/oauth-provider/dto';
 import resetAllMocks = jest.resetAllMocks;
-
-describe('HydraService', () => {
-	let module: TestingModule;
-	let service: HydraService;
-	let httpService: DeepMocked<HttpService>;
-	const hydraUri = Configuration.get('HYDRA_URI') as string;
-=======
-import { AxiosRequestHeaders, AxiosResponse, Method } from 'axios';
-import { of } from 'rxjs';
-import { NotImplementedException } from '@nestjs/common';
 
 class HydraServiceSpec extends HydraService {
 	public async requestSpec<T>(
@@ -41,18 +31,13 @@
 describe('HydraService', () => {
 	let module: TestingModule;
 	let service: HydraServiceSpec;
-
 	let httpService: DeepMocked<HttpService>;
->>>>>>> 59014a41
+	const hydraUri = Configuration.get('HYDRA_URI') as string;
 
 	beforeAll(async () => {
 		module = await Test.createTestingModule({
 			providers: [
-<<<<<<< HEAD
-				HydraService,
-=======
 				HydraServiceSpec,
->>>>>>> 59014a41
 				{
 					provide: HttpService,
 					useValue: createMock<HttpService>(),
@@ -60,11 +45,7 @@
 			],
 		}).compile();
 
-<<<<<<< HEAD
-		service = module.get(HydraService);
-=======
 		service = module.get(HydraServiceSpec);
->>>>>>> 59014a41
 		httpService = module.get(HttpService);
 	});
 
@@ -124,110 +105,6 @@
 	});
 
 	describe('Consent Flow', () => {
-		describe('getConsentRequest', () => {
-			it('should throw', () => {
-				expect(() => service.getConsentRequest('')).toThrow(NotImplementedException);
-			});
-		});
-
-		describe('acceptConsentRequest', () => {
-			it('should throw', () => {
-				expect(() => service.acceptConsentRequest('', {})).toThrow(NotImplementedException);
-			});
-		});
-
-		describe('rejectConsentRequest', () => {
-			it('should throw', () => {
-				expect(() => service.rejectConsentRequest('', {})).toThrow(NotImplementedException);
-			});
-		});
-
-		describe('listConsentSessions', () => {
-			it('should throw', () => {
-				expect(() => service.listConsentSessions('')).toThrow(NotImplementedException);
-			});
-		});
-
-		describe('revokeConsentSession', () => {
-			it('should throw', () => {
-				expect(() => service.revokeConsentSession('', '')).toThrow(NotImplementedException);
-			});
-		});
-	});
-
-	describe('Login Flow', () => {
-		describe('getLoginRequest', () => {
-			it('should throw', () => {
-				expect(() => service.getLoginRequest('')).toThrow(NotImplementedException);
-			});
-		});
-
-		describe('acceptLoginRequest', () => {
-			it('should throw', () => {
-				expect(() => service.acceptLoginRequest('', { subject: '' })).toThrow(NotImplementedException);
-			});
-		});
-
-		describe('rejectLoginRequest', () => {
-			it('should throw', () => {
-				expect(() => service.rejectLoginRequest('', {})).toThrow(NotImplementedException);
-			});
-		});
-	});
-
-	describe('Logout Flow', () => {
-		describe('acceptLogoutRequest', () => {
-			it('should throw', () => {
-				expect(() => service.acceptLogoutRequest('')).toThrow(NotImplementedException);
-			});
-		});
-	});
-
-	describe('Client Flow', () => {
-		describe('listOAuth2Clients', () => {
-			it('should throw', () => {
-				expect(() => service.listOAuth2Clients()).toThrow(NotImplementedException);
-			});
-		});
-
-		describe('getOAuth2Client', () => {
-			it('should throw', () => {
-				expect(() => service.getOAuth2Client('')).toThrow(NotImplementedException);
-			});
-		});
-
-		describe('createOAuth2Client', () => {
-			it('should throw', () => {
-				expect(() => service.createOAuth2Client({})).toThrow(NotImplementedException);
-			});
-		});
-
-		describe('updateOAuth2Client', () => {
-			it('should throw', () => {
-				expect(() => service.updateOAuth2Client('', {})).toThrow(NotImplementedException);
-			});
-		});
-
-		describe('deleteOAuth2Client', () => {
-			it('should throw', () => {
-				expect(() => service.deleteOAuth2Client('')).toThrow(NotImplementedException);
-			});
-		});
-	});
-
-	describe('introspectOAuth2Token', () => {
-		it('should throw', () => {
-			expect(() => service.introspectOAuth2Token('', '')).toThrow(NotImplementedException);
-		});
-	});
-
-	describe('isInstanceAlive', () => {
-		it('should throw', () => {
-			expect(() => service.isInstanceAlive()).toThrow(NotImplementedException);
-		});
-	});
-
-	describe('consent', () => {
 		let challenge: string;
 
 		beforeEach(() => {
@@ -247,54 +124,144 @@
 			resetAllMocks();
 		});
 
-		it('getConsentRequest: should make http request', async () => {
-			// Arrange
-			const config: AxiosRequestConfig = {
-				method: 'GET',
-				url: `${hydraUri}/oauth2/auth/requests/consent?consent_challenge=${challenge}`,
-			};
-
-			// Act
-			await service.getConsentRequest(challenge);
-
-			// Assert
-			expect(httpService.request).toHaveBeenCalledWith(expect.objectContaining(config));
-		});
-
-		it('acceptConsentRequest: should make http request', async () => {
-			// Arrange
-			const body: AcceptConsentRequestBody = {
-				grant_scope: ['offline', 'openid'],
-			};
-			const config: AxiosRequestConfig = {
-				method: 'PUT',
-				url: `${hydraUri}/oauth2/auth/requests/consent/accept?consent_challenge=${challenge}`,
-				data: body,
-			};
-
-			// Act
-			await service.acceptConsentRequest(challenge, body);
-
-			// Assert
-			expect(httpService.request).toHaveBeenCalledWith(expect.objectContaining(config));
-		});
-
-		it('rejectConsentRequest: should make http request', async () => {
-			// Arrange
-			const body: RejectRequestBody = {
-				error: 'error',
-			};
-			const config: AxiosRequestConfig = {
-				method: 'PUT',
-				url: `${hydraUri}/oauth2/auth/requests/consent/reject?consent_challenge=${challenge}`,
-				data: body,
-			};
-
-			// Act
-			await service.rejectConsentRequest(challenge, body);
-
-			// Assert
-			expect(httpService.request).toHaveBeenCalledWith(expect.objectContaining(config));
+		describe('getConsentRequest', () => {
+			it('should make http request', async () => {
+				// Arrange
+				const config: AxiosRequestConfig = {
+					method: 'GET',
+					url: `${hydraUri}/oauth2/auth/requests/consent?consent_challenge=${challenge}`,
+				};
+
+				// Act
+				await service.getConsentRequest(challenge);
+
+				// Assert
+				expect(httpService.request).toHaveBeenCalledWith(expect.objectContaining(config));
+			});
+		});
+
+		describe('acceptConsentRequest', () => {
+			it('should make http request', async () => {
+				// Arrange
+				const body: AcceptConsentRequestBody = {
+					grant_scope: ['offline', 'openid'],
+				};
+				const config: AxiosRequestConfig = {
+					method: 'PUT',
+					url: `${hydraUri}/oauth2/auth/requests/consent/accept?consent_challenge=${challenge}`,
+					data: body,
+				};
+
+				// Act
+				await service.acceptConsentRequest(challenge, body);
+
+				// Assert
+				expect(httpService.request).toHaveBeenCalledWith(expect.objectContaining(config));
+			});
+		});
+
+		describe('rejectConsentRequest', () => {
+			it('should make http request', async () => {
+				// Arrange
+				const body: RejectRequestBody = {
+					error: 'error',
+				};
+				const config: AxiosRequestConfig = {
+					method: 'PUT',
+					url: `${hydraUri}/oauth2/auth/requests/consent/reject?consent_challenge=${challenge}`,
+					data: body,
+				};
+
+				// Act
+				await service.rejectConsentRequest(challenge, body);
+
+				// Assert
+				expect(httpService.request).toHaveBeenCalledWith(expect.objectContaining(config));
+			});
+		});
+
+		describe('listConsentSessions', () => {
+			it('should throw', () => {
+				expect(() => service.listConsentSessions('')).toThrow(NotImplementedException);
+			});
+		});
+
+		describe('revokeConsentSession', () => {
+			it('should throw', () => {
+				expect(() => service.revokeConsentSession('', '')).toThrow(NotImplementedException);
+			});
+		});
+	});
+
+	describe('Login Flow', () => {
+		describe('getLoginRequest', () => {
+			it('should throw', () => {
+				expect(() => service.getLoginRequest('')).toThrow(NotImplementedException);
+			});
+		});
+
+		describe('acceptLoginRequest', () => {
+			it('should throw', () => {
+				expect(() => service.acceptLoginRequest('', { subject: '' })).toThrow(NotImplementedException);
+			});
+		});
+
+		describe('rejectLoginRequest', () => {
+			it('should throw', () => {
+				expect(() => service.rejectLoginRequest('', {})).toThrow(NotImplementedException);
+			});
+		});
+	});
+
+	describe('Logout Flow', () => {
+		describe('acceptLogoutRequest', () => {
+			it('should throw', () => {
+				expect(() => service.acceptLogoutRequest('')).toThrow(NotImplementedException);
+			});
+		});
+	});
+
+	describe('Client Flow', () => {
+		describe('listOAuth2Clients', () => {
+			it('should throw', () => {
+				expect(() => service.listOAuth2Clients()).toThrow(NotImplementedException);
+			});
+		});
+
+		describe('getOAuth2Client', () => {
+			it('should throw', () => {
+				expect(() => service.getOAuth2Client('')).toThrow(NotImplementedException);
+			});
+		});
+
+		describe('createOAuth2Client', () => {
+			it('should throw', () => {
+				expect(() => service.createOAuth2Client({})).toThrow(NotImplementedException);
+			});
+		});
+
+		describe('updateOAuth2Client', () => {
+			it('should throw', () => {
+				expect(() => service.updateOAuth2Client('', {})).toThrow(NotImplementedException);
+			});
+		});
+
+		describe('deleteOAuth2Client', () => {
+			it('should throw', () => {
+				expect(() => service.deleteOAuth2Client('')).toThrow(NotImplementedException);
+			});
+		});
+	});
+
+	describe('introspectOAuth2Token', () => {
+		it('should throw', () => {
+			expect(() => service.introspectOAuth2Token('', '')).toThrow(NotImplementedException);
+		});
+	});
+
+	describe('isInstanceAlive', () => {
+		it('should throw', () => {
+			expect(() => service.isInstanceAlive()).toThrow(NotImplementedException);
 		});
 	});
 });