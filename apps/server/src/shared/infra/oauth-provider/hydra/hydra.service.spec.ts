import { Test, TestingModule } from '@nestjs/testing';
import { HydraService } from '@shared/infra/oauth-provider/hydra/hydra.service';
import { createMock, DeepMocked } from '@golevelup/ts-jest';
import { HttpService } from '@nestjs/axios';
import { AxiosRequestConfig, AxiosRequestHeaders, AxiosResponse, Method } from 'axios';
<<<<<<< HEAD
import {
	AcceptConsentRequestBody,
	ProviderConsentResponse,
	ProviderOauthClient,
	ProviderRedirectResponse,
	RejectRequestBody,
} from '@shared/infra/oauth-provider/dto';
import { Configuration } from '@hpi-schul-cloud/commons/lib';
import { NotImplementedException } from '@nestjs/common';
import { of } from 'rxjs';
import resetAllMocks = jest.resetAllMocks;
=======
import { of } from 'rxjs';
import { IntrospectResponse, OauthClient, RedirectResponse } from '@shared/infra/oauth-provider/dto/index';
import { ProviderConsentSessionResponse } from '@shared/infra/oauth-provider/dto/response/provider-consent-session.response';
import { Configuration } from '@hpi-schul-cloud/commons/lib';
>>>>>>> 5393ab44

class HydraServiceSpec extends HydraService {
	public async requestSpec<T>(
		method: Method,
		url: string,
		data?: unknown,
		additionalHeaders: AxiosRequestHeaders = {}
	): Promise<T> {
		return super.request(method, url, data, additionalHeaders);
	}
}

const createAxiosResponse = <T>(data: T): AxiosResponse<T> => ({
	data,
	status: 200,
	statusText: '',
	headers: {},
	config: {},
});

describe('HydraService', () => {
	let module: TestingModule;
	let service: HydraServiceSpec;

	let httpService: DeepMocked<HttpService>;

	const hydraUri = 'http://hydra.uri';

	beforeAll(async () => {
		jest.spyOn(Configuration, 'get').mockReturnValue(hydraUri);

		module = await Test.createTestingModule({
			providers: [
				HydraServiceSpec,
				{
					provide: HttpService,
					useValue: createMock<HttpService>(),
				},
			],
		}).compile();

		service = module.get(HydraServiceSpec);
		httpService = module.get(HttpService);
	});

	afterAll(async () => {
		await module.close();
		jest.clearAllMocks();
	});

	describe('request', () => {
		it('should return data when called with all parameters', async () => {
			const data: { test: string } = {
				test: 'data',
			};

			httpService.request.mockReturnValue(of(createAxiosResponse(data)));

			const result: { test: string } = await service.requestSpec(
				'GET',
				'testUrl',
				{ dataKey: 'dataValue' },
				{ headerKey: 'headerValue' }
			);

			expect(result).toEqual(data);
			expect(httpService.request).toHaveBeenCalledWith(
				expect.objectContaining({
					url: 'testUrl',
					method: 'GET',
					headers: {
						'X-Forwarded-Proto': 'https',
						headerKey: 'headerValue',
					},
					data: { dataKey: 'dataValue' },
				})
			);
		});

		it('should return data when called with only necessary parameters', async () => {
			const data: { test: string } = {
				test: 'data',
			};

			httpService.request.mockReturnValue(of(createAxiosResponse(data)));

			const result: { test: string } = await service.requestSpec('GET', 'testUrl');

			expect(result).toEqual(data);
			expect(httpService.request).toHaveBeenCalledWith(
				expect.objectContaining({
					url: 'testUrl',
					method: 'GET',
					headers: {
						'X-Forwarded-Proto': 'https',
					},
				})
			);
		});
	});

	describe('Client Flow', () => {
		describe('listOAuth2Clients', () => {
			it('should list all oauth2 clients', async () => {
				const data: ProviderOauthClient[] = [
					{
						client_id: 'client1',
					},
					{
						client_id: 'client2',
					},
				];

				httpService.request.mockReturnValue(of(createAxiosResponse(data)));

				const result: ProviderOauthClient[] = await service.listOAuth2Clients();

				expect(result).toEqual(data);
				expect(httpService.request).toHaveBeenCalledWith(
					expect.objectContaining({
						url: `${hydraUri}/clients`,
						method: 'GET',
						headers: {
							'X-Forwarded-Proto': 'https',
						},
					})
				);
			});

			it('should list all oauth2 clients within parameters', async () => {
				const data: ProviderOauthClient[] = [
					{
						client_id: 'client1',
						owner: 'clientOwner',
					},
				];

				httpService.request.mockReturnValue(of(createAxiosResponse(data)));

				const result: ProviderOauthClient[] = await service.listOAuth2Clients(1, 0, 'client1', 'clientOwner');

				expect(result).toEqual(data);
				expect(httpService.request).toHaveBeenCalledWith(
					expect.objectContaining({
						url: `${hydraUri}/clients?limit=1&offset=0&client_name=client1&owner=clientOwner`,
						method: 'GET',
						headers: {
							'X-Forwarded-Proto': 'https',
						},
					})
				);
			});
		});

		describe('getOAuth2Client', () => {
			it('should get oauth2 client', async () => {
				const data: ProviderOauthClient = {
					client_id: 'client',
				};
				httpService.request.mockReturnValue(of(createAxiosResponse(data)));

				const result: ProviderOauthClient = await service.getOAuth2Client('clientId');

				expect(result).toEqual(data);
				expect(httpService.request).toHaveBeenCalledWith(
					expect.objectContaining({
						url: `${hydraUri}/clients/clientId`,
						method: 'GET',
						headers: {
							'X-Forwarded-Proto': 'https',
						},
					})
				);
			});
		});

		describe('createOAuth2Client', () => {
			it('should create oauth2 client', async () => {
				const data: ProviderOauthClient = {
					client_id: 'client',
				};
				httpService.request.mockReturnValue(of(createAxiosResponse(data)));

				const result: ProviderOauthClient = await service.createOAuth2Client(data);

				expect(result).toEqual(data);
				expect(httpService.request).toHaveBeenCalledWith(
					expect.objectContaining({
						url: `${hydraUri}/clients`,
						method: 'POST',
						headers: {
							'X-Forwarded-Proto': 'https',
						},
						data,
					})
				);
			});
		});

		describe('updateOAuth2Client', () => {
			it('should update oauth2 client', async () => {
				const data: ProviderOauthClient = {
					client_id: 'client',
				};
				httpService.request.mockReturnValue(of(createAxiosResponse(data)));

				const result: ProviderOauthClient = await service.updateOAuth2Client('clientId', data);

				expect(result).toEqual(data);
				expect(httpService.request).toHaveBeenCalledWith(
					expect.objectContaining({
						url: `${hydraUri}/clients/clientId`,
						method: 'PUT',
						headers: {
							'X-Forwarded-Proto': 'https',
						},
						data,
					})
				);
			});
		});

		describe('deleteOAuth2Client', () => {
			it('should delete oauth2 client', async () => {
				httpService.request.mockReturnValue(of(createAxiosResponse({})));

				await service.deleteOAuth2Client('clientId');

				expect(httpService.request).toHaveBeenCalledWith(
					expect.objectContaining({
						url: `${hydraUri}/clients/clientId`,
						method: 'DELETE',
						headers: {
							'X-Forwarded-Proto': 'https',
						},
					})
				);
			});
		});
	});

	describe('Consent Flow', () => {
<<<<<<< HEAD
		let challenge: string;

		beforeEach(() => {
			challenge = 'challengexyz';
		});

		afterEach(() => {
			resetAllMocks();
		});

		describe('getConsentRequest', () => {
			it('should make http request', async () => {
				// Arrange
				const config: AxiosRequestConfig = {
					method: 'GET',
					url: `${hydraUri}/oauth2/auth/requests/consent?consent_challenge=${challenge}`,
				};
				httpService.request.mockReturnValue(of(createAxiosResponse<ProviderConsentResponse>({ challenge })));

				// Act
				const result: ProviderConsentResponse = await service.getConsentRequest(challenge);

				// Assert
				expect(result.challenge).toEqual(challenge);
				expect(httpService.request).toHaveBeenCalledWith(expect.objectContaining(config));
			});
		});

		describe('acceptConsentRequest', () => {
			it('should make http request', async () => {
				// Arrange
				const body: AcceptConsentRequestBody = {
					grant_scope: ['offline', 'openid'],
				};
				const config: AxiosRequestConfig = {
					method: 'PUT',
					url: `${hydraUri}/oauth2/auth/requests/consent/accept?consent_challenge=${challenge}`,
					data: body,
				};
				const expectedRedirectTo = 'redirectTo';
				httpService.request.mockReturnValue(
					of(createAxiosResponse<ProviderRedirectResponse>({ redirect_to: expectedRedirectTo }))
				);

				// Act
				const result: ProviderRedirectResponse = await service.acceptConsentRequest(challenge, body);

				// Assert
				expect(result.redirect_to).toEqual(expectedRedirectTo);
				expect(httpService.request).toHaveBeenCalledWith(expect.objectContaining(config));
			});
		});

		describe('rejectConsentRequest', () => {
			it('should make http request', async () => {
				// Arrange
				const body: RejectRequestBody = {
					error: 'error',
				};
				const config: AxiosRequestConfig = {
					method: 'PUT',
					url: `${hydraUri}/oauth2/auth/requests/consent/reject?consent_challenge=${challenge}`,
					data: body,
				};
				const expectedRedirectTo = 'redirectTo';
				httpService.request.mockReturnValue(
					of(createAxiosResponse<ProviderRedirectResponse>({ redirect_to: expectedRedirectTo }))
				);

				// Act
				const result: ProviderRedirectResponse = await service.rejectConsentRequest(challenge, body);

				// Assert
				expect(result.redirect_to).toEqual(expectedRedirectTo);
				expect(httpService.request).toHaveBeenCalledWith(expect.objectContaining(config));
			});
		});

		describe('listConsentSessions', () => {
			it('should throw', () => {
				expect(() => service.listConsentSessions('')).toThrow(NotImplementedException);
=======
		describe('listConsentSessions', () => {
			it('should list all consent sessions', async () => {
				const response: ProviderConsentSessionResponse[] = [{ consent_request: { challenge: 'challenge' } }];
				httpService.request.mockReturnValue(of(createAxiosResponse(response)));

				const result: ProviderConsentSessionResponse[] = await service.listConsentSessions('userId');

				expect(result).toEqual(response);
				expect(httpService.request).toHaveBeenCalledWith(
					expect.objectContaining({
						url: `${hydraUri}/oauth2/auth/sessions/consent?subject=userId`,
						method: 'GET',
						headers: {
							'X-Forwarded-Proto': 'https',
						},
					})
				);
>>>>>>> 5393ab44
			});
		});

		describe('revokeConsentSession', () => {
			it('should revoke all consent sessions', async () => {
				httpService.request.mockReturnValue(of(createAxiosResponse({})));

				await service.revokeConsentSession('userId', 'clientId');

				expect(httpService.request).toHaveBeenCalledWith(
					expect.objectContaining({
						url: `${hydraUri}/oauth2/auth/sessions/consent?subject=userId&client=clientId`,
						method: 'DELETE',
						headers: {
							'X-Forwarded-Proto': 'https',
						},
					})
				);
			});
		});

<<<<<<< HEAD
	describe('Logout Flow', () => {
		describe('acceptLogoutRequest', () => {
			it('should make http request', async () => {
				// Arrange
				const responseMock: ProviderRedirectResponse = { redirect_to: 'redirect_mock' };
				httpService.request.mockReturnValue(of(createAxiosResponse(responseMock)));
				const config: AxiosRequestConfig = {
					method: 'PUT',
					url: `${hydraUri}/oauth2/auth/requests/logout/accept?logout_challenge=challenge_mock`,
					headers: { 'X-Forwarded-Proto': 'https' },
				};

				// Act
				const response: ProviderRedirectResponse = await service.acceptLogoutRequest('challenge_mock');
=======
		describe('Logout Flow', () => {
			describe('acceptLogoutRequest', () => {
				it('should make http request', async () => {
					// Arrange
					const responseMock: RedirectResponse = { redirect_to: 'redirect_mock' };
					httpService.request.mockReturnValue(of(createAxiosResponse(responseMock)));
					const config: AxiosRequestConfig = {
						method: 'PUT',
						url: `${hydraUri}/oauth2/auth/requests/logout/accept?logout_challenge=challenge_mock`,
						headers: { 'X-Forwarded-Proto': 'https' },
					};

					// Act
					const response: RedirectResponse = await service.acceptLogoutRequest('challenge_mock');
>>>>>>> 5393ab44

					// Assert
					expect(httpService.request).toHaveBeenCalledWith(expect.objectContaining(config));
					expect(response).toEqual(responseMock);
				});
			});
		});

		describe('Miscellaneous', () => {
			describe('introspectOAuth2Token', () => {
				it('should return introspect', async () => {
					const response: IntrospectResponse = {
						active: true,
					};
					httpService.request.mockReturnValue(of(createAxiosResponse(response)));

					const result: IntrospectResponse = await service.introspectOAuth2Token('token', 'scope');

					expect(result).toEqual(response);
					expect(httpService.request).toHaveBeenCalledWith(
						expect.objectContaining({
							url: `${hydraUri}/oauth2/introspect`,
							method: 'POST',
							headers: {
								'X-Forwarded-Proto': 'https',
								'Content-Type': 'application/x-www-form-urlencoded',
							},
							data: 'token=token&scope=scope',
						})
					);
				});
			});

			describe('isInstanceAlive', () => {
				it('should check if hydra is alive', async () => {
					httpService.request.mockReturnValue(of(createAxiosResponse(true)));

					const result: boolean = await service.isInstanceAlive();

					expect(result).toEqual(true);
					expect(httpService.request).toHaveBeenCalledWith(
						expect.objectContaining({
							url: `${hydraUri}/health/alive`,
							method: 'GET',
							headers: {
								'X-Forwarded-Proto': 'https',
							},
						})
					);
				});
			});
		});
	});
});<|MERGE_RESOLUTION|>--- conflicted
+++ resolved
@@ -3,7 +3,6 @@
 import { createMock, DeepMocked } from '@golevelup/ts-jest';
 import { HttpService } from '@nestjs/axios';
 import { AxiosRequestConfig, AxiosRequestHeaders, AxiosResponse, Method } from 'axios';
-<<<<<<< HEAD
 import {
 	AcceptConsentRequestBody,
 	ProviderConsentResponse,
@@ -11,16 +10,11 @@
 	ProviderRedirectResponse,
 	RejectRequestBody,
 } from '@shared/infra/oauth-provider/dto';
-import { Configuration } from '@hpi-schul-cloud/commons/lib';
-import { NotImplementedException } from '@nestjs/common';
 import { of } from 'rxjs';
-import resetAllMocks = jest.resetAllMocks;
-=======
-import { of } from 'rxjs';
-import { IntrospectResponse, OauthClient, RedirectResponse } from '@shared/infra/oauth-provider/dto/index';
+import { IntrospectResponse } from '@shared/infra/oauth-provider/dto/index';
 import { ProviderConsentSessionResponse } from '@shared/infra/oauth-provider/dto/response/provider-consent-session.response';
 import { Configuration } from '@hpi-schul-cloud/commons/lib';
->>>>>>> 5393ab44
+import resetAllMocks = jest.resetAllMocks;
 
 class HydraServiceSpec extends HydraService {
 	public async requestSpec<T>(
@@ -263,7 +257,6 @@
 	});
 
 	describe('Consent Flow', () => {
-<<<<<<< HEAD
 		let challenge: string;
 
 		beforeEach(() => {
@@ -343,10 +336,6 @@
 		});
 
 		describe('listConsentSessions', () => {
-			it('should throw', () => {
-				expect(() => service.listConsentSessions('')).toThrow(NotImplementedException);
-=======
-		describe('listConsentSessions', () => {
 			it('should list all consent sessions', async () => {
 				const response: ProviderConsentSessionResponse[] = [{ consent_request: { challenge: 'challenge' } }];
 				httpService.request.mockReturnValue(of(createAxiosResponse(response)));
@@ -363,7 +352,6 @@
 						},
 					})
 				);
->>>>>>> 5393ab44
 			});
 		});
 
@@ -385,27 +373,10 @@
 			});
 		});
 
-<<<<<<< HEAD
-	describe('Logout Flow', () => {
-		describe('acceptLogoutRequest', () => {
-			it('should make http request', async () => {
-				// Arrange
-				const responseMock: ProviderRedirectResponse = { redirect_to: 'redirect_mock' };
-				httpService.request.mockReturnValue(of(createAxiosResponse(responseMock)));
-				const config: AxiosRequestConfig = {
-					method: 'PUT',
-					url: `${hydraUri}/oauth2/auth/requests/logout/accept?logout_challenge=challenge_mock`,
-					headers: { 'X-Forwarded-Proto': 'https' },
-				};
-
-				// Act
-				const response: ProviderRedirectResponse = await service.acceptLogoutRequest('challenge_mock');
-=======
 		describe('Logout Flow', () => {
 			describe('acceptLogoutRequest', () => {
 				it('should make http request', async () => {
-					// Arrange
-					const responseMock: RedirectResponse = { redirect_to: 'redirect_mock' };
+					const responseMock: ProviderRedirectResponse = { redirect_to: 'redirect_mock' };
 					httpService.request.mockReturnValue(of(createAxiosResponse(responseMock)));
 					const config: AxiosRequestConfig = {
 						method: 'PUT',
@@ -413,11 +384,8 @@
 						headers: { 'X-Forwarded-Proto': 'https' },
 					};
 
-					// Act
-					const response: RedirectResponse = await service.acceptLogoutRequest('challenge_mock');
->>>>>>> 5393ab44
-
-					// Assert
+					const response: ProviderRedirectResponse = await service.acceptLogoutRequest('challenge_mock');
+
 					expect(httpService.request).toHaveBeenCalledWith(expect.objectContaining(config));
 					expect(response).toEqual(responseMock);
 				});
