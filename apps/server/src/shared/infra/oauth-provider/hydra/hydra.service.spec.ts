--- conflicted
+++ resolved
@@ -3,7 +3,6 @@
 import { createMock, DeepMocked } from '@golevelup/ts-jest';
 import { HttpService } from '@nestjs/axios';
 import { AxiosRequestConfig, AxiosRequestHeaders, AxiosResponse, Method } from 'axios';
-<<<<<<< HEAD
 import { NotImplementedException } from '@nestjs/common';
 import { Configuration } from '@hpi-schul-cloud/commons/lib';
 import { of } from 'rxjs';
@@ -14,12 +13,6 @@
 	RejectRequestBody,
 } from '@shared/infra/oauth-provider/dto';
 import resetAllMocks = jest.resetAllMocks;
-=======
-import { of } from 'rxjs';
-import { NotImplementedException } from '@nestjs/common';
-import { Configuration } from '@hpi-schul-cloud/commons/lib';
-import { RedirectResponse } from '@shared/infra/oauth-provider/dto';
->>>>>>> 919cfe43
 
 class HydraServiceSpec extends HydraService {
 	public async requestSpec<T>(
@@ -45,7 +38,6 @@
 	let service: HydraServiceSpec;
 
 	let httpService: DeepMocked<HttpService>;
-	const hydraUri = Configuration.get('HYDRA_URI') as string;
 
 	const hydraUri = Configuration.get('HYDRA_URI') as string;
 
@@ -235,7 +227,7 @@
 		describe('acceptLogoutRequest', () => {
 			it('should make http request', async () => {
 				// Arrange
-				const responseMock: RedirectResponse = { redirect_to: 'redirect_mock' };
+				const responseMock: ProviderRedirectResponse = { redirect_to: 'redirect_mock' };
 				httpService.request.mockReturnValue(of(createAxiosResponse(responseMock)));
 				const config: AxiosRequestConfig = {
 					method: 'PUT',
@@ -244,7 +236,7 @@
 				};
 
 				// Act
-				const response: RedirectResponse = await service.acceptLogoutRequest('challenge_mock');
+				const response: ProviderRedirectResponse = await service.acceptLogoutRequest('challenge_mock');
 
 				// Assert
 				expect(httpService.request).toHaveBeenCalledWith(expect.objectContaining(config));
