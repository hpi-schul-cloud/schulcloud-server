--- conflicted
+++ resolved
@@ -4,16 +4,10 @@
 import { HttpService } from '@nestjs/axios';
 import { AxiosRequestConfig, AxiosRequestHeaders, AxiosResponse, Method } from 'axios';
 import { of } from 'rxjs';
-<<<<<<< HEAD
-import { IntrospectResponse } from '@shared/infra/oauth-provider/dto/index';
+import { IntrospectResponse, OauthClient, RedirectResponse } from '@shared/infra/oauth-provider/dto/index';
 import { ProviderConsentSessionResponse } from '@shared/infra/oauth-provider/dto/response/provider-consent-session.response';
-import { RedirectResponse } from '@shared/infra/oauth-provider/dto';
-import { Configuration } from '@hpi-schul-cloud/commons/lib';
-=======
-import { OauthClient, RedirectResponse } from '@shared/infra/oauth-provider/dto';
 import { Configuration } from '@hpi-schul-cloud/commons/lib';
 import { NotImplementedException } from '@nestjs/common';
->>>>>>> 5cd2bc7a
 
 class HydraServiceSpec extends HydraService {
 	public async requestSpec<T>(
@@ -277,7 +271,6 @@
 		});
 
 		describe('revokeConsentSession', () => {
-<<<<<<< HEAD
 			it('should revoke all consent sessions', async () => {
 				httpService.request.mockReturnValue(of(createAxiosResponse({})));
 
@@ -360,65 +353,6 @@
 					);
 				});
 			});
-=======
-			it('should throw', () => {
-				expect(() => service.revokeConsentSession('', '')).toThrow(NotImplementedException);
-			});
-		});
-	});
-
-	describe('Login Flow', () => {
-		describe('getLoginRequest', () => {
-			it('should throw', () => {
-				expect(() => service.getLoginRequest('')).toThrow(NotImplementedException);
-			});
-		});
-
-		describe('acceptLoginRequest', () => {
-			it('should throw', () => {
-				expect(() => service.acceptLoginRequest('', { subject: '' })).toThrow(NotImplementedException);
-			});
-		});
-
-		describe('rejectLoginRequest', () => {
-			it('should throw', () => {
-				expect(() => service.rejectLoginRequest('', {})).toThrow(NotImplementedException);
-			});
-		});
-	});
-
-	describe('Logout Flow', () => {
-		describe('acceptLogoutRequest', () => {
-			it('should make http request', async () => {
-				// Arrange
-				const responseMock: RedirectResponse = { redirect_to: 'redirect_mock' };
-				httpService.request.mockReturnValue(of(createAxiosResponse(responseMock)));
-				const config: AxiosRequestConfig = {
-					method: 'PUT',
-					url: `${hydraUri}/oauth2/auth/requests/logout/accept?logout_challenge=challenge_mock`,
-					headers: { 'X-Forwarded-Proto': 'https' },
-				};
-
-				// Act
-				const response: RedirectResponse = await service.acceptLogoutRequest('challenge_mock');
-
-				// Assert
-				expect(httpService.request).toHaveBeenCalledWith(expect.objectContaining(config));
-				expect(response).toEqual(responseMock);
-			});
-		});
-	});
-
-	describe('introspectOAuth2Token', () => {
-		it('should throw', () => {
-			expect(() => service.introspectOAuth2Token('', '')).toThrow(NotImplementedException);
-		});
-	});
-
-	describe('isInstanceAlive', () => {
-		it('should throw', () => {
-			expect(() => service.isInstanceAlive()).toThrow(NotImplementedException);
->>>>>>> 5cd2bc7a
 		});
 	});
 });