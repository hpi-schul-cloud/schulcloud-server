--- conflicted
+++ resolved
@@ -4,15 +4,10 @@
 import { HttpService } from '@nestjs/axios';
 import { AxiosRequestConfig, AxiosRequestHeaders, AxiosResponse, Method } from 'axios';
 import { of } from 'rxjs';
-<<<<<<< HEAD
 import { IntrospectResponse } from '@shared/infra/oauth-provider/dto/index';
+import { ProviderConsentSessionResponse } from '@shared/infra/oauth-provider/dto/response/provider-consent-session.response';
+import { RedirectResponse } from '@shared/infra/oauth-provider/dto';
 import { Configuration } from '@hpi-schul-cloud/commons/lib';
-import { ProviderConsentSessionResponse } from '@shared/infra/oauth-provider/dto/response/provider-consent-session.response';
-=======
-import { NotImplementedException } from '@nestjs/common';
-import { Configuration } from '@hpi-schul-cloud/commons/lib';
-import { RedirectResponse } from '@shared/infra/oauth-provider/dto';
->>>>>>> 27c478fa
 
 class HydraServiceSpec extends HydraService {
 	public async requestSpec<T>(
@@ -39,11 +34,7 @@
 
 	let httpService: DeepMocked<HttpService>;
 
-<<<<<<< HEAD
 	const hydraUri = 'http://hydra.uri';
-=======
-	const hydraUri = Configuration.get('HYDRA_URI') as string;
->>>>>>> 27c478fa
 
 	beforeAll(async () => {
 		jest.spyOn(Configuration, 'get').mockReturnValue(hydraUri);
@@ -139,7 +130,6 @@
 		});
 
 		describe('revokeConsentSession', () => {
-<<<<<<< HEAD
 			it('should revoke all consent sessions', async () => {
 				httpService.request.mockReturnValue(of(createAxiosResponse({})));
 
@@ -154,97 +144,73 @@
 						},
 					})
 				);
-=======
-			it('should throw', () => {
-				expect(() => service.revokeConsentSession('', '')).toThrow(NotImplementedException);
-			});
-		});
-	});
-
-	describe('Login Flow', () => {
-		describe('getLoginRequest', () => {
-			it('should throw', () => {
-				expect(() => service.getLoginRequest('')).toThrow(NotImplementedException);
-			});
-		});
-
-		describe('acceptLoginRequest', () => {
-			it('should throw', () => {
-				expect(() => service.acceptLoginRequest('', { subject: '' })).toThrow(NotImplementedException);
-			});
-		});
-
-		describe('rejectLoginRequest', () => {
-			it('should throw', () => {
-				expect(() => service.rejectLoginRequest('', {})).toThrow(NotImplementedException);
-			});
-		});
-	});
-
-	describe('Logout Flow', () => {
-		describe('acceptLogoutRequest', () => {
-			it('should make http request', async () => {
-				// Arrange
-				const responseMock: RedirectResponse = { redirect_to: 'redirect_mock' };
-				httpService.request.mockReturnValue(of(createAxiosResponse(responseMock)));
-				const config: AxiosRequestConfig = {
-					method: 'PUT',
-					url: `${hydraUri}/oauth2/auth/requests/logout/accept?logout_challenge=challenge_mock`,
-					headers: { 'X-Forwarded-Proto': 'https' },
-				};
-
-				// Act
-				const response: RedirectResponse = await service.acceptLogoutRequest('challenge_mock');
-
-				// Assert
-				expect(httpService.request).toHaveBeenCalledWith(expect.objectContaining(config));
-				expect(response).toEqual(responseMock);
->>>>>>> 27c478fa
-			});
-		});
-	});
-
-	describe('Miscellaneous', () => {
-		describe('introspectOAuth2Token', () => {
-			it('should return introspect', async () => {
-				const response: IntrospectResponse = {
-					active: true,
-				};
-				httpService.request.mockReturnValue(of(createAxiosResponse(response)));
-
-				const result: IntrospectResponse = await service.introspectOAuth2Token('token', 'scope');
-
-				expect(result).toEqual(response);
-				expect(httpService.request).toHaveBeenCalledWith(
-					expect.objectContaining({
-						url: `${hydraUri}/oauth2/introspect`,
-						method: 'POST',
-						headers: {
-							'X-Forwarded-Proto': 'https',
-							'Content-Type': 'application/x-www-form-urlencoded',
-						},
-						data: 'token=token&scope=scope',
-					})
-				);
-			});
-		});
-
-		describe('isInstanceAlive', () => {
-			it('should check if hydra is alive', async () => {
-				httpService.request.mockReturnValue(of(createAxiosResponse(true)));
-
-				const result: boolean = await service.isInstanceAlive();
-
-				expect(result).toEqual(true);
-				expect(httpService.request).toHaveBeenCalledWith(
-					expect.objectContaining({
-						url: `${hydraUri}/health/alive`,
-						method: 'GET',
-						headers: {
-							'X-Forwarded-Proto': 'https',
-						},
-					})
-				);
+			});
+		});
+
+		describe('Logout Flow', () => {
+			describe('acceptLogoutRequest', () => {
+				it('should make http request', async () => {
+					// Arrange
+					const responseMock: RedirectResponse = { redirect_to: 'redirect_mock' };
+					httpService.request.mockReturnValue(of(createAxiosResponse(responseMock)));
+					const config: AxiosRequestConfig = {
+						method: 'PUT',
+						url: `${hydraUri}/oauth2/auth/requests/logout/accept?logout_challenge=challenge_mock`,
+						headers: { 'X-Forwarded-Proto': 'https' },
+					};
+
+					// Act
+					const response: RedirectResponse = await service.acceptLogoutRequest('challenge_mock');
+
+					// Assert
+					expect(httpService.request).toHaveBeenCalledWith(expect.objectContaining(config));
+					expect(response).toEqual(responseMock);
+				});
+			});
+		});
+
+		describe('Miscellaneous', () => {
+			describe('introspectOAuth2Token', () => {
+				it('should return introspect', async () => {
+					const response: IntrospectResponse = {
+						active: true,
+					};
+					httpService.request.mockReturnValue(of(createAxiosResponse(response)));
+
+					const result: IntrospectResponse = await service.introspectOAuth2Token('token', 'scope');
+
+					expect(result).toEqual(response);
+					expect(httpService.request).toHaveBeenCalledWith(
+						expect.objectContaining({
+							url: `${hydraUri}/oauth2/introspect`,
+							method: 'POST',
+							headers: {
+								'X-Forwarded-Proto': 'https',
+								'Content-Type': 'application/x-www-form-urlencoded',
+							},
+							data: 'token=token&scope=scope',
+						})
+					);
+				});
+			});
+
+			describe('isInstanceAlive', () => {
+				it('should check if hydra is alive', async () => {
+					httpService.request.mockReturnValue(of(createAxiosResponse(true)));
+
+					const result: boolean = await service.isInstanceAlive();
+
+					expect(result).toEqual(true);
+					expect(httpService.request).toHaveBeenCalledWith(
+						expect.objectContaining({
+							url: `${hydraUri}/health/alive`,
+							method: 'GET',
+							headers: {
+								'X-Forwarded-Proto': 'https',
+							},
+						})
+					);
+				});
 			});
 		});
 	});
