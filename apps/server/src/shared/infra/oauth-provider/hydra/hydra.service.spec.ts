import { Test, TestingModule } from '@nestjs/testing';
import { HydraService } from '@shared/infra/oauth-provider/hydra/hydra.service';
import { createMock, DeepMocked } from '@golevelup/ts-jest';
import { HttpService } from '@nestjs/axios';
import { AxiosRequestConfig, AxiosRequestHeaders, AxiosResponse, Method } from 'axios';
import { of } from 'rxjs';
import { OauthClient } from '@shared/infra/oauth-provider/dto/index';
import { Configuration } from '@hpi-schul-cloud/commons/lib';
import { NotImplementedException } from '@nestjs/common';
import { Configuration } from '@hpi-schul-cloud/commons/lib';
import { RedirectResponse } from '@shared/infra/oauth-provider/dto';

class HydraServiceSpec extends HydraService {
	public async requestSpec<T>(
		method: Method,
		url: string,
		data?: unknown,
		additionalHeaders: AxiosRequestHeaders = {}
	): Promise<T> {
		return super.request(method, url, data, additionalHeaders);
	}
}

const createAxiosResponse = <T>(data: T): AxiosResponse<T> => ({
	data,
	status: 200,
	statusText: '',
	headers: {},
	config: {},
});

describe('HydraService', () => {
	let module: TestingModule;
	let service: HydraServiceSpec;

	let httpService: DeepMocked<HttpService>;

<<<<<<< HEAD
	const hydraUri = 'http://hydra.uri';
=======
	const hydraUri = Configuration.get('HYDRA_URI') as string;
>>>>>>> 27c478fa

	beforeAll(async () => {
		jest.spyOn(Configuration, 'get').mockReturnValue(hydraUri);

		module = await Test.createTestingModule({
			providers: [
				HydraServiceSpec,
				{
					provide: HttpService,
					useValue: createMock<HttpService>(),
				},
			],
		}).compile();

		service = module.get(HydraServiceSpec);
		httpService = module.get(HttpService);
	});

	afterAll(async () => {
		await module.close();
		jest.clearAllMocks();
	});

	describe('request', () => {
		it('should return data when called with all parameters', async () => {
			const data: { test: string } = {
				test: 'data',
			};

			httpService.request.mockReturnValue(of(createAxiosResponse(data)));

			const result: { test: string } = await service.requestSpec(
				'GET',
				'testUrl',
				{ dataKey: 'dataValue' },
				{ headerKey: 'headerValue' }
			);

			expect(result).toEqual(data);
			expect(httpService.request).toHaveBeenCalledWith(
				expect.objectContaining({
					url: 'testUrl',
					method: 'GET',
					headers: {
						'X-Forwarded-Proto': 'https',
						headerKey: 'headerValue',
					},
					data: { dataKey: 'dataValue' },
				})
			);
		});

		it('should return data when called with only necessary parameters', async () => {
			const data: { test: string } = {
				test: 'data',
			};

			httpService.request.mockReturnValue(of(createAxiosResponse(data)));

			const result: { test: string } = await service.requestSpec('GET', 'testUrl');

			expect(result).toEqual(data);
			expect(httpService.request).toHaveBeenCalledWith(
				expect.objectContaining({
					url: 'testUrl',
					method: 'GET',
					headers: {
						'X-Forwarded-Proto': 'https',
					},
				})
			);
		});
	});

	describe('Client Flow', () => {
		describe('listOAuth2Clients', () => {
			it('should list all oauth2 clients', async () => {
				const data: OauthClient[] = [
					{
						client_id: 'client1',
					},
					{
						client_id: 'client2',
					},
				];

				httpService.request.mockReturnValue(of(createAxiosResponse(data)));

				const result: OauthClient[] = await service.listOAuth2Clients();

				expect(result).toEqual(data);
				expect(httpService.request).toHaveBeenCalledWith(
					expect.objectContaining({
						url: `${hydraUri}/clients`,
						method: 'GET',
						headers: {
							'X-Forwarded-Proto': 'https',
						},
					})
				);
			});

			it('should list all oauth2 clients within parameters', async () => {
				const data: OauthClient[] = [
					{
						client_id: 'client1',
						owner: 'clientOwner',
					},
				];

				httpService.request.mockReturnValue(of(createAxiosResponse(data)));

				const result: OauthClient[] = await service.listOAuth2Clients(1, 0, 'client1', 'clientOwner');

				expect(result).toEqual(data);
				expect(httpService.request).toHaveBeenCalledWith(
					expect.objectContaining({
						url: `${hydraUri}/clients?limit=1&offset=0&client_name=client1&owner=clientOwner`,
						method: 'GET',
						headers: {
							'X-Forwarded-Proto': 'https',
						},
					})
				);
			});
		});

		describe('getOAuth2Client', () => {
			it('should get oauth2 client', async () => {
				const data: OauthClient = {
					client_id: 'client',
				};
				httpService.request.mockReturnValue(of(createAxiosResponse(data)));

				const result: OauthClient = await service.getOAuth2Client('clientId');

				expect(result).toEqual(data);
				expect(httpService.request).toHaveBeenCalledWith(
					expect.objectContaining({
						url: `${hydraUri}/clients/clientId`,
						method: 'GET',
						headers: {
							'X-Forwarded-Proto': 'https',
						},
					})
				);
			});
		});

		describe('createOAuth2Client', () => {
			it('should create oauth2 client', async () => {
				const data: OauthClient = {
					client_id: 'client',
				};
				httpService.request.mockReturnValue(of(createAxiosResponse(data)));

				const result: OauthClient = await service.createOAuth2Client(data);

				expect(result).toEqual(data);
				expect(httpService.request).toHaveBeenCalledWith(
					expect.objectContaining({
						url: `${hydraUri}/clients`,
						method: 'POST',
						headers: {
							'X-Forwarded-Proto': 'https',
						},
						data,
					})
				);
			});
		});

		describe('updateOAuth2Client', () => {
			it('should update oauth2 client', async () => {
				const data: OauthClient = {
					client_id: 'client',
				};
				httpService.request.mockReturnValue(of(createAxiosResponse(data)));

				const result: OauthClient = await service.updateOAuth2Client('clientId', data);

				expect(result).toEqual(data);
				expect(httpService.request).toHaveBeenCalledWith(
					expect.objectContaining({
						url: `${hydraUri}/clients/clientId`,
						method: 'PUT',
						headers: {
							'X-Forwarded-Proto': 'https',
						},
						data,
					})
				);
			});
		});

		describe('deleteOAuth2Client', () => {
			it('should delete oauth2 client', async () => {
				httpService.request.mockReturnValue(of(createAxiosResponse({})));

				await service.deleteOAuth2Client('clientId');

				expect(httpService.request).toHaveBeenCalledWith(
					expect.objectContaining({
						url: `${hydraUri}/clients/clientId`,
						method: 'DELETE',
						headers: {
							'X-Forwarded-Proto': 'https',
						},
					})
				);
			});
		});
	});

	describe('Consent Flow', () => {
		describe('getConsentRequest', () => {
			it('should throw', () => {
				expect(() => service.getConsentRequest('')).toThrow(NotImplementedException);
			});
		});

		describe('acceptConsentRequest', () => {
			it('should throw', () => {
				expect(() => service.acceptConsentRequest('', {})).toThrow(NotImplementedException);
			});
		});

		describe('rejectConsentRequest', () => {
			it('should throw', () => {
				expect(() => service.rejectConsentRequest('', {})).toThrow(NotImplementedException);
			});
		});

		describe('listConsentSessions', () => {
			it('should throw', () => {
				expect(() => service.listConsentSessions('')).toThrow(NotImplementedException);
			});
		});

		describe('revokeConsentSession', () => {
			it('should throw', () => {
				expect(() => service.revokeConsentSession('', '')).toThrow(NotImplementedException);
			});
		});
	});

	describe('Login Flow', () => {
		describe('getLoginRequest', () => {
			it('should throw', () => {
				expect(() => service.getLoginRequest('')).toThrow(NotImplementedException);
			});
		});

		describe('acceptLoginRequest', () => {
			it('should throw', () => {
				expect(() => service.acceptLoginRequest('', { subject: '' })).toThrow(NotImplementedException);
			});
		});

		describe('rejectLoginRequest', () => {
			it('should throw', () => {
				expect(() => service.rejectLoginRequest('', {})).toThrow(NotImplementedException);
			});
		});
	});

	describe('Logout Flow', () => {
		describe('acceptLogoutRequest', () => {
			it('should make http request', async () => {
				// Arrange
				const responseMock: RedirectResponse = { redirect_to: 'redirect_mock' };
				httpService.request.mockReturnValue(of(createAxiosResponse(responseMock)));
				const config: AxiosRequestConfig = {
					method: 'PUT',
					url: `${hydraUri}/oauth2/auth/requests/logout/accept?logout_challenge=challenge_mock`,
					headers: { 'X-Forwarded-Proto': 'https' },
				};

				// Act
				const response: RedirectResponse = await service.acceptLogoutRequest('challenge_mock');

				// Assert
				expect(httpService.request).toHaveBeenCalledWith(expect.objectContaining(config));
				expect(response).toEqual(responseMock);
			});
		});
	});

	describe('introspectOAuth2Token', () => {
		it('should throw', () => {
			expect(() => service.introspectOAuth2Token('', '')).toThrow(NotImplementedException);
		});
	});

	describe('isInstanceAlive', () => {
		it('should throw', () => {
			expect(() => service.isInstanceAlive()).toThrow(NotImplementedException);
		});
	});
});<|MERGE_RESOLUTION|>--- conflicted
+++ resolved
@@ -7,7 +7,6 @@
 import { OauthClient } from '@shared/infra/oauth-provider/dto/index';
 import { Configuration } from '@hpi-schul-cloud/commons/lib';
 import { NotImplementedException } from '@nestjs/common';
-import { Configuration } from '@hpi-schul-cloud/commons/lib';
 import { RedirectResponse } from '@shared/infra/oauth-provider/dto';
 
 class HydraServiceSpec extends HydraService {
@@ -35,11 +34,7 @@
 
 	let httpService: DeepMocked<HttpService>;
 
-<<<<<<< HEAD
 	const hydraUri = 'http://hydra.uri';
-=======
-	const hydraUri = Configuration.get('HYDRA_URI') as string;
->>>>>>> 27c478fa
 
 	beforeAll(async () => {
 		jest.spyOn(Configuration, 'get').mockReturnValue(hydraUri);
