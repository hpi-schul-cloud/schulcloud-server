--- conflicted
+++ resolved
@@ -4,8 +4,8 @@
 import { Configuration } from '@hpi-schul-cloud/commons/lib';
 import { AxiosRequestHeaders, AxiosResponse, Method } from 'axios';
 import { firstValueFrom, Observable } from 'rxjs';
-import { IntrospectResponse } from '../dto';
 import { OauthProviderService } from '../oauth-provider.service';
+import { IntrospectResponse, RedirectResponse } from '../dto';
 
 @Injectable()
 export class HydraService extends OauthProviderService {
@@ -16,43 +16,12 @@
 		this.hydraUri = Configuration.get('HYDRA_URI') as string;
 	}
 
-<<<<<<< HEAD
-=======
-	acceptConsentRequest(challenge: string, body: AcceptConsentRequestBody): Promise<RedirectResponse> {
-		throw new NotImplementedException();
-	}
-
-	acceptLoginRequest(challenge: string, body: AcceptLoginRequestBody): Promise<RedirectResponse> {
-		throw new NotImplementedException();
-	}
-
 	async acceptLogoutRequest(challenge: string): Promise<RedirectResponse> {
 		const url = `${this.hydraUri}/oauth2/auth/requests/logout/accept?logout_challenge=${challenge}`;
 		const response: Promise<RedirectResponse> = this.request<RedirectResponse>('PUT', url);
 		return response;
 	}
 
-	createOAuth2Client(data: OauthClient): Promise<OauthClient> {
-		throw new NotImplementedException();
-	}
-
-	deleteOAuth2Client(id: string): Promise<void> {
-		throw new NotImplementedException();
-	}
-
-	getConsentRequest(challenge: string): Promise<ConsentResponse> {
-		throw new NotImplementedException();
-	}
-
-	getLoginRequest(challenge: string): Promise<LoginResponse> {
-		throw new NotImplementedException();
-	}
-
-	getOAuth2Client(id: string): Promise<OauthClient> {
-		throw new NotImplementedException();
-	}
-
->>>>>>> 27c478fa
 	introspectOAuth2Token(token: string, scope: string): Promise<IntrospectResponse> {
 		const response: Promise<IntrospectResponse> = this.request<IntrospectResponse>(
 			'POST',
