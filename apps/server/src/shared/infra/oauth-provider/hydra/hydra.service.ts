import { Injectable } from '@nestjs/common';
import { ProviderConsentSessionResponse } from '@shared/infra/oauth-provider/dto/response/provider-consent-session.response';
import { HttpService } from '@nestjs/axios';
import { Configuration } from '@hpi-schul-cloud/commons/lib';
import { AxiosRequestHeaders, AxiosResponse, Method } from 'axios';
import { firstValueFrom, Observable } from 'rxjs';
<<<<<<< HEAD
=======
import QueryString from 'qs';
import { URL } from 'url';
import {
	AcceptConsentRequestBody,
	AcceptLoginRequestBody,
	ConsentResponse,
	IntrospectResponse,
	LoginResponse,
	OauthClient,
	RedirectResponse,
	RejectRequestBody,
} from '../dto';
>>>>>>> 5cd2bc7a
import { OauthProviderService } from '../oauth-provider.service';
import { IntrospectResponse, RedirectResponse } from '../dto';

@Injectable()
export class HydraService extends OauthProviderService {
	private readonly hydraUri: string;

	constructor(private readonly httpService: HttpService) {
		super();
		this.hydraUri = Configuration.get('HYDRA_URI') as string;
	}

	async acceptLogoutRequest(challenge: string): Promise<RedirectResponse> {
		const url = `${this.hydraUri}/oauth2/auth/requests/logout/accept?logout_challenge=${challenge}`;
		const response: Promise<RedirectResponse> = this.request<RedirectResponse>('PUT', url);
		return response;
	}

<<<<<<< HEAD
=======
	getConsentRequest(challenge: string): Promise<ConsentResponse> {
		throw new NotImplementedException();
	}

	getLoginRequest(challenge: string): Promise<LoginResponse> {
		throw new NotImplementedException();
	}

>>>>>>> 5cd2bc7a
	introspectOAuth2Token(token: string, scope: string): Promise<IntrospectResponse> {
		const response: Promise<IntrospectResponse> = this.request<IntrospectResponse>(
			'POST',
			`${this.hydraUri}/oauth2/introspect`,
			`token=${token}&scope=${scope}`,
			{ 'Content-Type': 'application/x-www-form-urlencoded' }
		);
		return response;
	}

	isInstanceAlive(): Promise<boolean> {
<<<<<<< HEAD
		const response: Promise<boolean> = this.request<boolean>('GET', `${this.hydraUri}/health/alive`);
		return response;
=======
		throw new NotImplementedException();
	}

	listConsentSessions(user: string): Promise<ConsentSessionResponse[]> {
		throw new NotImplementedException();
	}

	rejectConsentRequest(challenge: string, body: RejectRequestBody): Promise<RedirectResponse> {
		throw new NotImplementedException();
>>>>>>> 5cd2bc7a
	}

	listConsentSessions(user: string): Promise<ProviderConsentSessionResponse[]> {
		const response: Promise<ProviderConsentSessionResponse[]> = this.request<ProviderConsentSessionResponse[]>(
			'GET',
			`${this.hydraUri}/oauth2/auth/sessions/consent?subject=${user}`
		);
		return response;
	}

	revokeConsentSession(user: string, client: string): Promise<void> {
<<<<<<< HEAD
		const response: Promise<void> = this.request<void>(
			'DELETE',
			`${this.hydraUri}/oauth2/auth/sessions/consent?subject=${user}&client=${client}`
		);
=======
		throw new NotImplementedException();
	}

	listOAuth2Clients(limit?: number, offset?: number, client_name?: string, owner?: string): Promise<OauthClient[]> {
		const url: URL = new URL(`${this.hydraUri}/clients`);
		url.search = QueryString.stringify({
			limit,
			offset,
			client_name,
			owner,
		});
		const response: Promise<OauthClient[]> = this.request<OauthClient[]>('GET', url.toString());
		return response;
	}

	getOAuth2Client(id: string): Promise<OauthClient> {
		const response: Promise<OauthClient> = this.request<OauthClient>('GET', `${this.hydraUri}/clients/${id}`);
		return response;
	}

	createOAuth2Client(data: OauthClient): Promise<OauthClient> {
		const response: Promise<OauthClient> = this.request<OauthClient>('POST', `${this.hydraUri}/clients`, data);
		return response;
	}

	updateOAuth2Client(id: string, data: OauthClient): Promise<OauthClient> {
		const response: Promise<OauthClient> = this.request<OauthClient>('PUT', `${this.hydraUri}/clients/${id}`, data);
		return response;
	}

	deleteOAuth2Client(id: string): Promise<void> {
		const response: Promise<void> = this.request<void>('DELETE', `${this.hydraUri}/clients/${id}`);
>>>>>>> 5cd2bc7a
		return response;
	}

	protected async request<T>(
		method: Method,
		url: string,
		data?: unknown,
		additionalHeaders: AxiosRequestHeaders = {}
	): Promise<T> {
		const observable: Observable<AxiosResponse<T>> = this.httpService.request({
			url,
			method,
			headers: {
				'X-Forwarded-Proto': 'https',
				...additionalHeaders,
			},
			data,
		});
		const response: AxiosResponse<T> = await firstValueFrom(observable);
		return response.data;
	}
}<|MERGE_RESOLUTION|>--- conflicted
+++ resolved
@@ -4,23 +4,10 @@
 import { Configuration } from '@hpi-schul-cloud/commons/lib';
 import { AxiosRequestHeaders, AxiosResponse, Method } from 'axios';
 import { firstValueFrom, Observable } from 'rxjs';
-<<<<<<< HEAD
-=======
 import QueryString from 'qs';
 import { URL } from 'url';
-import {
-	AcceptConsentRequestBody,
-	AcceptLoginRequestBody,
-	ConsentResponse,
-	IntrospectResponse,
-	LoginResponse,
-	OauthClient,
-	RedirectResponse,
-	RejectRequestBody,
-} from '../dto';
->>>>>>> 5cd2bc7a
+import { IntrospectResponse, OauthClient, RedirectResponse } from '../dto';
 import { OauthProviderService } from '../oauth-provider.service';
-import { IntrospectResponse, RedirectResponse } from '../dto';
 
 @Injectable()
 export class HydraService extends OauthProviderService {
@@ -37,17 +24,6 @@
 		return response;
 	}
 
-<<<<<<< HEAD
-=======
-	getConsentRequest(challenge: string): Promise<ConsentResponse> {
-		throw new NotImplementedException();
-	}
-
-	getLoginRequest(challenge: string): Promise<LoginResponse> {
-		throw new NotImplementedException();
-	}
-
->>>>>>> 5cd2bc7a
 	introspectOAuth2Token(token: string, scope: string): Promise<IntrospectResponse> {
 		const response: Promise<IntrospectResponse> = this.request<IntrospectResponse>(
 			'POST',
@@ -59,20 +35,8 @@
 	}
 
 	isInstanceAlive(): Promise<boolean> {
-<<<<<<< HEAD
 		const response: Promise<boolean> = this.request<boolean>('GET', `${this.hydraUri}/health/alive`);
 		return response;
-=======
-		throw new NotImplementedException();
-	}
-
-	listConsentSessions(user: string): Promise<ConsentSessionResponse[]> {
-		throw new NotImplementedException();
-	}
-
-	rejectConsentRequest(challenge: string, body: RejectRequestBody): Promise<RedirectResponse> {
-		throw new NotImplementedException();
->>>>>>> 5cd2bc7a
 	}
 
 	listConsentSessions(user: string): Promise<ProviderConsentSessionResponse[]> {
@@ -84,13 +48,11 @@
 	}
 
 	revokeConsentSession(user: string, client: string): Promise<void> {
-<<<<<<< HEAD
 		const response: Promise<void> = this.request<void>(
 			'DELETE',
 			`${this.hydraUri}/oauth2/auth/sessions/consent?subject=${user}&client=${client}`
 		);
-=======
-		throw new NotImplementedException();
+		return response;
 	}
 
 	listOAuth2Clients(limit?: number, offset?: number, client_name?: string, owner?: string): Promise<OauthClient[]> {
@@ -122,7 +84,6 @@
 
 	deleteOAuth2Client(id: string): Promise<void> {
 		const response: Promise<void> = this.request<void>('DELETE', `${this.hydraUri}/clients/${id}`);
->>>>>>> 5cd2bc7a
 		return response;
 	}
 
