--- conflicted
+++ resolved
@@ -2,13 +2,8 @@
 import { ConsentSessionResponse } from '@shared/infra/oauth-provider/dto/response/consent-session.response';
 import { HttpService } from '@nestjs/axios';
 import { Configuration } from '@hpi-schul-cloud/commons/lib';
-<<<<<<< HEAD
-import { AxiosResponse } from 'axios';
-import { lastValueFrom, Observable } from 'rxjs';
-=======
 import { AxiosRequestHeaders, AxiosResponse, Method } from 'axios';
 import { firstValueFrom, Observable } from 'rxjs';
->>>>>>> 10de7231
 import {
 	AcceptConsentRequestBody,
 	AcceptLoginRequestBody,
@@ -44,7 +39,7 @@
 		const responseObservable: Observable<AxiosResponse<RedirectResponse>> = this.httpService.put(url, null, {
 			headers: { 'Content-Type': 'application/json', 'X-Forwarded-Proto': 'https' },
 		});
-		const response: AxiosResponse<RedirectResponse> = await lastValueFrom(responseObservable);
+		const response: AxiosResponse<RedirectResponse> = await firstValueFrom(responseObservable);
 		return response.data;
 	}
 
