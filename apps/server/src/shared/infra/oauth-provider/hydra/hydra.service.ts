--- conflicted
+++ resolved
@@ -9,16 +9,11 @@
 	AcceptConsentRequestBody,
 	AcceptLoginRequestBody,
 	IntrospectResponse,
-<<<<<<< HEAD
+	ProviderConsentResponse,
 	ProviderLoginResponse,
-	OauthClient,
-=======
-	ProviderConsentResponse,
 	ProviderOauthClient,
 	ProviderRedirectResponse,
->>>>>>> f6960971
 	RejectRequestBody,
-	ProviderRedirectResponse,
 } from '../dto';
 import { OauthProviderService } from '../oauth-provider.service';
 import { ProviderConsentSessionResponse } from '../dto/response/consent-session.response';
@@ -33,8 +28,7 @@
 	}
 
 	acceptConsentRequest(challenge: string, body: AcceptConsentRequestBody): Promise<ProviderRedirectResponse> {
-<<<<<<< HEAD
-		throw new NotImplementedException();
+		return this.put<ProviderRedirectResponse>('consent', 'accept', challenge, body);
 	}
 
 	acceptLoginRequest(challenge: string, body: AcceptLoginRequestBody): Promise<ProviderRedirectResponse> {
@@ -43,12 +37,6 @@
 			`${this.hydraUri}/oauth2/auth/requests/login/accept?login_challenge=${challenge}`,
 			body
 		);
-	}
-
-	acceptLogoutRequest(challenge: string): Promise<ProviderRedirectResponse> {
-		throw new NotImplementedException();
-=======
-		return this.put<ProviderRedirectResponse>('consent', 'accept', challenge, body);
 	}
 
 	async acceptLogoutRequest(challenge: string): Promise<ProviderRedirectResponse> {
@@ -60,7 +48,13 @@
 	getConsentRequest(challenge: string): Promise<ProviderConsentResponse> {
 		const response: Promise<ProviderConsentResponse> = this.get<ProviderConsentResponse>('consent', challenge);
 		return response;
->>>>>>> f6960971
+	}
+
+	getLoginRequest(challenge: string): Promise<ProviderLoginResponse> {
+		return this.request<ProviderLoginResponse>(
+			'GET',
+			`${this.hydraUri}/oauth2/auth/requests/login?login_challenge=${challenge}`
+		);
 	}
 
 	introspectOAuth2Token(token: string, scope: string): Promise<IntrospectResponse> {
@@ -73,17 +67,9 @@
 		return response;
 	}
 
-<<<<<<< HEAD
-	getLoginRequest(challenge: string): Promise<ProviderLoginResponse> {
-		return this.request<ProviderLoginResponse>(
-			'GET',
-			`${this.hydraUri}/oauth2/auth/requests/login?login_challenge=${challenge}`
-		);
-=======
 	isInstanceAlive(): Promise<boolean> {
 		const response: Promise<boolean> = this.request<boolean>('GET', `${this.hydraUri}/health/alive`);
 		return response;
->>>>>>> f6960971
 	}
 
 	listConsentSessions(user: string): Promise<ProviderConsentSessionResponse[]> {
@@ -96,6 +82,14 @@
 
 	rejectConsentRequest(challenge: string, body: RejectRequestBody): Promise<ProviderRedirectResponse> {
 		return this.put<ProviderRedirectResponse>('consent', 'reject', challenge, body);
+	}
+
+	rejectLoginRequest(challenge: string, body: RejectRequestBody): Promise<ProviderRedirectResponse> {
+		return this.request<ProviderRedirectResponse>(
+			'PUT',
+			`${this.hydraUri}/oauth2/auth/requests/login/reject?login_challenge=${challenge}`,
+			body
+		);
 	}
 
 	revokeConsentSession(user: string, client: string): Promise<void> {
@@ -140,18 +134,6 @@
 		return response;
 	}
 
-<<<<<<< HEAD
-	rejectConsentRequest(challenge: string, body: RejectRequestBody): Promise<ProviderRedirectResponse> {
-		throw new NotImplementedException();
-	}
-
-	rejectLoginRequest(challenge: string, body: RejectRequestBody): Promise<ProviderRedirectResponse> {
-		return this.request<ProviderRedirectResponse>(
-			'PUT',
-			`${this.hydraUri}/oauth2/auth/requests/login/reject?login_challenge=${challenge}`,
-			body
-		);
-=======
 	updateOAuth2Client(id: string, data: ProviderOauthClient): Promise<ProviderOauthClient> {
 		const response: Promise<ProviderOauthClient> = this.request<ProviderOauthClient>(
 			'PUT',
@@ -164,7 +146,6 @@
 	deleteOAuth2Client(id: string): Promise<void> {
 		const response: Promise<void> = this.request<void>('DELETE', `${this.hydraUri}/clients/${id}`);
 		return response;
->>>>>>> f6960971
 	}
 
 	protected async put<T>(
