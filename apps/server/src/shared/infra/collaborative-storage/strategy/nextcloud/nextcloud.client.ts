--- conflicted
+++ resolved
@@ -97,13 +97,9 @@
 
 		return this.handleOcsRequest(
 			request,
-<<<<<<< HEAD
 			() => {
 				// return this.logger.log(`Successfully created group with group id: ${groupId} in Nextcloud`);
 			},
-=======
-			() => this.logger.log(`Successfully created group with group id: ${groupId} in Nextcloud`),
->>>>>>> 54a2a390
 			(error) => {
 				throw new UnprocessableEntityException(error, `Group "${groupId}" could not be created in Nextcloud!`);
 			}
@@ -120,13 +116,9 @@
 
 		return this.handleOcsRequest<Meta, void>(
 			request,
-<<<<<<< HEAD
 			() => {
 				// return this.logger.log(`Successfully removed group with group id: ${groupId} in Nextcloud`);
 			},
-=======
-			() => this.logger.log(`Successfully removed group with group id: ${groupId} in Nextcloud`),
->>>>>>> 54a2a390
 			(error) => {
 				throw new UnprocessableEntityException(error, `Group "${groupId}" could not be deleted in Nextcloud!`);
 			}
@@ -147,13 +139,9 @@
 
 		return this.handleOcsRequest(
 			request,
-<<<<<<< HEAD
 			() => {
 				// return this.logger.log(`Successfully renamed group with group id: ${groupId} in Nextcloud`);
 			},
-=======
-			() => this.logger.log(`Successfully renamed group with group id: ${groupId} in Nextcloud`),
->>>>>>> 54a2a390
 			(error) => {
 				throw new UnprocessableEntityException(error, `Group "${groupId}" could not be renamed in Nextcloud!`);
 			}
