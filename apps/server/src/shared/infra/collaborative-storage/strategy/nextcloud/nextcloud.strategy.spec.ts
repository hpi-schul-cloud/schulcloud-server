--- conflicted
+++ resolved
@@ -1,21 +1,15 @@
 import { createMock, DeepMocked } from '@golevelup/ts-jest';
-<<<<<<< HEAD
-import { LegacyLogger } from '@src/core/logger';
-import { PseudonymsRepo } from '@shared/repo/index';
-import { NextcloudStrategy } from '@shared/infra/collaborative-storage/strategy/nextcloud/nextcloud.strategy';
-=======
 import { UnprocessableEntityException } from '@nestjs/common';
 import { Test, TestingModule } from '@nestjs/testing';
 import { LtiToolDO } from '@shared/domain/domainobject/ltitool.do';
 import { LtiPrivacyPermission, LtiRoleType, PseudonymDO, RoleName, User } from '@shared/domain/index';
->>>>>>> 2aa45177
 import { TeamRolePermissionsDto } from '@shared/infra/collaborative-storage/dto/team-role-permissions.dto';
 import { NextcloudClient } from '@shared/infra/collaborative-storage/strategy/nextcloud/nextcloud.client';
 import { NextcloudStrategy } from '@shared/infra/collaborative-storage/strategy/nextcloud/nextcloud.strategy';
 import { PseudonymsRepo } from '@shared/repo/index';
 import { LtiToolRepo } from '@shared/repo/ltitool/index';
 import { setupEntities, userFactory } from '@shared/testing/index';
-import { Logger } from '@src/core/logger';
+import { LegacyLogger } from '@src/core/logger';
 import { TeamDto, TeamUserDto } from '@src/modules/collaborative-storage/services/dto/team.dto';
 
 class NextcloudStrategySpec extends NextcloudStrategy {
@@ -73,13 +67,8 @@
 		client = module.get(NextcloudClient);
 		pseudonymsRepo = module.get(PseudonymsRepo);
 		ltiToolRepo = module.get(LtiToolRepo);
-<<<<<<< HEAD
 		logger = module.get(LegacyLogger);
-		orm = await setupEntities();
-=======
-		logger = module.get(Logger);
 		await setupEntities();
->>>>>>> 2aa45177
 	});
 
 	afterEach(() => {
