--- conflicted
+++ resolved
@@ -112,11 +112,7 @@
 	describe('when override the default timeout', () => {
 		const setup = () => {
 			configServiceMock.getOrThrow.mockImplementationOnce((key: string) => {
-<<<<<<< HEAD
-				const result = key === 'MY_CONFIG_NAME' ? 1000 : 1000;
-=======
 				const result = key === 'MY_CONFIG_NAME' ? 1 : 1000;
->>>>>>> 8a12d18b
 
 				return result;
 			});
