--- conflicted
+++ resolved
@@ -128,11 +128,8 @@
 		}
 
 		for (const key of keys) {
-<<<<<<< HEAD
-=======
 			TypeGuard.checkString(key);
 
->>>>>>> 41188fa5
 			if (!(key in value)) {
 				return false;
 			}
@@ -147,13 +144,8 @@
 
 		const object = TypeGuard.checkDefinedObject(value);
 
-<<<<<<< HEAD
-		if (!TypeGuard.isEachKeyInObject(value, [key])) {
-			throw new Error(`Object has no ${key}.`);
-=======
 		if (!TypeGuard.isEachKeyInObject(object, [key])) {
 			throw toThrow || new Error(`Object has no ${key}.`);
->>>>>>> 41188fa5
 		}
 
 		return object[key];
