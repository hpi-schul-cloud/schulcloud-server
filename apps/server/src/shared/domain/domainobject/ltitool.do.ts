import { EntityId } from '@shared/domain/types';
import { LtiPrivacyPermission, LtiRoleType } from '@shared/domain/entity/ltitool.entity';
import { CustomLtiProperty } from '@shared/domain/domainobject/custom-lti-property';
import { BaseWithTimestampsDO } from './base.do';

export class LtiToolDO extends BaseWithTimestampsDO {
	name: string;

	url: string;

	key: string;
<<<<<<< HEAD
=======

	secret: string;

	logo_url?: string;

	lti_message_type?: string;

	lti_version?: string;

	resource_link_id?: string;

	roles: LtiRoleType[];

	privacy_permission: LtiPrivacyPermission;

	customs: CustomLtiProperty[];
>>>>>>> d2428eed

	isTemplate: boolean;

	logo_url?: string;

	lti_message_type?: string;

	lti_version?: string;

	resource_link_id?: string;

	roles: LtiRoleType[];

	privacy_permission: LtiPrivacyPermission;

	customs: CustomLtiProperty[];

	isTemplate?: boolean;

	isLocal?: boolean;

	originToolId?: EntityId;

	oAuthClientId?: string;

	friendlyUrl?: string;

	skipConsent?: boolean;

	openNewTab: boolean;

	frontchannel_logout_uri?: string;

	isHidden: boolean;

	constructor(props: LtiToolDO) {
		super(props);
		this.name = props.name;
		this.url = props.url;
		this.key = props.key;
		this.secret = props.secret;
		this.logo_url = props.logo_url;
		this.lti_message_type = props.lti_message_type;
		this.lti_version = props.lti_version;
		this.resource_link_id = props.resource_link_id;
		this.roles = props.roles;
		this.privacy_permission = props.privacy_permission;
		this.customs = props.customs;
		this.isTemplate = props.isTemplate;
		this.isLocal = props.isLocal;
		this.originToolId = props.originToolId;
		this.oAuthClientId = props.oAuthClientId;
		this.friendlyUrl = props.friendlyUrl;
		this.skipConsent = props.skipConsent;
		this.openNewTab = props.openNewTab;
		this.frontchannel_logout_uri = props.frontchannel_logout_uri;
		this.isHidden = props.isHidden;
	}
}<|MERGE_RESOLUTION|>--- conflicted
+++ resolved
@@ -9,27 +9,8 @@
 	url: string;
 
 	key: string;
-<<<<<<< HEAD
-=======
 
 	secret: string;
-
-	logo_url?: string;
-
-	lti_message_type?: string;
-
-	lti_version?: string;
-
-	resource_link_id?: string;
-
-	roles: LtiRoleType[];
-
-	privacy_permission: LtiPrivacyPermission;
-
-	customs: CustomLtiProperty[];
->>>>>>> d2428eed
-
-	isTemplate: boolean;
 
 	logo_url?: string;
 
