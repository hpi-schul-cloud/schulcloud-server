--- conflicted
+++ resolved
@@ -18,8 +18,6 @@
 	schoolId: EntityId;
 
 	ldapDn?: string;
-
-	legacyExternalId?: string;
 
 	externalId?: string;
 
@@ -64,10 +62,6 @@
 		this.preferences = domainObject.preferences;
 		this.lastLoginSystemChange = domainObject.lastLoginSystemChange;
 		this.outdatedSince = domainObject.outdatedSince;
-<<<<<<< HEAD
-		this.legacyExternalId = domainObject.legacyExternalId;
-=======
 		this.previousExternalId = domainObject.previousExternalId;
->>>>>>> e6935b14
 	}
 }