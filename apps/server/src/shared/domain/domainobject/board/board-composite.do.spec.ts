--- conflicted
+++ resolved
@@ -31,13 +31,6 @@
 
 		return { parent, children: parent.children };
 	};
-
-	describe('getChild', () => {
-		it('should throw an error if child is not found', () => {
-			const { parent } = setup();
-			expect(() => parent.getChild('59a3c657a2049554a93fec3a')).toThrow();
-		});
-	});
 
 	describe('removeChild', () => {
 		it('should remove the child', () => {
@@ -90,13 +83,7 @@
 				const { parent } = setup();
 				const extraChild = buildBoardObject();
 
-<<<<<<< HEAD
 				expect(() => parent.addChild(extraChild, 42)).toThrow();
-=======
-				parent.addChild(extraChild, 42);
-
-				expect(children).toEqual(expectedChildren);
->>>>>>> 78fad38f
 			});
 		});
 
@@ -107,7 +94,6 @@
 
 				jest.spyOn(parent, 'isAllowedAsChild').mockReturnValue(false);
 
-<<<<<<< HEAD
 				expect(() => parent.addChild(extraChild, 1)).toThrow();
 			});
 		});
@@ -118,9 +104,6 @@
 
 				expect(() => parent.addChild(children[0])).toThrow();
 			});
-=======
-			expect(() => parent.addChild(extraChild, 1)).toThrow();
->>>>>>> 78fad38f
 		});
 	});
 });