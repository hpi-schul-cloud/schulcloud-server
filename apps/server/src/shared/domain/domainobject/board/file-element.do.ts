--- conflicted
+++ resolved
@@ -33,12 +33,9 @@
 
 export interface FileElementProps extends BoardCompositeProps {
 	caption: string;
-<<<<<<< HEAD
+	alternativeText: string;
 }
 
 export function isFileElement(reference: unknown): reference is FileElement {
 	return reference instanceof FileElement;
-=======
-	alternativeText: string;
->>>>>>> a8129892
 }