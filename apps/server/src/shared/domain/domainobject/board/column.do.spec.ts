import { createMock } from '@golevelup/ts-jest';
import { cardFactory, columnBoardFactory, columnBoardNodeFactory, columnFactory } from '@shared/testing';
import { Column } from './column.do';
import { BoardNodeBuilder } from './types';

describe(Column.name, () => {
	describe('useBoardNodeBuilder', () => {
		const setup = () => {
			const column = columnFactory.build();
			const card = cardFactory.build();
			const boardNode = columnBoardNodeFactory.buildWithId();
			const builder = createMock<BoardNodeBuilder>();

			return { column, card, builder, parentId: boardNode.id };
		};

		it('should call the specific builder method', () => {
			const { column, builder, parentId } = setup();
			jest.spyOn(builder, 'buildColumnNode');

			column.useBoardNodeBuilder(builder, parentId);

			expect(builder.buildColumnNode).toHaveBeenCalledWith(column, parentId, undefined);
		});
	});

<<<<<<< HEAD
	describe('when adding a child', () => {
		const setup = () => {
			const children = cardFactory.buildListWithId(3);
			const column = columnFactory.build({ children });
			const card = cardFactory.build();

			return { column, card };
		};

		it('should throw error on unsupported child type', () => {
			const { column } = setup();
			const board = columnBoardFactory.build();
			expect(() => column.addChild(board)).toThrowError();
=======
	describe('addChild', () => {
		describe('when adding a child', () => {
			const setup = () => {
				const children = cardFactory.buildListWithId(3);
				const column = columnFactory.build({ children });
				const card = cardFactory.build();

				return { column, card };
			};

			it('should throw error on unsupported child type', () => {
				const { column } = setup();
				const board = columnBoardFactory.build();
				expect(() => column.addChild(board)).toThrowError();
			});

			it('should be able to add children', () => {
				const { column, card } = setup();

				column.addChild(card);

				expect(column.children[column.children.length - 1]).toEqual(card);
			});

			it('should add child to correct position', () => {
				const { column, card } = setup();

				column.addChild(card, 1);

				expect(column.children[1]).toEqual(card);
			});
>>>>>>> c2c5eec4
		});

		it('should be able to add children', () => {
			const { column, card } = setup();

			column.addChild(card);

			expect(column.children[column.children.length - 1]).toEqual(card);
		});

		it('should add child to correct position', () => {
			const { column, card } = setup();

			column.addChild(card, 1);

			expect(column.children[1]).toEqual(card);
		});
	});
});<|MERGE_RESOLUTION|>--- conflicted
+++ resolved
@@ -24,8 +24,7 @@
 		});
 	});
 
-<<<<<<< HEAD
-	describe('when adding a child', () => {
+	describe('addChild', () => {
 		const setup = () => {
 			const children = cardFactory.buildListWithId(3);
 			const column = columnFactory.build({ children });
@@ -34,21 +33,7 @@
 			return { column, card };
 		};
 
-		it('should throw error on unsupported child type', () => {
-			const { column } = setup();
-			const board = columnBoardFactory.build();
-			expect(() => column.addChild(board)).toThrowError();
-=======
-	describe('addChild', () => {
 		describe('when adding a child', () => {
-			const setup = () => {
-				const children = cardFactory.buildListWithId(3);
-				const column = columnFactory.build({ children });
-				const card = cardFactory.build();
-
-				return { column, card };
-			};
-
 			it('should throw error on unsupported child type', () => {
 				const { column } = setup();
 				const board = columnBoardFactory.build();
@@ -70,7 +55,6 @@
 
 				expect(column.children[1]).toEqual(card);
 			});
->>>>>>> c2c5eec4
 		});
 
 		it('should be able to add children', () => {
