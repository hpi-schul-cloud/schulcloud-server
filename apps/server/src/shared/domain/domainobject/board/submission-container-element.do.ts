--- conflicted
+++ resolved
@@ -26,13 +26,9 @@
 }
 
 export interface SubmissionContainerElementProps extends BoardCompositeProps {
-<<<<<<< HEAD
 	dueDate?: Date;
-=======
-	dueDate: Date;
 }
 
 export function isSubmissionContainerElement(reference: unknown): reference is SubmissionContainerElement {
 	return reference instanceof SubmissionContainerElement;
->>>>>>> b205af80
 }