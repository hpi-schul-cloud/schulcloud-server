export enum ContentElementType {
<<<<<<< HEAD
	'FILE' = 'file',
	'RICH_TEXT' = 'richText',
	'DRAWING' = 'drawing',
	'SUBMISSION_CONTAINER' = 'submissionContainer',
=======
	FILE = 'file',
	RICH_TEXT = 'richText',
	SUBMISSION_CONTAINER = 'submissionContainer',
	EXTERNAL_TOOL = 'externalTool',
>>>>>>> d240a150
}<|MERGE_RESOLUTION|>--- conflicted
+++ resolved
@@ -1,13 +1,7 @@
 export enum ContentElementType {
-<<<<<<< HEAD
-	'FILE' = 'file',
-	'RICH_TEXT' = 'richText',
-	'DRAWING' = 'drawing',
-	'SUBMISSION_CONTAINER' = 'submissionContainer',
-=======
 	FILE = 'file',
 	RICH_TEXT = 'richText',
 	SUBMISSION_CONTAINER = 'submissionContainer',
 	EXTERNAL_TOOL = 'externalTool',
->>>>>>> d240a150
+	DRAWING = 'drawing',
 }