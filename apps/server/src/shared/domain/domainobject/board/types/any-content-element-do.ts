--- conflicted
+++ resolved
@@ -1,32 +1,26 @@
-<<<<<<< HEAD
+import { ExternalToolElement } from '../external-tool-element.do';
 import { DrawingElement } from '../drawing-element.do';
-=======
-import { ExternalToolElement } from '../external-tool-element.do';
->>>>>>> 7475bf5c
 import { FileElement } from '../file-element.do';
 import { LinkElement } from '../link-element.do';
 import { RichTextElement } from '../rich-text-element.do';
 import { SubmissionContainerElement } from '../submission-container-element.do';
 import type { AnyBoardDo } from './any-board-do';
 
-<<<<<<< HEAD
-export type AnyContentElementDo = FileElement | RichTextElement | DrawingElement | SubmissionContainerElement;
-=======
 export type AnyContentElementDo =
+	| DrawingElement
 	| ExternalToolElement
 	| FileElement
 	| LinkElement
 	| RichTextElement
 	| SubmissionContainerElement;
->>>>>>> 7475bf5c
 
 export const isAnyContentElement = (element: AnyBoardDo): element is AnyContentElementDo => {
 	const result =
+		element instanceof DrawingElement ||
 		element instanceof ExternalToolElement ||
 		element instanceof FileElement ||
 		element instanceof LinkElement ||
 		element instanceof RichTextElement ||
-		element instanceof DrawingElement ||
 		element instanceof SubmissionContainerElement;
 
 	return result;
