--- conflicted
+++ resolved
@@ -11,7 +11,7 @@
 
 @Injectable()
 export class ContentElementFactory {
-	build(type: ContentElementType, param?: string): AnyContentElementDo {
+	build(type: ContentElementType): AnyContentElementDo {
 		let element!: AnyContentElementDo;
 
 		switch (type) {
@@ -25,11 +25,7 @@
 				element = this.buildRichText();
 				break;
 			case ContentElementType.DRAWING:
-<<<<<<< HEAD
-				element = this.buildDrawing(param);
-=======
 				element = this.buildDrawing();
->>>>>>> e07f6ac7
 				break;
 			case ContentElementType.SUBMISSION_CONTAINER:
 				element = this.buildSubmissionContainer();
@@ -86,16 +82,9 @@
 		return element;
 	}
 
-<<<<<<< HEAD
-	private buildDrawing(cardId: string | undefined) {
-		const element = new DrawingElement({
-			id: new ObjectId().toHexString(),
-			drawingName: cardId ?? '',
-=======
 	private buildDrawing() {
 		const element = new DrawingElement({
 			id: new ObjectId().toHexString(),
->>>>>>> e07f6ac7
 			description: '',
 			children: [],
 			createdAt: new Date(),
