--- conflicted
+++ resolved
@@ -1,9 +1,5 @@
-import { ForbiddenException, NotFoundException } from '@nestjs/common';
+import { BadRequestException, ConflictException, ForbiddenException, NotFoundException } from '@nestjs/common';
 import { EntityId } from '@shared/domain/types';
-<<<<<<< HEAD
-=======
-import { ObjectId } from 'bson';
->>>>>>> 78fad38f
 import type { AnyBoardDo, BoardCompositeVisitor, BoardCompositeVisitorAsync } from './types';
 
 export abstract class BoardComposite<T extends BoardCompositeProps> {
@@ -27,7 +23,6 @@
 		this.props.title = title;
 	}
 
-<<<<<<< HEAD
 	get children(): AnyBoardDo[] {
 		return this.props.children;
 	}
@@ -38,14 +33,6 @@
 
 	get updatedAt(): Date {
 		return this.props.updatedAt;
-=======
-	constructor(props: BoardCompositeProps) {
-		this.id = props.id ?? new ObjectId().toHexString();
-		this.title = props.title;
-		this.children = props.children;
-		this.createdAt = props.createdAt ?? new Date();
-		this.updatedAt = props.updatedAt ?? new Date();
->>>>>>> 78fad38f
 	}
 
 	addChild(child: AnyBoardDo, position?: number): void {
@@ -54,53 +41,38 @@
 		}
 		position = position ?? this.children.length;
 		if (position < 0 || position > this.children.length) {
-			throw new Error(`Invalid child position '${position}'`);
+			throw new BadRequestException(`Invalid child position '${position}'`);
 		}
 		if (this.hasChild(child)) {
-			throw new Error(`Cannot add existing child id='${child.id}'`);
+			throw new BadRequestException(`Cannot add existing child id='${child.id}'`);
 		}
 		this.children.splice(position, 0, child);
 	}
 
 	abstract isAllowedAsChild(domainObject: AnyBoardDo): boolean;
 
-	getChild(childId: EntityId): AnyBoardDo {
-		const foundChild = this.children.find((child) => child.id === childId);
-		if (foundChild === undefined) {
-			throw new NotFoundException('child is not child of this parent');
-		}
-
-		return foundChild;
+	removeChild(child: AnyBoardDo): void {
+		this.props.children = this.children.filter((ch) => ch.id !== child.id);
 	}
 
-	removeChild(childId: EntityId): AnyBoardDo {
-		const removedChild = this.getChild(childId);
-
-		this.props.children = this.children.filter((ch) => ch.id !== childId);
-		return removedChild;
-	}
-
-<<<<<<< HEAD
 	hasChild(child: AnyBoardDo): boolean {
 		// TODO check by object identity instead of id
 		const exists = this.children.some((obj) => obj.id === child.id);
 		return exists;
 	}
-=======
->>>>>>> 78fad38f
 	abstract accept(visitor: BoardCompositeVisitor): void;
 
 	abstract acceptAsync(visitor: BoardCompositeVisitorAsync): Promise<void>;
 }
 
 export interface BoardCompositeProps {
-	id?: EntityId;
+	id: EntityId;
 
 	title?: string;
 
 	children: AnyBoardDo[];
 
-	createdAt?: Date;
+	createdAt: Date;
 
-	updatedAt?: Date;
+	updatedAt: Date;
 }