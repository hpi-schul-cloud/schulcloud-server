--- conflicted
+++ resolved
@@ -27,15 +27,11 @@
 	isAllowedAsChild(domainObject: AnyBoardDo): boolean {
 		const allowed =
 			domainObject instanceof FileElement ||
+			domainObject instanceof DrawingElement ||
 			domainObject instanceof LinkElement ||
 			domainObject instanceof RichTextElement ||
-<<<<<<< HEAD
-			domainObject instanceof DrawingElement ||
-			domainObject instanceof SubmissionContainerElement;
-=======
 			domainObject instanceof SubmissionContainerElement ||
 			domainObject instanceof ExternalToolElement;
->>>>>>> 7475bf5c
 		return allowed;
 	}
 
