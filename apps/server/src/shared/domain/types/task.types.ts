<<<<<<< HEAD
import type { CourseEntity } from '@modules/course/repo';
import type { SchoolEntity } from '@modules/school/repo';
import type { LessonEntity, Submission, User } from '../entity';
=======
import { SchoolEntity } from '@modules/school/repo';
import { User } from '@modules/user/repo';
import type { Course, LessonEntity, Submission } from '../entity';
>>>>>>> fba446b6
import type { InputFormat } from './input-format.types';

interface ITask {
	name: string;
	description?: string;
	descriptionInputFormat?: InputFormat;
	availableDate?: Date;
	dueDate?: Date;
}

export interface TaskUpdate extends ITask {
	courseId?: string;
	lessonId?: string;
}

export interface TaskCreate extends ITask {
	courseId?: string;
	lessonId?: string;
}

export interface TaskProperties extends ITask {
	course?: CourseEntity;
	lesson?: LessonEntity;
	creator: User;
	school: SchoolEntity;
	finished?: User[];
	private?: boolean;
	submissions?: Submission[];
	publicSubmissions?: boolean;
	teamSubmissions?: boolean;
}

export interface TaskStatus {
	submitted: number;
	maxSubmissions: number;
	graded: number;
	isDraft: boolean;
	isSubstitutionTeacher: boolean;
	isFinished: boolean;
}<|MERGE_RESOLUTION|>--- conflicted
+++ resolved
@@ -1,12 +1,7 @@
-<<<<<<< HEAD
 import type { CourseEntity } from '@modules/course/repo';
 import type { SchoolEntity } from '@modules/school/repo';
-import type { LessonEntity, Submission, User } from '../entity';
-=======
-import { SchoolEntity } from '@modules/school/repo';
 import { User } from '@modules/user/repo';
-import type { Course, LessonEntity, Submission } from '../entity';
->>>>>>> fba446b6
+import type { LessonEntity, Submission } from '../entity';
 import type { InputFormat } from './input-format.types';
 
 interface ITask {
