export type CopyStatusDTO = {
<<<<<<< HEAD
	id: string;
=======
	id?: string;
>>>>>>> f0e6ad32
	title: string;
	type: CopyElementType;
	status: CopyStatusEnum;
	elements?: { title: string; type: CopyElementType; status: CopyStatusEnum }[];
};

export enum CopyElementType {
	'TASK' = 'task',
	'COURSE' = 'course',
	'FILE' = 'file',
	'LEAF' = 'leaf',
}

export enum CopyStatusEnum {
	'SUCCESS' = 'success',
	'FAIL' = 'failure', // but tried
	'NOT_DOING' = 'not-doing', // for functional reasons
	'NOT_IMPLEMENTED' = 'not-implemented', // might be implemented in the future
}<|MERGE_RESOLUTION|>--- conflicted
+++ resolved
@@ -1,9 +1,5 @@
 export type CopyStatusDTO = {
-<<<<<<< HEAD
-	id: string;
-=======
 	id?: string;
->>>>>>> f0e6ad32
 	title: string;
 	type: CopyElementType;
 	status: CopyStatusEnum;
