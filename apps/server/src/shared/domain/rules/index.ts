--- conflicted
+++ resolved
@@ -10,8 +10,4 @@
 export * from './task.rule';
 export * from './user.rule';
 
-<<<<<<< HEAD
-export const ALL_RULES = [TaskRule, CourseRule, UserRule];
-=======
-export const ALL_RULES = [TaskRule, CourseRule, SchoolRule, UserRule];
->>>>>>> 6c7cb494
+export const ALL_RULES = [TaskRule, CourseRule, SchoolRule, UserRule];