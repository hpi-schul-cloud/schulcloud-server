--- conflicted
+++ resolved
@@ -1,7 +1,7 @@
-import { TeamRule } from '@shared/domain/rules/team.rule';
 import { CourseRule } from './course.rule';
 import { LessonRule } from './lesson.rule';
 import { SchoolRule } from './school.rule';
+import { TeamRule } from './team.rule';
 import { TaskRule } from './task.rule';
 import { UserRule } from './user.rule';
 
@@ -11,13 +11,9 @@
 export * from './course.rule';
 export * from './lesson.rule';
 export * from './school.rule';
+export * from './task.rule';
 export * from './team.rule';
-export * from './task.rule';
 export * from './user.rule';
 export { default as PermissionContextBuilder } from './permission-context-builder';
 
-<<<<<<< HEAD
-export const ALL_RULES = [LessonRule, CourseRule, TaskRule, SchoolRule, UserRule];
-=======
-export const ALL_RULES = [TaskRule, CourseRule, SchoolRule, TeamRule, UserRule];
->>>>>>> 580abfa8
+export const ALL_RULES = [LessonRule, CourseRule, SchoolRule, TaskRule, TeamRule, UserRule];