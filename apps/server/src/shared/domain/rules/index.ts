import { BoardNodeRule } from './board-node.rule';
import { CourseGroupRule } from './course-group.rule';
import { CourseRule } from './course.rule';
import { LessonRule } from './lesson.rule';
import { SchoolExternalToolRule } from './school-external-tool.rule';
import { SchoolRule } from './school.rule';
import { SubmissionRule } from './submission.rule';
import { TaskCardRule } from './task-card.rule';
import { TaskRule } from './task.rule';
import { TeamRule } from './team.rule';
import { UserRule } from './user.rule';

<<<<<<< HEAD
export * from './course-group.rule';
export * from './course.rule';
export * from './lesson.rule';
=======
export * from './actions.enum';
export * from './base-permission';
export * from './base-permission-manager';
export * from './board-node.rule';
export * from './course-group.rule';
export * from './course.rule';
export * from './lesson.rule';
export { default as PermissionContextBuilder } from './permission-context.builder';
export * from './school-external-tool.rule';
>>>>>>> 14654f0c
export * from './school.rule';
export * from './submission.rule';
export * from './task-card.rule';
export * from './task.rule';
export * from './team.rule';
export * from './user.rule';

export const ALL_RULES = [
	LessonRule,
	CourseRule,
	CourseGroupRule,
	SchoolRule,
	SubmissionRule,
	TaskRule,
	TaskCardRule,
	TeamRule,
	UserRule,
	SchoolExternalToolRule,
	BoardNodeRule,
];<|MERGE_RESOLUTION|>--- conflicted
+++ resolved
@@ -10,27 +10,17 @@
 import { TeamRule } from './team.rule';
 import { UserRule } from './user.rule';
 
-<<<<<<< HEAD
 export * from './course-group.rule';
 export * from './course.rule';
 export * from './lesson.rule';
-=======
-export * from './actions.enum';
-export * from './base-permission';
-export * from './base-permission-manager';
-export * from './board-node.rule';
-export * from './course-group.rule';
-export * from './course.rule';
-export * from './lesson.rule';
-export { default as PermissionContextBuilder } from './permission-context.builder';
-export * from './school-external-tool.rule';
->>>>>>> 14654f0c
 export * from './school.rule';
 export * from './submission.rule';
 export * from './task-card.rule';
 export * from './task.rule';
 export * from './team.rule';
 export * from './user.rule';
+export * from './school-external-tool.rule';
+export * from './board-node.rule';
 
 export const ALL_RULES = [
 	LessonRule,
