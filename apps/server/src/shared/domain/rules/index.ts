import { BoardDoRule } from './board-do.rule';
import { CourseGroupRule } from './course-group.rule';
import { CourseRule } from './course.rule';
import { LessonRule } from './lesson.rule';
import { SchoolExternalToolRule } from './school-external-tool.rule';
import { SchoolRule } from './school.rule';
import { SubmissionRule } from './submission.rule';
import { TaskCardRule } from './task-card.rule';
import { TaskRule } from './task.rule';
import { TeamRule } from './team.rule';
import { UserRule } from './user.rule';
import { ContextExternalToolRule } from './context-external-tool.rule';

export * from './board-do.rule';
export * from './course-group.rule';
export * from './course.rule';
export * from './lesson.rule';
export * from './school-external-tool.rule';
export * from './school.rule';
export * from './submission.rule';
export * from './task-card.rule';
export * from './task.rule';
export * from './team.rule';
export * from './user.rule';
<<<<<<< HEAD
export * from './school-external-tool.rule';
export * from './board-node.rule';
export * from './context-external-tool.rule';
=======
>>>>>>> bc49cfaa

export const ALL_RULES = [
	LessonRule,
	CourseRule,
	CourseGroupRule,
	SchoolRule,
	SubmissionRule,
	TaskRule,
	TaskCardRule,
	TeamRule,
	UserRule,
	SchoolExternalToolRule,
<<<<<<< HEAD
	BoardNodeRule,
	ContextExternalToolRule,
=======
	BoardDoRule,
>>>>>>> bc49cfaa
];<|MERGE_RESOLUTION|>--- conflicted
+++ resolved
@@ -22,12 +22,7 @@
 export * from './task.rule';
 export * from './team.rule';
 export * from './user.rule';
-<<<<<<< HEAD
-export * from './school-external-tool.rule';
-export * from './board-node.rule';
 export * from './context-external-tool.rule';
-=======
->>>>>>> bc49cfaa
 
 export const ALL_RULES = [
 	LessonRule,
@@ -40,10 +35,6 @@
 	TeamRule,
 	UserRule,
 	SchoolExternalToolRule,
-<<<<<<< HEAD
-	BoardNodeRule,
+	BoardDoRule,
 	ContextExternalToolRule,
-=======
-	BoardDoRule,
->>>>>>> bc49cfaa
 ];