--- conflicted
+++ resolved
@@ -17,8 +17,8 @@
 		getId: () => mockId,
 		getContent: () => ({
 			referencedId: referenceIds[0],
-			title: 'Reference',
-			shortTitle: 'Re',
+			title,
+			shortTitle: title.substr(0, 2),
 			displayColor: '#FFFFFF',
 		}),
 		isGroup: () => false,
@@ -34,31 +34,11 @@
 	};
 };
 
-<<<<<<< HEAD
-const gridElementMock = {
-	getId: () => 'gridelementid',
-	getContent: () => ({
-		referencedId: 'referenceId',
-		title: 'Mathe 3d',
-		shortTitle: 'Ma',
-		displayColor: '#FFFFFF',
-	}),
-	isGroup: () => false,
-	getReferences: () => {
-		throw new Error('please implement mock function');
-	},
-	addReferences: (references: IGridElementReference[]) => {},
-	getGroupName: () => '',
-	setGroupName: (newGroupName: string) => {},
-};
-
-=======
->>>>>>> e704220c
 describe('dashboard entity', () => {
 	describe('constructor', () => {
 		it('should create dashboard with prefilled Grid', () => {
 			const dashboard = new DashboardEntity('someid', {
-				grid: [{ pos: { x: 1, y: 2 }, gridElement: getElementMock('elementId', ['referenceId']) }],
+				grid: [{ pos: { x: 1, y: 2 }, gridElement: getElementMock('elementId', 'title', ['referenceId']) }],
 			});
 
 			expect(dashboard instanceof DashboardEntity).toEqual(true);
@@ -80,13 +60,13 @@
 
 		it('when testGrid contains element, getGrid should return that element', () => {
 			const dashboard = new DashboardEntity('someid', {
-				grid: [{ pos: { x: 1, y: 2 }, gridElement: getElementMock('elementId', ['referenceId']) }],
+				grid: [{ pos: { x: 1, y: 2 }, gridElement: getElementMock('elementId', 'title', ['referenceId']) }],
 			});
 			const testGrid = dashboard.getGrid();
 
 			expect(testGrid[0].gridElement.getContent().referencedId).toEqual('referenceId');
-			expect(testGrid[0].gridElement.getContent().title).toEqual('Reference');
-			expect(testGrid[0].gridElement.getContent().shortTitle).toEqual('Re');
+			expect(testGrid[0].gridElement.getContent().title).toEqual('title');
+			expect(testGrid[0].gridElement.getContent().shortTitle).toEqual('ti');
 			expect(testGrid[0].gridElement.getContent().displayColor).toEqual('#FFFFFF');
 		});
 
@@ -96,7 +76,7 @@
 	describe('moveElement', () => {
 		it('should move existing element to a new position', () => {
 			const dashboard = new DashboardEntity('someid', {
-				grid: [{ pos: { x: 1, y: 2 }, gridElement: getElementMock('elementId', ['referenceId']) }],
+				grid: [{ pos: { x: 1, y: 2 }, gridElement: getElementMock('elementId', 'title', ['referenceId']) }],
 			});
 			const returnValue = dashboard.moveElement({ x: 1, y: 2 }, { x: 3, y: 3 });
 			expect(returnValue.pos).toEqual({ x: 3, y: 3 });
@@ -126,7 +106,7 @@
 		});
 
 		it('should ungroup a reference from a group', () => {
-			const element = getElementMock('element', ['ref01', 'ref02', 'ref03']);
+			const element = getElementMock('element', 'title', ['ref01', 'ref02', 'ref03']);
 			const dashboard = new DashboardEntity('someid', {
 				grid: [{ pos: { x: 1, y: 2 }, gridElement: element }],
 			});
@@ -140,7 +120,7 @@
 			const dashboard = new DashboardEntity('someid', {
 				colums: 3,
 				rows: 3,
-				grid: [{ pos: { x: 0, y: 2 }, gridElement: getElementMock('elementId', ['referenceId']) }],
+				grid: [{ pos: { x: 0, y: 2 }, gridElement: getElementMock('elementId', 'title', ['referenceId']) }],
 			});
 			const callMove = () => dashboard.moveElement({ x: 0, y: 2 }, { x: 4, y: 3 });
 			expect(callMove).toThrow(BadRequestException);
@@ -150,7 +130,7 @@
 	describe('getElement', () => {
 		it('getElement should return correct value', () => {
 			const dashboard = new DashboardEntity('someid', {
-				grid: [{ pos: { x: 0, y: 2 }, gridElement: gridElementMock }],
+				grid: [{ pos: { x: 0, y: 2 }, gridElement: getElementMock('elementId', 'Mathe 3d', ['referenceId']) }],
 			});
 			const testElement = dashboard.getElement({ x: 0, y: 2 });
 			const result = testElement.getContent();
