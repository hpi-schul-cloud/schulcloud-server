--- conflicted
+++ resolved
@@ -29,8 +29,7 @@
 		});
 
 		it('should create a system by passing required and optional properties', () => {
-<<<<<<< HEAD
-			const system = systemFactory.withOauthConfig().build({ url: 'SAMPLE_URL', alias: 'SAMPLE_ALIAS' });
+			const system = systemFactory.withOauthConfig().build({ url: 'SAMPLE_URL', alias: 'SAMPLE_ALIAS', displayName: 'SAMPLE_NAME' });
 
 			expect(system instanceof System).toEqual(true);
 			expect(system).toEqual(
@@ -38,6 +37,7 @@
 					type: 'oauth',
 					url: 'SAMPLE_URL',
 					alias: 'SAMPLE_ALIAS',
+					displayName: 'SAMPLE_NAME',
 					provisioningStrategy: SystemProvisioningStrategy.UNDEFINED,
 					provisioningUrl: 'provisioningUrl',
 					oauthConfig: {
@@ -56,13 +56,6 @@
 					},
 				})
 			);
-=======
-			const system = systemFactory.build({ url: 'SAMPLE_URL', alias: 'SAMPLE_ALIAS', displayName: 'SAMPLE_NAME' });
-			expect(system instanceof System).toEqual(true);
-			expect(system.url).toEqual('SAMPLE_URL');
-			expect(system.alias).toEqual('SAMPLE_ALIAS');
-			expect(system.displayName).toEqual('SAMPLE_NAME');
->>>>>>> 208cf6bf
 		});
 	});
 });