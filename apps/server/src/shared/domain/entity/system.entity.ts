--- conflicted
+++ resolved
@@ -67,29 +67,6 @@
 	jwksEndpoint: string;
 }
 
-<<<<<<< HEAD
-export class LdapConfig {
-	constructor(ldapConfig: LdapConfig) {
-		this.url = ldapConfig.url;
-	}
-
-	@Property()
-	active?: boolean;
-
-	@Property()
-	federalState?: EntityId;
-
-	@Property()
-	lastSyncAttempt?: Date;
-
-	@Property()
-	lastSuccessfulFullSync?: Date;
-
-	@Property()
-	lastSuccessfulPartialSync?: Date;
-
-	@Property()
-=======
 @Embeddable()
 export class LdapConfig {
 	constructor(ldapConfig: Readonly<LdapConfig>) {
@@ -112,27 +89,11 @@
 	lastSuccessfulPartialSync?: Date;
 
 	@Property({ nullable: true })
->>>>>>> 89e9b244
 	lastModifyTimestamp?: string;
 
 	@Property()
 	url: string;
 
-<<<<<<< HEAD
-	@Property()
-	rootPath?: string;
-
-	@Property()
-	searchUser?: string;
-
-	@Property()
-	searchUserPassword?: string;
-
-	@Property()
-	provider?: string;
-
-	@Property()
-=======
 	@Property({ nullable: true })
 	rootPath?: string;
 
@@ -146,7 +107,6 @@
 	provider?: string;
 
 	@Property({ nullable: true })
->>>>>>> 89e9b244
 	providerOptions?: {
 		schoolName?: string;
 		userPathAdditions?: string;
@@ -211,11 +171,7 @@
 	@Property({ nullable: true })
 	config?: Record<string, unknown>;
 
-<<<<<<< HEAD
-	@Property({ nullable: true })
-=======
 	@Embedded({ entity: () => LdapConfig, object: true, nullable: true })
->>>>>>> 89e9b244
 	ldapConfig?: LdapConfig;
 
 	@Property({ nullable: true })
