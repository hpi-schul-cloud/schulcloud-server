--- conflicted
+++ resolved
@@ -93,15 +93,8 @@
 	@ManyToMany('User', undefined, { fieldName: 'archived' })
 	finished = new Collection<User>(this);
 
-<<<<<<< HEAD
-	// The fileIds property is used for syncing the new filerecords collection with the old files collection.
-	// It can be removed after transitioning file-handling to the new files-storage-microservice is completed.
-	@Property({ nullable: true })
-	fileIds?: ObjectId[];
-=======
 	@ManyToMany('File', undefined, { fieldName: 'fileIds', nullable: true })
 	files = new Collection<File>(this);
->>>>>>> 5f6e978f
 
 	constructor(props: ITaskProperties) {
 		super();
