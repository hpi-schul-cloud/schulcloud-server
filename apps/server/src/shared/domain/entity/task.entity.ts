import { Collection, Entity, Index, ManyToMany, ManyToOne, OneToMany, Property } from '@mikro-orm/core';
import { School } from '@shared/domain/entity/school.entity';
import { IEntityWithSchool } from '../interface';
import { ILearnroomElement } from '../interface/learnroom';
import { EntityId } from '../types/entity-id';
import { BaseEntityWithTimestamps } from './base.entity';
import type { Course } from './course.entity';
import type { Lesson } from './lesson.entity';
import type { Submission } from './submission.entity';
import type { User } from './user.entity';

export interface ITaskProperties {
	name: string;
	description?: string;
	availableDate?: Date;
	dueDate?: Date;
	private?: boolean;
	creator: User;
	course?: Course;
	school: School;
	lesson?: Lesson;
	submissions?: Submission[];
	finished?: User[];
<<<<<<< HEAD
	files?: File[];
	publicSubmissions?: boolean;
=======
>>>>>>> cae5b5cf
}

export interface ITaskStatus {
	submitted: number;
	maxSubmissions: number;
	graded: number;
	isDraft: boolean;
	isSubstitutionTeacher: boolean;
	isFinished: boolean;
}

export class TaskWithStatusVo {
	task!: Task;

	status!: ITaskStatus;

	constructor(task: Task, status: ITaskStatus) {
		this.task = task;
		this.status = status;
	}
}

export type TaskParentDescriptions = {
	courseName: string;
	courseId: string;
	lessonName: string;
	lessonHidden: boolean;
	color: string;
};

@Entity({ tableName: 'homeworks' })
@Index({ properties: ['private', 'dueDate', 'finished'] })
@Index({ properties: ['id', 'private'] })
@Index({ properties: ['finished', 'course'] })
@Index({ properties: ['finished', 'course'] })
export class Task extends BaseEntityWithTimestamps implements ILearnroomElement, IEntityWithSchool {
	@Property()
	name: string;

	@Property()
	description: string;

	@Property({ nullable: true })
	availableDate?: Date;

	@Property({ nullable: true })
	@Index()
	dueDate?: Date;

	@Property()
	private = true;

	@Property({ nullable: true })
	publicSubmissions?: boolean;

	@Index()
	@ManyToOne('User', { fieldName: 'teacherId', nullable: true })
	creator?: User;

	@Index()
	@ManyToOne('Course', { fieldName: 'courseId', nullable: true, eager: true })
	course?: Course;

	@Index()
	@ManyToOne('School', { fieldName: 'schoolId' })
	school: School;

	@Index()
	@ManyToOne('Lesson', { fieldName: 'lessonId', nullable: true })
	lesson?: Lesson; // In database exist also null, but it can not set.

	@OneToMany('Submission', 'task', { orphanRemoval: true })
	submissions = new Collection<Submission>(this);

	@Index()
	@ManyToMany('User', undefined, { fieldName: 'archived' })
	finished = new Collection<User>(this);

	constructor(props: ITaskProperties) {
		super();
		this.name = props.name;
		this.description = props.description || '';
		this.availableDate = props.availableDate;
		this.dueDate = props.dueDate;
		if (props.private !== undefined) this.private = props.private;
		this.creator = props.creator;
		this.course = props.course;
		this.school = props.school;
		this.lesson = props.lesson;
		this.submissions.set(props.submissions || []);
		this.finished.set(props.finished || []);
<<<<<<< HEAD
		this.files.set(props.files || []);
		this.publicSubmissions = props.publicSubmissions || false;
=======
>>>>>>> cae5b5cf
	}

	isFinishedForUser(user: User): boolean {
		return !!(this.finished?.contains(user) || this.course?.isFinished());
	}

	isDraft(): boolean {
		// private can be undefined in the database
		return !!this.private;
	}

	isPublished(): boolean {
		if (this.isDraft()) {
			return false;
		}
		if (this.availableDate && this.availableDate > new Date(Date.now())) {
			return false;
		}
		return true;
	}

	isPlanned(): boolean {
		if (this.isDraft()) {
			return false;
		}
		if (this.availableDate && this.availableDate > new Date(Date.now())) {
			return true;
		}
		return false;
	}

	private getSubmissionItems(): Submission[] {
		if (!this.submissions.isInitialized(true)) {
			throw new Error('Submissions items are not loaded.');
		}
		const submissions = this.submissions.getItems();
		return submissions;
	}

	getSubmittedUserIds(): EntityId[] {
		const submittedUserIds = this.getSubmissionItems().map((submission) => submission.student.id);
		const uniqueSubmittedUserIds = [...new Set(submittedUserIds)];

		return uniqueSubmittedUserIds;
	}

	getNumberOfSubmittedUsers(): number {
		const submittedUserIds = this.getSubmittedUserIds();
		const count = submittedUserIds.length;

		return count;
	}

	getGradedUserIds(): EntityId[] {
		const gradedUserIds = this.getSubmissionItems()
			.filter((submission) => submission.isGraded())
			.map((submission) => submission.student.id);
		const uniqueGradedUserIds = [...new Set(gradedUserIds)];

		return uniqueGradedUserIds;
	}

	getNumberOfGradedUsers(): number {
		const gradedUserIds = this.getGradedUserIds();
		const count = gradedUserIds.length;

		return count;
	}

	// attention based on this parent use this.getParent() instant
	getMaxSubmissions(): number {
		// hack until parents are defined
		const numberOfStudents = this.course ? this.course.getNumberOfStudents() : 0;

		return numberOfStudents;
	}

	createTeacherStatusForUser(user: User): ITaskStatus {
		const submitted = this.getNumberOfSubmittedUsers();
		const graded = this.getNumberOfGradedUsers();
		const maxSubmissions = this.getMaxSubmissions();
		const isDraft = this.isDraft();
		const isFinished = this.isFinishedForUser(user);
		// only point that need the parameter
		// const isSubstitutionTeacher = this.isSubstitutionTeacher(userId);
		// work with getParent()
		let isSubstitutionTeacher = false;
		if (this.course) {
			isSubstitutionTeacher = this.course.substitutionTeachers.contains(user);
		}

		const status = {
			submitted,
			graded,
			maxSubmissions,
			isDraft,
			isSubstitutionTeacher,
			isFinished,
		};

		return status;
	}

	isSubmittedForUser(user: User): boolean {
		const submitted = this.getSubmittedUserIds().some((uid) => uid === user.id);

		return submitted;
	}

	isGradedForUser(user: User): boolean {
		const graded = this.getGradedUserIds().some((uid) => uid === user.id);

		return graded;
	}

	createStudentStatusForUser(user: User): ITaskStatus {
		const isSubmitted = this.isSubmittedForUser(user);
		const isGraded = this.isGradedForUser(user);
		const maxSubmissions = 1;
		const isDraft = this.isDraft();
		const isSubstitutionTeacher = false;
		const isFinished = this.isFinishedForUser(user);

		const status = {
			submitted: isSubmitted ? 1 : 0,
			graded: isGraded ? 1 : 0,
			maxSubmissions,
			isDraft,
			isSubstitutionTeacher,
			isFinished,
			// TODO: visibility of parent is missed ..but isSubstitutionTeacher and this is not really a part from task,
			// for this we must add parent relationship
		};

		return status;
	}

	// TODO: based on the parent relationship
	getParentData(): TaskParentDescriptions {
		let descriptions: TaskParentDescriptions;
		if (this.course) {
			descriptions = {
				courseName: this.course.name,
				courseId: this.course.id,
				lessonName: this.lesson ? this.lesson.name : '',
				lessonHidden: this.lesson ? this.lesson.hidden : false,
				color: this.course.color,
			};
		} else {
			descriptions = {
				courseName: '',
				courseId: '',
				lessonName: '',
				lessonHidden: false,
				color: '#ACACAC',
			};
		}

		return descriptions;
	}

	finishForUser(user: User) {
		this.finished.add(user);
	}

	restoreForUser(user: User) {
		this.finished.remove(user);
	}

	getSchoolId(): EntityId {
		return this.school.id;
	}

	publish() {
		this.private = false;
		this.availableDate = new Date(Date.now());
	}

	unpublish() {
		this.private = true;
	}
}<|MERGE_RESOLUTION|>--- conflicted
+++ resolved
@@ -21,11 +21,7 @@
 	lesson?: Lesson;
 	submissions?: Submission[];
 	finished?: User[];
-<<<<<<< HEAD
-	files?: File[];
 	publicSubmissions?: boolean;
-=======
->>>>>>> cae5b5cf
 }
 
 export interface ITaskStatus {
@@ -117,11 +113,7 @@
 		this.lesson = props.lesson;
 		this.submissions.set(props.submissions || []);
 		this.finished.set(props.finished || []);
-<<<<<<< HEAD
-		this.files.set(props.files || []);
 		this.publicSubmissions = props.publicSubmissions || false;
-=======
->>>>>>> cae5b5cf
 	}
 
 	isFinishedForUser(user: User): boolean {
