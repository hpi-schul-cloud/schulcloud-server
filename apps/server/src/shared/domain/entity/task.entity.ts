--- conflicted
+++ resolved
@@ -9,33 +9,7 @@
 import type { Lesson } from './lesson.entity';
 import type { Submission } from './submission.entity';
 import type { User } from './user.entity';
-<<<<<<< HEAD
 import type { ITaskProperties, ITaskStatus } from '../types/task.types';
-=======
-
-export interface ITaskProperties {
-	name: string;
-	description?: string;
-	availableDate?: Date;
-	dueDate?: Date;
-	private?: boolean;
-	creator: User;
-	course?: Course;
-	school: School;
-	lesson?: Lesson;
-	submissions?: Submission[];
-	finished?: User[];
-}
-
-export interface ITaskStatus {
-	submitted: number;
-	maxSubmissions: number;
-	graded: number;
-	isDraft: boolean;
-	isSubstitutionTeacher: boolean;
-	isFinished: boolean;
-}
->>>>>>> cae5b5cf
 
 export class TaskWithStatusVo {
 	task!: Task;
