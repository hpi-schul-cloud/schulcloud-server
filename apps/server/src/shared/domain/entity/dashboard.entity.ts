--- conflicted
+++ resolved
@@ -68,13 +68,8 @@
 export class GridElement implements IGridElement {
 	id: EntityId;
 
-<<<<<<< HEAD
-	title: string;
-
-	private constructor(id: EntityId, references: IGridElementReference[]) {
-		this.id = id;
-		this.references = references;
-=======
+	title: string;
+
 	private constructor(props: { id?: EntityId; references: IGridElementReference[] }) {
 		if (props.id) this.id = props.id;
 		this.references = props.references;
@@ -86,7 +81,6 @@
 
 	static FromPersistedGroup(id: EntityId, group: IGridElementReference[]): GridElement {
 		return new GridElement({ id, references: group });
->>>>>>> e704220c
 	}
 
 	static FromSingleReference(reference: IGridElementReference): GridElement {
@@ -219,7 +213,7 @@
 	getElement(position: GridPosition): IGridElement {
 		const element = this.grid.get(this.gridIndexFromPosition(position));
 		if (!element) {
-			throw new NotFoundException('no element at origin position');
+			throw new NotFoundException('no element at grid position');
 		}
 		return element;
 	}
@@ -234,14 +228,6 @@
 		};
 	}
 
-<<<<<<< HEAD
-	getElement(position: GridPosition): IGridElement {
-		const element = this.grid.get(this.gridIndexFromPosition(position));
-		if (!element) {
-			throw new NotFoundException('no element at grid position');
-		}
-		return element;
-=======
 	private getReferencesFromPosition(position: GridPositionWithGroupIndex): IGridElementReference[] {
 		const elementToMove = this.getElement(position);
 		let references = elementToMove.getReferences();
@@ -271,6 +257,5 @@
 			this.grid.set(this.gridIndexFromPosition(position), targetElement);
 		}
 		return targetElement;
->>>>>>> e704220c
 	}
 }