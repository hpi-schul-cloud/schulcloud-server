--- conflicted
+++ resolved
@@ -47,7 +47,7 @@
 	@ManyToOne('User', { nullable: true })
 	creator?: User;
 
-<<<<<<< HEAD
+
 @Entity({ collection: 'files', discriminatorValue: 'true' })
 export class Directory extends BaseFile {}
 
@@ -63,14 +63,10 @@
 	type?: string;
 
 	@Property()
-	storageFileName: string;
+	bucket: string;
 
-	@Property()
-	bucket: string;
-=======
 	@Property({ nullable: true })
 	storageFileName?: string; // not for directories
->>>>>>> 5f6e978f
 
 	@Property({ nullable: true })
 	bucket?: string; // not for directories
