--- conflicted
+++ resolved
@@ -1,8 +1,4 @@
-<<<<<<< HEAD
 import { ImportUser, System, UserMatch } from './import-user.entity';
-=======
-import { ImportUser, UserMatch } from './import-user.entity';
->>>>>>> 3d861e69
 import { Course } from './course.entity';
 import { CourseGroup } from './coursegroup.entity';
 import { DashboardGridElementModel, DashboardModelEntity } from './dashboard.model.entity';
@@ -38,15 +34,8 @@
 	News,
 	SchoolNews,
 	TeamNews,
-<<<<<<< HEAD
-	// TODO move import user entities?
-	ImportUser,
-	UserMatch,
-	System,
-=======
 	System,
 	// TODO move import user entities?
 	ImportUser,
 	UserMatch,
->>>>>>> 3d861e69
 ];