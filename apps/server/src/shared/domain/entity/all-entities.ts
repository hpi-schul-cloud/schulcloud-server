import { ShareToken } from '@src/modules/sharing/entity/share-token.entity';
import { Account } from './account.entity';
import { Board } from './board.entity';
import { BoardElement, LessonBoardElement, TaskBoardElement } from './boardelement.entity';
import { CardNode, ColumnBoardNode, ColumnNode, FileElementNode, TextElementNode } from './boardnode';
import { BoardNode } from './boardnode/boardnode.entity';
import { CardElement, RichTextCardElement } from './card-element.entity';
import { Course } from './course.entity';
<<<<<<< HEAD
import { ContextExternalTool, ExternalTool, SchoolExternalTool } from './tools';
=======
>>>>>>> b0ad5b71
import { CourseGroup } from './coursegroup.entity';
import { DashboardGridElementModel, DashboardModelEntity } from './dashboard.model.entity';
import { CourseExternalTool, ExternalTool, SchoolExternalTool } from './external-tools';
import { File } from './file.entity';
import { ImportUser } from './import-user.entity';
import { Lesson } from './lesson.entity';
import { LtiTool } from './ltitool.entity';
import { Material } from './materials.entity';
import { CourseNews, News, SchoolNews, TeamNews } from './news.entity';
import { Pseudonym } from './pseudonym.entity';
import { Role } from './role.entity';
import { School, SchoolRolePermission, SchoolRoles } from './school.entity';
import { SchoolYear } from './schoolyear.entity';
import { StorageProvider } from './storageprovider.entity';
import { Submission } from './submission.entity';
import { System } from './system.entity';
import { TaskCard } from './task-card.entity';
import { Task } from './task.entity';
import { Team, TeamUser } from './team.entity';
import { User } from './user.entity';
import { VideoConference } from './video-conference.entity';
<<<<<<< HEAD
import { CardElement, RichTextCardElement } from './card-element.entity';
import { BoardNode, CardNode, ColumnBoardNode, ColumnNode, TextElementNode } from './boardnode';
=======
>>>>>>> b0ad5b71

export const ALL_ENTITIES = [
	Account,
	Board,
	BoardElement,
	BoardNode,
	CardNode,
	ColumnBoardNode,
	ColumnNode,
	FileElementNode,
	TextElementNode,
	Course,
	ContextExternalTool,
	CourseGroup,
	CourseNews,
	DashboardGridElementModel,
	DashboardModelEntity,
	ExternalTool,
	File,
	ImportUser,
	Lesson,
	LessonBoardElement,
	LtiTool,
	Material,
	News,
	Pseudonym,
	Role,
	School,
	SchoolExternalTool,
	SchoolNews,
	SchoolRolePermission,
	SchoolRoles,
	SchoolYear,
	ShareToken,
	StorageProvider,
	Submission,
	System,
	Task,
	TaskBoardElement,
	TaskCard,
	CardElement,
	RichTextCardElement,
	Team,
	TeamNews,
	TeamUser,
	User,
	VideoConference,
];<|MERGE_RESOLUTION|>--- conflicted
+++ resolved
@@ -6,13 +6,9 @@
 import { BoardNode } from './boardnode/boardnode.entity';
 import { CardElement, RichTextCardElement } from './card-element.entity';
 import { Course } from './course.entity';
-<<<<<<< HEAD
 import { ContextExternalTool, ExternalTool, SchoolExternalTool } from './tools';
-=======
->>>>>>> b0ad5b71
 import { CourseGroup } from './coursegroup.entity';
 import { DashboardGridElementModel, DashboardModelEntity } from './dashboard.model.entity';
-import { CourseExternalTool, ExternalTool, SchoolExternalTool } from './external-tools';
 import { File } from './file.entity';
 import { ImportUser } from './import-user.entity';
 import { Lesson } from './lesson.entity';
@@ -31,11 +27,6 @@
 import { Team, TeamUser } from './team.entity';
 import { User } from './user.entity';
 import { VideoConference } from './video-conference.entity';
-<<<<<<< HEAD
-import { CardElement, RichTextCardElement } from './card-element.entity';
-import { BoardNode, CardNode, ColumnBoardNode, ColumnNode, TextElementNode } from './boardnode';
-=======
->>>>>>> b0ad5b71
 
 export const ALL_ENTITIES = [
 	Account,
