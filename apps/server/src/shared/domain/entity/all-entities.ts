import { ClassEntity } from '@src/modules/class/entity';
import { GroupEntity } from '@src/modules/group/entity';
import { ExternalToolPseudonymEntity, PseudonymEntity } from '@src/modules/pseudonym/entity';
import { ShareToken } from '@src/modules/sharing/entity/share-token.entity';
import { ContextExternalToolEntity } from '@src/modules/tool/context-external-tool/entity';
import { ExternalToolEntity } from '@src/modules/tool/external-tool/entity';
import { SchoolExternalToolEntity } from '@src/modules/tool/school-external-tool/entity';
import { Account } from './account.entity';
import {
	BoardNode,
	CardNode,
	ColumnBoardNode,
	ColumnNode,
	ExternalToolElementNodeEntity,
	FileElementNode,
	RichTextElementNode,
	SubmissionContainerElementNode,
	SubmissionItemNode,
} from './boardnode';
import { Course } from './course.entity';
import { CourseGroup } from './coursegroup.entity';
import { DashboardGridElementModel, DashboardModelEntity } from './dashboard.model.entity';
<<<<<<< HEAD
import { FederalStateEntity } from '../../../modules/federal-state/entity/federal-state.entity';
import { File } from './file.entity';
=======
import { FederalStateEntity } from './federal-state.entity';
>>>>>>> 4e3b8b9e
import { ImportUser } from './import-user.entity';
import {
	Board,
	BoardElement,
	ColumnboardBoardElement,
	ColumnBoardTarget,
	LessonBoardElement,
	TaskBoardElement,
} from './legacy-board';
import { LessonEntity } from './lesson.entity';
import { LtiTool } from './ltitool.entity';
import { Material } from './materials.entity';
import { CourseNews, News, SchoolNews, TeamNews } from './news.entity';
import { Role } from './role.entity';
import { SchoolEntity, SchoolRolePermission, SchoolRoles } from './school.entity';
import { SchoolYearEntity } from './schoolyear.entity';
import { StorageProviderEntity } from './storageprovider.entity';
import { Submission } from './submission.entity';
import { SystemEntity } from './system.entity';
import { Task } from './task.entity';
import { TeamEntity, TeamUserEntity } from './team.entity';
import { UserLoginMigrationEntity } from './user-login-migration.entity';
import { User } from './user.entity';
import { VideoConference } from './video-conference.entity';

export const ALL_ENTITIES = [
	Account,
	Board,
	BoardElement,
	BoardNode,
	CardNode,
	ColumnboardBoardElement,
	ColumnBoardNode,
	ColumnBoardTarget,
	ColumnNode,
	ClassEntity,
	FileElementNode,
	RichTextElementNode,
	SubmissionContainerElementNode,
	SubmissionItemNode,
	ExternalToolElementNodeEntity,
	Course,
	ContextExternalToolEntity,
	CourseGroup,
	CourseNews,
	DashboardGridElementModel,
	DashboardModelEntity,
	ExternalToolEntity,
	FederalStateEntity,
<<<<<<< HEAD
	File,
=======
>>>>>>> 4e3b8b9e
	ImportUser,
	LessonEntity,
	LessonBoardElement,
	LtiTool,
	Material,
	News,
	PseudonymEntity,
	ExternalToolPseudonymEntity,
	Role,
	SchoolEntity,
	SchoolExternalToolEntity,
	SchoolNews,
	SchoolRolePermission,
	SchoolRoles,
	SchoolYearEntity,
	ShareToken,
	StorageProviderEntity,
	Submission,
	SystemEntity,
	Task,
	TaskBoardElement,
	TeamEntity,
	TeamNews,
	TeamUserEntity,
	User,
	UserLoginMigrationEntity,
	VideoConference,
	GroupEntity,
];<|MERGE_RESOLUTION|>--- conflicted
+++ resolved
@@ -20,12 +20,7 @@
 import { Course } from './course.entity';
 import { CourseGroup } from './coursegroup.entity';
 import { DashboardGridElementModel, DashboardModelEntity } from './dashboard.model.entity';
-<<<<<<< HEAD
-import { FederalStateEntity } from '../../../modules/federal-state/entity/federal-state.entity';
-import { File } from './file.entity';
-=======
 import { FederalStateEntity } from './federal-state.entity';
->>>>>>> 4e3b8b9e
 import { ImportUser } from './import-user.entity';
 import {
 	Board,
@@ -75,10 +70,6 @@
 	DashboardModelEntity,
 	ExternalToolEntity,
 	FederalStateEntity,
-<<<<<<< HEAD
-	File,
-=======
->>>>>>> 4e3b8b9e
 	ImportUser,
 	LessonEntity,
 	LessonBoardElement,
