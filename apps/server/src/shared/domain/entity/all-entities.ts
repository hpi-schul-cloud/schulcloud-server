--- conflicted
+++ resolved
@@ -1,10 +1,5 @@
 import { ShareToken } from '@src/modules/sharing/entity/share-token.entity';
 import { Account } from './account.entity';
-<<<<<<< HEAD
-import { CardNode, ColumnBoardNode, ColumnNode, FileElementNode, RichTextElementNode } from './boardnode';
-=======
-import { Board } from './board.entity';
-import { BoardElement, LessonBoardElement, TaskBoardElement } from './boardelement.entity';
 import {
 	CardNode,
 	ColumnBoardNode,
@@ -13,7 +8,6 @@
 	RichTextElementNode,
 	TaskElementNode,
 } from './boardnode';
->>>>>>> 3ce74984
 import { BoardNode } from './boardnode/boardnode.entity';
 import { CardElement, RichTextCardElement } from './card-element.entity';
 import { Course } from './course.entity';
