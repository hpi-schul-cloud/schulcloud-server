import { ShareToken } from '@src/modules/sharing/entity/share-token.entity';
import { Account } from './account.entity';
import { Board } from './board.entity';
import { BoardElement, LessonBoardElement, TaskBoardElement } from './boardelement.entity';
import { Course } from './course.entity';
import { CourseExternalTool, ExternalTool, SchoolExternalTool } from './external-tools';
import { CourseGroup } from './coursegroup.entity';
import { DashboardGridElementModel, DashboardModelEntity } from './dashboard.model.entity';
import { File } from './file.entity';
import { ImportUser } from './import-user.entity';
import { Lesson } from './lesson.entity';
import { LtiTool } from './ltitool.entity';
import { Material } from './materials.entity';
import { CourseNews, News, SchoolNews, TeamNews } from './news.entity';
import { Pseudonym } from './pseudonym.entity';
import { Role } from './role.entity';
import { School, SchoolRolePermission, SchoolRoles } from './school.entity';
import { SchoolYear } from './schoolyear.entity';
import { StorageProvider } from './storageprovider.entity';
import { Submission } from './submission.entity';
import { System } from './system.entity';
import { Task } from './task.entity';
import { TaskCard } from './task-card.entity';
import { Team, TeamUser } from './team.entity';
import { User } from './user.entity';
import { VideoConference } from './video-conference.entity';
<<<<<<< HEAD
import { CardElement, RichTextCardElement } from './card-element.entity';
=======
import { CardElement, TitleCardElement, RichTextCardElement } from './cardElement.entity';
import { BoardNode } from './boardnode/boardnode.entity';
import { CardNode, ColumnBoardNode, ColumnNode, TextElementNode } from './boardnode';
>>>>>>> bd100dab

export const ALL_ENTITIES = [
	Account,
	Board,
	BoardElement,
	BoardNode,
	CardNode,
	ColumnBoardNode,
	ColumnNode,
	TextElementNode,
	Course,
	CourseExternalTool,
	CourseGroup,
	CourseNews,
	DashboardGridElementModel,
	DashboardModelEntity,
	ExternalTool,
	File,
	ImportUser,
	Lesson,
	LessonBoardElement,
	LtiTool,
	Material,
	News,
	Pseudonym,
	Role,
	School,
	SchoolExternalTool,
	SchoolNews,
	SchoolRolePermission,
	SchoolRoles,
	SchoolYear,
	ShareToken,
	StorageProvider,
	Submission,
	System,
	Task,
	TaskBoardElement,
	TaskCard,
	CardElement,
	RichTextCardElement,
	Team,
	TeamNews,
	TeamUser,
	User,
	VideoConference,
];<|MERGE_RESOLUTION|>--- conflicted
+++ resolved
@@ -24,13 +24,9 @@
 import { Team, TeamUser } from './team.entity';
 import { User } from './user.entity';
 import { VideoConference } from './video-conference.entity';
-<<<<<<< HEAD
 import { CardElement, RichTextCardElement } from './card-element.entity';
-=======
-import { CardElement, TitleCardElement, RichTextCardElement } from './cardElement.entity';
 import { BoardNode } from './boardnode/boardnode.entity';
 import { CardNode, ColumnBoardNode, ColumnNode, TextElementNode } from './boardnode';
->>>>>>> bd100dab
 
 export const ALL_ENTITIES = [
 	Account,
