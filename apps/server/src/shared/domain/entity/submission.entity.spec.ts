--- conflicted
+++ resolved
@@ -1,10 +1,6 @@
 import { Collection } from '@mikro-orm/core';
 import { setupEntities } from '@src/modules/database';
-<<<<<<< HEAD
-import { userFactory, taskFactory, submissionFactory } from '../factory';
-=======
-import { userFactory, fileFactory } from '../factory';
->>>>>>> c1a115e5
+import { userFactory, taskFactory, submissionFactory, fileFactory } from '../factory';
 import { File } from './file.entity';
 
 const buildSubmission = () => {
@@ -33,13 +29,8 @@
 
 	it('should be graded if grade grade files have been associated', () => {
 		const submission = buildSubmission();
-<<<<<<< HEAD
 		const teacher = userFactory.build();
-		const file = new File({ name: 'grade file', creator: teacher });
-=======
-		const teacher = userFactory.build({ firstName: 'Carl', lastName: 'Cord' });
 		const file = fileFactory.build({ creator: teacher });
->>>>>>> c1a115e5
 		submission.gradeFiles = new Collection<File>(submission, [file]);
 		expect(submission.isGraded()).toEqual(true);
 	});
