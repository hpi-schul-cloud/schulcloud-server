import { MikroORM } from '@mikro-orm/core';
import { InternalServerErrorException } from '@nestjs/common';
import { courseFactory, courseGroupFactory, schoolFactory, setupEntities, userFactory } from '@shared/testing';
import { ObjectId } from 'bson';
import { Course } from './course.entity';
import { CourseGroup } from './coursegroup.entity';

const DEFAULT = {
	color: '#ACACAC',
	name: 'Kurse',
	description: '',
};

describe('CourseEntity', () => {
	let orm: MikroORM;

	beforeAll(async () => {
		orm = await setupEntities();
	});

	describe('constructor', () => {
		it('should throw an error by empty constructor', () => {
			// @ts-expect-error: Test case
			const test = () => new Course();
			expect(test).toThrow();
		});

		it('should create a course by passing required properties', () => {
			const course = courseFactory.build();
			expect(course instanceof Course).toEqual(true);
		});
	});

	describe('defaults', () => {
		it('should return defaults values', () => {
			const school = schoolFactory.build();
			const course = new Course({ school });

			expect(course.name).toEqual(DEFAULT.name);
			expect(course.description).toEqual(DEFAULT.description);
			expect(course.color).toEqual(DEFAULT.color);
		});
	});

	describe('getMetadata', () => {
		it('should return a metadata object', () => {
			const course = courseFactory.build({ name: 'History', color: '#445566' });

			const result = course.getMetadata();

			expect(result.title).toEqual('History');
			expect(result.shortTitle).toEqual('Hi');
			expect(result.displayColor).toEqual('#445566');
			expect(result.id).toEqual(course.id);
		});

		it('should return only emoji as shortTitle if used as first character', () => {
			const course = courseFactory.build({ name: '😀 History', color: '#445566' });

			const result = course.getMetadata();

			expect(result.title).toEqual('😀 History');
			expect(result.shortTitle).toEqual('😀');
		});

		it('should return emoji correctly in shortTitle if used as second character', () => {
			const course = courseFactory.build({ name: 'A😀 History', color: '#445566' });

			const result = course.getMetadata();

			expect(result.title).toEqual('A😀 History');
			expect(result.shortTitle).toEqual('A😀');
		});

		it('should return numbers correctly as shortTitle if used as first two characters', () => {
			const course = courseFactory.build({ name: '10 History', color: '#445566' });

			const result = course.getMetadata();

			expect(result.title).toEqual('10 History');
			expect(result.shortTitle).toEqual('10');
		});

		it('should return correct shortTitle if course name only consists of one letter', () => {
			const course = courseFactory.build({ name: 'A' });

			const result = course.getMetadata();

			expect(result.title).toEqual('A');
			expect(result.shortTitle).toEqual('A');
		});

		it('should return correct shortTitle if course name only consists of one number', () => {
			const course = courseFactory.build({ name: '1' });

			const result = course.getMetadata();

			expect(result.title).toEqual('1');
			expect(result.shortTitle).toEqual('1');
		});

		it('should include start and enddate if course has them', () => {
			const startDate = new Date(Date.now() - 200000);
			const untilDate = new Date(Date.now() + 200000);
			const course = courseFactory.build({
				name: 'History',
				color: '#445566',
				startDate,
				untilDate,
			});

			const result = course.getMetadata();

			expect(result.title).toEqual('History');
			expect(result.shortTitle).toEqual('Hi');
			expect(result.displayColor).toEqual('#445566');
			expect(result.id).toEqual(course.id);
			expect(result.startDate).toEqual(startDate);
			expect(result.untilDate).toEqual(untilDate);
		});
	});

	describe('isFinished', () => {
		it('should always return false if no untilDate is set', () => {
			const course = courseFactory.build({ untilDate: undefined });

			const result = course.isFinished();

			expect(result).toBe(false);
		});

		it('should return false if the course is not finished', () => {
			const untilDate = new Date(Date.now() + 6000);
			const course = courseFactory.build({ untilDate });

			const result = course.isFinished();

			expect(result).toBe(false);
		});

		it('should return false if the course is not finished', () => {
			const untilDate = new Date(Date.now() - 6000);
			const course = courseFactory.build({ untilDate });

			const result = course.isFinished();

			expect(result).toBe(true);
		});
	});

	describe('getCourseGroupItems', () => {
		describe('when course groups are not populated', () => {
			it('should throw', () => {
				const course = courseFactory.build();
				course.courseGroups.set([orm.em.getReference(CourseGroup, new ObjectId().toHexString())]);

				expect(() => course.getCourseGroupItems()).toThrow();
			});
		});

		describe('when course groups are populated', () => {
			it('should return the linked course groups to that course', () => {
				const course = courseFactory.build();
				const courseGroups = courseGroupFactory.buildList(2, { course });

				const result = course.getCourseGroupItems();
				expect(result.length).toEqual(2);
				expect(result[0]).toEqual(courseGroups[0]);
			});
		});
	});

	describe('getStudentIds is called', () => {
		describe('when students exist', () => {
			const setup = () => {
				const student1 = userFactory.buildWithId();
				const student2 = userFactory.buildWithId();
				const student3 = userFactory.buildWithId();
				const students = [student1, student2, student3];
				const studentIds = [student1.id, student2.id, student3.id];

				const course = courseFactory.build({ students });

				return { course, studentIds };
			};

			it('should be return the userIds of the students.', () => {
				const { course, studentIds } = setup();

				const result = course.getStudentIds();

				expect(result.length).toEqual(3);
				expect(result).toContain(studentIds[0]);
				expect(result).toContain(studentIds[1]);
				expect(result).toContain(studentIds[2]);
			});
		});

		describe('when course is not populated', () => {
			const setup = () => {
				const course = courseFactory.build();
				Object.assign(course, { students: undefined });

				return { course };
			};

			it('should throw with internal server exception.', () => {
				const { course } = setup();

				expect(() => {
					course.getStudentIds();
				}).toThrowError(InternalServerErrorException);
			});
		});
	});

	describe('isUserSubstitutionTeacher is called', () => {
		describe('when user is a subsitution teacher', () => {
			const setup = () => {
				const user = userFactory.buildWithId();
				const course = courseFactory.build({ substitutionTeachers: [user] });

				return { course, user };
			};

			it('should return true.', () => {
				const { course, user } = setup();

				const result = course.isUserSubstitutionTeacher(user);

				expect(result).toBe(true);
			});
		});

		describe('when user is a not subsitution teacher.', () => {
			const setup = () => {
				const user = userFactory.buildWithId();
				const course = courseFactory.build({ substitutionTeachers: [] });

				return { course, user };
			};

			it('should return false.', () => {
				const { course, user } = setup();

				const result = course.isUserSubstitutionTeacher(user);

				expect(result).toBe(false);
			});
		});
	});

<<<<<<< HEAD
	describe('getStudentsList is called', () => {
		const setup = () => {
			const students = userFactory.buildListWithId(2);
			const course = courseFactory.build({ students });
			return { course, students };
		};
		it('should return the students of the course', () => {
			const { course, students } = setup();
			const [student1, student2] = students;

			const result = course.getStudentsList();

			expect(result.length).toEqual(2);
			expect(result[0].id).toEqual(student1.id);
			expect(result[0].firstName).toEqual(student1.firstName);
			expect(result[0].lastName).toEqual(student1.lastName);
			expect(result[1].id).toEqual(student2.id);
		});
		it('should return an empty array if no students are in the course', () => {
			const course = courseFactory.build({ students: [] });

			const result = course.getStudentsList();

			expect(result.length).toEqual(0);
		});
	});

	describe('getTeachersList is called', () => {
		const setup = () => {
			const teachers = userFactory.buildListWithId(2);
			const course = courseFactory.build({ teachers });
			return { course, teachers };
		};
		it('should return the students of the course', () => {
			const { course, teachers } = setup();
			const [teacher1, teacher2] = teachers;

			const result = course.getTeachersList();

			expect(result.length).toEqual(2);
			expect(result[0].id).toEqual(teacher1.id);
			expect(result[0].firstName).toEqual(teacher1.firstName);
			expect(result[0].lastName).toEqual(teacher1.lastName);
			expect(result[1].id).toEqual(teacher2.id);
		});
		it('should return an empty array if no teachers are in the course', () => {
			const course = courseFactory.build({ teachers: [] });

			const result = course.getTeachersList();

			expect(result.length).toEqual(0);
		});
	});

	describe('getSubstitutionTeacherList is called', () => {
		const setup = () => {
			const substitutionTeachers = userFactory.buildListWithId(2);
			const course = courseFactory.build({ substitutionTeachers });
			return { course, substitutionTeachers };
		};
		it('should return the substitutionTeachers of the course', () => {
			const { course, substitutionTeachers } = setup();
			const [substitutionTeacher1, substitutionTeacher2] = substitutionTeachers;

			const result = course.getSubstitutionTeachersList();

			expect(result.length).toEqual(2);
			expect(result[0].id).toEqual(substitutionTeacher1.id);
			expect(result[0].firstName).toEqual(substitutionTeacher1.firstName);
			expect(result[0].lastName).toEqual(substitutionTeacher1.lastName);
			expect(result[1].id).toEqual(substitutionTeacher2.id);
		});
		it('should return an empty array if no substitutionTeachers are in the course', () => {
			const course = courseFactory.build({ substitutionTeachers: [] });

			const result = course.getSubstitutionTeachersList();

			expect(result.length).toEqual(0);
=======
	describe('removeUser is called', () => {
		describe('when students exist', () => {
			const setup = () => {
				const student1 = userFactory.buildWithId();
				const student2 = userFactory.buildWithId();
				const students = [student1, student2];
				const studentIds = [student1.id, student2.id];

				const course = courseFactory.build({ students });

				return { course, student1, studentIds };
			};

			it('should be delete the userId from the students list.', () => {
				const { course, student1, studentIds } = setup();

				course.removeUser(student1.id);

				const result = course.getStudentIds();

				expect(result.length).toEqual(1);
				expect(result).toContain(studentIds[1]);
			});
		});

		describe('when teachers exist', () => {
			const setup = () => {
				const teacher1 = userFactory.buildWithId();
				const teacher2 = userFactory.buildWithId();
				const teachers = [teacher1, teacher2];
				const teacherIds = [teacher1.id, teacher2.id];

				const course = courseFactory.build({ teachers });

				return { course, teacher1, teacherIds };
			};

			it('should be delete the userId from the students list.', () => {
				const { course, teacher1, teacherIds } = setup();

				course.removeUser(teacher1.id);

				const result = course.getTeacherIds();

				expect(result.length).toEqual(1);
				expect(result).toContain(teacherIds[1]);
			});
		});

		describe('when substitutionTeacher exist', () => {
			const setup = () => {
				const substitutionTeacher1 = userFactory.buildWithId();
				const substitutionTeacher2 = userFactory.buildWithId();
				const substitutionTeachers = [substitutionTeacher1, substitutionTeacher2];
				const substitutionTeacherIds = [substitutionTeacher1.id, substitutionTeacher2.id];

				const course = courseFactory.build({ substitutionTeachers });

				return { course, substitutionTeacher1, substitutionTeacherIds };
			};

			it('should be delete the userId from the substitutionTeacher list.', () => {
				const { course, substitutionTeacher1, substitutionTeacherIds } = setup();

				course.removeUser(substitutionTeacher1.id);

				const result = course.getSubstitutionTeacherIds();

				expect(result.length).toEqual(1);
				expect(result).toContain(substitutionTeacherIds[1]);
			});
>>>>>>> 40227eb5
		});
	});
});<|MERGE_RESOLUTION|>--- conflicted
+++ resolved
@@ -250,7 +250,80 @@
 		});
 	});
 
-<<<<<<< HEAD
+	describe('removeUser is called', () => {
+		describe('when students exist', () => {
+			const setup = () => {
+				const student1 = userFactory.buildWithId();
+				const student2 = userFactory.buildWithId();
+				const students = [student1, student2];
+				const studentIds = [student1.id, student2.id];
+
+				const course = courseFactory.build({ students });
+
+				return { course, student1, studentIds };
+			};
+
+			it('should be delete the userId from the students list.', () => {
+				const { course, student1, studentIds } = setup();
+
+				course.removeUser(student1.id);
+
+				const result = course.getStudentIds();
+
+				expect(result.length).toEqual(1);
+				expect(result).toContain(studentIds[1]);
+			});
+		});
+
+		describe('when teachers exist', () => {
+			const setup = () => {
+				const teacher1 = userFactory.buildWithId();
+				const teacher2 = userFactory.buildWithId();
+				const teachers = [teacher1, teacher2];
+				const teacherIds = [teacher1.id, teacher2.id];
+
+				const course = courseFactory.build({ teachers });
+
+				return { course, teacher1, teacherIds };
+			};
+
+			it('should be delete the userId from the students list.', () => {
+				const { course, teacher1, teacherIds } = setup();
+
+				course.removeUser(teacher1.id);
+
+				const result = course.getTeacherIds();
+
+				expect(result.length).toEqual(1);
+				expect(result).toContain(teacherIds[1]);
+			});
+		});
+
+		describe('when substitutionTeacher exist', () => {
+			const setup = () => {
+				const substitutionTeacher1 = userFactory.buildWithId();
+				const substitutionTeacher2 = userFactory.buildWithId();
+				const substitutionTeachers = [substitutionTeacher1, substitutionTeacher2];
+				const substitutionTeacherIds = [substitutionTeacher1.id, substitutionTeacher2.id];
+
+				const course = courseFactory.build({ substitutionTeachers });
+
+				return { course, substitutionTeacher1, substitutionTeacherIds };
+			};
+
+			it('should be delete the userId from the substitutionTeacher list.', () => {
+				const { course, substitutionTeacher1, substitutionTeacherIds } = setup();
+
+				course.removeUser(substitutionTeacher1.id);
+
+				const result = course.getSubstitutionTeacherIds();
+
+				expect(result.length).toEqual(1);
+				expect(result).toContain(substitutionTeacherIds[1]);
+			});
+		});
+	});
+
 	describe('getStudentsList is called', () => {
 		const setup = () => {
 			const students = userFactory.buildListWithId(2);
@@ -329,79 +402,6 @@
 			const result = course.getSubstitutionTeachersList();
 
 			expect(result.length).toEqual(0);
-=======
-	describe('removeUser is called', () => {
-		describe('when students exist', () => {
-			const setup = () => {
-				const student1 = userFactory.buildWithId();
-				const student2 = userFactory.buildWithId();
-				const students = [student1, student2];
-				const studentIds = [student1.id, student2.id];
-
-				const course = courseFactory.build({ students });
-
-				return { course, student1, studentIds };
-			};
-
-			it('should be delete the userId from the students list.', () => {
-				const { course, student1, studentIds } = setup();
-
-				course.removeUser(student1.id);
-
-				const result = course.getStudentIds();
-
-				expect(result.length).toEqual(1);
-				expect(result).toContain(studentIds[1]);
-			});
-		});
-
-		describe('when teachers exist', () => {
-			const setup = () => {
-				const teacher1 = userFactory.buildWithId();
-				const teacher2 = userFactory.buildWithId();
-				const teachers = [teacher1, teacher2];
-				const teacherIds = [teacher1.id, teacher2.id];
-
-				const course = courseFactory.build({ teachers });
-
-				return { course, teacher1, teacherIds };
-			};
-
-			it('should be delete the userId from the students list.', () => {
-				const { course, teacher1, teacherIds } = setup();
-
-				course.removeUser(teacher1.id);
-
-				const result = course.getTeacherIds();
-
-				expect(result.length).toEqual(1);
-				expect(result).toContain(teacherIds[1]);
-			});
-		});
-
-		describe('when substitutionTeacher exist', () => {
-			const setup = () => {
-				const substitutionTeacher1 = userFactory.buildWithId();
-				const substitutionTeacher2 = userFactory.buildWithId();
-				const substitutionTeachers = [substitutionTeacher1, substitutionTeacher2];
-				const substitutionTeacherIds = [substitutionTeacher1.id, substitutionTeacher2.id];
-
-				const course = courseFactory.build({ substitutionTeachers });
-
-				return { course, substitutionTeacher1, substitutionTeacherIds };
-			};
-
-			it('should be delete the userId from the substitutionTeacher list.', () => {
-				const { course, substitutionTeacher1, substitutionTeacherIds } = setup();
-
-				course.removeUser(substitutionTeacher1.id);
-
-				const result = course.getSubstitutionTeacherIds();
-
-				expect(result.length).toEqual(1);
-				expect(result).toContain(substitutionTeacherIds[1]);
-			});
->>>>>>> 40227eb5
 		});
 	});
 });