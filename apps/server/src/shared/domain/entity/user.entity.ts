--- conflicted
+++ resolved
@@ -1,23 +1,11 @@
 import { Collection, Embedded, Entity, Index, ManyToMany, ManyToOne, Property } from '@mikro-orm/core';
-<<<<<<< HEAD
 import { ObjectId } from '@mikro-orm/mongodb';
-import { EntityWithSchool } from '../interface';
-=======
 import { EntityWithSchool, LanguageType } from '../interface';
->>>>>>> d8924ab1
 import { EntityId } from '../types';
 import { BaseEntityWithTimestamps } from './base.entity';
 import { Role } from './role.entity';
 import { SchoolEntity } from './school.entity';
 import { UserParentsEntity } from './user-parents.entity';
-
-<<<<<<< HEAD
-export enum LanguageType {
-	DE = 'de',
-	EN = 'en',
-	ES = 'es',
-	UK = 'uk',
-}
 
 export interface Consent {
 	userConsent?: UserConsent;
@@ -41,8 +29,6 @@
 	dateOfTermsOfUseConsent: Date;
 }
 
-=======
->>>>>>> d8924ab1
 export interface UserProperties {
 	email: string;
 	firstName: string;
