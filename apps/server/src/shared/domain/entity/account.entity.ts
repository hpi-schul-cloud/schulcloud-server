import { Entity, Property, OneToOne } from '@mikro-orm/core';
import { ObjectId } from '@mikro-orm/mongodb';
import { BaseEntityWithTimestamps } from './base.entity';
import { System } from './system.entity';
import { User } from './user.entity';

export type IAccountProperties = Readonly<Omit<Account, keyof BaseEntityWithTimestamps>>;

@Entity({ tableName: 'accounts' })
export class Account extends BaseEntityWithTimestamps {
	@Property()
	username: string;

	@Property({ nullable: true })
	password?: string;

	@Property({ nullable: true })
	token?: string;

	@Property({ nullable: true })
	credentialHash?: string;

	// TODO set index to true after we removed the account model from feathers
<<<<<<< HEAD
	@OneToOne({ entity: () => User, fieldName: 'userId' })
	user: User;

	@OneToOne({ entity: () => System, fieldName: 'systemId' })
	system?: System;
=======
	@OneToOne({ entity: () => User, owner: true, orphanRemoval: true })
	userId: ObjectId;

	@OneToOne({ entity: () => System, owner: true, orphanRemoval: true, nullable: true })
	systemId?: ObjectId;
>>>>>>> 83cd0eae

	@Property({ nullable: true })
	lasttriedFailedLogin?: Date;

	@Property({ nullable: true })
	expiresAt?: Date;

	@Property({ nullable: true })
	activated?: boolean;

	constructor(props: IAccountProperties) {
		super();
		this.username = props.username;
		this.password = props.password;
		this.token = props.token;
		this.credentialHash = props.credentialHash;
		this.user = props.user;
		this.system = props.system;
		this.lasttriedFailedLogin = props.lasttriedFailedLogin;
		this.expiresAt = props.expiresAt;
		this.activated = props.activated;
	}
}<|MERGE_RESOLUTION|>--- conflicted
+++ resolved
@@ -21,19 +21,12 @@
 	credentialHash?: string;
 
 	// TODO set index to true after we removed the account model from feathers
-<<<<<<< HEAD
 	@OneToOne({ entity: () => User, fieldName: 'userId' })
 	user: User;
 
-	@OneToOne({ entity: () => System, fieldName: 'systemId' })
+	@OneToOne({ entity: () => System, fieldName: 'systemId', nullable: true })
 	system?: System;
-=======
-	@OneToOne({ entity: () => User, owner: true, orphanRemoval: true })
-	userId: ObjectId;
 
-	@OneToOne({ entity: () => System, owner: true, orphanRemoval: true, nullable: true })
-	systemId?: ObjectId;
->>>>>>> 83cd0eae
 
 	@Property({ nullable: true })
 	lasttriedFailedLogin?: Date;
