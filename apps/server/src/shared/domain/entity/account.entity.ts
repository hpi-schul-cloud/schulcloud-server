--- conflicted
+++ resolved
@@ -1,9 +1,4 @@
-<<<<<<< HEAD
-import { Entity, Property, OneToOne } from '@mikro-orm/core';
-=======
 import { Entity, Property, OneToOne, Index } from '@mikro-orm/core';
-import { ObjectId } from '@mikro-orm/mongodb';
->>>>>>> 25e27a21
 import { BaseEntityWithTimestamps } from './base.entity';
 import { System } from './system.entity';
 import { User } from './user.entity';
@@ -11,15 +6,11 @@
 export type IAccountProperties = Readonly<Omit<Account, keyof BaseEntityWithTimestamps>>;
 
 @Entity({ tableName: 'accounts' })
-@Index({ properties: ['userId', 'systemId'] })
+@Index({ properties: ['user', 'system'] })
 export class Account extends BaseEntityWithTimestamps {
 	@Property()
-<<<<<<< HEAD
-	username: string;
-=======
 	@Index()
 	username!: string;
->>>>>>> 25e27a21
 
 	@Property({ nullable: true })
 	password?: string;
@@ -30,20 +21,12 @@
 	@Property({ nullable: true })
 	credentialHash?: string;
 
-<<<<<<< HEAD
 	// TODO set index to true after we removed the account model from feathers
 	@OneToOne({ entity: () => User, fieldName: 'userId' })
 	user: User;
 
 	@OneToOne({ entity: () => System, fieldName: 'systemId', nullable: true })
 	system?: System;
-=======
-	@OneToOne({ entity: () => User, owner: true, orphanRemoval: true, unique: false })
-	userId: ObjectId;
-
-	@OneToOne({ entity: () => System, owner: true, orphanRemoval: true, nullable: true, unique: false })
-	systemId?: ObjectId;
->>>>>>> 25e27a21
 
 	@Property({ nullable: true })
 	lasttriedFailedLogin?: Date;
