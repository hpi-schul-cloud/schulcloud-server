--- conflicted
+++ resolved
@@ -1,22 +1,8 @@
-import { Test, TestingModule } from '@nestjs/testing';
-import { MongoMemoryDatabaseModule } from '@src/modules/database';
-<<<<<<< HEAD
-import { courseFactory, lessonFactory, taskFactory } from '@shared/testing';
-=======
-import { Task } from './task.entity';
-import { courseFactory, userFactory } from '../factory';
-import { Lesson } from './lesson.entity';
->>>>>>> 697e15d7
+import { courseFactory, lessonFactory, taskFactory, userFactory, setupEntities } from '@shared/testing';
 
 describe('Task Entity', () => {
-	let module: TestingModule;
-
 	beforeAll(async () => {
-		module = await Test.createTestingModule({ imports: [MongoMemoryDatabaseModule.forRoot()] }).compile();
-	});
-
-	afterAll(async () => {
-		await module.close();
+		await setupEntities();
 	});
 
 	describe('isDraft', () => {
@@ -81,7 +67,7 @@
 		it('should return true if it is a substitution teacher', () => {
 			const teacher = userFactory.build({ firstName: 'sub', lastName: 'teacher' });
 			const course = courseFactory.build({ substitutionTeachers: [teacher] });
-			const task = new Task({ name: 'task #1', course });
+			const task = taskFactory.build({ name: 'task #1', course });
 
 			const boolean = task.isSubstitutionTeacher(teacher.id);
 
@@ -91,7 +77,7 @@
 		it('should return false if it is a normal teacher', () => {
 			const teacher = userFactory.build({ firstName: 'sub', lastName: 'teacher' });
 			const course = courseFactory.build({ teachers: [teacher] });
-			const task = new Task({ name: 'task #1', course });
+			const task = taskFactory.build({ name: 'task #1', course });
 
 			const boolean = task.isSubstitutionTeacher(teacher.id);
 
@@ -100,7 +86,7 @@
 
 		it('should return false if it no course exist', () => {
 			const teacher = userFactory.build({ firstName: 'sub', lastName: 'teacher' });
-			const task = new Task({ name: 'task #1' });
+			const task = taskFactory.build({ name: 'task #1' });
 
 			const boolean = task.isSubstitutionTeacher(teacher.id);
 
