import { Entity, Property, Index, ManyToOne, ManyToMany, Collection } from '@mikro-orm/core';

import { EntityId } from '../types';

import { BaseEntityWithTimestamps } from './base.entity';
import type { School } from './school.entity';
import type { User } from './user.entity';

export interface ICourseProperties {
	name?: string;
	description?: string;
	school: School;
	students?: User[];
	teachers?: User[];
	substitutionTeachers?: User[];
	// TODO: color format
	color?: string;
}

// that is really really shit default handling :D constructor, getter, js default, em default...what the hell
// i hope it can cleanup with adding schema instant of I...Properties.
const DEFAULT = {
	color: '#ACACAC',
	name: 'Kurse',
	description: '',
};

@Entity({ tableName: 'courses' })
export class Course extends BaseEntityWithTimestamps {
	@Property()
	name: string = DEFAULT.name;

	@Property()
	description: string = DEFAULT.description;

	@Index()
	@ManyToOne('School', { fieldName: 'schoolId' })
	school!: School;

	@Index()
	@ManyToMany('User', undefined, { fieldName: 'userIds' })
	students = new Collection<User>(this);

	@Index()
	@ManyToMany('User', undefined, { fieldName: 'teacherIds' })
	teachers = new Collection<User>(this);

	@Index()
	@ManyToMany('User', undefined, { fieldName: 'substitutionIds' })
	substitutionTeachers = new Collection<User>(this);

	// TODO: string color format
	@Property()
	color: string = DEFAULT.color;

	constructor(props: ICourseProperties) {
		super();
		if (props.name) this.name = props.name;
		if (props.description) this.description = props.description;
		this.school = props.school;
		if (props.students) this.students.set(props.students);
		if (props.teachers) this.teachers.set(props.teachers);
		if (props.substitutionTeachers) this.substitutionTeachers.set(props.substitutionTeachers);
		if (props.color) this.color = props.color;
	}

	getNumberOfStudents(): number {
		return this.students.length;
	}

<<<<<<< HEAD
	getSubstitutionTeacherIds(): EntityId[] {
		const substitutionIds = this.substitutionTeachers.getIdentifiers('id');
		// The result of getIdentifiers is a primary key type where we have no represent for it ((string | ObjectId) & IPrimaryKeyValue)[]
		return substitutionIds.filter((id) => id).map((id) => id.toString());
=======
	isSubstitutionTeacher(userId: EntityId): boolean {
		const teacherIds = this.teachers.getIdentifiers('id');
		const substitutionIds = this.substitutionTeachers.getIdentifiers('id');

		const isSubstitutionTeacher = !teacherIds.includes(userId) && substitutionIds.includes(userId);

		return isSubstitutionTeacher;
>>>>>>> e8ffa020
	}
}<|MERGE_RESOLUTION|>--- conflicted
+++ resolved
@@ -68,19 +68,9 @@
 		return this.students.length;
 	}
 
-<<<<<<< HEAD
 	getSubstitutionTeacherIds(): EntityId[] {
 		const substitutionIds = this.substitutionTeachers.getIdentifiers('id');
 		// The result of getIdentifiers is a primary key type where we have no represent for it ((string | ObjectId) & IPrimaryKeyValue)[]
 		return substitutionIds.filter((id) => id).map((id) => id.toString());
-=======
-	isSubstitutionTeacher(userId: EntityId): boolean {
-		const teacherIds = this.teachers.getIdentifiers('id');
-		const substitutionIds = this.substitutionTeachers.getIdentifiers('id');
-
-		const isSubstitutionTeacher = !teacherIds.includes(userId) && substitutionIds.includes(userId);
-
-		return isSubstitutionTeacher;
->>>>>>> e8ffa020
 	}
 }