--- conflicted
+++ resolved
@@ -1,8 +1,8 @@
 import { Collection, Entity, Enum, Index, ManyToMany, ManyToOne, OneToMany, Property, Unique } from '@mikro-orm/core';
+import { ClassEntity } from '@modules/class/entity/class.entity';
+import { GroupEntity } from '@modules/group/entity/group.entity';
 import { InternalServerErrorException } from '@nestjs/common/exceptions/internal-server-error.exception';
 import { IEntityWithSchool, ILearnroom } from '@shared/domain/interface';
-import { ClassEntity } from '@modules/class/entity/class.entity';
-import { GroupEntity } from '@modules/group/entity/group.entity';
 import { EntityId, LearnroomMetadata, LearnroomTypes } from '../types';
 import { BaseEntityWithTimestamps } from './base.entity';
 import { CourseGroup } from './coursegroup.entity';
@@ -23,13 +23,9 @@
 	startDate?: Date;
 	untilDate?: Date;
 	copyingSince?: Date;
-<<<<<<< HEAD
 	features?: CourseFeature[];
-=======
-	features?: CourseFeatures[];
 	classes?: ClassEntity[];
 	groups?: GroupEntity[];
->>>>>>> 3e112cc9
 }
 
 // that is really really shit default handling :D constructor, getter, js default, em default...what the hell
