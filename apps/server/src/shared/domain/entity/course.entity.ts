--- conflicted
+++ resolved
@@ -4,12 +4,7 @@
 import { SchoolEntity } from '@modules/school/repo';
 import { InternalServerErrorException } from '@nestjs/common/exceptions/internal-server-error.exception';
 import { EntityWithSchool } from '../interface/entity';
-<<<<<<< HEAD
 import { EntityId } from '../types';
-=======
-import { Learnroom } from '../interface/learnroom';
-import { EntityId, LearnroomMetadata, LearnroomTypes } from '../types';
->>>>>>> 4677a937
 import { BaseEntityWithTimestamps } from './base.entity';
 import { CourseGroup } from './coursegroup.entity';
 import type { LessonParent } from './lesson.entity';
