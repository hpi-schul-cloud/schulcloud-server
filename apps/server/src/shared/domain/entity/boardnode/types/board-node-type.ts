export enum BoardNodeType {
	COLUMN_BOARD = 'column-board',
	COLUMN = 'column',
	CARD = 'card',
	FILE_ELEMENT = 'file-element',
	RICH_TEXT_ELEMENT = 'rich-text-element',
<<<<<<< HEAD
	TASK_ELEMENT = 'task-element',
	SUBMISSION_SUBELEMENT = 'submission-subelement', // TODO: remove
	SUBMISSION_BOARD = 'submission-board',
=======
	SUBMISSION_CONTAINER_ELEMENT = 'submission-container-element',
>>>>>>> 127a655c
}<|MERGE_RESOLUTION|>--- conflicted
+++ resolved
@@ -4,11 +4,7 @@
 	CARD = 'card',
 	FILE_ELEMENT = 'file-element',
 	RICH_TEXT_ELEMENT = 'rich-text-element',
-<<<<<<< HEAD
-	TASK_ELEMENT = 'task-element',
 	SUBMISSION_SUBELEMENT = 'submission-subelement', // TODO: remove
 	SUBMISSION_BOARD = 'submission-board',
-=======
 	SUBMISSION_CONTAINER_ELEMENT = 'submission-container-element',
->>>>>>> 127a655c
 }