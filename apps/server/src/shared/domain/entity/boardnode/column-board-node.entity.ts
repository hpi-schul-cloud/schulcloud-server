--- conflicted
+++ resolved
@@ -1,13 +1,9 @@
-<<<<<<< HEAD
-import { Entity } from '@mikro-orm/core';
-import { AnyBoardDo } from '@shared/domain/domainobject';
-=======
 import { Entity, Property } from '@mikro-orm/core';
 import { AnyBoardDo, BoardExternalReference, BoardExternalReferenceType } from '@shared/domain/domainobject';
 import { ObjectId } from 'bson';
->>>>>>> bc49cfaa
 import { BoardNode, BoardNodeProps } from './boardnode.entity';
-import { BoardDoBuilder, BoardNodeType } from './types';
+import { BoardDoBuilder } from './types';
+import { BoardNodeType } from './types/board-node-type';
 
 @Entity({ discriminatorValue: BoardNodeType.COLUMN_BOARD })
 export class ColumnBoardNode extends BoardNode {
