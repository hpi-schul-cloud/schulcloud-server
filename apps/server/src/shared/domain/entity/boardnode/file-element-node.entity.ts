import { Entity, Property } from '@mikro-orm/core';
import { AnyBoardDo } from '../../domainobject';
import { BoardNode, BoardNodeProps } from './boardnode.entity';
import { BoardDoBuilder, BoardNodeType } from './types';

@Entity({ discriminatorValue: BoardNodeType.FILE_ELEMENT })
export class FileElementNode extends BoardNode {
	@Property({ nullable: true })
	caption?: string;

	@Property()
	alternativeText: string;

	constructor(props: FileElementNodeProps) {
		super(props);
		this.type = BoardNodeType.FILE_ELEMENT;
		this.caption = props.caption;
		this.alternativeText = props.alternativeText;
	}

	useDoBuilder(builder: BoardDoBuilder): AnyBoardDo {
		const domainObject = builder.buildFileElement(this);

		return domainObject;
	}
}

export interface FileElementNodeProps extends BoardNodeProps {
<<<<<<< HEAD
	caption?: string;
	alternativeText?: string;
=======
	caption: string;
	alternativeText: string;
>>>>>>> 288d35ec
}<|MERGE_RESOLUTION|>--- conflicted
+++ resolved
@@ -5,8 +5,8 @@
 
 @Entity({ discriminatorValue: BoardNodeType.FILE_ELEMENT })
 export class FileElementNode extends BoardNode {
-	@Property({ nullable: true })
-	caption?: string;
+	@Property()
+	caption: string;
 
 	@Property()
 	alternativeText: string;
@@ -26,11 +26,6 @@
 }
 
 export interface FileElementNodeProps extends BoardNodeProps {
-<<<<<<< HEAD
-	caption?: string;
-	alternativeText?: string;
-=======
 	caption: string;
 	alternativeText: string;
->>>>>>> 288d35ec
 }