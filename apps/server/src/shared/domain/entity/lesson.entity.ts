import { Collection, Entity, Index, ManyToMany, ManyToOne, OneToMany, Property } from '@mikro-orm/core';
import { InternalServerErrorException } from '@nestjs/common';
<<<<<<< HEAD
import { LearnroomElement } from '@shared/domain/interface';
import { LessonResources } from '@modules/lesson/controller/dto/lesson-resources.model';
=======
>>>>>>> 6b80cfab
import { EntityId } from '../types';
import { BaseEntityWithTimestamps } from './base.entity';
import type { Course } from './course.entity';
import { CourseGroup } from './coursegroup.entity';
import { Material } from './materials.entity';
import type { TaskParent } from './task.entity';
import { Task } from './task.entity';

export interface LessonProperties {
	name: string;
	hidden: boolean;
	course: Course;
	courseGroup?: CourseGroup;
	position?: number;
	contents: ComponentProperties[] | [];
	materials?: Material[];
}

export enum ComponentType {
	ETHERPAD = 'Etherpad',
	GEOGEBRA = 'geoGebra',
	INTERNAL = 'internal',
	RESOURCES = 'resources',
	TEXT = 'text',
}

export interface ComponentTextProperties {
	text: string;
}

export interface ComponentGeogebraProperties {
	materialId: string;
}

export interface ComponentLernstoreProperties {
	resources: Array<LessonResources>;
}

export interface ComponentEtherpadProperties {
	description: string;
	title: string;
	url: string;
}

export interface ComponentInternalProperties {
	url: string;
}

export type ComponentProperties = {
	_id?: string;
	title: string;
	hidden: boolean;
	user?: EntityId;
} & (
	| { component: ComponentType.TEXT; content: ComponentTextProperties }
	| { component: ComponentType.ETHERPAD; content: ComponentEtherpadProperties }
	| { component: ComponentType.GEOGEBRA; content: ComponentGeogebraProperties }
	| { component: ComponentType.INTERNAL; content: ComponentInternalProperties }
	| { component: ComponentType.RESOURCES; content?: ComponentLernstoreProperties }
);

export interface LessonParent {
	getStudentIds(): EntityId[];
}

@Entity({ tableName: 'lessons' })
export class LessonEntity extends BaseEntityWithTimestamps implements TaskParent {
	@Property()
	name: string;

	@Index()
	@Property({ type: 'boolean' })
	hidden = false;

	@Index()
	@ManyToOne('Course', { fieldName: 'courseId' })
	course: Course;

	@ManyToOne('CourseGroup', { fieldName: 'courseGroupId', nullable: true })
	courseGroup?: CourseGroup;

	@Property()
	position: number;

	@Property()
	contents: ComponentProperties[] | [];

	@ManyToMany('Material', undefined, { fieldName: 'materialIds' })
	materials = new Collection<Material>(this);

	@OneToMany('Task', 'lesson', { orphanRemoval: true })
	tasks = new Collection<Task>(this);

	constructor(props: LessonProperties) {
		super();
		this.name = props.name;
		if (props.hidden !== undefined) this.hidden = props.hidden;
		this.course = props.course;
		this.courseGroup = props.courseGroup;
		this.position = props.position || 0;
		this.contents = props.contents;
		if (props.materials) this.materials.set(props.materials);
	}

	private getParent(): LessonParent {
		const parent = this.courseGroup || this.course;

		return parent;
	}

	private getTasksItems(): Task[] {
		if (!this.tasks.isInitialized(true)) {
			throw new InternalServerErrorException('Lessons trying to access their tasks that are not loaded.');
		}
		const tasks = this.tasks.getItems();
		return tasks;
	}

	getNumberOfPublishedTasks(): number {
		const tasks = this.getTasksItems();
		const filtered = tasks.filter((task) => task.isPublished());
		return filtered.length;
	}

	getNumberOfDraftTasks(): number {
		const tasks = this.getTasksItems();
		const filtered = tasks.filter((task) => task.isDraft());
		return filtered.length;
	}

	getNumberOfPlannedTasks(): number {
		const tasks = this.getTasksItems();
		const filtered = tasks.filter((task) => task.isPlanned());
		return filtered.length;
	}

	getLessonComponents(): ComponentProperties[] | [] {
		return this.contents;
	}

	getLessonLinkedTasks(): Task[] {
		const tasks = this.getTasksItems();
		return tasks;
	}

	getLessonMaterials(): Material[] {
		if (!this.materials.isInitialized(true)) {
			throw new InternalServerErrorException('Lessons trying to access their materials that are not loaded.');
		}
		const materials = this.materials.getItems();
		return materials;
	}

	getSchoolId(): EntityId {
		if (!this.courseGroup) {
			return this.course.school.id;
		}

		return this.courseGroup.school.id;
	}

	publish() {
		this.hidden = false;
	}

	unpublish() {
		this.hidden = true;
	}

	public getStudentIds(): EntityId[] {
		const parent = this.getParent();
		const studentIds = parent.getStudentIds();

		return studentIds;
	}
}

export function isLesson(reference: unknown): reference is LessonEntity {
	return reference instanceof LessonEntity;
}<|MERGE_RESOLUTION|>--- conflicted
+++ resolved
@@ -1,10 +1,7 @@
 import { Collection, Entity, Index, ManyToMany, ManyToOne, OneToMany, Property } from '@mikro-orm/core';
 import { InternalServerErrorException } from '@nestjs/common';
-<<<<<<< HEAD
 import { LearnroomElement } from '@shared/domain/interface';
 import { LessonResources } from '@modules/lesson/controller/dto/lesson-resources.model';
-=======
->>>>>>> 6b80cfab
 import { EntityId } from '../types';
 import { BaseEntityWithTimestamps } from './base.entity';
 import type { Course } from './course.entity';
