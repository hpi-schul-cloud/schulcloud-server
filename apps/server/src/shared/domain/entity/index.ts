--- conflicted
+++ resolved
@@ -1,9 +1,3 @@
 export * from './base.entity';
 export * from './consent';
-<<<<<<< HEAD
-export * from './role.entity';
-export * from './team.entity';
-=======
-export * from './materials.entity';
-export * from './role.entity';
->>>>>>> 7ba62a2e
+export * from './role.entity';