export * from './base.entity';
export * from './consent';
export * from './materials.entity';
export * from './role.entity';
<<<<<<< HEAD
export * from './storageprovider.entity';
=======
export * from './team.entity';
>>>>>>> 0d4cf93d
export * from './video-conference.entity';<|MERGE_RESOLUTION|>--- conflicted
+++ resolved
@@ -2,9 +2,4 @@
 export * from './consent';
 export * from './materials.entity';
 export * from './role.entity';
-<<<<<<< HEAD
-export * from './storageprovider.entity';
-=======
-export * from './team.entity';
->>>>>>> 0d4cf93d
 export * from './video-conference.entity';