--- conflicted
+++ resolved
@@ -1,9 +1,4 @@
 export * from './base.entity';
 export * from './consent';
-<<<<<<< HEAD
-export * from './news.entity';
-=======
-export * from './materials.entity';
->>>>>>> 55db453f
 export * from './role.entity';
 export * from './team.entity';