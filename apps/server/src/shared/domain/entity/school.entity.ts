import {
	Cascade,
	Collection,
	Embeddable,
	Embedded,
	Entity,
	Index,
	ManyToMany,
	ManyToOne,
	OneToMany,
	OneToOne,
	Property,
} from '@mikro-orm/core';
import { SchoolSystemOptionsEntity } from '@modules/legacy-school/entity';
import { UserLoginMigrationEntity } from '@shared/domain/entity/user-login-migration.entity';
import { SchoolFeature, SchoolPurpose } from '@shared/domain/types';
import { FileStorageType } from '@src/modules/school/domain/type/file-storage-type.enum';
import { BaseEntityWithTimestamps } from './base.entity';
import { CountyEmbeddable, FederalStateEntity } from './federal-state.entity';
import { SchoolYearEntity } from './schoolyear.entity';
import { SystemEntity } from './system.entity';

export interface SchoolProperties {
	_id?: string;
	externalId?: string;
	inMaintenanceSince?: Date;
	inUserMigration?: boolean;
	previousExternalId?: string;
	name: string;
	officialSchoolNumber?: string;
	systems?: SystemEntity[];
	permissions?: SchoolRoles;
	features?: SchoolFeature[];
	currentYear?: SchoolYearEntity;
	userLoginMigration?: UserLoginMigrationEntity;
	federalState: FederalStateEntity;
	county?: CountyEmbeddable;
	purpose?: SchoolPurpose;
	enableStudentTeamCreation?: boolean;
	logo_dataUrl?: string;
	logo_name?: string;
	fileStorageType?: FileStorageType;
	language?: string;
	timezone?: string;
}

@Embeddable()
export class SchoolRolePermission {
	@Property({ nullable: true })
	STUDENT_LIST?: boolean;

	@Property({ nullable: true })
	LERNSTORE_VIEW?: boolean;
}

@Embeddable()
export class SchoolRoles {
	@Property({ nullable: true, fieldName: 'student' })
	student?: SchoolRolePermission;

	@Property({ nullable: true, fieldName: 'teacher' })
	teacher?: SchoolRolePermission;
}

@Entity({ tableName: 'schools' })
@Index({ properties: ['externalId', 'systems'] })
export class SchoolEntity extends BaseEntityWithTimestamps {
	@Property({ nullable: true })
	features?: SchoolFeature[];

	@Property({ nullable: true })
	inMaintenanceSince?: Date;

	@Property({ nullable: true })
	inUserMigration?: boolean;

	@Property({ nullable: true, fieldName: 'ldapSchoolIdentifier' })
	externalId?: string;

	@Property({ nullable: true })
	previousExternalId?: string;

	@Property()
	name: string;

	@Property({ nullable: true })
	officialSchoolNumber?: string;

	@ManyToMany(() => SystemEntity)
	systems = new Collection<SystemEntity>(this);

	@Embedded(() => SchoolRoles, { object: true, nullable: true, prefix: false })
	permissions?: SchoolRoles;

	@ManyToOne(() => SchoolYearEntity, { nullable: true })
	currentYear?: SchoolYearEntity;

	@OneToOne(
		() => UserLoginMigrationEntity,
		(userLoginMigration: UserLoginMigrationEntity) => userLoginMigration.school,
		{
			orphanRemoval: true,
		}
	)
	userLoginMigration?: UserLoginMigrationEntity;

	@ManyToOne(() => FederalStateEntity)
	federalState: FederalStateEntity;

<<<<<<< HEAD
	@Property({ nullable: true })
	county?: CountyEmbeddable;

	@Property({ nullable: true })
	purpose?: SchoolPurpose;

	@Property({ nullable: true })
	enableStudentTeamCreation?: boolean;

	@Property({ nullable: true })
	logo_dataUrl?: string;

	@Property({ nullable: true })
	logo_name?: string;

	@Property({ nullable: true })
	fileStorageType?: FileStorageType;

	@Property({ nullable: true })
	language?: string;

	@Property({ nullable: true })
	timezone?: string;
=======
	@OneToMany(() => SchoolSystemOptionsEntity, (options) => options.school, { cascade: [Cascade.REMOVE] })
	schoolSystemOptions = new Collection<SchoolSystemOptionsEntity>(this);
>>>>>>> 071a0ef3

	constructor(props: SchoolProperties) {
		super();
		this.externalId = props.externalId;
		this.previousExternalId = props.previousExternalId;
		this.inMaintenanceSince = props.inMaintenanceSince;
		this.inUserMigration = props.inUserMigration;
		this.name = props.name;
		this.officialSchoolNumber = props.officialSchoolNumber;
		if (props.systems) {
			this.systems.set(props.systems);
		}
		this.permissions = props.permissions;
		this.features = props.features;
		this.currentYear = props.currentYear;
		this.userLoginMigration = props.userLoginMigration;
		this.federalState = props.federalState;
		this.county = props.county;
		this.purpose = props.purpose;
		this.enableStudentTeamCreation = props.enableStudentTeamCreation;
		this.logo_dataUrl = props.logo_dataUrl;
		this.logo_name = props.logo_name;
		this.fileStorageType = props.fileStorageType;
		this.language = props.language;
		this.timezone = props.timezone;
	}
}<|MERGE_RESOLUTION|>--- conflicted
+++ resolved
@@ -107,7 +107,6 @@
 	@ManyToOne(() => FederalStateEntity)
 	federalState: FederalStateEntity;
 
-<<<<<<< HEAD
 	@Property({ nullable: true })
 	county?: CountyEmbeddable;
 
@@ -131,10 +130,9 @@
 
 	@Property({ nullable: true })
 	timezone?: string;
-=======
+
 	@OneToMany(() => SchoolSystemOptionsEntity, (options) => options.school, { cascade: [Cascade.REMOVE] })
 	schoolSystemOptions = new Collection<SchoolSystemOptionsEntity>(this);
->>>>>>> 071a0ef3
 
 	constructor(props: SchoolProperties) {
 		super();
