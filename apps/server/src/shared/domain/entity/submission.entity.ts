import { Collection, Entity, Index, ManyToMany, ManyToOne, Property } from '@mikro-orm/core';

import { BaseEntityWithTimestamps } from './base.entity';
import type { CourseGroup } from './coursegroup.entity';
import type { File } from './file.entity';
import type { Task } from './task.entity';
<<<<<<< HEAD
import { EntityId } from '../types';
=======
import type { User } from './user.entity';
>>>>>>> 7516495e

export interface ISubmissionProperties {
	task: Task;
	student: User;
	courseGroup?: CourseGroup;
	teamMembers?: User[];
	comment: string;
	studentFiles?: File[];
	grade?: number;
	gradeComment?: string;
	gradeFiles?: File[];
}

@Entity({ tableName: 'submissions' })
@Index({ properties: ['student', 'teamMembers'] })
export class Submission extends BaseEntityWithTimestamps {
	@ManyToOne('Task', { fieldName: 'homeworkId' })
	@Index()
	task: Task;

	@ManyToOne('User', { fieldName: 'studentId' })
	student: User;

	@ManyToOne('CourseGroup', { fieldName: 'courseGroupId', nullable: true })
	courseGroup?: CourseGroup;

	@ManyToMany('User', undefined, { fieldName: 'teamMembers' })
	teamMembers = new Collection<User>(this);

	/* ***** student uploads ***** */
	@Property({ nullable: true })
	comment?: string;

	@ManyToMany('File', undefined, { fieldName: 'fileIds' })
	@Index()
	studentFiles = new Collection<File>(this);

	/* ***** teacher uploads ***** */
	@Property({ nullable: true })
	grade?: number;

	@Property({ nullable: true })
	gradeComment?: string;

	@ManyToMany('File', undefined, { fieldName: 'gradeFileIds' })
	@Index()
	gradeFiles = new Collection<File>(this);

	constructor(props: ISubmissionProperties) {
		super();
		this.student = props.student;
		this.comment = props.comment;
		this.task = props.task;
		this.grade = props.grade;
		this.gradeComment = props.gradeComment;
		this.courseGroup = props.courseGroup;

		if (props.teamMembers !== undefined) {
			this.teamMembers.set(props.teamMembers);
		}
		if (props.studentFiles !== undefined) {
			this.studentFiles.set(props.studentFiles);
		}
		if (props.gradeFiles !== undefined) {
			this.gradeFiles.set(props.gradeFiles);
		}
	}

	private getTeamMembersIds(): EntityId[] {
		const teamMemberObjectIds = this.teamMembers.getIdentifiers('_id');
		const teamMemberIds = teamMemberObjectIds.map((id) => id.toString());

		return teamMemberIds;
	}

	private getGradeFileIds(): EntityId[] {
		const gradeFilesObjectIds = this.gradeFiles.getIdentifiers('_id');
		const gradeFilesIds = gradeFilesObjectIds.map((id) => id.toString());

		return gradeFilesIds;
	}

	public isSubmitted(): boolean {
		// Always submitted for now, but can be changed in future.
		const isSubmitted = true;

		return isSubmitted;
	}

	public isSubmittedForUser(user: User): boolean {
		const isMember = this.userIsMember(user);
		const isSubmitted = this.isSubmitted();
		const isSubmittedForUser = isMember && isSubmitted;

		return isSubmittedForUser;
	}

	private gradeExists(): boolean {
		const gradeExists = typeof this.grade === 'number' && this.grade >= 0;

		return gradeExists;
	}

	private gradeCommentExists(): boolean {
		const gradeCommentExists = typeof this.gradeComment === 'string' && this.gradeComment.length > 0;

		return gradeCommentExists;
	}

	private gradeFilesExists(): boolean {
		const gradedFileIds = this.getGradeFileIds();
		const gradeFilesExists = gradedFileIds.length > 0;

		return gradeFilesExists;
	}

	// Bad that the logic is needed to expose the userIds, but is used in task for now.
	// Check later if it can be replaced and remove all related code.
	public getMemberUserIds(): EntityId[] {
		const creatorId = this.student.id;
		const teamMemberIds = this.getTeamMembersIds();
		const mmberUserIds = [creatorId, ...teamMemberIds];

		return mmberUserIds;
	}

	private userIsMember(user: User): boolean {
		const memberUserIds = this.getMemberUserIds();
		const isMember = memberUserIds.some((id) => id === user.id);

		return isMember;
	}

	public isGraded(): boolean {
		const gradeExists = this.gradeExists();
		const gradeCommentExists = this.gradeCommentExists();
		const gradeFilesExists = this.gradeFilesExists();
		const isGraded = gradeExists || gradeCommentExists || gradeFilesExists;

		return isGraded;
	}

	public isGradedForUser(user: User): boolean {
		const isMember = this.userIsMember(user);
		const isGraded = this.isGraded();
		const isGradedForUser = isMember && isGraded;

		return isGradedForUser;
	}
}<|MERGE_RESOLUTION|>--- conflicted
+++ resolved
@@ -4,11 +4,8 @@
 import type { CourseGroup } from './coursegroup.entity';
 import type { File } from './file.entity';
 import type { Task } from './task.entity';
-<<<<<<< HEAD
 import { EntityId } from '../types';
-=======
 import type { User } from './user.entity';
->>>>>>> 7516495e
 
 export interface ISubmissionProperties {
 	task: Task;
