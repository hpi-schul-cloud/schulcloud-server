--- conflicted
+++ resolved
@@ -10,28 +10,23 @@
 	name: string;
 
 	@Property()
-<<<<<<< HEAD
-	oAuthClientId: string;
-
-	@Property()
-	isLocal: boolean;
-=======
 	@Optional()
 	oAuthClientId?: string;
 
 	@Property()
 	@Optional()
 	secret?: string;
->>>>>>> e01a2baa
+
+	@Property()
+	@Optional()
+	isLocal?: boolean;
 
 	constructor(props: ILtiToolProperties) {
 		super();
 		this.name = props.name;
 		this.oAuthClientId = props.oAuthClientId;
-<<<<<<< HEAD
+		this.secret = props.secret;
+		this.oAuthClientId = props.oAuthClientId;
 		this.isLocal = props.isLocal;
-=======
-		this.secret = props.secret;
->>>>>>> e01a2baa
 	}
 }