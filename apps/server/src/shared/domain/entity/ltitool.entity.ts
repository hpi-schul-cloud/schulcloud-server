--- conflicted
+++ resolved
@@ -34,51 +34,12 @@
 
 	@Property({ nullable: false })
 	url: string;
-<<<<<<< HEAD
 
 	@Property({ nullable: true })
 	key: string;
 
 	@Property({ nullable: false, default: 'none' })
 	secret?: string;
-
-	@Property({ nullable: true })
-	logo_url?: string;
-
-	@Property({ nullable: true })
-	lti_message_type?: string;
-
-	@Property({ nullable: true })
-	lti_version?: string;
-
-	@Property({ nullable: true })
-	resource_link_id?: string;
-
-	@Enum({ array: true, items: () => LtiRoleType })
-	@Property({ nullable: false })
-	roles?: LtiRoleType[];
-
-	@Enum({
-		items: () => LtiPrivacyPermission,
-		default: LtiPrivacyPermission.ANONYMOUS,
-		nullable: false,
-	})
-	privacy_permission?: LtiPrivacyPermission;
-
-	@Property({ nullable: false })
-	customs: CustomLtiProperty[];
-
-	@Property({ nullable: false, default: false })
-	isTemplate: boolean;
-
-	@Property({ nullable: true })
-=======
-
-	@Property({ nullable: true })
-	key: string;
-
-	@Property({ nullable: false, default: 'none' })
-	secret: string;
 
 	@Property({ nullable: true })
 	logo_url?: string;
@@ -110,16 +71,12 @@
 	isTemplate: boolean;
 
 	@Property({ nullable: true })
->>>>>>> 75b8d340
 	isLocal?: boolean;
 
 	@Property({ nullable: true, fieldName: 'originTool' })
 	_originToolId?: ObjectId;
 
-<<<<<<< HEAD
 	// TODO tests
-=======
->>>>>>> 75b8d340
 	@Property({ persist: false, getter: true })
 	get originToolId(): EntityId | undefined {
 		return this._originToolId?.toHexString();
@@ -136,11 +93,7 @@
 	skipConsent?: boolean;
 
 	@Property({ nullable: false, default: false })
-<<<<<<< HEAD
 	openNewTab?: boolean;
-=======
-	openNewTab: boolean;
->>>>>>> 75b8d340
 
 	@Property({ nullable: true })
 	frontchannel_logout_uri?: string;
@@ -152,13 +105,8 @@
 		super();
 		this.name = props.name;
 		this.url = props.url;
-<<<<<<< HEAD
 		this.key = props.key;
 		this.secret = props.secret;
-=======
-		this.key = props.key || 'none';
-		this.secret = props.secret || 'none';
->>>>>>> 75b8d340
 		this.logo_url = props.logo_url;
 		this.lti_message_type = props.lti_message_type;
 		this.lti_version = props.lti_version;
@@ -176,10 +124,6 @@
 		this.skipConsent = props.skipConsent;
 		this.openNewTab = props.openNewTab || false;
 		this.frontchannel_logout_uri = props.frontchannel_logout_uri;
-<<<<<<< HEAD
 		this.isHidden = props.isHidden;
-=======
-		this.isHidden = props.isHidden || false;
->>>>>>> 75b8d340
 	}
 }