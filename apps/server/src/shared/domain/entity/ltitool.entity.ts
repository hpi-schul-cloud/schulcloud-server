import { Entity, Enum, Property, Unique } from '@mikro-orm/core';
import { ObjectId } from '@mikro-orm/mongodb';
import { EntityId } from '@shared/domain/types';
import { BaseEntityWithTimestamps } from './base.entity';

export type ILtiToolProperties = Readonly<Omit<LtiTool, keyof BaseEntityWithTimestamps>>;

export enum LtiRoleType {
	LEARNER = 'Learner',
	INSTRUCTOR = 'Instructor',
	CONTENT_DEVELOPER = 'ContentDeveloper',
	ADMINISTRATOR = 'Administrator',
	MENTOR = 'Mentor',
	TEACHING_ASSISTANT = 'TeachingAssistant',
}

export enum LtiPrivacyPermission {
	ANONYMOUS = 'anonymous',
	EMAIL = 'e-mail',
	NAME = 'name',
	PUBLIC = 'public',
	PSEUDONYMOUS = 'pseudonymous',
}

export interface CustomLtiProperty {
	key: string;
	value: string;
}

@Entity({ tableName: 'ltitools' })
export class LtiTool extends BaseEntityWithTimestamps {
	@Property({ nullable: false })
	name: string;

	@Property({ nullable: false })
	url: string;

	@Property({ nullable: true })
	key: string;

	@Property({ nullable: false, default: 'none' })
	secret?: string;

	@Property({ nullable: true })
	logo_url?: string;

	@Property({ nullable: true })
	lti_message_type?: string;

	@Property({ nullable: true })
	lti_version?: string;

	@Property({ nullable: true })
	resource_link_id?: string;

	@Enum({ array: true, items: () => LtiRoleType })
<<<<<<< HEAD
	@Property({ nullable: false })
=======
	@Property({ nullable: true })
>>>>>>> d2428eed
	roles?: LtiRoleType[];

	@Enum({
		items: () => LtiPrivacyPermission,
		default: LtiPrivacyPermission.ANONYMOUS,
		nullable: false,
	})
	privacy_permission?: LtiPrivacyPermission;

	@Property({ nullable: false })
	customs: CustomLtiProperty[];

<<<<<<< HEAD
	@Property({ nullable: true })
	isTemplate?: boolean;
=======
	@Property({ nullable: false, default: false })
	isTemplate: boolean;
>>>>>>> d2428eed

	@Property({ nullable: true })
	isLocal?: boolean;

	@Property({ nullable: true, fieldName: 'originTool' })
	_originToolId?: ObjectId;

	@Property({ persist: false, getter: true })
	get originToolId(): EntityId | undefined {
		return this._originToolId?.toHexString();
	}

	@Property({ nullable: true })
	oAuthClientId?: string;

	@Property({ nullable: true })
	@Unique({ options: { sparse: true } })
	friendlyUrl?: string;

	@Property({ nullable: true })
	skipConsent?: boolean;

	@Property({ nullable: false, default: false })
<<<<<<< HEAD
	openNewTab?: boolean;
=======
	openNewTab: boolean;
>>>>>>> d2428eed

	@Property({ nullable: true })
	frontchannel_logout_uri?: string;

	@Property({ nullable: false, default: false })
	isHidden: boolean;

	constructor(props: ILtiToolProperties) {
		super();
		this.name = props.name;
		this.url = props.url;
<<<<<<< HEAD
		this.key = props.key;
		this.secret = props.secret;
=======
		this.key = props.key || 'none';
		this.secret = props.secret || 'none';
>>>>>>> d2428eed
		this.logo_url = props.logo_url;
		this.lti_message_type = props.lti_message_type;
		this.lti_version = props.lti_version;
		this.resource_link_id = props.resource_link_id;
		this.roles = props.roles || [];
		this.privacy_permission = props.privacy_permission || LtiPrivacyPermission.ANONYMOUS;
		this.customs = props.customs || [];
		this.isTemplate = props.isTemplate || false;
		this.isLocal = props.isLocal;
		if (props.originToolId !== undefined) {
			this._originToolId = new ObjectId(props.originToolId);
		}
		this.oAuthClientId = props.oAuthClientId;
		this.friendlyUrl = props.friendlyUrl;
		this.skipConsent = props.skipConsent;
		this.openNewTab = props.openNewTab || false;
		this.frontchannel_logout_uri = props.frontchannel_logout_uri;
<<<<<<< HEAD
		this.isHidden = props.isHidden;
=======
		this.isHidden = props.isHidden || false;
>>>>>>> d2428eed
	}
}<|MERGE_RESOLUTION|>--- conflicted
+++ resolved
@@ -54,11 +54,7 @@
 	resource_link_id?: string;
 
 	@Enum({ array: true, items: () => LtiRoleType })
-<<<<<<< HEAD
-	@Property({ nullable: false })
-=======
 	@Property({ nullable: true })
->>>>>>> d2428eed
 	roles?: LtiRoleType[];
 
 	@Enum({
@@ -71,13 +67,8 @@
 	@Property({ nullable: false })
 	customs: CustomLtiProperty[];
 
-<<<<<<< HEAD
 	@Property({ nullable: true })
 	isTemplate?: boolean;
-=======
-	@Property({ nullable: false, default: false })
-	isTemplate: boolean;
->>>>>>> d2428eed
 
 	@Property({ nullable: true })
 	isLocal?: boolean;
@@ -101,11 +92,7 @@
 	skipConsent?: boolean;
 
 	@Property({ nullable: false, default: false })
-<<<<<<< HEAD
-	openNewTab?: boolean;
-=======
 	openNewTab: boolean;
->>>>>>> d2428eed
 
 	@Property({ nullable: true })
 	frontchannel_logout_uri?: string;
@@ -117,13 +104,8 @@
 		super();
 		this.name = props.name;
 		this.url = props.url;
-<<<<<<< HEAD
-		this.key = props.key;
-		this.secret = props.secret;
-=======
 		this.key = props.key || 'none';
 		this.secret = props.secret || 'none';
->>>>>>> d2428eed
 		this.logo_url = props.logo_url;
 		this.lti_message_type = props.lti_message_type;
 		this.lti_version = props.lti_version;
@@ -141,10 +123,6 @@
 		this.skipConsent = props.skipConsent;
 		this.openNewTab = props.openNewTab || false;
 		this.frontchannel_logout_uri = props.frontchannel_logout_uri;
-<<<<<<< HEAD
-		this.isHidden = props.isHidden;
-=======
 		this.isHidden = props.isHidden || false;
->>>>>>> d2428eed
 	}
 }