--- conflicted
+++ resolved
@@ -1,11 +1,8 @@
 import { MikroORM } from '@mikro-orm/core';
 import { ObjectId } from '@mikro-orm/mongodb';
-<<<<<<< HEAD
 import { CourseEntity, CourseGroupEntity } from '@modules/course/repo';
 import { courseEntityFactory, courseGroupEntityFactory } from '@modules/course/testing';
-=======
 import { User } from '@modules/user/repo';
->>>>>>> fba446b6
 import { setupEntities } from '@testing/database';
 import { lessonFactory } from '@testing/factory/lesson.factory';
 import { materialFactory } from '@testing/factory/material.factory';
