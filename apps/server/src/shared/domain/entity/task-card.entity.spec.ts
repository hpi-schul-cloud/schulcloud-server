--- conflicted
+++ resolved
@@ -1,11 +1,5 @@
-<<<<<<< HEAD
-import { MikroORM } from '@mikro-orm/core';
 import { richTextCardElementFactory, setupEntities, taskCardFactory } from '@shared/testing';
 import { CardElementType, RichTextCardElement } from '.';
-=======
-import { richTextCardElementFactory, setupEntities, taskCardFactory, titleCardElementFactory } from '@shared/testing';
-import { CardElementType, RichTextCardElement, TitleCardElement } from '.';
->>>>>>> 540dda98
 
 describe('Task Card Entity', () => {
 	beforeAll(async () => {
