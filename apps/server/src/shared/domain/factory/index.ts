--- conflicted
+++ resolved
@@ -1,12 +1,8 @@
 export * from './course.factory';
-<<<<<<< HEAD
+export * from './file.factory';
 export * from './lesson.factory';
 export * from './school.factory';
+export * from './storageprovider.factory';
 export * from './submission.factory';
 export * from './task.factory';
-=======
-export * from './file.factory';
-export * from './school.factory';
-export * from './storageprovider.factory';
->>>>>>> c1a115e5
 export * from './user.factory';