--- conflicted
+++ resolved
@@ -1,10 +1,5 @@
-<<<<<<< HEAD
-export * from './permission.service';
-export * from './course-copy.service';
-=======
 export * from './board-copy.service';
 export * from './course-copy.service';
 export * from './lesson-copy.service';
 export * from './permission.service';
->>>>>>> e038f1f8
 export * from './task-copy.service';