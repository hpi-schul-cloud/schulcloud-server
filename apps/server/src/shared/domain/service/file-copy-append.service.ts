import { Injectable } from '@nestjs/common';
import { CopyFilesService } from '@src/modules/files-storage-client';
import { CopyFileDto } from '@src/modules/files-storage-client/dto';
import { uniq } from 'lodash';
import { IComponentProperties, Lesson, Task } from '../entity';
import { CopyElementType, CopyStatus, CopyStatusEnum, EntityId } from '../types';
import { CopyHelperService } from './copy-helper.service';
import { FileLegacyResponse, FileLegacyService } from './file-legacy.service';

export const fileUrlRegex = '"(https?://[^"]*)?/files/file\\?file=';

@Injectable()
export class FileCopyAppendService {
	constructor(
		private readonly copyHelperService: CopyHelperService,
		private readonly fileLegacyService: FileLegacyService,
		private readonly copyFilesService: CopyFilesService
	) {}

	private getFileGroupStatus(elements: CopyStatus[] = []): CopyStatus {
		return elements.find((el) => el.type === CopyElementType.FILE_GROUP) as CopyStatus;
	}

	private setFileGroupStatus(elements: CopyStatus[] = [], updatedFileGroupStatus: CopyStatus): CopyStatus[] {
		const fileGroupStatus = this.getFileGroupStatus(elements);
		if (fileGroupStatus) {
			return elements.map((el) => (el.type === CopyElementType.FILE_GROUP ? updatedFileGroupStatus : el));
		}
		return [...elements, updatedFileGroupStatus];
	}

	private createLegayFileStatusesByCopyResult(files: FileLegacyResponse[]): CopyStatus[] {
		return files.map(({ oldFileId, fileId, filename }) => ({
			type: CopyElementType.FILE,
			status: fileId ? CopyStatusEnum.SUCCESS : CopyStatusEnum.FAIL,
			title: filename ?? `(old fileid: ${oldFileId})`,
		}));
	}

	private createFileStatusesByCopyResult(files: CopyFileDto[]): CopyStatus[] {
		return files.map(({ sourceId, id, name }) => ({
			type: CopyElementType.FILE,
			status: id ? CopyStatusEnum.SUCCESS : CopyStatusEnum.FAIL,
			title: name ?? `(old fileid: ${sourceId})`,
		}));
	}

	async copyFiles(copyStatus: CopyStatus, courseId: EntityId, userId: EntityId): Promise<CopyStatus> {
		const { copyEntity, originalEntity, type } = copyStatus;

		if (type === CopyElementType.LESSON && copyEntity instanceof Lesson && originalEntity instanceof Lesson) {
			const status = await this.copyEmbeddedLegacyFilesOfLessons(copyStatus, courseId, userId);

<<<<<<< HEAD
			return this.copyFilesOfEntity(status, originalEntity, copyEntity, userId);
=======
			copyStatus = await this.copyFilesOfEntity(status, originalEntity, copyEntity, jwt);
>>>>>>> 48b5ea1a
		}
		if (type === CopyElementType.TASK && copyEntity instanceof Task && originalEntity instanceof Task) {
			const status = await this.copyEmbeddedLegacyFilesOfTasks(copyStatus, courseId, userId);

<<<<<<< HEAD
			return this.copyFilesOfEntity(status, originalEntity, copyEntity, userId);
=======
			copyStatus = await this.copyFilesOfEntity(status, originalEntity, copyEntity, jwt);
>>>>>>> 48b5ea1a
		}
		if (copyStatus.elements && copyStatus.elements.length > 0) {
			copyStatus.elements = await Promise.all(copyStatus.elements.map((el) => this.copyFiles(el, courseId, userId)));
			copyStatus.status = this.copyHelperService.deriveStatusFromElements(copyStatus.elements);
		}
		return copyStatus;
	}

	async copyEmbeddedLegacyFilesOfLessons(
		lessonCopyStatus: CopyStatus,
		courseId: EntityId,
		userId: EntityId
	): Promise<CopyStatus> {
		if (!(lessonCopyStatus.copyEntity instanceof Lesson) || !(lessonCopyStatus.originalEntity instanceof Lesson)) {
			return lessonCopyStatus;
		}

		const lesson = lessonCopyStatus.copyEntity;
		const legacyFileIds: string[] = [];

		lesson.contents.forEach((item: IComponentProperties) => {
			if (item.content === undefined || !('text' in item.content)) {
				return;
			}

			const contentFileIds = this.extractOldFileIds(item.content.text);

			legacyFileIds.push(...contentFileIds);
		});

		if (legacyFileIds.length > 0) {
			const fileCopyResults: FileLegacyResponse[] = await Promise.all(
				legacyFileIds.map((fileId) => this.fileLegacyService.copyFile({ fileId, targetCourseId: courseId, userId }))
			);

			fileCopyResults.forEach(({ oldFileId, fileId, filename }) => {
				lesson.contents = lesson.contents.map((item: IComponentProperties) => {
					if (
						item.component === 'text' &&
						item.content &&
						'text' in item.content &&
						item.content.text &&
						fileId &&
						filename
					) {
						const text = this.replaceOldFileUrls(item.content.text, oldFileId, fileId, filename);
						const itemWithUpdatedText = { ...item, content: { ...item.content, text } };
						return itemWithUpdatedText;
					}

					return item;
				});
			});

			if (fileCopyResults.length > 0) {
				const fileGroupStatus = this.deriveLegacyFileGroupStatus(fileCopyResults);
				lessonCopyStatus.elements = this.setFileGroupStatus(lessonCopyStatus.elements, fileGroupStatus);
				lessonCopyStatus.status = this.copyHelperService.deriveStatusFromElements(lessonCopyStatus.elements);
			}
		}

		return lessonCopyStatus;
	}

	async copyEmbeddedLegacyFilesOfTasks(
		taskCopyStatus: CopyStatus,
		courseId: EntityId,
		userId: EntityId
	): Promise<CopyStatus> {
		if (!(taskCopyStatus.copyEntity instanceof Task) || !(taskCopyStatus.originalEntity instanceof Task)) {
			return taskCopyStatus;
		}

		const task = taskCopyStatus.copyEntity;
		const legacyFileIds = this.extractOldFileIds(task.description);

		if (legacyFileIds.length > 0) {
			const fileCopyResults = await Promise.all(
				legacyFileIds.map((fileId) => this.fileLegacyService.copyFile({ fileId, targetCourseId: courseId, userId }))
			);

			fileCopyResults.forEach(({ oldFileId, fileId, filename }) => {
				if (fileId && filename) {
					task.description = this.replaceOldFileUrls(task.description, oldFileId, fileId, filename);
				}
			});

			if (fileCopyResults.length > 0) {
				const fileGroupStatus = this.deriveLegacyFileGroupStatus(fileCopyResults);
				taskCopyStatus.elements = this.setFileGroupStatus(taskCopyStatus.elements, fileGroupStatus);
				taskCopyStatus.status = this.copyHelperService.deriveStatusFromElements(taskCopyStatus.elements);
			}
			taskCopyStatus.copyEntity = task;
		}

		return taskCopyStatus;
	}

	async copyFilesOfEntity(
		copyStatus: CopyStatus,
		originalEntity: Task | Lesson,
		entity: Task | Lesson,
		userId: EntityId
	) {
		const { entity: updatedEntity, response } = await this.copyFilesService.copyFilesOfEntity(
			originalEntity,
			entity,
			userId
		);

		copyStatus.copyEntity = updatedEntity;

		if (response.length > 0) {
			const fileGroupStatus = this.deriveFileGroupStatus(response);
			copyStatus.elements = this.setFileGroupStatus(copyStatus.elements, fileGroupStatus);
			copyStatus.status = this.copyHelperService.deriveStatusFromElements(copyStatus.elements);
		}

		return copyStatus;
	}

	private deriveLegacyFileGroupStatus(fileCopyResults: FileLegacyResponse[]) {
		const fileStatuses = this.createLegayFileStatusesByCopyResult(fileCopyResults);
		const fileGroupStatus = {
			type: CopyElementType.FILE_GROUP,
			status: this.copyHelperService.deriveStatusFromElements(fileStatuses),
			elements: fileStatuses,
		};
		return fileGroupStatus;
	}

	private deriveFileGroupStatus(fileCopyResults: CopyFileDto[]) {
		const fileStatuses = this.createFileStatusesByCopyResult(fileCopyResults);
		const fileGroupStatus = {
			type: CopyElementType.FILE_GROUP,
			status: this.copyHelperService.deriveStatusFromElements(fileStatuses),
			elements: fileStatuses,
		};
		return fileGroupStatus;
	}

	extractOldFileIds(text: string): string[] {
		const regEx = new RegExp(`(?<=src=${fileUrlRegex}).+?(?=&amp;)`, 'g');
		const fileIds = text.match(regEx);
		return fileIds ? uniq(fileIds) : [];
	}

	replaceOldFileUrls(text: string, oldFileId: EntityId, fileId: EntityId, filename: string): string {
		const regEx = new RegExp(`${fileUrlRegex}${oldFileId}.+?"`, 'g');
		const newUrl = `"/files/file?file=${fileId}&amp;name=${filename}"`;

		return text.replace(regEx, newUrl);
	}
}<|MERGE_RESOLUTION|>--- conflicted
+++ resolved
@@ -51,20 +51,12 @@
 		if (type === CopyElementType.LESSON && copyEntity instanceof Lesson && originalEntity instanceof Lesson) {
 			const status = await this.copyEmbeddedLegacyFilesOfLessons(copyStatus, courseId, userId);
 
-<<<<<<< HEAD
-			return this.copyFilesOfEntity(status, originalEntity, copyEntity, userId);
-=======
-			copyStatus = await this.copyFilesOfEntity(status, originalEntity, copyEntity, jwt);
->>>>>>> 48b5ea1a
+			copyStatus = await this.copyFilesOfEntity(status, originalEntity, copyEntity, userId);
 		}
 		if (type === CopyElementType.TASK && copyEntity instanceof Task && originalEntity instanceof Task) {
 			const status = await this.copyEmbeddedLegacyFilesOfTasks(copyStatus, courseId, userId);
 
-<<<<<<< HEAD
-			return this.copyFilesOfEntity(status, originalEntity, copyEntity, userId);
-=======
-			copyStatus = await this.copyFilesOfEntity(status, originalEntity, copyEntity, jwt);
->>>>>>> 48b5ea1a
+			copyStatus = await this.copyFilesOfEntity(status, originalEntity, copyEntity, userId);
 		}
 		if (copyStatus.elements && copyStatus.elements.length > 0) {
 			copyStatus.elements = await Promise.all(copyStatus.elements.map((el) => this.copyFiles(el, courseId, userId)));
