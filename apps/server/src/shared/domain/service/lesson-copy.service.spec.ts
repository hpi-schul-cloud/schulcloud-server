import { createMock, DeepMocked } from '@golevelup/ts-jest';
import { MikroORM } from '@mikro-orm/core';
import { Test, TestingModule } from '@nestjs/testing';
<<<<<<< HEAD
import { CopyElementType, CopyStatusEnum, Lesson } from '@shared/domain';
import { courseFactory, lessonFactory, setupEntities, userFactory } from '@shared/testing';
import { CopyHelperService } from './copy-helper.service';
=======
import { ComponentType, CopyElementType, CopyStatusEnum, Lesson } from '@shared/domain';
import { courseFactory, lessonFactory, setupEntities, userFactory } from '@shared/testing';
>>>>>>> 6b27b772
import { LessonCopyService } from './lesson-copy.service';

describe('lesson copy service', () => {
	let module: TestingModule;
	let copyService: LessonCopyService;
	let copyHelperService: DeepMocked<CopyHelperService>;

	let orm: MikroORM;

	beforeAll(async () => {
		orm = await setupEntities();
	});

	afterAll(async () => {
		await orm.close();
	});

	beforeEach(async () => {
		module = await Test.createTestingModule({
			providers: [
				LessonCopyService,
				{
					provide: CopyHelperService,
					useValue: createMock<CopyHelperService>(),
				},
			],
		}).compile();

		copyService = module.get(LessonCopyService);
		copyHelperService = module.get(CopyHelperService);
	});

	describe('handleCopyLesson', () => {
		describe('when copying a lesson within original course', () => {
			const setup = () => {
				const user = userFactory.build();
				const originalCourse = courseFactory.build({ school: user.school });
				const destinationCourse = courseFactory.build({ school: user.school, teachers: [user] });
				const originalLesson = lessonFactory.build({
					course: originalCourse,
				});

				const copyName = 'Copy';
				copyHelperService.deriveCopyName.mockReturnValue(copyName);

				return { user, originalCourse, destinationCourse, originalLesson, copyName };
			};

			describe('the copied lesson', () => {
				it('should set name of copy', () => {
					const { user, destinationCourse, originalLesson, copyName } = setup();

					const response = copyService.copyLesson({
						originalLesson,
						destinationCourse,
						user,
					});
					const lesson = response.copyEntity as Lesson;

					expect(lesson.name).toEqual(copyName);
				});

				it('should use copyHelperService', () => {
					const { user, destinationCourse, originalLesson } = setup();

					copyService.copyLesson({
						originalLesson,
						destinationCourse,
						user,
					});

					expect(copyHelperService.deriveCopyName).toHaveBeenCalledWith(originalLesson.name);
				});

				it('should set course of the copy', () => {
					const { user, destinationCourse, originalLesson } = setup();

					const response = copyService.copyLesson({
						originalLesson,
						destinationCourse,
						user,
					});
					const lesson = response.copyEntity as Lesson;

					expect(lesson.course).toEqual(destinationCourse);
				});

				it('should set the position of copy', () => {
					const { user, destinationCourse, originalLesson } = setup();

					const response = copyService.copyLesson({
						originalLesson,
						destinationCourse,
						user,
					});
					const lesson = response.copyEntity as Lesson;

					expect(lesson.position).toEqual(originalLesson.position);
				});

				it('should set the hidden property of copy', () => {
					const { user, destinationCourse, originalLesson } = setup();

					const response = copyService.copyLesson({
						originalLesson,
						destinationCourse,
						user,
					});
					const lesson = response.copyEntity as Lesson;

					expect(lesson.hidden).toEqual(true);
				});
			});

			describe('the response', () => {
				it('should set status title to the name of the lesson', () => {
					const { destinationCourse, originalLesson, user, copyName } = setup();

					const status = copyService.copyLesson({ originalLesson, destinationCourse, user });

					expect(status.title).toEqual(copyName);
				});

				it('should set status type to lesson', () => {
					const { user, destinationCourse, originalLesson } = setup();

					const status = copyService.copyLesson({
						originalLesson,
						destinationCourse,
						user,
					});

					expect(status.type).toEqual(CopyElementType.LESSON);
				});

				it('should set lesson status', () => {
					const { user, destinationCourse, originalLesson } = setup();

					const status = copyService.copyLesson({
						originalLesson,
						destinationCourse,
						user,
					});

					expect(status.status).toEqual(CopyStatusEnum.SUCCESS);
				});

				it('should set status of metadata', () => {
					const { user, destinationCourse, originalLesson } = setup();

					const status = copyService.copyLesson({
						originalLesson,
						destinationCourse,
						user,
					});

					const metadataStatus = status.elements?.find(
						(el) => el.type === CopyElementType.LEAF && el.title === 'metadata'
					);
					expect(metadataStatus).toBeDefined();
					expect(metadataStatus?.status).toEqual(CopyStatusEnum.SUCCESS);
				});
			});
		});

		describe('when copying into a different course', () => {
			it('should set destination course as course of the copy', () => {
				const originalCourse = courseFactory.build({});
				const destinationCourse = courseFactory.build({});
				const user = userFactory.build({});
				const originalLesson = lessonFactory.build({ course: originalCourse });

				const status = copyService.copyLesson({
					originalLesson,
					destinationCourse,
					user,
				});
				const lesson = status.copyEntity as Lesson;

				expect(lesson.course).toEqual(destinationCourse);
			});
		});

		describe('when lesson contains no content', () => {
			const setup = () => {
				const user = userFactory.build();
				const originalCourse = courseFactory.build({ school: user.school });
				const destinationCourse = courseFactory.build({ school: user.school, teachers: [user] });
				const originalLesson = lessonFactory.build({
					course: originalCourse,
				});

				return { user, originalCourse, destinationCourse, originalLesson };
			};

			it('contents array of copied lesson should be empty', () => {
				const { user, destinationCourse, originalLesson } = setup();

				const status = copyService.copyLesson({
					originalLesson,
					destinationCourse,
					user,
				});

				const lesson = status.copyEntity as Lesson;

				expect(lesson.contents.length).toEqual(0);
			});

			it('should not set contents status group', () => {
				const { user, destinationCourse, originalLesson } = setup();

				const status = copyService.copyLesson({
					originalLesson,
					destinationCourse,
					user,
				});
				const contentsStatus = status.elements?.find((el) => el.type === CopyElementType.LESSON_CONTENT_GROUP);
				expect(contentsStatus).not.toBeDefined();
			});
		});

		describe('when lesson contains at least one content element', () => {
			const setup = () => {
				const textContentOne = {
					title: 'text component 1',
					hidden: false,
					component: ComponentType.TEXT,
					content: {
						text: 'this is a text content',
					},
				};
				const textContentTwo = {
					title: 'text component 2',
					hidden: false,
					component: ComponentType.TEXT,
					content: {
						text: 'this is another text content',
					},
				};
				const user = userFactory.build();
				const originalCourse = courseFactory.build({ school: user.school });
				const destinationCourse = courseFactory.build({ school: user.school, teachers: [user] });
				const originalLesson = lessonFactory.build({
					course: originalCourse,
					contents: [textContentOne, textContentTwo],
				});

				return { user, originalCourse, destinationCourse, originalLesson };
			};

			it('contents array of copied lesson should contain content elments of original lesson', () => {
				const { user, destinationCourse, originalLesson } = setup();

				const status = copyService.copyLesson({
					originalLesson,
					destinationCourse,
					user,
				});

				const lesson = status.copyEntity as Lesson;

				expect(lesson.contents.length).toEqual(2);
				expect(lesson.contents).toEqual(originalLesson.contents);
			});

			it('copied content should persist the original hidden value', () => {
				const { user, destinationCourse, originalLesson } = setup();
				originalLesson.contents[0].hidden = true;
				originalLesson.contents[1].hidden = false;

				const status = copyService.copyLesson({
					originalLesson,
					destinationCourse,
					user,
				});

				const lesson = status.copyEntity as Lesson;

				expect(lesson.contents[0].hidden).toEqual(true);
				expect(lesson.contents[1].hidden).toEqual(false);
			});

			it('should set contents status group with correct amount of children status elements', () => {
				const { user, destinationCourse, originalLesson } = setup();

				const status = copyService.copyLesson({
					originalLesson,
					destinationCourse,
					user,
				});
				const contentsStatus = status.elements?.find((el) => el.type === CopyElementType.LESSON_CONTENT_GROUP);
				expect(contentsStatus).toBeDefined();
				expect(contentsStatus?.elements?.length).toEqual(2);
				if (contentsStatus?.elements && contentsStatus?.elements[0]) {
					expect(contentsStatus?.elements[0].status).toEqual(CopyStatusEnum.SUCCESS);
				}
			});

			it('should set contents status group with correct status', () => {
				const { user, destinationCourse, originalLesson } = setup();

				const status = copyService.copyLesson({
					originalLesson,
					destinationCourse,
					user,
				});
				const contentsStatus = status.elements?.find((el) => el.type === CopyElementType.LESSON_CONTENT_GROUP);
				expect(contentsStatus).toBeDefined();
				expect(contentsStatus?.status).toEqual(CopyStatusEnum.SUCCESS);
			});
		});
	});
});<|MERGE_RESOLUTION|>--- conflicted
+++ resolved
@@ -1,14 +1,9 @@
 import { createMock, DeepMocked } from '@golevelup/ts-jest';
 import { MikroORM } from '@mikro-orm/core';
 import { Test, TestingModule } from '@nestjs/testing';
-<<<<<<< HEAD
-import { CopyElementType, CopyStatusEnum, Lesson } from '@shared/domain';
+import { ComponentType, CopyElementType, CopyStatusEnum, Lesson } from '@shared/domain';
 import { courseFactory, lessonFactory, setupEntities, userFactory } from '@shared/testing';
 import { CopyHelperService } from './copy-helper.service';
-=======
-import { ComponentType, CopyElementType, CopyStatusEnum, Lesson } from '@shared/domain';
-import { courseFactory, lessonFactory, setupEntities, userFactory } from '@shared/testing';
->>>>>>> 6b27b772
 import { LessonCopyService } from './lesson-copy.service';
 
 describe('lesson copy service', () => {
