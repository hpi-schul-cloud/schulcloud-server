--- conflicted
+++ resolved
@@ -1,12 +1,7 @@
 import { Injectable } from '@nestjs/common';
-<<<<<<< HEAD
 import { Board, Course, User } from '@shared/domain/entity';
-import { CopyElementType, CopyStatusDTO, CopyStatusEnum } from '@shared/domain/types';
+import { CopyElementType, CopyStatus, CopyStatusEnum } from '@shared/domain/types';
 import { BoardCopyService } from './board-copy.service';
-=======
-import { Course, User } from '@shared/domain/entity';
-import { CopyElementType, CopyStatus, CopyStatusEnum } from '@shared/domain/types';
->>>>>>> 8ab99c0e
 
 export type CourseCopyParams = {
 	originalCourse: Course;
