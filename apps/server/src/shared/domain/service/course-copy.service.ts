import { Injectable } from '@nestjs/common';
import { Course, User } from '@shared/domain/entity';
import { CopyElementType, CopyStatus, CopyStatusEnum } from '@shared/domain/types';
import { CopyHelperService } from './copy-helper.service';

export type CourseCopyParams = {
	originalCourse: Course;
	user: User;
};

@Injectable()
export class CourseCopyService {
	constructor(private readonly copyHelperService: CopyHelperService) {}

	copyCourse(params: CourseCopyParams): CopyStatus {
		const copy = new Course({
			school: params.user.school,
			name: this.copyHelperService.deriveCopyName(params.originalCourse.name),
			color: params.originalCourse.color,
			teachers: [params.user],
			startDate: params.user.school.schoolYear?.startDate,
			untilDate: params.user.school.schoolYear?.endDate,
		});
<<<<<<< HEAD
=======
		const elements = [
			{
				title: 'metadata',
				type: CopyElementType.LEAF,
				status: CopyStatusEnum.SUCCESS,
			},
			{
				title: 'teachers',
				type: CopyElementType.LEAF,
				status: CopyStatusEnum.NOT_DOING,
			},
			{
				title: 'substitutionTeachers',
				type: CopyElementType.LEAF,
				status: CopyStatusEnum.NOT_DOING,
			},
			{
				title: 'students',
				type: CopyElementType.LEAF,
				status: CopyStatusEnum.NOT_DOING,
			},
			{
				title: 'classes',
				type: CopyElementType.LEAF,
				status: CopyStatusEnum.NOT_DOING,
			},
			{
				title: 'ltiTools',
				type: CopyElementType.LEAF,
				status: CopyStatusEnum.NOT_DOING,
			},
			{
				title: 'times',
				type: CopyElementType.LEAF,
				status: CopyStatusEnum.NOT_IMPLEMENTED,
			},
			{
				title: 'files',
				type: CopyElementType.FILE_GROUP,
				status: CopyStatusEnum.NOT_IMPLEMENTED,
			},
			{
				title: 'coursegroups',
				type: CopyElementType.LEAF,
				status: CopyStatusEnum.NOT_IMPLEMENTED,
			},
		];
>>>>>>> 954b27eb

		const status = {
			title: copy.name,
			type: CopyElementType.COURSE,
			status: this.copyHelperService.deriveStatusFromElements(elements),
			copyEntity: copy,
			elements,
		};

		return status;
	}
}<|MERGE_RESOLUTION|>--- conflicted
+++ resolved
@@ -21,8 +21,7 @@
 			startDate: params.user.school.schoolYear?.startDate,
 			untilDate: params.user.school.schoolYear?.endDate,
 		});
-<<<<<<< HEAD
-=======
+
 		const elements = [
 			{
 				title: 'metadata',
@@ -70,7 +69,6 @@
 				status: CopyStatusEnum.NOT_IMPLEMENTED,
 			},
 		];
->>>>>>> 954b27eb
 
 		const status = {
 			title: copy.name,
