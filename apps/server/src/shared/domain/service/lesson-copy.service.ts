import { Injectable } from '@nestjs/common';
<<<<<<< HEAD
import { Course, Lesson, User } from '../entity';
import { CopyElementType, CopyStatus, CopyStatusEnum } from '../types';
import { CopyHelperService } from './copy-helper.service';
=======
import { ComponentType, Course, IComponentProperties, Lesson, User } from '../entity';
import { CopyElementType, CopyStatus, CopyStatusEnum } from '../types';
import { NameCopyService } from './name-copy.service';
>>>>>>> 6b27b772

export type LessonCopyParams = {
	originalLesson: Lesson;
	destinationCourse: Course;
	user: User;
};

@Injectable()
export class LessonCopyService {
	constructor(private readonly copyHelperService: CopyHelperService) {}

	copyLesson(params: LessonCopyParams): CopyStatus {
		const copy = new Lesson({
			course: params.destinationCourse,
			hidden: true,
			name: this.copyHelperService.deriveCopyName(params.originalLesson.name),
			position: params.originalLesson.position,
			contents: this.copyTextComponent(params.originalLesson.contents || []),
		});

		const elements = [...this.lessonStatusElements(), ...this.textComponentStatus(copy.contents)];

		const status: CopyStatus = {
			title: copy.name,
			type: CopyElementType.LESSON,
			status: CopyStatusEnum.SUCCESS,
			copyEntity: copy,
			elements,
		};

		return status;
	}

	private copyTextComponent(originalContent: IComponentProperties[]): IComponentProperties[] {
		const copiedContent: IComponentProperties[] = [];
		originalContent.forEach((element) => {
			if (element.component === ComponentType.TEXT) {
				copiedContent.push(element);
			}
		});
		return copiedContent;
	}

	private lessonStatusElements(): CopyStatus[] {
		return [
			{
				title: 'metadata',
				type: CopyElementType.LEAF,
				status: CopyStatusEnum.SUCCESS,
			},
		];
	}

	private textComponentStatus(copiedTextContent: IComponentProperties[]): CopyStatus[] {
		if (copiedTextContent.length > 0) {
			const elements = copiedTextContent.map((content) => ({
				title: content.title,
				type: CopyElementType.LESSON_CONTENT,
				status: CopyStatusEnum.SUCCESS,
			}));
			const componentStatus = {
				title: 'contents',
				type: CopyElementType.LESSON_CONTENT_GROUP,
				status: CopyStatusEnum.SUCCESS,
				elements,
			};
			return [componentStatus];
		}
		return [];
	}
}<|MERGE_RESOLUTION|>--- conflicted
+++ resolved
@@ -1,13 +1,7 @@
 import { Injectable } from '@nestjs/common';
-<<<<<<< HEAD
-import { Course, Lesson, User } from '../entity';
+import { ComponentType, Course, IComponentProperties, Lesson, User } from '../entity';
 import { CopyElementType, CopyStatus, CopyStatusEnum } from '../types';
 import { CopyHelperService } from './copy-helper.service';
-=======
-import { ComponentType, Course, IComponentProperties, Lesson, User } from '../entity';
-import { CopyElementType, CopyStatus, CopyStatusEnum } from '../types';
-import { NameCopyService } from './name-copy.service';
->>>>>>> 6b27b772
 
 export type LessonCopyParams = {
 	originalLesson: Lesson;
