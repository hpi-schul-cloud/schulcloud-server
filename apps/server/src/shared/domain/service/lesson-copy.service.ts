--- conflicted
+++ resolved
@@ -26,11 +26,8 @@
 export class LessonCopyService {
 	constructor(
 		private readonly copyHelperService: CopyHelperService,
-<<<<<<< HEAD
-		private readonly taskCopyService: TaskCopyService
-=======
+		private readonly taskCopyService: TaskCopyService,
 		private readonly etherpadService: EtherpadService
->>>>>>> 13829bb4
 	) {}
 
 	async copyLesson(params: LessonCopyParams): Promise<CopyStatus> {
@@ -43,7 +40,6 @@
 			contents: copiedContent,
 		});
 
-<<<<<<< HEAD
 		const copiedTasksStatus: CopyStatus[] = this.copyLinkedTasks(
 			params.originalLesson,
 			params.destinationCourse,
@@ -51,10 +47,7 @@
 			params.user
 		);
 
-		const elements = [...this.lessonStatusMetadata(), ...contentStatus, ...copiedTasksStatus];
-=======
-		const elements = [...LessonCopyService.lessonStatusMetadata(), ...contentStatus];
->>>>>>> 13829bb4
+		const elements = [...LessonCopyService.lessonStatusMetadata(), ...contentStatus, ...copiedTasksStatus];
 
 		const status: CopyStatus = {
 			title: copy.name,
@@ -122,7 +115,6 @@
 		return copy;
 	}
 
-<<<<<<< HEAD
 	private copyLinkedTasks(originalLesson: Lesson, destinationCourse: Course, destinationLesson: Lesson, user: User) {
 		const linkedTasks = originalLesson.getLessonLinkedTasks();
 		const copiedTasksStatus: CopyStatus[] = [];
@@ -146,8 +138,6 @@
 		return [];
 	}
 
-	private lessonStatusMetadata(): CopyStatus[] {
-=======
 	private async copyEtherpad(
 		originalElement: IComponentProperties,
 		params: LessonCopyParams
@@ -172,7 +162,6 @@
 	}
 
 	private static lessonStatusMetadata(): CopyStatus[] {
->>>>>>> 13829bb4
 		return [
 			{
 				type: CopyElementType.METADATA,
