import { Configuration } from '@hpi-schul-cloud/commons';
import { Injectable } from '@nestjs/common';
import { randomBytes } from 'crypto';
import {
	BaseEntity,
	ComponentType,
	Course,
	IComponentEtherpadProperties,
	IComponentGeogebraProperties,
<<<<<<< HEAD
	IComponentInternalProperties,
=======
	IComponentNexboardProperties,
>>>>>>> 03028d14
	IComponentProperties,
	Lesson,
	Material,
	User,
} from '../entity';
import { CopyElementType, CopyStatus, CopyStatusEnum, EntityId } from '../types';
import { CopyHelperService } from './copy-helper.service';
import { EtherpadService } from './etherpad.service';
<<<<<<< HEAD
=======
import { NexboardService } from './nexboard.service';
>>>>>>> 03028d14
import { TaskCopyService } from './task-copy.service';

export type LessonCopyParams = {
	originalLesson: Lesson;
	destinationCourse: Course;
	user: User;
	copyName?: string;
};

@Injectable()
export class LessonCopyService {
	constructor(
		private readonly copyHelperService: CopyHelperService,
		private readonly taskCopyService: TaskCopyService,
		private readonly etherpadService: EtherpadService,
		private readonly nexboardService: NexboardService
	) {}

	async copyLesson(params: LessonCopyParams): Promise<CopyStatus> {
		const { copiedContent, contentStatus } = await this.copyLessonContent(params.originalLesson.contents, params);
		const { copiedMaterials, materialsStatus } = this.copyLinkedMaterials(params.originalLesson);
		const copy = new Lesson({
			course: params.destinationCourse,
			hidden: true,
			name: params.copyName ?? params.originalLesson.name,
			position: params.originalLesson.position,
			contents: copiedContent,
			materials: copiedMaterials,
		});

		const copiedTasksStatus: CopyStatus[] = this.copyLinkedTasks(copy, params);

		const elements = [
			...LessonCopyService.lessonStatusMetadata(),
			...contentStatus,
			...materialsStatus,
			...copiedTasksStatus,
		];

		const status: CopyStatus = {
			title: copy.name,
			type: CopyElementType.LESSON,
			status: this.copyHelperService.deriveStatusFromElements(elements),
			copyEntity: copy,
			originalEntity: params.originalLesson,
			elements,
		};

		return status;
	}

	appendEmbeddedTasks(status: CopyStatus): CopyStatus {
		const copyDict = this.copyHelperService.buildCopyEntityDict(status);
		return this.appendEmbeddedTasksRecursive(status, copyDict);
	}

	private appendEmbeddedTasksRecursive(status: CopyStatus, copyDict: Map<EntityId, BaseEntity>) {
		if (status.type === CopyElementType.LESSON) {
			this.appendEmbeddedTasksToLesson(status, copyDict);
		}
		if (status.elements) {
			status.elements.forEach((element) => {
				this.appendEmbeddedTasksRecursive(element, copyDict);
			});
		}
		return status;
	}

	private appendEmbeddedTasksToLesson(lessonStatus: CopyStatus, copyDict: Map<EntityId, BaseEntity>) {
		const copiedLesson = lessonStatus.copyEntity as Lesson;

		const newContents = copiedLesson.contents.map((value: IComponentProperties) =>
			this.appendEmbeddedTasksMapContent(value, copyDict)
		);
		copiedLesson.contents = newContents;
	}

	private appendEmbeddedTasksMapContent = (value: IComponentProperties, copyDict: Map<EntityId, BaseEntity>) => {
		if (value.component !== ComponentType.INTERNAL) {
			return value;
		}
		const content = value.content as IComponentInternalProperties;
		const url = new URL(content.url);
		const originalTaskId = url.pathname.split('/')[2];
		const finalTask = copyDict.get(originalTaskId);
		if (!finalTask) {
			return value;
		}
		const newEmbedded = { ...value, content: { url: content.url.replace(originalTaskId, finalTask.id) } };
		return newEmbedded;
	};

	private async copyLessonContent(
		content: IComponentProperties[],
		params: LessonCopyParams
	): Promise<{
		copiedContent: IComponentProperties[];
		contentStatus: CopyStatus[];
	}> {
		const etherpadEnabled = Configuration.get('FEATURE_ETHERPAD_ENABLED') as boolean;
		const nexboardEnabled = Configuration.get('FEATURE_NEXBOARD_ENABLED') as boolean;
		const copiedContent: IComponentProperties[] = [];
		const copiedContentStatus: CopyStatus[] = [];
		for (let i = 0; i < content.length; i += 1) {
			const element = content[i];
			if (element.component === ComponentType.TEXT || element.component === ComponentType.LERNSTORE) {
				copiedContent.push(element);
				copiedContentStatus.push({
					title: element.title,
					type: CopyElementType.LESSON_CONTENT,
					status: CopyStatusEnum.SUCCESS,
				});
			}
			if (element.component === ComponentType.GEOGEBRA) {
				const geoGebraContent = LessonCopyService.copyGeogebra(element);
				copiedContent.push(geoGebraContent);
				copiedContentStatus.push({
					title: element.title,
					type: CopyElementType.LESSON_CONTENT,
					status: CopyStatusEnum.PARTIAL,
				});
			}
			if (element.component === ComponentType.ETHERPAD && etherpadEnabled) {
				// eslint-disable-next-line no-await-in-loop
				const etherpadContent = await this.copyEtherpad(element, params);
				const etherpadStatus = {
					title: element.title,
					type: CopyElementType.LESSON_CONTENT,
					status: CopyStatusEnum.PARTIAL,
				};
				if (etherpadContent) {
					copiedContent.push(etherpadContent);
				} else {
					etherpadStatus.status = CopyStatusEnum.FAIL;
				}
				copiedContentStatus.push(etherpadStatus);
			}
<<<<<<< HEAD
			if (element.component === ComponentType.INTERNAL) {
				const linkContent = this.copyEmbeddedTaskLink(element);
				const embeddedTaskStatus = {
					title: element.title,
					type: CopyElementType.LESSON_CONTENT,
					status: CopyStatusEnum.SUCCESS,
				};
				copiedContent.push(linkContent);
				copiedContentStatus.push(embeddedTaskStatus);
=======
			if (element.component === ComponentType.NEXBOARD && nexboardEnabled) {
				// eslint-disable-next-line no-await-in-loop
				const nexboardContent = await this.copyNexboard(element, params);
				const nexboardStatus = {
					title: element.title,
					type: CopyElementType.LESSON_CONTENT,
					status: CopyStatusEnum.PARTIAL,
				};
				if (nexboardContent) {
					copiedContent.push(nexboardContent);
				} else {
					nexboardStatus.status = CopyStatusEnum.FAIL;
				}
				copiedContentStatus.push(nexboardStatus);
>>>>>>> 03028d14
			}
		}
		const contentStatus = this.lessonStatusContent(copiedContentStatus);
		return { copiedContent, contentStatus };
	}

	private static copyGeogebra(originalElement: IComponentProperties): IComponentProperties {
		const copy = { ...originalElement, hidden: true } as IComponentProperties;
		copy.content = { ...copy.content, materialId: '' } as IComponentGeogebraProperties;
		return copy;
	}

<<<<<<< HEAD
	private copyLinkedTasks(destinationLesson: Lesson, params: LessonCopyParams) {
		const linkedTasks = params.originalLesson.getLessonLinkedTasks();
=======
	private async copyEtherpad(
		originalElement: IComponentProperties,
		params: LessonCopyParams
	): Promise<IComponentProperties | false> {
		const copy = { ...originalElement } as IComponentProperties;
		const content = { ...copy.content, url: '' } as IComponentEtherpadProperties;
		content.title = randomBytes(12).toString('hex');

		const etherpadPadId = await this.etherpadService.createEtherpad(
			params.user.id,
			params.destinationCourse.id,
			content.title
		);
		if (etherpadPadId) {
			const etherpadUri = Configuration.get('ETHERPAD__PAD_URI') as string;
			content.url = `${etherpadUri}/${etherpadPadId}`;
			copy.content = content;
			return copy;
		}
		return false;
	}

	private async copyNexboard(
		originalElement: IComponentProperties,
		params: LessonCopyParams
	): Promise<IComponentProperties | false> {
		const copy = { ...originalElement } as IComponentProperties;
		const content = { ...copy.content, url: '', board: '' } as IComponentNexboardProperties;

		const nexboard = await this.nexboardService.createNexboard(params.user.id, content.title, content.description);
		if (nexboard) {
			content.url = nexboard.url;
			content.board = nexboard.board;
			copy.content = content;
			return copy;
		}
		return false;
	}

	private copyLinkedTasks(originalLesson: Lesson, destinationCourse: Course, destinationLesson: Lesson, user: User) {
		const linkedTasks = originalLesson.getLessonLinkedTasks();
>>>>>>> 03028d14
		const copiedTasksStatus: CopyStatus[] = [];
		if (linkedTasks.length > 0) {
			linkedTasks.forEach((element) => {
				const taskStatus = this.taskCopyService.copyTaskMetadata({
					originalTask: element,
					destinationCourse: params.destinationCourse,
					destinationLesson,
					user: params.user,
				});
				copiedTasksStatus.push(taskStatus);
			});
			const taskGroupStatus = {
				type: CopyElementType.TASK_GROUP,
				status: this.copyHelperService.deriveStatusFromElements(copiedTasksStatus),
				elements: copiedTasksStatus,
			};
			return [taskGroupStatus];
		}
		return [];
	}

	private copyLinkedMaterials(originalLesson: Lesson): {
		copiedMaterials: Material[];
		materialsStatus: CopyStatus[];
	} {
		const linkedItems = originalLesson.getLessonMaterials();
		const copiedMaterials: Material[] = [];
		const materialsStatus: CopyStatus[] = [];
		if (linkedItems.length > 0) {
			const elementsStatus: CopyStatus[] = [];
			linkedItems.forEach((element) => {
				const material = new Material(element);
				copiedMaterials.push(material);
				const status: CopyStatus = {
					title: element.title,
					type: CopyElementType.LERNSTORE_MATERIAL,
					status: CopyStatusEnum.SUCCESS,
					copyEntity: material,
				};
				elementsStatus.push(status);
			});
			const materialGroupStatus: CopyStatus = {
				type: CopyElementType.LERNSTORE_MATERIAL_GROUP,
				status: this.copyHelperService.deriveStatusFromElements(elementsStatus),
				elements: elementsStatus,
			};
			materialsStatus.push(materialGroupStatus);
		}
		return { copiedMaterials, materialsStatus };
	}

	private copyEmbeddedTaskLink(originalElement: IComponentProperties) {
		const copy = JSON.parse(JSON.stringify(originalElement)) as IComponentProperties;
		return copy;
	}

	private static lessonStatusMetadata(): CopyStatus[] {
		return [
			{
				type: CopyElementType.METADATA,
				status: CopyStatusEnum.SUCCESS,
			},
		];
	}

	private lessonStatusContent(elements: CopyStatus[]): CopyStatus[] {
		if (elements.length > 0) {
			const componentStatus = {
				type: CopyElementType.LESSON_CONTENT_GROUP,
				status: this.copyHelperService.deriveStatusFromElements(elements),
				elements,
			};
			return [componentStatus];
		}
		return [];
	}
}<|MERGE_RESOLUTION|>--- conflicted
+++ resolved
@@ -7,11 +7,8 @@
 	Course,
 	IComponentEtherpadProperties,
 	IComponentGeogebraProperties,
-<<<<<<< HEAD
 	IComponentInternalProperties,
-=======
 	IComponentNexboardProperties,
->>>>>>> 03028d14
 	IComponentProperties,
 	Lesson,
 	Material,
@@ -20,10 +17,7 @@
 import { CopyElementType, CopyStatus, CopyStatusEnum, EntityId } from '../types';
 import { CopyHelperService } from './copy-helper.service';
 import { EtherpadService } from './etherpad.service';
-<<<<<<< HEAD
-=======
 import { NexboardService } from './nexboard.service';
->>>>>>> 03028d14
 import { TaskCopyService } from './task-copy.service';
 
 export type LessonCopyParams = {
@@ -161,7 +155,6 @@
 				}
 				copiedContentStatus.push(etherpadStatus);
 			}
-<<<<<<< HEAD
 			if (element.component === ComponentType.INTERNAL) {
 				const linkContent = this.copyEmbeddedTaskLink(element);
 				const embeddedTaskStatus = {
@@ -171,7 +164,7 @@
 				};
 				copiedContent.push(linkContent);
 				copiedContentStatus.push(embeddedTaskStatus);
-=======
+			}
 			if (element.component === ComponentType.NEXBOARD && nexboardEnabled) {
 				// eslint-disable-next-line no-await-in-loop
 				const nexboardContent = await this.copyNexboard(element, params);
@@ -186,7 +179,6 @@
 					nexboardStatus.status = CopyStatusEnum.FAIL;
 				}
 				copiedContentStatus.push(nexboardStatus);
->>>>>>> 03028d14
 			}
 		}
 		const contentStatus = this.lessonStatusContent(copiedContentStatus);
@@ -199,10 +191,6 @@
 		return copy;
 	}
 
-<<<<<<< HEAD
-	private copyLinkedTasks(destinationLesson: Lesson, params: LessonCopyParams) {
-		const linkedTasks = params.originalLesson.getLessonLinkedTasks();
-=======
 	private async copyEtherpad(
 		originalElement: IComponentProperties,
 		params: LessonCopyParams
@@ -244,7 +232,6 @@
 
 	private copyLinkedTasks(originalLesson: Lesson, destinationCourse: Course, destinationLesson: Lesson, user: User) {
 		const linkedTasks = originalLesson.getLessonLinkedTasks();
->>>>>>> 03028d14
 		const copiedTasksStatus: CopyStatus[] = [];
 		if (linkedTasks.length > 0) {
 			linkedTasks.forEach((element) => {
