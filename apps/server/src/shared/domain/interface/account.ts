<<<<<<< HEAD
// TODO: somehow make clear that this is either a local or a keycloak account. For example by defining this as a union type
export type IAccount = {
=======
export type IdmAccount = {
>>>>>>> f2f0b368
	id: string;
	username?: string;
	email?: string;
	firstName?: string;
	lastName?: string;
	createdDate?: Date;
	attDbcAccountId?: string;
	attDbcUserId?: string;
	attDbcSystemId?: string;
};

export type IdmAccountUpdate = Omit<IdmAccount, 'id'>;<|MERGE_RESOLUTION|>--- conflicted
+++ resolved
@@ -1,9 +1,4 @@
-<<<<<<< HEAD
-// TODO: somehow make clear that this is either a local or a keycloak account. For example by defining this as a union type
-export type IAccount = {
-=======
 export type IdmAccount = {
->>>>>>> f2f0b368
 	id: string;
 	username?: string;
 	email?: string;
