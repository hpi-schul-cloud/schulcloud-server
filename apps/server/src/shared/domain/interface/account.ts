--- conflicted
+++ resolved
@@ -1,9 +1,4 @@
-<<<<<<< HEAD
-// TODO: somehow make clear that this is either a local or a keycloak account. For example by defining this as a union type
-export type IAccount = {
-=======
 export type IdmAccount = {
->>>>>>> 7e6a281a
 	id: string;
 	username?: string;
 	email?: string;
