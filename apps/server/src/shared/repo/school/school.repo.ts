--- conflicted
+++ resolved
@@ -3,25 +3,12 @@
 import { Injectable } from '@nestjs/common';
 import { EntityId, ISchoolProperties, School, System } from '@shared/domain';
 import { SchoolDO } from '@shared/domain/domainobject/school.do';
-import { Logger } from '@src/core/logger';
+import { LegacyLogger } from '@src/core/logger';
 import { BaseDORepo } from '../base.do.repo';
-<<<<<<< HEAD
-import { SchoolDO } from '../../domain/domainobject/school.do';
-import { LegacyLogger } from '../../../core/logger';
 
 @Injectable()
 export class SchoolRepo extends BaseDORepo<SchoolDO, School, ISchoolProperties> {
-	constructor(
-		protected readonly _em: EntityManager,
-		protected readonly logger: LegacyLogger,
-		readonly schoolMapper: SchoolMapper
-	) {
-=======
-
-@Injectable()
-export class SchoolRepo extends BaseDORepo<SchoolDO, School, ISchoolProperties> {
-	constructor(protected readonly _em: EntityManager, protected readonly logger: Logger) {
->>>>>>> 2aa45177
+	constructor(protected readonly _em: EntityManager, protected readonly logger: LegacyLogger) {
 		super(_em, logger);
 	}
 
