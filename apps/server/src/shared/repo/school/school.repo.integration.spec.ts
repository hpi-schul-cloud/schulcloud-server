--- conflicted
+++ resolved
@@ -9,13 +9,7 @@
 import { schoolFactory, systemFactory } from '@shared/testing';
 import { schoolDOFactory } from '@shared/testing/factory/domainobject/school.factory';
 import { schoolYearFactory } from '@shared/testing/factory/schoolyear.factory';
-<<<<<<< HEAD
 import { LegacyLogger } from '@src/core/logger';
-import { schoolDOFactory } from '@shared/testing/factory/domainobject/school.factory';
-import { InternalServerErrorException } from '@nestjs/common';
-=======
-import { Logger } from '@src/core/logger';
->>>>>>> 4afee607
 import { SchoolRepo } from '..';
 
 describe('SchoolRepo', () => {
