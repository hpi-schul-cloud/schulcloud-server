import { EntityManager } from '@mikro-orm/mongodb';
<<<<<<< HEAD
import { CourseEntity, CourseGroupEntity } from '@modules/course/repo';
import { courseEntityFactory, courseGroupEntityFactory } from '@modules/course/testing';
=======
import { userFactory } from '@modules/user/testing';
>>>>>>> fba446b6
import { Test, TestingModule } from '@nestjs/testing';
import { cleanupCollections } from '@testing/cleanup-collections';
import { MongoMemoryDatabaseModule } from '@testing/database';
import { lessonFactory } from '@testing/factory/lesson.factory';
import { submissionFactory } from '@testing/factory/submission.factory';
import { taskFactory } from '@testing/factory/task.factory';
<<<<<<< HEAD
import { userFactory } from '@testing/factory/user.factory';
import { LessonEntity, Material, Submission, Task } from '../../domain/entity';
=======
>>>>>>> fba446b6
import { SubmissionRepo } from './submission.repo';

describe('submission repo', () => {
	let module: TestingModule;
	let repo: SubmissionRepo;
	let em: EntityManager;

	beforeAll(async () => {
		module = await Test.createTestingModule({
			imports: [
				MongoMemoryDatabaseModule.forRoot({
					entities: [Submission, Task, LessonEntity, CourseEntity, CourseGroupEntity, Material],
				}),
			],
			providers: [SubmissionRepo],
		}).compile();
		repo = module.get(SubmissionRepo);
		em = module.get(EntityManager);
	});

	afterAll(async () => {
		await module.close();
	});

	afterEach(async () => {
		await cleanupCollections(em);
	});

	it('should implement entityName getter', () => {
		expect(repo.entityName).toBe(Submission);
	});

	describe('findById', () => {
		it(' should return the submission with populated courseGroup', async () => {
			const student = userFactory.build();
			const courseGroup = courseGroupEntityFactory.build({ students: [student] });
			const submission = submissionFactory.build({ courseGroup });
			await em.persistAndFlush(submission);
			em.clear();

			const result = await repo.findById(submission.id);

			expect(result.courseGroup?.name).toEqual(courseGroup.name);
		});

		it('should return the submission with populated task and nested lesson, course and courseGroup', async () => {
			const student = userFactory.build();
			const course = courseEntityFactory.build();
			const courseGroup = courseGroupEntityFactory.build({ students: [student], course });
			const lesson = lessonFactory.build({ course, courseGroup });
			const task = taskFactory.build({ course, lesson });
			const submission = submissionFactory.build({ courseGroup, task });
			await em.persistAndFlush(submission);
			em.clear();

			const result = await repo.findById(submission.id);

			expect(result.task?.name).toEqual(task.name);
			expect(result.task?.course?.name).toEqual(course.name);
			expect(result.task?.lesson?.name).toEqual(lesson.name);
			expect(result.task?.lesson?.course?.name).toEqual(course.name);
			expect(result.task?.lesson?.courseGroup?.name).toEqual(courseGroup.name);
			expect(result.task?.lesson?.courseGroup?.course?.name).toEqual(course.name);
		});
	});

	describe('findAllByTasks', () => {
		it('should return only the requested submissions of homeworks', async () => {
			const student = userFactory.build();
			const task1 = taskFactory.build();
			const task2 = taskFactory.build();
			const task3 = taskFactory.build();
			task1.submissions.add(submissionFactory.build({ task: task1, student }));
			task2.submissions.add(submissionFactory.build({ task: task2, student }));
			task3.submissions.add(submissionFactory.build({ task: task3, student }));
			await em.persistAndFlush([task1, task2, task3]);
			em.clear();

			const [result, count] = await repo.findAllByTaskIds([task1.id, task2.id]);

			expect(count).toEqual(2);
			expect(result).toHaveLength(2);
			const resultTaskIds = result.map((o) => o.task.id);
			expect(resultTaskIds.includes(task1.id)).toEqual(true);
			expect(resultTaskIds.includes(task2.id)).toEqual(true);
		});
	});

	describe('findAllByUserId', () => {
		it('should return submissions that have the user as userId', async () => {
			const student = userFactory.build();
			const task = taskFactory.build();
			task.submissions.add(submissionFactory.build({ task, student }));
			await em.persistAndFlush([task]);
			em.clear();

			const [result, count] = await repo.findAllByUserId(student.id);

			expect(count).toEqual(1);
			expect(result.length).toEqual(1);
			expect(result[0].student?.id).toEqual(student.id);
		});

		it('should return submissions when the user is a team member', async () => {
			const student1 = userFactory.build();
			const student2 = userFactory.build();
			const task = taskFactory.build();
			task.submissions.add(submissionFactory.build({ task, student: student1, teamMembers: [student1, student2] }));
			await em.persistAndFlush([task]);
			em.clear();

			const [result, count] = await repo.findAllByUserId(student1.id);

			expect(count).toEqual(1);
			expect(result[0].teamMembers[0].id).toEqual(student1.id);
		});

		it('should return submissions when the user is in the course group', async () => {
			const course = courseEntityFactory.build();
			await em.persistAndFlush(course);
			const student1 = userFactory.build();
			const student2 = userFactory.build();
			const courseGroup = courseGroupEntityFactory.build({ course, students: [student1, student2] });
			const task = taskFactory.build({ course });
			const submission = submissionFactory.build({ student: student1, task });
			submission.courseGroup = courseGroup;
			await em.persistAndFlush([task, courseGroup]);
			em.clear();

			const [result, count] = await repo.findAllByUserId(student1.id);

			expect(count).toEqual(1);
			expect(result[0]?.courseGroup?.students[0]?.id).toEqual(student1.id);
		});
	});
});<|MERGE_RESOLUTION|>--- conflicted
+++ resolved
@@ -1,21 +1,14 @@
 import { EntityManager } from '@mikro-orm/mongodb';
-<<<<<<< HEAD
 import { CourseEntity, CourseGroupEntity } from '@modules/course/repo';
 import { courseEntityFactory, courseGroupEntityFactory } from '@modules/course/testing';
-=======
 import { userFactory } from '@modules/user/testing';
->>>>>>> fba446b6
 import { Test, TestingModule } from '@nestjs/testing';
 import { cleanupCollections } from '@testing/cleanup-collections';
 import { MongoMemoryDatabaseModule } from '@testing/database';
 import { lessonFactory } from '@testing/factory/lesson.factory';
 import { submissionFactory } from '@testing/factory/submission.factory';
 import { taskFactory } from '@testing/factory/task.factory';
-<<<<<<< HEAD
-import { userFactory } from '@testing/factory/user.factory';
 import { LessonEntity, Material, Submission, Task } from '../../domain/entity';
-=======
->>>>>>> fba446b6
 import { SubmissionRepo } from './submission.repo';
 
 describe('submission repo', () => {
