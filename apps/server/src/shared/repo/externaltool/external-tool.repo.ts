--- conflicted
+++ resolved
@@ -12,11 +12,7 @@
 } from '@shared/domain';
 import { ExternalToolDO } from '@shared/domain/domainobject/tool';
 import { BaseDORepo, Scope } from '@shared/repo';
-<<<<<<< HEAD
-import { Logger } from '@src/core/logger';
-=======
 import { LegacyLogger } from '@src/core/logger';
->>>>>>> 26b3e93c
 import { ExternalToolSortingMapper } from './external-tool-sorting.mapper';
 import { ExternalToolRepoMapper } from './external-tool.repo.mapper';
 import { ExternalToolScope } from './external-tool.scope';
