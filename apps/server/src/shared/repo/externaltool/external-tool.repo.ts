import { EntityName, QueryOrderMap } from '@mikro-orm/core';
import { EntityManager } from '@mikro-orm/mongodb';
import { Injectable } from '@nestjs/common/decorators/core/injectable.decorator';
import {
	ExternalTool,
	IExternalToolProperties,
	IFindOptions,
	IPagination,
	SortOrder,
	ToolConfigType,
	Page,
} from '@shared/domain';
import { ExternalToolDO } from '@shared/domain/domainobject/tool';
import { BaseDORepo, Scope } from '@shared/repo';
<<<<<<< HEAD
import { Logger } from '@src/core/logger';
=======
import { LegacyLogger } from '@src/core/logger';
import { Page } from '../../domain/domainobject/page';
>>>>>>> 359f66c7
import { ExternalToolSortingMapper } from './external-tool-sorting.mapper';
import { ExternalToolRepoMapper } from './external-tool.repo.mapper';
import { ExternalToolScope } from './external-tool.scope';

@Injectable()
export class ExternalToolRepo extends BaseDORepo<ExternalToolDO, ExternalTool, IExternalToolProperties> {
	constructor(
		private readonly externalToolRepoMapper: ExternalToolRepoMapper,
		protected readonly _em: EntityManager,
		protected readonly logger: LegacyLogger,
		protected readonly sortingMapper: ExternalToolSortingMapper
	) {
		super(_em, logger);
	}

	get entityName(): EntityName<ExternalTool> {
		return ExternalTool;
	}

	entityFactory(props: IExternalToolProperties): ExternalTool {
		return new ExternalTool(props);
	}

	async findByName(name: string): Promise<ExternalToolDO | null> {
		const entity: ExternalTool | null = await this._em.findOne(this.entityName, { name });
		if (entity !== null) {
			const domainObject: ExternalToolDO = this.mapEntityToDO(entity);
			return domainObject;
		}
		return null;
	}

	async findAllByConfigType(type: ToolConfigType): Promise<ExternalToolDO[]> {
		const entities: ExternalTool[] = await this._em.find(this.entityName, { config: { type } });
		const domainObjects: ExternalToolDO[] = entities.map((entity: ExternalTool): ExternalToolDO => {
			const domainObject: ExternalToolDO = this.mapEntityToDO(entity);
			return domainObject;
		});
		return domainObjects;
	}

	async findByOAuth2ConfigClientId(clientId: string): Promise<ExternalToolDO | null> {
		const entity: ExternalTool | null = await this._em.findOne(this.entityName, { config: { clientId } });
		if (entity !== null) {
			const domainObject: ExternalToolDO = this.mapEntityToDO(entity);
			return domainObject;
		}
		return null;
	}

	async find(query: Partial<ExternalTool>, options?: IFindOptions<ExternalToolDO>): Promise<Page<ExternalToolDO>> {
		const pagination: IPagination = options?.pagination || {};
		const order: QueryOrderMap<ExternalTool> = this.sortingMapper.mapDOSortOrderToQueryOrder(options?.order || {});
		const scope: Scope<ExternalTool> = new ExternalToolScope()
			.byName(query.name)
			.byHidden(query.isHidden)
			.allowEmptyQuery(true);

		if (order._id == null) {
			order._id = SortOrder.asc;
		}

		const [entities, total]: [ExternalTool[], number] = await this._em.findAndCount(ExternalTool, scope.query, {
			offset: pagination?.skip,
			limit: pagination?.limit,
			orderBy: order,
		});

		const entityDos: ExternalToolDO[] = entities.map((entity) => this.mapEntityToDO(entity));
		const page: Page<ExternalToolDO> = new Page<ExternalToolDO>(entityDos, total);
		return page;
	}

	mapEntityToDO(entity: ExternalTool): ExternalToolDO {
		return this.externalToolRepoMapper.mapEntityToDO(entity);
	}

	mapDOToEntityProperties(entityDO: ExternalToolDO): IExternalToolProperties {
		return this.externalToolRepoMapper.mapDOToEntityProperties(entityDO);
	}
}<|MERGE_RESOLUTION|>--- conflicted
+++ resolved
@@ -12,12 +12,7 @@
 } from '@shared/domain';
 import { ExternalToolDO } from '@shared/domain/domainobject/tool';
 import { BaseDORepo, Scope } from '@shared/repo';
-<<<<<<< HEAD
-import { Logger } from '@src/core/logger';
-=======
 import { LegacyLogger } from '@src/core/logger';
-import { Page } from '../../domain/domainobject/page';
->>>>>>> 359f66c7
 import { ExternalToolSortingMapper } from './external-tool-sorting.mapper';
 import { ExternalToolRepoMapper } from './external-tool.repo.mapper';
 import { ExternalToolScope } from './external-tool.scope';
