--- conflicted
+++ resolved
@@ -1,15 +1,11 @@
-<<<<<<< HEAD
 import {
 	ExternalTool,
-	ToolConfigType,
 	IExternalToolProperties,
 	IFindOptions,
 	IPagination,
 	SortOrder,
+	ToolConfigType,
 } from '@shared/domain';
-=======
-import { ExternalTool, ToolConfigType, IExternalToolProperties } from '@shared/domain';
->>>>>>> 1570dbc6
 import { BaseDORepo, EntityProperties } from '@shared/repo';
 import { Injectable } from '@nestjs/common/decorators/core/injectable.decorator';
 import { EntityName } from '@mikro-orm/core';
@@ -17,25 +13,18 @@
 import { ExternalToolRepoMapper } from '@shared/repo/externaltool/external-tool.repo.mapper';
 import { EntityManager } from '@mikro-orm/mongodb';
 import { Logger } from '@src/core/logger';
-<<<<<<< HEAD
 import { QueryOrderMap } from '@mikro-orm/core/enums';
 import { ExternalToolScope } from '@shared/repo/externaltool/external-tool.scope';
 import { ExternalToolSortingMapper } from '@shared/repo/externaltool/external-tool-sorting.mapper';
 import { Page } from '@shared/domain/interface/page';
-=======
->>>>>>> 1570dbc6
 
 @Injectable()
 export class ExternalToolRepo extends BaseDORepo<ExternalToolDO, ExternalTool, IExternalToolProperties> {
 	constructor(
 		private readonly externalToolRepoMapper: ExternalToolRepoMapper,
 		protected readonly _em: EntityManager,
-<<<<<<< HEAD
 		protected readonly logger: Logger,
 		protected readonly sortingMapper: ExternalToolSortingMapper
-=======
-		protected readonly logger: Logger
->>>>>>> 1570dbc6
 	) {
 		super(_em, logger);
 	}
@@ -73,7 +62,6 @@
 			return domainObject;
 		}
 		return null;
-<<<<<<< HEAD
 	}
 
 	mapEntityToDO(entity: ExternalTool): ExternalToolDO {
@@ -105,15 +93,5 @@
 		const entityDos = entities.map((entity) => this.mapEntityToDO(entity));
 		const page: Page<ExternalToolDO> = new Page<ExternalToolDO>(entityDos, total);
 		return page;
-=======
-	}
-
-	mapEntityToDO(entity: ExternalTool): ExternalToolDO {
-		return this.externalToolRepoMapper.mapEntityToDO(entity);
-	}
-
-	mapDOToEntityProperties(entityDO: ExternalToolDO): EntityProperties<IExternalToolProperties> {
-		return this.externalToolRepoMapper.mapDOToEntityProperties(entityDO);
->>>>>>> 1570dbc6
 	}
 }