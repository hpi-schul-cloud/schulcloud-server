import { createMock } from '@golevelup/ts-jest';
import { MongoMemoryDatabaseModule } from '@infra/database';
import { EntityManager } from '@mikro-orm/mongodb';
import { ExternalToolSearchQuery } from '@modules/tool';
import { CustomParameter } from '@modules/tool/common/domain';
import {
	CustomParameterLocation,
	CustomParameterScope,
	CustomParameterType,
	LtiMessageType,
	LtiPrivacyPermission,
	ToolConfigType,
} from '@modules/tool/common/enum';
import { BasicToolConfig, ExternalTool, Lti11ToolConfig, Oauth2ToolConfig } from '@modules/tool/external-tool/domain';
import { ExternalToolEntity } from '@modules/tool/external-tool/entity';
import { externalToolEntityFactory, externalToolFactory } from '@modules/tool/external-tool/testing';
import { Test, TestingModule } from '@nestjs/testing';
import { Page } from '@shared/domain/domainobject';
import { IFindOptions, SortOrder } from '@shared/domain/interface';
<<<<<<< HEAD
import { ExternalToolRepo, ExternalToolRepoMapper } from '@shared/repo/externaltool';
import { LegacyLogger } from '@src/core/logger';
=======
import { ExternalToolRepo, ExternalToolRepoMapper } from '@shared/repo';
import { LegacyLogger } from '@core/logger';
>>>>>>> 24b9dc18
import { cleanupCollections } from '@testing/cleanup-collections';

describe(ExternalToolRepo.name, () => {
	let module: TestingModule;
	let repo: ExternalToolRepo;
	let em: EntityManager;

	beforeAll(async () => {
		module = await Test.createTestingModule({
			imports: [MongoMemoryDatabaseModule.forRoot()],
			providers: [
				ExternalToolRepo,
				ExternalToolRepoMapper,
				{
					provide: LegacyLogger,
					useValue: createMock<LegacyLogger>(),
				},
			],
		}).compile();

		repo = module.get(ExternalToolRepo);
		em = module.get(EntityManager);
	});

	afterAll(async () => {
		await module.close();
	});

	afterEach(async () => {
		await cleanupCollections(em);
	});

	const setup = async () => {
		const client1Id = 'client-1';
		const client2Id = 'client-2';

		const externalToolEntity: ExternalToolEntity = externalToolEntityFactory.withBasicConfig().buildWithId();
		const externalOauthTool: ExternalToolEntity = externalToolEntityFactory
			.withOauth2Config({ clientId: 'client-1' })
			.buildWithId();
		const externalOauthTool2: ExternalToolEntity = externalToolEntityFactory
			.withOauth2Config({ clientId: 'client-2' })
			.buildWithId();
		const externalLti11Tool: ExternalToolEntity = externalToolEntityFactory.withLti11Config().buildWithId();

		await em.persistAndFlush([externalToolEntity, externalOauthTool, externalOauthTool2, externalLti11Tool]);
		em.clear();

		const queryExternalToolDO: ExternalToolSearchQuery = { name: 'external-tool-*' };

		return {
			externalToolEntity,
			externalOauthTool,
			externalOauthTool2,
			externalLti11Tool,
			client1Id,
			client2Id,
			queryExternalToolDO,
		};
	};

	it('getEntityName should return ExternalTool', () => {
		const { entityName } = repo;
		expect(entityName).toEqual(ExternalToolEntity);
	});

	describe('findByName', () => {
		it('should find an external tool with given toolName', async () => {
			const { externalToolEntity } = await setup();

			const result: ExternalTool | null = await repo.findByName(externalToolEntity.name);

			expect(result?.name).toEqual(externalToolEntity.name);
		});

		it('should return null when no external tool with the given name was found', async () => {
			await setup();

			const result: ExternalTool | null = await repo.findByName('notExisting');

			expect(result).toBeNull();
		});
	});

	describe('findAllByConfigType', () => {
		it('should find all external tools with given toolConfigType', async () => {
			await setup();

			const result: ExternalTool[] = await repo.findAllByConfigType(ToolConfigType.OAUTH2);

			expect(result.length).toEqual(2);
		});

		it('should return an empty array when no externalTools were found', async () => {
			const result: ExternalTool[] = await repo.findAllByConfigType(ToolConfigType.LTI11);

			expect(result.length).toEqual(0);
		});
	});

	describe('findByOAuth2ConfigClientId', () => {
		it('should find external tool with given client id', async () => {
			const { client1Id } = await setup();

			const result: ExternalTool | null = await repo.findByOAuth2ConfigClientId(client1Id);

			expect((result?.config as Oauth2ToolConfig).clientId).toEqual(client1Id);
		});

		it('should return an empty array when no externalTools were found', async () => {
			await setup();

			const result: ExternalTool | null = await repo.findByOAuth2ConfigClientId('unknown-client');

			expect(result).toBeNull();
		});
	});

	describe('save', () => {
		const setupDO = (config: BasicToolConfig | Lti11ToolConfig | Oauth2ToolConfig) => {
			const domainObject: ExternalTool = externalToolFactory.build({
				name: 'name',
				url: 'url',
				logoUrl: 'logoUrl',
				config,
				parameters: [
					new CustomParameter({
						name: 'name',
						regex: 'regex',
						displayName: 'displayName',
						description: 'description',
						type: CustomParameterType.NUMBER,
						scope: CustomParameterScope.SCHOOL,
						default: 'default',
						location: CustomParameterLocation.BODY,
						regexComment: 'mockComment',
						isOptional: false,
						isProtected: false,
					}),
				],
				isHidden: true,
				openNewTab: true,
				isDeactivated: false,
			});

			return {
				domainObject,
			};
		};

		it('should save an basic tool correctly', async () => {
			const config: BasicToolConfig = new BasicToolConfig({
				type: ToolConfigType.BASIC,
				baseUrl: 'baseUrl',
			});
			const { domainObject } = setupDO(config);

			const result: ExternalTool = await repo.save(domainObject);

			expect(result).toMatchObject({ ...domainObject.getProps(), id: expect.any(String), createdAt: expect.any(Date) });
		});

		it('should save an oauth2 tool correctly', async () => {
			const config: Oauth2ToolConfig = new Oauth2ToolConfig({
				type: ToolConfigType.BASIC,
				baseUrl: 'baseUrl',
				clientId: 'clientId',
				skipConsent: true,
			});
			const { domainObject } = setupDO(config);

			const result: ExternalTool = await repo.save(domainObject);

			expect(result).toMatchObject({ ...domainObject.getProps(), id: expect.any(String), createdAt: expect.any(Date) });
		});

		it('should save an lti11 tool correctly', async () => {
			const config: Lti11ToolConfig = new Lti11ToolConfig({
				type: ToolConfigType.BASIC,
				baseUrl: 'baseUrl',
				secret: 'secret',
				key: 'key',
				lti_message_type: LtiMessageType.BASIC_LTI_LAUNCH_REQUEST,
				privacy_permission: LtiPrivacyPermission.PSEUDONYMOUS,
				launch_presentation_locale: 'de-DE',
			});
			const { domainObject } = setupDO(config);

			const result: ExternalTool = await repo.save(domainObject);

			expect(result).toMatchObject({ ...domainObject.getProps(), id: expect.any(String), createdAt: expect.any(Date) });
		});
	});

	describe('find', () => {
		const setupFind = async () => {
			const { queryExternalToolDO } = await setup();
			queryExternalToolDO.name = '.';

			const options: IFindOptions<ExternalTool> = {};

			await em.nativeDelete(ExternalToolEntity, {});
			const ltiToolA: ExternalToolEntity = externalToolEntityFactory.withName('A').buildWithId();
			const ltiToolB: ExternalToolEntity = externalToolEntityFactory.withName('B').buildWithId();
			const ltiToolC: ExternalToolEntity = externalToolEntityFactory.withName('B').buildWithId();
			const ltiTools: ExternalToolEntity[] = [ltiToolA, ltiToolB, ltiToolC];
			await em.persistAndFlush([ltiToolA, ltiToolB, ltiToolC]);
			em.clear();

			return { queryExternalToolDO, options, ltiTools };
		};

		describe('pagination', () => {
			it('should return all external tools when options with pagination is set to undefined', async () => {
				const { queryExternalToolDO, ltiTools } = await setupFind();

				const page: Page<ExternalTool> = await repo.find(queryExternalToolDO, undefined);

				expect(page.data.length).toBe(ltiTools.length);
			});

			it('should return one external tools when pagination has a limit of 1', async () => {
				const { queryExternalToolDO, options } = await setupFind();
				options.pagination = { limit: 1 };

				const page: Page<ExternalTool> = await repo.find(queryExternalToolDO, options);

				expect(page.data.length).toBe(1);
			});

			it('should return no external tools when pagination has a limit of 1 and skip is set to 2', async () => {
				const { queryExternalToolDO, options } = await setupFind();
				options.pagination = { limit: 1, skip: 3 };

				const page: Page<ExternalTool> = await repo.find(queryExternalToolDO, options);

				expect(page.data.length).toBe(0);
			});
		});

		describe('order', () => {
			it('should return external tools ordered by default _id when no order is specified', async () => {
				const { queryExternalToolDO, options, ltiTools } = await setupFind();

				const page: Page<ExternalTool> = await repo.find(queryExternalToolDO, options);

				expect(page.data[0].name).toEqual(ltiTools[0].name);
				expect(page.data[1].name).toEqual(ltiTools[1].name);
				expect(page.data[2].name).toEqual(ltiTools[2].name);
			});

			it('should return external tools ordered by name ascending', async () => {
				const { queryExternalToolDO, options, ltiTools } = await setupFind();

				options.order = {
					name: SortOrder.asc,
				};

				const page: Page<ExternalTool> = await repo.find(queryExternalToolDO, options);

				expect(page.data[0].name).toEqual(ltiTools[0].name);
				expect(page.data[1].name).toEqual(ltiTools[1].name);
				expect(page.data[2].name).toEqual(ltiTools[2].name);
			});
		});

		describe('when query is given', () => {
			it('should populate thumbnail', async () => {
				const { queryExternalToolDO, options } = await setupFind();

				const page: Page<ExternalTool> = await repo.find(queryExternalToolDO, options);

				expect(page.data[0].thumbnail?.fileName).toBeDefined();
			});

			describe('by ids', () => {
				it('should return external tools for given ids', async () => {
					const { options, ltiTools } = await setupFind();
					const query: ExternalToolSearchQuery = { ids: [ltiTools[0].id, ltiTools[1].id] };

					const page: Page<ExternalTool> = await repo.find(query, options);

					expect(page.data.length).toBe(2);
					expect(page.data[0].name).toEqual(ltiTools[0].name);
					expect(page.data[1].name).toEqual(ltiTools[1].name);
				});
			});
		});
	});

	describe('findById', () => {
		const setup2 = async () => {
			const externalToolEntity: ExternalToolEntity = externalToolEntityFactory.buildWithId();

			await em.persistAndFlush(externalToolEntity);
			em.clear();

			return {
				externalToolEntity,
			};
		};

		describe('when external tool is found', () => {
			it('should return external tool with given id', async () => {
				const { externalToolEntity } = await setup2();

				const result: ExternalTool | null = await repo.findById(externalToolEntity.id);

				expect(result?.name).toEqual(externalToolEntity.name);
			});
		});

		describe('when external tool is not found', () => {
			it('should throw not found error', async () => {
				await setup2();

				await expect(repo.findById('not-existing-id')).rejects.toThrowError();
			});
		});
	});

	describe('findByMedium', () => {
		describe('when external tool is found', () => {
			const setup2 = async () => {
				const externalToolEntity: ExternalToolEntity = externalToolEntityFactory.buildWithId({
					medium: {
						mediumId: 'mediumId',
						mediaSourceId: 'mediaSourceId',
					},
				});

				const otherExternalToolEntity: ExternalToolEntity = externalToolEntityFactory.buildWithId({
					medium: {
						mediumId: 'mediumId',
					},
				});

				await em.persistAndFlush([externalToolEntity, otherExternalToolEntity]);
				em.clear();

				return {
					externalToolEntity,
					otherExternalToolEntity,
				};
			};

			it('should find an external tool with given medium', async () => {
				const { externalToolEntity } = await setup2();

				const result: ExternalTool | null = await repo.findByMedium('mediumId', 'mediaSourceId');

				expect(result?.name).toEqual(externalToolEntity.name);
			});

			it('should find an external tool with given mediumId without mediaSourceId', async () => {
				const { otherExternalToolEntity } = await setup2();

				const result: ExternalTool | null = await repo.findByMedium('mediumId');

				expect(result?.name).toEqual(otherExternalToolEntity.name);
			});
		});

		describe('when external tool is not found', () => {
			const setup2 = async () => {
				const externalToolEntity: ExternalToolEntity = externalToolEntityFactory.buildWithId({
					medium: {
						mediumId: 'mediumId',
						mediaSourceId: 'mediaSourceId',
					},
				});

				await em.persistAndFlush(externalToolEntity);
				em.clear();
			};

			it('should return null when no external tool with the given mediumId was found', async () => {
				await setup2();

				const result: ExternalTool | null = await repo.findByMedium('notExisting');

				expect(result).toBeNull();
			});
		});
	});

	describe('deleteById', () => {
		const setup2 = async () => {
			const externalToolEntity: ExternalToolEntity = externalToolEntityFactory.buildWithId();

			await em.persistAndFlush(externalToolEntity);
			em.clear();

			return {
				externalToolEntity,
			};
		};

		it('should delete external tool with given id', async () => {
			const { externalToolEntity } = await setup2();

			await repo.deleteById(externalToolEntity.id);

			await expect(repo.findById(externalToolEntity.id)).rejects.toThrowError();
		});
	});
});<|MERGE_RESOLUTION|>--- conflicted
+++ resolved
@@ -1,3 +1,4 @@
+import { LegacyLogger } from '@core/logger';
 import { createMock } from '@golevelup/ts-jest';
 import { MongoMemoryDatabaseModule } from '@infra/database';
 import { EntityManager } from '@mikro-orm/mongodb';
@@ -17,13 +18,7 @@
 import { Test, TestingModule } from '@nestjs/testing';
 import { Page } from '@shared/domain/domainobject';
 import { IFindOptions, SortOrder } from '@shared/domain/interface';
-<<<<<<< HEAD
 import { ExternalToolRepo, ExternalToolRepoMapper } from '@shared/repo/externaltool';
-import { LegacyLogger } from '@src/core/logger';
-=======
-import { ExternalToolRepo, ExternalToolRepoMapper } from '@shared/repo';
-import { LegacyLogger } from '@core/logger';
->>>>>>> 24b9dc18
 import { cleanupCollections } from '@testing/cleanup-collections';
 
 describe(ExternalToolRepo.name, () => {
