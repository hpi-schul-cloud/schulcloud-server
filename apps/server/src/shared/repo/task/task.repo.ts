--- conflicted
+++ resolved
@@ -25,20 +25,9 @@
 
 	async findById(id: EntityId): Promise<Task> {
 		const task = await super.findById(id);
-<<<<<<< HEAD
-		await this._em.populate(task, [
-			'course',
-			'lesson',
-			'lesson.course',
-			'lesson.courseGroup',
-			'submissions',
-			'submissions.courseGroup',
-		]);
-=======
 
 		await this.populate([task]);
 
->>>>>>> 5b9ec4a8
 		return task;
 	}
 
@@ -213,18 +202,7 @@
 			orderBy: order,
 		});
 
-<<<<<<< HEAD
-		await this._em.populate(taskEntities, [
-			'course',
-			'lesson',
-			'lesson.course',
-			'lesson.courseGroup',
-			'submissions',
-			'submissions.courseGroup',
-		]);
-=======
 		await this.populate(tasks);
->>>>>>> 5b9ec4a8
 
 		return [tasks, count];
 	}
