--- conflicted
+++ resolved
@@ -12,10 +12,6 @@
 		return Task;
 	}
 
-<<<<<<< HEAD
-	async createTask(task: Task): Promise<void> {
-		return this.save(this.create(task));
-=======
 	private async populate(tasks: Task[]): Promise<void> {
 		await this._em.populate(tasks, [
 			'course',
@@ -25,7 +21,10 @@
 			'submissions',
 			'submissions.courseGroup',
 		]);
->>>>>>> df4878d2
+	}
+
+	async createTask(task: Task): Promise<void> {
+		return this.save(this.create(task));
 	}
 
 	async findById(id: EntityId): Promise<Task> {
