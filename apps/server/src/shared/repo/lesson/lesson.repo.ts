--- conflicted
+++ resolved
@@ -39,11 +39,7 @@
 		return [lessons, count];
 	}
 
-<<<<<<< HEAD
-	public async findByUserId(userId: EntityId): Promise<Lesson[]> {
-=======
 	public async findByUserId(userId: EntityId): Promise<LessonEntity[]> {
->>>>>>> cb7bf6d4
 		const pipeline = [
 			{
 				$match: {
@@ -56,17 +52,10 @@
 			},
 		];
 
-<<<<<<< HEAD
-		const rawLessonsDocuments = await this._em.aggregate(Lesson, pipeline);
-
-		const lessons = rawLessonsDocuments.map((rawLessonDocument) =>
-			this._em.map(Lesson, rawLessonDocument as EntityDictionary<Lesson>)
-=======
 		const rawLessonsDocuments = await this._em.aggregate(LessonEntity, pipeline);
 
 		const lessons = rawLessonsDocuments.map((rawLessonDocument) =>
 			this._em.map(LessonEntity, rawLessonDocument as EntityDictionary<LessonEntity>)
->>>>>>> cb7bf6d4
 		);
 
 		return lessons;
