--- conflicted
+++ resolved
@@ -1,11 +1,7 @@
+import { EntityDictionary } from '@mikro-orm/core';
 import { Injectable } from '@nestjs/common';
-<<<<<<< HEAD
-import { Counted, Course, EntityId, Lesson, SortOrder } from '@shared/domain';
+import { Counted, Course, EntityId, LessonEntity, SortOrder } from '@shared/domain';
 import { LessonCreateDto } from '@src/modules/lesson/types';
-=======
-import { Counted, EntityId, LessonEntity, SortOrder } from '@shared/domain';
-import { EntityDictionary } from '@mikro-orm/core';
->>>>>>> cb7bf6d4
 import { BaseRepo } from '../base.repo';
 import { LessonScope } from './lesson-scope';
 
@@ -15,17 +11,16 @@
 		return LessonEntity;
 	}
 
-<<<<<<< HEAD
-	async createLesson(lesson: Lesson): Promise<Lesson> {
+	async createLesson(lesson: LessonEntity): Promise<LessonEntity> {
 		const createdLesson = this.create(lesson);
 		await this.save(createdLesson);
 		return createdLesson;
 	}
 
-	async createLessonByDto(lessonCreateDto: LessonCreateDto): Promise<Lesson> {
+	async createLessonByDto(lessonCreateDto: LessonCreateDto): Promise<LessonEntity> {
 		const { name, courseId, hidden, contents, position } = lessonCreateDto;
 		const courseRef = this._em.getReference(Course, courseId);
-		const lesson = new Lesson({
+		const lesson = new LessonEntity({
 			name,
 			hidden: hidden ?? false,
 			course: courseRef,
@@ -35,10 +30,6 @@
 		if (lessonCreateDto.id) lesson.id = lessonCreateDto.id;
 		await this.save(this.create(lesson));
 		return lesson;
-=======
-	async createLesson(lesson: LessonEntity): Promise<void> {
-		return this.save(this.create(lesson));
->>>>>>> cb7bf6d4
 	}
 
 	async findById(id: EntityId): Promise<LessonEntity> {
