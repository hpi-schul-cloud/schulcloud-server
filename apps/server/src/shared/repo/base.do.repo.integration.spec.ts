--- conflicted
+++ resolved
@@ -122,22 +122,6 @@
 			expect(result).toHaveLength(1);
 		});
 
-<<<<<<< HEAD
-		it('should persist and flush a new entity array', async () => {
-			const testDO1 = new TestDO({ name: 'test1' });
-			const testDO2 = new TestDO({ name: 'test2' });
-
-			await repo.saveAll([testDO1, testDO2]);
-			em.clear();
-
-			const result = await em.find(TestEntity, {});
-			expect(result).toHaveLength(2);
-			expect(result[0].name).toEqual('test1');
-			expect(result[1].name).toEqual('test2');
-		});
-
-=======
->>>>>>> 75b8d340
 		it('should persist and flush a single updated entity', async () => {
 			const testEntity = em.create(TestEntity, new TestEntity());
 			await em.persistAndFlush(testEntity);
