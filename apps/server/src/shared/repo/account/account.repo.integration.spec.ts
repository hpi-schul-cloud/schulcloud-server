--- conflicted
+++ resolved
@@ -48,18 +48,13 @@
 			const accountToFind = accountFactory.build();
 			await em.persistAndFlush(accountToFind);
 			em.clear();
-<<<<<<< HEAD
 			const account = await repo.findByUserId(accountToFind.userId);
-=======
-			const account = await repo.findByUserId(accountToFind.user.id);
->>>>>>> 600fca21
 			expect(account?.id).toEqual(accountToFind.id);
 		});
 	});
 
 	describe('findByUserIdOrFail', () => {
-<<<<<<< HEAD
-		it('should findByUserIdOrFail', async () => {
+		it('should find a user by id', async () => {
 			const accountToFind = accountFactory.build();
 			await em.persistAndFlush(accountToFind);
 			em.clear();
@@ -67,18 +62,7 @@
 			expect(account?.id).toEqual(accountToFind.id);
 		});
 
-		it('should findByUserIdOrFail', async () => {
-=======
-		it('should find a user by id', async () => {
-			const accountToFind = accountFactory.build();
-			await em.persistAndFlush(accountToFind);
-			em.clear();
-			const account = await repo.findByUserIdOrFail(accountToFind.user.id);
-			expect(account?.id).toEqual(accountToFind.id);
-		});
-
 		it('should throw if id does not exist', async () => {
->>>>>>> 600fca21
 			const accountToFind = accountFactory.build();
 			await em.persistAndFlush(accountToFind);
 			em.clear();
