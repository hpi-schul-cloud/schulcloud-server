--- conflicted
+++ resolved
@@ -38,59 +38,8 @@
 		await cleanupCollections(em);
 	});
 
-<<<<<<< HEAD
-	describe('create', () => {
-		it('should create and return an account', async () => {
-			let account = new Account({
-				username: 'Max Mustermann',
-				user: userFactory.build(),
-				system: systemFactory.build(),
-			});
-			expect(account.id).toBeNull();
-			account = await repo.create(account);
-			expect(account.id).not.toBeNull();
-			expect(account.id).toBeDefined();
-		});
-	});
-
-	describe('findById', () => {
-		it('should return an account', async () => {
-			const account = await repo.findById(mockAccounts[0].id);
-			expect(account).toEqual<Account>(mockAccounts[0]);
-		});
-
-		it('should throw entity not found error', async () => {
-			await expect(repo.findById('')).rejects.toThrowError('Account entity not found.');
-		});
-	});
-
-	describe('update', () => {
-		it('should update and return an account', async () => {
-			const account1 = mockAccounts[0];
-			account1.activated = true;
-			await repo.update(account1);
-			const account2 = await repo.findById(mockAccounts[0].id);
-			expect(account1).toEqual(account2);
-		});
-
-		it('should throw entity not found error', async () => {
-			await expect(repo.update({ id: '' } as Account)).rejects.toThrowError();
-		});
-	});
-
-	describe('delete', () => {
-		it('should delete and return an account', async () => {
-			const account = await repo.delete(mockAccounts[0].id);
-			await expect(em.find(Account, { id: account.id })).resolves.toEqual([]);
-		});
-
-		it('should throw entity not found error', async () => {
-			await expect(repo.delete('')).rejects.toThrowError('Account entity not found.');
-		});
-=======
 	it('should implement entityName getter', () => {
 		expect(repo.entityName).toBe(Account);
->>>>>>> 0870809e
 	});
 
 	describe('findByUserId', () => {
