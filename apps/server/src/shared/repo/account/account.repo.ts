import { Injectable } from '@nestjs/common';
import { BaseRepo } from '@shared/repo/base.repo';
import { EntityId } from '@shared/domain';
import { Account } from '@shared/domain/entity/account.entity';
import { AnyEntity, EntityName, Primary } from '@mikro-orm/core';

@Injectable()
export class AccountRepo extends BaseRepo<Account> {
	get entityName() {
		return Account;
	}

<<<<<<< HEAD
	/**
	 * Finds an account by user id.
	 * @param userId the user id
	 */
=======
>>>>>>> 600fca21
	async findByUserId(userId: EntityId): Promise<Account | null> {
		return this._em.findOne(Account, { user: userId });
	}

<<<<<<< HEAD
	async findOneByUser(user: User): Promise<Account> {
		return this._em.findOneOrFail(Account, { user: user.id });
=======
	async findByUserIdOrFail(userId: EntityId): Promise<Account> {
		return this._em.findOneOrFail(Account, { user: userId });
>>>>>>> 600fca21
	}

	getObjectReference<Entity extends AnyEntity<Entity>>(
		entityName: EntityName<Entity>,
		id: Primary<Entity> | Primary<Entity>[]
	): Entity {
		return this._em.getReference(entityName, id);
	}

	saveWithoutFlush(account: Account): void {
		this._em.persist(account);
	}

	async flush(): Promise<void> {
		await this._em.flush();
	}

	async searchByUsernameExactMatch(username: string, skip = 0, limit = 1): Promise<[Account[], number]> {
		return this.searchByUsername(username, skip, limit, true);
	}

	async searchByUsernamePartialMatch(username: string, skip = 0, limit = 10): Promise<[Account[], number]> {
		return this.searchByUsername(username, skip, limit, false);
	}

	deleteById(accountId: EntityId) {
		const accountReference = this._em.getReference(Account, accountId);
		return this._em.removeAndFlush(accountReference);
	}

	private async searchByUsername(
		username: string,
		offset: number,
		limit: number,
		exactMatch: boolean
	): Promise<[Account[], number]> {
		// escapes every character, that's not a unicode letter or number
		const escapedUsername = username.replace(/[^(\p{L}\p{N})]/gu, '\\$&');
		const searchUsername = exactMatch ? `^${escapedUsername}$` : escapedUsername;
		return this._em.findAndCount(
			this.entityName,
			{
				// NOTE: The default behavior of the MongoDB driver allows
				// to pass regular expressions directly into the where clause
				// without the need of using the $re operator, this will NOT
				// work with SQL drivers
				username: new RegExp(searchUsername, 'i'),
			},
			{
				offset,
				limit,
				orderBy: { username: 1 },
			}
		);
	}
}<|MERGE_RESOLUTION|>--- conflicted
+++ resolved
@@ -10,24 +10,16 @@
 		return Account;
 	}
 
-<<<<<<< HEAD
 	/**
 	 * Finds an account by user id.
 	 * @param userId the user id
 	 */
-=======
->>>>>>> 600fca21
 	async findByUserId(userId: EntityId): Promise<Account | null> {
 		return this._em.findOne(Account, { user: userId });
 	}
 
-<<<<<<< HEAD
-	async findOneByUser(user: User): Promise<Account> {
-		return this._em.findOneOrFail(Account, { user: user.id });
-=======
 	async findByUserIdOrFail(userId: EntityId): Promise<Account> {
 		return this._em.findOneOrFail(Account, { user: userId });
->>>>>>> 600fca21
 	}
 
 	getObjectReference<Entity extends AnyEntity<Entity>>(
