import { wrap } from '@mikro-orm/core';
import { Injectable } from '@nestjs/common';
import { BaseRepo } from '@shared/repo/base.repo';
import { EntityNotFoundError } from '@shared/common';
import { EntityId } from '@shared/domain';
import { Account } from '@shared/domain/entity/account.entity';
import { User } from '@shared/domain/entity/user.entity';

@Injectable()
export class AccountRepo extends BaseRepo<Account> {
	repo = this.em.getRepository(Account);

	async create(account: Account): Promise<Account> {
		await this.repo.persistAndFlush(account);
		return account;
	}

	async findById(accountId: EntityId): Promise<Account> {
		const account = await this.findOneById(accountId);
		return account;
	}

	async update(account: Account): Promise<Account> {
		const entity = await this.repo.findOneOrFail({ id: account.id });
		wrap(entity).assign(account);
		await this.em.flush();
		return entity;
	}

	async delete(accountId: EntityId): Promise<Account> {
		const account = await this.findOneById(accountId);
		await this.em.removeAndFlush(account);
		return account;
	}

	private async findOneById(accountId: EntityId): Promise<Account> {
		const account = await this.repo.findOneOrFail(
			{ id: accountId },
			{
				failHandler: (entityName: string, where: Record<string, unknown>) => {
					return new EntityNotFoundError(entityName, where);
				},
			}
		);
		return account;
	}

	async findByUserId(userId: EntityId): Promise<Account> {
		const account = await this.repo.findOneOrFail({ user: userId });
<<<<<<< HEAD
		return account;
	}

	async findOneByUser(user: User): Promise<Account> {
		return this.findByUserId(user.id);
	}

	async findByUsername(userName: string): Promise<Account[]> {
		const account = await this.repo.find({
			// find mail case-insensitive by regex
			username: new RegExp(`^${userName.replace(/[^A-Za-z0-9_]/g, '\\$&')}$`, 'i'),
		});
=======
>>>>>>> 0e9512a4
		return account;
	}

	async findOneByUser(user: User): Promise<Account> {
		return this.findByUserId(user.id);
	}
}<|MERGE_RESOLUTION|>--- conflicted
+++ resolved
@@ -1,4 +1,4 @@
-import { wrap } from '@mikro-orm/core';
+import { EntityRepository } from '@mikro-orm/core';
 import { Injectable } from '@nestjs/common';
 import { BaseRepo } from '@shared/repo/base.repo';
 import { EntityNotFoundError } from '@shared/common';
@@ -15,16 +15,14 @@
 		return account;
 	}
 
-	async findById(accountId: EntityId): Promise<Account> {
+	async read(accountId: EntityId): Promise<Account> {
 		const account = await this.findOneById(accountId);
 		return account;
 	}
 
 	async update(account: Account): Promise<Account> {
-		const entity = await this.repo.findOneOrFail({ id: account.id });
-		wrap(entity).assign(account);
-		await this.em.flush();
-		return entity;
+		await this.repo.persistAndFlush(account);
+		return account;
 	}
 
 	async delete(accountId: EntityId): Promise<Account> {
@@ -47,7 +45,6 @@
 
 	async findByUserId(userId: EntityId): Promise<Account> {
 		const account = await this.repo.findOneOrFail({ user: userId });
-<<<<<<< HEAD
 		return account;
 	}
 
@@ -60,12 +57,6 @@
 			// find mail case-insensitive by regex
 			username: new RegExp(`^${userName.replace(/[^A-Za-z0-9_]/g, '\\$&')}$`, 'i'),
 		});
-=======
->>>>>>> 0e9512a4
 		return account;
 	}
-
-	async findOneByUser(user: User): Promise<Account> {
-		return this.findByUserId(user.id);
-	}
 }