--- conflicted
+++ resolved
@@ -2,7 +2,7 @@
 import { Injectable } from '@nestjs/common';
 import { BaseRepo } from '@shared/repo/base.repo';
 import { EntityNotFoundError } from '@shared/common';
-import { EntityId } from '@shared/domain';
+import { EntityId, System } from '@shared/domain';
 import { Account } from '@shared/domain/entity/account.entity';
 import { User } from '@shared/domain/entity/user.entity';
 import { AccountScope } from '@shared/repo/account/account.scope';
@@ -10,17 +10,10 @@
 // const bcrypt = require('bcryptjs');
 
 @Injectable()
-<<<<<<< HEAD
-export class AccountRepo {
-	constructor(private readonly em: EntityManager) {}
-
-	private repo: EntityRepository<Account> = this.em.getRepository(Account);
-=======
 export class AccountRepo extends BaseRepo<Account> {
 	private get repo(): EntityRepository<Account> {
 		return this.em.getRepository(Account);
 	}
->>>>>>> 83cd0eae
 
 	async create(account: Account): Promise<Account> {
 		// account.password = await bcrypt.hash(account.password);
@@ -35,11 +28,6 @@
 
 	async update(account: Account): Promise<Account> {
 		await this.repo.persistAndFlush(account);
-		return account;
-	}
-
-	async findByUserId(userId: EntityId): Promise<Account> {
-		const account = await this.repo.findOneOrFail({ user: userId });
 		return account;
 	}
 
@@ -61,10 +49,12 @@
 		return account;
 	}
 
-	async findOneByUser(user: User): Promise<Account> {
-		const scope = new AccountScope();
-		scope.byUser(user);
-		const account = await this.repo.findOneOrFail(scope.query);
+	async findByUserId(userId: EntityId): Promise<Account> {
+		const account = await this.repo.findOneOrFail({ user: userId });
 		return account;
 	}
+
+	async findOneByUser(user: User): Promise<Account> {
+		return this.findByUserId(user.id);
+	}
 }