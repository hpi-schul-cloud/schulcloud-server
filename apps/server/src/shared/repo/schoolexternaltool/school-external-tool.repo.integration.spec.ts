--- conflicted
+++ resolved
@@ -16,15 +16,9 @@
 	schoolFactory,
 	schoolExternalToolDOFactory,
 } from '@shared/testing';
-<<<<<<< HEAD
-import { Logger } from '@src/core/logger';
-import { createMock } from '@golevelup/ts-jest';
-import { SchoolExternalToolQuery } from '@src/modules/tool/uc/dto';
-=======
 import { LegacyLogger } from '@src/core/logger';
 import { createMock } from '@golevelup/ts-jest';
 import { SchoolExternalToolQuery } from '../../../modules/tool/uc/dto';
->>>>>>> 26b3e93c
 import { SchoolExternalToolRepo } from './school-external-tool.repo';
 
 describe('SchoolExternalToolRepo', () => {
