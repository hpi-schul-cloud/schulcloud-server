import { EntityManager } from '@mikro-orm/mongodb';
import { Injectable } from '@nestjs/common';
import { QueryOrderMap } from '@mikro-orm/core';

import { EntityId, Course, Counted, IFindOptions } from '@shared/domain';
import { Scope } from '../scope';

class CourseScope extends Scope<Course> {
	forAllGroupTypes(userId: EntityId): CourseScope {
		const isStudent = { students: userId };
		const isTeacher = { teachers: userId };
		const isSubstitutionTeacher = { substitutionTeachers: userId };

		if (userId) {
			this.addQuery({ $or: [isStudent, isTeacher, isSubstitutionTeacher] });
		}

		return this;
	}

<<<<<<< HEAD
	byCourseIds(courseIds: EntityId[] = []): CourseScope {
		if (courseIds.length > 0) {
			const $or = courseIds.map((id) => ({ id }));

			this.addQuery({ $or });
		}
=======
	forActiveCourses(): CourseScope {
		const now = new Date();
		const noUntilDate = { untilDate: { $exists: false } };
		const untilDateInFuture = { untilDate: { $gte: now } };

		this.addQuery({ $or: [noUntilDate, untilDateInFuture] });
>>>>>>> 486cc8f4

		return this;
	}
}

@Injectable()
export class CourseRepo {
	constructor(private readonly em: EntityManager) {}

<<<<<<< HEAD
	/* TODO: No index is set for this query. */
	async findAllByUserId(userId: EntityId, filters?: { courseIds?: EntityId[] }): Promise<Counted<Course[]>> {
		const scope = new CourseScope();
		scope.forAllGroupTypes(userId);

		if (filters?.courseIds) {
			scope.byCourseIds(filters.courseIds);
		}

		const [courses, count] = await this.em.findAndCount(Course, scope.query);

=======
	// TODO: set index
	async findAllByUserId(
		userId: EntityId,
		filters?: { onlyActiveCourses?: boolean },
		options?: IFindOptions<Course>
	): Promise<Counted<Course[]>> {
		const scope = new CourseScope();
		scope.forAllGroupTypes(userId);

		if (filters?.onlyActiveCourses) {
			scope.forActiveCourses();
		}

		const { pagination, order } = options || {};
		const queryOptions = {
			offset: pagination?.skip,
			limit: pagination?.limit,
			orderBy: order as QueryOrderMap,
		};

		const [courses, count] = await this.em.findAndCount(Course, scope.query, queryOptions);
>>>>>>> 486cc8f4
		return [courses, count];
	}

	async findAllForStudent(userId: EntityId): Promise<Counted<Course[]>> {
		const query = { students: userId };
		const [courses, count] = await this.em.findAndCount(Course, query);

		return [courses, count];
	}

	async findAllForTeacher(userId: EntityId): Promise<Counted<Course[]>> {
		const isTeacher = { teachers: userId };
		const isSubstitutionTeacher = { substitutionTeachers: userId };
		const query = { $or: [isTeacher, isSubstitutionTeacher] };
		const [courses, count] = await this.em.findAndCount(Course, query);

		return [courses, count];
	}
}<|MERGE_RESOLUTION|>--- conflicted
+++ resolved
@@ -18,21 +18,22 @@
 		return this;
 	}
 
-<<<<<<< HEAD
 	byCourseIds(courseIds: EntityId[] = []): CourseScope {
 		if (courseIds.length > 0) {
 			const $or = courseIds.map((id) => ({ id }));
 
 			this.addQuery({ $or });
 		}
-=======
+
+		return this;
+	}
+
 	forActiveCourses(): CourseScope {
 		const now = new Date();
 		const noUntilDate = { untilDate: { $exists: false } };
 		const untilDateInFuture = { untilDate: { $gte: now } };
 
 		this.addQuery({ $or: [noUntilDate, untilDateInFuture] });
->>>>>>> 486cc8f4
 
 		return this;
 	}
@@ -42,23 +43,9 @@
 export class CourseRepo {
 	constructor(private readonly em: EntityManager) {}
 
-<<<<<<< HEAD
-	/* TODO: No index is set for this query. */
-	async findAllByUserId(userId: EntityId, filters?: { courseIds?: EntityId[] }): Promise<Counted<Course[]>> {
-		const scope = new CourseScope();
-		scope.forAllGroupTypes(userId);
-
-		if (filters?.courseIds) {
-			scope.byCourseIds(filters.courseIds);
-		}
-
-		const [courses, count] = await this.em.findAndCount(Course, scope.query);
-
-=======
-	// TODO: set index
 	async findAllByUserId(
 		userId: EntityId,
-		filters?: { onlyActiveCourses?: boolean },
+		filters?: { onlyActiveCourses?: boolean; courseIds?: EntityId[] },
 		options?: IFindOptions<Course>
 	): Promise<Counted<Course[]>> {
 		const scope = new CourseScope();
@@ -66,6 +53,10 @@
 
 		if (filters?.onlyActiveCourses) {
 			scope.forActiveCourses();
+		}
+
+		if (filters?.courseIds) {
+			scope.byCourseIds(filters.courseIds);
 		}
 
 		const { pagination, order } = options || {};
@@ -76,7 +67,7 @@
 		};
 
 		const [courses, count] = await this.em.findAndCount(Course, scope.query, queryOptions);
->>>>>>> 486cc8f4
+
 		return [courses, count];
 	}
 
@@ -91,6 +82,7 @@
 		const isTeacher = { teachers: userId };
 		const isSubstitutionTeacher = { substitutionTeachers: userId };
 		const query = { $or: [isTeacher, isSubstitutionTeacher] };
+
 		const [courses, count] = await this.em.findAndCount(Course, query);
 
 		return [courses, count];
