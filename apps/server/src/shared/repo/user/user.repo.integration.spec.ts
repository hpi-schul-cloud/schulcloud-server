--- conflicted
+++ resolved
@@ -54,10 +54,7 @@
 					'ldapId',
 					'forcePasswordChange',
 					'preferences',
-<<<<<<< HEAD
 					'language',
-=======
->>>>>>> 0e9512a4
 				].sort()
 			);
 		});
@@ -114,7 +111,6 @@
 			userB = userFactory.build({ ldapId: '111' });
 			await em.persistAndFlush([userA, userB]);
 		});
-
 		it('should return right keys', async () => {
 			const result = await repo.findByLdapId(userA.ldapId as string, sys.id);
 			expect(Object.keys(result).sort()).toEqual(
@@ -130,10 +126,7 @@
 					'ldapId',
 					'forcePasswordChange',
 					'preferences',
-<<<<<<< HEAD
 					'language',
-=======
->>>>>>> 0e9512a4
 				].sort()
 			);
 		});
@@ -283,7 +276,6 @@
 		});
 	});
 
-<<<<<<< HEAD
 	describe('findByEmail', () => {
 		it('should find user by email, ignoring case', async () => {
 			const originalUsername = 'USER@EXAMPLE.COM';
@@ -313,13 +305,6 @@
 	});
 
 	describe('update', () => {
-=======
-	describe('update', () => {
-		beforeEach(async () => {
-			await cleanupCollections(em);
-		});
-
->>>>>>> 0e9512a4
 		it('should update all fields', async () => {
 			const userA = userFactory.withRole('Role-1').build();
 			const userB = userFactory.withRole('Role-2').build();
