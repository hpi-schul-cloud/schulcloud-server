--- conflicted
+++ resolved
@@ -82,15 +82,9 @@
 		});
 	});
 
-<<<<<<< HEAD
-	it('should be defined', () => {
-		expect(repo).toBeDefined();
-		expect(typeof repo.findByLdapId).toEqual('function');
-	});
-
 	describe('findByLdapId', () => {
 		afterEach(async () => {
-			await em.nativeDelete(User, {});
+			await cleanupCollections(em);
 		});
 
 		it('should return right keys', async () => {
@@ -102,21 +96,22 @@
 				['createdAt', 'updatedAt', 'roles', 'firstName', 'lastName', 'email', 'school', '_id', 'ldapId'].sort()
 			);
 		});
-	});
-	it('should return user matched by id', async () => {
-		const userA = userFactory.build();
-		const userB = userFactory.build();
-
-		await em.persistAndFlush([userA, userB]);
-		const result = await repo.findByLdapId(userA.ldapId);
-		expect(result).toEqual(userA);
-	});
-
-	it('should throw an error if user by ldapid doesnt exist', async () => {
-		const idA = new ObjectId().toHexString();
-
-		await expect(repo.findByLdapId(idA)).rejects.toThrow(NotFoundError);
-=======
+
+		it('should return user matched by id', async () => {
+			const userA = userFactory.build();
+			const userB = userFactory.build();
+
+			await em.persistAndFlush([userA, userB]);
+			const result = await repo.findByLdapId(userA.ldapId);
+			expect(result).toEqual(userA);
+		});
+
+		it('should throw an error if user by ldapid doesnt exist', async () => {
+			const idA = new ObjectId().toHexString();
+
+			await expect(repo.findByLdapId(idA)).rejects.toThrow(NotFoundError);
+		});
+	});
 	describe('findWithoutImportUser', () => {
 		beforeEach(async () => {
 			await cleanupCollections(em);
@@ -250,6 +245,5 @@
 			expect(result.length).toEqual(1);
 			expect(count).toEqual(2);
 		});
->>>>>>> 753988e7
 	});
 });