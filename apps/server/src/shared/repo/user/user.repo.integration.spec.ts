import { NotFoundError } from '@mikro-orm/core';
import { EntityManager, ObjectId } from '@mikro-orm/mongodb';
import { Test, TestingModule } from '@nestjs/testing';
import { MatchCreator, SortOrder, System, User } from '@shared/domain';
import { MongoMemoryDatabaseModule } from '@shared/infra/database';
import { cleanupCollections, importUserFactory, roleFactory, schoolFactory, userFactory } from '@shared/testing';
import { systemFactory } from '@shared/testing/factory/system.factory';
import { UserRepo } from './user.repo';

describe('user repo', () => {
	let module: TestingModule;
	let repo: UserRepo;
	let em: EntityManager;

	beforeAll(async () => {
		module = await Test.createTestingModule({
			imports: [MongoMemoryDatabaseModule.forRoot()],
			providers: [UserRepo],
		}).compile();
		repo = module.get(UserRepo);
		em = module.get(EntityManager);
	});

	afterAll(async () => {
		await module.close();
	});

	afterEach(async () => {
		em.clear();
		await cleanupCollections(em);
	});

	it('should be defined', () => {
		expect(repo).toBeDefined();
		expect(typeof repo.findById).toEqual('function');
	});

	it('should implement entityName getter', () => {
		expect(repo.entityName).toBe(User);
	});

	describe('findById', () => {
		it('should return right keys', async () => {
			const user = userFactory.build();

			await em.persistAndFlush([user]);
			em.clear();

			const result = await repo.findById(user.id);
			expect(Object.keys(result).sort()).toEqual(
				[
					'createdAt',
					'updatedAt',
					'roles',
					'firstName',
					'firstNameSearchValues',
					'lastName',
					'lastNameSearchValues',
					'email',
					'emailSearchValues',
					'school',
					'_id',
					'ldapDn',
					'externalId',
					'forcePasswordChange',
					'importHash',
					'preferences',
					'language',
					'deletedAt',
					'lastLoginSystemChange',
					'outdatedSince',
<<<<<<< HEAD
					'legacyExternalId',
=======
					'previousExternalId',
>>>>>>> 89002a6b
				].sort()
			);
		});

		it('should return one role that matched by id', async () => {
			const userA = userFactory.build();
			const userB = userFactory.build();

			await em.persistAndFlush([userA, userB]);
			em.clear();

			const result = await repo.findById(userA.id);
			expect(result).toMatchObject({
				id: userA.id,
				firstName: userA.firstName,
				lastName: userA.lastName,
				email: userA.email,
			});
		});

		it('should throw an error if roles by id doesnt exist', async () => {
			const idA = new ObjectId().toHexString();

			await expect(repo.findById(idA)).rejects.toThrow(NotFoundError);
		});

		it('should populate user roles recursively if requested', async () => {
			const roles3 = roleFactory.buildList(1);
			await em.persistAndFlush(roles3);

			const roles2 = roleFactory.buildList(1, { roles: roles3 });
			await em.persistAndFlush(roles2);

			const roles1 = roleFactory.buildList(1, { roles: roles2 });
			await em.persistAndFlush(roles1);

			const user = userFactory.build({ roles: roles1 });
			await em.persistAndFlush([user]);
			em.clear();

			const result = await repo.findById(user.id, true);

			expect(result.roles.toArray()).toEqual(user.roles.toArray());
			expect(result.roles[0].roles.toArray()).toEqual(user.roles[0].roles.toArray());
			expect(result.roles[0].roles[0].roles.toArray()).toEqual(user.roles[0].roles[0].roles.toArray());
		});
	});

	describe('findByExternalIdorFail', () => {
		let sys: System;
		let userA: User;
		let userB: User;
		beforeEach(async () => {
			sys = systemFactory.build();
			await em.persistAndFlush([sys]);
			const school = schoolFactory.build({ systems: [sys] });
			// const school = schoolFactory.withSystem().build();

			userA = userFactory.build({ school, externalId: '111' });
			userB = userFactory.build({ externalId: '111' });
			await em.persistAndFlush([userA, userB]);
			em.clear();
		});
		it('should return right keys', async () => {
			const result = await repo.findByExternalIdOrFail(userA.externalId as string, sys.id);
			expect(Object.keys(result).sort()).toEqual(
				[
					'createdAt',
					'updatedAt',
					'roles',
					'firstName',
					'firstNameSearchValues',
					'lastName',
					'lastNameSearchValues',
					'email',
					'emailSearchValues',
					'school',
					'_id',
					'ldapDn',
					'externalId',
					'forcePasswordChange',
					'importHash',
					'preferences',
					'language',
					'deletedAt',
					'lastLoginSystemChange',
					'outdatedSince',
<<<<<<< HEAD
					'legacyExternalId',
=======
					'previousExternalId',
>>>>>>> 89002a6b
				].sort()
			);
		});

		it('should return user matched by id', async () => {
			const result = await repo.findByExternalIdOrFail(userA.externalId as string, sys.id);
			expect(result).toMatchObject({
				id: userA.id,
				firstName: userA.firstName,
				lastName: userA.lastName,
				email: userA.email,
			});
		});

		it('should throw an error if user by externalid doesnt exist', async () => {
			const idA = new ObjectId().toHexString();
			const idB = new ObjectId().toHexString();
			await expect(repo.findByExternalIdOrFail(idA, idB)).rejects.toEqual(undefined);
		});
	});

	describe('findWithoutImportUser', () => {
		const persistUserAndSchool = async () => {
			const school = schoolFactory.build();
			const user = userFactory.build({ school });
			await em.persistAndFlush([user, school]);
			em.clear();
			return { user, school };
		};

		it('should find users not referenced in importusers', async () => {
			const { user } = await persistUserAndSchool();
			const [result, count] = await repo.findWithoutImportUser(user.school);
			expect(result.map((u) => u.id)).toContain(user.id);
			expect(count).toEqual(1);
		});

		it('should exclude users referenced in importusers', async () => {
			const { user, school } = await persistUserAndSchool();
			const importUser = importUserFactory.matched(MatchCreator.AUTO, user).build({ school });
			await em.persistAndFlush([user, importUser]);
			em.clear();
			const [result, count] = await repo.findWithoutImportUser(user.school);
			expect(result).not.toContain(user);
			expect(count).toEqual(0);
		});

		it('should find users but exclude users referenced in importusers ', async () => {
			const { user, school } = await persistUserAndSchool();
			const matchedUser = userFactory.build({ school });
			const importUser = importUserFactory.matched(MatchCreator.AUTO, matchedUser).build({ school });
			await em.persistAndFlush([matchedUser, importUser]);
			em.clear();
			const [result, count] = await repo.findWithoutImportUser(school);
			expect(result.map((u) => u.id)).toContain(user.id);
			expect(result.map((u) => u.id)).not.toContain(matchedUser);
			expect(count).toEqual(1);
		});

		it('should exclude deleted users', async () => {
			const school = schoolFactory.build();
			const user = userFactory.build({ school, deletedAt: new Date() });
			await em.persistAndFlush([school, user]);
			em.clear();
			const [result, count] = await repo.findWithoutImportUser(school);
			expect(result.map((u) => u.id)).not.toContain(user.id);
			expect(count).toEqual(0);
		});

		it('should filter users by firstName contains or lastName contains, ignore case', async () => {
			const school = schoolFactory.build();
			const user = userFactory.build({ firstName: 'Papa', lastName: 'Pane', school });
			const otherUser = userFactory.build({ school });
			await em.persistAndFlush([user, otherUser]);
			em.clear();
			// full first name
			const [result1, count1] = await repo.findWithoutImportUser(school, { name: 'papa' });
			expect(result1.map((u) => u.id)).toContain(user.id);
			expect(result1.map((u) => u.id)).not.toContain(otherUser.id);
			expect(count1).toEqual(1);
			// full last name
			const [result2, count2] = await repo.findWithoutImportUser(school, { name: 'pane' });
			expect(result2.map((u) => u.id)).toContain(user.id);
			expect(result2.map((u) => u.id)).not.toContain(otherUser.id);
			expect(count2).toEqual(1);
			// partial first and last name
			const [result3, count3] = await repo.findWithoutImportUser(school, { name: 'pa' });
			expect(result3.map((u) => u.id)).toContain(user.id);
			expect(result3.map((u) => u.id)).not.toContain(otherUser.id);
			expect(count3).toEqual(1);
			// partial first name
			const [result4, count4] = await repo.findWithoutImportUser(school, { name: 'pap' });
			expect(result4.map((u) => u.id)).toContain(user.id);
			expect(result4.map((u) => u.id)).not.toContain(otherUser.id);
			expect(count4).toEqual(1);
			// partial last name
			const [result5, count5] = await repo.findWithoutImportUser(school, { name: 'ane' });
			expect(result5.map((u) => u.id)).toContain(user.id);
			expect(result5.map((u) => u.id)).not.toContain(otherUser.id);
			expect(count5).toEqual(1);
			// no match
			const [result6, count6] = await repo.findWithoutImportUser(school, { name: 'Fox' });
			expect(result6.map((u) => u.id)).not.toContain(user);
			expect(result6.map((u) => u.id)).not.toContain(otherUser);
			expect(count6).toEqual(0);
		});

		it('should sort returned users by firstname, lastname', async () => {
			const school = schoolFactory.build();
			const user = userFactory.build({ school, firstName: 'Anna', lastName: 'Schmidt' });
			const otherUser = userFactory.build({ school, firstName: 'Peter', lastName: 'Ball' });
			await em.persistAndFlush([user, otherUser]);
			em.clear();
			const [result, count] = await repo.findWithoutImportUser(school, undefined, {
				order: { firstName: SortOrder.desc },
			});
			expect(count).toEqual(2);
			expect(result.map((u) => u.id).indexOf(user.id)).toEqual(1);
			expect(result.map((u) => u.id).indexOf(otherUser.id)).toEqual(0);

			const [result2, count2] = await repo.findWithoutImportUser(school, undefined, {
				order: { firstName: SortOrder.asc },
			});
			expect(count2).toEqual(2);
			expect(result2.map((u) => u.id).indexOf(user.id)).toEqual(0);
			expect(result2.map((u) => u.id).indexOf(otherUser.id)).toEqual(1);

			const [result3, count3] = await repo.findWithoutImportUser(school, undefined, {
				order: { lastName: SortOrder.desc },
			});
			expect(count3).toEqual(2);
			expect(result3.map((u) => u.id).indexOf(user.id)).toEqual(0);
			expect(result3.map((u) => u.id).indexOf(otherUser.id)).toEqual(1);

			const [result4, count4] = await repo.findWithoutImportUser(school, undefined, {
				order: { lastName: SortOrder.asc },
			});
			expect(count4).toEqual(2);
			expect(result4.map((u) => u.id).indexOf(user.id)).toEqual(1);
			expect(result4.map((u) => u.id).indexOf(otherUser.id)).toEqual(0);
		});

		it('should skip returned two users by one', async () => {
			const school = schoolFactory.build();
			const user = userFactory.build({ school });
			const otherUser = userFactory.build({ school });
			await em.persistAndFlush([user, otherUser]);
			em.clear();
			const [result, count] = await repo.findWithoutImportUser(school, undefined, { pagination: { skip: 1 } });
			expect(result.map((u) => u.id)).not.toContain(user.id);
			expect(result.map((u) => u.id)).toContain(otherUser.id);
			expect(result.length).toEqual(1);
			expect(count).toEqual(2);
		});

		it('should limit returned users from two to one', async () => {
			const school = schoolFactory.build();
			const user = userFactory.build({ school });
			const otherUser = userFactory.build({ school });
			await em.persistAndFlush([user, otherUser]);
			em.clear();
			const [result, count] = await repo.findWithoutImportUser(school, undefined, { pagination: { limit: 1 } });
			expect(result.map((u) => u.id)).toContain(user.id);
			expect(result.map((u) => u.id)).not.toContain(otherUser.id);
			expect(result.length).toEqual(1);
			expect(count).toEqual(2);
		});

		it('should throw an error by passing invalid schoolId', async () => {
			const school = schoolFactory.build();
			// id do not exist
			await expect(repo.findWithoutImportUser(school)).rejects.toThrowError();
		});
	});

	describe('findByEmail', () => {
		it('should find user by email', async () => {
			const originalUsername = 'USER@EXAMPLE.COM';
			const user = userFactory.build({ email: originalUsername });
			await em.persistAndFlush([user]);
			em.clear();

			const result = await repo.findByEmail('USER@EXAMPLE.COM');
			expect(result).toHaveLength(1);
			expect(result[0]).toEqual(expect.objectContaining({ email: originalUsername }));
		});

		it('should find user by email, ignoring case', async () => {
			const originalUsername = 'USER@EXAMPLE.COM';
			const user = userFactory.build({ email: originalUsername });
			await em.persistAndFlush([user]);
			em.clear();

			let result: User[];

			result = await repo.findByEmail('USER@example.COM');
			expect(result).toHaveLength(1);
			expect(result[0]).toEqual(expect.objectContaining({ email: originalUsername }));

			result = await repo.findByEmail('user@example.com');
			expect(result).toHaveLength(1);
			expect(result[0]).toEqual(expect.objectContaining({ email: originalUsername }));
		});

		it('should not find by wildcard', async () => {
			const originalUsername = 'USER@EXAMPLE.COM';
			const user = userFactory.build({ email: originalUsername });
			await em.persistAndFlush([user]);
			em.clear();

			let result: User[];

			result = await repo.findByEmail('USER@EXAMPLECCOM');
			expect(result).toHaveLength(0);

			result = await repo.findByEmail('.*');
			expect(result).toHaveLength(0);
		});
	});

	describe('saveWithoutFlush', () => {
		it('should add a user to the persist stack', () => {
			const user = userFactory.build();

			repo.saveWithoutFlush(user);
			expect(em.getUnitOfWork().getPersistStack().size).toBe(1);
		});
	});

	describe('flush', () => {
		it('should flush after save', async () => {
			const user = userFactory.build();
			em.persist(user);

			expect(user.id).toBeNull();

			await repo.flush();

			expect(user.id).not.toBeNull();
		});
	});
});<|MERGE_RESOLUTION|>--- conflicted
+++ resolved
@@ -69,11 +69,7 @@
 					'deletedAt',
 					'lastLoginSystemChange',
 					'outdatedSince',
-<<<<<<< HEAD
-					'legacyExternalId',
-=======
 					'previousExternalId',
->>>>>>> 89002a6b
 				].sort()
 			);
 		});
@@ -161,11 +157,7 @@
 					'deletedAt',
 					'lastLoginSystemChange',
 					'outdatedSince',
-<<<<<<< HEAD
-					'legacyExternalId',
-=======
 					'previousExternalId',
->>>>>>> 89002a6b
 				].sort()
 			);
 		});
