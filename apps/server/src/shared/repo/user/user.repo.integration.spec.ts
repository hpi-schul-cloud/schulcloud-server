import { MongoMemoryDatabaseModule } from '@infra/database';
import { NotFoundError } from '@mikro-orm/core';
import { EntityManager, ObjectId } from '@mikro-orm/mongodb';
import { Test, TestingModule } from '@nestjs/testing';
<<<<<<< HEAD
import { MatchCreator, SystemEntity, User } from '@shared/domain/entity';
import { SortOrder } from '@shared/domain/interface';
import { cleanupCollections, importUserFactory, roleFactory, schoolFactory, userFactory } from '@shared/testing';
import { systemFactory } from '@shared/testing/factory/system.factory';
=======
import { MatchCreator, SortOrder, SystemEntity, User } from '@shared/domain';
import {
	cleanupCollections,
	importUserFactory,
	roleFactory,
	schoolFactory,
	systemEntityFactory,
	userFactory,
} from '@shared/testing';
>>>>>>> b90f4608
import { UserRepo } from './user.repo';

describe('user repo', () => {
	let module: TestingModule;
	let repo: UserRepo;
	let em: EntityManager;

	beforeAll(async () => {
		module = await Test.createTestingModule({
			imports: [MongoMemoryDatabaseModule.forRoot()],
			providers: [UserRepo],
		}).compile();
		repo = module.get(UserRepo);
		em = module.get(EntityManager);
	});

	afterAll(async () => {
		await module.close();
	});

	afterEach(async () => {
		em.clear();
		await cleanupCollections(em);
	});

	it('should be defined', () => {
		expect(repo).toBeDefined();
		expect(typeof repo.findById).toEqual('function');
	});

	it('should implement entityName getter', () => {
		expect(repo.entityName).toBe(User);
	});

	describe('findById', () => {
		it('should return right keys', async () => {
			const user = userFactory.build();

			await em.persistAndFlush([user]);
			em.clear();

			const result = await repo.findById(user.id);
			expect(Object.keys(result).sort()).toEqual(
				[
					'createdAt',
					'updatedAt',
					'roles',
					'firstName',
					'firstNameSearchValues',
					'lastName',
					'lastNameSearchValues',
					'email',
					'emailSearchValues',
					'school',
					'_id',
					'ldapDn',
					'externalId',
					'forcePasswordChange',
					'importHash',
					'preferences',
					'language',
					'deletedAt',
					'lastLoginSystemChange',
					'outdatedSince',
					'previousExternalId',
					'birthday',
				].sort()
			);
		});

		it('should return one role that matched by id', async () => {
			const userA = userFactory.build();
			const userB = userFactory.build();

			await em.persistAndFlush([userA, userB]);
			em.clear();

			const result = await repo.findById(userA.id);
			expect(result).toMatchObject({
				id: userA.id,
				firstName: userA.firstName,
				lastName: userA.lastName,
				email: userA.email,
			});
		});

		it('should throw an error if roles by id doesnt exist', async () => {
			const idA = new ObjectId().toHexString();

			await expect(repo.findById(idA)).rejects.toThrow(NotFoundError);
		});

		it('should populate user roles recursively if requested', async () => {
			const roles3 = roleFactory.buildList(1);
			await em.persistAndFlush(roles3);

			const roles2 = roleFactory.buildList(1, { roles: roles3 });
			await em.persistAndFlush(roles2);

			const roles1 = roleFactory.buildList(1, { roles: roles2 });
			await em.persistAndFlush(roles1);

			const user = userFactory.build({ roles: roles1 });
			await em.persistAndFlush([user]);
			em.clear();

			const result = await repo.findById(user.id, true);

			expect(result.roles.toArray()).toEqual(user.roles.toArray());
			expect(result.roles[0].roles.toArray()).toEqual(user.roles[0].roles.toArray());
			expect(result.roles[0].roles[0].roles.toArray()).toEqual(user.roles[0].roles[0].roles.toArray());
		});
	});

	describe('findByExternalIdorFail', () => {
		let sys: SystemEntity;
		let userA: User;
		let userB: User;
		beforeEach(async () => {
			sys = systemEntityFactory.build();
			await em.persistAndFlush([sys]);
			const school = schoolFactory.build({ systems: [sys] });
			// const school = schoolFactory.withSystem().build();

			userA = userFactory.build({ school, externalId: '111' });
			userB = userFactory.build({ externalId: '111' });
			await em.persistAndFlush([userA, userB]);
			em.clear();
		});

		it('should return right keys', async () => {
			const result = await repo.findByExternalIdOrFail(userA.externalId as string, sys.id);
			expect(Object.keys(result).sort()).toEqual(
				[
					'createdAt',
					'updatedAt',
					'roles',
					'firstName',
					'firstNameSearchValues',
					'lastName',
					'lastNameSearchValues',
					'email',
					'emailSearchValues',
					'school',
					'_id',
					'ldapDn',
					'externalId',
					'forcePasswordChange',
					'importHash',
					'preferences',
					'language',
					'deletedAt',
					'lastLoginSystemChange',
					'outdatedSince',
					'previousExternalId',
					'birthday',
				].sort()
			);
		});

		it('should return user matched by id', async () => {
			const result = await repo.findByExternalIdOrFail(userA.externalId as string, sys.id);
			expect(result).toMatchObject({
				id: userA.id,
				firstName: userA.firstName,
				lastName: userA.lastName,
				email: userA.email,
			});
		});

		it('should throw an error if user by externalid doesnt exist', async () => {
			const idA = new ObjectId().toHexString();
			const idB = new ObjectId().toHexString();
			await expect(repo.findByExternalIdOrFail(idA, idB)).rejects.toEqual(undefined);
		});
	});

	describe('findWithoutImportUser', () => {
		const persistUserAndSchool = async () => {
			const school = schoolFactory.build();
			const user = userFactory.build({ school });
			await em.persistAndFlush([user, school]);
			em.clear();
			return { user, school };
		};

		it('should find users not referenced in importusers', async () => {
			const { user } = await persistUserAndSchool();
			const [result, count] = await repo.findWithoutImportUser(user.school);
			expect(result.map((u) => u.id)).toContain(user.id);
			expect(count).toEqual(1);
		});

		it('should exclude users referenced in importusers', async () => {
			const { user, school } = await persistUserAndSchool();
			const importUser = importUserFactory.matched(MatchCreator.AUTO, user).build({ school });
			await em.persistAndFlush([user, importUser]);
			em.clear();
			const [result, count] = await repo.findWithoutImportUser(user.school);
			expect(result).not.toContain(user);
			expect(count).toEqual(0);
		});

		it('should find users but exclude users referenced in importusers ', async () => {
			const { user, school } = await persistUserAndSchool();
			const matchedUser = userFactory.build({ school });
			const importUser = importUserFactory.matched(MatchCreator.AUTO, matchedUser).build({ school });
			await em.persistAndFlush([matchedUser, importUser]);
			em.clear();
			const [result, count] = await repo.findWithoutImportUser(school);
			expect(result.map((u) => u.id)).toContain(user.id);
			expect(result.map((u) => u.id)).not.toContain(matchedUser);
			expect(count).toEqual(1);
		});

		it('should exclude deleted users', async () => {
			const school = schoolFactory.build();
			const user = userFactory.build({ school, deletedAt: new Date() });
			await em.persistAndFlush([school, user]);
			em.clear();
			const [result, count] = await repo.findWithoutImportUser(school);
			expect(result.map((u) => u.id)).not.toContain(user.id);
			expect(count).toEqual(0);
		});

		it('should filter users by firstName contains or lastName contains, ignore case', async () => {
			const school = schoolFactory.build();
			const user = userFactory.build({ firstName: 'Papa', lastName: 'Pane', school });
			const otherUser = userFactory.build({ school });
			await em.persistAndFlush([user, otherUser]);
			em.clear();
			// full first name
			const [result1, count1] = await repo.findWithoutImportUser(school, { name: 'papa' });
			expect(result1.map((u) => u.id)).toContain(user.id);
			expect(result1.map((u) => u.id)).not.toContain(otherUser.id);
			expect(count1).toEqual(1);
			// full last name
			const [result2, count2] = await repo.findWithoutImportUser(school, { name: 'pane' });
			expect(result2.map((u) => u.id)).toContain(user.id);
			expect(result2.map((u) => u.id)).not.toContain(otherUser.id);
			expect(count2).toEqual(1);
			// partial first and last name
			const [result3, count3] = await repo.findWithoutImportUser(school, { name: 'pa' });
			expect(result3.map((u) => u.id)).toContain(user.id);
			expect(result3.map((u) => u.id)).not.toContain(otherUser.id);
			expect(count3).toEqual(1);
			// partial first name
			const [result4, count4] = await repo.findWithoutImportUser(school, { name: 'pap' });
			expect(result4.map((u) => u.id)).toContain(user.id);
			expect(result4.map((u) => u.id)).not.toContain(otherUser.id);
			expect(count4).toEqual(1);
			// partial last name
			const [result5, count5] = await repo.findWithoutImportUser(school, { name: 'ane' });
			expect(result5.map((u) => u.id)).toContain(user.id);
			expect(result5.map((u) => u.id)).not.toContain(otherUser.id);
			expect(count5).toEqual(1);
			// no match
			const [result6, count6] = await repo.findWithoutImportUser(school, { name: 'Fox' });
			expect(result6.map((u) => u.id)).not.toContain(user);
			expect(result6.map((u) => u.id)).not.toContain(otherUser);
			expect(count6).toEqual(0);
		});

		it('should sort returned users by firstname, lastname', async () => {
			const school = schoolFactory.build();
			const user = userFactory.build({ school, firstName: 'Anna', lastName: 'Schmidt' });
			const otherUser = userFactory.build({ school, firstName: 'Peter', lastName: 'Ball' });
			await em.persistAndFlush([user, otherUser]);
			em.clear();
			const [result, count] = await repo.findWithoutImportUser(school, undefined, {
				order: { firstName: SortOrder.desc },
			});
			expect(count).toEqual(2);
			expect(result.map((u) => u.id).indexOf(user.id)).toEqual(1);
			expect(result.map((u) => u.id).indexOf(otherUser.id)).toEqual(0);

			const [result2, count2] = await repo.findWithoutImportUser(school, undefined, {
				order: { firstName: SortOrder.asc },
			});
			expect(count2).toEqual(2);
			expect(result2.map((u) => u.id).indexOf(user.id)).toEqual(0);
			expect(result2.map((u) => u.id).indexOf(otherUser.id)).toEqual(1);

			const [result3, count3] = await repo.findWithoutImportUser(school, undefined, {
				order: { lastName: SortOrder.desc },
			});
			expect(count3).toEqual(2);
			expect(result3.map((u) => u.id).indexOf(user.id)).toEqual(0);
			expect(result3.map((u) => u.id).indexOf(otherUser.id)).toEqual(1);

			const [result4, count4] = await repo.findWithoutImportUser(school, undefined, {
				order: { lastName: SortOrder.asc },
			});
			expect(count4).toEqual(2);
			expect(result4.map((u) => u.id).indexOf(user.id)).toEqual(1);
			expect(result4.map((u) => u.id).indexOf(otherUser.id)).toEqual(0);
		});

		it('should skip returned two users by one', async () => {
			const school = schoolFactory.build();
			const user = userFactory.build({ school });
			const otherUser = userFactory.build({ school });
			await em.persistAndFlush([user, otherUser]);
			em.clear();
			const [result, count] = await repo.findWithoutImportUser(school, undefined, { pagination: { skip: 1 } });
			expect(result.map((u) => u.id)).not.toContain(user.id);
			expect(result.map((u) => u.id)).toContain(otherUser.id);
			expect(result.length).toEqual(1);
			expect(count).toEqual(2);
		});

		it('should limit returned users from two to one', async () => {
			const school = schoolFactory.build();
			const user = userFactory.build({ school });
			const otherUser = userFactory.build({ school });
			await em.persistAndFlush([user, otherUser]);
			em.clear();
			const [result, count] = await repo.findWithoutImportUser(school, undefined, { pagination: { limit: 1 } });
			expect(result.map((u) => u.id)).toContain(user.id);
			expect(result.map((u) => u.id)).not.toContain(otherUser.id);
			expect(result.length).toEqual(1);
			expect(count).toEqual(2);
		});

		it('should throw an error by passing invalid schoolId', async () => {
			const school = schoolFactory.build();
			// id do not exist
			await expect(repo.findWithoutImportUser(school)).rejects.toThrowError();
		});
	});

	describe('findByEmail', () => {
		it('should find user by email', async () => {
			const originalUsername = 'USER@EXAMPLE.COM';
			const user = userFactory.build({ email: originalUsername });
			await em.persistAndFlush([user]);
			em.clear();

			const result = await repo.findByEmail('USER@EXAMPLE.COM');
			expect(result).toHaveLength(1);
			expect(result[0]).toEqual(expect.objectContaining({ email: originalUsername }));
		});

		it('should find user by email, ignoring case', async () => {
			const originalUsername = 'USER@EXAMPLE.COM';
			const user = userFactory.build({ email: originalUsername });
			await em.persistAndFlush([user]);
			em.clear();

			let result: User[];

			result = await repo.findByEmail('USER@example.COM');
			expect(result).toHaveLength(1);
			expect(result[0]).toEqual(expect.objectContaining({ email: originalUsername }));

			result = await repo.findByEmail('user@example.com');
			expect(result).toHaveLength(1);
			expect(result[0]).toEqual(expect.objectContaining({ email: originalUsername }));
		});

		it('should not find by wildcard', async () => {
			const originalUsername = 'USER@EXAMPLE.COM';
			const user = userFactory.build({ email: originalUsername });
			await em.persistAndFlush([user]);
			em.clear();

			let result: User[];

			result = await repo.findByEmail('USER@EXAMPLECCOM');
			expect(result).toHaveLength(0);

			result = await repo.findByEmail('.*');
			expect(result).toHaveLength(0);
		});
	});

	describe('saveWithoutFlush', () => {
		it('should add a user to the persist stack', () => {
			const user = userFactory.build();

			repo.saveWithoutFlush(user);
			expect(em.getUnitOfWork().getPersistStack().size).toBe(1);
		});
	});

	describe('flush', () => {
		it('should flush after save', async () => {
			const user = userFactory.build();
			em.persist(user);

			expect(user.id).toBeNull();

			await repo.flush();

			expect(user.id).not.toBeNull();
		});
	});

	describe('delete', () => {
		const setup = async () => {
			const user1: User = userFactory.buildWithId();
			const user2: User = userFactory.buildWithId();
			const user3: User = userFactory.buildWithId();
			await em.persistAndFlush([user1, user2, user3]);

			return {
				user1,
				user2,
				user3,
			};
		};
		it('should delete user', async () => {
			const { user1, user2, user3 } = await setup();
			const deleteResult = await repo.deleteUser(user1.id);
			expect(deleteResult).toEqual(1);

			const result1 = await em.find(User, { id: user1.id });
			expect(result1).toHaveLength(0);

			const result2 = await repo.findById(user2.id);
			expect(result2).toMatchObject({
				firstName: user2.firstName,
				lastName: user2.lastName,
				email: user2.email,
				roles: user2.roles,
				school: user2.school,
			});

			const result3 = await repo.findById(user3.id);
			expect(result3).toMatchObject({
				firstName: user3.firstName,
				lastName: user3.lastName,
				email: user3.email,
				roles: user3.roles,
				school: user3.school,
			});
		});
	});
});<|MERGE_RESOLUTION|>--- conflicted
+++ resolved
@@ -2,13 +2,7 @@
 import { NotFoundError } from '@mikro-orm/core';
 import { EntityManager, ObjectId } from '@mikro-orm/mongodb';
 import { Test, TestingModule } from '@nestjs/testing';
-<<<<<<< HEAD
 import { MatchCreator, SystemEntity, User } from '@shared/domain/entity';
-import { SortOrder } from '@shared/domain/interface';
-import { cleanupCollections, importUserFactory, roleFactory, schoolFactory, userFactory } from '@shared/testing';
-import { systemFactory } from '@shared/testing/factory/system.factory';
-=======
-import { MatchCreator, SortOrder, SystemEntity, User } from '@shared/domain';
 import {
 	cleanupCollections,
 	importUserFactory,
@@ -17,7 +11,6 @@
 	systemEntityFactory,
 	userFactory,
 } from '@shared/testing';
->>>>>>> b90f4608
 import { UserRepo } from './user.repo';
 
 describe('user repo', () => {
