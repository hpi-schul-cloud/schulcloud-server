import { MongoMemoryDatabaseModule } from '@infra/database';
import { NotFoundError } from '@mikro-orm/core';
import { EntityManager, ObjectId } from '@mikro-orm/mongodb';
import { Test, TestingModule } from '@nestjs/testing';
import { MatchCreator, SystemEntity, User } from '@shared/domain/entity';
import { UserParentsEntityProps } from '@shared/domain/entity/user-parents.entity';
import { SortOrder } from '@shared/domain/interface';
import {
	cleanupCollections,
	importUserFactory,
	roleFactory,
	schoolEntityFactory,
	systemEntityFactory,
	userFactory,
} from '@shared/testing';
import { UserRepo } from './user.repo';

describe('user repo', () => {
	let module: TestingModule;
	let repo: UserRepo;
	let em: EntityManager;

	beforeAll(async () => {
		module = await Test.createTestingModule({
			imports: [MongoMemoryDatabaseModule.forRoot()],
			providers: [UserRepo],
		}).compile();
		repo = module.get(UserRepo);
		em = module.get(EntityManager);
	});

	afterAll(async () => {
		await module.close();
	});

	afterEach(async () => {
		em.clear();
		await cleanupCollections(em);
	});

	it('should be defined', () => {
		expect(repo).toBeDefined();
		expect(typeof repo.findById).toEqual('function');
	});

	it('should implement entityName getter', () => {
		expect(repo.entityName).toBe(User);
	});

	describe('findById', () => {
		it('should return right keys', async () => {
			const user = userFactory.build();

			await em.persistAndFlush([user]);
			em.clear();

			const result = await repo.findById(user.id);
			expect(Object.keys(result).sort()).toEqual(
				[
					'createdAt',
					'updatedAt',
					'roles',
					'firstName',
					'firstNameSearchValues',
					'lastName',
					'lastNameSearchValues',
					'email',
					'emailSearchValues',
					'school',
					'_id',
					'ldapDn',
					'externalId',
					'forcePasswordChange',
					'customAvatarBackgroundColor',
					'importHash',
					'parents',
					'preferences',
					'language',
					'deletedAt',
					'lastLoginSystemChange',
					'outdatedSince',
					'previousExternalId',
					'birthday',
				].sort()
			);
		});

		it('should return one role that matched by id', async () => {
			const userA = userFactory.build();
			const userB = userFactory.build();

			await em.persistAndFlush([userA, userB]);
			em.clear();

			const result = await repo.findById(userA.id);
			expect(result).toMatchObject({
				id: userA.id,
				firstName: userA.firstName,
				lastName: userA.lastName,
				email: userA.email,
			});
		});

		it('should throw an error if roles by id doesnt exist', async () => {
			const idA = new ObjectId().toHexString();

			await expect(repo.findById(idA)).rejects.toThrow(NotFoundError);
		});

		it('should populate user roles recursively if requested', async () => {
			const roles3 = roleFactory.buildList(1);
			await em.persistAndFlush(roles3);

			const roles2 = roleFactory.buildList(1, { roles: roles3 });
			await em.persistAndFlush(roles2);

			const roles1 = roleFactory.buildList(1, { roles: roles2 });
			await em.persistAndFlush(roles1);

			const user = userFactory.build({ roles: roles1 });
			await em.persistAndFlush([user]);
			em.clear();

			const result = await repo.findById(user.id, true);

			expect(result.roles.toArray()).toEqual(user.roles.toArray());
			expect(result.roles[0].roles.toArray()).toEqual(user.roles[0].roles.toArray());
			expect(result.roles[0].roles[0].roles.toArray()).toEqual(user.roles[0].roles[0].roles.toArray());
		});
	});

	describe('findByIdOrNull', () => {
		describe('when user not found', () => {
			const setup = () => {
				const id = new ObjectId().toHexString();

				return { id };
			};

			it('should return null', async () => {
				const { id } = setup();

				const result = await repo.findByIdOrNull(id);

				expect(result).toBeNull();
			});
		});

		describe('when user was found', () => {
			const setup = async () => {
				const user = userFactory.buildWithId();

				await em.persistAndFlush([user]);
				em.clear();

				return { user };
			};

			it('should return user', async () => {
				const { user } = await setup();

				const result = await repo.findByIdOrNull(user.id, true);

				expect(result?.id).toEqual(user.id);
			});
		});
	});

	describe('findByExternalIdorFail', () => {
		let sys: SystemEntity;
		let userA: User;
		let userB: User;
		beforeEach(async () => {
			sys = systemEntityFactory.build();
			await em.persistAndFlush([sys]);
			const school = schoolEntityFactory.build({ systems: [sys] });
			// const school = schoolFactory.withSystem().build();

			userA = userFactory.build({ school, externalId: '111' });
			userB = userFactory.build({ externalId: '111' });
			await em.persistAndFlush([userA, userB]);
			em.clear();
		});

		it('should return right keys', async () => {
			const result = await repo.findByExternalIdOrFail(userA.externalId as string, sys.id);
			expect(Object.keys(result).sort()).toEqual(
				[
					'createdAt',
					'updatedAt',
					'roles',
					'firstName',
					'firstNameSearchValues',
					'lastName',
					'lastNameSearchValues',
					'email',
					'emailSearchValues',
					'customAvatarBackgroundColor',
					'school',
					'_id',
					'ldapDn',
					'externalId',
					'forcePasswordChange',
					'importHash',
					'parents',
					'preferences',
					'language',
					'deletedAt',
					'lastLoginSystemChange',
					'outdatedSince',
					'previousExternalId',
					'birthday',
				].sort()
			);
		});

		it('should return user matched by id', async () => {
			const result = await repo.findByExternalIdOrFail(userA.externalId as string, sys.id);
			expect(result).toMatchObject({
				id: userA.id,
				firstName: userA.firstName,
				lastName: userA.lastName,
				email: userA.email,
			});
		});

		it('should throw an error if user by externalid doesnt exist', async () => {
			const idA = new ObjectId().toHexString();
			const idB = new ObjectId().toHexString();
			await expect(repo.findByExternalIdOrFail(idA, idB)).rejects.toEqual(undefined);
		});
	});

	describe('findWithoutImportUser', () => {
		const persistUserAndSchool = async () => {
			const school = schoolEntityFactory.build();
			const user = userFactory.build({ school });
			await em.persistAndFlush([user, school]);
			em.clear();
			return { user, school };
		};

		it('should find users not referenced in importusers', async () => {
			const { user } = await persistUserAndSchool();
			const [result, count] = await repo.findWithoutImportUser(user.school);
			expect(result.map((u) => u.id)).toContain(user.id);
			expect(count).toEqual(1);
		});

		it('should exclude users referenced in importusers', async () => {
			const { user, school } = await persistUserAndSchool();
			const importUser = importUserFactory.matched(MatchCreator.AUTO, user).build({ school });
			await em.persistAndFlush([user, importUser]);
			em.clear();
			const [result, count] = await repo.findWithoutImportUser(user.school);
			expect(result).not.toContain(user);
			expect(count).toEqual(0);
		});

		it('should find users but exclude users referenced in importusers ', async () => {
			const { user, school } = await persistUserAndSchool();
			const matchedUser = userFactory.build({ school });
			const importUser = importUserFactory.matched(MatchCreator.AUTO, matchedUser).build({ school });
			await em.persistAndFlush([matchedUser, importUser]);
			em.clear();
			const [result, count] = await repo.findWithoutImportUser(school);
			expect(result.map((u) => u.id)).toContain(user.id);
			expect(result.map((u) => u.id)).not.toContain(matchedUser);
			expect(count).toEqual(1);
		});

		it('should exclude deleted users', async () => {
			const school = schoolEntityFactory.build();
			const user = userFactory.build({ school, deletedAt: new Date() });
			await em.persistAndFlush([school, user]);
			em.clear();
			const [result, count] = await repo.findWithoutImportUser(school);
			expect(result.map((u) => u.id)).not.toContain(user.id);
			expect(count).toEqual(0);
		});

		it('should filter users by firstName contains or lastName contains, ignore case', async () => {
			const school = schoolEntityFactory.build();
			const user = userFactory.build({ firstName: 'Papa', lastName: 'Pane', school });
			const otherUser = userFactory.build({ school });
			await em.persistAndFlush([user, otherUser]);
			em.clear();
			// full first name
			const [result1, count1] = await repo.findWithoutImportUser(school, { name: 'papa' });
			expect(result1.map((u) => u.id)).toContain(user.id);
			expect(result1.map((u) => u.id)).not.toContain(otherUser.id);
			expect(count1).toEqual(1);
			// full last name
			const [result2, count2] = await repo.findWithoutImportUser(school, { name: 'pane' });
			expect(result2.map((u) => u.id)).toContain(user.id);
			expect(result2.map((u) => u.id)).not.toContain(otherUser.id);
			expect(count2).toEqual(1);
			// partial first and last name
			const [result3, count3] = await repo.findWithoutImportUser(school, { name: 'pa' });
			expect(result3.map((u) => u.id)).toContain(user.id);
			expect(result3.map((u) => u.id)).not.toContain(otherUser.id);
			expect(count3).toEqual(1);
			// partial first name
			const [result4, count4] = await repo.findWithoutImportUser(school, { name: 'pap' });
			expect(result4.map((u) => u.id)).toContain(user.id);
			expect(result4.map((u) => u.id)).not.toContain(otherUser.id);
			expect(count4).toEqual(1);
			// partial last name
			const [result5, count5] = await repo.findWithoutImportUser(school, { name: 'ane' });
			expect(result5.map((u) => u.id)).toContain(user.id);
			expect(result5.map((u) => u.id)).not.toContain(otherUser.id);
			expect(count5).toEqual(1);
			// no match
			const [result6, count6] = await repo.findWithoutImportUser(school, { name: 'Fox' });
			expect(result6.map((u) => u.id)).not.toContain(user);
			expect(result6.map((u) => u.id)).not.toContain(otherUser);
			expect(count6).toEqual(0);
		});

		it('should sort returned users by firstname, lastname', async () => {
			const school = schoolEntityFactory.build();
			const user = userFactory.build({ school, firstName: 'Anna', lastName: 'Schmidt' });
			const otherUser = userFactory.build({ school, firstName: 'Peter', lastName: 'Ball' });
			await em.persistAndFlush([user, otherUser]);
			em.clear();
			const [result, count] = await repo.findWithoutImportUser(school, undefined, {
				order: { firstName: SortOrder.desc },
			});
			expect(count).toEqual(2);
			expect(result.map((u) => u.id).indexOf(user.id)).toEqual(1);
			expect(result.map((u) => u.id).indexOf(otherUser.id)).toEqual(0);

			const [result2, count2] = await repo.findWithoutImportUser(school, undefined, {
				order: { firstName: SortOrder.asc },
			});
			expect(count2).toEqual(2);
			expect(result2.map((u) => u.id).indexOf(user.id)).toEqual(0);
			expect(result2.map((u) => u.id).indexOf(otherUser.id)).toEqual(1);

			const [result3, count3] = await repo.findWithoutImportUser(school, undefined, {
				order: { lastName: SortOrder.desc },
			});
			expect(count3).toEqual(2);
			expect(result3.map((u) => u.id).indexOf(user.id)).toEqual(0);
			expect(result3.map((u) => u.id).indexOf(otherUser.id)).toEqual(1);

			const [result4, count4] = await repo.findWithoutImportUser(school, undefined, {
				order: { lastName: SortOrder.asc },
			});
			expect(count4).toEqual(2);
			expect(result4.map((u) => u.id).indexOf(user.id)).toEqual(1);
			expect(result4.map((u) => u.id).indexOf(otherUser.id)).toEqual(0);
		});

		it('should skip returned two users by one', async () => {
			const school = schoolEntityFactory.build();
			const user = userFactory.build({ school });
			const otherUser = userFactory.build({ school });
			await em.persistAndFlush([user, otherUser]);
			em.clear();
			const [result, count] = await repo.findWithoutImportUser(school, undefined, { pagination: { skip: 1 } });
			expect(result.map((u) => u.id)).not.toContain(user.id);
			expect(result.map((u) => u.id)).toContain(otherUser.id);
			expect(result.length).toEqual(1);
			expect(count).toEqual(2);
		});

		it('should limit returned users from two to one', async () => {
			const school = schoolEntityFactory.build();
			const user = userFactory.build({ school });
			const otherUser = userFactory.build({ school });
			await em.persistAndFlush([user, otherUser]);
			em.clear();
			const [result, count] = await repo.findWithoutImportUser(school, undefined, { pagination: { limit: 1 } });
			expect(result.map((u) => u.id)).toContain(user.id);
			expect(result.map((u) => u.id)).not.toContain(otherUser.id);
			expect(result.length).toEqual(1);
			expect(count).toEqual(2);
		});

		it('should throw an error by passing invalid schoolId', async () => {
			const school = schoolEntityFactory.build();
			// id do not exist
			await expect(repo.findWithoutImportUser(school)).rejects.toThrowError();
		});
	});

	describe('findByEmail', () => {
		it('should find user by email', async () => {
			const originalUsername = 'USER@EXAMPLE.COM';
			const user = userFactory.build({ email: originalUsername });
			await em.persistAndFlush([user]);
			em.clear();

			const result = await repo.findByEmail('USER@EXAMPLE.COM');
			expect(result).toHaveLength(1);
			expect(result[0]).toEqual(expect.objectContaining({ email: originalUsername }));
		});

		it('should find user by email, ignoring case', async () => {
			const originalUsername = 'USER@EXAMPLE.COM';
			const user = userFactory.build({ email: originalUsername });
			await em.persistAndFlush([user]);
			em.clear();

			let result: User[];

			result = await repo.findByEmail('USER@example.COM');
			expect(result).toHaveLength(1);
			expect(result[0]).toEqual(expect.objectContaining({ email: originalUsername }));

			result = await repo.findByEmail('user@example.com');
			expect(result).toHaveLength(1);
			expect(result[0]).toEqual(expect.objectContaining({ email: originalUsername }));
		});

		it('should not find by wildcard', async () => {
			const originalUsername = 'USER@EXAMPLE.COM';
			const user = userFactory.build({ email: originalUsername });
			await em.persistAndFlush([user]);
			em.clear();

			let result: User[];

			result = await repo.findByEmail('USER@EXAMPLECCOM');
			expect(result).toHaveLength(0);

			result = await repo.findByEmail('.*');
			expect(result).toHaveLength(0);
		});
	});

	describe('saveWithoutFlush', () => {
		it('should add a user to the persist stack', () => {
			const user = userFactory.build();

			repo.saveWithoutFlush(user);
			expect(em.getUnitOfWork().getPersistStack().size).toBe(1);
		});
	});

	describe('flush', () => {
		it('should flush after save', async () => {
			const user = userFactory.build();
			em.persist(user);

			expect(user.id).toBeNull();

			await repo.flush();

			expect(user.id).not.toBeNull();
		});
	});

	describe('deleteUser', () => {
		describe('when user does not exist', () => {
			const setup = () => {
				const user = userFactory.buildWithId();

				return {
					user,
				};
			};

			it('should return empty array', async () => {
				const { user } = setup();

				const result = await repo.deleteUser(user.id);

				expect(result).toEqual(0);
			});
		});
		describe('when user exists', () => {
			const setup = async () => {
				const user1: User = userFactory.buildWithId();
				const user2: User = userFactory.buildWithId();
				const user3: User = userFactory.buildWithId();
				await em.persistAndFlush([user1, user2, user3]);
<<<<<<< HEAD
				em.clear();
=======

				const expectedUser2 = {
					firstName: user2.firstName,
					lastName: user2.lastName,
					email: user2.email,
					roles: user2.roles,
					school: user2.school,
				};

				const expectedUser3 = {
					firstName: user3.firstName,
					lastName: user3.lastName,
					email: user3.email,
					roles: user3.roles,
					school: user3.school,
				};

				const expectedResult = 1;
>>>>>>> 23cffbbc

				return {
					user1,
					user2,
					user3,
				};
			};
			it('should delete user', async () => {
				const { user1 } = await setup();
				await repo.deleteUser(user1.id);

				const result1 = await em.find(User, { id: user1.id });
				expect(result1).toHaveLength(0);
			});

			it('should return the id of the deleted user', async () => {
				const { user1 } = await setup();
				const result = await repo.deleteUser(user1.id);
				expect(result).toEqual(user1.id);
			});

			it('should return null if user was already deleted', async () => {
				const { user1 } = await setup();
				await repo.deleteUser(user1.id);
				const secondDelete = await repo.deleteUser(user1.id);
				expect(secondDelete).toBeNull();
			});

			it('should not affect other users', async () => {
				const { user1, user2, user3 } = await setup();
				await repo.deleteUser(user1.id);

				const emUser2 = await em.find(User, { id: user2.id });
				const emUser3 = await em.find(User, { id: user3.id });
				expect(emUser2).toHaveLength(1);
				expect(emUser3).toHaveLength(1);

				const resultUser2 = await repo.findById(user2.id);
				const resultUser3 = await repo.findById(user3.id);

				expect(resultUser2.id).toEqual(user2.id);
				expect(resultUser3.id).toEqual(user3.id);
			});
		});
	});

	describe('getParentEmailsFromUser', () => {
		const setup = async () => {
			const id = new ObjectId().toHexString();
			const parentOfUser: UserParentsEntityProps = {
				firstName: 'firstName',
				lastName: 'lastName',
				email: 'test@test.eu',
			};
			const user = userFactory.asStudent().buildWithId({
				parents: [parentOfUser],
			});

			const expectedParentEmail = [parentOfUser.email];

			await em.persistAndFlush(user);
			em.clear();

			return {
				id,
				user,
				expectedParentEmail,
			};
		};

		describe('when searching parent email for existing user', () => {
			it('should return array witn parent email', async () => {
				const { user, expectedParentEmail } = await setup();
				const result = await repo.getParentEmailsFromUser(user.id);

				expect(result).toEqual(expectedParentEmail);
			});
		});

		describe('when searching parent email for not existing user', () => {
			it('should return null', async () => {
				const { id } = await setup();

				const result = await repo.getParentEmailsFromUser(id);

				expect(result).toHaveLength(0);
			});
		});
	});

	describe('getParentEmailsFromUser', () => {
		describe('when a user meets the criteria', () => {
			const setup = async () => {
				const user = userFactory.buildWithId();

				await em.persistAndFlush(user);
				em.clear();

				return {
					user,
				};
			};

			it('should return the user', async () => {
				const { user } = await setup();

				const result = await repo.findUserBySchoolAndName(user.school.id, user.firstName, user.lastName);

				expect(result).toHaveLength(1);
			});
		});

		describe('when no user meets the criteria', () => {
			const setup = async () => {
				const user = userFactory.buildWithId();

				await em.persistAndFlush(user);
				em.clear();

				return {
					user,
				};
			};

			it('should return an empty array', async () => {
				const { user } = await setup();

				const result = await repo.findUserBySchoolAndName(user.school.id, 'Unknown', 'User');

				expect(result).toEqual([]);
			});
		});
	});
});<|MERGE_RESOLUTION|>--- conflicted
+++ resolved
@@ -476,28 +476,7 @@
 				const user2: User = userFactory.buildWithId();
 				const user3: User = userFactory.buildWithId();
 				await em.persistAndFlush([user1, user2, user3]);
-<<<<<<< HEAD
 				em.clear();
-=======
-
-				const expectedUser2 = {
-					firstName: user2.firstName,
-					lastName: user2.lastName,
-					email: user2.email,
-					roles: user2.roles,
-					school: user2.school,
-				};
-
-				const expectedUser3 = {
-					firstName: user3.firstName,
-					lastName: user3.lastName,
-					email: user3.email,
-					roles: user3.roles,
-					school: user3.school,
-				};
-
-				const expectedResult = 1;
->>>>>>> 23cffbbc
 
 				return {
 					user1,
