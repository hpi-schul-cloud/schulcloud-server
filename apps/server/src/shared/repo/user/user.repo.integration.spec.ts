--- conflicted
+++ resolved
@@ -305,15 +305,7 @@
 		});
 	});
 
-<<<<<<< HEAD
 	describe('update', () => {
-		it('should fail if user does not exist', async () => {
-			const user = userFactory.build();
-			await expect(repo.update(user)).rejects.toThrow(NotFoundError);
-		});
-
-=======
->>>>>>> e32ab916
 		it('should update all fields', async () => {
 			const userA = userFactory.withRole('Role-1').build();
 			const userB = userFactory.withRole('Role-2').build();
@@ -332,15 +324,6 @@
 
 			await em.persistAndFlush([userA, userB]);
 
-<<<<<<< HEAD
-			userB.id = userA.id;
-			const updatedMail = 'new@mail.com';
-			userB.email = updatedMail;
-			const updatedUserB = await repo.update(userB);
-
-			expect(userA.createdAt).toBe(updatedUserB.createdAt);
-			expect(updatedMail).toBe(updatedUserB.email);
-=======
 			userB.email = userA.email;
 			userB.firstName = userA.firstName;
 			userB.lastName = userA.lastName;
@@ -350,7 +333,6 @@
 			const updatedUserB = await repo.update(userB);
 
 			expect(userA.email).toBe(updatedUserB.email);
->>>>>>> e32ab916
 			expect(userA.firstName).toBe(updatedUserB.firstName);
 			expect(userA.lastName).toBe(updatedUserB.lastName);
 			expect(userA.school).toBe(updatedUserB.school);
