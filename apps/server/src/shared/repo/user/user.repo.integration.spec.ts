import { NotFoundError } from '@mikro-orm/core';
import { EntityManager, ObjectId } from '@mikro-orm/mongodb';
import { NotFoundException } from '@nestjs/common';
import { Test, TestingModule } from '@nestjs/testing';
import { MatchCreator, SortOrder, System, User } from '@shared/domain';
import { MongoMemoryDatabaseModule } from '@shared/infra/database';
import { importUserFactory, schoolFactory, userFactory, roleFactory, cleanupCollections } from '@shared/testing';
import { systemFactory } from '@shared/testing/factory/system.factory';
import { reject } from 'lodash';
import { UserRepo } from './user.repo';

describe('user repo', () => {
	let module: TestingModule;
	let repo: UserRepo;
	let em: EntityManager;

	beforeAll(async () => {
		module = await Test.createTestingModule({
			imports: [MongoMemoryDatabaseModule.forRoot()],
			providers: [UserRepo],
		}).compile();
		repo = module.get(UserRepo);
		em = module.get(EntityManager);
	});

	afterAll(async () => {
		await module.close();
	});

	afterEach(async () => {
		await cleanupCollections(em);
	});

	it('should be defined', () => {
		expect(repo).toBeDefined();
		expect(typeof repo.findById).toEqual('function');
	});

	describe('findById', () => {
		it('should return right keys', async () => {
			const user = userFactory.build();

			await em.persistAndFlush([user]);
			const result = await repo.findById(user.id);
			expect(Object.keys(result).sort()).toEqual(
				[
					'createdAt',
					'updatedAt',
					'roles',
					'firstName',
					'lastName',
					'email',
					'school',
					'_id',
					'ldapId',
					'forcePasswordChange',
					'preferences',
					'language',
				].sort()
			);
		});

		it('should return one role that matched by id', async () => {
			const userA = userFactory.build();
			const userB = userFactory.build();

			await em.persistAndFlush([userA, userB]);
			const result = await repo.findById(userA.id);
			expect(result).toEqual(userA);
		});

		it('should throw an error if roles by id doesnt exist', async () => {
			const idA = new ObjectId().toHexString();

			await expect(repo.findById(idA)).rejects.toThrow(NotFoundError);
		});

		it('should populate user roles recursively if requested', async () => {
			const roles3 = roleFactory.buildList(1);
			await em.persistAndFlush(roles3);

			const roles2 = roleFactory.buildList(1, { roles: roles3 });
			await em.persistAndFlush(roles2);

			const roles1 = roleFactory.buildList(1, { roles: roles2 });
			await em.persistAndFlush(roles1);

			const user = userFactory.build({ roles: roles1 });
			await em.persistAndFlush([user]);

			em.clear();

			const result = await repo.findById(user.id, true);

			expect(result.roles.getItems()).toEqual(roles1);
			expect(result.roles[0].roles.getItems()).toEqual(roles2);
			expect(result.roles[0].roles[0].roles.getItems()).toEqual(roles3);
		});
	});

	describe('findByLdapId', () => {
		let sys: System;
		let userA: User;
		let userB: User;
		beforeEach(async () => {
			sys = systemFactory.build();
			await em.persistAndFlush([sys]);
			const school = schoolFactory.build({ systems: [sys] });
			// const school = schoolFactory.withSystem().build();

			userA = userFactory.build({ school, ldapId: '111' });
			userB = userFactory.build({ ldapId: '111' });
			await em.persistAndFlush([userA, userB]);
		});
		it('should return right keys', async () => {
			const result = await repo.findByLdapId(userA.ldapId as string, sys.id);
			expect(Object.keys(result).sort()).toEqual(
				[
					'createdAt',
					'updatedAt',
					'roles',
					'firstName',
					'lastName',
					'email',
					'school',
					'_id',
					'ldapId',
					'forcePasswordChange',
					'preferences',
					'language',
				].sort()
			);
		});

		it('should return user matched by id', async () => {
			await em.persistAndFlush([userA, userB]);
			const result = await repo.findByLdapId(userA.ldapId as string, sys.id);
			expect(result).toEqual(userA);
		});

		it('should throw an error if user by ldapid doesnt exist', async () => {
			const idA = new ObjectId().toHexString();
			const idB = new ObjectId().toHexString();

			await expect(repo.findByLdapId(idA, idB)).rejects.toThrow(NotFoundException);
		});
	});

	describe('findWithoutImportUser', () => {
		const persistUserAndSchool = async () => {
			const school = schoolFactory.build();
			const user = userFactory.build({ school });
			await em.persistAndFlush([user, school]);
			return { user, school };
		};

		it('should find users not referenced in importusers', async () => {
			const { user } = await persistUserAndSchool();
			const [result, count] = await repo.findWithoutImportUser(user.school);
			expect(result).toContain(user);
			expect(count).toEqual(1);
		});

		it('should exclude users referenced in importusers', async () => {
			const { user, school } = await persistUserAndSchool();
			const importUser = importUserFactory.matched(MatchCreator.AUTO, user).build({ school });
			await em.persistAndFlush([user, importUser]);
			const [result, count] = await repo.findWithoutImportUser(user.school);
			expect(result).not.toContain(user);
			expect(count).toEqual(0);
		});

		it('should find users but exclude users referenced in importusers ', async () => {
			const { user, school } = await persistUserAndSchool();
			const matchedUser = userFactory.build({ school });
			const importUser = importUserFactory.matched(MatchCreator.AUTO, matchedUser).build({ school });
			await em.persistAndFlush([matchedUser, importUser]);
			const [result, count] = await repo.findWithoutImportUser(school);
			expect(result).toContain(user);
			expect(result).not.toContain(matchedUser);
			expect(count).toEqual(1);
		});

		it('should filter users by firstName contains or lastName contains, ignore case', async () => {
			const school = schoolFactory.build();
			const user = userFactory.build({ firstName: 'Papa', lastName: 'Pane', school });
			const otherUser = userFactory.build({ school });
			await em.persistAndFlush([user, otherUser]);
			// full first name
			const [result1, count1] = await repo.findWithoutImportUser(school, { name: 'papa' });
			expect(result1).toContain(user);
			expect(result1).not.toContain(otherUser);
			expect(count1).toEqual(1);
			// full last name
			const [result2, count2] = await repo.findWithoutImportUser(school, { name: 'pane' });
			expect(result2).toContain(user);
			expect(result2).not.toContain(otherUser);
			expect(count2).toEqual(1);
			// partial first and last name
			const [result3, count3] = await repo.findWithoutImportUser(school, { name: 'pa' });
			expect(result3).toContain(user);
			expect(result3).not.toContain(otherUser);
			expect(count3).toEqual(1);
			// partial first name
			const [result4, count4] = await repo.findWithoutImportUser(school, { name: 'pap' });
			expect(result4).toContain(user);
			expect(result4).not.toContain(otherUser);
			expect(count4).toEqual(1);
			// partial last name
			const [result5, count5] = await repo.findWithoutImportUser(school, { name: 'ane' });
			expect(result5).toContain(user);
			expect(result5).not.toContain(otherUser);
			expect(count5).toEqual(1);
			// no match
			const [result6, count6] = await repo.findWithoutImportUser(school, { name: 'Fox' });
			expect(result6).not.toContain(user);
			expect(result6).not.toContain(otherUser);
			expect(count6).toEqual(0);
		});

		it('should sort returned users by firstname, lastname', async () => {
			const school = schoolFactory.build();
			const user = userFactory.build({ school, firstName: 'Anna', lastName: 'Schmidt' });
			const otherUser = userFactory.build({ school, firstName: 'Peter', lastName: 'Ball' });
			await em.persistAndFlush([user, otherUser]);
			const [result, count] = await repo.findWithoutImportUser(school, undefined, {
				order: { firstName: SortOrder.desc },
			});
			expect(count).toEqual(2);
			expect(result.indexOf(user)).toEqual(1);
			expect(result.indexOf(otherUser)).toEqual(0);

			const [result2, count2] = await repo.findWithoutImportUser(school, undefined, {
				order: { firstName: SortOrder.asc },
			});
			expect(count2).toEqual(2);
			expect(result2.indexOf(user)).toEqual(0);
			expect(result2.indexOf(otherUser)).toEqual(1);

			const [result3, count3] = await repo.findWithoutImportUser(school, undefined, {
				order: { lastName: SortOrder.desc },
			});
			expect(count3).toEqual(2);
			expect(result3.indexOf(user)).toEqual(0);
			expect(result3.indexOf(otherUser)).toEqual(1);

			const [result4, count4] = await repo.findWithoutImportUser(school, undefined, {
				order: { lastName: SortOrder.asc },
			});
			expect(count4).toEqual(2);
			expect(result4.indexOf(user)).toEqual(1);
			expect(result4.indexOf(otherUser)).toEqual(0);
		});

		it('should skip returned two users by one', async () => {
			const school = schoolFactory.build();
			const user = userFactory.build({ school });
			const otherUser = userFactory.build({ school });
			await em.persistAndFlush([user, otherUser]);
			const [result, count] = await repo.findWithoutImportUser(school, undefined, { pagination: { skip: 1 } });
			expect(result).not.toContain(user);
			expect(result).toContain(otherUser);
			expect(result.length).toEqual(1);
			expect(count).toEqual(2);
		});

		it('should limit returned users from two to one', async () => {
			const school = schoolFactory.build();
			const user = userFactory.build({ school });
			const otherUser = userFactory.build({ school });
			await em.persistAndFlush([user, otherUser]);
			const [result, count] = await repo.findWithoutImportUser(school, undefined, { pagination: { limit: 1 } });
			expect(result).toContain(user);
			expect(result).not.toContain(otherUser);
			expect(result.length).toEqual(1);
			expect(count).toEqual(2);
		});

		it('should throw an error by passing invalid schoolId', async () => {
			const school = schoolFactory.build();
			// id do not exist
			await expect(repo.findWithoutImportUser(school)).rejects.toThrowError();
		});
	});

	describe('findByEmail', () => {
		it('should find user by email', async () => {
			const originalUsername = 'USER@EXAMPLE.COM';
			const user = userFactory.build({ email: originalUsername });
			await em.persistAndFlush([user]);
			em.clear();

			const result = await repo.findByEmail('USER@EXAMPLE.COM');
			expect(result).toHaveLength(1);
			expect(result[0]).toEqual(expect.objectContaining({ email: originalUsername }));
<<<<<<< HEAD
		});

		it('should find user by email, ignoring case', async () => {
			const originalUsername = 'USER@EXAMPLE.COM';
			const user = userFactory.build({ email: originalUsername });
			await em.persistAndFlush([user]);
			em.clear();

			let result: User[];

			result = await repo.findByEmail('USER@example.COM');
			expect(result).toHaveLength(1);
			expect(result[0]).toEqual(expect.objectContaining({ email: originalUsername }));

			result = await repo.findByEmail('user@example.com');
			expect(result).toHaveLength(1);
			expect(result[0]).toEqual(expect.objectContaining({ email: originalUsername }));
		});

=======
		});

		it('should find user by email, ignoring case', async () => {
			const originalUsername = 'USER@EXAMPLE.COM';
			const user = userFactory.build({ email: originalUsername });
			await em.persistAndFlush([user]);
			em.clear();

			let result: User[];

			result = await repo.findByEmail('USER@example.COM');
			expect(result).toHaveLength(1);
			expect(result[0]).toEqual(expect.objectContaining({ email: originalUsername }));

			result = await repo.findByEmail('user@example.com');
			expect(result).toHaveLength(1);
			expect(result[0]).toEqual(expect.objectContaining({ email: originalUsername }));
		});

>>>>>>> bbb0f565
		it('should not find by wildcard', async () => {
			const originalUsername = 'USER@EXAMPLE.COM';
			const user = userFactory.build({ email: originalUsername });
			await em.persistAndFlush([user]);
			em.clear();

			let result: User[];

			result = await repo.findByEmail('USER@EXAMPLECCOM');
			expect(result).toHaveLength(0);

			result = await repo.findByEmail('.*');
			expect(result).toHaveLength(0);
		});
	});

	describe('update', () => {
		it('should update all fields', async () => {
			const userA = userFactory.withRole('Role-1').build();
			const userB = userFactory.withRole('Role-2').build();

			userA.forcePasswordChange = true;
			userB.forcePasswordChange = false;

			userB.firstName = 'Bob';

			const updateTime = userA.updatedAt;
			expect(userA.email).not.toStrictEqual(userB.email);
			expect(userA.firstName).not.toStrictEqual(userB.firstName);
			expect(userA.lastName).not.toStrictEqual(userB.lastName);
			expect(userA.school).not.toStrictEqual(userB.school);
			expect(userA.roles).not.toContain(userB.roles);

			await em.persistAndFlush([userA, userB]);

			userB.email = userA.email;
			userB.firstName = userA.firstName;
			userB.lastName = userA.lastName;
			userB.forcePasswordChange = userA.forcePasswordChange;
			userB.school = userA.school;
			userB.roles = userA.roles;
			const updatedUserB = await repo.update(userB);

			expect(userA.email).toBe(updatedUserB.email);
			expect(userA.firstName).toBe(updatedUserB.firstName);
			expect(userA.lastName).toBe(updatedUserB.lastName);
			expect(userA.school).toBe(updatedUserB.school);
			expect(userA.roles).toEqual(updatedUserB.roles);

			expect(updatedUserB.updatedAt.getTime()).toBeGreaterThan(updateTime.getTime());
		});
	});
});<|MERGE_RESOLUTION|>--- conflicted
+++ resolved
@@ -6,7 +6,6 @@
 import { MongoMemoryDatabaseModule } from '@shared/infra/database';
 import { importUserFactory, schoolFactory, userFactory, roleFactory, cleanupCollections } from '@shared/testing';
 import { systemFactory } from '@shared/testing/factory/system.factory';
-import { reject } from 'lodash';
 import { UserRepo } from './user.repo';
 
 describe('user repo', () => {
@@ -293,7 +292,6 @@
 			const result = await repo.findByEmail('USER@EXAMPLE.COM');
 			expect(result).toHaveLength(1);
 			expect(result[0]).toEqual(expect.objectContaining({ email: originalUsername }));
-<<<<<<< HEAD
 		});
 
 		it('should find user by email, ignoring case', async () => {
@@ -313,27 +311,6 @@
 			expect(result[0]).toEqual(expect.objectContaining({ email: originalUsername }));
 		});
 
-=======
-		});
-
-		it('should find user by email, ignoring case', async () => {
-			const originalUsername = 'USER@EXAMPLE.COM';
-			const user = userFactory.build({ email: originalUsername });
-			await em.persistAndFlush([user]);
-			em.clear();
-
-			let result: User[];
-
-			result = await repo.findByEmail('USER@example.COM');
-			expect(result).toHaveLength(1);
-			expect(result[0]).toEqual(expect.objectContaining({ email: originalUsername }));
-
-			result = await repo.findByEmail('user@example.com');
-			expect(result).toHaveLength(1);
-			expect(result[0]).toEqual(expect.objectContaining({ email: originalUsername }));
-		});
-
->>>>>>> bbb0f565
 		it('should not find by wildcard', async () => {
 			const originalUsername = 'USER@EXAMPLE.COM';
 			const user = userFactory.build({ email: originalUsername });
