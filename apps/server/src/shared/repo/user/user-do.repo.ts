import { Injectable } from '@nestjs/common';
import { BaseDORepo } from '@shared/repo';
import { EntityId, IUserProperties, Role, School, System, User } from '@shared/domain';
import { EntityName, FilterQuery, Reference } from '@mikro-orm/core';
import { UserDO } from '@shared/domain/domainobject/user.do';

@Injectable()
export class UserDORepo extends BaseDORepo<UserDO, User, IUserProperties> {
	get entityName(): EntityName<User> {
		return User;
	}

	entityFactory(props: IUserProperties): User {
		return new User(props);
	}

	async findById(id: EntityId, populate = false): Promise<UserDO> {
		const userEntity: User = await this._em.findOneOrFail(this.entityName, id as FilterQuery<User>);

		if (populate) {
			await this._em.populate(userEntity, ['roles', 'school.systems', 'school.schoolYear']);
			await this.populateRoles(userEntity.roles.getItems());
		}

		return this.mapEntityToDO(userEntity);
	}

	async findByExternalId(externalId: string, systemId: string): Promise<UserDO | null> {
		const userEntitys: User[] = await this._em.find(User, { externalId }, { populate: ['school.systems'] });
		const userEntity: User | undefined = userEntitys.find((user: User): boolean => {
			const { systems } = user.school;
			return systems && !!systems.getItems().find((system: System): boolean => system.id === systemId);
		});

		const userDo: UserDO | null = userEntity ? this.mapEntityToDO(userEntity) : null;
		return userDo;
	}

	private async populateRoles(roles: Role[]): Promise<void> {
		for (let i = 0; i < roles.length; i += 1) {
			const role = roles[i];
			if (!role.roles.isInitialized(true)) {
				// eslint-disable-next-line no-await-in-loop
				await this._em.populate(role, ['roles']);
				// eslint-disable-next-line no-await-in-loop
				await this.populateRoles(role.roles.getItems());
			}
		}
	}

	protected mapEntityToDO(entity: User): UserDO {
		const user: UserDO = new UserDO({
			id: entity.id,
			createdAt: entity.createdAt,
			updatedAt: entity.updatedAt,
			email: entity.email,
			firstName: entity.firstName,
			lastName: entity.lastName,
			roleIds: [],
			schoolId: entity.school.id,
			ldapDn: entity.ldapDn,
			externalId: entity.externalId,
			importHash: entity.importHash,
			firstNameSearchValues: entity.firstNameSearchValues,
			lastNameSearchValues: entity.lastNameSearchValues,
			emailSearchValues: entity.emailSearchValues,
			language: entity.language,
			forcePasswordChange: entity.forcePasswordChange,
			preferences: entity.preferences,
			lastLoginSystemChange: entity.lastLoginSystemChange,
			outdatedSince: entity.outdatedSince,
<<<<<<< HEAD
			legacyExternalId: entity.legacyExternalId,
=======
			previousExternalId: entity.previousExternalId,
>>>>>>> e6935b14
		});

		if (entity.roles.isInitialized(true)) {
			user.roleIds = entity.roles.getItems().map((role: Role) => role.id);
		}

		return user;
	}

	protected mapDOToEntityProperties(entityDO: UserDO): IUserProperties {
		return {
			email: entityDO.email,
			firstName: entityDO.firstName,
			lastName: entityDO.lastName,
			school: Reference.createFromPK(School, entityDO.schoolId),
			roles: entityDO.roleIds.map((roleId) => Reference.createFromPK(Role, roleId)),
			ldapDn: entityDO.ldapDn,
			externalId: entityDO.externalId,
			language: entityDO.language,
			forcePasswordChange: entityDO.forcePasswordChange,
			preferences: entityDO.preferences,
			lastLoginSystemChange: entityDO.lastLoginSystemChange,
			outdatedSince: entityDO.outdatedSince,
<<<<<<< HEAD
			legacyExternalId: entityDO.legacyExternalId,
=======
			previousExternalId: entityDO.previousExternalId,
>>>>>>> e6935b14
		};
	}
}<|MERGE_RESOLUTION|>--- conflicted
+++ resolved
@@ -69,11 +69,7 @@
 			preferences: entity.preferences,
 			lastLoginSystemChange: entity.lastLoginSystemChange,
 			outdatedSince: entity.outdatedSince,
-<<<<<<< HEAD
-			legacyExternalId: entity.legacyExternalId,
-=======
 			previousExternalId: entity.previousExternalId,
->>>>>>> e6935b14
 		});
 
 		if (entity.roles.isInitialized(true)) {
@@ -97,11 +93,7 @@
 			preferences: entityDO.preferences,
 			lastLoginSystemChange: entityDO.lastLoginSystemChange,
 			outdatedSince: entityDO.outdatedSince,
-<<<<<<< HEAD
-			legacyExternalId: entityDO.legacyExternalId,
-=======
 			previousExternalId: entityDO.previousExternalId,
->>>>>>> e6935b14
 		};
 	}
 }