import { EntityData, EntityName, FilterQuery, QueryOrderMap } from '@mikro-orm/core';
import { MultipleUsersFoundLoggableException } from '@modules/oauth/loggable';
import { UserQuery } from '@modules/user/service/user-query.type';
import { Injectable } from '@nestjs/common';
import { EntityNotFoundError } from '@shared/common';
import { Page, RoleReference } from '@shared/domain/domainobject';
import { UserDO } from '@shared/domain/domainobject/user.do';
import { Role, SchoolEntity, User } from '@shared/domain/entity';
import { IFindOptions, Pagination, SortOrder, SortOrderMap } from '@shared/domain/interface';
import { EntityId } from '@shared/domain/types';
import { BaseDORepo, Scope } from '@shared/repo';
import { UserScope } from './user.scope';

@Injectable()
export class UserDORepo extends BaseDORepo<UserDO, User> {
	get entityName(): EntityName<User> {
		return User;
	}

	async find(query: UserQuery, options?: IFindOptions<UserDO>) {
		const pagination: Pagination = options?.pagination || {};
		const order: QueryOrderMap<User> = this.createQueryOrderMap(options?.order || {});
		const scope: Scope<User> = new UserScope()
			.bySchoolId(query.schoolId)
<<<<<<< HEAD
			.byTspUid(query.tspUid)
=======
			.byRoleId(query.roleId)
			.withDiscoverableTrue(query.discoverable)
>>>>>>> 05f11b54
			.isOutdated(query.isOutdated)
			.whereLastLoginSystemChangeSmallerThan(query.lastLoginSystemChangeSmallerThan)
			.whereLastLoginSystemChangeIsBetween(
				query.lastLoginSystemChangeBetweenStart,
				query.lastLoginSystemChangeBetweenEnd
			)
			.withOutdatedSince(query.outdatedSince)
			.allowEmptyQuery(true);

		order._id = order._id ?? SortOrder.asc;

		const [entities, total]: [User[], number] = await this._em.findAndCount(User, scope.query, {
			offset: pagination?.skip,
			limit: pagination?.limit,
			orderBy: order,
		});

		const entityDos: UserDO[] = entities.map((entity) => this.mapEntityToDO(entity));
		const page: Page<UserDO> = new Page<UserDO>(entityDos, total);
		return page;
	}

	async findById(id: EntityId, populate = false): Promise<UserDO> {
		const userEntity: User = await this._em.findOneOrFail(this.entityName, id as FilterQuery<User>);

		if (populate) {
			await this._em.populate(userEntity, ['roles', 'school.systems', 'school.currentYear']);
			await this.populateRoles(userEntity.roles.getItems());
		}

		return this.mapEntityToDO(userEntity);
	}

	async findByIdOrNull(id: EntityId, populate = false): Promise<UserDO | null> {
		const user: User | null = await this._em.findOne(this.entityName, id as FilterQuery<User>);

		if (!user) {
			return null;
		}

		if (populate) {
			await this._em.populate(user, ['roles', 'school.systems', 'school.currentYear']);
			await this.populateRoles(user.roles.getItems());
		}

		const domainObject: UserDO = this.mapEntityToDO(user);

		return domainObject;
	}

	async findByExternalIdOrFail(externalId: string, systemId: string): Promise<UserDO> {
		const userDo: UserDO | null = await this.findByExternalId(externalId, systemId);
		if (userDo) {
			return userDo;
		}
		throw new EntityNotFoundError('User');
	}

	async findByExternalId(externalId: string, systemId: string): Promise<UserDO | null> {
		const userEntitys: User[] = await this._em.find(User, { externalId }, { populate: ['school.systems'] });

		if (userEntitys.length > 1) {
			throw new MultipleUsersFoundLoggableException(externalId);
		}
		const userEntity: User | undefined = userEntitys.find((user: User): boolean => {
			const { systems } = user.school;
			return systems && !!systems.getItems().find((system): boolean => system.id === systemId);
		});

		const userDo: UserDO | null = userEntity ? this.mapEntityToDO(userEntity) : null;
		return userDo;
	}

	async findByEmail(email: string): Promise<UserDO[]> {
		// find mail case-insensitive by regex
		const userEntitys: User[] = await this._em.find(User, {
			email: new RegExp(`^${email.replace(/\W/g, '\\$&')}$`, 'i'),
		});

		await this._em.populate(userEntitys, ['roles']);

		const userDos: UserDO[] = userEntitys.map((userEntity: User): UserDO => this.mapEntityToDO(userEntity));

		return userDos;
	}

	mapEntityToDO(entity: User): UserDO {
		const user: UserDO = new UserDO({
			id: entity.id,
			createdAt: entity.createdAt,
			updatedAt: entity.updatedAt,
			email: entity.email,
			firstName: entity.firstName,
			lastName: entity.lastName,
			preferredName: entity.preferredName,
			roles: [],
			schoolId: entity.school.id,
			ldapDn: entity.ldapDn,
			externalId: entity.externalId,
			importHash: entity.importHash,
			firstNameSearchValues: entity.firstNameSearchValues,
			lastNameSearchValues: entity.lastNameSearchValues,
			emailSearchValues: entity.emailSearchValues,
			language: entity.language,
			forcePasswordChange: entity.forcePasswordChange,
			preferences: entity.preferences,
			lastLoginSystemChange: entity.lastLoginSystemChange,
			outdatedSince: entity.outdatedSince,
			previousExternalId: entity.previousExternalId,
			birthday: entity.birthday,
		});

		if (entity.roles.isInitialized()) {
			user.roles = entity.roles
				.getItems()
				.map((role: Role): RoleReference => new RoleReference({ id: role.id, name: role.name }));
		}

		return user;
	}

	mapDOToEntityProperties(entityDO: UserDO): EntityData<User> {
		return {
			email: entityDO.email,
			firstName: entityDO.firstName,
			lastName: entityDO.lastName,
			preferredName: entityDO.preferredName,
			school: this._em.getReference(SchoolEntity, entityDO.schoolId),
			roles: entityDO.roles.map((roleRef: RoleReference) => this._em.getReference(Role, roleRef.id)),
			ldapDn: entityDO.ldapDn,
			externalId: entityDO.externalId,
			language: entityDO.language,
			forcePasswordChange: entityDO.forcePasswordChange,
			preferences: entityDO.preferences,
			lastLoginSystemChange: entityDO.lastLoginSystemChange,
			outdatedSince: entityDO.outdatedSince,
			previousExternalId: entityDO.previousExternalId,
			birthday: entityDO.birthday,
		};
	}

	private createQueryOrderMap(sort: SortOrderMap<User>): QueryOrderMap<User> {
		const queryOrderMap: QueryOrderMap<User> = {
			_id: sort.id,
		};
		Object.keys(queryOrderMap)
			.filter((key) => queryOrderMap[key] === undefined)
			.forEach((key) => delete queryOrderMap[key]);
		return queryOrderMap;
	}

	private async populateRoles(roles: Role[]): Promise<void> {
		for (let i = 0; i < roles.length; i += 1) {
			const role = roles[i];
			if (!role.roles.isInitialized(true)) {
				// eslint-disable-next-line no-await-in-loop
				await this._em.populate(role, ['roles']);
				// eslint-disable-next-line no-await-in-loop
				await this.populateRoles(role.roles.getItems());
			}
		}
	}
}<|MERGE_RESOLUTION|>--- conflicted
+++ resolved
@@ -22,12 +22,9 @@
 		const order: QueryOrderMap<User> = this.createQueryOrderMap(options?.order || {});
 		const scope: Scope<User> = new UserScope()
 			.bySchoolId(query.schoolId)
-<<<<<<< HEAD
 			.byTspUid(query.tspUid)
-=======
 			.byRoleId(query.roleId)
 			.withDiscoverableTrue(query.discoverable)
->>>>>>> 05f11b54
 			.isOutdated(query.isOutdated)
 			.whereLastLoginSystemChangeSmallerThan(query.lastLoginSystemChangeSmallerThan)
 			.whereLastLoginSystemChangeIsBetween(
