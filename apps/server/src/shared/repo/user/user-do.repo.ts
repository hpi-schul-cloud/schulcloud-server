import { EntityName, FilterQuery, IdentifiedReference, Reference } from '@mikro-orm/core';
import { Injectable } from '@nestjs/common';
<<<<<<< HEAD
import { BaseDORepo } from '@shared/repo';
import { EntityId, IUserProperties, Role, School, System, User } from '@shared/domain';
=======
import { BaseDORepo, Scope } from '@shared/repo';
import {
	EntityId,
	IFindOptions,
	IPagination,
	IUserProperties,
	Role,
	School,
	SortOrder,
	SortOrderMap,
	System,
	User,
} from '@shared/domain';
import { EntityName, FilterQuery, QueryOrderMap, Reference } from '@mikro-orm/core';
>>>>>>> 992ca121
import { UserDO } from '@shared/domain/domainobject/user.do';
import { EntityNotFoundError } from '@shared/common';
import { UserQuery } from '@src/modules/user/service/user-query.type';
import { Page } from '@src/shared/domain/interface/page';
import { UserScope } from './user.scope';

@Injectable()
export class UserDORepo extends BaseDORepo<UserDO, User, IUserProperties> {
	get entityName(): EntityName<User> {
		return User;
	}

	entityFactory(props: IUserProperties): User {
		return new User(props);
	}

	async find(query: UserQuery, options?: IFindOptions<UserDO>) {
		const pagination: IPagination = options?.pagination || {};
		const order: QueryOrderMap<User> = this.createQueryOrderMap(options?.order || {});
		const scope: Scope<User> = new UserScope()
			.bySchoolId(query.schoolId)
			.isOutdated(query.isOutdated)
			.whereLastLoginSystemChangeGreaterThan(query.lastLoginSystemChangeGreaterThan)
			.allowEmptyQuery(true);

		order._id = order._id ?? SortOrder.asc;

		const [entities, total]: [User[], number] = await this._em.findAndCount(User, scope.query, {
			offset: pagination?.skip,
			limit: pagination?.limit,
			orderBy: order,
		});

		const entityDos: UserDO[] = entities.map((entity) => this.mapEntityToDO(entity));
		const page: Page<UserDO> = new Page<UserDO>(entityDos, total);
		return page;
	}

	async findById(id: EntityId, populate = false): Promise<UserDO> {
		const userEntity: User = await this._em.findOneOrFail(this.entityName, id as FilterQuery<User>);

		if (populate) {
			await this._em.populate(userEntity, ['roles', 'school.systems', 'school.schoolYear']);
			await this.populateRoles(userEntity.roles.getItems());
		}

		return this.mapEntityToDO(userEntity);
	}

	async findByExternalIdOrFail(externalId: string, systemId: string): Promise<UserDO> {
		const userDo: UserDO | null = await this.findByExternalId(externalId, systemId);
		if (userDo) {
			return userDo;
		}
		throw new EntityNotFoundError('User');
	}

	async findByExternalId(externalId: string, systemId: string): Promise<UserDO | null> {
		const userEntitys: User[] = await this._em.find(User, { externalId }, { populate: ['school.systems'] });
		const userEntity: User | undefined = userEntitys.find((user: User): boolean => {
			const { systems } = user.school;
			return systems && !!systems.getItems().find((system: System): boolean => system.id === systemId);
		});

		const userDo: UserDO | null = userEntity ? this.mapEntityToDO(userEntity) : null;
		return userDo;
	}

	protected mapEntityToDO(entity: User): UserDO {
		const user: UserDO = new UserDO({
			id: entity.id,
			createdAt: entity.createdAt,
			updatedAt: entity.updatedAt,
			email: entity.email,
			firstName: entity.firstName,
			lastName: entity.lastName,
			roleIds: [],
			schoolId: entity.school.id,
			ldapDn: entity.ldapDn,
			externalId: entity.externalId,
			importHash: entity.importHash,
			firstNameSearchValues: entity.firstNameSearchValues,
			lastNameSearchValues: entity.lastNameSearchValues,
			emailSearchValues: entity.emailSearchValues,
			language: entity.language,
			forcePasswordChange: entity.forcePasswordChange,
			preferences: entity.preferences,
			lastLoginSystemChange: entity.lastLoginSystemChange,
			outdatedSince: entity.outdatedSince,
			previousExternalId: entity.previousExternalId,
		});

		if (entity.roles.isInitialized()) {
			user.roleIds = entity.roles.getItems().map((role: Role): EntityId => role.id);
		}

		return user;
	}

	protected mapDOToEntityProperties(entityDO: UserDO): IUserProperties {
		return {
			email: entityDO.email,
			firstName: entityDO.firstName,
			lastName: entityDO.lastName,
			school: Reference.createFromPK(School, entityDO.schoolId),
			roles: entityDO.roleIds.map(
				(roleId: EntityId): IdentifiedReference<Role> => Reference.createFromPK(Role, roleId)
			),
			ldapDn: entityDO.ldapDn,
			externalId: entityDO.externalId,
			language: entityDO.language,
			forcePasswordChange: entityDO.forcePasswordChange,
			preferences: entityDO.preferences,
			lastLoginSystemChange: entityDO.lastLoginSystemChange,
			outdatedSince: entityDO.outdatedSince,
			previousExternalId: entityDO.previousExternalId,
		};
	}

	private createQueryOrderMap(sort: SortOrderMap<User>): QueryOrderMap<User> {
		const queryOrderMap: QueryOrderMap<User> = {
			_id: sort.id,
		};
		Object.keys(queryOrderMap)
			.filter((key) => queryOrderMap[key] === undefined)
			.forEach((key) => delete queryOrderMap[key]);
		return queryOrderMap;
	}

	private async populateRoles(roles: Role[]): Promise<void> {
		for (let i = 0; i < roles.length; i += 1) {
			const role = roles[i];
			if (!role.roles.isInitialized(true)) {
				// eslint-disable-next-line no-await-in-loop
				await this._em.populate(role, ['roles']);
				// eslint-disable-next-line no-await-in-loop
				await this.populateRoles(role.roles.getItems());
			}
		}
	}
}<|MERGE_RESOLUTION|>--- conflicted
+++ resolved
@@ -1,9 +1,5 @@
 import { EntityName, FilterQuery, IdentifiedReference, Reference } from '@mikro-orm/core';
 import { Injectable } from '@nestjs/common';
-<<<<<<< HEAD
-import { BaseDORepo } from '@shared/repo';
-import { EntityId, IUserProperties, Role, School, System, User } from '@shared/domain';
-=======
 import { BaseDORepo, Scope } from '@shared/repo';
 import {
 	EntityId,
@@ -17,8 +13,6 @@
 	System,
 	User,
 } from '@shared/domain';
-import { EntityName, FilterQuery, QueryOrderMap, Reference } from '@mikro-orm/core';
->>>>>>> 992ca121
 import { UserDO } from '@shared/domain/domainobject/user.do';
 import { EntityNotFoundError } from '@shared/common';
 import { UserQuery } from '@src/modules/user/service/user-query.type';
