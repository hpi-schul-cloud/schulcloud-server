import { EntityData, EntityName, FilterQuery, QueryOrderMap } from '@mikro-orm/core';
import { UserQuery } from '@modules/user/service/user-query.type';
import { Injectable } from '@nestjs/common';
import { EntityNotFoundError } from '@shared/common';
<<<<<<< HEAD
import { EntityId, IFindOptions, Pagination, Role, SchoolEntity, SortOrder, SortOrderMap, User } from '@shared/domain';
import { RoleReference } from '@shared/domain/domainobject';
import { Page } from '@shared/domain/domainobject/page';
=======
import { Page, RoleReference } from '@shared/domain/domainobject';
>>>>>>> ece3f0dc
import { UserDO } from '@shared/domain/domainobject/user.do';
import { Role, SchoolEntity, SystemEntity, User, UserProperties } from '@shared/domain/entity';
import { IFindOptions, Pagination, SortOrder, SortOrderMap } from '@shared/domain/interface';
import { EntityId } from '@shared/domain/types';
import { BaseDORepo, Scope } from '@shared/repo';
import { UserScope } from './user.scope';

@Injectable()
export class UserDORepo extends BaseDORepo<UserDO, User> {
	get entityName(): EntityName<User> {
		return User;
	}

	async find(query: UserQuery, options?: IFindOptions<UserDO>) {
		const pagination: Pagination = options?.pagination || {};
		const order: QueryOrderMap<User> = this.createQueryOrderMap(options?.order || {});
		const scope: Scope<User> = new UserScope()
			.bySchoolId(query.schoolId)
			.isOutdated(query.isOutdated)
			.whereLastLoginSystemChangeSmallerThan(query.lastLoginSystemChangeSmallerThan)
			.whereLastLoginSystemChangeIsBetween(
				query.lastLoginSystemChangeBetweenStart,
				query.lastLoginSystemChangeBetweenEnd
			)
			.withOutdatedSince(query.outdatedSince)
			.allowEmptyQuery(true);

		order._id = order._id ?? SortOrder.asc;

		const [entities, total]: [User[], number] = await this._em.findAndCount(User, scope.query, {
			offset: pagination?.skip,
			limit: pagination?.limit,
			orderBy: order,
		});

		const entityDos: UserDO[] = entities.map((entity) => this.mapEntityToDO(entity));
		const page: Page<UserDO> = new Page<UserDO>(entityDos, total);
		return page;
	}

	async findById(id: EntityId, populate = false): Promise<UserDO> {
		const userEntity: User = await this._em.findOneOrFail(this.entityName, id as FilterQuery<User>);

		if (populate) {
			await this._em.populate(userEntity, ['roles', 'school.systems', 'school.schoolYear']);
			await this.populateRoles(userEntity.roles.getItems());
		}

		return this.mapEntityToDO(userEntity);
	}

	async findByIdOrNull(id: EntityId, populate = false): Promise<UserDO | null> {
		const user: User | null = await this._em.findOne(this.entityName, id as FilterQuery<User>);

		if (!user) {
			return null;
		}

		if (populate) {
			await this._em.populate(user, ['roles', 'school.systems', 'school.schoolYear']);
			await this.populateRoles(user.roles.getItems());
		}

		const domainObject: UserDO = this.mapEntityToDO(user);

		return domainObject;
	}

	async findByExternalIdOrFail(externalId: string, systemId: string): Promise<UserDO> {
		const userDo: UserDO | null = await this.findByExternalId(externalId, systemId);
		if (userDo) {
			return userDo;
		}
		throw new EntityNotFoundError('User');
	}

	async findByExternalId(externalId: string, systemId: string): Promise<UserDO | null> {
		const userEntitys: User[] = await this._em.find(User, { externalId }, { populate: ['school.systems'] });
		const userEntity: User | undefined = userEntitys.find((user: User): boolean => {
			const { systems } = user.school;
			return systems && !!systems.getItems().find((system): boolean => system.id === systemId);
		});

		const userDo: UserDO | null = userEntity ? this.mapEntityToDO(userEntity) : null;
		return userDo;
	}

	mapEntityToDO(entity: User): UserDO {
		const user: UserDO = new UserDO({
			id: entity.id,
			createdAt: entity.createdAt,
			updatedAt: entity.updatedAt,
			email: entity.email,
			firstName: entity.firstName,
			lastName: entity.lastName,
			roles: [],
			schoolId: entity.school.id,
			ldapDn: entity.ldapDn,
			externalId: entity.externalId,
			importHash: entity.importHash,
			firstNameSearchValues: entity.firstNameSearchValues,
			lastNameSearchValues: entity.lastNameSearchValues,
			emailSearchValues: entity.emailSearchValues,
			language: entity.language,
			forcePasswordChange: entity.forcePasswordChange,
			preferences: entity.preferences,
			lastLoginSystemChange: entity.lastLoginSystemChange,
			outdatedSince: entity.outdatedSince,
			previousExternalId: entity.previousExternalId,
			birthday: entity.birthday,
		});

		if (entity.roles.isInitialized()) {
			user.roles = entity.roles
				.getItems()
				.map((role: Role): RoleReference => new RoleReference({ id: role.id, name: role.name }));
		}

		return user;
	}

	mapDOToEntityProperties(entityDO: UserDO): EntityData<User> {
		return {
			email: entityDO.email,
			firstName: entityDO.firstName,
			lastName: entityDO.lastName,
			school: this._em.getReference(SchoolEntity, entityDO.schoolId),
			roles: entityDO.roles.map((roleRef: RoleReference) => this._em.getReference(Role, roleRef.id)),
			ldapDn: entityDO.ldapDn,
			externalId: entityDO.externalId,
			language: entityDO.language,
			forcePasswordChange: entityDO.forcePasswordChange,
			preferences: entityDO.preferences,
			lastLoginSystemChange: entityDO.lastLoginSystemChange,
			outdatedSince: entityDO.outdatedSince,
			previousExternalId: entityDO.previousExternalId,
			birthday: entityDO.birthday,
		};
	}

	private createQueryOrderMap(sort: SortOrderMap<User>): QueryOrderMap<User> {
		const queryOrderMap: QueryOrderMap<User> = {
			_id: sort.id,
		};
		Object.keys(queryOrderMap)
			.filter((key) => queryOrderMap[key] === undefined)
			.forEach((key) => delete queryOrderMap[key]);
		return queryOrderMap;
	}

	private async populateRoles(roles: Role[]): Promise<void> {
		for (let i = 0; i < roles.length; i += 1) {
			const role = roles[i];
			if (!role.roles.isInitialized(true)) {
				// eslint-disable-next-line no-await-in-loop
				await this._em.populate(role, ['roles']);
				// eslint-disable-next-line no-await-in-loop
				await this.populateRoles(role.roles.getItems());
			}
		}
	}
}<|MERGE_RESOLUTION|>--- conflicted
+++ resolved
@@ -2,15 +2,9 @@
 import { UserQuery } from '@modules/user/service/user-query.type';
 import { Injectable } from '@nestjs/common';
 import { EntityNotFoundError } from '@shared/common';
-<<<<<<< HEAD
-import { EntityId, IFindOptions, Pagination, Role, SchoolEntity, SortOrder, SortOrderMap, User } from '@shared/domain';
-import { RoleReference } from '@shared/domain/domainobject';
-import { Page } from '@shared/domain/domainobject/page';
-=======
 import { Page, RoleReference } from '@shared/domain/domainobject';
->>>>>>> ece3f0dc
 import { UserDO } from '@shared/domain/domainobject/user.do';
-import { Role, SchoolEntity, SystemEntity, User, UserProperties } from '@shared/domain/entity';
+import { Role, SchoolEntity, User } from '@shared/domain/entity';
 import { IFindOptions, Pagination, SortOrder, SortOrderMap } from '@shared/domain/interface';
 import { EntityId } from '@shared/domain/types';
 import { BaseDORepo, Scope } from '@shared/repo';
