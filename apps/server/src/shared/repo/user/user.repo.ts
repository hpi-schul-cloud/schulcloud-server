import { QueryOrderMap, QueryOrderNumeric, wrap } from '@mikro-orm/core';
import { EntityManager, MongoDriver, ObjectId } from '@mikro-orm/mongodb';
import { Injectable, NotFoundException } from '@nestjs/common';
import { StringValidator } from '@shared/common';
import { BaseRepo } from '@shared/repo/base.repo';
import { Counted, EntityId, IFindOptions, ImportUser, INameMatch, Role, School, SortOrder, User } from '@shared/domain';
import { MongoPatterns } from '../mongo.patterns';

@Injectable()
export class UserRepo extends BaseRepo<User> {
	constructor(protected readonly em: EntityManager<MongoDriver>) {
		super(em);
	}

	async findById(id: EntityId, populate = false): Promise<User> {
		const user = await this.em.findOneOrFail(User, { id });

		if (populate) {
			await this.em.populate(user, ['roles', 'school.systems']);
			await this.populateRoles(user.roles.getItems());
		}

		return user;
	}

	async findByLdapId(ldapId: string, systemId: string): Promise<User> {
		const [users] = await this.em.findAndCount(User, { ldapId }, { populate: ['school.systems'] });
		const resultUser = users.find((user) => {
			const { systems } = user.school;
			return systems && systems.getItems().find((system) => system.id === systemId);
		});
		if (resultUser) {
			return resultUser;
		}
		throw new NotFoundException('No user for this ldapId found');
	}

	/**
	 * used for importusers module to request users not referenced in importusers
	 */
	async findWithoutImportUser(
		school: School,
		filters?: INameMatch,
		options?: IFindOptions<User>
	): Promise<Counted<User[]>> {
		const { _id: schoolId } = school;
		if (!ObjectId.isValid(schoolId)) throw new Error('invalid school id');

		const permittedMatch = { schoolId };

		const queryFilterMatch: { $or?: unknown[] } = {};
		if (filters?.name && StringValidator.isNotEmptyString(filters.name, true)) {
			const escapedName = filters.name.replace(MongoPatterns.REGEX_MONGO_LANGUAGE_PATTERN_WHITELIST, '').trim();
			// TODO make db agnostic
			if (StringValidator.isNotEmptyString(escapedName, true)) {
				queryFilterMatch.$or = [
					{
						firstName: {
							// eslint-disable-next-line @typescript-eslint/ban-ts-comment
							// @ts-ignore
							$regex: escapedName,
							$options: 'i',
						},
					},
					{
						lastName: {
							// eslint-disable-next-line @typescript-eslint/ban-ts-comment
							// @ts-ignore
							$regex: escapedName,
							$options: 'i',
						},
					},
				];
			}
		}

		const pipeline: unknown[] = [
			{ $match: permittedMatch },
			{
				$lookup: {
					from: 'importusers',
					localField: '_id',
					foreignField: 'match_userId',
					as: 'importusers',
				},
			},
			{
				$match: {
					importusers: {
						$size: 0,
					},
				},
			},
			{ $match: queryFilterMatch },
			{
				$project: {
					importusers: 0,
				},
			},
		];

		const countPipeline = [...pipeline];
		countPipeline.push({ $group: { _id: null, count: { $sum: 1 } } });
		const total = (await this.em.aggregate(User, countPipeline)) as { count: number }[];
		const count = total.length > 0 ? total[0].count : 0;
		const { pagination, order } = options || {};

		if (order) {
			const orderQuery: QueryOrderMap<ImportUser> = {};
			if (order.firstName) {
				switch (order.firstName) {
					case SortOrder.desc:
						orderQuery.firstName = QueryOrderNumeric.DESC;
						break;
					case SortOrder.asc:
					default:
						orderQuery.firstName = QueryOrderNumeric.ASC;
						break;
				}
			}
			if (order.lastName) {
				switch (order.lastName) {
					case SortOrder.desc:
						orderQuery.lastName = QueryOrderNumeric.DESC;
						break;
					case SortOrder.asc:
					default:
						orderQuery.lastName = QueryOrderNumeric.ASC;
						break;
				}
			}
			pipeline.push({ $sort: orderQuery });
		}

		if (pagination?.skip) {
			pipeline.push({ $skip: pagination?.skip });
		}
		if (pagination?.limit) {
			pipeline.push({ $limit: pagination?.limit });
		}

		const userDocuments = await this.em.aggregate(User, pipeline);
		// eslint-disable-next-line @typescript-eslint/no-unsafe-argument
		const users = userDocuments.map((userDocument) => this.em.map(User, userDocument));
		await this.em.populate(users, ['roles']);
		return [users, count];
	}

<<<<<<< HEAD
	async findByEmail(email: string): Promise<User[]> {
		// find mail case-insensitive by regex
		const user = await this.em.find(User, { email: new RegExp(`^${email.replace(/[^A-Za-z0-9_]/g, '\\$&')}$`, 'i') });
		return user;
	}

=======
>>>>>>> 0e9512a4
	async update(user: User): Promise<User> {
		await this.em.persistAndFlush(user);
		return user;
	}

	private async populateRoles(roles: Role[]): Promise<void> {
		for (let i = 0; i < roles.length; i += 1) {
			const role = roles[i];
			if (!role.roles.isInitialized(true)) {
				// eslint-disable-next-line no-await-in-loop
				await this.em.populate(role, ['roles']);
				// eslint-disable-next-line no-await-in-loop
				await this.populateRoles(role.roles.getItems());
			}
		}
	}
}
<|MERGE_RESOLUTION|>--- conflicted
+++ resolved
@@ -1,174 +1,171 @@
-import { QueryOrderMap, QueryOrderNumeric, wrap } from '@mikro-orm/core';
-import { EntityManager, MongoDriver, ObjectId } from '@mikro-orm/mongodb';
-import { Injectable, NotFoundException } from '@nestjs/common';
-import { StringValidator } from '@shared/common';
-import { BaseRepo } from '@shared/repo/base.repo';
-import { Counted, EntityId, IFindOptions, ImportUser, INameMatch, Role, School, SortOrder, User } from '@shared/domain';
-import { MongoPatterns } from '../mongo.patterns';
-
-@Injectable()
-export class UserRepo extends BaseRepo<User> {
-	constructor(protected readonly em: EntityManager<MongoDriver>) {
-		super(em);
-	}
-
-	async findById(id: EntityId, populate = false): Promise<User> {
-		const user = await this.em.findOneOrFail(User, { id });
-
-		if (populate) {
-			await this.em.populate(user, ['roles', 'school.systems']);
-			await this.populateRoles(user.roles.getItems());
-		}
-
-		return user;
-	}
-
-	async findByLdapId(ldapId: string, systemId: string): Promise<User> {
-		const [users] = await this.em.findAndCount(User, { ldapId }, { populate: ['school.systems'] });
-		const resultUser = users.find((user) => {
-			const { systems } = user.school;
-			return systems && systems.getItems().find((system) => system.id === systemId);
-		});
-		if (resultUser) {
-			return resultUser;
-		}
-		throw new NotFoundException('No user for this ldapId found');
-	}
-
-	/**
-	 * used for importusers module to request users not referenced in importusers
-	 */
-	async findWithoutImportUser(
-		school: School,
-		filters?: INameMatch,
-		options?: IFindOptions<User>
-	): Promise<Counted<User[]>> {
-		const { _id: schoolId } = school;
-		if (!ObjectId.isValid(schoolId)) throw new Error('invalid school id');
-
-		const permittedMatch = { schoolId };
-
-		const queryFilterMatch: { $or?: unknown[] } = {};
-		if (filters?.name && StringValidator.isNotEmptyString(filters.name, true)) {
-			const escapedName = filters.name.replace(MongoPatterns.REGEX_MONGO_LANGUAGE_PATTERN_WHITELIST, '').trim();
-			// TODO make db agnostic
-			if (StringValidator.isNotEmptyString(escapedName, true)) {
-				queryFilterMatch.$or = [
-					{
-						firstName: {
-							// eslint-disable-next-line @typescript-eslint/ban-ts-comment
-							// @ts-ignore
-							$regex: escapedName,
-							$options: 'i',
-						},
-					},
-					{
-						lastName: {
-							// eslint-disable-next-line @typescript-eslint/ban-ts-comment
-							// @ts-ignore
-							$regex: escapedName,
-							$options: 'i',
-						},
-					},
-				];
-			}
-		}
-
-		const pipeline: unknown[] = [
-			{ $match: permittedMatch },
-			{
-				$lookup: {
-					from: 'importusers',
-					localField: '_id',
-					foreignField: 'match_userId',
-					as: 'importusers',
-				},
-			},
-			{
-				$match: {
-					importusers: {
-						$size: 0,
-					},
-				},
-			},
-			{ $match: queryFilterMatch },
-			{
-				$project: {
-					importusers: 0,
-				},
-			},
-		];
-
-		const countPipeline = [...pipeline];
-		countPipeline.push({ $group: { _id: null, count: { $sum: 1 } } });
-		const total = (await this.em.aggregate(User, countPipeline)) as { count: number }[];
-		const count = total.length > 0 ? total[0].count : 0;
-		const { pagination, order } = options || {};
-
-		if (order) {
-			const orderQuery: QueryOrderMap<ImportUser> = {};
-			if (order.firstName) {
-				switch (order.firstName) {
-					case SortOrder.desc:
-						orderQuery.firstName = QueryOrderNumeric.DESC;
-						break;
-					case SortOrder.asc:
-					default:
-						orderQuery.firstName = QueryOrderNumeric.ASC;
-						break;
-				}
-			}
-			if (order.lastName) {
-				switch (order.lastName) {
-					case SortOrder.desc:
-						orderQuery.lastName = QueryOrderNumeric.DESC;
-						break;
-					case SortOrder.asc:
-					default:
-						orderQuery.lastName = QueryOrderNumeric.ASC;
-						break;
-				}
-			}
-			pipeline.push({ $sort: orderQuery });
-		}
-
-		if (pagination?.skip) {
-			pipeline.push({ $skip: pagination?.skip });
-		}
-		if (pagination?.limit) {
-			pipeline.push({ $limit: pagination?.limit });
-		}
-
-		const userDocuments = await this.em.aggregate(User, pipeline);
-		// eslint-disable-next-line @typescript-eslint/no-unsafe-argument
-		const users = userDocuments.map((userDocument) => this.em.map(User, userDocument));
-		await this.em.populate(users, ['roles']);
-		return [users, count];
-	}
-
-<<<<<<< HEAD
-	async findByEmail(email: string): Promise<User[]> {
-		// find mail case-insensitive by regex
-		const user = await this.em.find(User, { email: new RegExp(`^${email.replace(/[^A-Za-z0-9_]/g, '\\$&')}$`, 'i') });
-		return user;
-	}
-
-=======
->>>>>>> 0e9512a4
-	async update(user: User): Promise<User> {
-		await this.em.persistAndFlush(user);
-		return user;
-	}
-
-	private async populateRoles(roles: Role[]): Promise<void> {
-		for (let i = 0; i < roles.length; i += 1) {
-			const role = roles[i];
-			if (!role.roles.isInitialized(true)) {
-				// eslint-disable-next-line no-await-in-loop
-				await this.em.populate(role, ['roles']);
-				// eslint-disable-next-line no-await-in-loop
-				await this.populateRoles(role.roles.getItems());
-			}
-		}
-	}
-}
+import { QueryOrderMap, QueryOrderNumeric } from '@mikro-orm/core';
+import { EntityManager, MongoDriver, ObjectId } from '@mikro-orm/mongodb';
+import { Injectable, NotFoundException } from '@nestjs/common';
+import { StringValidator } from '@shared/common';
+import { BaseRepo } from '@shared/repo/base.repo';
+import { Counted, EntityId, IFindOptions, ImportUser, INameMatch, Role, School, SortOrder, User } from '@shared/domain';
+import { MongoPatterns } from '../mongo.patterns';
+
+@Injectable()
+export class UserRepo extends BaseRepo<User> {
+	constructor(protected readonly em: EntityManager<MongoDriver>) {
+		super(em);
+	}
+
+	async findById(id: EntityId, populate = false): Promise<User> {
+		const user = await this.em.findOneOrFail(User, { id });
+
+		if (populate) {
+			await this.em.populate(user, ['roles', 'school.systems']);
+			await this.populateRoles(user.roles.getItems());
+		}
+
+		return user;
+	}
+
+	async findByLdapId(ldapId: string, systemId: string): Promise<User> {
+		const [users] = await this.em.findAndCount(User, { ldapId }, { populate: ['school.systems'] });
+		const resultUser = users.find((user) => {
+			const { systems } = user.school;
+			return systems && systems.getItems().find((system) => system.id === systemId);
+		});
+		if (resultUser) {
+			return resultUser;
+		}
+		throw new NotFoundException('No user for this ldapId found');
+	}
+
+	/**
+	 * used for importusers module to request users not referenced in importusers
+	 */
+	async findWithoutImportUser(
+		school: School,
+		filters?: INameMatch,
+		options?: IFindOptions<User>
+	): Promise<Counted<User[]>> {
+		const { _id: schoolId } = school;
+		if (!ObjectId.isValid(schoolId)) throw new Error('invalid school id');
+
+		const permittedMatch = { schoolId };
+
+		const queryFilterMatch: { $or?: unknown[] } = {};
+		if (filters?.name && StringValidator.isNotEmptyString(filters.name, true)) {
+			const escapedName = filters.name.replace(MongoPatterns.REGEX_MONGO_LANGUAGE_PATTERN_WHITELIST, '').trim();
+			// TODO make db agnostic
+			if (StringValidator.isNotEmptyString(escapedName, true)) {
+				queryFilterMatch.$or = [
+					{
+						firstName: {
+							// eslint-disable-next-line @typescript-eslint/ban-ts-comment
+							// @ts-ignore
+							$regex: escapedName,
+							$options: 'i',
+						},
+					},
+					{
+						lastName: {
+							// eslint-disable-next-line @typescript-eslint/ban-ts-comment
+							// @ts-ignore
+							$regex: escapedName,
+							$options: 'i',
+						},
+					},
+				];
+			}
+		}
+
+		const pipeline: unknown[] = [
+			{ $match: permittedMatch },
+			{
+				$lookup: {
+					from: 'importusers',
+					localField: '_id',
+					foreignField: 'match_userId',
+					as: 'importusers',
+				},
+			},
+			{
+				$match: {
+					importusers: {
+						$size: 0,
+					},
+				},
+			},
+			{ $match: queryFilterMatch },
+			{
+				$project: {
+					importusers: 0,
+				},
+			},
+		];
+
+		const countPipeline = [...pipeline];
+		countPipeline.push({ $group: { _id: null, count: { $sum: 1 } } });
+		const total = (await this.em.aggregate(User, countPipeline)) as { count: number }[];
+		const count = total.length > 0 ? total[0].count : 0;
+		const { pagination, order } = options || {};
+
+		if (order) {
+			const orderQuery: QueryOrderMap<ImportUser> = {};
+			if (order.firstName) {
+				switch (order.firstName) {
+					case SortOrder.desc:
+						orderQuery.firstName = QueryOrderNumeric.DESC;
+						break;
+					case SortOrder.asc:
+					default:
+						orderQuery.firstName = QueryOrderNumeric.ASC;
+						break;
+				}
+			}
+			if (order.lastName) {
+				switch (order.lastName) {
+					case SortOrder.desc:
+						orderQuery.lastName = QueryOrderNumeric.DESC;
+						break;
+					case SortOrder.asc:
+					default:
+						orderQuery.lastName = QueryOrderNumeric.ASC;
+						break;
+				}
+			}
+			pipeline.push({ $sort: orderQuery });
+		}
+
+		if (pagination?.skip) {
+			pipeline.push({ $skip: pagination?.skip });
+		}
+		if (pagination?.limit) {
+			pipeline.push({ $limit: pagination?.limit });
+		}
+
+		const userDocuments = await this.em.aggregate(User, pipeline);
+		// eslint-disable-next-line @typescript-eslint/no-unsafe-argument
+		const users = userDocuments.map((userDocument) => this.em.map(User, userDocument));
+		await this.em.populate(users, ['roles']);
+		return [users, count];
+	}
+
+	async findByEmail(email: string): Promise<User[]> {
+		// find mail case-insensitive by regex
+		const user = await this.em.find(User, { email: new RegExp(`^${email.replace(/[^A-Za-z0-9_]/g, '\\$&')}$`, 'i') });
+		return user;
+	}
+
+	async update(user: User): Promise<User> {
+		await this.em.persistAndFlush(user);
+		return user;
+	}
+
+	private async populateRoles(roles: Role[]): Promise<void> {
+		for (let i = 0; i < roles.length; i += 1) {
+			const role = roles[i];
+			if (!role.roles.isInitialized(true)) {
+				// eslint-disable-next-line no-await-in-loop
+				await this.em.populate(role, ['roles']);
+				// eslint-disable-next-line no-await-in-loop
+				await this.populateRoles(role.roles.getItems());
+			}
+		}
+	}
+}