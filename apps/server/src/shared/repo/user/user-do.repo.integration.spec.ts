import { EntityManager, ObjectId } from '@mikro-orm/mongodb';
import { Test, TestingModule } from '@nestjs/testing';
import { MongoMemoryDatabaseModule } from '@shared/infra/database';
import { cleanupCollections, roleFactory, schoolFactory, systemFactory, userFactory } from '@shared/testing';
import { FindOptions, NotFoundError, QueryOrderMap } from '@mikro-orm/core';
import { createMock } from '@golevelup/ts-jest';
import { Logger } from '@src/core/logger';
import { UserDORepo } from '@shared/repo/user/user-do.repo';
import { UserDO } from '@shared/domain/domainobject/user.do';
import { IFindOptions, IUserProperties, LanguageType, Role, School, SortOrder, System, User } from '@shared/domain';
import { EntityNotFoundError } from '@shared/common';
import { Page } from '@shared/domain/interface/page';
import { UserQuery } from '@src/modules/user/service/user-query.type';

class UserRepoSpec extends UserDORepo {
	mapEntityToDOSpec(entity: User): UserDO {
		return super.mapEntityToDO(entity);
	}

	mapDOToEntityPropertiesSpec(entityDO: UserDO): IUserProperties {
		return super.mapDOToEntityProperties(entityDO);
	}
}

describe('UserRepo', () => {
	let module: TestingModule;
	let repo: UserRepoSpec;
	let em: EntityManager;

	beforeAll(async () => {
		module = await Test.createTestingModule({
			imports: [MongoMemoryDatabaseModule.forRoot()],
			providers: [
				UserRepoSpec,
				{
					provide: Logger,
					useValue: createMock<Logger>(),
				},
			],
		}).compile();
		repo = module.get(UserRepoSpec);
		em = module.get(EntityManager);
	});

	afterAll(async () => {
		await module.close();
	});

	afterEach(async () => {
		await cleanupCollections(em);
	});

	it('should be defined', () => {
		expect(repo).toBeDefined();
		expect(typeof repo.findById).toEqual('function');
	});

	it('should implement entityName getter', () => {
		expect(repo.entityName).toBe(User);
	});

	describe('entityFactory', () => {
		const props: IUserProperties = {
			email: 'email@email.email',
			firstName: 'firstName',
			lastName: 'lastName',
			school: schoolFactory.buildWithId(),
			roles: [roleFactory.buildWithId()],
		};

		it('should return new entity of type User', () => {
			const result: User = repo.entityFactory(props);

			expect(result).toBeInstanceOf(User);
		});

		it('should return new entity with values from properties', () => {
			const result: User = repo.entityFactory(props);

			expect(result).toEqual(
				expect.objectContaining({
					email: props.email,
					firstName: props.firstName,
					lastName: props.lastName,
					school: props.school,
				})
			);
			expect(result.roles.getItems()).toEqual(props.roles);
		});
	});

	describe('findById', () => {
		it('should find user without populating roles', async () => {
			const user: User = userFactory.buildWithId();

			await em.persistAndFlush(user);

			const result: UserDO = await repo.findById(user.id);

			expect(result.id).toEqual(user.id);
			expect(result.roleIds).toEqual([]);
		});

		it('should find user and populate roles', async () => {
			const roles3: Role[] = roleFactory.buildList(1);
			await em.persistAndFlush(roles3);

			const roles2: Role[] = roleFactory.buildList(1, { roles: roles3 });
			await em.persistAndFlush(roles2);

			const roles1: Role[] = roleFactory.buildList(1, { roles: roles2 });
			await em.persistAndFlush(roles1);

			const user: User = userFactory.build({ roles: roles1 });
			await em.persistAndFlush([user]);

			em.clear();

			const result: UserDO = await repo.findById(user.id, true);

			expect(result.id).toEqual(user.id);
			expect(result.roleIds).toEqual([roles1[0].id]);
		});

		it('should throw if user cannot be found', async () => {
			await expect(repo.findById(new ObjectId().toHexString(), false)).rejects.toThrow(NotFoundError);
		});
	});

	describe('findByExternalId', () => {
		const externalId = 'externalId';
		let system: System;
		let school: School;
		let user: User;

		beforeEach(async () => {
			system = systemFactory.buildWithId();
			school = schoolFactory.buildWithId();
			school.systems.add(system);
			user = userFactory.buildWithId({ externalId, school });

			await em.persistAndFlush([user, system, school]);
		});

		it('should find a user by its external id', async () => {
			const result: UserDO | null = await repo.findByExternalId(user.externalId as string, system.id);

			expect(result).toEqual(
				expect.objectContaining({
					id: user.id,
					externalId: user.externalId,
					schoolId: school.id,
				})
			);
		});

		it('should return null if no user with external id was found', async () => {
			await em.nativeDelete(User, {});

			const result: UserDO | null = await repo.findByExternalId(user.externalId as string, system.id);

			expect(result).toBeNull();
		});

		it('should return null if school has no corresponding system', async () => {
			school.systems.removeAll();

			const result: UserDO | null = await repo.findByExternalId(user.externalId as string, system.id);

			expect(result).toBeNull();
		});
	});

	describe('findByExternalIdOrFail', () => {
		const externalId = 'externalId';
		let system: System;
		let school: School;
		let user: User;

		beforeEach(async () => {
			system = systemFactory.buildWithId();
			school = schoolFactory.buildWithId();
			school.systems.add(system);
			user = userFactory.buildWithId({ externalId, school });

			await em.persistAndFlush([user, system, school]);
		});

		it('should find a user by its external id', async () => {
			const result: UserDO = await repo.findByExternalIdOrFail(user.externalId as string, system.id);

			expect(result).toEqual(
				expect.objectContaining({
					id: user.id,
					externalId: user.externalId,
					schoolId: school.id,
				})
			);
		});

		describe('when no user with external id was found', () => {
			it('should fail', async () => {
				await em.nativeDelete(User, {});
				await expect(repo.findByExternalIdOrFail(user.externalId as string, system.id)).rejects.toThrow(
					EntityNotFoundError
				);
			});
		});
	});

	describe('mapEntityToDO', () => {
		it('should return a domain object', () => {
			const id = new ObjectId();
			const testEntity: User = userFactory.buildWithId(
				{
					email: 'email@email.email',
					firstName: 'firstName',
					lastName: 'lastName',
					school: schoolFactory.buildWithId(),
					ldapDn: 'ldapDn',
					externalId: 'externalId',
					language: LanguageType.DE,
					forcePasswordChange: false,
					preferences: { firstLogin: true },
				},
				id.toHexString()
			);
			const role: Role = roleFactory.buildWithId();
			testEntity.roles.add(role);
			testEntity.firstNameSearchValues = ['em'];
			testEntity.lastNameSearchValues = ['em'];
			testEntity.emailSearchValues = ['em'];
			testEntity.importHash = 'importHash';
			testEntity.outdatedSince = new Date();
			testEntity.lastLoginSystemChange = new Date();
			testEntity.previousExternalId = 'someId';

			const userDO: UserDO = repo.mapEntityToDOSpec(testEntity);

			expect(userDO).toEqual(
				expect.objectContaining({
					id: testEntity.id,
					updatedAt: testEntity.updatedAt,
					createdAt: testEntity.createdAt,
					email: testEntity.email,
					firstName: testEntity.firstName,
					lastName: testEntity.lastName,
					schoolId: testEntity.school.id,
					roleIds: [role.id],
					ldapDn: testEntity.ldapDn,
					externalId: testEntity.externalId,
					importHash: testEntity.importHash,
					firstNameSearchValues: testEntity.firstNameSearchValues,
					lastNameSearchValues: testEntity.lastNameSearchValues,
					emailSearchValues: testEntity.emailSearchValues,
					language: testEntity.language,
					forcePasswordChange: testEntity.forcePasswordChange,
					preferences: testEntity.preferences,
					outdatedSince: testEntity.outdatedSince,
					lastLoginSystemChange: testEntity.lastLoginSystemChange,
					previousExternalId: testEntity.previousExternalId,
				})
			);
		});
	});

	describe('mapDOToEntityProperties', () => {
		it('should map DO to Entity Properties', () => {
			const testDO: UserDO = new UserDO({
				id: 'testId',
				email: 'email@email.email',
				firstName: 'firstName',
				lastName: 'lastName',
				roleIds: [new ObjectId().toHexString()],
				schoolId: new ObjectId().toHexString(),
				ldapDn: 'ldapDn',
				externalId: 'externalId',
				language: LanguageType.DE,
				forcePasswordChange: false,
				preferences: { firstLogin: true },
				outdatedSince: new Date(),
				lastLoginSystemChange: new Date(),
				previousExternalId: 'someId',
			});

			const result: IUserProperties = repo.mapDOToEntityPropertiesSpec(testDO);

			expect(result).toEqual(
				expect.objectContaining({
					email: testDO.email,
					firstName: testDO.firstName,
					lastName: testDO.lastName,
					school: { id: testDO.schoolId },
					roles: [{ id: testDO.roleIds[0] }],
					ldapDn: testDO.ldapDn,
					externalId: testDO.externalId,
					language: testDO.language,
					forcePasswordChange: testDO.forcePasswordChange,
					preferences: testDO.preferences,
					outdatedSince: testDO.outdatedSince,
					lastLoginSystemChange: testDO.lastLoginSystemChange,
					previousExternalId: testDO.previousExternalId,
				})
			);
		});
	});

	describe('find', () => {
		const setupFind = async () => {
			const query: UserQuery = {
				schoolId: undefined,
				isOutdated: undefined,
				lastLoginSystemChangeGreaterThan: undefined,
<<<<<<< HEAD
				outdatedSinceEquals: undefined,
=======
>>>>>>> 992ca121
			};

			const options: IFindOptions<UserDO> = {};

			await em.nativeDelete(User, {});
			await em.nativeDelete(School, {});

			const userA: User = userFactory.buildWithId({ firstName: 'A' });
			const userB: User = userFactory.buildWithId({ firstName: 'B' });
			const userC: User = userFactory.buildWithId({ firstName: 'C' });
			const users: User[] = [userA, userB, userC];
			await em.persistAndFlush(users);

			const emFindAndCountSpy = jest.spyOn(em, 'findAndCount');

			return { query, options, users, emFindAndCountSpy };
		};

		describe('sorting', () => {
			it('should create queryOrderMap with options.order', async () => {
				const { query, options, emFindAndCountSpy } = await setupFind();
				options.order = {
					id: SortOrder.asc,
				};

				await repo.find(query, options);

				expect(emFindAndCountSpy).toHaveBeenCalledWith(
					User,
					{},
					expect.objectContaining<FindOptions<User>>({
						orderBy: expect.objectContaining<QueryOrderMap<User>>({ _id: options.order.id }) as QueryOrderMap<User>,
					})
				);
			});

			it('should create queryOrderMap with an empty object', async () => {
				const { query, options, emFindAndCountSpy } = await setupFind();
				options.order = undefined;

				await repo.find(query, options);

				expect(emFindAndCountSpy).toHaveBeenCalledWith(
					User,
					{},
					expect.objectContaining<FindOptions<User>>({
						orderBy: expect.objectContaining<QueryOrderMap<User>>({}) as QueryOrderMap<User>,
					})
				);
			});
		});

		describe('pagination', () => {
			it('should return all users when options with pagination is set to undefined', async () => {
				const { query, users } = await setupFind();

				const page: Page<UserDO> = await repo.find(query, undefined);

				expect(page.data.length).toBe(users.length);
			});

			it('should return one ltiTool when pagination has a limit of 1', async () => {
				const { query, options } = await setupFind();
				options.pagination = { limit: 1 };

				const page: Page<UserDO> = await repo.find(query, options);

				expect(page.data.length).toBe(1);
			});

			it('should return no ltiTool when pagination has a limit of 1 and skip is set to 2', async () => {
				const { query, options } = await setupFind();
				options.pagination = { limit: 1, skip: 3 };

				const page: Page<UserDO> = await repo.find(query, options);

				expect(page.data.length).toBe(0);
			});
		});

		describe('order', () => {
			it('should return users ordered by default _id when no order is specified', async () => {
				const { query, options, users } = await setupFind();

				const page: Page<UserDO> = await repo.find(query, options);

				expect(page.data[0].id).toEqual(users[0].id);
				expect(page.data[1].id).toEqual(users[1].id);
				expect(page.data[2].id).toEqual(users[2].id);
			});
		});

		describe('scope', () => {
			it('should add query to scope', async () => {
				const { options, emFindAndCountSpy } = await setupFind();
				const lastLoginSystemChangeGreaterThan: Date = new Date();
<<<<<<< HEAD
				const outdatedSinceEquals: Date = new Date();
=======
>>>>>>> 992ca121
				const query: UserQuery = {
					schoolId: 'schoolId',
					isOutdated: true,
					lastLoginSystemChangeGreaterThan,
<<<<<<< HEAD
					outdatedSinceEquals,
=======
>>>>>>> 992ca121
				};

				await repo.find(query, options);

				expect(emFindAndCountSpy).toHaveBeenCalledWith(
					User,
					{
						$and: [
							{
								school: query.schoolId,
							},
							{
								outdatedSince: {
									$exists: query.isOutdated,
								},
							},
							{
								lastLoginSystemChange: {
									$gte: query.lastLoginSystemChangeGreaterThan,
								},
							},
<<<<<<< HEAD
							{
								outdatedSince: {
									$eq: query.outdatedSinceEquals,
								},
							},
=======
>>>>>>> 992ca121
						],
					},
					expect.objectContaining<FindOptions<User>>({
						orderBy: expect.objectContaining<QueryOrderMap<User>>({}) as QueryOrderMap<User>,
					})
				);
			});
		});
	});
});<|MERGE_RESOLUTION|>--- conflicted
+++ resolved
@@ -311,10 +311,6 @@
 				schoolId: undefined,
 				isOutdated: undefined,
 				lastLoginSystemChangeGreaterThan: undefined,
-<<<<<<< HEAD
-				outdatedSinceEquals: undefined,
-=======
->>>>>>> 992ca121
 			};
 
 			const options: IFindOptions<UserDO> = {};
@@ -411,18 +407,10 @@
 			it('should add query to scope', async () => {
 				const { options, emFindAndCountSpy } = await setupFind();
 				const lastLoginSystemChangeGreaterThan: Date = new Date();
-<<<<<<< HEAD
-				const outdatedSinceEquals: Date = new Date();
-=======
->>>>>>> 992ca121
 				const query: UserQuery = {
 					schoolId: 'schoolId',
 					isOutdated: true,
 					lastLoginSystemChangeGreaterThan,
-<<<<<<< HEAD
-					outdatedSinceEquals,
-=======
->>>>>>> 992ca121
 				};
 
 				await repo.find(query, options);
@@ -444,14 +432,6 @@
 									$gte: query.lastLoginSystemChangeGreaterThan,
 								},
 							},
-<<<<<<< HEAD
-							{
-								outdatedSince: {
-									$eq: query.outdatedSinceEquals,
-								},
-							},
-=======
->>>>>>> 992ca121
 						],
 					},
 					expect.objectContaining<FindOptions<User>>({
@@ -461,4 +441,149 @@
 			});
 		});
 	});
+
+	describe('find', () => {
+		const setupFind = async () => {
+			const query: UserQuery = {
+				schoolId: undefined,
+				isOutdated: undefined,
+				lastLoginSystemChangeGreaterThan: undefined,
+				outdatedSinceEquals: undefined,
+			};
+
+			const options: IFindOptions<UserDO> = {};
+
+			await em.nativeDelete(User, {});
+			await em.nativeDelete(School, {});
+
+			const userA: User = userFactory.buildWithId({ firstName: 'A' });
+			const userB: User = userFactory.buildWithId({ firstName: 'B' });
+			const userC: User = userFactory.buildWithId({ firstName: 'C' });
+			const users: User[] = [userA, userB, userC];
+			await em.persistAndFlush(users);
+
+			const emFindAndCountSpy = jest.spyOn(em, 'findAndCount');
+
+			return { query, options, users, emFindAndCountSpy };
+		};
+
+		describe('sorting', () => {
+			it('should create queryOrderMap with options.order', async () => {
+				const { query, options, emFindAndCountSpy } = await setupFind();
+				options.order = {
+					id: SortOrder.asc,
+				};
+
+				await repo.find(query, options);
+
+				expect(emFindAndCountSpy).toHaveBeenCalledWith(
+					User,
+					{},
+					expect.objectContaining<FindOptions<User>>({
+						orderBy: expect.objectContaining<QueryOrderMap<User>>({ _id: options.order.id }) as QueryOrderMap<User>,
+					})
+				);
+			});
+
+			it('should create queryOrderMap with an empty object', async () => {
+				const { query, options, emFindAndCountSpy } = await setupFind();
+				options.order = undefined;
+
+				await repo.find(query, options);
+
+				expect(emFindAndCountSpy).toHaveBeenCalledWith(
+					User,
+					{},
+					expect.objectContaining<FindOptions<User>>({
+						orderBy: expect.objectContaining<QueryOrderMap<User>>({}) as QueryOrderMap<User>,
+					})
+				);
+			});
+		});
+
+		describe('pagination', () => {
+			it('should return all users when options with pagination is set to undefined', async () => {
+				const { query, users } = await setupFind();
+
+				const page: Page<UserDO> = await repo.find(query, undefined);
+
+				expect(page.data.length).toBe(users.length);
+			});
+
+			it('should return one ltiTool when pagination has a limit of 1', async () => {
+				const { query, options } = await setupFind();
+				options.pagination = { limit: 1 };
+
+				const page: Page<UserDO> = await repo.find(query, options);
+
+				expect(page.data.length).toBe(1);
+			});
+
+			it('should return no ltiTool when pagination has a limit of 1 and skip is set to 2', async () => {
+				const { query, options } = await setupFind();
+				options.pagination = { limit: 1, skip: 3 };
+
+				const page: Page<UserDO> = await repo.find(query, options);
+
+				expect(page.data.length).toBe(0);
+			});
+		});
+
+		describe('order', () => {
+			it('should return users ordered by default _id when no order is specified', async () => {
+				const { query, options, users } = await setupFind();
+
+				const page: Page<UserDO> = await repo.find(query, options);
+
+				expect(page.data[0].id).toEqual(users[0].id);
+				expect(page.data[1].id).toEqual(users[1].id);
+				expect(page.data[2].id).toEqual(users[2].id);
+			});
+		});
+
+		describe('scope', () => {
+			it('should add query to scope', async () => {
+				const { options, emFindAndCountSpy } = await setupFind();
+				const lastLoginSystemChangeGreaterThan: Date = new Date();
+				const outdatedSinceEquals: Date = new Date();
+				const query: UserQuery = {
+					schoolId: 'schoolId',
+					isOutdated: true,
+					lastLoginSystemChangeGreaterThan,
+					outdatedSinceEquals,
+				};
+
+				await repo.find(query, options);
+
+				expect(emFindAndCountSpy).toHaveBeenCalledWith(
+					User,
+					{
+						$and: [
+							{
+								school: query.schoolId,
+							},
+							{
+								outdatedSince: {
+									$exists: query.isOutdated,
+								},
+							},
+							{
+								lastLoginSystemChange: {
+									$gte: query.lastLoginSystemChangeGreaterThan,
+								},
+							},
+							{
+								outdatedSince: {
+									$eq: query.outdatedSinceEquals,
+								},
+							},
+						],
+					},
+					expect.objectContaining<FindOptions<User>>({
+						orderBy: expect.objectContaining<QueryOrderMap<User>>({}) as QueryOrderMap<User>,
+					})
+				);
+			});
+		});
+	});
 });