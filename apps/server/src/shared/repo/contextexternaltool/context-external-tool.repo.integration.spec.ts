--- conflicted
+++ resolved
@@ -170,24 +170,25 @@
 		describe('when matches found for schoolToolId', () => {
 			it('should return correct results', async () => {
 				const { schoolExternalTool1 } = await setup();
-<<<<<<< HEAD
-
-				const query: ContextExternalToolQuery = {
-					schoolToolId: schoolExternalTool1.id,
-				};
-=======
 				const query: ContextExternalToolDO = contextExternalToolDOFactory
 					.withSchoolExternalToolRef(schoolExternalTool1.id, schoolExternalTool1.school.id)
 					.build({ contextId: undefined });
->>>>>>> a7da1d0d
 
 				const result: ContextExternalToolDO[] = await repo.find(query);
 
 				expect(result[0].schoolToolRef.schoolToolId).toEqual(schoolExternalTool1.id);
 			});
-		});
-
-<<<<<<< HEAD
+
+			it('should return all dos', async () => {
+				await setup();
+				const query: ContextExternalToolQuery = {};
+
+				const result: ContextExternalToolDO[] = await repo.find(query);
+
+				expect(result.length).toBeGreaterThan(0);
+			});
+		});
+
 		describe('when matches found for contextId', () => {
 			it('should return correct results ', async () => {
 				const { contextExternalTool1 } = await setup();
@@ -195,11 +196,6 @@
 				const query: ContextExternalToolQuery = {
 					contextId: contextExternalTool1.contextId,
 				};
-=======
-			it('should return all dos', async () => {
-				await setup();
-				const query: ContextExternalToolQuery = {};
->>>>>>> a7da1d0d
 
 				const result: ContextExternalToolDO[] = await repo.find(query);
 
@@ -207,7 +203,6 @@
 			});
 		});
 
-<<<<<<< HEAD
 		describe('when matches found for contextType', () => {
 			it('should return correct results when matches found for contextType', async () => {
 				await setup();
@@ -215,27 +210,12 @@
 				const query: ContextExternalToolQuery = {
 					contextType: ToolContextType.COURSE,
 				};
-=======
-			describe('when schoolToolId and contextId is set', () => {
-				it('should return a do', async () => {
-					const { schoolExternalTool1, contextExternalTool1 } = await setup();
-					const query: ContextExternalToolDO = contextExternalToolDOFactory
-						.withSchoolExternalToolRef(schoolExternalTool1.id, schoolExternalTool1.school.id)
-						.build({ contextId: contextExternalTool1.contextId });
-
-					const result: ContextExternalToolDO[] = await repo.find(query);
-
-					expect(result[0].schoolToolRef.schoolToolId).toEqual(schoolExternalTool1.id);
-					expect(result[0].contextId).toEqual(contextExternalTool1.contextId);
-				});
-
 				it('should return all dos', async () => {
 					const { contextExternalTool1 } = await setup();
 					const query: ContextExternalToolQuery = {
 						schoolToolRef: { schoolToolId: contextExternalTool1.schoolTool.id },
 						contextId: contextExternalTool1.contextId,
 					};
->>>>>>> a7da1d0d
 
 				const result: ContextExternalToolDO[] = await repo.find(query);
 
@@ -251,15 +231,12 @@
 					contextType: ToolContextType.COURSE,
 				};
 
-<<<<<<< HEAD
-				const result: ContextExternalToolDO[] = await repo.find(query);
-=======
 			it('should throw error ', async () => {
 				const { schoolExternalTool, unknownContextExternalTool } = await contextSetup();
 				const query: ContextExternalToolDO = contextExternalToolDOFactory
 					.withSchoolExternalToolRef(schoolExternalTool.id, 'schoolId')
 					.build({ contextId: unknownContextExternalTool.contextId });
->>>>>>> a7da1d0d
+				const result: ContextExternalToolDO[] = await repo.find(query);
 
 				expect(result).toEqual([]);
 			});
