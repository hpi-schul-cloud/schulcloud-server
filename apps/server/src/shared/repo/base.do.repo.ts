import { EntityName, FilterQuery } from '@mikro-orm/core';
import { EntityManager } from '@mikro-orm/mongodb';
import { Injectable } from '@nestjs/common';
import { BaseDO, BaseEntity, baseEntityProperties, EntityId, IBaseEntityProps } from '@shared/domain';
import { Logger } from '@src/core/logger';

export type EntityProperties<P> = P & IBaseEntityProps;

@Injectable()
export abstract class BaseDORepo<DO extends BaseDO, E extends BaseEntity, P> {
	constructor(protected readonly _em: EntityManager, protected readonly logger: Logger) {}

	abstract get entityName(): EntityName<E>;

	abstract entityFactory(props: P): E;

	protected abstract mapEntityToDO(entity: E): DO;

	protected abstract mapDOToEntityProperties(entityDO: DO): EntityProperties<P>;

	async save(entityDo: DO): Promise<DO> {
		const savedDos: DO[] = await this.saveAll([entityDo]);
		return savedDos[0];
	}

	async saveAll(entityDos: DO[]): Promise<DO[]> {
		const promises: Promise<E>[] = entityDos.map(async (domainObject: DO): Promise<E> => {
			let entity: E;
			if (!domainObject.id) {
				entity = this.createEntity(domainObject);
			} else {
				entity = await this.updateEntity(domainObject);
			}
			return entity;
		});

		const entities: E[] = await Promise.all(promises);
		await this._em.persistAndFlush(entities);

		const savedDos: DO[] = entities.map((entity) => this.mapEntityToDO(entity));
		return savedDos;
	}

<<<<<<< HEAD
	async saveAll(entityDos: T[]): Promise<T[]> {
		const entities: E[] = await Promise.all(
			entityDos.map(async (d) => {
				const entityProps: EntityProperties<P> = this.mapDOToEntityWithId(d);
				const newEntity: E = this.entityFactory(this.getConstructor(), entityProps);

				const entity: E = await this._em
					.findOneOrFail(this.entityName, d.id as FilterQuery<E>)
					.then((fetchedEntity: E) => {
						// Ignore base entity properties when updating entity
						const wrapped: EntityDTO<E> = wrap(newEntity).toObject(baseEntityProperties);

						this.logger.debug(`Update entity with id ${fetchedEntity.id}`);
						return Object.assign(fetchedEntity, wrapped) as E;
					})
					.catch(() => {
						this.logger.debug(`Created new entity`);
						return this._em.create(this.entityName, newEntity);
					});

				return entity;
			})
		);
=======
	private createEntity(domainObject: DO): E {
		const newEntity: E = this.createNewEntityFromDO(domainObject);
>>>>>>> 75b8d340

		const created: E = this._em.create(this.entityName, newEntity);
		this.logger.debug(`Created new entity with id ${created.id}`);
		return created;
	}

	private async updateEntity(domainObject: DO): Promise<E> {
		const newEntity: E = this.createNewEntityFromDO(domainObject);

		this.removeProtectedEntityFields(newEntity);

<<<<<<< HEAD
		const savedDos: T[] = entities.map((entity) => this.mapEntityToDO(entity));
		return savedDos;
	}

	async save(entityDo: T): Promise<T> {
		const savedDos: T[] = await this.saveAll([entityDo]);
		return savedDos[0];
	}

	// TODO: est
	async deleteById(id: EntityId): Promise<void> {
		await this._em.nativeDelete(this.entityName, id as FilterQuery<E>);
=======
		const fetchedEntity: E = await this._em.findOneOrFail(this.entityName, {
			id: domainObject.id,
		} as FilterQuery<E>);
		const updated: E = this._em.assign(fetchedEntity, newEntity);
		this.logger.debug(`Updated entity with id ${updated.id}`);
		return updated;
>>>>>>> 75b8d340
	}

	private createNewEntityFromDO(domainObject: DO) {
		const entityProps: EntityProperties<P> = this.mapDOToEntityProperties(domainObject);
		const newEntity: E = this.entityFactory(entityProps);
		return newEntity;
	}

	/**
	 * Ignore base entity properties when updating entity
	 */
	private removeProtectedEntityFields(entity: E) {
		Object.keys(entity).forEach((key) => {
			if (baseEntityProperties.includes(key)) {
				delete entity[key];
			}
		});
	}

	async deleteById(id: string | string[]): Promise<number> {
		const ids: string[] = Array.isArray(id) ? id : [id];

		let total = 0;
		const promises: Promise<void>[] = ids.map(async (entityId: string): Promise<void> => {
			const deleted: number = await this.deleteEntityById(entityId);
			total += deleted;
		});

		await Promise.all(promises);
		return total;
	}

	private deleteEntityById(id: string): Promise<number> {
		const promise: Promise<number> = this._em.nativeDelete(this.entityName, { id } as FilterQuery<E>);
		return promise;
	}

	async findById(id: EntityId): Promise<DO> {
		const entity: E = await this._em.findOneOrFail(this.entityName, { id } as FilterQuery<E>);
		return this.mapEntityToDO(entity);
	}
}<|MERGE_RESOLUTION|>--- conflicted
+++ resolved
@@ -41,34 +41,8 @@
 		return savedDos;
 	}
 
-<<<<<<< HEAD
-	async saveAll(entityDos: T[]): Promise<T[]> {
-		const entities: E[] = await Promise.all(
-			entityDos.map(async (d) => {
-				const entityProps: EntityProperties<P> = this.mapDOToEntityWithId(d);
-				const newEntity: E = this.entityFactory(this.getConstructor(), entityProps);
-
-				const entity: E = await this._em
-					.findOneOrFail(this.entityName, d.id as FilterQuery<E>)
-					.then((fetchedEntity: E) => {
-						// Ignore base entity properties when updating entity
-						const wrapped: EntityDTO<E> = wrap(newEntity).toObject(baseEntityProperties);
-
-						this.logger.debug(`Update entity with id ${fetchedEntity.id}`);
-						return Object.assign(fetchedEntity, wrapped) as E;
-					})
-					.catch(() => {
-						this.logger.debug(`Created new entity`);
-						return this._em.create(this.entityName, newEntity);
-					});
-
-				return entity;
-			})
-		);
-=======
 	private createEntity(domainObject: DO): E {
 		const newEntity: E = this.createNewEntityFromDO(domainObject);
->>>>>>> 75b8d340
 
 		const created: E = this._em.create(this.entityName, newEntity);
 		this.logger.debug(`Created new entity with id ${created.id}`);
@@ -80,27 +54,12 @@
 
 		this.removeProtectedEntityFields(newEntity);
 
-<<<<<<< HEAD
-		const savedDos: T[] = entities.map((entity) => this.mapEntityToDO(entity));
-		return savedDos;
-	}
-
-	async save(entityDo: T): Promise<T> {
-		const savedDos: T[] = await this.saveAll([entityDo]);
-		return savedDos[0];
-	}
-
-	// TODO: est
-	async deleteById(id: EntityId): Promise<void> {
-		await this._em.nativeDelete(this.entityName, id as FilterQuery<E>);
-=======
 		const fetchedEntity: E = await this._em.findOneOrFail(this.entityName, {
 			id: domainObject.id,
 		} as FilterQuery<E>);
 		const updated: E = this._em.assign(fetchedEntity, newEntity);
 		this.logger.debug(`Updated entity with id ${updated.id}`);
 		return updated;
->>>>>>> 75b8d340
 	}
 
 	private createNewEntityFromDO(domainObject: DO) {
