--- conflicted
+++ resolved
@@ -41,19 +41,9 @@
 
 		const { entityName } = this;
 
-<<<<<<< HEAD
-		const fetchedEntity: E = await this._em.findOneOrFail(this.entityName, {
-			id: domainObject.id,
-		} as FilterQuery<E>);
-		const updated: E = this._em.assign(fetchedEntity, newEntity, { updateByPrimaryKey: false });
-		this.logger.debug(`Updated entity with id ${updated.id}`);
-		return updated;
-	}
-=======
 		const existingEntity = domainObject.id
 			? await this._em.findOneOrFail(entityName, { id: domainObject.id } as FilterQuery<E>)
 			: undefined;
->>>>>>> cac8426d
 
 		const persistedEntity = existingEntity
 			? this._em.assign(existingEntity, entityData)
