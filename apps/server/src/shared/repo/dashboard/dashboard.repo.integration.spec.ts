--- conflicted
+++ resolved
@@ -1,6 +1,5 @@
 import { EntityManager, ObjectId } from '@mikro-orm/mongodb';
 import { Test, TestingModule } from '@nestjs/testing';
-<<<<<<< HEAD
 import {
 	Course,
 	CourseGroup,
@@ -10,10 +9,7 @@
 	GridElement,
 	User,
 } from '@shared/domain/entity';
-=======
-import { DashboardEntity, DashboardGridElementModel, GridElement } from '@shared/domain/entity';
 import { MongoMemoryDatabaseModule } from '@testing/database';
->>>>>>> 396fa329
 import { courseFactory } from '@testing/factory/course.factory';
 import { userFactory } from '@testing/factory/user.factory';
 import { DashboardModelMapper } from './dashboard.model.mapper';
