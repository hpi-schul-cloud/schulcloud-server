--- conflicted
+++ resolved
@@ -20,19 +20,13 @@
 		return this.mapEntityToDO(entity);
 	}
 
-<<<<<<< HEAD
-	async findByOauthClientIdAndIsLocal(oAuthClientId: string): Promise<LtiToolDO> {
-		const entity = await this._em.findOneOrFail(LtiTool, { oAuthClientId, isLocal: true });
-=======
 	async findByOauthClientId(oAuthClientId: string): Promise<LtiToolDO> {
 		const entity = await this._em.findOneOrFail(LtiTool, { oAuthClientId });
-
 		return this.mapEntityToDO(entity);
 	}
 
 	async findByClientIdAndIsLocal(oAuthClientId: string, isLocal: boolean): Promise<LtiToolDO> {
 		const entity = await this._em.findOneOrFail(LtiTool, { oAuthClientId, isLocal });
->>>>>>> f6960971
 		return this.mapEntityToDO(entity);
 	}
 
@@ -43,10 +37,7 @@
 			updatedAt: entity.updatedAt,
 			name: entity.name,
 			oAuthClientId: entity.oAuthClientId,
-<<<<<<< HEAD
-=======
 			secret: entity.secret,
->>>>>>> f6960971
 			isLocal: entity.isLocal,
 		});
 	}
@@ -56,10 +47,7 @@
 			id: entityDO.id,
 			name: entityDO.name,
 			oAuthClientId: entityDO.oAuthClientId,
-<<<<<<< HEAD
-=======
 			secret: entityDO.secret,
->>>>>>> f6960971
 			isLocal: entityDO.isLocal,
 		};
 	}
