import { Injectable } from '@nestjs/common';
import { BaseDORepo, EntityProperties } from '@shared/repo/base.do.repo';
import { EntityName } from '@mikro-orm/core';
import { LtiToolDO } from '@shared/domain/domainobject/ltitool.do';
import { ILtiToolProperties, LtiTool } from '@shared/domain/index';

@Injectable()
export class LtiToolRepo extends BaseDORepo<LtiToolDO, LtiTool, ILtiToolProperties> {
	get entityName(): EntityName<LtiTool> {
		return LtiTool;
	}

	getConstructor(): { new (I): LtiTool } {
		return LtiTool;
	}

	async findByName(name: string): Promise<LtiToolDO> {
		const entity = await this._em.findOneOrFail(LtiTool, { name });

		return this.mapEntityToDO(entity);
	}

<<<<<<< HEAD
	async findByClientIdAndIsLocal(oAuthClientId: string, isLocal: boolean): Promise<LtiToolDO> {
		const entity = await this._em.findOneOrFail(LtiTool, { oAuthClientId, isLocal });
=======
	async findByOauthClientId(oAuthClientId: string): Promise<LtiToolDO> {
		const entity = await this._em.findOneOrFail(LtiTool, { oAuthClientId });

>>>>>>> e01a2baa
		return this.mapEntityToDO(entity);
	}

	protected mapEntityToDO(entity: LtiTool): LtiToolDO {
		return new LtiToolDO({
			id: entity.id,
			createdAt: entity.createdAt,
			updatedAt: entity.updatedAt,
			name: entity.name,
			oAuthClientId: entity.oAuthClientId,
<<<<<<< HEAD
			isLocal: entity.isLocal,
=======
			secret: entity.secret,
>>>>>>> e01a2baa
		});
	}

	protected mapDOToEntity(entityDO: LtiToolDO): EntityProperties<LtiToolDO> {
		return {
			id: entityDO.id,
			name: entityDO.name,
			oAuthClientId: entityDO.oAuthClientId,
<<<<<<< HEAD
			isLocal: entityDO.isLocal,
=======
			secret: entityDO.secret,
>>>>>>> e01a2baa
		};
	}
}<|MERGE_RESOLUTION|>--- conflicted
+++ resolved
@@ -20,14 +20,14 @@
 		return this.mapEntityToDO(entity);
 	}
 
-<<<<<<< HEAD
-	async findByClientIdAndIsLocal(oAuthClientId: string, isLocal: boolean): Promise<LtiToolDO> {
-		const entity = await this._em.findOneOrFail(LtiTool, { oAuthClientId, isLocal });
-=======
 	async findByOauthClientId(oAuthClientId: string): Promise<LtiToolDO> {
 		const entity = await this._em.findOneOrFail(LtiTool, { oAuthClientId });
 
->>>>>>> e01a2baa
+		return this.mapEntityToDO(entity);
+	}
+
+	async findByClientIdAndIsLocal(oAuthClientId: string, isLocal: boolean): Promise<LtiToolDO> {
+		const entity = await this._em.findOneOrFail(LtiTool, { oAuthClientId, isLocal });
 		return this.mapEntityToDO(entity);
 	}
 
@@ -38,11 +38,8 @@
 			updatedAt: entity.updatedAt,
 			name: entity.name,
 			oAuthClientId: entity.oAuthClientId,
-<<<<<<< HEAD
+			secret: entity.secret,
 			isLocal: entity.isLocal,
-=======
-			secret: entity.secret,
->>>>>>> e01a2baa
 		});
 	}
 
@@ -51,11 +48,8 @@
 			id: entityDO.id,
 			name: entityDO.name,
 			oAuthClientId: entityDO.oAuthClientId,
-<<<<<<< HEAD
+			secret: entityDO.secret,
 			isLocal: entityDO.isLocal,
-=======
-			secret: entityDO.secret,
->>>>>>> e01a2baa
 		};
 	}
 }