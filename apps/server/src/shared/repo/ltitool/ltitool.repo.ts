import { Injectable } from '@nestjs/common';
import { BaseDORepo, EntityProperties } from '@shared/repo/base.do.repo';
import { EntityName } from '@mikro-orm/core';
import { LtiToolDO } from '@shared/domain/domainobject/ltitool.do';
import { ILtiToolProperties, LtiTool, LtiPrivacyPermission } from '@shared/domain';

@Injectable()
export class LtiToolRepo extends BaseDORepo<LtiToolDO, LtiTool, ILtiToolProperties> {
	get entityName(): EntityName<LtiTool> {
		return LtiTool;
	}

	entityFactory(props: ILtiToolProperties): LtiTool {
		return new LtiTool(props);
	}

	async findByName(name: string): Promise<LtiToolDO> {
		const entity = await this._em.findOneOrFail(LtiTool, { name });

		return this.mapEntityToDO(entity);
	}

	async findByOauthClientId(oAuthClientId: string): Promise<LtiToolDO> {
		const entity = await this._em.findOneOrFail(LtiTool, { oAuthClientId });
		return this.mapEntityToDO(entity);
	}

	async findByClientIdAndIsLocal(oAuthClientId: string, isLocal: boolean): Promise<LtiToolDO> {
		const entity = await this._em.findOneOrFail(LtiTool, { oAuthClientId, isLocal });
		return this.mapEntityToDO(entity);
	}

	protected mapEntityToDO(entity: LtiTool): LtiToolDO {
		return new LtiToolDO({
			id: entity.id,
			createdAt: entity.createdAt,
			updatedAt: entity.updatedAt,
			name: entity.name,
			url: entity.url,
			key: entity.key,
			secret: entity.secret,
			logo_url: entity.logo_url,
			lti_message_type: entity.lti_message_type,
			lti_version: entity.lti_version,
			resource_link_id: entity.resource_link_id,
<<<<<<< HEAD
			roles: entity.roles,
			privacy_permission: entity.privacy_permission,
=======
			roles: entity.roles || [],
			privacy_permission: entity.privacy_permission || LtiPrivacyPermission.ANONYMOUS,
>>>>>>> 75b8d340
			customs: entity.customs,
			isTemplate: entity.isTemplate,
			isLocal: entity.isLocal,
			originToolId: entity.originToolId,
			oAuthClientId: entity.oAuthClientId,
			friendlyUrl: entity.friendlyUrl,
			skipConsent: entity.skipConsent,
			openNewTab: entity.openNewTab,
			frontchannel_logout_uri: entity.frontchannel_logout_uri,
			isHidden: entity.isHidden,
		});
	}

<<<<<<< HEAD
	protected mapDOToEntity(entityDO: LtiToolDO): EntityProperties<ILtiToolProperties> {
=======
	protected mapDOToEntityProperties(entityDO: LtiToolDO): EntityProperties<ILtiToolProperties> {
>>>>>>> 75b8d340
		return {
			id: entityDO.id,
			name: entityDO.name,
			url: entityDO.url,
			key: entityDO.key,
			secret: entityDO.secret,
			logo_url: entityDO.logo_url,
			lti_message_type: entityDO.lti_message_type,
			lti_version: entityDO.lti_version,
			resource_link_id: entityDO.resource_link_id,
			roles: entityDO.roles,
			privacy_permission: entityDO.privacy_permission,
			customs: entityDO.customs,
			isTemplate: entityDO.isTemplate,
			isLocal: entityDO.isLocal,
			originToolId: entityDO.originToolId,
			oAuthClientId: entityDO.oAuthClientId,
			friendlyUrl: entityDO.friendlyUrl,
			skipConsent: entityDO.skipConsent,
			openNewTab: entityDO.openNewTab,
			frontchannel_logout_uri: entityDO.frontchannel_logout_uri,
			isHidden: entityDO.isHidden,
		};
	}
}<|MERGE_RESOLUTION|>--- conflicted
+++ resolved
@@ -43,13 +43,8 @@
 			lti_message_type: entity.lti_message_type,
 			lti_version: entity.lti_version,
 			resource_link_id: entity.resource_link_id,
-<<<<<<< HEAD
-			roles: entity.roles,
-			privacy_permission: entity.privacy_permission,
-=======
 			roles: entity.roles || [],
 			privacy_permission: entity.privacy_permission || LtiPrivacyPermission.ANONYMOUS,
->>>>>>> 75b8d340
 			customs: entity.customs,
 			isTemplate: entity.isTemplate,
 			isLocal: entity.isLocal,
@@ -63,11 +58,7 @@
 		});
 	}
 
-<<<<<<< HEAD
-	protected mapDOToEntity(entityDO: LtiToolDO): EntityProperties<ILtiToolProperties> {
-=======
 	protected mapDOToEntityProperties(entityDO: LtiToolDO): EntityProperties<ILtiToolProperties> {
->>>>>>> 75b8d340
 		return {
 			id: entityDO.id,
 			name: entityDO.name,
