import { EntityProperties } from '@shared/repo';
import { EntityManager } from '@mikro-orm/mongodb';
import { Test, TestingModule } from '@nestjs/testing';
import { MongoMemoryDatabaseModule } from '@shared/infra/database';
import { cleanupCollections } from '@shared/testing';
import { createMock } from '@golevelup/ts-jest';
import { Logger } from '@src/core/logger';
import { NotFoundError } from '@mikro-orm/core';
import { ILtiToolProperties, LtiTool } from '@shared/domain';
import { LtiPrivacyPermission, LtiRoleType } from '@shared/domain/entity/ltitool.entity';
import { LtiToolDO } from '@shared/domain/domainobject/ltitool.do';
import { LtiToolRepo } from '@shared/repo/ltitool/ltitool.repo';
import { ltiToolFactory } from '@shared/testing/factory/ltitool.factory';

class LtiToolRepoSpec extends LtiToolRepo {
	mapEntityToDOSpec(entity: LtiTool): LtiToolDO {
		return super.mapEntityToDO(entity);
	}

	mapDOToEntityPropertiesSpec(entityDO: LtiToolDO): EntityProperties<ILtiToolProperties> {
		return super.mapDOToEntityProperties(entityDO);
	}
}

describe('LtiTool Repo', () => {
	let module: TestingModule;
	let repo: LtiToolRepoSpec;
	let em: EntityManager;

	beforeAll(async () => {
		module = await Test.createTestingModule({
			imports: [MongoMemoryDatabaseModule.forRoot()],
			providers: [
				LtiToolRepoSpec,
				{
					provide: Logger,
					useValue: createMock<Logger>(),
				},
			],
		}).compile();
		repo = module.get(LtiToolRepoSpec);
		em = module.get(EntityManager);
	});

	afterAll(async () => {
		await module.close();
	});

	afterEach(async () => {
		await cleanupCollections(em);
	});

	it('should be defined', () => {
		expect(repo).toBeDefined();
		expect(typeof repo.findById).toEqual('function');
	});

	it('should implement entityName getter', () => {
		expect(repo.entityName).toBe(LtiTool);
	});

	describe('entityFactory', () => {
		const props: ILtiToolProperties = {
			name: 'toolName',
			oAuthClientId: 'clientId',
			secret: 'secret',
			isLocal: true,
			customs: [],
			isHidden: false,
			isTemplate: false,
			key: 'key',
			openNewTab: false,
			originToolId: undefined,
			privacy_permission: LtiPrivacyPermission.NAME,
			roles: [LtiRoleType.INSTRUCTOR, LtiRoleType.LEARNER],
			url: 'url',
			friendlyUrl: 'friendlyUrl',
			frontchannel_logout_uri: 'frontchannel_logout_uri',
		};

		it('should return new entity of type LtiTool', () => {
			const result: LtiTool = repo.entityFactory(props);

			expect(result).toBeInstanceOf(LtiTool);
		});

		it('should return new entity with values from properties', () => {
			const result: LtiTool = repo.entityFactory(props);

			expect(result).toEqual(expect.objectContaining(props));
		});
	});

	describe('findByUserAndTool', () => {
		it('should find a ltitool by userId and toolId', async () => {
			const entity: LtiTool = ltiToolFactory.buildWithId();
			await em.persistAndFlush(entity);

			const result = await repo.findByName(entity.name);

			expect(result.id).toEqual(entity.id);
		});

		it('should throw an error if the ltitool was not found', async () => {
			const entity: LtiTool = ltiToolFactory.buildWithId();
			await expect(repo.findByName(entity.name)).rejects.toThrow(NotFoundError);
		});
	});

	describe('findByClientIdAndIsLocal', () => {
		it('should find a ltiTool by clientId and local flag', async () => {
			const entity: LtiTool = ltiToolFactory.buildWithId();
			await em.persistAndFlush(entity);

			const result = await repo.findByClientIdAndIsLocal(entity.oAuthClientId as string, entity.isLocal as boolean);

			expect(result.id).toEqual(entity.id);
			expect(result.oAuthClientId).toEqual(entity.oAuthClientId);
			expect(result.isLocal).toEqual(entity.isLocal);
		});

		it('should not find a ltiTool by clientId and the local flag is false', async () => {
			const entity: LtiTool = ltiToolFactory.withLocal(false).buildWithId();
			await em.persistAndFlush(entity);

			const result = await repo.findByClientIdAndIsLocal(entity.oAuthClientId as string, entity.isLocal as boolean);

			expect(result.isLocal).toEqual(entity.isLocal);
		});

		it('should throw an error if the ltitool was not found', async () => {
			const entity: LtiTool = ltiToolFactory.buildWithId();
			await expect(repo.findByName(entity.name)).rejects.toThrow(NotFoundError);
		});
	});

	describe('findByOauthClientId', () => {
		it('should find a tool with the oAuthClientId', async () => {
			const oAuthClientId = 'clientId';
			const entity: LtiTool = ltiToolFactory.withOauthClientId(oAuthClientId).buildWithId();
			await em.persistAndFlush(entity);

			const result = await repo.findByOauthClientId(oAuthClientId);

			expect(result.oAuthClientId).toEqual(oAuthClientId);
		});

		it('should throw an error if the tool was not found', async () => {
			const oAuthClientId = 'NoExistingTool';

			await expect(repo.findByOauthClientId(oAuthClientId)).rejects.toThrow(NotFoundError);
		});
	});

	describe('mapEntityToDO', () => {
		it('should return a domain object', () => {
<<<<<<< HEAD
			const testEntity: LtiTool = ltiToolFactory.buildWithId();
=======
			const testEntity = ltiToolFactory.buildWithId();
>>>>>>> 25eeebb5

			const ltiToolDO: LtiToolDO = repo.mapEntityToDOSpec(testEntity);

			expect(testEntity).toEqual(expect.objectContaining(ltiToolDO));
		});
	});

	describe('mapDOToEntityProperties', () => {
		it('should map DO to Entity Properties', () => {
			const testDO: LtiToolDO = new LtiToolDO({
				id: 'testId',
				updatedAt: new Date('2022-07-20'),
				createdAt: new Date('2022-07-20'),
				name: 'toolName',
				oAuthClientId: 'clientId',
				secret: 'secret',
				isLocal: true,
				customs: [],
				isHidden: false,
				isTemplate: false,
				key: 'key',
				openNewTab: false,
				originToolId: undefined,
				privacy_permission: LtiPrivacyPermission.NAME,
				roles: [LtiRoleType.INSTRUCTOR, LtiRoleType.LEARNER],
				url: 'url',
				friendlyUrl: 'friendlyUrl',
				frontchannel_logout_uri: 'frontchannel_logout_uri',
			});

			const result: EntityProperties<ILtiToolProperties> = repo.mapDOToEntityPropertiesSpec(testDO);

			expect(testDO).toEqual(expect.objectContaining(result));
		});
	});
});<|MERGE_RESOLUTION|>--- conflicted
+++ resolved
@@ -154,11 +154,7 @@
 
 	describe('mapEntityToDO', () => {
 		it('should return a domain object', () => {
-<<<<<<< HEAD
-			const testEntity: LtiTool = ltiToolFactory.buildWithId();
-=======
 			const testEntity = ltiToolFactory.buildWithId();
->>>>>>> 25eeebb5
 
 			const ltiToolDO: LtiToolDO = repo.mapEntityToDOSpec(testEntity);
 
