--- conflicted
+++ resolved
@@ -62,31 +62,11 @@
 		expect(repo.getConstructor()).toBe(LtiTool);
 	});
 
-<<<<<<< HEAD
-	describe('findByOauthClientIdAndIsLocal', () => {
-		it('should find a tool with the oAuthClientId', async () => {
-			// Arrange
-			const oAuthClientId = 'clientId';
-			const entity: LtiTool = ltiToolFactory.withOauthClientId(oAuthClientId).withLocal(true).buildWithId();
-=======
 	describe('findByUserAndTool', () => {
 		it('should find a ltitool by userId and toolId', async () => {
 			const entity: LtiTool = ltiToolFactory.buildWithId();
->>>>>>> f6960971
 			await em.persistAndFlush(entity);
-			const result = await repo.findByOauthClientIdAndIsLocal(oAuthClientId);
 
-<<<<<<< HEAD
-			expect(result.oAuthClientId).toEqual(oAuthClientId);
-		});
-
-		it('should throw an error if the tool was not found', async () => {
-			// Arrange
-			const oAuthClientId = 'NoExistingTool';
-
-			// Act & Assert
-			await expect(repo.findByOauthClientIdAndIsLocal(oAuthClientId)).rejects.toThrow(NotFoundError);
-=======
 			const result = await repo.findByName(entity.name);
 
 			expect(result.id).toEqual(entity.id);
@@ -95,7 +75,6 @@
 		it('should throw an error if the ltitool was not found', async () => {
 			const entity: LtiTool = ltiToolFactory.buildWithId();
 			await expect(repo.findByName(entity.name)).rejects.toThrow(NotFoundError);
->>>>>>> f6960971
 		});
 	});
 
