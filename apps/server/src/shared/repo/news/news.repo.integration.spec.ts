import { NotFoundError } from '@mikro-orm/core';
import { EntityManager, ObjectId } from '@mikro-orm/mongodb';
<<<<<<< HEAD
import { CourseEntity, CourseGroupEntity } from '@modules/course/repo';
=======
import { userFactory } from '@modules/user/testing';
>>>>>>> fba446b6
import { Test, TestingModule } from '@nestjs/testing';
import { CourseNews, News, SchoolNews, TeamEntity, TeamNews } from '@shared/domain/entity';
import { SortOrder } from '@shared/domain/interface';
import { NewsTargetModel } from '@shared/domain/types';
import { cleanupCollections } from '@testing/cleanup-collections';
import { MongoMemoryDatabaseModule } from '@testing/database';
import {
	courseNewsFactory,
	courseUnpublishedNewsFactory,
	schoolNewsFactory,
	schoolUnpublishedNewsFactory,
	teamNewsFactory,
	teamUnpublishedNewsFactory,
} from '@testing/factory/news.factory';
import { NewsRepo } from './news.repo';

describe('NewsRepo', () => {
	let repo: NewsRepo;
	let em: EntityManager;
	let module: TestingModule;

	beforeAll(async () => {
		module = await Test.createTestingModule({
			imports: [
				MongoMemoryDatabaseModule.forRoot({
					entities: [News, TeamEntity, CourseEntity, CourseGroupEntity, CourseNews, SchoolNews, TeamNews],
				}),
			],
			providers: [NewsRepo],
		}).compile();

		repo = module.get(NewsRepo);
		em = module.get(EntityManager);
	});

	afterAll(async () => {
		await module.close();
	});

	afterEach(async () => {
		await cleanupCollections(em);
	});

	describe('defined', () => {
		it('repo should be defined', () => {
			expect(repo).toBeDefined();
		});

		it('entity manager should be defined', () => {
			expect(em).toBeDefined();
		});

		it('should implement entityName getter', () => {
			expect(repo.entityName).toBe(News);
		});
	});

	// TODO: Die folgenden Tests testen keine Repo-Methoden, sondern nur den EntityManager. Können die entfernt werden?
	describe('entity persistence', () => {
		it('should persist course news', async () => {
			const news = courseNewsFactory.build();

			await em.persistAndFlush(news);
			em.clear();

			const result = await em.findOneOrFail(News, {
				targetModel: NewsTargetModel.Course,
				target: news.target.id,
			});
			expect(result).toBeDefined();
			expect(result.targetModel).toEqual(news.targetModel);
			expect(result.target.id).toEqual(news.target.id);
		});

		it('should persist team news', async () => {
			const news = teamNewsFactory.build();

			await em.persistAndFlush(news);
			em.clear();

			const result = await em.findOneOrFail(News, {
				targetModel: NewsTargetModel.Team,
				target: news.target.id,
			});
			expect(result).toBeDefined();
			expect(result.targetModel).toEqual(news.targetModel);
			expect(result.target.id).toEqual(news.target.id);
		});

		it('should persist school news', async () => {
			const news = schoolNewsFactory.build();
			await em.persistAndFlush(news);
			em.clear();

			const result = await em.findOneOrFail(News, {
				targetModel: NewsTargetModel.School,
				target: news.target.id,
			});
			expect(result).toBeDefined();
			expect(result.targetModel).toEqual(news.targetModel);
			expect(result.target.id).toEqual(news.target.id);
		});
		it('should persist unpublished course news', async () => {
			const news = courseUnpublishedNewsFactory.build();

			await em.persistAndFlush(news);
			em.clear();

			const result = await em.findOneOrFail(News, {
				targetModel: NewsTargetModel.Course,
				target: news.target.id,
			});
			expect(result).toBeDefined();
			expect(result.targetModel).toEqual(news.targetModel);
			expect(result.target.id).toEqual(news.target.id);
		});

		it('should persist unpublished team news', async () => {
			const news = teamUnpublishedNewsFactory.build();

			await em.persistAndFlush(news);
			em.clear();

			const result = await em.findOneOrFail(News, {
				targetModel: NewsTargetModel.Team,
				target: news.target.id,
			});
			expect(result).toBeDefined();
			expect(result.targetModel).toEqual(news.targetModel);
			expect(result.target.id).toEqual(news.target.id);
		});

		it('should persist unpublished school news', async () => {
			const news = schoolUnpublishedNewsFactory.build();
			await em.persistAndFlush(news);
			em.clear();

			const result = await em.findOneOrFail(News, {
				targetModel: NewsTargetModel.School,
				target: news.target.id,
			});
			expect(result).toBeDefined();
			expect(result.targetModel).toEqual(news.targetModel);
			expect(result.target.id).toEqual(news.target.id);
		});
	});

	describe('findAll', () => {
		it('should return news for targets', async () => {
			const news = courseNewsFactory.build();
			await em.persistAndFlush(news);
			em.clear();

			const target = {
				targetModel: NewsTargetModel.Course,
				targetIds: [news.target.id],
			};
			const pagination = { skip: 0, limit: 20 };

			const [result, count] = await repo.findAllPublished([target], { pagination });

			expect(count).toBeGreaterThanOrEqual(result.length);
			expect(result.length).toEqual(1);
			expect(result[0].id).toEqual(news.id);
		});

		it('should return news for school', async () => {
			const news = schoolNewsFactory.build();
			await em.persistAndFlush(news);
			em.clear();

			const pagination = { skip: 0, limit: 20 };
			const target = {
				targetModel: NewsTargetModel.School,
				targetIds: [news.target.id],
			};
			const [result, count] = await repo.findAllPublished([target], { pagination });
			expect(count).toBeGreaterThanOrEqual(result.length);
			expect(result.length).toEqual(1);
			expect(result[0].id).toEqual(news.id);
		});

		it('should return news for given target', async () => {
			const news = courseNewsFactory.build();
			await em.persistAndFlush(news);
			em.clear();

			const target = {
				targetModel: NewsTargetModel.Course,
				targetIds: [news.target.id],
			};
			const pagination = { skip: 0, limit: 20 };
			const [result, count] = await repo.findAllPublished([target], { pagination });
			expect(count).toBeGreaterThanOrEqual(result.length);
			expect(result.length).toEqual(1);
			expect(result[0].id).toEqual(news.id);
		});

		it('should return news in requested order', async () => {
			const newsList = courseNewsFactory.buildList(5);
			await em.persistAndFlush(newsList);
			em.clear();

			const courseIds = newsList.map((o) => o.target.id);
			const target = {
				targetModel: NewsTargetModel.Course,
				targetIds: courseIds,
			};
			const [result, count] = await repo.findAllPublished([target], { order: { target: SortOrder.desc } });
			expect(count).toBeGreaterThanOrEqual(result.length);
			expect(result.length).toEqual(courseIds.length);
			const resultCourseIds = result.map((news) => news.target.id);
			const reverseCourseIds = courseIds.sort((r1, r2) => (r1 > r2 ? -1 : 1));
			expect(resultCourseIds).toEqual(reverseCourseIds);
		});

		it('should return unpublished news for targets', async () => {
			const news = courseUnpublishedNewsFactory.build();
			await em.persistAndFlush(news);
			em.clear();

			const target = {
				targetModel: NewsTargetModel.Course,
				targetIds: [news.target.id],
			};
			const pagination = { skip: 0, limit: 20 };
			const creatorId = news.creator?.id as string;

			const [result, count] = await repo.findAllUnpublishedByUser([target], creatorId, { pagination });

			expect(count).toBeGreaterThanOrEqual(result.length);
			expect(result.length).toEqual(1);
			expect(result[0].id).toEqual(news.id);
		});

		it('should return unpublished news for school', async () => {
			const news = schoolUnpublishedNewsFactory.build();
			await em.persistAndFlush(news);
			em.clear();

			const pagination = { skip: 0, limit: 20 };
			const target = {
				targetModel: NewsTargetModel.School,
				targetIds: [news.target.id],
			};
			const creatorId = news.creator?.id as string;
			const [result, count] = await repo.findAllUnpublishedByUser([target], creatorId, { pagination });
			expect(count).toBeGreaterThanOrEqual(result.length);
			expect(result.length).toEqual(1);
			expect(result[0].id).toEqual(news.id);
		});

		it('should return unpublished news for given target', async () => {
			const news = courseUnpublishedNewsFactory.build();
			await em.persistAndFlush(news);
			em.clear();

			const target = {
				targetModel: NewsTargetModel.Course,
				targetIds: [news.target.id],
			};
			const creatorId = news.creator?.id as string;
			const pagination = { skip: 0, limit: 20 };
			const [result, count] = await repo.findAllUnpublishedByUser([target], creatorId, { pagination });
			expect(count).toBeGreaterThanOrEqual(result.length);
			expect(result.length).toEqual(1);
			expect(result[0].id).toEqual(news.id);
		});

		it('should return unpublished news in requested order', async () => {
			const creator = userFactory.build();
			const newsList = courseUnpublishedNewsFactory.buildList(5, { creator });
			await em.persistAndFlush(newsList);
			em.clear();

			const courseIds = newsList.map((o) => o.target.id);
			const target = {
				targetModel: NewsTargetModel.Course,
				targetIds: courseIds,
			};
			const [result, count] = await repo.findAllUnpublishedByUser([target], creator.id, {
				order: { target: SortOrder.desc },
			});
			expect(count).toBeGreaterThanOrEqual(result.length);
			expect(result.length).toEqual(courseIds.length);
			const resultCourseIds = result.map((news) => news.target.id);
			const reverseCourseIds = courseIds.sort((r1, r2) => (r1 > r2 ? -1 : 1));
			expect(resultCourseIds).toEqual(reverseCourseIds);
		});
	});

	describe('findOneById', () => {
		it('should find a news entity by id', async () => {
			const news = teamNewsFactory.build();
			await em.persistAndFlush(news);
			em.clear();

			const result = await repo.findOneById(news.id);
			expect(result).toBeDefined();
			expect(result.id).toEqual(news.id);
		});

		it('should throw an exception if not found', async () => {
			const failNewsId = new ObjectId().toString();
			await expect(repo.findOneById(failNewsId)).rejects.toThrow(NotFoundError);
		});
	});

	describe('findByCreatorOrUpdaterId', () => {
		const setup = async () => {
			const user1 = userFactory.buildWithId();
			const user2 = userFactory.buildWithId();
			const news1 = teamNewsFactory.build({
				creator: user1,
			});
			const news2 = teamNewsFactory.build({
				updater: user2,
			});
			const news3 = teamNewsFactory.build({
				updater: user1,
			});

			await em.persistAndFlush([news1, news2, news3]);
			em.clear();

			return { news1, news2, news3, user1, user2 };
		};
		it('should find a news entity by creatorId and updaterId', async () => {
			const { news1, user1, news3 } = await setup();

			const result = await repo.findByCreatorOrUpdaterId(user1.id);
			expect(result).toBeDefined();
			expect(result[0][0].id).toEqual(news1.id);
			expect(result[0][1].id).toEqual(news3.id);
			expect(result[0].length).toEqual(2);
		});

		it('should find a news entity by updaterId', async () => {
			const { user2, news2 } = await setup();

			const result = await repo.findByCreatorOrUpdaterId(user2.id);
			expect(result).toBeDefined();
			expect(result[0][0].id).toEqual(news2.id);
			expect(result[0].length).toEqual(1);
		});

		it('should throw an exception if not found', async () => {
			const failNewsId = new ObjectId().toString();
			const result = await repo.findByCreatorOrUpdaterId(failNewsId);
			expect(result[1]).toEqual(0);
		});
	});
});<|MERGE_RESOLUTION|>--- conflicted
+++ resolved
@@ -1,10 +1,7 @@
 import { NotFoundError } from '@mikro-orm/core';
 import { EntityManager, ObjectId } from '@mikro-orm/mongodb';
-<<<<<<< HEAD
 import { CourseEntity, CourseGroupEntity } from '@modules/course/repo';
-=======
 import { userFactory } from '@modules/user/testing';
->>>>>>> fba446b6
 import { Test, TestingModule } from '@nestjs/testing';
 import { CourseNews, News, SchoolNews, TeamEntity, TeamNews } from '@shared/domain/entity';
 import { SortOrder } from '@shared/domain/interface';
