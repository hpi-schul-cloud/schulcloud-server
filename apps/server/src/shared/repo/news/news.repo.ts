import { FilterQuery, QueryOrderMap } from '@mikro-orm/core';
import { Injectable } from '@nestjs/common';
import { CourseNews, News, SchoolNews, TeamNews } from '@shared/domain/entity';
import { IFindOptions } from '@shared/domain/interface';
import { Counted, EntityId } from '@shared/domain/types';
import { BaseRepo } from '@shared/repo/base.repo';
import { NewsScope } from './news-scope';
import { NewsTargetFilter } from './news-target-filter';

@Injectable()
export class NewsRepo extends BaseRepo<News> {
	propertiesToPopulate = ['school', 'target', 'creator', 'updater'];

	get entityName() {
		return News;
	}

	/**
	 * Find news
	 * @param targets
	 * @param options
	 */
	async findAllPublished(targets: NewsTargetFilter[], options?: IFindOptions<News>): Promise<Counted<News[]>> {
		const scope = new NewsScope();
		scope.byTargets(targets);
		scope.byPublished();

		const countedNewsList = await this.findNewsAndCount(scope.query, options);
		return countedNewsList;
	}

	/**
	 * Find news
	 * @param targets
	 * @param creatorId - creatorId
	 * @param options
	 */
	async findAllUnpublishedByUser(
		targets: NewsTargetFilter[],
		creatorId: EntityId,
		options?: IFindOptions<News>
	): Promise<Counted<News[]>> {
		const scope = new NewsScope();
		scope.byTargets(targets);
		scope.byUnpublished();
		scope.byCreator(creatorId);

		const countedNewsList = await this.findNewsAndCount(scope.query, options);
		return countedNewsList;
	}

	/** resolves a news document with some elements (school, target, and updator/creator) populated already */
	async findOneById(id: EntityId): Promise<News> {
		const newsEntity = await this._em.findOneOrFail(News, id);
		await this._em.populate(newsEntity, this.propertiesToPopulate as never[]);
		return newsEntity;
	}

	/** resolves a news documents list with some elements (school, target, and updator/creator) populated already */
	private async findNewsAndCount(query: FilterQuery<News>, options?: IFindOptions<News>): Promise<Counted<News[]>> {
		const { pagination, order } = options || {};
		const [newsEntities, count] = await this._em.findAndCount(News, query, {
			...pagination,
			orderBy: order as QueryOrderMap<News>,
		});
		await this._em.populate(newsEntities, this.propertiesToPopulate as never[]);
		// populate target for all inheritances of news which not works when the list contains different types
		const discriminatorColumn = 'target';
		const schoolNews = newsEntities.filter((news) => news instanceof SchoolNews);
		await this._em.populate(schoolNews, [discriminatorColumn]);
		const teamNews = newsEntities.filter((news) => news instanceof TeamNews);
		await this._em.populate(teamNews, [discriminatorColumn]);
		const courseNews = newsEntities.filter((news) => news instanceof CourseNews);
		await this._em.populate(courseNews, [discriminatorColumn]);
		return [newsEntities, count];
	}

<<<<<<< HEAD
	async findByCreatorId(creatorId: EntityId): Promise<Counted<News[]>> {
		const scope = new NewsScope();
		scope.byCreator(creatorId);
=======
	async findByCreatorOrUpdaterId(userId: EntityId): Promise<Counted<News[]>> {
		const scope = new NewsScope('$or');
		scope.byCreator(userId);
		scope.byUpdater(userId);
>>>>>>> 39205795

		const countedNewsList = await this.findNewsAndCount(scope.query);
		return countedNewsList;
	}
}<|MERGE_RESOLUTION|>--- conflicted
+++ resolved
@@ -75,16 +75,10 @@
 		return [newsEntities, count];
 	}
 
-<<<<<<< HEAD
-	async findByCreatorId(creatorId: EntityId): Promise<Counted<News[]>> {
-		const scope = new NewsScope();
-		scope.byCreator(creatorId);
-=======
 	async findByCreatorOrUpdaterId(userId: EntityId): Promise<Counted<News[]>> {
 		const scope = new NewsScope('$or');
 		scope.byCreator(userId);
 		scope.byUpdater(userId);
->>>>>>> 39205795
 
 		const countedNewsList = await this.findNewsAndCount(scope.query);
 		return countedNewsList;
