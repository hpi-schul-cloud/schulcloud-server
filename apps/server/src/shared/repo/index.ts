--- conflicted
+++ resolved
@@ -10,11 +10,7 @@
 export * from './course';
 export * from './coursegroup';
 export * from './dashboard';
-<<<<<<< HEAD
-export * from './files';
-=======
 export * from './federalstate';
->>>>>>> 4e3b8b9e
 export * from './importuser';
 export * from './lesson';
 export * from './ltitool';
