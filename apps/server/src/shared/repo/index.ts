/**
 * Shared repository models, consists of entities and interfaces.
 * Repositories must provide their own interfaces.
 * It is forbidden to reuse existing ones from different layers.
 */

export * from './base.do.repo';
export * from './base.repo';
export * from './board';
export * from './card';
export * from './course';
export * from './coursegroup';
export * from './dashboard';
export * from './files';
export * from './importuser';
export * from './lesson';
export * from './ltitool';
export * from './materials';
export * from './mongo.patterns';
export * from './news';
export * from './pseudonyms';
export * from './role';
export * from './school';
export * from './schoolexternaltool';
export * from './scope';
export * from './submission';
export * from './system';
export * from './task';
export * from './teams';
export * from './user';
<<<<<<< HEAD
export * from './videoconference';
export * from './contextexternaltool';
export * from './externaltool';
=======
export * from './userloginmigration';
export * from './videoconference';
>>>>>>> 359f66c7
<|MERGE_RESOLUTION|>--- conflicted
+++ resolved
@@ -28,11 +28,7 @@
 export * from './task';
 export * from './teams';
 export * from './user';
-<<<<<<< HEAD
+export * from './userloginmigration';
 export * from './videoconference';
 export * from './contextexternaltool';
-export * from './externaltool';
-=======
-export * from './userloginmigration';
-export * from './videoconference';
->>>>>>> 359f66c7
+export * from './externaltool';