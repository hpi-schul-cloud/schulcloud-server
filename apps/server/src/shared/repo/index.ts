--- conflicted
+++ resolved
@@ -28,10 +28,7 @@
 export * from './task';
 export * from './teams';
 export * from './user';
-<<<<<<< HEAD
-=======
 export * from './userloginmigration';
->>>>>>> 26b3e93c
 export * from './videoconference';
 export * from './contextexternaltool';
 export * from './externaltool';