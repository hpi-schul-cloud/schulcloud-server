--- conflicted
+++ resolved
@@ -1,11 +1,7 @@
 import { ObjectId } from '@mikro-orm/mongodb';
-import { AccountEntity, EntityId, User } from '@shared/domain';
 import { ICurrentUser } from '@modules/authentication';
-<<<<<<< HEAD
-=======
-import { Account, User } from '@shared/domain/entity';
+import { AccountEntity, User } from '@shared/domain/entity';
 import { EntityId } from '@shared/domain/types';
->>>>>>> 1df15eca
 
 export const mapUserToCurrentUser = (
 	user: User,
