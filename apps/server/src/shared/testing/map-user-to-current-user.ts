--- conflicted
+++ resolved
@@ -2,11 +2,7 @@
 import { ICurrentUser } from '@modules/authentication';
 import { User } from '@shared/domain/entity';
 import { EntityId } from '@shared/domain/types';
-<<<<<<< HEAD
-import { AccountEntity } from '@src/modules/account/entity/account.entity';
-=======
 import { AccountEntity } from '@modules/account/entity/account.entity';
->>>>>>> 0d2c886d
 
 export const mapUserToCurrentUser = (
 	user: User,
