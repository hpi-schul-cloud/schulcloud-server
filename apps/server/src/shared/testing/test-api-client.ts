import { INestApplication } from '@nestjs/common';
import supertest, { Response } from 'supertest';
import { AccountEntity } from '@src/modules/account/entity/account.entity';
import { defaultTestPassword } from './factory/account.factory';

interface AuthenticationResponse {
	accessToken: string;
}

const headerConst = {
	accept: 'accept',
	json: 'application/json',
};

const testReqestConst = {
	prefix: 'Bearer',
	loginPath: '/authentication/local',
	accessToken: 'accessToken',
	errorMessage: 'TestApiClient: Can not cast to local AutenticationResponse:',
};

/**
 * Note res.cookie is not supported atm, feel free to add this
 */
export class TestApiClient {
	private readonly app: INestApplication;

	private readonly baseRoute: string;

	private readonly formattedJwt: string;

	constructor(app: INestApplication, baseRoute: string, jwt?: string) {
		this.app = app;
		this.baseRoute = this.checkAndAddPrefix(baseRoute);
		this.formattedJwt = `${testReqestConst.prefix} ${jwt || ''}`;
	}

	public get(subPath?: string): supertest.Test {
		const path = this.getPath(subPath);
		const testRequestInstance = supertest(this.app.getHttpServer()).get(path).set('authorization', this.formattedJwt);

		return testRequestInstance;
	}

	public delete(subPath?: string): supertest.Test {
		const path = this.getPath(subPath);
		const testRequestInstance = supertest(this.app.getHttpServer())
			.delete(path)
			.set('authorization', this.formattedJwt);

		return testRequestInstance;
	}

	public put(subPath?: string, data = {}): supertest.Test {
		const path = this.getPath(subPath);
		const testRequestInstance = supertest(this.app.getHttpServer())
			.put(path)
			.set('authorization', this.formattedJwt)
			.send(data);

		return testRequestInstance;
	}

	public patch(subPath?: string, data = {}): supertest.Test {
		const path = this.getPath(subPath);
		const testRequestInstance = supertest(this.app.getHttpServer())
			.patch(path)
			.set('authorization', this.formattedJwt)
			.send(data);

		return testRequestInstance;
	}

	public post(subPath?: string, data = {}): supertest.Test {
		const path = this.getPath(subPath);
		const testRequestInstance = supertest(this.app.getHttpServer())
			.post(path)
			.set('authorization', this.formattedJwt)
			.send(data);

		return testRequestInstance;
	}

<<<<<<< HEAD
	public async login(account: AccountEntity): Promise<this> {
=======
	public postWithAttachment(
		subPath: string | undefined,
		fieldName: string,
		data: Buffer,
		fileName: string
	): supertest.Test {
		const path = this.getPath(subPath);
		const testRequestInstance = supertest(this.app.getHttpServer())
			.post(path)
			.set('authorization', this.formattedJwt)
			.attach(fieldName, data, fileName);

		return testRequestInstance;
	}

	public async login(account: Account): Promise<this> {
>>>>>>> ec6e0139
		const path = testReqestConst.loginPath;
		const params: { username: string; password: string } = {
			username: account.username,
			password: defaultTestPassword,
		};
		const response = await supertest(this.app.getHttpServer())
			.post(path)
			.set(headerConst.accept, headerConst.json)
			.send(params);

		const jwtFromResponse = this.getJwtFromResponse(response);

		return new (this.constructor as new (app: INestApplication, baseRoute: string, jwt?: string) => this)(
			this.app,
			this.baseRoute,
			jwtFromResponse
		);
	}

	private isSlash(inputPath: string, pos: number): boolean {
		const isSlash = inputPath.charAt(pos) === '/';

		return isSlash;
	}

	private checkAndAddPrefix(inputPath = '/'): string {
		let path = '';
		if (!this.isSlash(inputPath, 0)) {
			path = '/';
		}
		path += inputPath;

		return path;
	}

	private cleanupPath(inputPath: string): string {
		let path = inputPath;
		if (this.isSlash(path, 0) && this.isSlash(path, 1)) {
			path = path.slice(1);
		}

		return path;
	}

	private getPath(routeNameInput = ''): string {
		const routeName = this.checkAndAddPrefix(routeNameInput);
		const path = this.cleanupPath(this.baseRoute + routeName);

		return path;
	}

	private isAuthenticationResponse(body: unknown): body is AuthenticationResponse {
		const isAuthenticationResponse = typeof body === 'object' && body !== null && testReqestConst.accessToken in body;

		return isAuthenticationResponse;
	}

	private getJwtFromResponse(response: Response): string {
		if (response.error) {
			const error = JSON.stringify(response.error);
			throw new Error(error);
		}
		if (!this.isAuthenticationResponse(response.body)) {
			const body = JSON.stringify(response.body);
			throw new Error(`${testReqestConst.errorMessage} ${body}`);
		}
		const authenticationResponse = response.body;
		const jwt = authenticationResponse.accessToken;

		return jwt;
	}
}<|MERGE_RESOLUTION|>--- conflicted
+++ resolved
@@ -81,9 +81,6 @@
 		return testRequestInstance;
 	}
 
-<<<<<<< HEAD
-	public async login(account: AccountEntity): Promise<this> {
-=======
 	public postWithAttachment(
 		subPath: string | undefined,
 		fieldName: string,
@@ -99,8 +96,7 @@
 		return testRequestInstance;
 	}
 
-	public async login(account: Account): Promise<this> {
->>>>>>> ec6e0139
+	public async login(account: AccountEntity): Promise<this> {
 		const path = testReqestConst.loginPath;
 		const params: { username: string; password: string } = {
 			username: account.username,
