--- conflicted
+++ resolved
@@ -1,9 +1,5 @@
 import { INestApplication } from '@nestjs/common';
-<<<<<<< HEAD
-import { AccountEntity } from '@shared/domain';
-=======
-import { Account } from '@shared/domain/entity';
->>>>>>> 1df15eca
+import { AccountEntity } from '@shared/domain/entity';
 import supertest, { Response } from 'supertest';
 import { defaultTestPassword } from './factory/account.factory';
 
