import { County, FederalState, IFederalStateProperties } from '@shared/domain';
import { BaseFactory } from './base.factory';

<<<<<<< HEAD
export const federalStateFactory = BaseFactory.define<FederalState, IFederalStateProperties>(
	FederalState,
	() =>
		new FederalState({
			name: 'Hamburg',
			abbreviation: 'HH',
			logoUrl:
				'https://upload.wikimedia.org/wikipedia/commons/thumb/6/6b/Coat_of_arms_of_Hamburg.svg/1200px-Coat_of_arms_of_Hamburg.svg.png',
			counties: [
				new County({
					name: 'Hamburg-Mitte',
					countyId: 2000,
					antaresKey: '02000',
				}),
				new County({
					name: 'Altona',
					countyId: 2002,
					antaresKey: '02002',
				}),
			],
		})
);
=======
export const federalStateFactory = BaseFactory.define<FederalState, IFederalStateProperties>(FederalState, () => {
	return {
		name: 'Hamburg',
		abbreviation: 'HH',
		logoUrl:
			'https://upload.wikimedia.org/wikipedia/commons/thumb/6/6b/Coat_of_arms_of_Hamburg.svg/1200px-Coat_of_arms_of_Hamburg.svg.png',
		counties: [
			new County({
				name: 'Hamburg-Mitte',
				countyId: '02000',
				antaresKey: '02000',
			}),
			new County({
				name: 'Altona',
				countyId: '02002',
				antaresKey: '02002',
			}),
		],
		createdAt: new Date(2020, 1),
		updatedAt: new Date(2020, 1),
	};
});
>>>>>>> b09330a9
<|MERGE_RESOLUTION|>--- conflicted
+++ resolved
@@ -1,30 +1,6 @@
 import { County, FederalState, IFederalStateProperties } from '@shared/domain';
 import { BaseFactory } from './base.factory';
 
-<<<<<<< HEAD
-export const federalStateFactory = BaseFactory.define<FederalState, IFederalStateProperties>(
-	FederalState,
-	() =>
-		new FederalState({
-			name: 'Hamburg',
-			abbreviation: 'HH',
-			logoUrl:
-				'https://upload.wikimedia.org/wikipedia/commons/thumb/6/6b/Coat_of_arms_of_Hamburg.svg/1200px-Coat_of_arms_of_Hamburg.svg.png',
-			counties: [
-				new County({
-					name: 'Hamburg-Mitte',
-					countyId: 2000,
-					antaresKey: '02000',
-				}),
-				new County({
-					name: 'Altona',
-					countyId: 2002,
-					antaresKey: '02002',
-				}),
-			],
-		})
-);
-=======
 export const federalStateFactory = BaseFactory.define<FederalState, IFederalStateProperties>(FederalState, () => {
 	return {
 		name: 'Hamburg',
@@ -34,17 +10,14 @@
 		counties: [
 			new County({
 				name: 'Hamburg-Mitte',
-				countyId: '02000',
+				countyId: 2000,
 				antaresKey: '02000',
 			}),
 			new County({
 				name: 'Altona',
-				countyId: '02002',
+				countyId: 2002,
 				antaresKey: '02002',
 			}),
 		],
-		createdAt: new Date(2020, 1),
-		updatedAt: new Date(2020, 1),
 	};
-});
->>>>>>> b09330a9
+});