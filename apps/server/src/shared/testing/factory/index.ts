export * from './account-dto.factory';
export * from './account.factory';
<<<<<<< HEAD
=======
export * from './axios-response.factory';
>>>>>>> b0e9f423
export * from './base.factory';
export * from './board.factory';
export * from './boardelement.factory';
export * from './boardnode';
export * from './context-external-tool-entity.factory';
export * from './course.factory';
export * from './coursegroup.factory';
export * from './domainobject';
<<<<<<< HEAD
=======
export * from './external-group-dto.factory';
>>>>>>> b0e9f423
export * from './external-tool-entity.factory';
export * from './external-tool-pseudonym.factory';
export * from './federal-state.factory';
export * from './file.factory';
export * from './filerecord.factory';
export * from './group-entity.factory';
<<<<<<< HEAD
export * from './h5p-content.factory';
export * from './h5p-temporary-file.factory';
=======
>>>>>>> b0e9f423
export * from './import-user.factory';
export * from './lesson.factory';
export * from './material.factory';
export * from './news.factory';
export * from './role-dto.factory';
export * from './role.factory';
export * from './school-external-tool-entity.factory';
export * from './school.factory';
export * from './schoolyear.factory';
export * from './share-token.do.factory';
export * from './storageprovider.factory';
export * from './submission.factory';
export * from './system.factory';
export * from './task.factory';
export * from './team.factory';
export * from './teamuser.factory';
export * from './user-and-account.test.factory';
export * from './user-login-migration.factory';
export * from './user.do.factory';
export * from './user.factory';<|MERGE_RESOLUTION|>--- conflicted
+++ resolved
@@ -1,9 +1,6 @@
 export * from './account-dto.factory';
 export * from './account.factory';
-<<<<<<< HEAD
-=======
 export * from './axios-response.factory';
->>>>>>> b0e9f423
 export * from './base.factory';
 export * from './board.factory';
 export * from './boardelement.factory';
@@ -12,21 +9,15 @@
 export * from './course.factory';
 export * from './coursegroup.factory';
 export * from './domainobject';
-<<<<<<< HEAD
-=======
 export * from './external-group-dto.factory';
->>>>>>> b0e9f423
 export * from './external-tool-entity.factory';
 export * from './external-tool-pseudonym.factory';
 export * from './federal-state.factory';
 export * from './file.factory';
 export * from './filerecord.factory';
 export * from './group-entity.factory';
-<<<<<<< HEAD
 export * from './h5p-content.factory';
 export * from './h5p-temporary-file.factory';
-=======
->>>>>>> b0e9f423
 export * from './import-user.factory';
 export * from './lesson.factory';
 export * from './material.factory';
