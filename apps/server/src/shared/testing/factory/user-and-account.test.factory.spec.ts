--- conflicted
+++ resolved
@@ -1,11 +1,6 @@
-<<<<<<< HEAD
+import { ObjectId } from '@mikro-orm/mongodb';
 import { User } from '@shared/domain/entity';
-import { ObjectId } from 'bson';
 import { AccountEntity } from '@src/modules/account/entity/account.entity';
-=======
-import { Account, User } from '@shared/domain/entity';
-import { ObjectId } from '@mikro-orm/mongodb';
->>>>>>> ec6e0139
 import { setupEntities } from '../setup-entities';
 import { schoolEntityFactory } from './school-entity.factory';
 import { UserAndAccountParams, UserAndAccountTestFactory } from './user-and-account.test.factory';
