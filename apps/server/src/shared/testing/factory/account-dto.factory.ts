--- conflicted
+++ resolved
@@ -1,13 +1,6 @@
-<<<<<<< HEAD
+import { ObjectId } from '@mikro-orm/mongodb';
 import { Account, AccountProps } from '@src/modules/account/domain';
-import { ObjectId } from 'bson';
 import { DomainObjectFactory } from './domainobject';
-=======
-import { AccountDto } from '@modules/account/services/dto';
-import { ObjectId } from '@mikro-orm/mongodb';
-import { defaultTestPasswordHash } from './account.factory';
-import { BaseFactory } from './base.factory';
->>>>>>> ec6e0139
 
 export const accountDtoFactory = DomainObjectFactory.define<Account, AccountProps>(Account, ({ sequence, params }) => {
 	return {
