--- conflicted
+++ resolved
@@ -3,11 +3,7 @@
 import { EntityId } from '@shared/domain/types';
 import { ObjectId } from '@mikro-orm/mongodb';
 import _ from 'lodash';
-<<<<<<< HEAD
-import { AccountEntity } from '@src/modules/account/entity/account.entity';
-=======
 import { AccountEntity } from '@modules/account/entity/account.entity';
->>>>>>> 0d2c886d
 import { accountFactory } from './account.factory';
 import { userFactory } from './user.factory';
 
