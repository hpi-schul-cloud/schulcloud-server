/* istanbul ignore file */
import { BoardExternalReferenceType, ColumnBoardNode, ColumnBoardNodeProps } from '@shared/domain';
import { ObjectId } from 'bson';
import { BaseFactory } from '../base.factory';

export const columnBoardNodeFactory = BaseFactory.define<ColumnBoardNode, ColumnBoardNodeProps>(
	ColumnBoardNode,
	({ sequence }) => {
		return {
<<<<<<< HEAD
=======
			title: `columnBoard #${sequence}`,
>>>>>>> bc49cfaa
			context: {
				type: BoardExternalReferenceType.Course,
				id: new ObjectId().toHexString(),
			},
		};
	}
);<|MERGE_RESOLUTION|>--- conflicted
+++ resolved
@@ -7,10 +7,7 @@
 	ColumnBoardNode,
 	({ sequence }) => {
 		return {
-<<<<<<< HEAD
-=======
 			title: `columnBoard #${sequence}`,
->>>>>>> bc49cfaa
 			context: {
 				type: BoardExternalReferenceType.Course,
 				id: new ObjectId().toHexString(),
