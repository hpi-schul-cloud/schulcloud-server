import {
	ColumnboardBoardElement,
	ColumnBoardNode,
	LessonBoardElement,
	LessonEntity,
	Task,
	TaskBoardElement,
} from '@shared/domain/entity';
<<<<<<< HEAD
import { EntityId } from '@shared/domain/types';
import { ObjectId } from '@mikro-orm/mongodb';
=======
>>>>>>> d78ea8e8
import { BaseFactory } from './base.factory';
import { lessonFactory } from './lesson.factory';
import { taskFactory } from './task.factory';
import { columnBoardNodeFactory } from './boardnode';

export const taskBoardElementFactory = BaseFactory.define<TaskBoardElement, { target: Task }>(TaskBoardElement, () => {
	return {
		target: taskFactory.build(),
	};
});

export const lessonBoardElementFactory = BaseFactory.define<LessonBoardElement, { target: LessonEntity }>(
	LessonBoardElement,
	() => {
		return { target: lessonFactory.build() };
	}
);

export const columnboardBoardElementFactory = BaseFactory.define<ColumnboardBoardElement, { target: ColumnBoardNode }>(
	ColumnboardBoardElement,
	() => {
		const target = columnBoardNodeFactory.build();
		return { target };
	}
);<|MERGE_RESOLUTION|>--- conflicted
+++ resolved
@@ -6,15 +6,10 @@
 	Task,
 	TaskBoardElement,
 } from '@shared/domain/entity';
-<<<<<<< HEAD
-import { EntityId } from '@shared/domain/types';
-import { ObjectId } from '@mikro-orm/mongodb';
-=======
->>>>>>> d78ea8e8
 import { BaseFactory } from './base.factory';
+import { columnBoardNodeFactory } from './boardnode';
 import { lessonFactory } from './lesson.factory';
 import { taskFactory } from './task.factory';
-import { columnBoardNodeFactory } from './boardnode';
 
 export const taskBoardElementFactory = BaseFactory.define<TaskBoardElement, { target: Task }>(TaskBoardElement, () => {
 	return {
