--- conflicted
+++ resolved
@@ -1,11 +1,4 @@
 import { DeepPartial } from 'fishery';
-<<<<<<< HEAD
-import {
-	ExternalTool,
-	IExternalToolProperties,
-} from '@shared/domain/entity/external-tools/external-tool/external-tool.entity';
-=======
->>>>>>> 8b335fe3
 import {
 	ExternalTool,
 	IExternalToolProperties,
@@ -38,14 +31,8 @@
 		const params: DeepPartial<IExternalToolProperties> = {
 			config: new Oauth2ToolConfig({
 				type: ToolConfigType.OAUTH2,
-<<<<<<< HEAD
 				baseUrl: 'mockBaseUrl',
 				clientId,
-=======
-				baseUrl: '',
-				clientSecret: '',
-				clientId: '',
->>>>>>> 8b335fe3
 				skipConsent: false,
 			}),
 		};
@@ -57,17 +44,10 @@
 			config: new Lti11ToolConfig({
 				type: ToolConfigType.BASIC,
 				baseUrl: 'mockBaseUrl',
-<<<<<<< HEAD
 				key: 'key',
 				lti_message_type: LtiMessageType.BASIC_LTI_LAUNCH_REQUEST,
 				resource_link_id: 'resource_link_id',
 				secret: 'secret',
-=======
-				key: '',
-				lti_message_type: LtiMessageType.BASIC_LTI_LAUNCH_REQUEST,
-				resource_link_id: '',
-				secret: '',
->>>>>>> 8b335fe3
 				privacy_permission: LtiPrivacyPermission.ANONYMOUS,
 			}),
 		};
