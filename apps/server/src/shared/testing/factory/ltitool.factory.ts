import { BaseFactory } from '@shared/testing/factory/base.factory';
import { ILtiToolProperties, LtiTool } from '@shared/domain/index';
import { DeepPartial } from 'fishery';

class LtiToolFactory extends BaseFactory<LtiTool, ILtiToolProperties> {
	withName(name: string): this {
		const params: DeepPartial<ILtiToolProperties> = {
			name,
		};
		return this.params(params);
	}

	withOauthClientId(oAuthClientId: string): this {
		const params: DeepPartial<ILtiToolProperties> = {
			oAuthClientId,
		};
		return this.params(params);
	}
}

export const ltiToolFactory = LtiToolFactory.define(LtiTool, ({ sequence }) => {
	return {
		name: `ltiTool-${sequence}`,
<<<<<<< HEAD
		isLocal: true,
		oAuthClientId: 'clientId',
=======
		oAuthClientId: 'clientId',
		secret: 'secret',
>>>>>>> e01a2baa
	};
});<|MERGE_RESOLUTION|>--- conflicted
+++ resolved
@@ -21,12 +21,8 @@
 export const ltiToolFactory = LtiToolFactory.define(LtiTool, ({ sequence }) => {
 	return {
 		name: `ltiTool-${sequence}`,
-<<<<<<< HEAD
 		isLocal: true,
 		oAuthClientId: 'clientId',
-=======
-		oAuthClientId: 'clientId',
 		secret: 'secret',
->>>>>>> e01a2baa
 	};
 });