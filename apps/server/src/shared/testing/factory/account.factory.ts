/* istanbul ignore file */
import { User } from '@shared/domain/entity';
import { EntityId } from '@shared/domain/types';

import { ObjectId } from '@mikro-orm/mongodb';
import { DeepPartial } from 'fishery';
<<<<<<< HEAD
import { AccountEntity, IdmAccountProperties } from '@src/modules/account/entity/account.entity';
=======
import { AccountEntity, IdmAccountProperties } from '@modules/account/entity/account.entity';
>>>>>>> 0d2c886d
import { BaseFactory } from './base.factory';

export const defaultTestPassword = 'DummyPasswd!1';
export const defaultTestPasswordHash = '$2a$10$/DsztV5o6P5piW2eWJsxw.4nHovmJGBA.QNwiTmuZ/uvUc40b.Uhu';
class AccountFactory extends BaseFactory<AccountEntity, IdmAccountProperties> {
	withSystemId(id: EntityId | ObjectId): this {
		const params: DeepPartial<IdmAccountProperties> = { systemId: id };

		return this.params(params);
	}

	withUser(user: User): this {
		if (!user.id) {
			throw new Error('User does not have an id.');
		}

		const params: DeepPartial<IdmAccountProperties> = { userId: user.id };

		return this.params(params);
	}

	withAllProperties(): this {
		return this.params({
			userId: new ObjectId(),
			username: 'username',
			activated: true,
			credentialHash: 'credentialHash',
			expiresAt: new Date(),
			lasttriedFailedLogin: new Date(),
			password: defaultTestPassword,
			systemId: new ObjectId(),
			token: 'token',
		}).afterBuild((acc) => {
			return {
				...acc,
				createdAt: new Date(),
				updatedAt: new Date(),
			};
		});
	}

	withoutSystemAndUserId(): this {
		return this.params({
			username: 'username',
			systemId: undefined,
			userId: undefined,
		});
	}
}

// !!! important username should not be contain a space !!!
export const accountFactory = AccountFactory.define(AccountEntity, ({ sequence }) => {
	return {
		username: `account${sequence}`,
		password: defaultTestPasswordHash,
		userId: new ObjectId(),
	};
});<|MERGE_RESOLUTION|>--- conflicted
+++ resolved
@@ -4,11 +4,7 @@
 
 import { ObjectId } from '@mikro-orm/mongodb';
 import { DeepPartial } from 'fishery';
-<<<<<<< HEAD
-import { AccountEntity, IdmAccountProperties } from '@src/modules/account/entity/account.entity';
-=======
 import { AccountEntity, IdmAccountProperties } from '@modules/account/entity/account.entity';
->>>>>>> 0d2c886d
 import { BaseFactory } from './base.factory';
 
 export const defaultTestPassword = 'DummyPasswd!1';
