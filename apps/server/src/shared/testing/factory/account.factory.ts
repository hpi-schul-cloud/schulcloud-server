--- conflicted
+++ resolved
@@ -1,8 +1,5 @@
-<<<<<<< HEAD
 import { Account, EntityId, IAccountProperties } from '@shared/domain';
-=======
-import { Account, EntityId, IAccountProperties, RoleName } from '@shared/domain';
->>>>>>> e8b6902a
+
 import { ObjectId } from 'bson';
 import { DeepPartial } from 'fishery';
 import { BaseFactory } from './base.factory';
