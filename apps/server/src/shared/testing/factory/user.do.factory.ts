--- conflicted
+++ resolved
@@ -1,13 +1,8 @@
 import { EntityId, RoleName } from '@shared/domain';
 import { UserDO } from '@shared/domain/domainobject/user.do';
 import { ObjectId } from 'bson';
-<<<<<<< HEAD
-import { BuildOptions, DeepPartial } from 'fishery';
-import { BaseFactory } from './base.factory';
-=======
 import { DeepPartial } from 'fishery';
 import { DoBaseFactory } from './domainobject';
->>>>>>> e8de3471
 
 class UserDoFactory extends DoBaseFactory<UserDO, UserDO> {
 	withRoles(roles: { id: EntityId; name: RoleName }[]) {
