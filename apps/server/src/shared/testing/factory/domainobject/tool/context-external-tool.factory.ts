import { ContextExternalToolDO, CustomParameterEntryDO } from '@shared/domain/domainobject/tool';
import { ToolContextType } from '@src/modules/tool/interface';
import { DeepPartial } from 'fishery';
import { DoBaseFactory } from '../do-base.factory';

class ContextExternalToolDOFactory extends DoBaseFactory<ContextExternalToolDO, ContextExternalToolDO> {
	withSchoolExternalToolRef(schoolToolId: string, schoolId?: string | undefined): this {
		const params: DeepPartial<ContextExternalToolDO> = {
			schoolToolRef: { schoolToolId, schoolId },
		};
		return this.params(params);
	}
}

export const contextExternalToolDOFactory = ContextExternalToolDOFactory.define(
	ContextExternalToolDO,
	({ sequence }) => {
		return {
			schoolToolRef: { schoolToolId: `schoolToolId-${sequence}`, schoolId: 'schoolId' },
<<<<<<< HEAD
			contextId: 'courseId',
			contextType: ToolContextType.COURSE,
			displayName: 'My Course Tool 1',
=======
			contextRef: { id: 'courseId', type: ToolContextType.COURSE },
			contextToolName: 'My Course Tool 1',
>>>>>>> 15670299
			parameters: [new CustomParameterEntryDO({ name: 'param', value: 'value' })],
			toolVersion: 1,
		};
	}
);<|MERGE_RESOLUTION|>--- conflicted
+++ resolved
@@ -17,14 +17,8 @@
 	({ sequence }) => {
 		return {
 			schoolToolRef: { schoolToolId: `schoolToolId-${sequence}`, schoolId: 'schoolId' },
-<<<<<<< HEAD
-			contextId: 'courseId',
-			contextType: ToolContextType.COURSE,
+			contextRef: { id: 'courseId', type: ToolContextType.COURSE },
 			displayName: 'My Course Tool 1',
-=======
-			contextRef: { id: 'courseId', type: ToolContextType.COURSE },
-			contextToolName: 'My Course Tool 1',
->>>>>>> 15670299
 			parameters: [new CustomParameterEntryDO({ name: 'param', value: 'value' })],
 			toolVersion: 1,
 		};
