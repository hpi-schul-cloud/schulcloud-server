<<<<<<< HEAD
import { DeepPartial } from 'fishery';
import { LtiPrivacyPermission } from '@shared/domain';
=======
>>>>>>> ced62116
import {
	BasicToolConfigDO,
	CustomParameterDO,
	CustomParameterLocation,
	CustomParameterScope,
	CustomParameterType,
<<<<<<< HEAD
	LtiMessageType,
	TokenEndpointAuthMethod,
	ToolConfigType,
} from '@src/modules/tool/common/enum';
import {
	BasicToolConfig,
	ExternalTool,
	ExternalToolProps,
	Lti11ToolConfig,
	Oauth2ToolConfig,
} from '@src/modules/tool/external-tool/domain';
import { CustomParameter } from '@src/modules/tool/common/domain';
=======
	ExternalToolDO,
	ExternalToolProps,
	Lti11ToolConfigDO,
	LtiMessageType,
	LtiPrivacyPermission,
	Oauth2ToolConfigDO,
	ToolConfigType,
} from '@shared/domain';
import { TokenEndpointAuthMethod } from '@src/modules/tool/common/interface';
import { DeepPartial } from 'fishery';
>>>>>>> ced62116
import { DoBaseFactory } from '../do-base.factory';

export const basicToolConfigDOFactory = DoBaseFactory.define<BasicToolConfig, BasicToolConfig>(BasicToolConfig, () => {
	return {
		type: ToolConfigType.BASIC,
		baseUrl: 'https://www.basic-baseUrl.com/',
	};
});

class Oauth2ToolConfigDOFactory extends DoBaseFactory<Oauth2ToolConfig, Oauth2ToolConfig> {
	withExternalData(oauth2Params?: DeepPartial<Oauth2ToolConfig>): this {
		const params: DeepPartial<Oauth2ToolConfig> = {
			clientSecret: 'clientSecret',
			scope: 'offline openid',
			frontchannelLogoutUri: 'https://www.frontchannel.com/',
			redirectUris: ['https://www.redirect.com/'],
			tokenEndpointAuthMethod: TokenEndpointAuthMethod.CLIENT_SECRET_POST,
		};

		return this.params({ ...params, ...oauth2Params });
	}
}

export const oauth2ToolConfigDOFactory = Oauth2ToolConfigDOFactory.define(Oauth2ToolConfig, () => {
	return {
		type: ToolConfigType.OAUTH2,
		baseUrl: 'https://www.oauth2-baseUrl.com/',
		clientId: 'clientId',
		skipConsent: false,
	};
});

export const lti11ToolConfigDOFactory = DoBaseFactory.define<Lti11ToolConfig, Lti11ToolConfig>(Lti11ToolConfig, () => {
	return {
		type: ToolConfigType.LTI11,
		baseUrl: 'https://www.lti11-baseUrl.com/',
		key: 'key',
		secret: 'secret',
		privacy_permission: LtiPrivacyPermission.PSEUDONYMOUS,
		lti_message_type: LtiMessageType.BASIC_LTI_LAUNCH_REQUEST,
		resource_link_id: 'linkId',
	};
});

<<<<<<< HEAD
export const customParameterDOFactory = DoBaseFactory.define<CustomParameter, CustomParameter>(
	CustomParameter,
	({ sequence }) => {
		return {
			name: `custom-parameter-${sequence}`,
			displayName: 'User Friendly Name',
			type: CustomParameterType.STRING,
			scope: CustomParameterScope.GLOBAL,
			location: CustomParameterLocation.BODY,
			isOptional: false,
		};
=======
class CustomParameterFactory extends DoBaseFactory<CustomParameterDO, CustomParameterDO> {
	buildListWithEachType(params?: DeepPartial<CustomParameterDO>): CustomParameterDO[] {
		const globalParameter = this.build({ ...params, scope: CustomParameterScope.GLOBAL });
		const schoolParameter = this.build({ ...params, scope: CustomParameterScope.SCHOOL });
		const contextParameter = this.build({ ...params, scope: CustomParameterScope.CONTEXT });

		return [globalParameter, schoolParameter, contextParameter];
>>>>>>> ced62116
	}
}

export const customParameterDOFactory = CustomParameterFactory.define(CustomParameterDO, ({ sequence }) => {
	return {
		name: `custom-parameter-${sequence}`,
		displayName: 'User Friendly Name',
		type: CustomParameterType.STRING,
		scope: CustomParameterScope.GLOBAL,
		location: CustomParameterLocation.BODY,
		isOptional: false,
	};
});

class ExternalToolFactory extends DoBaseFactory<ExternalTool, ExternalToolProps> {
	withOauth2Config(customParam?: DeepPartial<Oauth2ToolConfig>): this {
		const params: DeepPartial<ExternalTool> = {
			config: oauth2ToolConfigDOFactory.build(customParam),
		};
		return this.params(params);
	}

	withLti11Config(customParam?: DeepPartial<Lti11ToolConfig>): this {
		const params: DeepPartial<ExternalTool> = {
			config: lti11ToolConfigDOFactory.build(customParam),
		};
		return this.params(params);
	}

	withCustomParameters(number: number, customParam?: DeepPartial<CustomParameter>): this {
		const params: DeepPartial<ExternalTool> = {
			parameters: customParameterDOFactory.buildList(number, customParam),
		};
		return this.params(params);
	}
}

export const externalToolFactory = ExternalToolFactory.define(ExternalTool, ({ sequence }) => {
	return {
		name: `external-tool-${sequence}`,
		url: 'https://url.com/',
		config: basicToolConfigDOFactory.build(),
		logoUrl: 'https://logo.com/',
		isHidden: false,
		openNewTab: false,
		version: 1,
	};
});<|MERGE_RESOLUTION|>--- conflicted
+++ resolved
@@ -1,28 +1,9 @@
-<<<<<<< HEAD
-import { DeepPartial } from 'fishery';
-import { LtiPrivacyPermission } from '@shared/domain';
-=======
->>>>>>> ced62116
 import {
 	BasicToolConfigDO,
 	CustomParameterDO,
 	CustomParameterLocation,
 	CustomParameterScope,
 	CustomParameterType,
-<<<<<<< HEAD
-	LtiMessageType,
-	TokenEndpointAuthMethod,
-	ToolConfigType,
-} from '@src/modules/tool/common/enum';
-import {
-	BasicToolConfig,
-	ExternalTool,
-	ExternalToolProps,
-	Lti11ToolConfig,
-	Oauth2ToolConfig,
-} from '@src/modules/tool/external-tool/domain';
-import { CustomParameter } from '@src/modules/tool/common/domain';
-=======
 	ExternalToolDO,
 	ExternalToolProps,
 	Lti11ToolConfigDO,
@@ -33,19 +14,21 @@
 } from '@shared/domain';
 import { TokenEndpointAuthMethod } from '@src/modules/tool/common/interface';
 import { DeepPartial } from 'fishery';
->>>>>>> ced62116
 import { DoBaseFactory } from '../do-base.factory';
 
-export const basicToolConfigDOFactory = DoBaseFactory.define<BasicToolConfig, BasicToolConfig>(BasicToolConfig, () => {
-	return {
-		type: ToolConfigType.BASIC,
-		baseUrl: 'https://www.basic-baseUrl.com/',
-	};
-});
+export const basicToolConfigDOFactory = DoBaseFactory.define<BasicToolConfigDO, BasicToolConfigDO>(
+	BasicToolConfigDO,
+	() => {
+		return {
+			type: ToolConfigType.BASIC,
+			baseUrl: 'https://www.basic-baseUrl.com/',
+		};
+	}
+);
 
-class Oauth2ToolConfigDOFactory extends DoBaseFactory<Oauth2ToolConfig, Oauth2ToolConfig> {
-	withExternalData(oauth2Params?: DeepPartial<Oauth2ToolConfig>): this {
-		const params: DeepPartial<Oauth2ToolConfig> = {
+class Oauth2ToolConfigDOFactory extends DoBaseFactory<Oauth2ToolConfigDO, Oauth2ToolConfigDO> {
+	withExternalData(oauth2Params?: DeepPartial<Oauth2ToolConfigDO>): this {
+		const params: DeepPartial<Oauth2ToolConfigDO> = {
 			clientSecret: 'clientSecret',
 			scope: 'offline openid',
 			frontchannelLogoutUri: 'https://www.frontchannel.com/',
@@ -57,7 +40,7 @@
 	}
 }
 
-export const oauth2ToolConfigDOFactory = Oauth2ToolConfigDOFactory.define(Oauth2ToolConfig, () => {
+export const oauth2ToolConfigDOFactory = Oauth2ToolConfigDOFactory.define(Oauth2ToolConfigDO, () => {
 	return {
 		type: ToolConfigType.OAUTH2,
 		baseUrl: 'https://www.oauth2-baseUrl.com/',
@@ -66,31 +49,21 @@
 	};
 });
 
-export const lti11ToolConfigDOFactory = DoBaseFactory.define<Lti11ToolConfig, Lti11ToolConfig>(Lti11ToolConfig, () => {
-	return {
-		type: ToolConfigType.LTI11,
-		baseUrl: 'https://www.lti11-baseUrl.com/',
-		key: 'key',
-		secret: 'secret',
-		privacy_permission: LtiPrivacyPermission.PSEUDONYMOUS,
-		lti_message_type: LtiMessageType.BASIC_LTI_LAUNCH_REQUEST,
-		resource_link_id: 'linkId',
-	};
-});
+export const lti11ToolConfigDOFactory = DoBaseFactory.define<Lti11ToolConfigDO, Lti11ToolConfigDO>(
+	Lti11ToolConfigDO,
+	() => {
+		return {
+			type: ToolConfigType.LTI11,
+			baseUrl: 'https://www.lti11-baseUrl.com/',
+			key: 'key',
+			secret: 'secret',
+			privacy_permission: LtiPrivacyPermission.PSEUDONYMOUS,
+			lti_message_type: LtiMessageType.BASIC_LTI_LAUNCH_REQUEST,
+			resource_link_id: 'linkId',
+		};
+	}
+);
 
-<<<<<<< HEAD
-export const customParameterDOFactory = DoBaseFactory.define<CustomParameter, CustomParameter>(
-	CustomParameter,
-	({ sequence }) => {
-		return {
-			name: `custom-parameter-${sequence}`,
-			displayName: 'User Friendly Name',
-			type: CustomParameterType.STRING,
-			scope: CustomParameterScope.GLOBAL,
-			location: CustomParameterLocation.BODY,
-			isOptional: false,
-		};
-=======
 class CustomParameterFactory extends DoBaseFactory<CustomParameterDO, CustomParameterDO> {
 	buildListWithEachType(params?: DeepPartial<CustomParameterDO>): CustomParameterDO[] {
 		const globalParameter = this.build({ ...params, scope: CustomParameterScope.GLOBAL });
@@ -98,7 +71,6 @@
 		const contextParameter = this.build({ ...params, scope: CustomParameterScope.CONTEXT });
 
 		return [globalParameter, schoolParameter, contextParameter];
->>>>>>> ced62116
 	}
 }
 
@@ -113,30 +85,30 @@
 	};
 });
 
-class ExternalToolFactory extends DoBaseFactory<ExternalTool, ExternalToolProps> {
-	withOauth2Config(customParam?: DeepPartial<Oauth2ToolConfig>): this {
-		const params: DeepPartial<ExternalTool> = {
+class ExternalToolDOFactory extends DoBaseFactory<ExternalToolDO, ExternalToolProps> {
+	withOauth2Config(customParam?: DeepPartial<Oauth2ToolConfigDO>): this {
+		const params: DeepPartial<ExternalToolDO> = {
 			config: oauth2ToolConfigDOFactory.build(customParam),
 		};
 		return this.params(params);
 	}
 
-	withLti11Config(customParam?: DeepPartial<Lti11ToolConfig>): this {
-		const params: DeepPartial<ExternalTool> = {
+	withLti11Config(customParam?: DeepPartial<Lti11ToolConfigDO>): this {
+		const params: DeepPartial<ExternalToolDO> = {
 			config: lti11ToolConfigDOFactory.build(customParam),
 		};
 		return this.params(params);
 	}
 
-	withCustomParameters(number: number, customParam?: DeepPartial<CustomParameter>): this {
-		const params: DeepPartial<ExternalTool> = {
+	withCustomParameters(number: number, customParam?: DeepPartial<CustomParameterDO>): this {
+		const params: DeepPartial<ExternalToolDO> = {
 			parameters: customParameterDOFactory.buildList(number, customParam),
 		};
 		return this.params(params);
 	}
 }
 
-export const externalToolFactory = ExternalToolFactory.define(ExternalTool, ({ sequence }) => {
+export const externalToolDOFactory = ExternalToolDOFactory.define(ExternalToolDO, ({ sequence }) => {
 	return {
 		name: `external-tool-${sequence}`,
 		url: 'https://url.com/',
