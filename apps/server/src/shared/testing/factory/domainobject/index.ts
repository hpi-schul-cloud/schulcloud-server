--- conflicted
+++ resolved
@@ -1,8 +1,3 @@
-<<<<<<< HEAD
-export * from './tool';
-=======
-export * from './board';
->>>>>>> 8eb5e1b3
 export * from './groups';
 export * from './do-base.factory';
 export * from './legacy-school.factory';
