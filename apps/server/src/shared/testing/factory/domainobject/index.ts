--- conflicted
+++ resolved
@@ -1,8 +1,4 @@
 export * from './board';
 export * from './tool';
-<<<<<<< HEAD
 export * from './do-base.factory';
-=======
-export * from './do-base.factory';
-export * from './school.factory';
->>>>>>> 26b3e93c
+export * from './school.factory';