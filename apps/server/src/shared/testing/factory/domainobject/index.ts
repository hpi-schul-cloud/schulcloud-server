export * from './board';
<<<<<<< HEAD
export * from './tool';
export * from './do-base.factory';
=======
export * from './course-external-tool.factory';
export * from './do-base.factory';
export * from './external-tool.factory';
export * from './school-external-tool.factory';
export * from './school.factory';
>>>>>>> 359f66c7
<|MERGE_RESOLUTION|>--- conflicted
+++ resolved
@@ -1,11 +1,6 @@
 export * from './board';
-<<<<<<< HEAD
 export * from './tool';
-export * from './do-base.factory';
-=======
-export * from './course-external-tool.factory';
 export * from './do-base.factory';
 export * from './external-tool.factory';
 export * from './school-external-tool.factory';
-export * from './school.factory';
->>>>>>> 359f66c7
+export * from './school.factory';