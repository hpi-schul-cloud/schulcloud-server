import { EntityManager } from '@mikro-orm/mongodb';
import { INestApplication } from '@nestjs/common';

import { LocalAuthorizationBodyParams } from '@modules/authentication/controllers/dto';
import { User } from '@shared/domain/entity';
<<<<<<< HEAD
import { io, Socket } from 'socket.io-client';
=======
import { accountFactory } from '@src/modules/account/testing';
import { LocalAuthorizationBodyParams } from '@src/modules/authentication/controllers/dto';
import { Socket, io } from 'socket.io-client';
>>>>>>> 8eb5e1b3
import request from 'supertest';
import { accountFactory } from './factory/account.factory';

export async function waitForEvent(socket: Socket, eventName: string): Promise<unknown> {
	return new Promise((resolve) => {
		socket.on(eventName, (data: unknown) => {
			resolve(data);
		});
	});
}

export async function getSocketApiClient(app: INestApplication, user: User) {
	const em = app.get<EntityManager>(EntityManager);
	const defaultPassword = 'DummyPasswd!1';
	const defaultPasswordHash = '$2a$10$/DsztV5o6P5piW2eWJsxw.4nHovmJGBA.QNwiTmuZ/uvUc40b.Uhu';
	const account = accountFactory.buildWithId({
		userId: user.id,
		username: user.email,
		password: defaultPasswordHash,
	});

	await em.persistAndFlush([account]);

	const params: LocalAuthorizationBodyParams = {
		username: user.email,
		password: defaultPassword,
	};
	const response = await request(app.getHttpServer()).post(`/authentication/local`).send(params).expect(200);
	const jwt = (response.body as { accessToken: string }).accessToken;

	const url = await app.getUrl();

	const ioClient = io(url, {
		autoConnect: false,
		path: '/board-collaboration',
		transports: ['websocket', 'polling'],
		extraHeaders: {
			Cookie: `jwt=${jwt}`,
		},
	});

	ioClient.connect();

	return ioClient;
}<|MERGE_RESOLUTION|>--- conflicted
+++ resolved
@@ -1,17 +1,11 @@
 import { EntityManager } from '@mikro-orm/mongodb';
 import { INestApplication } from '@nestjs/common';
 
+import { User } from '@shared/domain/entity';
+import { accountFactory } from '@modules/account/testing';
 import { LocalAuthorizationBodyParams } from '@modules/authentication/controllers/dto';
-import { User } from '@shared/domain/entity';
-<<<<<<< HEAD
-import { io, Socket } from 'socket.io-client';
-=======
-import { accountFactory } from '@src/modules/account/testing';
-import { LocalAuthorizationBodyParams } from '@src/modules/authentication/controllers/dto';
 import { Socket, io } from 'socket.io-client';
->>>>>>> 8eb5e1b3
 import request from 'supertest';
-import { accountFactory } from './factory/account.factory';
 
 export async function waitForEvent(socket: Socket, eventName: string): Promise<unknown> {
 	return new Promise((resolve) => {
