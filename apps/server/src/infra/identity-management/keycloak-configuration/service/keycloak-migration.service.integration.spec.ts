import { MongoMemoryDatabaseModule } from '@infra/database';
import KeycloakAdminClient from '@keycloak/keycloak-admin-client';
import { EntityManager } from '@mikro-orm/mongodb';
import { ConfigModule } from '@nestjs/config';
import { Test, TestingModule } from '@nestjs/testing';
<<<<<<< HEAD
import { AccountEntity } from '@shared/domain';
import { MongoMemoryDatabaseModule } from '@infra/database';
=======
import { Account } from '@shared/domain/entity';
>>>>>>> 1df15eca
import { accountFactory, cleanupCollections } from '@shared/testing';
import { LoggerModule } from '@src/core/logger';
import { v1 } from 'uuid';
import { KeycloakAdministrationService } from '../../keycloak-administration/service/keycloak-administration.service';
import { KeycloakConfigurationModule } from '../keycloak-configuration.module';
import { KeycloakMigrationService } from './keycloak-migration.service';

describe('KeycloakConfigurationService Integration', () => {
	let module: TestingModule;
	let em: EntityManager;
	let keycloak: KeycloakAdminClient;
	let keycloakMigrationService: KeycloakMigrationService;
	let keycloakAdministrationService: KeycloakAdministrationService;
	let isKeycloakAvailable = false;

	let dbOnlyAccounts: AccountEntity[];
	let dbAndIdmAccounts: AccountEntity[];
	let allAccounts: AccountEntity[];

	const testRealm = `test-realm-${v1().toString()}`;

	const createAccountInIdm = async (account: AccountEntity): Promise<string> => {
		const { id } = await keycloak.users.create({
			username: account.username,
			firstName: undefined,
			lastName: undefined,
			attributes: {
				dbcAccountId: account._id,
				dbcUserId: undefined,
				dbcSystemId: account.systemId,
			},
		});
		await keycloak.users.resetPassword({
			id,
			credential: {
				temporary: false,
				type: 'password',
				value: account.password ?? 'DummyPwd1!',
			},
		});
		return id;
	};

	beforeAll(async () => {
		module = await Test.createTestingModule({
			imports: [
				KeycloakConfigurationModule,
				LoggerModule,
				MongoMemoryDatabaseModule.forRoot(),
				ConfigModule.forRoot({
					isGlobal: true,
					ignoreEnvFile: true,
					ignoreEnvVars: true,
					validate: () => {
						return {
							FEATURE_IDENTITY_MANAGEMENT_STORE_ENABLED: true,
						};
					},
				}),
			],
			providers: [],
		}).compile();
		em = module.get(EntityManager);
		keycloakAdministrationService = module.get(KeycloakAdministrationService);
		isKeycloakAvailable = await keycloakAdministrationService.testKcConnection();
		if (isKeycloakAvailable) {
			keycloak = await keycloakAdministrationService.callKcAdminClient();
		}
		keycloakMigrationService = module.get(KeycloakMigrationService);
	});

	afterAll(async () => {
		await module.close();
	});

	beforeEach(async () => {
		if (isKeycloakAvailable) {
			await keycloak.realms.create({ realm: testRealm, enabled: true });
			keycloak.setConfig({ realmName: testRealm });
			dbOnlyAccounts = accountFactory.buildList(2);
			dbAndIdmAccounts = accountFactory.buildList(123);
			allAccounts = [...dbOnlyAccounts, ...dbAndIdmAccounts];

			await em.persistAndFlush(allAccounts);
			for (const account of dbAndIdmAccounts) {
				// eslint-disable-next-line no-await-in-loop
				await createAccountInIdm(account);
			}
		}
	}, 60000);

	afterEach(async () => {
		if (isKeycloakAvailable) {
			await keycloak.realms.del({ realm: testRealm });
		}
		await cleanupCollections(em);
	});

	// Execute this test for a test run against a running Keycloak instance
	describe('migration', () => {
		describe('Given all accounts are able to migrate', () => {
			it('should copy all accounts to the IDM', async () => {
				if (!isKeycloakAvailable) return;
				const migratedAccountCounts = await keycloakMigrationService.migrate();
				expect(migratedAccountCounts).toBe(allAccounts.length);
			}, 60000);
		});
	});
});<|MERGE_RESOLUTION|>--- conflicted
+++ resolved
@@ -3,12 +3,7 @@
 import { EntityManager } from '@mikro-orm/mongodb';
 import { ConfigModule } from '@nestjs/config';
 import { Test, TestingModule } from '@nestjs/testing';
-<<<<<<< HEAD
-import { AccountEntity } from '@shared/domain';
-import { MongoMemoryDatabaseModule } from '@infra/database';
-=======
-import { Account } from '@shared/domain/entity';
->>>>>>> 1df15eca
+import { AccountEntity } from '@shared/domain/entity';
 import { accountFactory, cleanupCollections } from '@shared/testing';
 import { LoggerModule } from '@src/core/logger';
 import { v1 } from 'uuid';
