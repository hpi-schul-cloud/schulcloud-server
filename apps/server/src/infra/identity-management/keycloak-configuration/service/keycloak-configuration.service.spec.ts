--- conflicted
+++ resolved
@@ -12,14 +12,10 @@
 import { HttpService } from '@nestjs/axios';
 import { ConfigService } from '@nestjs/config';
 import { Test, TestingModule } from '@nestjs/testing';
-<<<<<<< HEAD
+
 import { SystemEntity } from '@shared/domain/entity';
 import { SystemTypeEnum } from '@shared/domain/types';
-import { systemFactory } from '@shared/testing';
-=======
-import { SystemEntity, SystemTypeEnum } from '@shared/domain';
-import { systemEntityFactory } from '@shared/testing';
->>>>>>> b90f4608
+
 import { AxiosResponse } from 'axios';
 import { of } from 'rxjs';
 import { v1 } from 'uuid';
