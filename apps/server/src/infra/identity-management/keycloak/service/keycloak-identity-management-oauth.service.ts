import { DefaultEncryptionService, EncryptionService } from '@infra/encryption';
import { OauthConfig } from '@modules/system/domain';
import { HttpService } from '@nestjs/axios';
import { Inject, Injectable } from '@nestjs/common';
<<<<<<< HEAD
import { ConfigService } from '@nestjs/config';
import { ErrorLogMessage, Loggable, Logger, LogMessage, ValidationErrorLogMessage } from '@src/core/logger';
=======
>>>>>>> 7f5640f8
import qs from 'qs';
import { lastValueFrom } from 'rxjs';
import { IdentityManagementOauthService } from '../../identity-management-oauth.service';
import { KeycloakAdministrationService } from '../../keycloak-administration/service/keycloak-administration.service';

class IDMLoginError implements Loggable {
	constructor(private readonly error: Error) {}

	public getLogMessage(): LogMessage | ErrorLogMessage | ValidationErrorLogMessage {
		return {
			error: this.error,
			type: 'IDM_LOGIN_ERROR',
		};
	}
}

@Injectable()
export class KeycloakIdentityManagementOauthService extends IdentityManagementOauthService {
	private _oauthConfigCache: OauthConfig | undefined;

	constructor(
		private readonly kcAdminService: KeycloakAdministrationService,
		private readonly httpService: HttpService,
		@Inject(DefaultEncryptionService) private readonly oAuthEncryptionService: EncryptionService,
		private readonly logger: Logger
	) {
		super();
	}

	async getOauthConfig(): Promise<OauthConfig> {
		if (this._oauthConfigCache) {
			return this._oauthConfigCache;
		}
		const wellKnownUrl = this.kcAdminService.getWellKnownUrl();
		const response = (await lastValueFrom(this.httpService.get<Record<string, unknown>>(wellKnownUrl))).data;
<<<<<<< HEAD
		const scDomain = this.configService.get<string>('SC_DOMAIN') || '';
		const redirectUri =
			scDomain === 'localhost' ? 'http://localhost:3030/api/v3/sso/oauth/' : `https://${scDomain}/api/v3/sso/oauth/`;
		const clientId = this.kcAdminService.getClientId();
		const clientSecret = await this.kcAdminService.getClientSecret();
		this._oauthConfigCache = new OauthConfigDto({
			clientId,
			clientSecret: this.oAuthEncryptionService.encrypt(clientSecret),
=======
		this._oauthConfigCache = new OauthConfig({
			clientId: this.kcAdminService.getClientId(),
			clientSecret: this.oAuthEncryptionService.encrypt(await this.kcAdminService.getClientSecret()),
>>>>>>> 7f5640f8
			provider: 'oauth',
			redirectUri: '',
			responseType: 'code',
			grantType: 'authorization_code',
			scope: 'openid profile email',
			issuer: response.issuer as string,
			tokenEndpoint: response.token_endpoint as string,
			authEndpoint: response.authorization_endpoint as string,
			logoutEndpoint: response.end_session_endpoint as string,
			jwksEndpoint: response.jwks_uri as string,
		});
		return this._oauthConfigCache;
	}

	resetOauthConfigCache(): void {
		this._oauthConfigCache = undefined;
	}

	async isOauthConfigAvailable(): Promise<boolean> {
		if (this._oauthConfigCache) {
			return true;
		}
		return this.kcAdminService.testKcConnection();
	}

	async resourceOwnerPasswordGrant(username: string, password: string): Promise<string | undefined> {
		try {
			const { clientId, clientSecret, tokenEndpoint } = await this.getOauthConfig();
			const data = {
				username,
				password,
				grant_type: 'password',
				client_id: clientId,
				client_secret: this.oAuthEncryptionService.decrypt(clientSecret),
			};
			const response = await lastValueFrom(
				this.httpService.request<{ access_token: string }>({
					method: 'post',
					headers: {
						'Content-Type': 'application/x-www-form-urlencoded',
					},
					url: tokenEndpoint,
					data: qs.stringify(data),
				})
			);
			return response.data.access_token;
		} catch (err) {
			this.logger.warning(new IDMLoginError(err as Error));

			return undefined;
		}
	}
}<|MERGE_RESOLUTION|>--- conflicted
+++ resolved
@@ -2,11 +2,7 @@
 import { OauthConfig } from '@modules/system/domain';
 import { HttpService } from '@nestjs/axios';
 import { Inject, Injectable } from '@nestjs/common';
-<<<<<<< HEAD
-import { ConfigService } from '@nestjs/config';
 import { ErrorLogMessage, Loggable, Logger, LogMessage, ValidationErrorLogMessage } from '@src/core/logger';
-=======
->>>>>>> 7f5640f8
 import qs from 'qs';
 import { lastValueFrom } from 'rxjs';
 import { IdentityManagementOauthService } from '../../identity-management-oauth.service';
@@ -42,20 +38,9 @@
 		}
 		const wellKnownUrl = this.kcAdminService.getWellKnownUrl();
 		const response = (await lastValueFrom(this.httpService.get<Record<string, unknown>>(wellKnownUrl))).data;
-<<<<<<< HEAD
-		const scDomain = this.configService.get<string>('SC_DOMAIN') || '';
-		const redirectUri =
-			scDomain === 'localhost' ? 'http://localhost:3030/api/v3/sso/oauth/' : `https://${scDomain}/api/v3/sso/oauth/`;
-		const clientId = this.kcAdminService.getClientId();
-		const clientSecret = await this.kcAdminService.getClientSecret();
-		this._oauthConfigCache = new OauthConfigDto({
-			clientId,
-			clientSecret: this.oAuthEncryptionService.encrypt(clientSecret),
-=======
 		this._oauthConfigCache = new OauthConfig({
 			clientId: this.kcAdminService.getClientId(),
 			clientSecret: this.oAuthEncryptionService.encrypt(await this.kcAdminService.getClientSecret()),
->>>>>>> 7f5640f8
 			provider: 'oauth',
 			redirectUri: '',
 			responseType: 'code',
