--- conflicted
+++ resolved
@@ -3,27 +3,17 @@
 import { EntityId } from '@shared/domain/types';
 import { AxiosResponse } from 'axios';
 import {
-<<<<<<< HEAD
+	AuthorApi,
 	CreateAuthorUsingGET200Response,
 	CreateGroupUsingGET200Response,
 	CreateSessionUsingGET200Response,
 	DeleteGroupUsingGET200Response,
+	GroupApi,
 	ListAuthorsOfPadUsingGET200Response,
 	ListPadsUsingGET200Response,
 	ListSessionsOfGroupUsingGET200Response,
-=======
-	AuthorApi,
-	GroupApi,
-	InlineResponse200,
-	InlineResponse2001,
-	InlineResponse20013,
-	InlineResponse2002,
-	InlineResponse2003,
-	InlineResponse2004,
-	InlineResponse2006,
 	PadApi,
 	SessionApi,
->>>>>>> c6aa2387
 } from './etherpad-api-client';
 import {
 	AuthorId,
@@ -251,12 +241,9 @@
 
 	public async deleteGroup(groupId: GroupId): Promise<void> {
 		const response = await this.tryDeleteGroup(groupId);
-<<<<<<< HEAD
-		this.handleEtherpadResponse<DeleteGroupUsingGET200Response>(response, { groupId });
-=======
-
-		try {
-			this.handleEtherpadResponse<InlineResponse2001>(response, { groupId });
+
+		try {
+			this.handleEtherpadResponse<DeleteGroupUsingGET200Response>(response, { groupId });
 		} catch (error) {
 			this.throwIfValidError(error);
 		}
@@ -277,7 +264,6 @@
 			error.getLogMessage().type === EtherpadErrorType.BAD_REQUEST &&
 			error?.cause?.toString().includes('sessionID does not exist')
 		);
->>>>>>> c6aa2387
 	}
 
 	private async tryDeleteGroup(groupId: string): Promise<AxiosResponse<DeleteGroupUsingGET200Response>> {
