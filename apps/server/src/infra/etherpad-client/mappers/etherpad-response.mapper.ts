--- conflicted
+++ resolved
@@ -1,11 +1,6 @@
+import { ErrorUtils } from '@core/error/utils';
 import { InternalServerErrorException } from '@nestjs/common';
-<<<<<<< HEAD
 import { TypeGuard } from '@shared/common/guards';
-import { ErrorUtils } from '@src/core/error/utils';
-=======
-import { TypeGuard } from '@shared/common';
-import { ErrorUtils } from '@core/error/utils';
->>>>>>> 24b9dc18
 import {
 	CreateAuthorUsingGET200ResponseData,
 	CreateGroupUsingGET200ResponseData,
