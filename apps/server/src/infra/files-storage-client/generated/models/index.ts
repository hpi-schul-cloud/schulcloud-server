--- conflicted
+++ resolved
@@ -1,12 +1,7 @@
-<<<<<<< HEAD
-export * from './file-record-parent-type';
-export * from './file-record-response';
-=======
 export * from './file-record-list-response';
 export * from './file-record-parent-type';
 export * from './file-record-response';
 export * from './file-record-scan-status';
 export * from './file-url-params';
 export * from './preview-status';
->>>>>>> 47514761
 export * from './storage-location';