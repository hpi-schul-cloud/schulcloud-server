export * from './tsp';
<<<<<<< HEAD
export * from './vidis';
=======
export * from './media-licenses';
>>>>>>> 80f9e236
<|MERGE_RESOLUTION|>--- conflicted
+++ resolved
@@ -1,6 +1,2 @@
 export * from './tsp';
-<<<<<<< HEAD
-export * from './vidis';
-=======
-export * from './media-licenses';
->>>>>>> 80f9e236
+export * from './media-licenses';