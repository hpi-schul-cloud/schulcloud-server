import { HttpStatus } from '@nestjs/common';
<<<<<<< HEAD
import { BusinessError, ErrorLogMessage } from '@shared/common/error';
import { Loggable, LogMessage } from '@src/core/logger';
=======
import { BusinessError, ErrorLogMessage } from '@shared/common';
import { Loggable, LogMessage } from '@core/logger';
>>>>>>> 24b9dc18

export class TspSystemNotFoundLoggableException extends BusinessError implements Loggable {
	constructor() {
		super(
			{
				type: 'TSP_SYSTEM_NOT_FOUND',
				title: 'The TSP system could not be found',
				defaultMessage: 'The TSP system could not be found during the sync',
			},
			HttpStatus.BAD_REQUEST
		);
	}

	public getLogMessage(): LogMessage | ErrorLogMessage {
		const message: LogMessage | ErrorLogMessage = {
			message: this.message,
			type: this.type,
			stack: this.stack,
		};

		return message;
	}
}<|MERGE_RESOLUTION|>--- conflicted
+++ resolved
@@ -1,11 +1,6 @@
+import { Loggable, LogMessage } from '@core/logger';
 import { HttpStatus } from '@nestjs/common';
-<<<<<<< HEAD
 import { BusinessError, ErrorLogMessage } from '@shared/common/error';
-import { Loggable, LogMessage } from '@src/core/logger';
-=======
-import { BusinessError, ErrorLogMessage } from '@shared/common';
-import { Loggable, LogMessage } from '@core/logger';
->>>>>>> 24b9dc18
 
 export class TspSystemNotFoundLoggableException extends BusinessError implements Loggable {
 	constructor() {
