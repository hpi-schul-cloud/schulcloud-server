import { School } from '@modules/school';
import { Injectable } from '@nestjs/common';
import { ConfigService } from '@nestjs/config';
import { Logger } from '@src/core/logger';
import { ProvisioningService } from '@src/modules/provisioning';
import { System } from '@src/modules/system';
import pLimit from 'p-limit';
import { SyncStrategy } from '../strategy/sync-strategy';
import { SyncStrategyTarget } from '../sync-strategy.types';
import { TspDataFetchedLoggable } from './loggable/tsp-data-fetched.loggable';
import { TspSchoolsFetchedLoggable } from './loggable/tsp-schools-fetched.loggable';
import { TspSchoolsSyncedLoggable } from './loggable/tsp-schools-synced.loggable';
import { TspSchulnummerMissingLoggable } from './loggable/tsp-schulnummer-missing.loggable';
import { TspSyncedUsersLoggable } from './loggable/tsp-synced-users.loggable';
import { TspSyncingUsersLoggable } from './loggable/tsp-syncing-users.loggable';
import { TspOauthDataMapper } from './tsp-oauth-data.mapper';
import { TspSyncConfig } from './tsp-sync.config';
import { TspSyncService } from './tsp-sync.service';

@Injectable()
export class TspSyncStrategy extends SyncStrategy {
	private readonly schoolLimit: pLimit.Limit;

	private readonly dataLimit: pLimit.Limit;

<<<<<<< HEAD
	private readonly migrationLimit: pLimit.Limit;

=======
>>>>>>> 05f11b54
	private readonly schoolDaysToFetch: number;

	private readonly schoolDataDaysToFetch: number;

<<<<<<< HEAD
	private readonly migrationEnabled: boolean;

=======
>>>>>>> 05f11b54
	constructor(
		private readonly logger: Logger,
		private readonly tspSyncService: TspSyncService,
		private readonly tspOauthDataMapper: TspOauthDataMapper,
		configService: ConfigService<TspSyncConfig, true>,
		private readonly provisioningService: ProvisioningService
	) {
		super();
		this.logger.setContext(TspSyncStrategy.name);

		this.schoolLimit = pLimit(configService.getOrThrow<number>('TSP_SYNC_SCHOOL_LIMIT'));
		this.schoolDaysToFetch = configService.get<number>('TSP_SYNC_SCHOOL_DAYS_TO_FETCH', 1);

		this.dataLimit = pLimit(configService.getOrThrow<number>('TSP_SYNC_DATA_LIMIT'));
		this.schoolDataDaysToFetch = configService.get<number>('TSP_SYNC_DATA_DAYS_TO_FETCH', 1);
<<<<<<< HEAD

		this.migrationLimit = pLimit(configService.getOrThrow<number>('TSP_SYNC_MIGRATION_LIMIT'));

		this.migrationEnabled = configService.get<boolean>('FEATURE_TSP_MIGRATION_ENABLED');
=======
>>>>>>> 05f11b54
	}

	public override getType(): SyncStrategyTarget {
		return SyncStrategyTarget.TSP;
	}

	public async sync(): Promise<void> {
		const system = await this.tspSyncService.findTspSystemOrFail();

		if (this.migrationEnabled) {
			await this.migrateTspTeachersAndStudents(system);
		}

		await this.syncSchools(system);

		const schools = await this.tspSyncService.findSchoolsForSystem(system);

		await this.syncData(system, schools);
	}

	private async syncSchools(system: System): Promise<School[]> {
		const tspSchools = await this.tspSyncService.fetchTspSchools(system, this.schoolDaysToFetch);
		this.logger.info(new TspSchoolsFetchedLoggable(tspSchools.length, this.schoolDaysToFetch));

		const schoolPromises = tspSchools.map((tspSchool) =>
			this.schoolLimit(async () => {
				if (!tspSchool.schuleNummer) {
					this.logger.warning(new TspSchulnummerMissingLoggable(tspSchool.schuleName));
					return null;
				}

				const existingSchool = await this.tspSyncService.findSchool(system, tspSchool.schuleNummer);

				if (existingSchool) {
					const updatedSchool = await this.tspSyncService.updateSchool(existingSchool, tspSchool.schuleName);
					return { school: updatedSchool, created: false };
				}

				const createdSchool = await this.tspSyncService.createSchool(
					system,
					tspSchool.schuleNummer,
					tspSchool.schuleName ?? ''
				);
				return { school: createdSchool, created: true };
			})
		);

		const scSchools = await Promise.all(schoolPromises);

		const total = tspSchools.length;
		const totalProcessed = scSchools.filter((scSchool) => scSchool != null).length;
		const createdSchools = scSchools.filter((scSchool) => scSchool != null && scSchool.created).length;
		const updatedSchools = scSchools.filter((scSchool) => scSchool != null && !scSchool.created).length;
		this.logger.info(new TspSchoolsSyncedLoggable(total, totalProcessed, createdSchools, updatedSchools));

		return scSchools.filter((scSchool) => scSchool != null).map((scSchool) => scSchool.school);
	}

	private async syncData(system: System, schools: School[]): Promise<void> {
		const tspTeachers = await this.tspSyncService.fetchTspTeachers(system, this.schoolDataDaysToFetch);
		const tspStudents = await this.tspSyncService.fetchTspStudents(system, this.schoolDataDaysToFetch);
		const tspClasses = await this.tspSyncService.fetchTspClasses(system, this.schoolDataDaysToFetch);
		this.logger.info(
			new TspDataFetchedLoggable(tspTeachers.length, tspStudents.length, tspClasses.length, this.schoolDataDaysToFetch)
		);

		const oauthDataDtos = this.tspOauthDataMapper.mapTspDataToOauthData(
			system,
			schools,
			tspTeachers,
			tspStudents,
			tspClasses
		);

		this.logger.info(new TspSyncingUsersLoggable(oauthDataDtos.length));

		const dataPromises = oauthDataDtos.map((oauthDataDto) =>
			this.dataLimit(() => this.provisioningService.provisionData(oauthDataDto))
		);

		const results = await Promise.allSettled(dataPromises);

		this.logger.info(new TspSyncedUsersLoggable(results.length));
	}
<<<<<<< HEAD

	private async migrateTspTeachersAndStudents(system: System): Promise<void> {
		const TspTeacherIds = await this.tspSyncService.fetchTspTeacherMigrations(system);
		const TspStudentIds = await this.tspSyncService.fetchTspStudentMigrations(system);

		for await (const { lehrerUidAlt, lehrerUidNeu } of TspTeacherIds) {
			await this.migrationLimit(async () => {
				if (lehrerUidAlt && lehrerUidNeu) {
					await this.migrateTspUser(lehrerUidAlt, lehrerUidNeu, system.id);
				}
			});
		}

		for await (const { schuelerUidAlt, schuelerUidNeu } of TspStudentIds) {
			await this.migrationLimit(async () => {
				if (schuelerUidAlt && schuelerUidNeu) {
					await this.migrateTspUser(schuelerUidAlt, schuelerUidNeu, system.id);
				}
			});
		}
	}

	private async migrateTspTeacher(system: System): Promise<void> {
		const TspTeacherIds = await this.tspSyncService.fetchTspTeacherMigrations(system);

		const;
	}

	private async migrateTspUser(oldUid: string, newUid: string, systemId: string) {
		const newEmailAndUsername = `${newUid}@schul-cloud.org`;
		const user = await this.tspSyncService.findUserByTspUid(oldUid);

		if (!user) {
			throw new Error('User not found');
		}

		const newEmail = newEmailAndUsername;
		const updatedUser = await this.tspSyncService.updateUser(user, newEmail, newUid, oldUid);

		const account = await this.tspSyncService.findAccountByTspUid(oldUid);

		if (!account) {
			throw new Error('Account not found');
		}

		const newUsername = newEmailAndUsername;
		const updatedAccount = await this.tspSyncService.updateAccount(account, newUsername, systemId);

		return { updatedUser, updatedAccount };
	}
=======
>>>>>>> 05f11b54
}<|MERGE_RESOLUTION|>--- conflicted
+++ resolved
@@ -23,20 +23,14 @@
 
 	private readonly dataLimit: pLimit.Limit;
 
-<<<<<<< HEAD
 	private readonly migrationLimit: pLimit.Limit;
 
-=======
->>>>>>> 05f11b54
 	private readonly schoolDaysToFetch: number;
 
 	private readonly schoolDataDaysToFetch: number;
 
-<<<<<<< HEAD
 	private readonly migrationEnabled: boolean;
 
-=======
->>>>>>> 05f11b54
 	constructor(
 		private readonly logger: Logger,
 		private readonly tspSyncService: TspSyncService,
@@ -52,13 +46,9 @@
 
 		this.dataLimit = pLimit(configService.getOrThrow<number>('TSP_SYNC_DATA_LIMIT'));
 		this.schoolDataDaysToFetch = configService.get<number>('TSP_SYNC_DATA_DAYS_TO_FETCH', 1);
-<<<<<<< HEAD
 
 		this.migrationLimit = pLimit(configService.getOrThrow<number>('TSP_SYNC_MIGRATION_LIMIT'));
-
 		this.migrationEnabled = configService.get<boolean>('FEATURE_TSP_MIGRATION_ENABLED');
-=======
->>>>>>> 05f11b54
 	}
 
 	public override getType(): SyncStrategyTarget {
@@ -143,7 +133,6 @@
 
 		this.logger.info(new TspSyncedUsersLoggable(results.length));
 	}
-<<<<<<< HEAD
 
 	private async migrateTspTeachersAndStudents(system: System): Promise<void> {
 		const TspTeacherIds = await this.tspSyncService.fetchTspTeacherMigrations(system);
@@ -194,6 +183,4 @@
 
 		return { updatedUser, updatedAccount };
 	}
-=======
->>>>>>> 05f11b54
 }