--- conflicted
+++ resolved
@@ -54,11 +54,7 @@
 				return { report };
 			};
 
-<<<<<<< HEAD
-			it('should start the sync for media metadata for only bilo', async () => {
-=======
 			it('should start the sync of media metadata for bilo', async () => {
->>>>>>> ae89cb36
 				setup();
 
 				await strategy.sync();
