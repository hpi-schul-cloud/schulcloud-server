--- conflicted
+++ resolved
@@ -14,8 +14,6 @@
 import { SystemModule } from '@modules/system';
 import { UserModule } from '@modules/user';
 import { Module } from '@nestjs/common';
-<<<<<<< HEAD
-import { LoggerModule } from '@src/core/logger';
 import { SyncConsole } from './console/sync.console';
 import { VidisFetchService, VidisSyncService, VidisSyncStrategy } from './media-licenses';
 import { SyncService } from './service/sync.service';
@@ -25,17 +23,6 @@
 import { TspSyncMigrationService } from './strategy/tsp/tsp-sync-migration.service';
 import { TspSyncService } from './strategy/tsp/tsp-sync.service';
 import { TspSyncStrategy } from './strategy/tsp/tsp-sync.strategy';
-=======
-import { SyncConsole } from './console/sync.console';
-import { VidisFetchService, VidisSyncService, VidisSyncStrategy } from './media-licenses';
-import { SyncService } from './service/sync.service';
-import { TspFetchService } from './tsp/tsp-fetch.service';
-import { TspLegacyMigrationService } from './tsp/tsp-legacy-migration.service';
-import { TspOauthDataMapper } from './tsp/tsp-oauth-data.mapper';
-import { TspSyncMigrationService } from './tsp/tsp-sync-migration.service';
-import { TspSyncService } from './tsp/tsp-sync.service';
-import { TspSyncStrategy } from './tsp/tsp-sync.strategy';
->>>>>>> 24b9dc18
 import { SyncUc } from './uc/sync.uc';
 
 @Module({
