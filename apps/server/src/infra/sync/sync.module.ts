--- conflicted
+++ resolved
@@ -23,11 +23,9 @@
 import { TspSyncStrategy } from './tsp/tsp-sync.strategy';
 import { SyncUc } from './uc/sync.uc';
 import { TspFetchService } from './tsp/tsp-fetch.service';
-<<<<<<< HEAD
 import { VidisSyncService, VidisSyncStrategy, VidisFetchService } from './media-licenses';
-=======
 import { TspSyncMigrationService } from './tsp/tsp-sync-migration.service';
->>>>>>> df69988d
+
 
 @Module({
 	imports: [
