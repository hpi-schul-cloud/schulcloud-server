import { Injectable, Optional } from '@nestjs/common';
import { Logger } from '@src/core/logger';
import { TspSyncStrategy } from '../tsp/tsp-sync.strategy';
import { SyncStrategy } from '../strategy/sync-strategy';
import { SyncStrategyTarget } from '../sync-strategy.types';
import { InvalidTargetLoggable } from '../errors/invalid-target.loggable';
<<<<<<< HEAD
import { VidisSyncStrategy } from '../vidis/strategy';
=======
import { VidisSyncStrategy } from '../media-licenses/strategy';
>>>>>>> 80f9e236

@Injectable()
export class SyncService {
	private strategies: Map<SyncStrategyTarget, SyncStrategy> = new Map<SyncStrategyTarget, SyncStrategy>();

	constructor(
		private readonly logger: Logger,
		@Optional() private readonly tspSyncStrategy?: TspSyncStrategy,
		@Optional() private readonly vidisSyncStrategy?: VidisSyncStrategy
	) {
		this.logger.setContext(SyncService.name);
		this.registerStrategy(tspSyncStrategy);
		this.registerStrategy(vidisSyncStrategy);
	}

	protected registerStrategy(strategy?: SyncStrategy) {
		if (strategy) {
			this.strategies.set(strategy.getType(), strategy);
		}
	}

	public async startSync(target: string): Promise<void> {
		const targetStrategy = target as SyncStrategyTarget;
		if (!this.strategies.has(targetStrategy)) {
			this.logger.info(new InvalidTargetLoggable(target));
		}
		await this.strategies.get(targetStrategy)?.sync();
	}
}<|MERGE_RESOLUTION|>--- conflicted
+++ resolved
@@ -4,11 +4,7 @@
 import { SyncStrategy } from '../strategy/sync-strategy';
 import { SyncStrategyTarget } from '../sync-strategy.types';
 import { InvalidTargetLoggable } from '../errors/invalid-target.loggable';
-<<<<<<< HEAD
-import { VidisSyncStrategy } from '../vidis/strategy';
-=======
 import { VidisSyncStrategy } from '../media-licenses/strategy';
->>>>>>> 80f9e236
 
 @Injectable()
 export class SyncService {
