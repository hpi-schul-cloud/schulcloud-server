import { Injectable, Optional } from '@nestjs/common';
<<<<<<< HEAD
import { Logger } from '@src/core/logger';
import { TspSyncStrategy } from '../strategy/tsp/tsp-sync.strategy';
=======
import { Logger } from '@core/logger';
import { TspSyncStrategy } from '../tsp/tsp-sync.strategy';
>>>>>>> 24b9dc18
import { SyncStrategy } from '../strategy/sync-strategy';
import { SyncStrategyTarget } from '../sync-strategy.types';
import { InvalidTargetLoggable } from '../errors/invalid-target.loggable';
import { VidisSyncStrategy } from '../media-licenses/strategy';

@Injectable()
export class SyncService {
	private strategies: Map<SyncStrategyTarget, SyncStrategy> = new Map<SyncStrategyTarget, SyncStrategy>();

	constructor(
		private readonly logger: Logger,
		@Optional() private readonly tspSyncStrategy?: TspSyncStrategy,
		@Optional() private readonly vidisSyncStrategy?: VidisSyncStrategy
	) {
		this.logger.setContext(SyncService.name);
		this.registerStrategy(tspSyncStrategy);
		this.registerStrategy(vidisSyncStrategy);
	}

	protected registerStrategy(strategy?: SyncStrategy) {
		if (strategy) {
			this.strategies.set(strategy.getType(), strategy);
		}
	}

	public async startSync(target: string): Promise<void> {
		const targetStrategy = target as SyncStrategyTarget;
		if (!this.strategies.has(targetStrategy)) {
			this.logger.info(new InvalidTargetLoggable(target));
		}
		await this.strategies.get(targetStrategy)?.sync();
	}
}<|MERGE_RESOLUTION|>--- conflicted
+++ resolved
@@ -1,15 +1,10 @@
+import { Logger } from '@core/logger';
 import { Injectable, Optional } from '@nestjs/common';
-<<<<<<< HEAD
-import { Logger } from '@src/core/logger';
-import { TspSyncStrategy } from '../strategy/tsp/tsp-sync.strategy';
-=======
-import { Logger } from '@core/logger';
-import { TspSyncStrategy } from '../tsp/tsp-sync.strategy';
->>>>>>> 24b9dc18
-import { SyncStrategy } from '../strategy/sync-strategy';
-import { SyncStrategyTarget } from '../sync-strategy.types';
 import { InvalidTargetLoggable } from '../errors/invalid-target.loggable';
 import { VidisSyncStrategy } from '../media-licenses/strategy';
+import { SyncStrategy } from '../strategy/sync-strategy';
+import { TspSyncStrategy } from '../strategy/tsp/tsp-sync.strategy';
+import { SyncStrategyTarget } from '../sync-strategy.types';
 
 @Injectable()
 export class SyncService {
