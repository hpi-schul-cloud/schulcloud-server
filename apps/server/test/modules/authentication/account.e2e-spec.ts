import { Test, TestingModule } from '@nestjs/testing';
import { ExecutionContext, INestApplication } from '@nestjs/common';
import request from 'supertest';
import { Request } from 'express';
import { EntityManager, MikroORM } from '@mikro-orm/core';
import { ServerTestModule } from '@src/server.module';
import { JwtAuthGuard } from '@src/modules/authentication/guard/jwt-auth.guard';
import { accountFactory, mapUserToCurrentUser, roleFactory, schoolFactory, userFactory } from '@shared/testing';
import {
	AccountByIdBodyParams,
	AccountSearchQueryParams,
	AccountSearchType,
	PatchMyAccountParams,
	PatchMyPasswordParams,
<<<<<<< HEAD
} from '@src/modules/account/controller/dto';
import { Account, ICurrentUser, RoleName, User } from '@shared/domain';
=======
} from '@src/modules/authentication/controller/dto';
import { Account, ICurrentUser, RoleName, Permission, User } from '@shared/domain';
>>>>>>> 3cf6a97c

describe('Account Controller (e2e)', () => {
	const basePath = '/account';

	let app: INestApplication;
	let orm: MikroORM;
	let em: EntityManager;

	let adminAccount: Account;
	let teacherAccount: Account;
	let studentAccount: Account;
	let superheroAccount: Account;

	let adminUser: User;
	let teacherUser: User;
	let studentUser: User;
	let superheroUser: User;

	let currentUser: ICurrentUser;

	const defaultPassword = 'DummyPasswd!1';
	const defaultPasswordHash = '$2a$10$/DsztV5o6P5piW2eWJsxw.4nHovmJGBA.QNwiTmuZ/uvUc40b.Uhu';

	const setup = async () => {
		const school = schoolFactory.buildWithId();

		const adminRoles = roleFactory.build({
			name: RoleName.ADMINISTRATOR,
			permissions: [Permission.TEACHER_EDIT, Permission.STUDENT_EDIT],
		});
		const teacherRoles = roleFactory.build({ name: RoleName.TEACHER, permissions: [Permission.STUDENT_EDIT] });
		const studentRoles = roleFactory.build({ name: RoleName.STUDENT, permissions: [] });
		const superheroRoles = roleFactory.build({ name: RoleName.SUPERHERO, permissions: [] });

		adminUser = userFactory.buildWithId({ school, roles: [adminRoles] });
		teacherUser = userFactory.buildWithId({ school, roles: [teacherRoles] });
		studentUser = userFactory.buildWithId({ school, roles: [studentRoles] });
		superheroUser = userFactory.buildWithId({ roles: [superheroRoles] });

		const mapUserToAccount = (user: User): Account => {
			return accountFactory.buildWithId({
				userId: user.id,
				username: user.email,
				password: defaultPasswordHash,
			});
		};
		adminAccount = mapUserToAccount(adminUser);
		teacherAccount = mapUserToAccount(teacherUser);
		studentAccount = mapUserToAccount(studentUser);
		superheroAccount = mapUserToAccount(superheroUser);

		em.persist(school);
		em.persist([adminRoles, teacherRoles, studentRoles, superheroRoles]);
		em.persist([adminUser, teacherUser, studentUser, superheroUser]);
		em.persist([adminAccount, teacherAccount, studentAccount, superheroAccount]);
		await em.flush();
	};

	beforeEach(async () => {
		const moduleFixture: TestingModule = await Test.createTestingModule({
			imports: [ServerTestModule],
		})
			.overrideGuard(JwtAuthGuard)
			.useValue({
				canActivate(context: ExecutionContext) {
					const req: Request = context.switchToHttp().getRequest();
					req.user = currentUser;
					return true;
				},
			})
			.compile();

		app = moduleFixture.createNestApplication();
		await app.init();
		orm = app.get(MikroORM);
		em = app.get(EntityManager);
		await setup();
	});

	afterEach(async () => {
		// await cleanupCollections(em);
		await app.close();
		await orm.close();
	});

	describe('[PATCH] me/password', () => {
		it(`should update the current user's (temporary) password`, async () => {
			currentUser = mapUserToCurrentUser(studentUser, studentAccount);
			const params: PatchMyPasswordParams = {
				password: 'Valid12$',
				confirmPassword: 'Valid12$',
			};
			await request(app.getHttpServer()) //
				.patch(`${basePath}/me/password`)
				.send(params)
				.expect(200);

			const updatedAccount = await em.findOneOrFail(Account, studentAccount.id);
			expect(updatedAccount.password).not.toEqual(defaultPasswordHash);
		});
		it('should reject if new password is weak', async () => {
			currentUser = mapUserToCurrentUser(studentUser, studentAccount);
			const params: PatchMyPasswordParams = {
				password: 'weak',
				confirmPassword: 'weak',
			};
			await request(app.getHttpServer()) //
				.patch(`${basePath}/me/password`)
				.send(params)
				.expect(400);
		});
	});

	describe('[PATCH] me', () => {
		it(`should update a users account`, async () => {
			const newEmailValue = 'new@mail.com';
			currentUser = mapUserToCurrentUser(studentUser, studentAccount);
			const params: PatchMyAccountParams = {
				passwordOld: defaultPassword,
				email: newEmailValue,
			};
			await request(app.getHttpServer()) //
				.patch(`${basePath}/me`)
				.send(params)
				.expect(200);
			const updatedAccount = await em.findOneOrFail(Account, studentAccount.id);
			expect(updatedAccount.username).toEqual(newEmailValue);
		});

		it('should reject if new email is not valid', async () => {
			currentUser = mapUserToCurrentUser(studentUser, studentAccount);
			const params: PatchMyAccountParams = {
				passwordOld: defaultPassword,
				email: 'invalid',
			};
			await request(app.getHttpServer()) //
				.patch(`${basePath}/me`)
				.send(params)
				.expect(400);
		});
	});

	describe('[GET]', () => {
		it('should search for user id', async () => {
			currentUser = mapUserToCurrentUser(superheroUser, superheroAccount);
			const query: AccountSearchQueryParams = {
				type: AccountSearchType.USER_ID,
				value: studentUser.id,
				skip: 5,
				limit: 5,
			};
			await request(app.getHttpServer()) //
				.get(`${basePath}`)
				.query(query)
				.send()
				.expect(200);
		});
		it('should search for user name', async () => {
			currentUser = mapUserToCurrentUser(superheroUser, superheroAccount);
			const query: AccountSearchQueryParams = {
				type: AccountSearchType.USERNAME,
				value: '',
				skip: 5,
				limit: 5,
			};
			await request(app.getHttpServer()) //
				.get(`${basePath}`)
				.query(query)
				.send()
				.expect(200);
		});
		it('should reject if type is unknown', async () => {
			currentUser = mapUserToCurrentUser(superheroUser, superheroAccount);
			const query: AccountSearchQueryParams = {
				type: '' as AccountSearchType,
				value: '',
				skip: 5,
				limit: 5,
			};
			await request(app.getHttpServer()) //
				.get(`${basePath}`)
				.query(query)
				.send()
				.expect(400);
		});
		it('should reject if user is not authorized', async () => {
			currentUser = mapUserToCurrentUser(adminUser, adminAccount);
			const query: AccountSearchQueryParams = {
				type: AccountSearchType.USERNAME,
				value: '',
				skip: 5,
				limit: 5,
			};
			await request(app.getHttpServer()) //
				.get(`${basePath}`)
				.query(query)
				.send()
				.expect(403);
		});
	});

	describe('[GET] :id', () => {
		it('should return account for account id', async () => {
			currentUser = mapUserToCurrentUser(superheroUser, superheroAccount);
			await request(app.getHttpServer()) //
				.get(`${basePath}/${studentAccount.id}`)
				.expect(200);
		});
		it('should reject if id has invalid format', async () => {
			currentUser = mapUserToCurrentUser(superheroUser, superheroAccount);
			await request(app.getHttpServer()) //
				.get(`${basePath}/qwerty`)
				.send()
				.expect(400);
		});
		it('should reject if user is not a authorized', async () => {
			currentUser = mapUserToCurrentUser(adminUser, adminAccount);
			await request(app.getHttpServer()) //
				.get(`${basePath}/${studentAccount.id}`)
				.expect(403);
		});
		it('should reject not existing account id', async () => {
			currentUser = mapUserToCurrentUser(superheroUser, superheroAccount);
			await request(app.getHttpServer()) //
				.get(`${basePath}/000000000000000000000000`)
				.expect(404);
		});
	});

	describe('[PATCH] :id', () => {
		it('should update account', async () => {
			currentUser = mapUserToCurrentUser(superheroUser, superheroAccount);
			const body: AccountByIdBodyParams = {
				password: defaultPassword,
				username: studentAccount.username,
				activated: true,
			};
			await request(app.getHttpServer()) //
				.patch(`${basePath}/${studentAccount.id}`)
				.send(body)
				.expect(200);
		});
		it('should reject if user is not authorized', async () => {
			currentUser = mapUserToCurrentUser(studentUser, studentAccount);
			const body: AccountByIdBodyParams = {
				password: defaultPassword,
				username: studentAccount.username,
				activated: true,
			};
			await request(app.getHttpServer()) //
				.patch(`${basePath}/${studentAccount.id}`)
				.send(body)
				.expect(403);
		});
		it('should reject not existing account id', async () => {
			currentUser = mapUserToCurrentUser(superheroUser, studentAccount);
			const body: AccountByIdBodyParams = {
				password: defaultPassword,
				username: studentAccount.username,
				activated: true,
			};
			await request(app.getHttpServer()) //
				.patch(`${basePath}/000000000000000000000000`)
				.send(body)
				.expect(404);
		});
	});

	describe('[DELETE] :id', () => {
		it('should delete account', async () => {
			currentUser = mapUserToCurrentUser(superheroUser, studentAccount);
			await request(app.getHttpServer()) //
				.delete(`${basePath}/${studentAccount.id}`)
				.expect(200);
		});
		it('should reject invalid account id format', async () => {
			currentUser = mapUserToCurrentUser(superheroUser, studentAccount);
			await request(app.getHttpServer()) //
				.delete(`${basePath}/qwerty`)
				.expect(400);
		});
		it('should reject if user is not a authorized', async () => {
			currentUser = mapUserToCurrentUser(adminUser, adminAccount);
			await request(app.getHttpServer()) //
				.delete(`${basePath}/${studentAccount.id}`)
				.expect(403);
		});
		it('should reject not existing account id', async () => {
			currentUser = mapUserToCurrentUser(superheroUser, studentAccount);
			await request(app.getHttpServer()) //
				.delete(`${basePath}/000000000000000000000000`)
				.expect(404);
		});
	});
});<|MERGE_RESOLUTION|>--- conflicted
+++ resolved
@@ -12,13 +12,8 @@
 	AccountSearchType,
 	PatchMyAccountParams,
 	PatchMyPasswordParams,
-<<<<<<< HEAD
 } from '@src/modules/account/controller/dto';
-import { Account, ICurrentUser, RoleName, User } from '@shared/domain';
-=======
-} from '@src/modules/authentication/controller/dto';
 import { Account, ICurrentUser, RoleName, Permission, User } from '@shared/domain';
->>>>>>> 3cf6a97c
 
 describe('Account Controller (e2e)', () => {
 	const basePath = '/account';
