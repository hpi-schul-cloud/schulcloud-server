import { Test, TestingModule } from '@nestjs/testing';
import { ExecutionContext, INestApplication } from '@nestjs/common';
import request from 'supertest';
import { Request } from 'express';
import { EntityManager, MikroORM } from '@mikro-orm/core';
import { ServerTestModule } from '@src/server.module';
import { JwtAuthGuard } from '@src/modules/authentication/guard/jwt-auth.guard';
import { accountFactory, mapUserToCurrentUser, roleFactory, schoolFactory, userFactory } from '@shared/testing';
import {
<<<<<<< HEAD
	AccountByIdBody,
	AccountSearchQuery,
	AccountSearchType,
	ChangePasswordParams,
=======
	AccountByIdBodyParams,
	AccountSearchQueryParams,
	AccountSearchType,
>>>>>>> 66a5fe0c
	PatchMyAccountParams,
	PatchMyPasswordParams,
} from '@src/modules/authentication/controller/dto';
import { Account, ICurrentUser, RoleName, User } from '@shared/domain';

describe('Account Controller (e2e)', () => {
	const basePath = '/account';

	let app: INestApplication;
	let orm: MikroORM;
	let em: EntityManager;

	let adminAccount: Account;
	let teacherAccount: Account;
	let studentAccount: Account;
	let superheroAccount: Account;

	let currentUser: ICurrentUser;

	const defaultPassword = 'DummyPasswd!1';
	const defaultPasswordHash = '$2a$10$/DsztV5o6P5piW2eWJsxw.4nHovmJGBA.QNwiTmuZ/uvUc40b.Uhu';

	const setup = async () => {
		const school = schoolFactory.buildWithId();

		const adminRoles = roleFactory.build({ name: 'administrator', permissions: ['TEACHER_EDIT', 'STUDENT_EDIT'] });
		const teacherRoles = roleFactory.build({ name: 'teacher', permissions: ['STUDENT_EDIT'] });
		const studentRoles = roleFactory.build({ name: 'student', permissions: [] });
		const superheroRoles = roleFactory.build({ name: RoleName.SUPERHERO, permissions: [] });

		const adminUser = userFactory.buildWithId({ school, roles: [adminRoles] });
		const teacherUser = userFactory.buildWithId({ school, roles: [teacherRoles] });
		const studentUser = userFactory.buildWithId({ school, roles: [studentRoles] });
		const superheroUser = userFactory.buildWithId({ roles: [superheroRoles] });

		const mapUserToAccount = (user: User): Account => {
			return accountFactory.buildWithId({
				user,
				username: user.email,
				system: undefined,
				password: defaultPasswordHash,
			});
		};
		adminAccount = mapUserToAccount(adminUser);
		teacherAccount = mapUserToAccount(teacherUser);
		studentAccount = mapUserToAccount(studentUser);
		superheroAccount = mapUserToAccount(superheroUser);

		em.persist(school);
		em.persist([adminRoles, teacherRoles, studentRoles, superheroRoles]);
		em.persist([adminUser, teacherUser, studentUser, superheroUser]);
		em.persist([adminAccount, teacherAccount, studentAccount, superheroAccount]);
		await em.flush();
	};

	beforeEach(async () => {
		const moduleFixture: TestingModule = await Test.createTestingModule({
			imports: [ServerTestModule],
		})
			.overrideGuard(JwtAuthGuard)
			.useValue({
				canActivate(context: ExecutionContext) {
					const req: Request = context.switchToHttp().getRequest();
					req.user = currentUser;
					return true;
				},
			})
			.compile();

		app = moduleFixture.createNestApplication();
		await app.init();
		orm = app.get(MikroORM);
		em = app.get(EntityManager);
		await setup();
	});

	afterEach(async () => {
		// await cleanupCollections(em);
		await app.close();
		await orm.close();
	});

	describe('[PATCH] me/password', () => {
		it(`should update the current user's (temporary) password`, async () => {
			currentUser = mapUserToCurrentUser(studentAccount.user);
			const params: PatchMyPasswordParams = {
				password: 'Valid12$',
				confirmPassword: 'Valid12$',
			};
			await request(app.getHttpServer()) //
				.patch(`${basePath}/me/password`)
				.send(params)
				.expect(200);

			const updatedAccount = await em.findOneOrFail(Account, studentAccount.id);
			expect(updatedAccount.password).not.toEqual(defaultPasswordHash);
		});
		it('should reject if new password is weak', async () => {
			currentUser = mapUserToCurrentUser(studentAccount.user);
			const params: PatchMyPasswordParams = {
				password: 'weak',
				confirmPassword: 'weak',
			};
			await request(app.getHttpServer()) //
				.patch(`${basePath}/me/password`)
				.send(params)
				.expect(400);
		});
	});

	describe('[PATCH] me', () => {
		it(`should update a users account`, async () => {
			const newEmailValue = 'new@mail.com';
			currentUser = mapUserToCurrentUser(studentAccount.user);
			const params: PatchMyAccountParams = {
				passwordOld: defaultPassword,
				email: newEmailValue,
			};
			await request(app.getHttpServer()) //
				.patch(`${basePath}/me`)
				.send(params)
				.expect(200);
			const updatedAccount = await em.findOneOrFail(Account, studentAccount.id);
			expect(updatedAccount.username).toEqual(newEmailValue);
		});

		it('should reject if new email is not valid', async () => {
			currentUser = mapUserToCurrentUser(studentAccount.user);
			const params: PatchMyAccountParams = {
				passwordOld: defaultPassword,
				email: 'invalid',
			};
			await request(app.getHttpServer()) //
				.patch(`${basePath}/me`)
				.send(params)
				.expect(400);
		});
	});

	describe('[GET]', () => {
		it('should search for user id', async () => {
			currentUser = mapUserToCurrentUser(superheroAccount.user);
<<<<<<< HEAD
			const query: AccountSearchQuery = {
=======
			const query: AccountSearchQueryParams = {
>>>>>>> 66a5fe0c
				type: AccountSearchType.USER_ID,
				value: studentAccount.user.id,
				skip: 5,
				limit: 5,
			};
			await request(app.getHttpServer()) //
				.get(`${basePath}`)
				.query(query)
				.send()
				.expect(200);
		});
		it('should search for user name', async () => {
			currentUser = mapUserToCurrentUser(superheroAccount.user);
<<<<<<< HEAD
			const query: AccountSearchQuery = {
=======
			const query: AccountSearchQueryParams = {
>>>>>>> 66a5fe0c
				type: AccountSearchType.USERNAME,
				value: '',
				skip: 5,
				limit: 5,
			};
			await request(app.getHttpServer()) //
				.get(`${basePath}`)
				.query(query)
				.send()
				.expect(200);
		});
		it('should reject if type is unknown', async () => {
			currentUser = mapUserToCurrentUser(superheroAccount.user);
<<<<<<< HEAD
			const query: AccountSearchQuery = {
=======
			const query: AccountSearchQueryParams = {
>>>>>>> 66a5fe0c
				type: '' as AccountSearchType,
				value: '',
				skip: 5,
				limit: 5,
			};
			await request(app.getHttpServer()) //
				.get(`${basePath}`)
				.query(query)
				.send()
				.expect(400);
		});
<<<<<<< HEAD
		it('should reject if user is not a superhero or admin', async () => {
			currentUser = mapUserToCurrentUser(teacherAccount.user);
			const query: AccountSearchQuery = {
=======
		it('should reject if user is not authorized', async () => {
			currentUser = mapUserToCurrentUser(adminAccount.user);
			const query: AccountSearchQueryParams = {
>>>>>>> 66a5fe0c
				type: AccountSearchType.USERNAME,
				value: '',
				skip: 5,
				limit: 5,
			};
			await request(app.getHttpServer()) //
				.get(`${basePath}`)
				.query(query)
				.send()
<<<<<<< HEAD
				.expect(401);
=======
				.expect(403);
>>>>>>> 66a5fe0c
		});
	});

	describe('[GET] :id', () => {
		it('should return account for account id', async () => {
			currentUser = mapUserToCurrentUser(superheroAccount.user);
			await request(app.getHttpServer()) //
				.get(`${basePath}/${studentAccount.id}`)
				.expect(200);
		});
		it('should reject if id has invalid format', async () => {
			currentUser = mapUserToCurrentUser(superheroAccount.user);
			await request(app.getHttpServer()) //
				.get(`${basePath}/qwerty`)
				.send()
				.expect(400);
		});
<<<<<<< HEAD
		it('should reject if user is not a superhero', async () => {
			currentUser = mapUserToCurrentUser(adminAccount.user);
			await request(app.getHttpServer()) //
				.get(`${basePath}/${studentAccount.id}`)
				.expect(401);
=======
		it('should reject if user is not a authorized', async () => {
			currentUser = mapUserToCurrentUser(adminAccount.user);
			await request(app.getHttpServer()) //
				.get(`${basePath}/${studentAccount.id}`)
				.expect(403);
>>>>>>> 66a5fe0c
		});
		it('should reject not existing account id', async () => {
			currentUser = mapUserToCurrentUser(superheroAccount.user);
			await request(app.getHttpServer()) //
				.get(`${basePath}/000000000000000000000000`)
				.expect(404);
		});
	});

	describe('[PATCH] :id', () => {
		it('should update account', async () => {
			currentUser = mapUserToCurrentUser(superheroAccount.user);
<<<<<<< HEAD
			const body: AccountByIdBody = {
=======
			const body: AccountByIdBodyParams = {
>>>>>>> 66a5fe0c
				password: defaultPassword,
				username: studentAccount.username,
				activated: true,
			};
			await request(app.getHttpServer()) //
				.patch(`${basePath}/${studentAccount.id}`)
				.send(body)
				.expect(200);
		});
<<<<<<< HEAD
		it('should reject if body has invalid format', async () => {
			currentUser = mapUserToCurrentUser(adminAccount.user);
			await request(app.getHttpServer()) //
				.patch(`${basePath}/${studentAccount.id}`)
				.send({})
				.expect(400);
		});
		it('should reject if user is not a superhero', async () => {
			currentUser = mapUserToCurrentUser(adminAccount.user);
			const body: AccountByIdBody = {
=======
		it('should reject if user is not authorized', async () => {
			currentUser = mapUserToCurrentUser(studentAccount.user);
			const body: AccountByIdBodyParams = {
>>>>>>> 66a5fe0c
				password: defaultPassword,
				username: studentAccount.username,
				activated: true,
			};
			await request(app.getHttpServer()) //
				.patch(`${basePath}/${studentAccount.id}`)
				.send(body)
<<<<<<< HEAD
				.expect(401);
		});
		it('should reject not existing account id', async () => {
			currentUser = mapUserToCurrentUser(superheroAccount.user);
			const body: AccountByIdBody = {
=======
				.expect(403);
		});
		it('should reject not existing account id', async () => {
			currentUser = mapUserToCurrentUser(superheroAccount.user);
			const body: AccountByIdBodyParams = {
>>>>>>> 66a5fe0c
				password: defaultPassword,
				username: studentAccount.username,
				activated: true,
			};
			await request(app.getHttpServer()) //
				.patch(`${basePath}/000000000000000000000000`)
				.send(body)
				.expect(404);
		});
	});

	describe('[DELETE] :id', () => {
		it('should delete account', async () => {
			currentUser = mapUserToCurrentUser(superheroAccount.user);
			await request(app.getHttpServer()) //
				.delete(`${basePath}/${studentAccount.id}`)
				.expect(200);
		});
		it('should reject invalid account id format', async () => {
			currentUser = mapUserToCurrentUser(superheroAccount.user);
			await request(app.getHttpServer()) //
				.delete(`${basePath}/qwerty`)
				.expect(400);
		});
<<<<<<< HEAD
		it('should reject if user is not a superhero', async () => {
			currentUser = mapUserToCurrentUser(adminAccount.user);
			await request(app.getHttpServer()) //
				.delete(`${basePath}/${studentAccount.id}`)
				.expect(401);
=======
		it('should reject if user is not a authorized', async () => {
			currentUser = mapUserToCurrentUser(adminAccount.user);
			await request(app.getHttpServer()) //
				.delete(`${basePath}/${studentAccount.id}`)
				.expect(403);
>>>>>>> 66a5fe0c
		});
		it('should reject not existing account id', async () => {
			currentUser = mapUserToCurrentUser(superheroAccount.user);
			await request(app.getHttpServer()) //
				.delete(`${basePath}/000000000000000000000000`)
				.expect(404);
		});
	});
});<|MERGE_RESOLUTION|>--- conflicted
+++ resolved
@@ -7,16 +7,9 @@
 import { JwtAuthGuard } from '@src/modules/authentication/guard/jwt-auth.guard';
 import { accountFactory, mapUserToCurrentUser, roleFactory, schoolFactory, userFactory } from '@shared/testing';
 import {
-<<<<<<< HEAD
-	AccountByIdBody,
-	AccountSearchQuery,
-	AccountSearchType,
-	ChangePasswordParams,
-=======
 	AccountByIdBodyParams,
 	AccountSearchQueryParams,
 	AccountSearchType,
->>>>>>> 66a5fe0c
 	PatchMyAccountParams,
 	PatchMyPasswordParams,
 } from '@src/modules/authentication/controller/dto';
@@ -159,11 +152,7 @@
 	describe('[GET]', () => {
 		it('should search for user id', async () => {
 			currentUser = mapUserToCurrentUser(superheroAccount.user);
-<<<<<<< HEAD
-			const query: AccountSearchQuery = {
-=======
 			const query: AccountSearchQueryParams = {
->>>>>>> 66a5fe0c
 				type: AccountSearchType.USER_ID,
 				value: studentAccount.user.id,
 				skip: 5,
@@ -177,11 +166,7 @@
 		});
 		it('should search for user name', async () => {
 			currentUser = mapUserToCurrentUser(superheroAccount.user);
-<<<<<<< HEAD
-			const query: AccountSearchQuery = {
-=======
 			const query: AccountSearchQueryParams = {
->>>>>>> 66a5fe0c
 				type: AccountSearchType.USERNAME,
 				value: '',
 				skip: 5,
@@ -195,11 +180,7 @@
 		});
 		it('should reject if type is unknown', async () => {
 			currentUser = mapUserToCurrentUser(superheroAccount.user);
-<<<<<<< HEAD
-			const query: AccountSearchQuery = {
-=======
 			const query: AccountSearchQueryParams = {
->>>>>>> 66a5fe0c
 				type: '' as AccountSearchType,
 				value: '',
 				skip: 5,
@@ -211,15 +192,9 @@
 				.send()
 				.expect(400);
 		});
-<<<<<<< HEAD
-		it('should reject if user is not a superhero or admin', async () => {
+		it('should reject if user is not authorized', async () => {
 			currentUser = mapUserToCurrentUser(teacherAccount.user);
-			const query: AccountSearchQuery = {
-=======
-		it('should reject if user is not authorized', async () => {
-			currentUser = mapUserToCurrentUser(adminAccount.user);
 			const query: AccountSearchQueryParams = {
->>>>>>> 66a5fe0c
 				type: AccountSearchType.USERNAME,
 				value: '',
 				skip: 5,
@@ -229,11 +204,7 @@
 				.get(`${basePath}`)
 				.query(query)
 				.send()
-<<<<<<< HEAD
-				.expect(401);
-=======
 				.expect(403);
->>>>>>> 66a5fe0c
 		});
 	});
 
@@ -251,19 +222,11 @@
 				.send()
 				.expect(400);
 		});
-<<<<<<< HEAD
-		it('should reject if user is not a superhero', async () => {
-			currentUser = mapUserToCurrentUser(adminAccount.user);
-			await request(app.getHttpServer()) //
-				.get(`${basePath}/${studentAccount.id}`)
-				.expect(401);
-=======
 		it('should reject if user is not a authorized', async () => {
 			currentUser = mapUserToCurrentUser(adminAccount.user);
 			await request(app.getHttpServer()) //
 				.get(`${basePath}/${studentAccount.id}`)
 				.expect(403);
->>>>>>> 66a5fe0c
 		});
 		it('should reject not existing account id', async () => {
 			currentUser = mapUserToCurrentUser(superheroAccount.user);
@@ -276,11 +239,7 @@
 	describe('[PATCH] :id', () => {
 		it('should update account', async () => {
 			currentUser = mapUserToCurrentUser(superheroAccount.user);
-<<<<<<< HEAD
-			const body: AccountByIdBody = {
-=======
 			const body: AccountByIdBodyParams = {
->>>>>>> 66a5fe0c
 				password: defaultPassword,
 				username: studentAccount.username,
 				activated: true,
@@ -290,22 +249,9 @@
 				.send(body)
 				.expect(200);
 		});
-<<<<<<< HEAD
-		it('should reject if body has invalid format', async () => {
-			currentUser = mapUserToCurrentUser(adminAccount.user);
-			await request(app.getHttpServer()) //
-				.patch(`${basePath}/${studentAccount.id}`)
-				.send({})
-				.expect(400);
-		});
-		it('should reject if user is not a superhero', async () => {
-			currentUser = mapUserToCurrentUser(adminAccount.user);
-			const body: AccountByIdBody = {
-=======
 		it('should reject if user is not authorized', async () => {
 			currentUser = mapUserToCurrentUser(studentAccount.user);
 			const body: AccountByIdBodyParams = {
->>>>>>> 66a5fe0c
 				password: defaultPassword,
 				username: studentAccount.username,
 				activated: true,
@@ -313,19 +259,11 @@
 			await request(app.getHttpServer()) //
 				.patch(`${basePath}/${studentAccount.id}`)
 				.send(body)
-<<<<<<< HEAD
-				.expect(401);
+				.expect(403);
 		});
 		it('should reject not existing account id', async () => {
 			currentUser = mapUserToCurrentUser(superheroAccount.user);
-			const body: AccountByIdBody = {
-=======
-				.expect(403);
-		});
-		it('should reject not existing account id', async () => {
-			currentUser = mapUserToCurrentUser(superheroAccount.user);
 			const body: AccountByIdBodyParams = {
->>>>>>> 66a5fe0c
 				password: defaultPassword,
 				username: studentAccount.username,
 				activated: true,
@@ -350,19 +288,11 @@
 				.delete(`${basePath}/qwerty`)
 				.expect(400);
 		});
-<<<<<<< HEAD
-		it('should reject if user is not a superhero', async () => {
-			currentUser = mapUserToCurrentUser(adminAccount.user);
-			await request(app.getHttpServer()) //
-				.delete(`${basePath}/${studentAccount.id}`)
-				.expect(401);
-=======
 		it('should reject if user is not a authorized', async () => {
 			currentUser = mapUserToCurrentUser(adminAccount.user);
 			await request(app.getHttpServer()) //
 				.delete(`${basePath}/${studentAccount.id}`)
 				.expect(403);
->>>>>>> 66a5fe0c
 		});
 		it('should reject not existing account id', async () => {
 			currentUser = mapUserToCurrentUser(superheroAccount.user);
