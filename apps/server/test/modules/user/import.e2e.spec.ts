--- conflicted
+++ resolved
@@ -32,14 +32,9 @@
 	UserMatchResponse,
 } from '@src/modules/user-import/controller/dto';
 import { UpdateFlagParams } from '@src/modules/user-import/controller/dto/update-flag.params';
-<<<<<<< HEAD
-import { PaginationQuery } from '@shared/controller';
-import { UserFilterQuery } from '@src/modules/user-import/controller/dto/user-filter.query';
-import { Configuration } from '@hpi-schul-cloud/commons';
-=======
 import { PaginationParams } from '@shared/controller';
 import { FilterUserParams } from '@src/modules/user-import/controller/dto/filter-user.params';
->>>>>>> f33501a3
+import { Configuration } from '@hpi-schul-cloud/commons';
 
 describe('ImportUser Controller (e2e)', () => {
 	let app: INestApplication;
@@ -48,7 +43,7 @@
 	let currentUser: ICurrentUser;
 
 	const authenticatedUser = async (permissions: UserImportPermissions[] = []) => {
-		const system = systemFactory.buildWithId();
+		const system = systemFactory.buildWithId(); // TODO no id?
 		const school = schoolFactory.build({ officialSchoolNumber: 'foo' });
 		const roles = [roleFactory.build({ name: 'administrator', permissions })];
 		await em.persistAndFlush([school, system, ...roles]);
@@ -80,9 +75,10 @@
 			})
 
 			.compile();
+
 		app = moduleFixture.createNestApplication();
-
 		await app.init();
+
 		em = app.get(EntityManager);
 		orm = app.get(MikroORM);
 	});
