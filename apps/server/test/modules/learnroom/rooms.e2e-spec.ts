<<<<<<< HEAD
import { createMock, DeepMocked } from '@golevelup/ts-jest';
=======
import { Configuration } from '@hpi-schul-cloud/commons';
>>>>>>> cf4607f8
import { MikroORM } from '@mikro-orm/core';
import { EntityManager } from '@mikro-orm/mongodb';
import { ExecutionContext, INestApplication } from '@nestjs/common';
import { Test, TestingModule } from '@nestjs/testing';
import { Board, Course, ICurrentUser, Permission, Task } from '@shared/domain';
import {
	boardFactory,
	cleanupCollections,
	courseFactory,
	lessonFactory,
	mapUserToCurrentUser,
	roleFactory,
	taskFactory,
	userFactory,
} from '@shared/testing';
import { JwtAuthGuard } from '@src/modules/authentication/guard/jwt-auth.guard';
import { FilesStorageClientAdapterService } from '@src/modules/files-storage-client';
import { BoardResponse, CopyApiResponse } from '@src/modules/learnroom/controller/dto';
import { ServerTestModule } from '@src/server.module';
import { Request } from 'express';
import request from 'supertest';

describe('Rooms Controller (e2e)', () => {
	let app: INestApplication;
	let orm: MikroORM;
	let em: EntityManager;
	let currentUser: ICurrentUser;
	let filesStorageClientAdapterService: DeepMocked<FilesStorageClientAdapterService>;

	const setConfig = () => {
		Configuration.set('FEATURE_COPY_SERVICE_ENABLED', true);
	};

	beforeEach(async () => {
		const moduleFixture: TestingModule = await Test.createTestingModule({
			imports: [ServerTestModule],
		})
			.overrideProvider(FilesStorageClientAdapterService)
			.useValue(createMock<FilesStorageClientAdapterService>())
			.overrideGuard(JwtAuthGuard)
			.useValue({
				canActivate(context: ExecutionContext) {
					const req: Request = context.switchToHttp().getRequest();
					req.user = currentUser;
					return true;
				},
			})
			.compile();

		app = moduleFixture.createNestApplication();
		await app.init();
		orm = app.get(MikroORM);
		em = app.get(EntityManager);
<<<<<<< HEAD
		filesStorageClientAdapterService = app.get(FilesStorageClientAdapterService);
=======
		setConfig();
>>>>>>> cf4607f8
	});

	afterEach(async () => {
		await cleanupCollections(em);
		await app.close();
		await orm.close();
	});

	it('[GET] board', async () => {
		const roles = roleFactory.buildList(1, { permissions: [] });
		const student = userFactory.build({ roles });
		const course = courseFactory.build({ students: [student] });
		const task = taskFactory.build({ course });

		await em.persistAndFlush([course, task]);
		em.clear();

		currentUser = mapUserToCurrentUser(student);

		const response = await request(app.getHttpServer()).get(`/rooms/${course.id}/board`);

		expect(response.status).toEqual(200);
		const body = response.body as BoardResponse;
		expect(body.roomId).toEqual(course.id);
	});

	describe('[PATCH] ElementVisibility', () => {
		it('should return 200', async () => {
			const roles = roleFactory.buildList(1, { permissions: [] });
			const teacher = userFactory.build({ roles });
			const course = courseFactory.build({ teachers: [teacher] });
			const board = boardFactory.buildWithId({ course });
			const task = taskFactory.draft().build({ course });
			board.syncTasksFromList([task]);

			await em.persistAndFlush([course, board, task]);
			em.clear();

			currentUser = mapUserToCurrentUser(teacher);
			const params = { visibility: true };

			const response = await request(app.getHttpServer())
				.patch(`/rooms/${course.id}/elements/${task.id}/visibility`)
				.send(params);

			expect(response.status).toEqual(200);
		});

		it('should make task visible', async () => {
			const roles = roleFactory.buildList(1, { permissions: [] });
			const teacher = userFactory.build({ roles });
			const course = courseFactory.build({ teachers: [teacher] });
			const board = boardFactory.buildWithId({ course });
			const task = taskFactory.draft().build({ course });
			board.syncTasksFromList([task]);

			await em.persistAndFlush([course, board, task]);
			em.clear();

			currentUser = mapUserToCurrentUser(teacher);
			const params = { visibility: true };

			await request(app.getHttpServer()).patch(`/rooms/${course.id}/elements/${task.id}/visibility`).send(params);
			const updatedTask = await em.findOneOrFail(Task, task.id);

			expect(updatedTask.isDraft()).toEqual(false);
		});

		it('should make task invisibible', async () => {
			const roles = roleFactory.buildList(1, { permissions: [] });
			const teacher = userFactory.build({ roles });
			const course = courseFactory.build({ teachers: [teacher] });
			const board = boardFactory.buildWithId({ course });
			const task = taskFactory.build({ course });
			board.syncTasksFromList([task]);

			await em.persistAndFlush([course, board, task]);
			em.clear();

			currentUser = mapUserToCurrentUser(teacher);
			const params = { visibility: false };

			await request(app.getHttpServer()).patch(`/rooms/${course.id}/elements/${task.id}/visibility`).send(params);
			const updatedTask = await em.findOneOrFail(Task, task.id);

			expect(updatedTask.isDraft()).toEqual(true);
		});
	});

	describe('[PATCH] order', () => {
		it('should return 200', async () => {
			const roles = roleFactory.buildList(1, { permissions: [] });
			const teacher = userFactory.build({ roles });
			const course = courseFactory.build({ teachers: [teacher] });
			const board = boardFactory.buildWithId({ course });
			const tasks = taskFactory.buildList(3, { course });
			const lessons = lessonFactory.buildList(3, { course });
			board.syncTasksFromList(tasks);
			board.syncLessonsFromList(lessons);

			await em.persistAndFlush([course, board, ...tasks, ...lessons]);
			em.clear();

			currentUser = mapUserToCurrentUser(teacher);
			const params = {
				elements: [tasks[2], lessons[1], tasks[0], lessons[2], tasks[1], lessons[0]].map((el) => el.id),
			};

			const response = await request(app.getHttpServer())
				.patch(`/rooms/${course.id}/board/order`)
				.set('Authorization', 'jwt')
				.send(params);

			expect(response.status).toEqual(200);
		});
	});

	describe('[POST] copy', () => {
		it('should return 201', async () => {
			const roles = roleFactory.buildList(1, { permissions: [Permission.COURSE_CREATE] });
			const teacher = userFactory.build({ roles });
			const course = courseFactory.build({ teachers: [teacher] });

			await em.persistAndFlush([course]);
			em.clear();

			currentUser = mapUserToCurrentUser(teacher);

			const response = await request(app.getHttpServer())
				.post(`/rooms/${course.id}/copy`)
				.set('Authorization', 'jwt')
				.send();

			expect(response.status).toEqual(201);
		});

		it('should return id of copied element', async () => {
			const roles = roleFactory.buildList(1, { permissions: [Permission.COURSE_CREATE] });
			const teacher = userFactory.build({ roles });
			const course = courseFactory.build({ teachers: [teacher] });

			await em.persistAndFlush([course]);
			em.clear();

			currentUser = mapUserToCurrentUser(teacher);

			const response = await request(app.getHttpServer())
				.post(`/rooms/${course.id}/copy`)
				.set('Authorization', 'jwt')
				.send();
			const body = response.body as CopyApiResponse;
			expect(body.id).toBeDefined();

			expect(() => em.findOneOrFail(Course, body.id)).not.toThrow();
		});

		it('should persist board of room copy', async () => {
			const roles = roleFactory.buildList(1, { permissions: [Permission.COURSE_CREATE] });
			const teacher = userFactory.build({ roles });
			const course = courseFactory.build({ teachers: [teacher] });
			const board = boardFactory.build({ course });

			await em.persistAndFlush([course, board]);
			em.clear();

			currentUser = mapUserToCurrentUser(teacher);

			const response = await request(app.getHttpServer())
				.post(`/rooms/${course.id}/copy`)
				.set('Authorization', 'jwt')
				.send();
			const body = response.body as CopyApiResponse;
			expect(body.id).toBeDefined();

			expect(() => em.findOneOrFail(Board, { course: body.id as string })).not.toThrow();
		});

		it('complete example', async () => {
			const roles = roleFactory.buildList(1, { permissions: [Permission.COURSE_CREATE] });
			const teacher = userFactory.build({ roles });
			const course = courseFactory.build({ teachers: [teacher] });

			const board = boardFactory.buildWithId({ course });
			const tasks = taskFactory.buildList(3, { course });
			const lessons = lessonFactory.buildList(3, { course });
			board.syncTasksFromList(tasks);
			board.syncLessonsFromList(lessons);

			await em.persistAndFlush([course, board, ...tasks, ...lessons]);
			em.clear();

			currentUser = mapUserToCurrentUser(teacher);

			filesStorageClientAdapterService.copyFilesOfParent.mockResolvedValue([]);

			const response = await request(app.getHttpServer())
				.post(`/rooms/${course.id}/copy`)
				.set('Authorization', 'jwt')
				.send();

			expect(response.status).toEqual(201);
		});
	});
});<|MERGE_RESOLUTION|>--- conflicted
+++ resolved
@@ -1,8 +1,5 @@
-<<<<<<< HEAD
 import { createMock, DeepMocked } from '@golevelup/ts-jest';
-=======
 import { Configuration } from '@hpi-schul-cloud/commons';
->>>>>>> cf4607f8
 import { MikroORM } from '@mikro-orm/core';
 import { EntityManager } from '@mikro-orm/mongodb';
 import { ExecutionContext, INestApplication } from '@nestjs/common';
@@ -56,11 +53,8 @@
 		await app.init();
 		orm = app.get(MikroORM);
 		em = app.get(EntityManager);
-<<<<<<< HEAD
 		filesStorageClientAdapterService = app.get(FilesStorageClientAdapterService);
-=======
 		setConfig();
->>>>>>> cf4607f8
 	});
 
 	afterEach(async () => {
