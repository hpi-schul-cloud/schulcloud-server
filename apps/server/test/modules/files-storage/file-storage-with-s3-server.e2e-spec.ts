import { Test, TestingModule } from '@nestjs/testing';
import { ExecutionContext, INestApplication } from '@nestjs/common';
import request from 'supertest';
import { Request } from 'express';
import { MikroORM } from '@mikro-orm/core';
import { EntityManager, ObjectId } from '@mikro-orm/mongodb';

import { FilesStorageTestModule } from '@src/modules/files-storage/files-storage.module';
import { FileRecordResponse } from '@src/modules/files-storage/controller/dto';
import { JwtAuthGuard } from '@src/modules/authentication/guard/jwt-auth.guard';
import { FileRecord, ICurrentUser } from '@shared/domain';
import { userFactory, cleanupCollections, mapUserToCurrentUser } from '@shared/testing';
import { ApiValidationError } from '@shared/common';
import S3rver from 's3rver';
import { AntivirusService } from '@shared/infra/antivirus/antivirus.service';
import { createMock, DeepMocked } from '@golevelup/ts-jest';

class API {
	app: INestApplication;

	constructor(app: INestApplication) {
		this.app = app;
	}

	async postUploadFile(routeName: string, query?: string | Record<string, unknown>) {
		const response = await request(this.app.getHttpServer())
			.post(routeName)
			.attach('file', Buffer.from('abcd'), 'test.txt')
			.set('connection', 'keep-alive')
			.set('content-type', 'multipart/form-data; boundary=----WebKitFormBoundaryiBMuOC0HyZ3YnA20')
			.query(query || {});

		return {
			result: response.body as FileRecordResponse,
			error: response.body as ApiValidationError,
			status: response.status,
		};
	}

	async getDownloadFile(routeName: string, query?: string | Record<string, unknown>) {
		const response = await request(this.app.getHttpServer())
			.get(routeName)
			.query(query || {});

		return {
			result: response.body as FileRecordResponse,
			error: response.body as ApiValidationError,
			status: response.status,
		};
	}
}

describe('file-storage controller (e2e)', () => {
	let app: INestApplication;
	let orm: MikroORM;
	let em: EntityManager;
	let currentUser: ICurrentUser;
	let api: API;
	let s3instance: S3rver;
	let antivirusService: DeepMocked<AntivirusService>;
	const validId = new ObjectId().toHexString();

	beforeAll(async () => {
		s3instance = new S3rver({
			directory: '/tmp/s3rver_test_directory',
			resetOnClose: true,
		});
		await s3instance.run();
		const module: TestingModule = await Test.createTestingModule({
			imports: [FilesStorageTestModule],
		})
			.overrideProvider(AntivirusService)
			.useValue(createMock<AntivirusService>())
			.overrideGuard(JwtAuthGuard)
			.useValue({
				canActivate(context: ExecutionContext) {
					const req: Request = context.switchToHttp().getRequest();
					req.user = currentUser;
					return true;
				},
			})
			.compile();

		app = module.createNestApplication();
		await app.init();
		orm = app.get(MikroORM);
		em = module.get(EntityManager);
		api = new API(app);
		antivirusService = app.get(AntivirusService);
	});

	afterAll(async () => {
		await orm.close();
		await app.close();
		await s3instance.close();
	});

	beforeEach(async () => {
		await cleanupCollections(em);
		const user = userFactory.build();

		await em.persistAndFlush([user]);
		em.clear();

		currentUser = mapUserToCurrentUser(user);
	});

	describe('upload action', () => {
		describe('with bad request data', () => {
			it('should return status 400 for invalid schoolId', async () => {
				const response = await api.postUploadFile(`/file/upload/123/users/${validId}`);
				expect(response.error.validationErrors).toEqual([
					{
						errors: ['schoolId must be a mongodb id'],
						field: 'schoolId',
					},
				]);
				expect(response.status).toEqual(400);
			});

			it('should return status 400 for invalid parentId', async () => {
				const response = await api.postUploadFile(`/file/upload/${validId}/users/123`);
				expect(response.error.validationErrors).toEqual([
					{
						errors: ['parentId must be a mongodb id'],
						field: 'parentId',
					},
				]);
				expect(response.status).toEqual(400);
			});

			it('should return status 400 for invalid parentType', async () => {
				const response = await api.postUploadFile(`/file/upload/${validId}/cookies/${validId}`);
				expect(response.status).toEqual(400);
			});
		});

		describe(`with valid request data`, () => {
			it('should return status 201 for successful upload', async () => {
				const response = await api.postUploadFile(`/file/upload/${validId}/schools/${validId}`);

				expect(response.status).toEqual(201);
			});

			it('should return the new created file record', async () => {
				const { result } = await api.postUploadFile(`/file/upload/${validId}/schools/${validId}`);
				expect(result).toStrictEqual(
					expect.objectContaining({
						id: expect.any(String) as string,
						name: 'test.txt',
						parentId: validId,
						creatorId: currentUser.userId,
						type: 'text/plain',
						parentType: 'schools',
					})
				);
			});

			it('should read file name from upload stream', async () => {
				const { result } = await api.postUploadFile(`/file/upload/${validId}/schools/${validId}`);

				expect(result.name).toEqual('test.txt');
			});

<<<<<<< HEAD
			it('should set iterator number to file name if file already exist', async () => {
				await api.postUploadFile(`/upload/${validId}/schools/${validId}`);
				const { result } = await api.postUploadFile(`/upload/${validId}/schools/${validId}`);
=======
			it.skip('should set iterator number to file name if file already exist', async () => {
				const { result } = await api.postUploadFile(`/file/upload/${validId}/school/${validId}`);
>>>>>>> 95698dd6

				expect(result.name).toEqual('test (1).txt');
			});
		});
	});

	describe('download action', () => {
		describe('with bad request data', () => {
			it('should return status 400 for invalid recordId', async () => {
				const response = await api.getDownloadFile('/file/download/123/text.txt');

				expect(response.error.validationErrors).toEqual([
					{
						errors: ['fileRecordId must be a mongodb id'],
						field: 'fileRecordId',
					},
				]);
				expect(response.status).toEqual(400);
			});

			it('should return status 404 for wrong filename', async () => {
				const { result } = await api.postUploadFile(`/file/upload/${validId}/users/${validId}`);
				const response = await api.getDownloadFile(`/file/download/${result.id}/wrong-name.txt`);

				expect(response.error.message).toEqual('File not found');
				expect(response.status).toEqual(404);
			});

			it('should return status 404 for file not found', async () => {
				const response = await api.getDownloadFile(`/file/download/${validId}/wrong-name.txt`);

				expect(response.error.message).toEqual(`The requested FileRecord: ${validId} has not been found.`);
				expect(response.status).toEqual(404);
			});
		});

		describe(`with valid request data`, () => {
			it('should return status 200 for successful download', async () => {
				const { result } = await api.postUploadFile(`/file/upload/${validId}/users/${validId}`);
				const response = await api.getDownloadFile(`/file/download/${result.id}/${result.name}`);

				expect(response.status).toEqual(200);
			});
		});
	});

	describe('file-security.download()', () => {
		describe('with bad request data', () => {
			it('should return status 404 for wrong token', async () => {
				await api.postUploadFile(`/file/upload/${validId}/users/${validId}`);
				const response = await api.getDownloadFile('/file-security/download/test-token');

				expect(response.status).toEqual(404);
			});
		});

		describe(`with valid request data`, () => {
			it('should return status 200 for successful download', async () => {
				const { result } = await api.postUploadFile(`/file/upload/${validId}/users/${validId}`);

				const newRecord = await em.findOneOrFail(FileRecord, result.id);
				const response = await api.getDownloadFile(
					`/file-security/download/${newRecord.securityCheck.requestToken || ''}`
				);

				expect(response.status).toEqual(200);
			});
		});
	});
});<|MERGE_RESOLUTION|>--- conflicted
+++ resolved
@@ -162,14 +162,9 @@
 				expect(result.name).toEqual('test.txt');
 			});
 
-<<<<<<< HEAD
 			it('should set iterator number to file name if file already exist', async () => {
-				await api.postUploadFile(`/upload/${validId}/schools/${validId}`);
-				const { result } = await api.postUploadFile(`/upload/${validId}/schools/${validId}`);
-=======
-			it.skip('should set iterator number to file name if file already exist', async () => {
-				const { result } = await api.postUploadFile(`/file/upload/${validId}/school/${validId}`);
->>>>>>> 95698dd6
+				await api.postUploadFile(`/file/upload/${validId}/schools/${validId}`);
+				const { result } = await api.postUploadFile(`/file/upload/${validId}/schools/${validId}`);
 
 				expect(result.name).toEqual('test (1).txt');
 			});
