import { Test, TestingModule } from '@nestjs/testing';
import { ExecutionContext, INestApplication } from '@nestjs/common';
import * as request from 'supertest';
import { Request } from 'express';
import { MikroORM } from '@mikro-orm/core';
import { ServerModule } from '../../../src/server.module';
import { JwtAuthGuard } from '../../../src/modules/authentication/guard/jwt-auth.guard';
import { createCurrentTestUser } from '../../../src/modules/user/utils';

describe('Task Controller (e2e)', () => {
	let app: INestApplication;
	let orm: MikroORM;

	beforeEach(async () => {
		const moduleFixture: TestingModule = await Test.createTestingModule({
			imports: [ServerModule],
		})
			.overrideGuard(JwtAuthGuard)
			.useValue({
				canActivate(context: ExecutionContext) {
					const req: Request = context.switchToHttp().getRequest();
<<<<<<< HEAD
					const user: ICurrentUser = {
						userId: '0000d224816abba584714c9c',
						roles: [],
						schoolId: '5f2987e020834114b8efd6f8',
						accountId: '0000d225816abba584714c9d',
					};
					req.user = user;
=======
					const { currentUser } = createCurrentTestUser();
					req.user = currentUser;
>>>>>>> c716040b
					return true;
				},
			})
			.compile();

		app = moduleFixture.createNestApplication();
		await app.init();
		orm = app.get<MikroORM>(MikroORM);
<<<<<<< HEAD
	});

	afterEach(async () => {
		await app.close();
		await orm.close();
=======
>>>>>>> c716040b
	});

	afterEach(async () => {
		await app.close();
		await orm.close();
	});

	it('[FIND] /task/dashboard', async () => {
		const response = await request(app.getHttpServer()).get('/task/dashboard');
		expect(response.status === 200);
	});

	it.todo('more /task/dashboard test missing');
});<|MERGE_RESOLUTION|>--- conflicted
+++ resolved
@@ -11,7 +11,7 @@
 	let app: INestApplication;
 	let orm: MikroORM;
 
-	beforeEach(async () => {
+	beforeAll(async () => {
 		const moduleFixture: TestingModule = await Test.createTestingModule({
 			imports: [ServerModule],
 		})
@@ -19,18 +19,8 @@
 			.useValue({
 				canActivate(context: ExecutionContext) {
 					const req: Request = context.switchToHttp().getRequest();
-<<<<<<< HEAD
-					const user: ICurrentUser = {
-						userId: '0000d224816abba584714c9c',
-						roles: [],
-						schoolId: '5f2987e020834114b8efd6f8',
-						accountId: '0000d225816abba584714c9d',
-					};
-					req.user = user;
-=======
 					const { currentUser } = createCurrentTestUser();
 					req.user = currentUser;
->>>>>>> c716040b
 					return true;
 				},
 			})
@@ -39,19 +29,15 @@
 		app = moduleFixture.createNestApplication();
 		await app.init();
 		orm = app.get<MikroORM>(MikroORM);
-<<<<<<< HEAD
 	});
 
-	afterEach(async () => {
-		await app.close();
-		await orm.close();
-=======
->>>>>>> c716040b
+	beforeEach(async () => {
+		//TODO await em.nativeDelete(CollectionName, {});
 	});
 
-	afterEach(async () => {
+	afterAll(async () => {
+		await orm.close();
 		await app.close();
-		await orm.close();
 	});
 
 	it('[FIND] /task/dashboard', async () => {
