import { Test, TestingModule } from '@nestjs/testing';
import { ExecutionContext, INestApplication } from '@nestjs/common';
import * as request from 'supertest';
import { Request } from 'express';
import { MikroORM, EntityManager } from '@mikro-orm/core';

import { ICurrentUser, Course, Submission, Task, User } from '@shared/domain';
import { ServerModule } from '@src/server.module';
import { JwtAuthGuard } from '@src/modules/authentication/guard/jwt-auth.guard';
import { createCurrentTestUser } from '@src/modules/user/utils';
<<<<<<< HEAD
import { TaskResponse } from '@src/modules/task/controller/dto';
import { courseFactory, userFactory, taskFactory, submissionFactory } from '@shared/domain/factory';
=======
import { TaskListResponse } from '@src/modules/task/controller/dto';
import { courseFactory, userFactory } from '@shared/domain/factory';
>>>>>>> c1a115e5

const modifyCurrentUserId = (currentUser: ICurrentUser, user: User) => {
	currentUser.user.id = user.id;
	currentUser.userId = user.id;
};

describe('Task Controller (e2e)', () => {
	describe('without permissions', () => {
		let app: INestApplication;
		let orm: MikroORM;

		beforeAll(async () => {
			const moduleFixture: TestingModule = await Test.createTestingModule({
				imports: [ServerModule],
			})
				.overrideGuard(JwtAuthGuard)
				.useValue({
					canActivate(context: ExecutionContext) {
						const req: Request = context.switchToHttp().getRequest();
						const { currentUser } = createCurrentTestUser([]);
						req.user = currentUser;
						return true;
					},
				})
				.compile();

			app = moduleFixture.createNestApplication();
			await app.init();
			orm = app.get(MikroORM);
		});

		afterAll(async () => {
			await orm.close();
			await app.close();
		});

		it('[FIND] /tasks', async () => {
			const response = await request(app.getHttpServer()).get('/tasks');
			expect(response.status).toEqual(401);
		});
	});

	describe('As user with write permissions in courses', () => {
		let app: INestApplication;
		let orm: MikroORM;
		let em: EntityManager;
		let currentUser: ICurrentUser;

		beforeAll(async () => {
			const module: TestingModule = await Test.createTestingModule({
				imports: [ServerModule],
			})
				.overrideGuard(JwtAuthGuard)
				.useValue({
					canActivate(context: ExecutionContext) {
						const req: Request = context.switchToHttp().getRequest();
						req.user = currentUser;
						return true;
					},
				})
				.compile();

			app = module.createNestApplication();
			await app.init();
			orm = app.get(MikroORM);
			em = module.get(EntityManager);
			currentUser = createCurrentTestUser(['TASK_DASHBOARD_TEACHER_VIEW_V3']).currentUser;
		});

		afterAll(async () => {
			await orm.close();
			await app.close();
		});

		beforeEach(async () => {
			await Promise.all([
				em.nativeDelete(Course, {}),
				em.nativeDelete(Task, {}),
				em.nativeDelete(Submission, {}),
				em.nativeDelete(User, {}),
			]);
		});

		it('[FIND] /tasks can open it', async () => {
			const response = await request(app.getHttpServer()).get('/tasks').set('Accept', 'application/json');

			const paginatedResult = response.body as TaskListResponse;

			expect(paginatedResult).toEqual({
				total: 0,
				data: [],
				limit: 10,
				skip: 0,
			});
		});

		it('[FIND] /tasks should allow to modified pagination and set correct limit', async () => {
			const response = await request(app.getHttpServer()).get('/tasks').query({ limit: 100, skip: 100 });

			const paginatedResult = response.body as TaskListResponse;

			expect(paginatedResult).toEqual({
				total: 0,
				data: [],
				limit: 100, // maximum is 100
				skip: 100,
			});
		});

		it('[FIND] /tasks should allow to modified pagination limit greater then 100', async () => {
			const response = await request(app.getHttpServer()).get('/tasks').query({ limit: 1000, skip: 100 });

			expect(response.status).toEqual(400);
		});

		it('[FIND] /tasks return tasks that include the appropriate information.', async () => {
			const teacher = userFactory.build();
			const course = courseFactory.build({ teachers: [teacher] });
			const task = taskFactory.draft(false).build({ course });
			await em.persistAndFlush([task]);
			em.clear();

			modifyCurrentUserId(currentUser, teacher);

			const response = await request(app.getHttpServer()).get('/tasks');
			const paginatedResult = response.body as TaskListResponse;

			expect(paginatedResult.data[0]).toBeDefined();
			expect(paginatedResult.data[0]).toHaveProperty('status');
			expect(paginatedResult.data[0]).toHaveProperty('displayColor');
			expect(paginatedResult.data[0]).toHaveProperty('name');
			expect(paginatedResult.data[0]).toHaveProperty('description');
		});

		it('[FIND] /tasks return tasks that include the appropriate information.', async () => {
			const teacher = userFactory.build();
			const student = userFactory.build();
			await em.persistAndFlush([teacher, student]);
			const course = courseFactory.build({ teachers: [teacher] });
			const task = taskFactory.draft(false).build({ course });
			task.submissions.add(submissionFactory.build({ task, student }));

			await em.persistAndFlush([task]);
			em.clear();

			modifyCurrentUserId(currentUser, teacher);

			const response = await request(app.getHttpServer()).get('/tasks');
			const paginatedResult = response.body as TaskListResponse;

			expect(paginatedResult.data[0]).toBeDefined();
			expect(paginatedResult.data[0].status).toEqual({
				submitted: 1,
				maxSubmissions: course.getNumberOfStudents(),
				graded: 0,
				isDraft: false,
			});
		});

		it('[FIND] /tasks return a list of tasks', async () => {
			const teacher = userFactory.build();
			await em.persistAndFlush([teacher]);
			const course = courseFactory.build({ teachers: [teacher] });
			const task1 = taskFactory.draft(false).build({ course });
			const task2 = taskFactory.draft(false).build({ course });
			const task3 = taskFactory.draft(false).build({ course });

			await em.persistAndFlush([task1, task2, task3]);
			em.clear();

			modifyCurrentUserId(currentUser, teacher);

			const response = await request(app.getHttpServer()).get('/tasks');
			const paginatedResult = response.body as TaskListResponse;

			expect(paginatedResult.total).toEqual(3);
		});

		it('[FIND] /tasks return a list of tasks from multiple courses', async () => {
			const teacher = userFactory.build();
			await em.persistAndFlush([teacher]);
			const course1 = courseFactory.build({ name: 'course #1', teachers: [teacher] });
			const course2 = courseFactory.build({ name: 'course #2', teachers: [teacher] });
			const course3 = courseFactory.build({ name: 'course #3', teachers: [teacher] });
			const task1 = taskFactory.draft(false).build({ course: course1 });
			const task2 = taskFactory.draft(false).build({ course: course2 });

			await em.persistAndFlush([task1, task2, course3]);
			em.clear();

			modifyCurrentUserId(currentUser, teacher);

			const response = await request(app.getHttpServer()).get('/tasks');
			const paginatedResult = response.body as TaskListResponse;

			expect(paginatedResult.total).toEqual(2);
		});

		it('[FIND] /tasks should also return private tasks', async () => {
			const teacher = userFactory.build();
			await em.persistAndFlush([teacher]);
			const course = courseFactory.build({ name: 'course #1', teachers: [teacher] });
			const task = taskFactory.draft(true).build({ course });

			await em.persistAndFlush([task]);
			em.clear();

			modifyCurrentUserId(currentUser, teacher);

			const response = await request(app.getHttpServer()).get('/tasks');
			const paginatedResult = response.body as TaskListResponse;

			expect(paginatedResult.total).toEqual(1);
			expect(paginatedResult.data[0].status.isDraft).toEqual(true);
		});

		it('[FIND] /tasks should return nothing from courses where the user has only read permissions', async () => {
			const teacher = userFactory.build();
			await em.persistAndFlush([teacher]);
			const course = courseFactory.build({ name: 'course #1', students: [teacher] });
			const task = taskFactory.draft(false).build({ course });

			await em.persistAndFlush([task]);
			em.clear();

			modifyCurrentUserId(currentUser, teacher);

			const response = await request(app.getHttpServer()).get('/tasks');
			const paginatedResult = response.body as TaskListResponse;

			expect(paginatedResult.total).toEqual(0);
		});

		it('should not return closed tasks', async () => {
			const teacher = userFactory.build({ firstName: 'Carl', lastName: 'Cord' });
			await em.persistAndFlush([teacher]);

			const course = courseFactory.build({
				name: 'course #1',
				teachers: [teacher],
			});

			const task = new Task({ name: 'task #1', private: false, course, closed: [teacher] });

			await em.persistAndFlush([task]);
			em.clear();

			modifyCurrentUserId(currentUser, teacher);

			const response = await request(app.getHttpServer()).get('/tasks');
			const paginatedResult = response.body as TaskListResponse;

			expect(paginatedResult.total).toEqual(0);
		});
	});

	describe('As user with read permissions in courses', () => {
		let app: INestApplication;
		let orm: MikroORM;
		let em: EntityManager;
		let currentUser: ICurrentUser;

		beforeAll(async () => {
			const module: TestingModule = await Test.createTestingModule({
				imports: [ServerModule],
			})
				.overrideGuard(JwtAuthGuard)
				.useValue({
					canActivate(context: ExecutionContext) {
						const req: Request = context.switchToHttp().getRequest();
						req.user = currentUser;
						return true;
					},
				})
				.compile();

			app = module.createNestApplication();
			await app.init();
			orm = app.get(MikroORM);
			em = module.get(EntityManager);
			currentUser = createCurrentTestUser(['TASK_DASHBOARD_VIEW_V3']).currentUser;
		});

		afterAll(async () => {
			await orm.close();
			await app.close();
		});

		beforeEach(async () => {
			await Promise.all([
				em.nativeDelete(Course, {}),
				em.nativeDelete(Task, {}),
				em.nativeDelete(Submission, {}),
				em.nativeDelete(User, {}),
			]);
		});

		it('[FIND] /tasks can open it', async () => {
			const response = await request(app.getHttpServer()).get('/tasks');
			expect(response.status).toEqual(200);
		});

		it('[FIND] /tasks can open it', async () => {
			const response = await request(app.getHttpServer()).get('/tasks');

			const paginatedResult = response.body as TaskListResponse;

			expect(paginatedResult).toEqual({
				total: 0,
				data: [],
				limit: 10,
				skip: 0,
			});
		});

		it('[FIND] /tasks should allow to modified pagination and set correct limit', async () => {
			const response = await request(app.getHttpServer()).get('/tasks').query({ limit: 100, skip: 100 });

			const paginatedResult = response.body as TaskListResponse;

			expect(paginatedResult).toEqual({
				total: 0,
				data: [],
				limit: 100, // maximum is 100
				skip: 100,
			});
		});

		it('[FIND] /tasks should allow to modified pagination limit greater then 100', async () => {
			const response = await request(app.getHttpServer()).get('/tasks').query({ limit: 1000, skip: 100 });

			expect(response.status).toEqual(400);
		});

		it('[FIND] /tasks return tasks that include the appropriate information.', async () => {
			const teacher = userFactory.build();
			const student = userFactory.build();
			await em.persistAndFlush([teacher, student]);
			const course = courseFactory.build({
				name: 'course #1',
				teachers: [teacher],
				students: [student],
			});
			const task = taskFactory.draft(false).build({ course });
			task.submissions.add(submissionFactory.build({ task, student }));

			await em.persistAndFlush([task]);
			em.clear();

			modifyCurrentUserId(currentUser, student);

			const response = await request(app.getHttpServer()).get('/tasks');
			const paginatedResult = response.body as TaskListResponse;

			expect(paginatedResult.data[0]).toBeDefined();
			expect(paginatedResult.data[0]).toHaveProperty('status');
			expect(paginatedResult.data[0]).toHaveProperty('displayColor');
			expect(paginatedResult.data[0]).toHaveProperty('name');
			expect(paginatedResult.data[0].status).toEqual({
				submitted: 1,
				maxSubmissions: 1,
				graded: 0,
				isDraft: false,
			});
		});

		it('[FIND] /tasks return a list of tasks', async () => {
			const teacher = userFactory.build();
			const student = userFactory.build();
			await em.persistAndFlush([teacher, student]);
			const course = courseFactory.build({
				name: 'course #1',
				teachers: [teacher],
				students: [student],
			});
			const task1 = taskFactory.draft(false).build({ course });
			const task2 = taskFactory.draft(false).build({ course });
			const task3 = taskFactory.draft(false).build({ course });

			await em.persistAndFlush([task1, task2, task3]);
			em.clear();

			modifyCurrentUserId(currentUser, student);

			const response = await request(app.getHttpServer()).get('/tasks');
			const paginatedResult = response.body as TaskListResponse;

			expect(paginatedResult.total).toEqual(3);
		});

		it('[FIND] /tasks return a list of tasks from multiple courses', async () => {
			const teacher = userFactory.build();
			const student = userFactory.build();
			await em.persistAndFlush([teacher, student]);
			const course1 = courseFactory.build({
				name: 'course #1',
				teachers: [teacher],
				students: [student],
			});
			const course2 = courseFactory.build({
				name: 'course #2',
				teachers: [teacher],
				students: [student],
			});
			const course3 = courseFactory.build({
				name: 'course #3',
				teachers: [teacher],
				students: [student],
			});
			const task1 = taskFactory.draft(false).build({ course: course1 });
			const task2 = taskFactory.draft(false).build({ course: course2 });

			await em.persistAndFlush([task1, task2, course3]);
			em.clear();

			modifyCurrentUserId(currentUser, student);

			const response = await request(app.getHttpServer()).get('/tasks');
			const paginatedResult = response.body as TaskListResponse;

			expect(paginatedResult.total).toEqual(2);
		});

		it('[FIND] /tasks should not return private tasks', async () => {
			const teacher = userFactory.build();
			const student = userFactory.build();
			await em.persistAndFlush([teacher, student]);
			const course = courseFactory.build({
				name: 'course #1',
				teachers: [teacher],
				students: [student],
			});
			const task = taskFactory.draft(true).build({ course });

			await em.persistAndFlush([task]);
			em.clear();

			modifyCurrentUserId(currentUser, student);

			const response = await request(app.getHttpServer()).get('/tasks');
			const paginatedResult = response.body as TaskListResponse;

			expect(paginatedResult.total).toEqual(0);
		});

		it('[FIND] /tasks should nothing return from student where the user has write permissions', async () => {
			const teacher = userFactory.build();
			const subTeacher = userFactory.build();
			await em.persistAndFlush([teacher, subTeacher]);
			const course1 = courseFactory.build({
				name: 'course #1',
				teachers: [teacher],
			});
			const course2 = courseFactory.build({
				name: 'course #2',
				substitutionTeachers: [subTeacher],
			});
			const task1 = taskFactory.draft(false).build({ course: course1 });
			const task2 = taskFactory.draft(false).build({ course: course2 });

			await em.persistAndFlush([task1, task2]);
			em.clear();

			// modifyCurrentUserId?

			const response = await request(app.getHttpServer()).get('/tasks');
			const paginatedResult = response.body as TaskListResponse;

			expect(paginatedResult.total).toEqual(0);
		});

		it('should not return a task of a course that has no lesson and is not published', async () => {
			const student = userFactory.build();
			await em.persistAndFlush([student]);

			const course = courseFactory.build({
				name: 'course #1',
				students: [student],
			});

			const nextDay = new Date(new Date().getTime() + 24 * 60 * 60 * 1000);
			const task = taskFactory.draft(true).build({ course, availableDate: nextDay });

			await em.persistAndFlush([task]);
			em.clear();

			modifyCurrentUserId(currentUser, student);

			const response = await request(app.getHttpServer()).get('/tasks');
			const paginatedResult = response.body as TaskListResponse;

			expect(paginatedResult.total).toEqual(0);
		});

		it('should return a task of a course that has no lesson and is not limited', async () => {
			const student = userFactory.build();
			await em.persistAndFlush([student]);

			const course = courseFactory.build({
				name: 'course #1',
				students: [student],
			});

			// @ts-expect-error expected value null in db
			const task = taskFactory.draft(false).build({ course, dueDate: null });

			await em.persistAndFlush([task]);
			em.clear();

			modifyCurrentUserId(currentUser, student);

			const response = await request(app.getHttpServer()).get('/tasks');
			const paginatedResult = response.body as TaskListResponse;

			expect(paginatedResult.total).toEqual(1);
		});

		it('should not return closed tasks', async () => {
			const student = userFactory.build({ firstName: 'Marla', lastName: 'Mathe' });
			await em.persistAndFlush([student]);

			const course = courseFactory.build({
				name: 'course #1',
				students: [student],
			});

			const task = new Task({ name: 'task #1', private: false, course, closed: [student] });

			await em.persistAndFlush([task]);
			em.clear();

			modifyCurrentUserId(currentUser, student);

			const response = await request(app.getHttpServer()).get('/tasks');
			const paginatedResult = response.body as TaskListResponse;

			expect(paginatedResult.total).toEqual(0);
		});
	});
});<|MERGE_RESOLUTION|>--- conflicted
+++ resolved
@@ -8,13 +8,8 @@
 import { ServerModule } from '@src/server.module';
 import { JwtAuthGuard } from '@src/modules/authentication/guard/jwt-auth.guard';
 import { createCurrentTestUser } from '@src/modules/user/utils';
-<<<<<<< HEAD
-import { TaskResponse } from '@src/modules/task/controller/dto';
+import { TaskListResponse } from '@src/modules/task/controller/dto';
 import { courseFactory, userFactory, taskFactory, submissionFactory } from '@shared/domain/factory';
-=======
-import { TaskListResponse } from '@src/modules/task/controller/dto';
-import { courseFactory, userFactory } from '@shared/domain/factory';
->>>>>>> c1a115e5
 
 const modifyCurrentUserId = (currentUser: ICurrentUser, user: User) => {
 	currentUser.user.id = user.id;
@@ -257,7 +252,7 @@
 				teachers: [teacher],
 			});
 
-			const task = new Task({ name: 'task #1', private: false, course, closed: [teacher] });
+			const task = taskFactory.draft(false).build({ course, closed: [teacher] });
 
 			await em.persistAndFlush([task]);
 			em.clear();
@@ -541,7 +536,7 @@
 				students: [student],
 			});
 
-			const task = new Task({ name: 'task #1', private: false, course, closed: [student] });
+			const task = taskFactory.draft(false).build({ course, closed: [student] });
 
 			await em.persistAndFlush([task]);
 			em.clear();
