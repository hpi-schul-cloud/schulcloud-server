# HPI Schul-Cloud NestJS server

This application extends the existing server-application based on feathers and express by introducing dependency injection supporting unit testing and modularization, the possibility to develop against interfaces, and start implementation of modules using TypeScript.

You find the whole [documentation published as GitHub Page](https://hpi-schul-cloud.github.io/schulcloud-server/additional-documentation/nestjs-application.html)

# Requirements

* Node.js (see `.nvmrc` for version)
* MongoDB (`4.x`)
* RabbitMQ (configure using `RABBITMQ_URL`, see `default.schema.json`)

## preconditions


1. Have a MongoDB started, run `mongod` 
2. Have some seed data in datase, use `npm run setup` to reset the db and apply seed data
3. Have RabbitMQ started, run `docker run -d -p 5672:5672 -p 15672:15672 --name rabbitmq rabbitmq:3.8.9-management`. This starts RabbitMQ on port 5672 and a web admin console at localhost:15672 (use guest:guest to login). 
<<<<<<< HEAD
4. Have MinIO (S3 compatible object storage), run 
=======
4. Have MinIO (S3 compatible object storage), run [optional if you need files-storage module]

>>>>>>> 2cd97797
```bash
docker run \
  --name minioS3storage \
  -p 9000:9000 \
  -p 9001:9001 \
  -e "MINIO_ROOT_USER=`miniouser`" \
  -e "MINIO_ROOT_PASSWORD=miniouser" \
  quay.io/minio/minio server /data --console-address ":9001"
```

## How to start the application

Beside existing [scripts](/), for the nestJS application the following scripts have been added. Try not changing the scripts as they should match what NestJS defines by default. Execute `npm run ...`

- `nest:prebuild` remove existing data from previous build
- `nest:build` compile the applications typescript ressources from apps/server to dist folder, keeps legacy js-code where it is
- `nest:build:all` currently executes `nest:build`, could additionaly build static assets
- `nest:start` starts the nest application on `localhost:3030`
- `nest:start:dev` run application without build from sources in dev-mode with hot-reload
- `nest:start:debug` run application in dev-mode with hot-reload and debug port opened on port :9229
- `nest:start:prod` start applicaiton in production mode, requires `nest:build` to be executed beforehand

### It exist a **file storage** module. It start such as a microservice on port :4444

- `nest:start:files-storage` starts the nest **file storage**
- `nest:start:files-storage:dev` run **file storage** without build from sources in dev-mode with hot-reload
- `nest:start:files-storage:debug` run **file storage** in dev-mode with hot-reload and debug port opened on port :9229
- `nest:start:files-storage:prod` start **file storage** in production mode, requires `nest:build` to be executed beforehand


### How to build and serve the documentation

- `nest:docs:build` builds code documentation and module relations into /documentation folder
- `nest:docs:serve` builds code documentation and module relations into /documentation folder and serves it on port :8080 with hot reload on changes

### How to start the server console

The console offers management capabilities of the application.

- `nest:console` after nest:build in production or
- `nest:console:dev` for development

To run a specific command run `npm run nest:console:dev -- command <param>`. The `--`is required for npm to send params to the console. Use `--help`to get an overview about existing commands.

# How to test the nest-application with jest

 NestJS must not use _.test.[ts|js] as filename but instead either \*.spec.ts for unit-tests beside tested files or \*.e2e-spec.ts in test folder for end-to-end tests. This ensures legacy/feathers/mocha tests can be separated from jest test suites.

The application must pass the following statement which executes separate checks:

- `nest:test` executes all jest (NestJS) tests with coverage and eslint

To test a subset, use

- `nest:test:all` execute unit and e2e tests 
- `nest:test:e2e` execute e2e tests only
- `nest:test:spec` execute unit tests (without e2e) only

- `nest:test:cov` executes all jest tests with coverage check

- `nest:test:watch` executes changed tests again on save
- `nest:test:debug` executes tests with debugging

- `nest:lint` run eslint to report linter issues and apply formatting
- `nest:lint:fix` run eslint to report and auto-fix fixable linter issues and apply formatting 

# Quality gates

With coverage on tests and static code analysis we ensure some quality gates which are all handled by running `nest:test`:

- ESLint with prettier ensures formatting and static code analysis to pass, see `.eslintrc.js` for details.
- Tests ensure functional requirements via unit & e2e tests.
- Coverage on tests ensures a coverage of 80% on NestJS code, see `jest.config.ts` for details. 

Gates are part of pull request checks.

# OpenAPI documentation

The NestJS applicaiton serves a documentation at [:3030/v3/docs](http://localhost:3030/v3/docs). The JSON-representation can be found at `/v3/docs-json` to be used for generating a client application.

Legacy/feathers Swagger UI documentation when running the server locally, it is served at [:3030/docs/](http://localhost:3030/docs/).


# Legacy (feathers) testing with mocha

- `npm run test`
- To run a single test, use `npm run mocha-single -- <path/to/unit.test.js>`.

## How to get full documentation

The documentation is provided by compodoc, run `npm run nest:docs:serve`, check generated compodoc features, custom information can be found in additional information section. Your console will tell you, where it is served.

The updated documentation is published as [GitHub Page](https://hpi-schul-cloud.github.io/schulcloud-server/additional-documentation/nestjs-application.html)

## Content

For further reading, browse `apps/server/doc`.

### NestJS CLI

To use the NestJS CLI, [install the nest cli globally](https://docs.nestjs.com/#installation).

```bash
$ npm i -g @nestjs/cli
```

Then you may use features like `nest g service foo` within of `/apps/server/src`.

### Debugging

There are launch configurations available for VSCode in `.vscode/launch.default.json`

## Tech Stack

Feel free to find related documentation:

- https://nestjs.com/
- https://jestjs.io/
- https://mikro-orm.io/
- https://min.io/
- https://www.rabbitmq.com/ <|MERGE_RESOLUTION|>--- conflicted
+++ resolved
@@ -16,12 +16,8 @@
 1. Have a MongoDB started, run `mongod` 
 2. Have some seed data in datase, use `npm run setup` to reset the db and apply seed data
 3. Have RabbitMQ started, run `docker run -d -p 5672:5672 -p 15672:15672 --name rabbitmq rabbitmq:3.8.9-management`. This starts RabbitMQ on port 5672 and a web admin console at localhost:15672 (use guest:guest to login). 
-<<<<<<< HEAD
-4. Have MinIO (S3 compatible object storage), run 
-=======
 4. Have MinIO (S3 compatible object storage), run [optional if you need files-storage module]
 
->>>>>>> 2cd97797
 ```bash
 docker run \
   --name minioS3storage \
