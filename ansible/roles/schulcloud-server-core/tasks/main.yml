  - name: Service
    kubernetes.core.k8s:
      kubeconfig: ~/.kube/config
      namespace: "{{ NAMESPACE }}"
      template: svc.yml.j2

  - name: ServiceMonitor
    kubernetes.core.k8s:
      kubeconfig: ~/.kube/config
      namespace: "{{ NAMESPACE }}"
      template: svc-monitor.yml.j2

  - name: FileStorageService
    kubernetes.core.k8s:
      kubeconfig: ~/.kube/config
      namespace: "{{ NAMESPACE }}"
      template: api-files-svc.yml.j2

  - name: FwuLearningContentsService
    kubernetes.core.k8s:
      kubeconfig: ~/.kube/config
      namespace: "{{ NAMESPACE }}"
      template: api-fwu-svc.yml.j2
    when: FEATURE_FWU_CONTENT_ENABLED is defined and FEATURE_FWU_CONTENT_ENABLED|bool

  - name: Configmap
    kubernetes.core.k8s:
      kubeconfig: ~/.kube/config
      namespace: "{{ NAMESPACE }}"
      template: configmap.yml.j2
      apply: yes

  - name: Secret by 1Password
    kubernetes.core.k8s:
      kubeconfig: ~/.kube/config
      namespace: "{{ NAMESPACE }}"
      template: onepassword.yml.j2
    when: ONEPASSWORD_OPERATOR is defined and ONEPASSWORD_OPERATOR|bool

  - name: Admin Api ingress
    kubernetes.core.k8s:
      kubeconfig: ~/.kube/config
      namespace: "{{ NAMESPACE }}"
      template: admin-api-ingress.yml.j2
      apply: yes
    when: WITH_API_ADMIN is defined and WITH_API_ADMIN|bool

  - name: Admin API server ConfigMap
    kubernetes.core.k8s:
      kubeconfig: ~/.kube/config
      namespace: "{{ NAMESPACE }}"
      template: admin-api-server-configmap.yml.j2
      apply: yes
    when: WITH_API_ADMIN is defined and WITH_API_ADMIN|bool

  - name: Admin API server Secret (from 1Password)
    kubernetes.core.k8s:
      kubeconfig: ~/.kube/config
      namespace: "{{ NAMESPACE }}"
      template: admin-api-server-onepassword.yml.j2
    when:
      - ONEPASSWORD_OPERATOR is defined and ONEPASSWORD_OPERATOR|bool
      - WITH_API_ADMIN is defined and WITH_API_ADMIN|bool

  - name: Admin API client secret (from 1Password)
    kubernetes.core.k8s:
      kubeconfig: ~/.kube/config
      namespace: "{{ NAMESPACE }}"
      template: onepassword-admin-api-client.yml.j2
    when:
      - ONEPASSWORD_OPERATOR is defined and ONEPASSWORD_OPERATOR|bool
      - WITH_API_ADMIN is defined and WITH_API_ADMIN|bool

  - name: remove old migration Job
    kubernetes.core.k8s:
      kubeconfig: ~/.kube/config
      namespace: "{{ NAMESPACE }}"
      api_version: batch/v1
      kind: Job
      name: api-migration-job
      state: absent
      wait: yes

  - name: migration Job
    kubernetes.core.k8s:
      kubeconfig: ~/.kube/config
      namespace: "{{ NAMESPACE }}"
      template: migration-job.yml.j2

  - name: Deployment
    kubernetes.core.k8s:
      kubeconfig: ~/.kube/config
      namespace: "{{ NAMESPACE }}"
      template: deployment.yml.j2

  - name: Ingress
    kubernetes.core.k8s:
      kubeconfig: ~/.kube/config
      namespace: "{{ NAMESPACE }}"
      template: ingress.yml.j2
      apply: yes

  - name: FileStorageDeployment
    kubernetes.core.k8s:
      kubeconfig: ~/.kube/config
      namespace: "{{ NAMESPACE }}"
      template: api-files-deployment.yml.j2

  - name: FileStorageDeployment
    kubernetes.core.k8s:
      kubeconfig: ~/.kube/config
      namespace: "{{ NAMESPACE }}"
      template: api-files-deployment.yml.j2

  - name: File Storage Ingress
    kubernetes.core.k8s:
      kubeconfig: ~/.kube/config
      namespace: "{{ NAMESPACE }}"
      template: api-files-ingress.yml.j2
      apply: yes

  - name: FwuLearningContentsDeployment
    kubernetes.core.k8s:
      kubeconfig: ~/.kube/config
      namespace: "{{ NAMESPACE }}"
      template: api-fwu-deployment.yml.j2
    when: FEATURE_FWU_CONTENT_ENABLED is defined and FEATURE_FWU_CONTENT_ENABLED|bool

  - name: Fwu Learning Contents Ingress Remove
    kubernetes.core.k8s:
      kubeconfig: ~/.kube/config
      namespace: "{{ NAMESPACE }}"
      state: absent
      api_version: networking.k8s.io/v1
      kind: Ingress
      name: "{{ NAMESPACE }}-api-fwu-ingress"
    when: FEATURE_FWU_CONTENT_ENABLED is defined and FEATURE_FWU_CONTENT_ENABLED|bool

  - name: Delete Files CronJob
    kubernetes.core.k8s:
      kubeconfig: ~/.kube/config
      namespace: "{{ NAMESPACE }}"
      template: api-delete-s3-files-cronjob.yml.j2

  - name: Delete Tldraw Files CronJob
    kubernetes.core.k8s:
      kubeconfig: ~/.kube/config
      namespace: "{{ NAMESPACE }}"
      template: tldraw-delete-files-cronjob.yml.j2
    when: WITH_TLDRAW is defined and WITH_TLDRAW|bool

  - name: Data deletion trigger CronJob
    kubernetes.core.k8s:
      kubeconfig: ~/.kube/config
      namespace: "{{ NAMESPACE }}"
      template: data-deletion-trigger-cronjob.yml.j2
    when: WITH_API_ADMIN is defined and WITH_API_ADMIN|bool

  - name: amqp files storage Deployment
    kubernetes.core.k8s:
      kubeconfig: ~/.kube/config
      namespace: "{{ NAMESPACE }}"
      template: amqp-files-deployment.yml.j2

  - name: amqp files storage configmap
    kubernetes.core.k8s:
      kubeconfig: ~/.kube/config
      namespace: "{{ NAMESPACE }}"
      template: amqp-files-configmap.yml.j2

  - name: amqp files storage Secret by 1Password
    kubernetes.core.k8s:
      kubeconfig: ~/.kube/config
      namespace: "{{ NAMESPACE }}"
      template: amqp-files-onepassword.yml.j2
    when: ONEPASSWORD_OPERATOR is defined and ONEPASSWORD_OPERATOR|bool

  - name: Preview Generator Deployment
    kubernetes.core.k8s:
      kubeconfig: ~/.kube/config
      namespace: "{{ NAMESPACE }}"
      template: preview-generator-deployment.yml.j2

  - name: preview generator configmap
    kubernetes.core.k8s:
      kubeconfig: ~/.kube/config
      namespace: "{{ NAMESPACE }}"
      template: preview-generator-configmap.yml.j2
      apply: yes

  - name: preview generator Secret by 1Password
    kubernetes.core.k8s:
      kubeconfig: ~/.kube/config
      namespace: "{{ NAMESPACE }}"
      template: preview-generator-onepassword.yml.j2
    when: ONEPASSWORD_OPERATOR is defined and ONEPASSWORD_OPERATOR|bool

  - name: preview generator scaled object
    kubernetes.core.k8s:
      kubeconfig: ~/.kube/config
      namespace: "{{ NAMESPACE }}"
      template: preview-generator-scaled-object.yml.j2
    when:
     - KEDA_ENABLED is defined and KEDA_ENABLED|bool
     - SCALED_PREVIEW_GENERATOR_ENABLED is defined and SCALED_PREVIEW_GENERATOR_ENABLED|bool

  - name: admin api server deployment
    kubernetes.core.k8s:
      kubeconfig: ~/.kube/config
      namespace: "{{ NAMESPACE }}"
      template: admin-api-server-deployment.yml.j2
    when: WITH_API_ADMIN is defined and WITH_API_ADMIN|bool

  - name: admin api server service
    kubernetes.core.k8s:
      kubeconfig: ~/.kube/config
      namespace: "{{ NAMESPACE }}"
      template: admin-api-server-svc.yml.j2
    when: WITH_API_ADMIN is defined and WITH_API_ADMIN|bool

  - name: TlDraw server Secret (from 1Password)
    kubernetes.core.k8s:
      kubeconfig: ~/.kube/config
      namespace: "{{ NAMESPACE }}"
      template: tldraw-server-onepassword.yml.j2
    when: 
     - ONEPASSWORD_OPERATOR is defined and ONEPASSWORD_OPERATOR|bool
     - WITH_TLDRAW is defined and WITH_TLDRAW|bool

  - name: TlDraw server deployment
    kubernetes.core.k8s:
      kubeconfig: ~/.kube/config
      namespace: "{{ NAMESPACE }}"
      template: tldraw-deployment.yml.j2
    when: WITH_TLDRAW is defined and WITH_TLDRAW|bool

  - name: TlDraw server service
    kubernetes.core.k8s:
      kubeconfig: ~/.kube/config
      namespace: "{{ NAMESPACE }}"
      template: tldraw-server-svc.yml.j2
    when: WITH_TLDRAW is defined and WITH_TLDRAW|bool

  - name: Tldraw ingress
    kubernetes.core.k8s:
      kubeconfig: ~/.kube/config
      namespace: "{{ NAMESPACE }}"
      template: tldraw-ingress.yml.j2
      apply: yes
    when: WITH_TLDRAW is defined and WITH_TLDRAW|bool

  - name: TldrawServiceMonitor
    kubernetes.core.k8s:
      kubeconfig: ~/.kube/config
      namespace: "{{ NAMESPACE }}"
      template: tldraw-svc-monitor.yml.j2
    when: WITH_TLDRAW is defined and WITH_TLDRAW|bool
<<<<<<< HEAD
  
  - name: course export import deployment
    kubernetes.core.k8s:
      kubeconfig: ~/.kube/config
      namespace: "{{ NAMESPACE }}"
      template: course-export-import-deployment.yml.j2

  - name: course export import configmap
    kubernetes.core.k8s:
      kubeconfig: ~/.kube/config
      namespace: "{{ NAMESPACE }}"
      template: course-export-import-configmap.yml.j2
      apply: yes
  
  - name: course export import Secret by 1Password
    kubernetes.core.k8s:
      kubeconfig: ~/.kube/config
      namespace: "{{ NAMESPACE }}"
      template: course-export-import-onepassword.yml.j2
    when: ONEPASSWORD_OPERATOR is defined and ONEPASSWORD_OPERATOR|bool
=======

  - name: BoardCollaboration configmap
    kubernetes.core.k8s:
      kubeconfig: ~/.kube/config
      namespace: "{{ NAMESPACE }}"
      template: board-collaboration-configmap.yml.j2
      state: "{{ 'present' if WITH_BOARD_COLLABORATION else 'absent'}}"

  - name: BoardCollaboration deployment
    kubernetes.core.k8s:
      kubeconfig: ~/.kube/config
      namespace: "{{ NAMESPACE }}"
      template: board-collaboration-deployment.yml.j2
      state: "{{ 'present' if WITH_BOARD_COLLABORATION else 'absent'}}"

  - name: BoardCollaboration service
    kubernetes.core.k8s:
      kubeconfig: ~/.kube/config
      namespace: "{{ NAMESPACE }}"
      template: board-collaboration-service.yml.j2
      state: "{{ 'present' if WITH_BOARD_COLLABORATION else 'absent'}}"

  - name: BoardCollaboration ingress
    kubernetes.core.k8s:
      kubeconfig: ~/.kube/config
      namespace: "{{ NAMESPACE }}"
      template: board-collaboration-ingress.yml.j2
      apply: yes
      state: "{{ 'present' if WITH_BOARD_COLLABORATION else 'absent'}}"
>>>>>>> b7afc815
<|MERGE_RESOLUTION|>--- conflicted
+++ resolved
@@ -255,7 +255,6 @@
       namespace: "{{ NAMESPACE }}"
       template: tldraw-svc-monitor.yml.j2
     when: WITH_TLDRAW is defined and WITH_TLDRAW|bool
-<<<<<<< HEAD
   
   - name: course export import deployment
     kubernetes.core.k8s:
@@ -276,7 +275,6 @@
       namespace: "{{ NAMESPACE }}"
       template: course-export-import-onepassword.yml.j2
     when: ONEPASSWORD_OPERATOR is defined and ONEPASSWORD_OPERATOR|bool
-=======
 
   - name: BoardCollaboration configmap
     kubernetes.core.k8s:
@@ -305,5 +303,4 @@
       namespace: "{{ NAMESPACE }}"
       template: board-collaboration-ingress.yml.j2
       apply: yes
-      state: "{{ 'present' if WITH_BOARD_COLLABORATION else 'absent'}}"
->>>>>>> b7afc815
+      state: "{{ 'present' if WITH_BOARD_COLLABORATION else 'absent'}}"