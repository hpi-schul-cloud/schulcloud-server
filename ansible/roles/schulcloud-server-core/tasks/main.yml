  - name: Service
    kubernetes.core.k8s:
      kubeconfig: ~/.kube/config
      namespace: "{{ NAMESPACE }}"
      template: svc.yml.j2

  - name: ServiceMonitor
    kubernetes.core.k8s:
      kubeconfig: ~/.kube/config
      namespace: "{{ NAMESPACE }}"
      template: svc-monitor.yml.j2

  - name: FileStorageService
    kubernetes.core.k8s:
      kubeconfig: ~/.kube/config
      namespace: "{{ NAMESPACE }}"
      template: api-files-svc.yml.j2

  - name: FwuLearningContentsService
    kubernetes.core.k8s:
      kubeconfig: ~/.kube/config
      namespace: "{{ NAMESPACE }}"
      template: api-fwu-svc.yml.j2
    when: FEATURE_FWU_CONTENT_ENABLED is defined and FEATURE_FWU_CONTENT_ENABLED|bool

  - name: Configmap
    kubernetes.core.k8s:
      kubeconfig: ~/.kube/config
      namespace: "{{ NAMESPACE }}"
      template: configmap.yml.j2
      apply: yes

  - name: Secret by 1Password
    kubernetes.core.k8s:
      kubeconfig: ~/.kube/config
      namespace: "{{ NAMESPACE }}"
      template: onepassword.yml.j2
    when: ONEPASSWORD_OPERATOR is defined and ONEPASSWORD_OPERATOR|bool

  - name: Admin API client secret (from 1Password)
    kubernetes.core.k8s:
      kubeconfig: ~/.kube/config
      namespace: "{{ NAMESPACE }}"
      template: onepassword-admin-api-client.yml.j2
    when: ONEPASSWORD_OPERATOR is defined and ONEPASSWORD_OPERATOR|bool

  - name: remove old migration Job
    kubernetes.core.k8s:
      kubeconfig: ~/.kube/config
      namespace: "{{ NAMESPACE }}"
      api_version: batch/v1
      kind: Job
      name: api-migration-job
      state: absent
      wait: yes

  - name: migration Job
    kubernetes.core.k8s:
      kubeconfig: ~/.kube/config
      namespace: "{{ NAMESPACE }}"
      template: migration-job.yml.j2

  - name: Deployment
    kubernetes.core.k8s:
      kubeconfig: ~/.kube/config
      namespace: "{{ NAMESPACE }}"
      template: deployment.yml.j2

  - name: Ingress
    kubernetes.core.k8s:
      kubeconfig: ~/.kube/config
      namespace: "{{ NAMESPACE }}"
      template: ingress.yml.j2
      apply: yes

  - name: FileStorageDeployment
    kubernetes.core.k8s:
      kubeconfig: ~/.kube/config
      namespace: "{{ NAMESPACE }}"
      template: api-files-deployment.yml.j2

  - name: FileStorageDeployment
    kubernetes.core.k8s:
      kubeconfig: ~/.kube/config
      namespace: "{{ NAMESPACE }}"
      template: api-files-deployment.yml.j2

  - name: File Storage Ingress
    kubernetes.core.k8s:
      kubeconfig: ~/.kube/config
      namespace: "{{ NAMESPACE }}"
      template: api-files-ingress.yml.j2
      apply: yes

  - name: FwuLearningContentsDeployment
    kubernetes.core.k8s:
      kubeconfig: ~/.kube/config
      namespace: "{{ NAMESPACE }}"
      template: api-fwu-deployment.yml.j2
    when: FEATURE_FWU_CONTENT_ENABLED is defined and FEATURE_FWU_CONTENT_ENABLED|bool

  - name: Fwu Learning Contents Ingress Remove
    kubernetes.core.k8s:
      kubeconfig: ~/.kube/config
      namespace: "{{ NAMESPACE }}"
      state: absent
      api_version: networking.k8s.io/v1
      kind: Ingress
      name: "{{ NAMESPACE }}-api-fwu-ingress"
    when: FEATURE_FWU_CONTENT_ENABLED is defined and FEATURE_FWU_CONTENT_ENABLED|bool

  - name: Delete Files CronJob
    kubernetes.core.k8s:
      kubeconfig: ~/.kube/config
      namespace: "{{ NAMESPACE }}"
      template: api-delete-s3-files-cronjob.yml.j2

  - name: Data deletion trigger CronJob
    kubernetes.core.k8s:
      kubeconfig: ~/.kube/config
      namespace: "{{ NAMESPACE }}"
      template: data-deletion-trigger-cronjob.yml.j2

  - name: AMQPFileStorageDeployment
    kubernetes.core.k8s:
      kubeconfig: ~/.kube/config
      namespace: "{{ NAMESPACE }}"
      template: amqp-files-deployment.yml.j2

  - name: Preview Generator Deployment
    kubernetes.core.k8s:
      kubeconfig: ~/.kube/config
      namespace: "{{ NAMESPACE }}"
      template: preview-generator-deployment.yml.j2

  - name: preview generator configmap
    kubernetes.core.k8s:
      kubeconfig: ~/.kube/config
      namespace: "{{ NAMESPACE }}"
      template: preview-generator-configmap.yml.j2
      apply: yes

  - name: preview generator Secret by 1Password
    kubernetes.core.k8s:
      kubeconfig: ~/.kube/config
      namespace: "{{ NAMESPACE }}"
      template: preview-generator-onepassword.yml.j2
    when: ONEPASSWORD_OPERATOR is defined and ONEPASSWORD_OPERATOR|bool

  - name: preview generator scaled object
    kubernetes.core.k8s:
      kubeconfig: ~/.kube/config
      namespace: "{{ NAMESPACE }}"
      template: preview-generator-scaled-object.yml.j2
    when:
     - KEDA_ENABLED is defined and KEDA_ENABLED|bool
     - SCALED_PREVIEW_GENERATOR_ENABLED is defined and SCALED_PREVIEW_GENERATOR_ENABLED|bool

<<<<<<< HEAD

  - name: admin api server deployment
    kubernetes.core.k8s:
      kubeconfig: ~/.kube/config
      namespace: "{{ NAMESPACE }}"
      template: admin-api-server-deployment.yml.j2

  - name: admin api server service
    kubernetes.core.k8s:
      kubeconfig: ~/.kube/config
      namespace: "{{ NAMESPACE }}"
      template: admin-api-server-svc.yml.j2
=======
  - name: TlDraw server deployment
    kubernetes.core.k8s:
      kubeconfig: ~/.kube/config
      namespace: "{{ NAMESPACE }}"
      template: tldraw-deployment.yml.j2

  - name: TlDraw server service
    kubernetes.core.k8s:
      kubeconfig: ~/.kube/config
      namespace: "{{ NAMESPACE }}"
      template: tldraw-server-svc.yml.j2

  - name: Tldraw ingress
    kubernetes.core.k8s:
      kubeconfig: ~/.kube/config
      namespace: "{{ NAMESPACE }}"
      template: tldraw-ingress.yml.j2
      apply: yes
>>>>>>> 9ca2b717
<|MERGE_RESOLUTION|>--- conflicted
+++ resolved
@@ -156,7 +156,6 @@
      - KEDA_ENABLED is defined and KEDA_ENABLED|bool
      - SCALED_PREVIEW_GENERATOR_ENABLED is defined and SCALED_PREVIEW_GENERATOR_ENABLED|bool
 
-<<<<<<< HEAD
 
   - name: admin api server deployment
     kubernetes.core.k8s:
@@ -169,7 +168,7 @@
       kubeconfig: ~/.kube/config
       namespace: "{{ NAMESPACE }}"
       template: admin-api-server-svc.yml.j2
-=======
+
   - name: TlDraw server deployment
     kubernetes.core.k8s:
       kubeconfig: ~/.kube/config
@@ -187,5 +186,4 @@
       kubeconfig: ~/.kube/config
       namespace: "{{ NAMESPACE }}"
       template: tldraw-ingress.yml.j2
-      apply: yes
->>>>>>> 9ca2b717
+      apply: yes