--- conflicted
+++ resolved
@@ -115,7 +115,8 @@
     when:
       - ONEPASSWORD_OPERATOR is defined and ONEPASSWORD_OPERATOR|bool
       - WITH_API_ADMIN is defined and WITH_API_ADMIN|bool
-<<<<<<< HEAD
+    tags:
+      - 1password
   
   - name: External Secret (namespace specific) for Admin API Server
     kubernetes.core.k8s:
@@ -126,10 +127,6 @@
       - EXTERNAL_SECRETS_OPERATOR is defined and EXTERNAL_SECRETS_OPERATOR|bool
       - WITH_BRANCH_MONGO_DB_MANAGEMENT is defined and WITH_BRANCH_MONGO_DB_MANAGEMENT|bool
       - WITH_API_ADMIN is defined and WITH_API_ADMIN|bool
-=======
-    tags:
-      - 1password
->>>>>>> edf129b3
 
   - name: Admin API client secret (from 1Password)
     kubernetes.core.k8s:
