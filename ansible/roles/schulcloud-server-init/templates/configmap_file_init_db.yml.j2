apiVersion: v1
kind: ConfigMap
metadata:
  name: api-db-init-file
  namespace: {{ NAMESPACE }}
  labels:
    app: api-deployment
data:
  update.sh: |
    #! /bin/bash
    git clone https://github.com/hpi-schul-cloud/schulcloud-server.git
    cd /schulcloud-server
    git checkout {{ SCHULCLOUD_SERVER_IMAGE_TAG }}
    npm install
    until mongo $DATABASE__URL --eval "print(\"waited for connection\")"
      do
        sleep 1
      done
    mongo $DATABASE__URL --eval 'rs.initiate({"_id" : "rs0", "members" : [{"_id" : 0, "host" : "localhost:27017"}]})'
    sleep 3
    if [[ $(mongo --quiet --eval "db.isMaster().setName") != rs0 ]]
    then
        echo "replicaset config failed :("
    else
        echo "gg, hacky mongo replicaset"
    fi
    curl --retry 5000 --retry-connrefused --retry-delay 10 'http://mgmt-svc:3333/api/management/database/seed?with-indexes=true'
    SEARCH_USER_PASSWORD=$(node scripts/secret.js -s $LDAP_PASSWORD_ENCRYPTION_KEY -e $SC_COMMON_LDAP_PASSWORD)
    ISERV_CLIENT_SECRET=$(node scripts/secret.js -s $AES_KEY -e $ISERV_CLIENT_SECRET)
    ISERV_SYSTEM_ID=0000d186816abba584714c92
    SANIS_CLIENT_SECRET=$(node scripts/secret.js -s $AES_KEY -e $SANIS_CLIENT_SECRET)
    SANIS_SYSTEM_ID=0000d186816abba584714c93
    mongo $DATABASE__URL --eval 'db.systems.remove( { } );'
    mongo $DATABASE__URL --eval 'db.systems.insert([
    {
<<<<<<< HEAD
      "_id": ObjectId("'$ISERV_SYSTEM_ID'"),
=======
>>>>>>> 848861f1
      "alias" : "Schulserver",
      "ldapConfig" : {
        "active" : true,
        "federalState": ObjectId("0000b186816abba584714c58"),
        "url" : "ldap://sc-openldap-svc.sc-common.svc.cluster.local:389",
        "rootPath" : "dc=de,dc=example,dc=org",
        "searchUser" : "cn=admin,dc=example,dc=org",
        "searchUserPassword" : "'$SEARCH_USER_PASSWORD'",
        "provider" : "iserv-idm",
        "providerOptions" : {
          "userAttributeNameMapping" : {},
          "roleAttributeNameMapping" : {},
          "classAttributeNameMapping" : {}
        }
      },
      "type" : "ldap",
      "oauthConfig": {
        "clientId": "'$ISERV_CLIENT_ID'",
        "clientSecret": "'$ISERV_CLIENT_SECRET'",
        "tokenEndpoint": "https://iserv.n21.dbildungscloud.de/iserv/auth/public/token",
        "grantType": "authorization_code",
        "scope": "openid uuid",
        "responseType": "code",
        "redirectUri": "https://{{ NAMESPACE }}.cd.dbildungscloud.dev/api/v3/sso/oauth/'$ISERV_SYSTEM_ID'",
        "authEndpoint": "https://iserv.n21.dbildungscloud.de/iserv/auth/auth",
        "provider": "iserv",
        "logoutEndpoint": "https://iserv.n21.dbildungscloud.de/iserv/auth/logout",
        "jwksEndpoint": "https://iserv.n21.dbildungscloud.de/iserv/public/jwk",
        "issuer": "https://iserv.n21.dbildungscloud.de"
      }
    },
    {
      "_id": ObjectId("'$SANIS_SYSTEM_ID'"),
      "alias" : "SANIS",
      "type" : "oauth",
      "oauthConfig": {
        "clientId": "'$SANIS_CLIENT_ID'",
        "clientSecret": "'$SANIS_CLIENT_SECRET'",
        "tokenEndpoint": "https://auth.niedersachsen-login.schule/auth/realms/SANIS/protocol/openid-connect/token",
        "grantType": "authorization_code",
        "scope": "openid",
        "responseType": "code",
        "redirectUri": "https://{{ NAMESPACE }}.cd.dbildungscloud.dev/api/v3/sso/oauth/'$SANIS_SYSTEM_ID'",
        "authEndpoint": "https://auth.niedersachsen-login.schule/auth/realms/SANIS/protocol/openid-connect/auth",
        "provider": "sanis",
        "logoutEndpoint": "https://auth.niedersachsen-login.schule/auth/realms/SANIS/protocol/openid-connect/logout",
        "jwksEndpoint": "https://auth.niedersachsen-login.schule/auth/realms/SANIS/protocol/openid-connect/certs",
        "issuer": "https://auth.niedersachsen-login.schule/auth/realms/SANIS"
      }
    },
    {
      "type" : "ldap",
      "alias" : "schoolOne0",
      "ldapConfig" : {
        "active" : true,
        "federalState": ObjectId("0000b186816abba584714c56"),
        "url" : "ldap://sc-openldap-single-svc.sc-common.svc.cluster.local:389",
        "rootPath" : "o=schoolOne0,dc=de,dc=example,dc=org",
        "searchUser" : "cn=admin,dc=example,dc=org",
        "searchUserPassword" : "'$SEARCH_USER_PASSWORD'",
        "provider" : "general",
        "providerOptions" : {
          "schoolName" : "School One 0",
          "userPathAdditions" : "ou=users",
          "classPathAdditions" : "ou=groups",
          "roleType" : "group",
          "userAttributeNameMapping" : {
            "givenName" : "givenName",
            "sn" : "sn",
            "uuid" : "uuid",
            "dn" : "dn",
            "uid" : "uid",
            "mail" : "mail",
            "role" : "memberOf"
          },
          "roleAttributeNameMapping" : {
            "roleStudent" : "cn=ROLE_STUDENT,ou=roles,o=schoolOne0,dc=de,dc=example,dc=org",
            "roleTeacher" : "cn=ROLE_TEACHER,ou=roles,o=schoolOne0,dc=de,dc=example,dc=org",
            "roleAdmin" : "cn=ROLE_ADMIN,ou=roles,o=schoolOne0,dc=de,dc=example,dc=org",
            "roleNoSc" : "cn=ROLE_NBC_EXCLUDE,ou=roles,o=schoolOne0,dc=de,dc=example,dc=org"
          },
          "classAttributeNameMapping" : {
            "description" : "description",
            "dn" : "dn",
            "uniqueMember" : "member"
          }
        }
      }
    },
    {
      "type" : "ldap",
      "alias" : "schoolOne1",
      "ldapConfig" : {
        "active" : true,
        "federalState": ObjectId("0000b186816abba584714c54"),
        "url" : "ldap://sc-openldap-single-svc.sc-common.svc.cluster.local:389",
        "rootPath" : "o=schoolOne1,dc=de,dc=example,dc=org",
        "searchUser" : "cn=admin,dc=example,dc=org",
        "searchUserPassword" : "'$SEARCH_USER_PASSWORD'",
        "provider" : "general",
        "providerOptions" : {
          "schoolName" : "School One 1",
          "userPathAdditions" : "ou=users",
          "roleType" : "group",
          "userAttributeNameMapping" : {
            "givenName" : "givenName",
            "sn" : "sn",
            "uuid" : "uuid",
            "dn" : "dn",
            "uid" : "uid",
            "mail" : "mail",
            "role" : "memberOf"
          },
          "roleAttributeNameMapping" : {
            "roleStudent" : "cn=ROLE_STUDENT,ou=roles,o=schoolOne1,dc=de,dc=example,dc=org",
            "roleTeacher" : "cn=ROLE_TEACHER,ou=roles,o=schoolOne1,dc=de,dc=example,dc=org",
            "roleAdmin" : "cn=ROLE_ADMIN,ou=roles,o=schoolOne1,dc=de,dc=example,dc=org",
            "roleNoSc" : "cn=ROLE_NBC_EXCLUDE,ou=roles,o=schoolOne1,dc=de,dc=example,dc=org"
          },
          "classAttributeNameMapping" : {
            "dn" : "dn"
          }
        }
      }
    }]);'
    mongo $DATABASE__URL --eval 'db.storageproviders.insert( {
                                       "isShared" : true,
                                       "region" : "eu-central-1",
                                       "type" : "S3",
                                       "endpointUrl" : "https://storage-{{ DOMAIN }}",
                                       "accessKeyId" : "'$AWS_ACCESS_KEY'",
                                       "secretAccessKey" : "'$AWS_SECRET_ACCESS_KEY_AES'",
                                       "maxBuckets" : 999999,
                                       "freeBuckets" : 999999,
                                       "createdAt" : ISODate("2021-07-16T09:03:18.536Z"),
                                       "updatedAt" : ISODate("2021-07-16T09:03:18.536Z")
                                     } );'
<<<<<<< HEAD
=======


>>>>>>> 848861f1
    npm run syncIndexes
<|MERGE_RESOLUTION|>--- conflicted
+++ resolved
@@ -33,10 +33,7 @@
     mongo $DATABASE__URL --eval 'db.systems.remove( { } );'
     mongo $DATABASE__URL --eval 'db.systems.insert([
     {
-<<<<<<< HEAD
       "_id": ObjectId("'$ISERV_SYSTEM_ID'"),
-=======
->>>>>>> 848861f1
       "alias" : "Schulserver",
       "ldapConfig" : {
         "active" : true,
@@ -174,9 +171,4 @@
                                        "createdAt" : ISODate("2021-07-16T09:03:18.536Z"),
                                        "updatedAt" : ISODate("2021-07-16T09:03:18.536Z")
                                      } );'
-<<<<<<< HEAD
-=======
-
-
->>>>>>> 848861f1
-    npm run syncIndexes
+    npm run syncIndexes