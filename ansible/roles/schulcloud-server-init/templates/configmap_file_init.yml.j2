--- conflicted
+++ resolved
@@ -199,13 +199,8 @@
               "grantType": "authorization_code",
               "scope": "openid",
               "responseType": "code",
-<<<<<<< HEAD
               "redirectUri": "https://{{ NAMESPACE }}.cd.dbildungscloud.dev/api/v3/sso/oauth",
-              "authEndpoint": "https://auth.niedersachsen-login.schule/realms/SANIS/protocol/openid-connect/auth",
-=======
-              "redirectUri": "https://{{ NAMESPACE }}.cd.dbildungscloud.dev/api/v3/sso/oauth/'$SANIS_SYSTEM_ID'",
               "authEndpoint": "https://auth.stage.niedersachsen-login.schule/realms/SANIS/protocol/openid-connect/auth",
->>>>>>> 7e9edadd
               "provider": "sanis",
               "logoutEndpoint": "https://auth.stage.niedersachsen-login.schule/realms/SANIS/protocol/openid-connect/logout",
               "jwksEndpoint": "https://auth.stage.niedersachsen-login.schule/realms/SANIS/protocol/openid-connect/certs",
