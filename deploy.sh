#! /bin/bash

# automatically rolls out new versions on brandenburg, demo, open and test
# develop-Branch goes to test, Master-Branch goes to productive systems

# decrypt key 
openssl aes-256-cbc -K $encrypted_2709882c490b_key -iv $encrypted_2709882c490b_iv -in travis_rsa.enc -out travis_rsa -d

if [ "$TRAVIS_BRANCH" = "master" ]
then
  export DOCKERTAG=latest
else
  # replace special characters in branch name for docker tag
  export DOCKERTAG=$( echo $TRAVIS_BRANCH | tr -s "[:punct:]" "-" | tr -s "[:upper:]" "[:lower:]" )
fi

function buildandpush {
  # build containers
  docker build -t schulcloud/schulcloud-server:$DOCKERTAG -t schulcloud/schulcloud-server:$GIT_SHA .

  # Log in to the docker CLI
  echo "$MY_DOCKER_PASSWORD" | docker login -u "$DOCKER_ID" --password-stdin

  # take those images and push them up to docker hub
  docker push schulcloud/schulcloud-server:$DOCKERTAG
  docker push schulcloud/schulcloud-server:$GIT_SHA
}

function deploytotest {
  # only develop should be on test
  # compose-file is distributed by the ansible

  # screw together config file for docker swarm
#  eval "echo \"$( cat compose-server-test.dummy )\"" > docker-compose-server.yml

  # copy config-file to server and execute mit travis_rsa
  chmod 600 travis_rsa
#  scp -o StrictHostKeyChecking=no -o UserKnownHostsFile=/dev/null -i travis_rsa docker-compose-server.yml linux@test.schul-cloud.org:~
#  ssh -o StrictHostKeyChecking=no -o UserKnownHostsFile=/dev/null -i travis_rsa linux@test.schul-cloud.org /usr/bin/docker stack deploy -c /home/linux/docker-compose-server.yml test-schul-cloud
#  ssh -o StrictHostKeyChecking=no -o UserKnownHostsFile=/dev/null -i travis_rsa linux@test.schul-cloud.org /usr/bin/docker service update --force test-schul-cloud_server
  ssh -o StrictHostKeyChecking=no -o UserKnownHostsFile=/dev/null -i travis_rsa linux@test.schul-cloud.org /usr/bin/docker service update --force --image schulcloud/schulcloud-server:develop test-schul-cloud_server
}

function deploytoprods {
  # Deploys new masters on the instances brandenburg, open, demo
  # compose-files are distributed via Ansible, many different secrets, Mongo_URIs etc.

  # copy config-file to server and execute mit travis_rsa
  chmod 600 travis_rsa

  # brandenburg
  ssh -o StrictHostKeyChecking=no -o UserKnownHostsFile=/dev/null -i travis_rsa linux@open.schul-cloud.org /usr/bin/docker service update --force --image schulcloud/schulcloud-server:latest brabu_server
  # open
  ssh -o StrictHostKeyChecking=no -o UserKnownHostsFile=/dev/null -i travis_rsa linux@open.schul-cloud.org /usr/bin/docker service update --force --image schulcloud/schulcloud-server:latest open_server
  # thueringen
  ssh -o StrictHostKeyChecking=no -o UserKnownHostsFile=/dev/null -i travis_rsa linux@schulcloud-thueringen.de /usr/bin/docker service update --force --image schulcloud/schulcloud-server:latest thueringen_server
  # demo
  ssh -o StrictHostKeyChecking=no -o UserKnownHostsFile=/dev/null -i travis_rsa linux@demo.schul-cloud.org /usr/bin/docker service update --force --image schulcloud/schulcloud-server:latest demo_server
}

function deploytostaging {
  # Deploys new masters on the instances brandenburg, open, demo
  # compose-files are distributed via Ansible, many different secrets, Mongo_URIs etc.

  # copy config-file to server and execute mit travis_rsa
  chmod 600 travis_rsa

  # staging
  ssh -o StrictHostKeyChecking=no -o UserKnownHostsFile=/dev/null -i travis_rsa linux@staging.schul-cloud.org /usr/bin/docker service update --force --image schulcloud/schulcloud-server:$DOCKERTAG staging_server
}

<<<<<<< HEAD
# Happy SHA, wo glu:cklich macht
echo "$GIT_SHA $DOCKERTAG" > ./public/commitsha.txt
=======
function inform {
  curl -X POST -H 'Content-Type: application/json' --data '{"text":":rocket: Die Produktivsysteme können aktualisiert werden: Schul-Cloud Server!"}' $WEBHOOK_URL_CHAT
}
>>>>>>> 6748e86b


if [[ "$TRAVIS_BRANCH" = "master" && "$TRAVIS_PULL_REQUEST" = "false" ]]
then
  buildandpush
  inform
elif [[ "$TRAVIS_BRANCH" = "develop" ]]
then
  buildandpush	
  deploytotest
elif [[ $TRAVIS_BRANCH = release* || $TRAVIS_BRANCH = hotfix* ]]
then
  buildandpush
  deploytostaging
else
  echo "Nix wird deployt"
fi

exit 0<|MERGE_RESOLUTION|>--- conflicted
+++ resolved
@@ -69,14 +69,12 @@
   ssh -o StrictHostKeyChecking=no -o UserKnownHostsFile=/dev/null -i travis_rsa linux@staging.schul-cloud.org /usr/bin/docker service update --force --image schulcloud/schulcloud-server:$DOCKERTAG staging_server
 }
 
-<<<<<<< HEAD
 # Happy SHA, wo glu:cklich macht
 echo "$GIT_SHA $DOCKERTAG" > ./public/commitsha.txt
-=======
+
 function inform {
   curl -X POST -H 'Content-Type: application/json' --data '{"text":":rocket: Die Produktivsysteme können aktualisiert werden: Schul-Cloud Server!"}' $WEBHOOK_URL_CHAT
 }
->>>>>>> 6748e86b
 
 
 if [[ "$TRAVIS_BRANCH" = "master" && "$TRAVIS_PULL_REQUEST" = "false" ]]
