--- conflicted
+++ resolved
@@ -154,10 +154,6 @@
 	# and deploy to according hotfix environment
 	TEAM="$(cut -d'/' -f2 <<< $TRAVIS_BRANCH)"
 	if [[ "$TEAM" -gt 0 && "$TEAM" -lt 8 ]]; then
-<<<<<<< HEAD
-		echo "Event detected on branch hotfix/$TEAM/... . Attempting to deploy to hotfix environment $TEAM..."
-=======
->>>>>>> 91654054
 		buildandpush
 		deploytohotfix $TEAM
 		inform_hotfix $TEAM
