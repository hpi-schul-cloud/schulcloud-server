--- conflicted
+++ resolved
@@ -7,12 +7,8 @@
 const { ObjectId } = require('mongoose').Types;
 
 const appPromise = require('../../../src/app');
-<<<<<<< HEAD
 const { setupNestServices, closeNestServices } = require('../../utils/setup.nest.services');
 const testObjects = require('../helpers/testObjects')(appPromise());
-=======
-const testObjects = require('../helpers/testObjects');
->>>>>>> 0631a654
 
 const { expect } = chai;
 
@@ -23,7 +19,6 @@
 	let server;
 	let nestServices;
 	let rocketChatUserService;
-	let testHelper;
 
 	before(async () => {
 		app = await appPromise();
@@ -49,11 +44,7 @@
 		rocketChatUserService = app.service('/rocketChat/user');
 
 		server = app.listen(0);
-<<<<<<< HEAD
 		nestServices = await setupNestServices(app);
-=======
-		testHelper = testObjects(app);
->>>>>>> 0631a654
 		return server;
 	});
 
@@ -67,7 +58,7 @@
 	});
 
 	it('creates a rc user for a sc user', async () => {
-		const user = await testHelper.createTestUser({ roles: ['student'], schoolId: '5f2987e020834114b8efd6f8' });
+		const user = await testObjects.createTestUser({ roles: ['student'], schoolId: '5f2987e020834114b8efd6f8' });
 		const rcUser = await rocketChatUserService.get(user._id);
 		expect(rcUser.rcId).to.exist;
 		expect(rcUser.username).to.exist;
@@ -75,7 +66,7 @@
 	});
 
 	it('retrieves existing rc users instead of creating new', async () => {
-		const user = await testHelper.createTestUser({ roles: ['student'], schoolId: '5f2987e020834114b8efd6f8' });
+		const user = await testObjects.createTestUser({ roles: ['student'], schoolId: '5f2987e020834114b8efd6f8' });
 		const firstResult = await rocketChatUserService.get(user._id);
 		const secondResult = await rocketChatUserService.get(user._id);
 		expect(firstResult.username).to.equal(secondResult.username);
@@ -84,7 +75,7 @@
 
 	it('recovers if email is already used in rc', async () => {
 		const rcModels = require('../../../src/services/rocketChat/model');
-		const user = await testHelper.createTestUser({ roles: ['student'], schoolId: '5f2987e020834114b8efd6f8' });
+		const user = await testObjects.createTestUser({ roles: ['student'], schoolId: '5f2987e020834114b8efd6f8' });
 		const rcUser = await rocketChatUserService.get(user._id);
 		await rcModels.userModel.remove(rcUser._id); // break something
 		const newUser = await rocketChatUserService.get(user._id);
@@ -157,25 +148,26 @@
 	let app;
 	let rocketChatLoginService;
 	let server;
-	let testHelper;
+	let nestServices;
 
 	before(async () => {
 		app = await appPromise();
 		server = app.listen(0);
-		testHelper = testObjects(app);
+		nestServices = await setupNestServices(app);
 
 		rocketChatLoginService = app.service('/rocketChat/login');
 	});
 
 	after(async () => {
-		await testHelper.cleanup();
+		await testObjects.cleanup();
 		await server.close();
+		await closeNestServices(nestServices);
 	});
 
 	const setupServices = async (RCNestMock, RCUserMock) => {
 		app.use('/nest-rocket-chat', RCNestMock || new NestRocketChatServiceMock());
 		app.use('/rocketChat/user', RCUserMock || new RocketChatUserServiceMock());
-		const setupData = await testHelper.setupUser();
+		const setupData = await testObjects.setupUser();
 		return setupData;
 	};
 
@@ -226,26 +218,27 @@
 	let app;
 	let rocketChatLogoutService;
 	let server;
-	let testHelper;
+	let nestServices;
 
 	before(async () => {
 		app = await appPromise();
 		server = app.listen(0);
-		testHelper = testObjects(app);
+		nestServices = await setupNestServices(app);
 
 		rocketChatLogoutService = app.service('rocketChat/logout');
 	});
 
 	after(async () => {
-		await testHelper.cleanup();
+		await testObjects.cleanup();
 		await server.close();
+		await closeNestServices(nestServices);
 	});
 
 	const setupServices = async (RCNestMock, RCUserMock) => {
 		app.use('/nest-rocket-chat', RCNestMock || new NestRocketChatServiceMock());
 		app.use('/rocketChat/user', RCUserMock || new RocketChatUserServiceMock());
 
-		const setupData = await testHelper.setupUser();
+		const setupData = await testObjects.setupUser();
 
 		return setupData;
 	};
