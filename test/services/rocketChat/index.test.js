/* eslint-disable max-classes-per-file */
/* eslint-disable global-require */
/* eslint-disable no-unused-expressions */
const assert = require('assert');
const chai = require('chai');
const mockery = require('mockery');
const { ObjectId } = require('mongoose').Types;

const appPromise = require('../../../src/app');
const { setupNestServices, closeNestServices } = require('../../utils/setup.nest.services');
const testObjects = require('../helpers/testObjects')(appPromise());

const { expect } = chai;

describe.only('rocket.chat user service', () => {
	delete require.cache[require.resolve('../../../src/app')];

	let app;
	let server;
	let nestServices;
	let rocketChatUserService;

	before(async () => {
		app = await appPromise();
		// const rcMock = await rcMockServer({});
		const rocketChatService = {
			getUserList: () => {
				return { users: [{ _id: 'someId', username: 'someUsername' }] };
			},
		};
		mockery.enable({
			warnOnUnregistered: false,
		});

		// ROCKET_CHAT_ADMIN_TOKEN, ROCKET_CHAT_ADMIN_ID
		// mockery.registerMock('../../../config/globals', { ROCKET_CHAT_URI: rcMock.url });
		// const rocketChatService = { getUserList: sinon.spy() };
		app.services['nest-rocket-chat'] = rocketChatService;

		delete require.cache[require.resolve('../../../src/services/rocketChat/services/rocketChatUser.js')];
		delete require.cache[require.resolve('../../../src/services/rocketChat/helpers.js')];
		delete require.cache[require.resolve('../../../src/services/rocketChat/index.js')];
<<<<<<< HEAD

		app = await appPromise();

=======
		const rocketChat = require('../../../src/services/rocketChat');

		app = await appPromise();

		app.unuse('/rocketChat/channel');
		app.unuse('/rocketChat/user');
		app.unuse('/rocketChat/login');
		app.unuse('/rocketChat/logout');
		app.configure(rocketChat);
>>>>>>> 3d0a5f0f
		rocketChatUserService = app.service('/rocketChat/user');

		server = await app.listen(0);
		nestServices = await setupNestServices(app);
		return server;
	});

	after(async () => {
		await server.close();
		await closeNestServices(nestServices);
	});

	it('registered the RC user service', () => {
		assert.ok(rocketChatUserService);
	});

	it('creates a rc user for a sc user', async () => {
		const user = await testObjects.createTestUser({ roles: ['student'], schoolId: '5f2987e020834114b8efd6f8' });
		const rcUser = await rocketChatUserService.get(user._id);
		expect(rcUser.rcId).to.exist;
		expect(rcUser.username).to.exist;
		expect(rcUser.password).not.to.exist;
	});

	it('retrieves existing rc users instead of creating new', async () => {
		const user = await testObjects.createTestUser({ roles: ['student'], schoolId: '5f2987e020834114b8efd6f8' });
		const firstResult = await rocketChatUserService.get(user._id);
		const secondResult = await rocketChatUserService.get(user._id);
		expect(firstResult.username).to.equal(secondResult.username);
		expect(firstResult.rcId).to.equal(secondResult.rcId);
	});

	it('recovers if email is already used in rc', async () => {
		const rcModels = require('../../../src/services/rocketChat/model');
		const user = await testObjects.createTestUser({ roles: ['student'], schoolId: '5f2987e020834114b8efd6f8' });
		const rcUser = await rocketChatUserService.get(user._id);
		await rcModels.userModel.remove(rcUser._id); // break something
		const newUser = await rocketChatUserService.get(user._id);
		expect(newUser.rcId).to.exist;
		expect(newUser.username).to.exist;
		expect(newUser.rcId).to.equal(rcUser.rcId);
		expect(newUser.username).to.equal(rcUser.username);
	});
});

// service.logoutUser(rcUser.authToken, rcUser.rcId);
class NestRocketChatServiceMock {
	setup(app) {
		this.app = app;
	}

<<<<<<< HEAD
	get() {}
=======
	get() {
		return undefined;
	}
>>>>>>> 3d0a5f0f

	async logoutUser(authToken, rcId) {
		return { authToken, rcId };
	}

	async me() {
		return {
			success: true,
		};
	}

	createUserToken() {
		return {
			data: {
				authToken: 'Test_Token',
			},
			success: true,
		};
	}

	async setUserStatus(returns) {
		return (
			returns || {
				success: true,
			}
		);
	}
}

//  this.app.service('/rocketChat/user').getOrCreateRocketChatAccount(userId, params);
class RocketChatUserServiceMock {
	setup(app) {
		this.app = app;
	}

	get() {}

	constructor(mockFunction) {
		if (mockFunction) {
			this.getOrCreateRocketChatAccount = mockFunction;
		}
	}

	get() {
		return undefined;
	}

	async getOrCreateRocketChatAccount(userId, params) {
		const rocktChatUserData = {
			authToken: 'rocketChatToken123',
			username: 'rocktChatUserABC',
			rcId: new ObjectId(userId),
		};

		return rocktChatUserData;
	}
}

describe('rocket.chat login service', async () => {
	delete require.cache[require.resolve('../../../src/app')];
	let app;
	let rocketChatLoginService;
	let server;
	let nestServices;

	before(async () => {
		app = await appPromise();
		server = await app.listen(0);
		nestServices = await setupNestServices(app);

		rocketChatLoginService = app.service('/rocketChat/login');
	});

	after(async () => {
		await testObjects.cleanup();
		await server.close();
		await closeNestServices(nestServices);
	});

	afterEach(() => {
		app.unuse('/rocketChat/channel');
		app.unuse('/nest-rocket-chat');
		app.unuse('/rocketChat/user');
	});

	const setupServices = async (RCNestMock, RCUserMock) => {
		app.unuse('/nest-rocket-chat');
		app.use('/nest-rocket-chat', RCNestMock || new NestRocketChatServiceMock());
		app.unuse('/rocketChat/user');
		app.use('/rocketChat/user', RCUserMock || new RocketChatUserServiceMock());
		const setupData = await testObjects.setupUser();
		return setupData;
	};

	it('registered the RC login service', () => {
		assert.ok(rocketChatLoginService);
	});

	it('Should return { authToken: "rocketChatToken123" }', async () => {
		const { requestParams, userId } = await setupServices();
		const response = await rocketChatLoginService.get(userId, requestParams);

		expect(response).to.deep.equal({ authToken: 'rocketChatToken123' });
	});

	it('Should return new tocken after call createUserToken() { authToken: "Test_Token" }', async () => {
		const { requestParams, userId } = await setupServices(
			undefined,
			new RocketChatUserServiceMock(() => {
				const rocktChatUserData = {
					authToken: '',
					username: 'rocktChatUserABC',
					rcId: new ObjectId(userId),
				};

				return rocktChatUserData;
			})
		);

		const response = await rocketChatLoginService.get(userId, requestParams);

		expect(response).to.deep.equal({ authToken: 'Test_Token' });
	});

	it('Should throw error "Can not create token."', async () => {
		const { requestParams, userId } = await setupServices(
			undefined,
			new RocketChatUserServiceMock(() => {
				throw new Error();
			})
		);

		await expect(rocketChatLoginService.get(userId, requestParams)).to.be.rejectedWith(Error, 'Can not create token.');
	});
});

describe('rocket.chat logout service', async () => {
	delete require.cache[require.resolve('../../../src/app')];
	let app;
	let rocketChatLogoutService;
	let server;
	let nestServices;

	before(async () => {
		app = await appPromise();
		server = await app.listen(0);
		nestServices = await setupNestServices(app);

		rocketChatLogoutService = app.service('rocketChat/logout');
	});

	after(async () => {
		await testObjects.cleanup();
		await server.close();
		await closeNestServices(nestServices);
	});

	afterEach(() => {
		app.unuse('/rocketChat/channel');
		app.unuse('/nest-rocket-chat');
		app.unuse('/rocketChat/user');
	});

	const setupServices = async (RCNestMock, RCUserMock) => {
		app.unuse('/nest-rocket-chat');
		app.use('/nest-rocket-chat', RCNestMock || new NestRocketChatServiceMock());
		app.unuse('/rocketChat/user');
		app.use('/rocketChat/user', RCUserMock || new RocketChatUserServiceMock());

		const setupData = await testObjects.setupUser();

		return setupData;
	};

	it('registered the RC login service', () => {
		assert.ok(rocketChatLogoutService);
	});

	it('Should return "success"', async () => {
		const { requestParams, userId } = await setupServices();

		const response = await rocketChatLogoutService.get(userId, requestParams);

		expect(response).to.equal('success');
	});

	it('Should throw error', async () => {
		const { requestParams, userId } = await setupServices(
			undefined,
			new RocketChatUserServiceMock(() => {
				throw new Error();
			})
		);

		await expect(rocketChatLogoutService.get(userId, requestParams)).to.be.rejectedWith(
			Error,
			'could not log out user'
		);
	});
});

describe('rocket.chat channel service', async () => {
	delete require.cache[require.resolve('../../../src/app')];
	let app;
	let rocketChatChannelService;
	before(async () => {
		app = await appPromise();
		rocketChatChannelService = app.service('/rocketChat/channel');
	});
	it('registered the RC login service', () => {
		assert.ok(rocketChatChannelService);
	});
});<|MERGE_RESOLUTION|>--- conflicted
+++ resolved
@@ -12,7 +12,7 @@
 
 const { expect } = chai;
 
-describe.only('rocket.chat user service', () => {
+describe('rocket.chat user service', () => {
 	delete require.cache[require.resolve('../../../src/app')];
 
 	let app;
@@ -40,11 +40,6 @@
 		delete require.cache[require.resolve('../../../src/services/rocketChat/services/rocketChatUser.js')];
 		delete require.cache[require.resolve('../../../src/services/rocketChat/helpers.js')];
 		delete require.cache[require.resolve('../../../src/services/rocketChat/index.js')];
-<<<<<<< HEAD
-
-		app = await appPromise();
-
-=======
 		const rocketChat = require('../../../src/services/rocketChat');
 
 		app = await appPromise();
@@ -54,7 +49,6 @@
 		app.unuse('/rocketChat/login');
 		app.unuse('/rocketChat/logout');
 		app.configure(rocketChat);
->>>>>>> 3d0a5f0f
 		rocketChatUserService = app.service('/rocketChat/user');
 
 		server = await app.listen(0);
@@ -106,13 +100,9 @@
 		this.app = app;
 	}
 
-<<<<<<< HEAD
-	get() {}
-=======
 	get() {
 		return undefined;
 	}
->>>>>>> 3d0a5f0f
 
 	async logoutUser(authToken, rcId) {
 		return { authToken, rcId };
@@ -148,8 +138,6 @@
 		this.app = app;
 	}
 
-	get() {}
-
 	constructor(mockFunction) {
 		if (mockFunction) {
 			this.getOrCreateRocketChatAccount = mockFunction;
@@ -190,12 +178,6 @@
 		await testObjects.cleanup();
 		await server.close();
 		await closeNestServices(nestServices);
-	});
-
-	afterEach(() => {
-		app.unuse('/rocketChat/channel');
-		app.unuse('/nest-rocket-chat');
-		app.unuse('/rocketChat/user');
 	});
 
 	const setupServices = async (RCNestMock, RCUserMock) => {
@@ -270,12 +252,6 @@
 		await closeNestServices(nestServices);
 	});
 
-	afterEach(() => {
-		app.unuse('/rocketChat/channel');
-		app.unuse('/nest-rocket-chat');
-		app.unuse('/rocketChat/user');
-	});
-
 	const setupServices = async (RCNestMock, RCUserMock) => {
 		app.unuse('/nest-rocket-chat');
 		app.use('/nest-rocket-chat', RCNestMock || new NestRocketChatServiceMock());
