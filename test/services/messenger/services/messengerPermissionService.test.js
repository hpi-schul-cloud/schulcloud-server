--- conflicted
+++ resolved
@@ -12,11 +12,7 @@
 		let testHelper;
 
 		before(async () => {
-<<<<<<< HEAD
-			configBefore = Configuration.toObject({ plainSecrets: true }); // deep copy current config
-=======
 			configBefore = Configuration.toObject({ plainSecrets: true });
->>>>>>> df71d62c
 			Configuration.set('FEATURE_RABBITMQ_ENABLED', true);
 			Configuration.update({
 				FEATURE_MATRIX_MESSENGER_ENABLED: true,
