'use strict';

const assert = require('assert');
const app = require('../../../src/app');
const chai = require('chai');
const chaiHttp = require('chai-http');

chai.use(chaiHttp);

describe('link service', function () {
	const service = app.service('link');
	it('registered the links service', () => {
		assert.ok(service);
	});

	it(`generates a link of length ${service.Model.linkLength} that has the correct target set`, function () {
		this.timeout(10000);
<<<<<<< HEAD
		
		const url = "https://api.schul-cloud.org/ping/";
=======

		const url = "https://schul-cloud.org/";
>>>>>>> 6ed61aa0
		return service.create({target: url})
			.then(data => {
				chai.expect(data.id).to.have.lengthOf(service.Model.linkLength);
				chai.expect(data.target).to.equal(url);
				return Promise.resolve(data.id);
			})
			.then(id => {
				return new Promise((resolve, reject) => {
					chai.request(app)
						.get(`/link/${id}`)
						.end((error, result) => {
							if(error) return reject(error);
							chai.expect(result.redirects[0]).to.equal(url);
							resolve();
						});
				});

			});
	});
});<|MERGE_RESOLUTION|>--- conflicted
+++ resolved
@@ -15,13 +15,8 @@
 
 	it(`generates a link of length ${service.Model.linkLength} that has the correct target set`, function () {
 		this.timeout(10000);
-<<<<<<< HEAD
-		
-		const url = "https://api.schul-cloud.org/ping/";
-=======
 
 		const url = "https://schul-cloud.org/";
->>>>>>> 6ed61aa0
 		return service.create({target: url})
 			.then(data => {
 				chai.expect(data.id).to.have.lengthOf(service.Model.linkLength);
