const logger = require('winston');

<<<<<<< HEAD
	let createdAccountIds = [];
	let createdUserIds = [];
	let createdSystemIds = [];
	let createdClasses = [];
	let createdCourses = [];

	function createTestSystem({ url, type = 'moodle' }) {
		return systemService.create({ url, type })
			.then((system) => {
				createdSystemIds.push(system.id);
				return system;
			});
	}

	function createTestAccount(accountParameters, system, user) {
		if (system) accountParameters.systemId = system.id;
		accountParameters.userId = user._id;
		return accountService.create(accountParameters)
			.then((account) => {
				createdAccountIds.push(account._id);
				return Promise.resolve(account);
			});
	}

	function createTestUser({
		// required fields for user
		firstName = 'Max',
		lastName = 'Mustermann',
		birthday = undefined,
		email = `max${Date.now()}@mustermann.de`,
		schoolId = '584ad186816abba584714c94',
		accounts = [],
		roles = [],
		// manual cleanup, e.g. when testing delete:
		manualCleanup = false,
	} = {}) {
		return registrationPinsService.create({ email })
			.then(registrationPin => registrationPinsService.find({
				query: { pin: registrationPin.pin, email: registrationPin.email, verified: false },
			})).then(() => userService.create({
				firstName,
				lastName,
				birthday,
				email,
				schoolId,
				accounts,
				roles,
			}))
=======
const serviceHelpers = require('./services');

const warn = (message, pass) => {
	logger.warn(message);
	return pass;
};
>>>>>>> f62768d2

module.exports = (app, opt = {
	schoolId: '0000d186816abba584714c5f',
}) => {
	const {
		teams,
		testSystem,
		login,
		classes,
		users,
		courses,
		accounts,
	} = serviceHelpers(app, opt);

	const cleanup = () => {
		const accountDeletions = accounts.cleanup(); // createdAccountIds.map(id => accountService.remove(id));
		const userDeletions = users.cleanup();
		const systemDeletions = testSystem.cleanup();
		const classDeletions = classes.cleanup();
		const courseDeletions = courses.cleanup(); // createdCourses.map(id => coursesService.remove(id));
		const teamsDeletion = teams.cleanup();

<<<<<<< HEAD
	function cleanup() {
		const accountDeletions = createdAccountIds.map(id => accountService.remove(id));
		createdAccountIds = [];
		const userDeletions = createdUserIds.map(id => userService.remove(id));
		createdUserIds = [];
		const systemDeletions = createdSystemIds.map(id => systemService.remove(id));
		createdSystemIds = [];
		const classDeletions = createdClasses.map(id => classesService.remove(id));
		createdClasses = [];
		const courseDeletions = createdCourses.map(id => coursesService.remove(id));
		createdCourses = [];
		return Promise.all([]
=======
		return Promise.all([teamsDeletion]
>>>>>>> f62768d2
			.concat(accountDeletions)
			.concat(userDeletions)
			.concat(systemDeletions)
			.concat(classDeletions)
			.concat(courseDeletions))
			.then((res) => {
				logger.info('[TestObjects] cleanup data.');
				return res;
			})
			.catch((err) => {
				logger.warn('[TestObjects] Can not cleanup.', err);
				return err;
			});
	};

	const info = () => ({
		teams: teams.info,
		users: users.info,
		testSystem: testSystem.info,
		classes: classes.info,
		tempPins: users.tempPinIds,
		courses: courses.info,
		accounts: accounts.info,
	});

	const createTestTeamWithOwner = async () => {
		const user = await users.create();
		const team = await teams.create(user);
		return { team, user };
	};

	const setupUser = async () => {
		// create account
		const user = await users.create();
		// const account = createTestAccount();
		// fetch jwt
		const account = {};
		const requestParams = {};
		return { user, account, requestParams };
	};

	return {
		createTestSystem: testSystem.create,
		createTestAccount: warn('@implement should rewrite', accounts.create),
		createTestUser: users.create,
		createTestClass: classes.create,
		createTestCourse: courses.create,
		cleanup,
		generateJWT: login.generateJWT,
		generateRequestParams: login.generateRequestParams,
		createdUserIds: warn('@deprecated use info() instat', users.info),
		teams,
		createTestTeamWithOwner,
		info,
		setupUser: warn('@implement should finished', setupUser),
	};
};<|MERGE_RESOLUTION|>--- conflicted
+++ resolved
@@ -1,62 +1,11 @@
 const logger = require('winston');
 
-<<<<<<< HEAD
-	let createdAccountIds = [];
-	let createdUserIds = [];
-	let createdSystemIds = [];
-	let createdClasses = [];
-	let createdCourses = [];
-
-	function createTestSystem({ url, type = 'moodle' }) {
-		return systemService.create({ url, type })
-			.then((system) => {
-				createdSystemIds.push(system.id);
-				return system;
-			});
-	}
-
-	function createTestAccount(accountParameters, system, user) {
-		if (system) accountParameters.systemId = system.id;
-		accountParameters.userId = user._id;
-		return accountService.create(accountParameters)
-			.then((account) => {
-				createdAccountIds.push(account._id);
-				return Promise.resolve(account);
-			});
-	}
-
-	function createTestUser({
-		// required fields for user
-		firstName = 'Max',
-		lastName = 'Mustermann',
-		birthday = undefined,
-		email = `max${Date.now()}@mustermann.de`,
-		schoolId = '584ad186816abba584714c94',
-		accounts = [],
-		roles = [],
-		// manual cleanup, e.g. when testing delete:
-		manualCleanup = false,
-	} = {}) {
-		return registrationPinsService.create({ email })
-			.then(registrationPin => registrationPinsService.find({
-				query: { pin: registrationPin.pin, email: registrationPin.email, verified: false },
-			})).then(() => userService.create({
-				firstName,
-				lastName,
-				birthday,
-				email,
-				schoolId,
-				accounts,
-				roles,
-			}))
-=======
 const serviceHelpers = require('./services');
 
 const warn = (message, pass) => {
 	logger.warn(message);
 	return pass;
 };
->>>>>>> f62768d2
 
 module.exports = (app, opt = {
 	schoolId: '0000d186816abba584714c5f',
@@ -79,22 +28,7 @@
 		const courseDeletions = courses.cleanup(); // createdCourses.map(id => coursesService.remove(id));
 		const teamsDeletion = teams.cleanup();
 
-<<<<<<< HEAD
-	function cleanup() {
-		const accountDeletions = createdAccountIds.map(id => accountService.remove(id));
-		createdAccountIds = [];
-		const userDeletions = createdUserIds.map(id => userService.remove(id));
-		createdUserIds = [];
-		const systemDeletions = createdSystemIds.map(id => systemService.remove(id));
-		createdSystemIds = [];
-		const classDeletions = createdClasses.map(id => classesService.remove(id));
-		createdClasses = [];
-		const courseDeletions = createdCourses.map(id => coursesService.remove(id));
-		createdCourses = [];
-		return Promise.all([]
-=======
 		return Promise.all([teamsDeletion]
->>>>>>> f62768d2
 			.concat(accountDeletions)
 			.concat(userDeletions)
 			.concat(systemDeletions)
