const logger = require('winston');

const serviceHelpers = require('./services');

const warn = (message, pass) => {
	logger.warn(message);
	return pass;
};

module.exports = (app, opt = {
	schoolId: '0000d186816abba584714c5f',
}) => {
	const {
		teams,
		testSystem,
		login,
		classes,
		users,
		courses,
		accounts,
	} = serviceHelpers(app, opt);

	const cleanup = () => {
		const accountDeletions = accounts.cleanup(); // createdAccountIds.map(id => accountService.remove(id));
		const userDeletions = users.cleanup();
		const systemDeletions = testSystem.cleanup();
		const classDeletions = classes.cleanup();
		const courseDeletions = courses.cleanup(); // createdCourses.map(id => coursesService.remove(id));
		const teamsDeletion = teams.cleanup();

<<<<<<< HEAD
	function findRoles(opt = {}) {
		const roleService = app.service('roles');
		return roleService.find({ query: opt });
	}

	function cleanup() {
		const accountDeletions = createdAccountIds.map(id => accountService.remove(id));
		const userDeletions = createdUserIds.map(id => userService.remove(id));
		const systemDeletions = createdSystemIds.map(id => systemService.remove(id));
		const classDeletions = createdClasses.map(id => classesService.remove(id));
		const courseDeletions = createdCourses.map(id => coursesService.remove(id));
		return Promise.all([]
=======
		return Promise.all([teamsDeletion]
>>>>>>> 54ba31bf
			.concat(accountDeletions)
			.concat(userDeletions)
			.concat(systemDeletions)
			.concat(classDeletions)
			.concat(courseDeletions))
			.then((res) => {
				logger.info('[TestObjects] cleanup data.');
				return res;
			})
			.catch((err) => {
				logger.warn('[TestObjects] Can not cleanup.', err);
				return err;
			});
	};

	const info = () => ({
		teams: teams.info,
		users: users.info,
		testSystem: testSystem.info,
		classes: classes.info,
		tempPins: users.tempPinIds,
		courses: courses.info,
		accounts: accounts.info,
	});

	const createTestTeamWithOwner = async () => {
		const user = await users.create();
		const team = await teams.create(user);
		return { team, user };
	};

	const setupUser = async () => {
		// create account
		const user = await users.create();
		// const account = createTestAccount();
		// fetch jwt
		const account = {};
		const requestParams = {};
		return { user, account, requestParams };
	};

	return {
		createTestSystem: testSystem.create,
		createTestAccount: warn('@implement should rewrite', accounts.create),
		createTestUser: users.create,
		createTestClass: classes.create,
		createTestCourse: courses.create,
		cleanup,
<<<<<<< HEAD
		generateJWT,
		generateRequestParams,
		createdUserIds,
		findRoles,
=======
		generateJWT: login.generateJWT,
		generateRequestParams: login.generateRequestParams,
		createdUserIds: warn('@deprecated use info() instat', users.info),
		teams,
		createTestTeamWithOwner,
		info,
		setupUser: warn('@implement should finished', setupUser),
>>>>>>> 54ba31bf
	};
};<|MERGE_RESOLUTION|>--- conflicted
+++ resolved
@@ -28,22 +28,7 @@
 		const courseDeletions = courses.cleanup(); // createdCourses.map(id => coursesService.remove(id));
 		const teamsDeletion = teams.cleanup();
 
-<<<<<<< HEAD
-	function findRoles(opt = {}) {
-		const roleService = app.service('roles');
-		return roleService.find({ query: opt });
-	}
-
-	function cleanup() {
-		const accountDeletions = createdAccountIds.map(id => accountService.remove(id));
-		const userDeletions = createdUserIds.map(id => userService.remove(id));
-		const systemDeletions = createdSystemIds.map(id => systemService.remove(id));
-		const classDeletions = createdClasses.map(id => classesService.remove(id));
-		const courseDeletions = createdCourses.map(id => coursesService.remove(id));
-		return Promise.all([]
-=======
 		return Promise.all([teamsDeletion]
->>>>>>> 54ba31bf
 			.concat(accountDeletions)
 			.concat(userDeletions)
 			.concat(systemDeletions)
@@ -58,6 +43,11 @@
 				return err;
 			});
 	};
+
+	function findRoles(query = {}) {
+		const roleService = app.service('roles');
+		return roleService.find({ query });
+	}
 
 	const info = () => ({
 		teams: teams.info,
@@ -92,12 +82,6 @@
 		createTestClass: classes.create,
 		createTestCourse: courses.create,
 		cleanup,
-<<<<<<< HEAD
-		generateJWT,
-		generateRequestParams,
-		createdUserIds,
-		findRoles,
-=======
 		generateJWT: login.generateJWT,
 		generateRequestParams: login.generateRequestParams,
 		createdUserIds: warn('@deprecated use info() instat', users.info),
@@ -105,6 +89,6 @@
 		createTestTeamWithOwner,
 		info,
 		setupUser: warn('@implement should finished', setupUser),
->>>>>>> 54ba31bf
+		findRoles,
 	};
 };