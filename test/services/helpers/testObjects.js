--- conflicted
+++ resolved
@@ -18,44 +18,6 @@
 		users,
 		courses,
 		accounts,
-<<<<<<< HEAD
-	} = serviceHelpers(app, opt);
-
-	const cleanup = () => {
-		const accountDeletions = accounts.cleanup(); // createdAccountIds.map(id => accountService.remove(id));
-		const userDeletions = users.cleanup();
-		const systemDeletions = testSystem.cleanup();
-		const classDeletions = classes.cleanup();
-		const courseDeletions = courses.cleanup(); // createdCourses.map(id => coursesService.remove(id));
-		const teamsDeletion = teams.cleanup();
-
-		return Promise.all([teamsDeletion]
-			.concat(accountDeletions)
-			.concat(userDeletions)
-			.concat(systemDeletions)
-			.concat(classDeletions)
-			.concat(courseDeletions))
-			.then((res) => {
-				logger.info('[TestObjects] cleanup data.');
-				return res;
-			})
-			.catch((err) => {
-				logger.warn('[TestObjects] Can not cleanup.', err);
-				return err;
-			});
-	};
-
-	const info = () => ({
-		teams: teams.info,
-		users: users.info,
-		testSystem: testSystem.info,
-		classes: classes.info,
-		tempPins: users.tempPinIds,
-		courses: courses.info,
-		accounts: accounts.info,
-	});
-
-=======
 		roles,
 		schools,
 	} = serviceHelpers(app, opt);
@@ -89,7 +51,6 @@
 		schools: schools.info,
 	});
 
->>>>>>> a99e92aa
 	const createTestTeamWithOwner = async () => {
 		const user = await users.create();
 		const team = await teams.create(user);
@@ -112,12 +73,6 @@
 		createTestUser: users.create,
 		createTestClass: classes.create,
 		createTestCourse: courses.create,
-<<<<<<< HEAD
-		cleanup,
-		generateJWT: login.generateJWT,
-		generateRequestParams: login.generateRequestParams,
-		createdUserIds: warn('@deprecated use info() instat', users.info),
-=======
 		createTestRole: roles.create,
 		createTestSchool: schools.create,
 		cleanup,
@@ -125,14 +80,10 @@
 		generateRequestParams: login.generateRequestParams,
 		fakeLoginParams: login.fakeLoginParams,
 		createdUserIds: warn('@deprecated use info() instead', users.info),
->>>>>>> a99e92aa
 		teams,
 		createTestTeamWithOwner,
 		info,
 		setupUser: warn('@implement should finished', setupUser),
-<<<<<<< HEAD
-=======
 		options: opt,
->>>>>>> a99e92aa
 	};
 };