--- conflicted
+++ resolved
@@ -25,12 +25,9 @@
 		homeworks,
 		lessons,
 		login,
-<<<<<<< HEAD
 		registrationPins,
-=======
 		ltiTools,
 		pseudonyms,
->>>>>>> d2c0772b
 		storageProviders,
 		submissions,
 		teams,
@@ -87,12 +84,9 @@
 		files: files.info,
 		homeworks: homeworks.info,
 		lessons: lessons.info,
-<<<<<<< HEAD
 		registrationPins: registrationPins.info,
-=======
 		ltiTools: ltiTools.info,
 		pseudonyms: pseudonyms.info,
->>>>>>> d2c0772b
 		schoolGroups: schoolGroups.info,
 		schools: schools.info,
 		storageProviders: storageProviders.info,
@@ -144,12 +138,9 @@
 		createTestFile: files.create,
 		createTestHomework: homeworks.create,
 		createTestLesson: lessons.create,
-<<<<<<< HEAD
 		createTestRegistrationPin: registrationPins.create,
-=======
 		createTestPseudonym: pseudonyms.create,
 		createTestLtiTool: ltiTools.create,
->>>>>>> d2c0772b
 		createTestRole: roles.create,
 		createTestSchool: schools.create,
 		createTestSchoolGroup: schoolGroups.create,
