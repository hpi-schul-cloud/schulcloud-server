--- conflicted
+++ resolved
@@ -102,12 +102,7 @@
 			lessons: lessons.info(),
 			registrationPins: registrationPins.info,
 			problems: problems.info,
-<<<<<<< HEAD
-			pseudonyms: pseudonyms.info,
 			schoolGroups: schoolGroups.info(),
-=======
-			schoolGroups: schoolGroups.info,
->>>>>>> 5ef84b14
 			schools: schools.info,
 			storageProviders: storageProviders.info,
 			submissions: submissions.info(),
