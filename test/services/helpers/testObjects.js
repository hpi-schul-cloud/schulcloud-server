const { ObjectId: generateObjectId } = require('mongoose').Types;

const logger = require('../../../src/logger/index');

const serviceHelpers = require('./services');

const warn = (message, pass) => {
	logger.warning(message);
	return pass;
};

module.exports = (app, opt = { schoolId: '5f2987e020834114b8efd6f8' }) => {
	const {
		accounts,
		activation,
		classes,
		consents,
		consentVersion,
		courses,
		courseGroups,
		roles,
		schools,
		years,
		schoolGroups,
		datasources,
		files,
		homeworks,
		lessons,
		login,
		registrationPins,
		ltiTools,
		pseudonyms,
		storageProviders,
		submissions,
		teams,
		testSystem,
		users,
	} = serviceHelpers(app, opt);

	const cleanup = () =>
		Promise.all(
			[
				accounts,
				activation,
				users,
				consents,
				consentVersion,
				testSystem,
				classes,
				courses,
				courseGroups,
				ltiTools,
				pseudonyms,
				teams,
				registrationPins,
				roles,
				schools,
				schoolGroups,
				years,
				datasources,
				submissions,
				lessons,
				homeworks,
				storageProviders,
				files,
			]
				.reverse()
				.map((factory) => factory.cleanup())
		)
			.then((res) => {
				logger.info('[TestObjects] cleanup data.');
				return res;
			})
			.catch((err) => {
				logger.warning('[TestObjects] Can not cleanup.', err);
				return err;
			});

	const info = () => ({
		accounts: accounts.info,
		activation: activation.info,
		classes: classes.info,
		courseGroups: courseGroups.info,
		courses: courses.info,
		datasources: datasources.info,
		files: files.info,
		homeworks: homeworks.info,
		lessons: lessons.info,
		registrationPins: registrationPins.info,
		ltiTools: ltiTools.info,
		pseudonyms: pseudonyms.info,
		schoolGroups: schoolGroups.info,
		schools: schools.info,
		storageProviders: storageProviders.info,
		submissions: submissions.info,
		teams: teams.info,
		tempPins: users.tempPinIds,
		testSystem: testSystem.info,
		users: users.info,
		years: years.info,
	});

	const createTestTeamWithOwner = async (userData) => {
		const user = await users.create(userData);
		const team = await teams.create(user);
		return { team, user };
	};

	const setupUser = async (userData) => {
		try {
			const user = await users.create(userData);
			const requestParams = await login.generateRequestParamsFromUser(user);
			const { account } = requestParams;

			return {
				user,
				account,
				requestParams,
				userId: user._id.toString(),
				accountId: account._id.toString(),
			};
		} catch (err) {
			logger.warning(err);
			return err;
		}
	};

	const rnd = () => Math.round(Math.random() * 10000);
	const randomGen = () => `${Date.now()}_${rnd()}`;

	return {
		createTestAccount: accounts.create,
		createTestActivation: activation.create,
		createTestClass: classes.create,
		createTestConsent: consents.create,
		createTestConsentVersion: consentVersion.create,
		createTestCourse: courses.create,
		createTestCourseGroup: courseGroups.create,
		createTestDatasource: datasources.create,
		createTestFile: files.create,
		createTestHomework: homeworks.create,
		createTestLesson: lessons.create,
<<<<<<< HEAD
=======
		lessons,
>>>>>>> 8e90314d
		createTestRegistrationPin: registrationPins.create,
		createTestPseudonym: pseudonyms.create,
		createTestLtiTool: ltiTools.create,
		createTestRole: roles.create,
		createTestSchool: schools.create,
		createTestSchoolGroup: schoolGroups.create,
		createTestStorageProvider: storageProviders.create,
		createTestSubmission: submissions.create,
		createTestSystem: testSystem.create,
		createTestUser: users.create,
		cleanup,
		generateJWT: login.generateJWT,
		generateRequestParams: login.generateRequestParams,
		generateRequestParamsFromUser: login.generateRequestParamsFromUser,
		generateJWTFromUser: login.generateJWTFromUser,
		createdUserIds: warn('@deprecated use info() instead', users.info),
		teams,
		files,
		classes,
		createTestTeamWithOwner,
		info,
		setupUser,
		options: opt,
		randomGen,
		generateObjectId,
	};
};<|MERGE_RESOLUTION|>--- conflicted
+++ resolved
@@ -140,10 +140,7 @@
 		createTestFile: files.create,
 		createTestHomework: homeworks.create,
 		createTestLesson: lessons.create,
-<<<<<<< HEAD
-=======
 		lessons,
->>>>>>> 8e90314d
 		createTestRegistrationPin: registrationPins.create,
 		createTestPseudonym: pseudonyms.create,
 		createTestLtiTool: ltiTools.create,
