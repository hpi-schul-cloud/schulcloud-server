--- conflicted
+++ resolved
@@ -4,44 +4,12 @@
 
 chai.use(chaiHttp);
 
-/**
- * Makes a request to the authentication API using the provided credentials to obtain a token
- * @param username
- * @param password
- * @returns {{authenticate: (function(*=))}} A function that authenticates chai-http requests using the obtained token
- */
-exports.authenticateWithCredentials = ({ username, password }) => {
-	const accessTokenPromise = getAccessToken({ username, password });
-<<<<<<< HEAD
-	let authenticate = request => {
-		return accessTokenPromise
-			.then(accessToken => {
-				request
-					.set('Authorization', accessToken);
-				return Promise.resolve(request);
-			});
-	};
-=======
-	const authenticate = request => accessTokenPromise
-		.then((accessToken) => {
-			request
-				.set('Authorization', accessToken);
-			return Promise.resolve(request);
-		});
->>>>>>> c0b88639
-	return { authenticate };
-};
-
 const getAccessToken = ({ username, password }) => (new Promise((resolve, reject) => {
 	chai.request(app)
 		.post('/authentication')
 		.set('Accept', 'application/json')
 		.set('content-type', 'application/x-www-form-urlencoded')
-<<<<<<< HEAD
-		//send credentials
-=======
-	// send credentials
->>>>>>> c0b88639
+		// send credentials
 		.send({ username, password })
 		.end((err, res) => {
 			if (err) {
@@ -53,4 +21,22 @@
 		});
 }));
 
+/**
+ * Makes a request to the authentication API using the provided credentials to obtain a token
+ * @param username
+ * @param password
+ * @returns {{authenticate: (function(*=))}} A function that authenticates chai-http requests using the obtained token
+ */
+exports.authenticateWithCredentials = ({ username, password }) => {
+	const accessTokenPromise = getAccessToken({ username, password });
+	const authenticate = request => accessTokenPromise
+		.then((accessToken) => {
+			request
+				.set('Authorization', accessToken);
+			return Promise.resolve(request);
+		});
+	return { authenticate };
+};
+
+
 exports.getAccessToken = getAccessToken;