const chai = require('chai');
const app = require('../../../src/app');
const testObjects = require('../helpers/testObjects')(app);

const { expect } = chai;


async function createSubmission(teachers, students, publicSubmission = false, substitutionTeachers = [], courseStudents = [], createTeacherPrivateSubmission = false) {
	const originalTeacher = teachers[0];
	const submitterId = students[0];
	const studentIds = students.map((s) => s._id);
	const courseStudentIds = courseStudents.map((s) => s._id);

	const course = !createTeacherPrivateSubmission ? await testObjects.createTestCourse({
		teacherIds: teachers.map((t) => t._id),
		substitutionIds: substitutionTeachers.map((s) => s._id),
		userIds: [...new Set([...studentIds, ...courseStudentIds])],
		schoolId: originalTeacher.schoolId,
	}) : undefined;

	const courseId = course ? course._id : undefined;
	const homework = await testObjects.createTestHomework({
		teacherId: originalTeacher._id,
		name: 'Testaufgabe',
		description: 'Schreibe ein Essay über Goethes Werk',
		availableDate: Date.now(),
		dueDate: '2030-11-16T12:47:00.000Z',
		private: createTeacherPrivateSubmission,
		archived: [originalTeacher._id],
		lessonId: null,
		courseId,
		publicSubmissions: publicSubmission,
	});
	return testObjects.createTestSubmission({
		schoolId: originalTeacher.schoolId,
		courseId,
		homeworkId: homework._id,
		studentId: submitterId,
		teamMembers: studentIds,
		comment: 'egal wie dicht du bist, Goethe war Dichter.',
	});
}

describe('submission service', function test() {
	this.timeout(4000);
	let server;

	before((done) => {
		server = app.listen(0, done);
	});

	after(async () => {
		await server.close();
	});

	it('lets student add a submission', async () => {
		const [teacher, student] = await Promise.all([
			testObjects.createTestUser({ roles: ['teacher'] }),
			testObjects.createTestUser({ roles: ['student'] }),
		]);
		const course = await testObjects.createTestCourse({
			teacherIds: [teacher._id], userIds: [student._id],
		});
		const homework = await testObjects.createTestHomework({
			teacherId: teacher._id,
			name: 'Testaufgabe',
			description: 'was ist deine Lieblingsfarbe?',
			availableDate: Date.now(),
			dueDate: '2030-11-16T12:47:00.000Z',
			private: false,
			archived: [teacher._id],
			lessonId: null,
			courseId: course._id,
		});
		const params = await testObjects.generateRequestParamsFromUser(student);
		params.query = {};
		const result = await app.service('submissions').create({
			schoolId: course.schoolId,
			courseId: course._id,
			homeworkId: homework._id,
			studentId: student._id,
			comment: 'rot! nein, blau!!',
		}, params);
		expect(result).to.not.be.undefined;
		expect(result).to.haveOwnProperty('_id');
		expect(result.teamMembers.length).to.equal(1);
		expect(result.teamMembers[0].toString()).to.equal(student._id.toString());
		expect(result.comment).to.eq('rot! nein, blau!!');
	});

	it('lets teacher grade submission', async () => {
		const [teacher, student] = await Promise.all([
			testObjects.createTestUser({ roles: ['teacher'] }),
			testObjects.createTestUser({ roles: ['student'] }),
		]);
		const submission = await createSubmission([teacher], [student]);
		const params = await testObjects.generateRequestParamsFromUser(teacher);
		const result = await app.service('submissions').patch(submission._id, { grade: 99 }, params);
		expect(result).to.not.be.undefined;
		expect(result).to.haveOwnProperty('_id');
		expect(result.grade).to.eq(99);
	});

	it('lets teachers upload files to grade submissions', async () => {
		const [teacher, student] = await Promise.all([
			testObjects.createTestUser({ roles: ['teacher'] }),
			testObjects.createTestUser({ roles: ['student'] }),
		]);
		const submission = await createSubmission([teacher], [student]);
		const file = await testObjects.createTestFile({ owner: teacher._id, refOwnerModel: 'user' });
		const params = await testObjects.generateRequestParamsFromUser(teacher);
		const result = await app
			.service('submissions')
			.patch(submission._id, { grade: 99, gradeFileIds: [file._id] }, params);
		expect(result).to.not.be.undefined;
		expect(result).to.haveOwnProperty('_id');
		expect(result.gradeFileIds.map((id) => id.toString())).to.deep.equal([file._id.toString()]);
		expect(result.grade).to.eq(99);
	});

	it('lets co-teacher grade submission', async () => {
		const [originalTeacher, coTeacher, student] = await Promise.all([
			testObjects.createTestUser({ roles: ['teacher'] }),
			testObjects.createTestUser({ roles: ['teacher'] }),
			testObjects.createTestUser({ roles: ['student'] }),
		]);
		const submission = await createSubmission([originalTeacher, coTeacher], [student]);
		const params = await testObjects.generateRequestParamsFromUser(coTeacher);
		const result = await app.service('submissions').patch(submission._id, { grade: 0 }, params);
		expect(result).to.not.be.undefined;
		expect(result).to.haveOwnProperty('_id');
		expect(result.grade).to.eq(0);
	});

	it('lets substitution teacher grade submission', async () => {
		const [originalTeacher, substitutionTeacher, student] = await Promise.all([
			testObjects.createTestUser({ roles: ['teacher'] }),
			testObjects.createTestUser({ roles: ['teacher'] }),
			testObjects.createTestUser({ roles: ['student'] }),
		]);
		const submission = await createSubmission([originalTeacher], [student], false, [substitutionTeacher]);
		const params = await testObjects.generateRequestParamsFromUser(substitutionTeacher);
		const result = await app.service('submissions').patch(submission._id, { grade: 100 }, params);
		expect(result).to.not.be.undefined;
		expect(result).to.haveOwnProperty('_id');
		expect(result.grade).to.eq(100);
	});

	it('teacher can FIND private submissions', async () => {
		const { _id: schoolId } = await testObjects.createTestSchool();
<<<<<<< HEAD
		const [originalTeacher, teacher, student] = await Promise.all([
			testObjects.createTestUser({ roles: ['teacher'], schoolId }),
=======
		const [teacher, student] = await Promise.all([
>>>>>>> 7fadccd0
			testObjects.createTestUser({ roles: ['teacher'], schoolId }),
			testObjects.createTestUser({ roles: ['student'], schoolId }),
		]);
		await createSubmission([teacher], [student], false, [], [], true);
		const params = await testObjects.generateRequestParamsFromUser(teacher);
		params.query = {};
		const result = await app.service('submissions').find(params);
		expect(result).to.not.be.undefined;
		expect(result.total).to.equal(1);
	});

	it('course teacher can FIND course submissions', async () => {
		const { _id: schoolId } = await testObjects.createTestSchool();
		const [teacher, student] = await Promise.all([
			testObjects.createTestUser({ roles: ['teacher'], schoolId }),
			testObjects.createTestUser({ roles: ['student'], schoolId }),
		]);
		await createSubmission([teacher], [student]);
		const submissionService = app.service('submissions');
		const params = await testObjects.generateRequestParamsFromUser(teacher);
		params.query = {};
		const result = await submissionService.find(params);
		expect(result).to.not.be.undefined;
		expect(result.total).to.equal(1);
	});

	it('substitution teacher can FIND course submissions', async () => {
		const { _id: schoolId } = await testObjects.createTestSchool();
		const [courseTeacher, substitutionTeacher, student] = await Promise.all([
			testObjects.createTestUser({ roles: ['teacher'], schoolId }),
			testObjects.createTestUser({ roles: ['teacher'], schoolId }),
			testObjects.createTestUser({ roles: ['student'], schoolId }),
		]);
		await createSubmission([courseTeacher], [student], false, [substitutionTeacher]);
		const submissionService = app.service('submissions');
		const params = await testObjects.generateRequestParamsFromUser(substitutionTeacher);
		params.query = {};
		const result = await submissionService.find(params);
		expect(result).to.not.be.undefined;
		expect(result.total).to.equal(1);
	});

	it('team member can FIND team submissions', async () => {
		const { _id: schoolId } = await testObjects.createTestSchool();
		const [teacher, submitter, teamMember] = await Promise.all([
			testObjects.createTestUser({ roles: ['teacher'], schoolId }),
			testObjects.createTestUser({ roles: ['student'], schoolId }),
			testObjects.createTestUser({ roles: ['student'], schoolId }),
		]);
		await createSubmission([teacher], [submitter, teamMember]);
		const submissionService = app.service('submissions');
		const params = await testObjects.generateRequestParamsFromUser(teamMember);
		params.query = {};
		const result = await submissionService.find(params);
		expect(result).to.not.be.undefined;
		expect(result.total).to.equal(1);
	});

	it('team member CAN NOT FIND team submissions of private homework', async () => {
		const { _id: schoolId } = await testObjects.createTestSchool();
		const [teacher, submitter, teamMember] = await Promise.all([
			testObjects.createTestUser({ roles: ['teacher'], schoolId }),
			testObjects.createTestUser({ roles: ['student'], schoolId }),
			testObjects.createTestUser({ roles: ['student'], schoolId }),
		]);
		await createSubmission([teacher], [submitter, teamMember], false, [], [], true);
		const submissionService = app.service('submissions');
		const params = await testObjects.generateRequestParamsFromUser(teamMember);
		params.query = {};
		const result = await submissionService.find(params);
		expect(result).to.not.be.undefined;
		expect(result.total).to.equal(0);
	});

	it('course member CAN NOT FIND team submissions of private homework', async () => {
		const { _id: schoolId } = await testObjects.createTestSchool();
		const [teacher, submitter, courseMember] = await Promise.all([
			testObjects.createTestUser({ roles: ['teacher'], schoolId }),
			testObjects.createTestUser({ roles: ['student'], schoolId }),
			testObjects.createTestUser({ roles: ['student'], schoolId }),
		]);
		await createSubmission([teacher], [submitter], true, [], [courseMember], true);
		const submissionService = app.service('submissions');
		const params = await testObjects.generateRequestParamsFromUser(courseMember);
		params.query = {};
		const result = await submissionService.find(params);
		expect(result).to.not.be.undefined;
		expect(result.total).to.equal(0);
	});

	it('teacher can NOT FIND all submissions on the school', async () => {
		const { _id: schoolId } = await testObjects.createTestSchool();
		const [originalTeacher, teacher, student] = await Promise.all([
			testObjects.createTestUser({ roles: ['teacher'], schoolId }),
			testObjects.createTestUser({ roles: ['teacher'], schoolId }),
			testObjects.createTestUser({ roles: ['student'], schoolId }),
		]);
		await createSubmission([originalTeacher], [student]);
		const params = await testObjects.generateRequestParamsFromUser(teacher);
		params.query = {};
		const result = await app.service('submissions').find(params);
		expect(result).to.not.be.undefined;
		expect(result.total).to.equal(0);
	});

	it('student can NOT FIND other students submissions', async () => {
		const { _id: schoolId } = await testObjects.createTestSchool();
		const [teacher, student, otherStudent] = await Promise.all([
			testObjects.createTestUser({ roles: ['teacher'], schoolId }),
			testObjects.createTestUser({ roles: ['student'], schoolId }),
			testObjects.createTestUser({ roles: ['student'], schoolId }),
		]);
		await createSubmission([teacher], [student]);
		const params = await testObjects.generateRequestParamsFromUser(otherStudent);
		params.query = {};
		const result = await app.service('submissions').find(params);
		expect(result).to.not.be.undefined;
		expect(result.total).to.equal(0);
	});

	it('course student can FIND other students public course submissions', async () => {
		const { _id: schoolId } = await testObjects.createTestSchool();
		const [teacher, student, otherStudent] = await Promise.all([
			testObjects.createTestUser({ roles: ['teacher'], schoolId }),
			testObjects.createTestUser({ roles: ['student'], schoolId }),
			testObjects.createTestUser({ roles: ['student'], schoolId }),
		]);
		await createSubmission([teacher], [student], true, [], [otherStudent]);
		const submissionService = app.service('submissions');
		const params = await testObjects.generateRequestParamsFromUser(otherStudent);
		params.query = {};
		const result = await submissionService.find(params);
		expect(result).to.not.be.undefined;
		expect(result.total).to.equal(1);
	});

	it('outside student can NOT FIND other students public course submissions', async () => {
		const { _id: schoolId } = await testObjects.createTestSchool();
		const [teacher, student, otherStudent] = await Promise.all([
			testObjects.createTestUser({ roles: ['teacher'], schoolId }),
			testObjects.createTestUser({ roles: ['student'], schoolId }),
			testObjects.createTestUser({ roles: ['student'], schoolId }),
		]);
		await createSubmission([teacher], [student], true);
		const submissionService = app.service('submissions');
		const params = await testObjects.generateRequestParamsFromUser(otherStudent);
		params.query = {};
		const result = await submissionService.find(params);
		expect(result).to.not.be.undefined;
		expect(result.total).to.equal(0);
	});

	it('student can NOT GET other students submissions', async () => {
		const { _id: schoolId } = await testObjects.createTestSchool();
		const [teacher, student, otherStudent] = await Promise.all([
			testObjects.createTestUser({ roles: ['teacher'], schoolId }),
			testObjects.createTestUser({ roles: ['student'], schoolId }),
			testObjects.createTestUser({ roles: ['student'], schoolId }),
		]);
		const submission = await createSubmission([teacher], [student]);
		const params = await testObjects.generateRequestParamsFromUser(otherStudent);
		params.query = {};
		try {
			await app.service('submissions').get(submission._id, params);
			throw new Error('should have failed.');
		} catch (err) {
			expect(err.message).to.not.equal('should have failed.');
			expect(err.code).to.equal(403);
		}
	});

	it('course teacher can GET course submissions', async () => {
		const { _id: schoolId } = await testObjects.createTestSchool();
		const [teacher, student] = await Promise.all([
			testObjects.createTestUser({ roles: ['teacher'], schoolId }),
			testObjects.createTestUser({ roles: ['student'], schoolId }),
		]);
		const submission = await createSubmission([teacher], [student]);
		const submissionService = app.service('submissions');
		const params = await testObjects.generateRequestParamsFromUser(teacher);
		params.query = {};
		const result = await submissionService.get(submission._id, params);
		expect(result).to.haveOwnProperty('_id');
		expect(result.comment).to.eq('egal wie dicht du bist, Goethe war Dichter.');
	});

	it('substitution teacher can GET course submissions', async () => {
		const { _id: schoolId } = await testObjects.createTestSchool();
		const [courseTeacher, substitutionTeacher, student] = await Promise.all([
			testObjects.createTestUser({ roles: ['teacher'], schoolId }),
			testObjects.createTestUser({ roles: ['teacher'], schoolId }),
			testObjects.createTestUser({ roles: ['student'], schoolId }),
		]);
		const submission = await createSubmission([courseTeacher], [student], false, [substitutionTeacher]);
		const submissionService = app.service('submissions');
		const params = await testObjects.generateRequestParamsFromUser(substitutionTeacher);
		params.query = {};
		const result = await submissionService.get(submission._id, params);
		expect(result).to.haveOwnProperty('_id');
		expect(result.comment).to.eq('egal wie dicht du bist, Goethe war Dichter.');
	});

	it('team member can GET team submissions', async () => {
		const { _id: schoolId } = await testObjects.createTestSchool();
		const [teacher, submitter, teamMember] = await Promise.all([
			testObjects.createTestUser({ roles: ['teacher'], schoolId }),
			testObjects.createTestUser({ roles: ['student'], schoolId }),
			testObjects.createTestUser({ roles: ['student'], schoolId }),
		]);
		const submission = await createSubmission([teacher], [submitter, teamMember]);
		const submissionService = app.service('submissions');
		const params = await testObjects.generateRequestParamsFromUser(teamMember);
		params.query = {};
		const result = await submissionService.get(submission._id, params);
		expect(result).to.haveOwnProperty('_id');
		expect(result.comment).to.eq('egal wie dicht du bist, Goethe war Dichter.');
	});

	it('course student can GET other students public course submissions', async () => {
		const { _id: schoolId } = await testObjects.createTestSchool();
		const [teacher, student, otherStudent] = await Promise.all([
			testObjects.createTestUser({ roles: ['teacher'], schoolId }),
			testObjects.createTestUser({ roles: ['student'], schoolId }),
			testObjects.createTestUser({ roles: ['student'], schoolId }),
		]);
		const submission = await createSubmission([teacher], [student], true, [], [otherStudent]);
		const submissionService = app.service('submissions');
		const params = await testObjects.generateRequestParamsFromUser(otherStudent);
		params.query = {};
		const result = await submissionService.get(submission._id, params);
		expect(result).to.haveOwnProperty('_id');
		expect(result.comment).to.eq('egal wie dicht du bist, Goethe war Dichter.');
	});

	it('outside student can NOT GET other students public course submissions', async () => {
		const { _id: schoolId } = await testObjects.createTestSchool();
		const [teacher, student, otherStudent] = await Promise.all([
			testObjects.createTestUser({ roles: ['teacher'], schoolId }),
			testObjects.createTestUser({ roles: ['student'], schoolId }),
			testObjects.createTestUser({ roles: ['student'], schoolId }),
		]);
		const submission = await createSubmission([teacher], [student], true);
		const params = await testObjects.generateRequestParamsFromUser(otherStudent);
		params.query = {};
		try {
			await app.service('submissions').get(submission._id, params);
			throw new Error('should have failed.');
		} catch (err) {
			expect(err.message).to.not.equal('should have failed.');
			expect(err.code).to.equal(403);
		}
	});
});<|MERGE_RESOLUTION|>--- conflicted
+++ resolved
@@ -148,12 +148,7 @@
 
 	it('teacher can FIND private submissions', async () => {
 		const { _id: schoolId } = await testObjects.createTestSchool();
-<<<<<<< HEAD
-		const [originalTeacher, teacher, student] = await Promise.all([
-			testObjects.createTestUser({ roles: ['teacher'], schoolId }),
-=======
-		const [teacher, student] = await Promise.all([
->>>>>>> 7fadccd0
+		const [teacher, student] = await Promise.all([
 			testObjects.createTestUser({ roles: ['teacher'], schoolId }),
 			testObjects.createTestUser({ roles: ['student'], schoolId }),
 		]);
