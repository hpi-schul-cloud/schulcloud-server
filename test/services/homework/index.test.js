--- conflicted
+++ resolved
@@ -279,7 +279,6 @@
 	});
 
 	describe('FIND', () => {
-<<<<<<< HEAD
 		const setUpPrivateHomework = async () => {
 			const teacher = await testObjects.createTestUser({ roles: ['teacher'] });
 			const homework = await testObjects.createTestHomework({
@@ -335,7 +334,104 @@
 				submission,
 			};
 		};
-=======
+
+		it('I am be able to FIND my own tasks', async () => {
+			const { teacher } = await setUpPrivateHomework();
+			const params = await testObjects.generateRequestParamsFromUser(teacher);
+			params.query = {};
+			const result = await homeworkService.find(params);
+			expect(result.total).to.equal(1);
+			expect(result.data.filter((e) => e.teacherId.toString() !== teacher._id.toString()).length).to.equal(0);
+		});
+
+		it('as a teacher, I am not able to FIND tasks of others', async () => {
+			const { teacher } = await setUpPrivateHomework();
+			const teacherTwo = await testObjects.createTestUser({ roles: ['teacher'] });
+
+			const params = await testObjects.generateRequestParamsFromUser(teacherTwo);
+			params.query = {
+				teacherId: teacher._id,
+				private: true,
+			};
+			const result = await homeworkService.find(params);
+			expect(result.total).to.equal(0);
+		});
+
+		it('as a student, I am not able to FIND tasks of others', async () => {
+			const { student, homework } = await setUpHomework();
+
+			const params = await testObjects.generateRequestParamsFromUser(student);
+			const result = await homeworkService.find(params);
+			expect(result.total).to.equal(1);
+
+			params.query = { _id: homework._id };
+			const resultDetail = await homeworkService.find(params);
+			expect(resultDetail.total).to.equal(1);
+
+			const studentTwo = await testObjects.createTestUser({ roles: ['student'] });
+			const paramsTwo = await testObjects.generateRequestParamsFromUser(studentTwo);
+			paramsTwo.query = { _id: homework._id };
+			const resultTwo = await homeworkService.find(paramsTwo);
+			expect(resultTwo.total).to.equal(0);
+		});
+
+		it('teacher sees homework statistics', async () => {
+			const { homework, teacher } = await setupHomeworkWithGrades();
+			const params = await testObjects.generateRequestParamsFromUser(teacher);
+			params.query = { _id: homework._id };
+			const result = await homeworkService.find(params);
+
+			expect(result.data[0].stats.userCount).to.equal(2);
+			expect(result.data[0].stats.submissionCount).to.equal(1);
+			expect(result.data[0].stats.submissionPercentage).to.equal('50.00');
+			expect(result.data[0].stats.gradeCount).to.equal(1);
+			expect(result.data[0].stats.gradePercentage).to.equal('50.00');
+			expect(result.data[0].stats.averageGrade).to.equal('67.00');
+			// no grade as a teacher
+			expect(result.data[0].grade).to.equal(undefined);
+		});
+
+		it('student sees grade but no stats', async () => {
+			const { students, homework } = await setupHomeworkWithGrades();
+
+			const params = await testObjects.generateRequestParamsFromUser(students[0]);
+			params.query = { _id: homework._id };
+			const result = await homeworkService.find(params);
+			expect(result.data[0].grade).to.equal('67.00');
+			// no stats as a student
+			expect(result.data[0].stats).to.equal(undefined);
+		});
+
+		it('student sees if he submitted or not', async () => {
+			const { students, course, homework } = await setupHomeworkWithGrades();
+			await testObjects.createTestSubmission({
+				schoolId: course.schoolId,
+				courseId: course._id,
+				homeworkId: homework._id,
+				studentId: students[1]._id,
+				comment: 'hello teacher, his dog has eaten this database entry also...',
+				grade: 67,
+			});
+
+			const params = await testObjects.generateRequestParamsFromUser(students[0]);
+			params.query = { _id: homework._id };
+			const result = await homeworkService.find(params);
+			expect(result.data[0].submissions).to.equal(1);
+		});
+
+		it('homework contains course details', async () => {
+			const { teacher, course } = await setUpHomework();
+			const params = await testObjects.generateRequestParamsFromUser(teacher);
+			params.query = {};
+			const result = await homeworkService.find(params);
+
+			expect(course._id.toString()).to.equal(result.data[0].courseId._id.toString());
+
+			const schoolId = result.data[0].schoolId.toString();
+			const courseSchoolId = result.data[0].courseId.schoolId.toString();
+			expect(schoolId).to.equal(courseSchoolId);
+		});
+
 		const createHomeworkWithSubmissions = async (teacherId, studentIds = [], courseId) => {
 			const { _id: homeworkId } = await testObjects.createTestHomework({
 				teacherId,
@@ -388,125 +484,6 @@
 		});
 	});
 
-	it('FIND only my own tasks', async () => {
-		const user = await testObjects.createTestUser({ roles: ['teacher'] });
-		await testObjects.createTestHomework({
-			teacherId: user._id,
-			name: 'Testaufgabe',
-			description: '\u003cp\u003eAufgabenbeschreibung\u003c/p\u003e\r\n',
-			availableDate: Date.now(),
-			dueDate: '2030-11-16T12:47:00.000Z',
-			private: true,
-			archived: [user._id],
-			lessonId: null,
-			courseId: null,
-		});
-		const params = await testObjects.generateRequestParamsFromUser(user);
-		params.query = {};
-		const result = await homeworkService.find(params);
-		expect(result.total).to.be.above(0);
-		expect(result.data.filter((e) => e.teacherId.toString() !== user._id.toString()).length).to.equal(0);
-	});
->>>>>>> 2b4a0d06
-
-		it('I am be able to FIND my own tasks', async () => {
-			const { teacher } = await setUpPrivateHomework();
-			const params = await testObjects.generateRequestParamsFromUser(teacher);
-			params.query = {};
-			const result = await homeworkService.find(params);
-			expect(result.total).to.equal(1);
-			expect(result.data.filter((e) => e.teacherId.toString() !== teacher._id.toString()).length).to.equal(0);
-		});
-
-		it('as a teacher, I am not able to FIND tasks of others', async () => {
-			const { teacher } = await setUpPrivateHomework();
-			const teacherTwo = await testObjects.createTestUser({ roles: ['teacher'] });
-
-			const params = await testObjects.generateRequestParamsFromUser(teacherTwo);
-			params.query = {
-				teacherId: teacher._id,
-				private: true,
-			};
-			const result = await homeworkService.find(params);
-			expect(result.total).to.equal(0);
-		});
-
-		it('as a student, I am not able to FIND tasks of others', async () => {
-			const { student, homework } = await setUpHomework();
-
-			const params = await testObjects.generateRequestParamsFromUser(student);
-			const result = await homeworkService.find(params);
-			expect(result.total).to.equal(1);
-
-			params.query = { _id: homework._id };
-			const resultDetail = await homeworkService.find(params);
-			expect(resultDetail.total).to.equal(1);
-
-			const studentTwo = await testObjects.createTestUser({ roles: ['student'] });
-			const paramsTwo = await testObjects.generateRequestParamsFromUser(studentTwo);
-			paramsTwo.query = { _id: homework._id };
-			const resultTwo = await homeworkService.find(paramsTwo);
-			expect(resultTwo.total).to.equal(0);
-		});
-
-		it('teacher sees homework statistics', async () => {
-			const { homework, teacher } = await setupHomeworkWithGrades();
-			const params = await testObjects.generateRequestParamsFromUser(teacher);
-			params.query = { _id: homework._id };
-			const result = await homeworkService.find(params);
-
-			expect(result.data[0].stats.userCount).to.equal(2);
-			expect(result.data[0].stats.submissionCount).to.equal(1);
-			expect(result.data[0].stats.submissionPercentage).to.equal('50.00');
-			expect(result.data[0].stats.gradeCount).to.equal(1);
-			expect(result.data[0].stats.gradePercentage).to.equal('50.00');
-			expect(result.data[0].stats.averageGrade).to.equal('67.00');
-			// no grade as a teacher
-			expect(result.data[0].grade).to.equal(undefined);
-		});
-
-		it('student sees grade but no stats', async () => {
-			const { students, homework } = await setupHomeworkWithGrades();
-
-			const params = await testObjects.generateRequestParamsFromUser(students[0]);
-			params.query = { _id: homework._id };
-			const result = await homeworkService.find(params);
-			expect(result.data[0].grade).to.equal('67.00');
-			// no stats as a student
-			expect(result.data[0].stats).to.equal(undefined);
-		});
-
-		it('student sees if he submitted or not', async () => {
-			const { students, course, homework } = await setupHomeworkWithGrades();
-			await testObjects.createTestSubmission({
-				schoolId: course.schoolId,
-				courseId: course._id,
-				homeworkId: homework._id,
-				studentId: students[1]._id,
-				comment: 'hello teacher, his dog has eaten this database entry also...',
-				grade: 67,
-			});
-
-			const params = await testObjects.generateRequestParamsFromUser(students[0]);
-			params.query = { _id: homework._id };
-			const result = await homeworkService.find(params);
-			expect(result.data[0].submissions).to.equal(1);
-		});
-
-		it('homework contains course details', async () => {
-			const { teacher, course } = await setUpHomework();
-			const params = await testObjects.generateRequestParamsFromUser(teacher);
-			params.query = {};
-			const result = await homeworkService.find(params);
-
-			expect(course._id.toString()).to.equal(result.data[0].courseId._id.toString());
-
-			const schoolId = result.data[0].schoolId.toString();
-			const courseSchoolId = result.data[0].courseId.schoolId.toString();
-			expect(schoolId).to.equal(courseSchoolId);
-		});
-	});
-
 	describe('GET', () => {
 		it('I am able to GET my own tasks', async () => {
 			const { teacher, homework } = await setUpHomework();
