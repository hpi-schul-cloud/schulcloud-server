--- conflicted
+++ resolved
@@ -6,19 +6,15 @@
 const { newsModel: News } = require('../../../src/services/news/model');
 const { setupNestServices, closeNestServices } = require('../../utils/setup.nest.services');
 
-describe.only('news service', () => {
+describe('news service', () => {
 	let app;
 	let server;
 	let nestServices;
 
 	before(async () => {
 		app = await appPromise();
-<<<<<<< HEAD
-		newsService = app.service('/news1');
-=======
 		nestServices = await setupNestServices(app);
 		server = await app.listen(0);
->>>>>>> 3d0a5f0f
 	});
 
 	after(async () => {
