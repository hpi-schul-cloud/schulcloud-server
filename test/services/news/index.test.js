const { expect } = require('chai');
const { ObjectId } = require('mongoose').Types;
const sleep = require('util').promisify(setTimeout);
const {
	NotAuthenticated,
	BadRequest,
	Forbidden,
} = require('@feathersjs/errors');

const app = require('../../../src/app');
const {
	cleanup,
	createTestUser,
	createTestRole,
	createTestSchool,
} = require('../helpers/testObjects')(app);
const { generateRequestParamsFromUser } = require('../helpers/services/login')(app);
const teamHelper = require('../helpers/services/teams');
const {
	newsModel: News,
	newsHistoryModel: NewsHistory,
} = require('../../../src/services/news/model');

const newsService = app.service('news');

// const userService = app.service('users');
// const classesService = app.service('classes');
// const coursesService = app.service('courses');

// testUser, testClass, testCourse anlegen:
const User = require('../../../src/services/user/model').userModel;
const Class = require('../../../src/services/user-group/model').classModel;
const Role = require('../../../src/services/role/model');
const School = require('../../../src/services/school/model').schoolModel;
const Course = require('../../../src/services/user-group/model').courseModel;
const Team = require('../../../src/services/teams/model').teamsModel;

const newsService = app.service('news');
const testObjects = require('../helpers/testObjects')(app);


describe('news service', () => {
	it('registers correctly', () => {
		expect(app.service('news')).to.not.equal(undefined);
	});
	it('create news for own school', async () => {
		const school = await School.findOne({ name: 'Demo Schule' }).exec();
		const newsSchool = await newsService.create({
			title: 'test news school',
			content: '2111test111',
			schoolId: school._id,
		});
		expect(newsSchool).not.to.be.equal(null);
		const dbNews = await News.findById(newsSchool._id);
		expect(dbNews).not.to.be.equal(null);
	});
	it('create news for own class', async () => {
		const school = await School.findOne({ name: 'Demo Schule' }).exec();
		const testClass = await Class.findOne({ name: 'Demo-Klasse' }).exec();
		const newsClass = await newsService.create({
			title: 'class news',
			content: 'here is news for one class',
			schoolId: school._id,
			target: testClass._id,
			targetModel: 'class',
		});
		expect(newsClass).not.to.be.equal(null);
		const clNews = await News.findById(newsClass._id);
		expect(clNews).not.to.be.equal(null);
	});
	it('create news for own course', async () => {
		const school = await School.findOne({ name: 'Demo Schule' }).exec();
		const testCourse = await Course.findOne({ name: 'Mathe' }).exec();
		const newsCourse = await newsService.create({
			title: 'course news',
			content: 'here is news for one course',
			schoolId: school._id,
			targetModel: 'courses',
			target: testCourse._id,
		});
		expect(newsCourse).not.to.be.equal(0);
		const coNews = await News.findById(newsCourse._id);
		expect(coNews).not.to.be.equal(0);
	});
	it('create news for own team', async () => {
		const school = await School.findOne({ name: 'Demo Schule' }).exec();
		const testTeam = await new Team({
			name: 'testTeam',
			schoolId: school._id,
			userIds: [await new ObjectId(), await new ObjectId()],
		}).save;
		const newsTeam = await newsService.create({
			title: 'team news',
			content: 'here is news for one team',
			schoolId: school._id,
			target: testTeam._id,
			targetModel: 'teams',
		});
		expect(newsTeam).not.to.be.equal(null);
		const teNews = await News.findById(newsTeam._id);
		expect(teNews).not.to.be.equal(null);
	});

<<<<<<< HEAD
	describe('School news', () => {
		it('returns news by school id', async () => {
			const schoolNews = await new News({
				schoolId: new ObjectId(),
				title: 'global school news',
				content: 'yo ho ho, and a bottle of rum',
			}).save();
			const result = await newsService.get(schoolNews._id);
			expect(result.title).to.equal(schoolNews.title);
		});
	});

	describe('patch school news', () => {
		it('school news will be displayed correctly after patching', async () => {
			const schoolId = await new ObjectId();
			const schoolNews1 = await new News({
				title: 'lalala bla bla geändert',
				content: '111test111',
				target: schoolId,
			}).save();

			const newsId = schoolNews1._id;
			const newsService1 = app.service('news');
			const patchedNews = await newsService1.patch(newsId, { title: 'bla' });
			expect(patchedNews.title).to.equal(schoolNews1.title);
		});
	});

	describe('delete school news', () => {
		it('school news will not be displayed after deleting', async () => {
			const schoolId = await new ObjectId();
			const news = {
				title: 'lalala',
				content: '111test111',
				schoolId,
			};
			const schoolNews2 = await new News(news).save();
			expect(await News.findById(schoolNews2._id)).to.not.equal(null);
			// const removedNews = await newsService.remove(schoolNews2._id);
			expect(await News.findById(schoolNews2._id)).to.equal(null);
		});
	});
	describe('visibility', () => {
		it('create sample news of school news for school members', async () => {
			const schoolId = await new ObjectId();
			const news = await new News({
				title: 'sample news',
				content: 'visibility test',
				schoolId,
				targetModel: 'class',
			}).save();
			const newsCount = await News.count({ _id: news._id });
			expect(newsCount).to.equal(1);
			await News.remove({ _id: news._id });
			expect(await News.find({ _id: news._id }).to.be.undefined);
		});
		it('of school news for non-school members', async () => {
			const schoolId = await new ObjectId();
			const classId = await new ObjectId();
			const news = await new News({
				title: 'sample news',
				content: 'visibility test',
				schoolId,
				target: classId,
				targetModel: 'class',
			}).save();
			const newsCount = await News.count({ _id: news._id });
			expect(newsCount).to.equal(1);
		});


		/* _____________________TESTEN, DASS DIE NEWS FÜR TEAMS, KLASSEN und KURSEN ERSTELLT WERDEN_________________ */

		it('create test user', async () => {
			const schoolId = await new ObjectId();
			// await testObjects.createTestUser({ schoolId });
			const newUser = await new User({
				firstName: 'Test',
				lastName: 'User',
				email: 'test@test.de',
				schoolId,
				role: 'teacher',
			}).save();
			const userId = newUser._id;
			const testClass = new Class({
				name: 'test',
				schoolIds: [schoolId],
				userIds: [userId],
=======
	describe('integration tests', function integrationTests() {
		this.timeout(5000);
		let server;

		before((done) => {
			server = app.listen(0, done);
		});

		after((done) => {
			server.close(done);
		});

		describe('GET', () => {
			it('should not work without authentication', async () => {
				// external request
				try {
					await newsService.get(new ObjectId(), { provider: 'rest' });
					expect.fail('The previous call should have failed');
				} catch (err) {
					expect(err).to.be.instanceOf(NotAuthenticated);
				}

				// internal request
				try {
					await newsService.get(new ObjectId());
					expect.fail('The previous call should have failed');
				} catch (err) {
					expect(err).to.be.instanceOf(BadRequest);
					expect(err.message).that.equal('Authentication is required.');
				}
			});

			it('should return news items by id', async () => {
				const school = await createTestSchool();
				const user = await createTestUser({ schoolId: school._id, roles: 'student' });
				const schoolNews = await News.create({
					schoolId: school._id,
					creatorId: user._id,
					title: 'knightly news',
					content: 'ni ni ni ni ni ni',
				});
				const params = await generateRequestParamsFromUser(user);
				const result = await newsService.get(schoolNews._id, params);
				expect(result._id.toString()).to.equal(schoolNews._id.toString());
				expect(result.title).to.equal(schoolNews.title);
				expect(result.content).that.equal(schoolNews.content);
			});

			it('should work for team news of teams the user is in, even from other schools', async () => {
				const schoolId = (await createTestSchool())._id;
				const school2Id = (await createTestSchool())._id;
				const teams = teamHelper(app, { schoolId });
				const user = await createTestUser({ schoolId, roles: 'administrator' });
				const user2 = await createTestUser({ schoolId: school2Id, roles: 'teacher' });
				const team = await teams.create(user2);
				await teams.addTeamUserToTeam(team._id, user, 'teammember');
				const news = await News.create({
					schoolId,
					creatorId: user._id,
					title: 'team news',
					content: 'content for my friends',
					target: team._id,
					targetModel: 'teams',
				});
				const params = await generateRequestParamsFromUser(user);
				const result = await newsService.get(news._id, params);
				expect(result).to.not.equal(undefined);
				expect(result._id.toString()).to.equal(news._id.toString());
			});

			it('should not return news if the user does not have the NEWS_VIEW permission', async () => {
				const schoolId = (await createTestSchool())._id;
				// the user has no role and thus no permissions:
				const user = await createTestUser({ schoolId });
				const schoolNews = await News.create({
					creatorId: user._id,
					schoolId,
					title: 'bridge news',
					content: 'What is thy name? What is thy task? What is thy favourite colour?',
				});
				expect(user.roles.length).to.equal(0);
				const params = await generateRequestParamsFromUser(user);
				try {
					await newsService.get(schoolNews._id, params);
					expect.fail('The previous call should have failed');
				} catch (err) {
					expect(err).to.be.instanceOf(Forbidden);
				}
			});

			it('should not return news items from a different school', async () => {
				const schoolId = (await createTestSchool())._id;
				const otherSchoolId = (await createTestSchool())._id;
				const schoolNews = await News.create({
					creatorId: (await createTestUser())._id,
					schoolId,
					title: 'French news',
					content: 'obtenir la vache!',
				});
				const user = await createTestUser({ schoolId: otherSchoolId, roles: 'student' });
				const params = await generateRequestParamsFromUser(user);
				try {
					await newsService.get(schoolNews._id, params);
					expect.fail('The previous call should have failed');
				} catch (err) {
					expect(err).to.be.instanceOf(Forbidden);
				}
			});

			it('should respond with an error if no news exist for the given id', async () => {
				const schoolId = (await createTestSchool())._id;
				const user = await createTestUser({ schoolId, roles: 'student' });
				const params = await generateRequestParamsFromUser(user);
				try {
					await newsService.get(new ObjectId(), params);
					expect.fail('The previous call should have failed');
				} catch (err) {
					// The following should work, but doesn't:
					// expect(err).to.be.instanceOf(NotFound);
					// workaround:
					expect(err.name).that.equal('NotFound');
					expect(err.className).to.equal('not-found');
					expect(err.code).to.equal(404);
				}
			});

			after(async () => {
				await cleanup();
				await News.deleteMany({});
			});
		});

		describe('FIND', () => {
			it('should not work without authentication', async () => {
				// external request
				try {
					await newsService.find({ provider: 'rest' });
					expect.fail('The previous call should have failed');
				} catch (err) {
					expect(err).to.be.instanceOf(NotAuthenticated);
				}

				// internal request
				try {
					await newsService.find({});
					expect.fail('The previous call should have failed');
				} catch (err) {
					expect(err).to.be.instanceOf(BadRequest);
					expect(err.message).that.equal('Authentication is required.');
				}
			});

			it('should return all news items a user can see', async () => {
				const schoolId = (await createTestSchool())._id;
				await News.create([
					{
						schoolId,
						creatorId: (await createTestUser())._id,
						title: 'school A news',
						content: 'this is the content',
					},
					{
						schoolId,
						creatorId: (await createTestUser())._id,
						title: 'school A news (2)',
						content: 'even more content',
					},
					{
						schoolId: (await createTestSchool())._id,
						creatorId: (await createTestUser())._id,
						title: 'school B news',
						content: 'we have content, too',
					},
				]);
				const user = await createTestUser({ schoolId, roles: 'student' }); // user is student at school A
				const params = await generateRequestParamsFromUser(user);
				const result = await newsService.find(params);
				expect(result.total).to.equal(2);
				expect(result.data.every(item => item.title.includes('school A news'))).to.equal(true);
			});

			it('should not return any news items if the user has no NEWS_VIEW permission', async () => {
				const schoolId = (await createTestSchool())._id;
				await News.create([
					{
						schoolId,
						creatorId: (await createTestUser())._id,
						title: 'school A news',
						content: 'this is the content',
					},
					{
						schoolId,
						creatorId: (await createTestUser())._id,
						title: 'school A news (2)',
						content: 'even more content',
					},
					{
						schoolId: (await createTestSchool())._id,
						creatorId: (await createTestUser())._id,
						title: 'school B news',
						content: 'we have content, too',
					},
				]);
				const user = await createTestUser({ schoolId }); // user is at school A, but has no role
				const params = await generateRequestParamsFromUser(user);
				const result = await newsService.find(params);
				expect(result.total).to.equal(0);
			});

			it('should return team news of teams the user is in', async () => {
				const schoolId = (await createTestSchool())._id;
				const teams = teamHelper(app, { schoolId });
				const user = await createTestUser({ schoolId, roles: 'administrator' });
				const user2 = await createTestUser({ schoolId, roles: 'teacher' });
				const teamA = await teams.create(user);
				const teamB = await teams.create(user2);
				await News.create([
					{
						schoolId,
						creatorId: (await createTestUser())._id,
						title: 'school news',
						content: 'this is the content',
					},
					{
						schoolId,
						creatorId: user._id,
						title: 'team A news',
						content: 'even more content',
						target: teamA._id,
						targetModel: 'teams',
					},
					{
						schoolId: (await createTestSchool())._id, // team news created at another school
						creatorId: (await createTestUser())._id,
						title: 'team A news 2',
						content: 'even more content',
						target: teamA._id,
						targetModel: 'teams',
					},
					{
						schoolId,
						creatorId: (await createTestUser())._id,
						title: 'team B news',
						content: 'we have content, too',
						target: teamB._id,
						targetModel: 'teams',
					},
				]);
				const params = await generateRequestParamsFromUser(user);
				const result = await newsService.find(params);
				expect(result.total).to.equal(3);
				expect(result.data.some(item => item.title === 'school news')).to.equal(true);
				expect(result.data.some(item => item.title === 'team A news')).to.equal(true);
				expect(result.data.some(item => item.title === 'team A news 2')).to.equal(true);
			});

			it('should return team news of non-school teams the user is in', async () => {
				const teamSchoolId = (await createTestSchool())._id;
				const schoolId = (await createTestSchool())._id;
				const teams = teamHelper(app, { schoolId: teamSchoolId });
				const user = await createTestUser({ schoolId, roles: 'administrator' });
				const user2 = await createTestUser({ schoolId: teamSchoolId, roles: 'teacher' });
				const team = await teams.create(user2);
				await teams.addTeamUserToTeam(team._id, user, 'teammember');
				await News.create([
					{
						schoolId: teamSchoolId,
						creatorId: (await createTestUser())._id,
						title: 'school news',
						content: 'this is the content',
					},
					{
						schoolId: teamSchoolId,
						creatorId: (await createTestUser())._id,
						title: 'team news',
						content: 'even more content',
						target: team._id,
						targetModel: 'teams',
					},
					{
						schoolId: (await createTestSchool())._id, // team news created at a third school
						creatorId: (await createTestUser())._id,
						title: 'team news 2',
						content: 'even more content',
						target: team._id,
						targetModel: 'teams',
					},
				]);
				const params = await generateRequestParamsFromUser(user);
				const result = await newsService.find(params);
				expect(result.total).to.equal(2);
				expect(result.data.some(item => item.title === 'school news')).to.equal(false);
				expect(result.data.some(item => item.title === 'team news')).to.equal(true);
				expect(result.data.some(item => item.title === 'team news 2')).to.equal(true);
			});

			it('should not return team news if the user has no NEWS_VIEW permission inside the team', async () => {
				const schoolId = (await createTestSchool())._id;
				const teams = teamHelper(app, { schoolId });
				const user = await createTestUser({ schoolId, roles: 'student' });
				const user2 = await createTestUser({ schoolId, roles: 'teacher' });
				const team = await teams.create(user2);
				await createTestRole({ name: 'teamuser', permissions: [] });
				await teams.addTeamUserToTeam(team._id, user, 'teamuser');
				await News.create([
					{
						schoolId,
						creatorId: (await createTestUser())._id,
						title: 'team A news',
						content: 'even more content',
						target: team._id,
						targetModel: 'teams',
					},
				]);
				const params = await generateRequestParamsFromUser(user);
				const result = await newsService.find(params);
				expect(result.total).to.equal(0);
			});

			it('should paginate by default, but accept $paginate=false as query parameter', async () => {
				const schoolId = (await createTestSchool())._id;
				await News.create([
					{
						schoolId,
						creatorId: (await createTestUser())._id,
						title: 'school news',
						content: 'this is the content',
					},
					{
						schoolId,
						creatorId: (await createTestUser())._id,
						title: 'school news (2)',
						content: 'even more content',
					},
				]);
				const user = await createTestUser({ schoolId, roles: 'student' });
				const params = await generateRequestParamsFromUser(user);

				// default: $paginate=true
				const paginatedResult = await newsService.find(params);
				expect(paginatedResult.total).to.equal(2);
				expect(paginatedResult.data.every(item => item.title.includes('school news'))).to.equal(true);

				// query param:
				params.query = { $paginate: false };
				const result = await newsService.find(params);
				expect(result).to.be.instanceOf(Array);
				expect(result.length).to.equal(2);
			});

			it('should paginate unpublished news, even if empty', async () => {
				const schoolId = new ObjectId();
				const user = await createTestUser({ schoolId, roles: 'student' });
				const params = await generateRequestParamsFromUser(user);
				params.query = { unpublished: true };

				const paginatedResult = await newsService.find(params);
				expect(paginatedResult).not.to.deep.equal([]);
				expect(paginatedResult.data).to.deep.equal([]);
				expect(paginatedResult.total).to.equal(0);
			});

			it('should handle sorting if requested', async () => {
				const schoolId = (await createTestSchool())._id;
				await News.create([
					{
						schoolId,
						creatorId: (await createTestUser())._id,
						title: '1',
						content: 'this is the content',
					},
					{
						schoolId,
						creatorId: (await createTestUser())._id,
						title: '3',
						content: 'even more content',
					},
					{
						schoolId,
						creatorId: (await createTestUser())._id,
						title: '2',
						content: 'content galore',
					},
				]);
				const user = await createTestUser({ schoolId, roles: 'student' });
				const params = await generateRequestParamsFromUser(user);
				params.query = { sort: '-title' };
				const result = await newsService.find(params);
				expect(result.total).to.equal(3);
				expect(result.data[0].title).to.equal('3');
				expect(result.data[1].title).to.equal('2');
				expect(result.data[2].title).to.equal('1');
			});

			it('should be able to sort by date', async () => {
				const schoolId = (await createTestSchool())._id;
				const creatorId = (await createTestUser())._id;
				await News.create([
					{
						schoolId,
						creatorId,
						title: '1',
						content: 'this is the content',
						createdAt: new Date('2019/06/02'),
					},
					{
						schoolId,
						creatorId,
						title: '2',
						content: 'even more content',
						createdAt: new Date('2019/05/30'),
					},
					{
						schoolId,
						creatorId,
						title: '3',
						content: 'content galore',
						createdAt: new Date('2019/06/03'),
					},
				]);
				const user = await createTestUser({ schoolId, roles: 'student' });
				const params = await generateRequestParamsFromUser(user);
				params.query = { sort: 'createdAt' };
				const result = await newsService.find(params);
				expect(result.total).to.equal(3);
				expect(result.data[0].title).to.equal('2');
				expect(result.data[1].title).to.equal('1');
				expect(result.data[2].title).to.equal('3');
			});

			after(async () => {
				await cleanup();
				await News.deleteMany({});
			});
		});

		describe('CREATE', () => {
			it('should not work without authentication', async () => {
				// external request
				try {
					await newsService.create({ foo: 'bar' }, { provider: 'rest' });
					expect.fail('The previous call should have failed');
				} catch (err) {
					expect(err).to.be.instanceOf(NotAuthenticated);
				}

				// internal request
				try {
					await newsService.create({ foo: 'bar' });
					expect.fail('The previous call should have failed');
				} catch (err) {
					expect(err).to.be.instanceOf(BadRequest);
					expect(err.message).that.equal('Authentication is required.');
				}
			});

			it('should enable to create news items at the user\'s school', async () => {
				const schoolId = (await createTestSchool())._id;
				expect(await News.count({ schoolId })).to.equal(0);
				const user = await createTestUser({ schoolId, roles: 'teacher' });
				const params = await generateRequestParamsFromUser(user);
				const result = await newsService.create({
					schoolId,
					title: 'school news',
					content: 'foo bar baz',
				}, params);
				expect(result).to.not.equal(undefined);
				expect(result._id).to.not.equal(undefined);
				expect(await News.count({ schoolId })).to.equal(1);
			});

			it('should not allow news creation if the permission NEWS_CREATE is not set', async () => {
				const schoolId = (await createTestSchool())._id;
				expect(await News.count({ schoolId })).to.equal(0);
				const user = await createTestUser({ schoolId, roles: 'student' }); // student lacks the permission
				const params = await generateRequestParamsFromUser(user);
				try {
					await newsService.create({
						schoolId,
						title: 'school news',
						content: 'foo bar baz',
					}, params);
					expect.fail('The previous call should have failed.');
				} catch (err) {
					expect(err).to.be.instanceOf(Forbidden);
				} finally {
					expect(await News.count({ schoolId })).to.equal(0);
				}
			});

			it('should enable creating news in scopes the user has the necessary permissions in', async () => {
				const schoolId = (await createTestSchool())._id;
				expect(await News.count({ schoolId })).to.equal(0);
				const user = await createTestUser({ schoolId, roles: 'teacher' });
				const teams = teamHelper(app, { schoolId });
				const team = await teams.create(user);
				const params = await generateRequestParamsFromUser(user);
				const result = await newsService.create({
					schoolId,
					title: 'school news',
					content: 'foo bar baz',
					target: team._id,
					targetModel: 'teams',
				}, params);
				expect(result).to.not.equal(undefined);
				expect(result._id).to.not.equal(undefined);
				expect(await News.count({ schoolId })).to.equal(1);
			});

			it('should not allow creating news in other scopes', async () => {
				const schoolId = (await createTestSchool())._id;
				expect(await News.count({ schoolId })).to.equal(0);
				const user = await createTestUser({ schoolId, roles: 'teacher' });
				const user2 = await createTestUser({ schoolId, roles: 'student' });
				const teams = teamHelper(app, { schoolId });
				const team = await teams.create(user2);
				const params = await generateRequestParamsFromUser(user);
				try {
					await newsService.create({
						schoolId,
						title: 'school news',
						content: 'foo bar baz',
						target: team._id,
						targetModel: 'teams',
					}, params);
					expect.fail('The previous call should have failed.');
				} catch (err) {
					expect(err).to.be.instanceOf(Forbidden);
				} finally {
					expect(await News.count({ schoolId })).to.equal(0);
				}
			});

			it('should set the creatorId to the creating user\'s id', async () => {
				const schoolId = (await createTestSchool())._id;
				const user = await createTestUser({ schoolId, roles: 'teacher' });
				const params = await generateRequestParamsFromUser(user);
				const result = await newsService.create({
					schoolId,
					title: 'school news',
					content: 'foo bar baz',
				}, params);
				expect(result).to.not.equal(undefined);
				expect(result.creatorId.toString()).to.equal(user._id.toString());
			});

			it('should not allow seting someone else as creator', async () => {
				const schoolId = (await createTestSchool())._id;
				const user = await createTestUser({ schoolId, roles: 'teacher' });
				const params = await generateRequestParamsFromUser(user);
				const result = await newsService.create({
					schoolId,
					creatorId: (await createTestUser())._id,
					title: 'school news',
					content: 'foo bar baz',
				}, params);
				expect(result).to.not.equal(undefined);
				expect(result.creatorId.toString()).to.equal(user._id.toString());
			});

			after(async () => {
				await cleanup();
				await News.deleteMany({});
			});
		});

		describe('DELETE', () => {
			it('should not work without authentication', async () => {
				// external request
				try {
					await newsService.remove(new ObjectId(), { provider: 'rest' });
					expect.fail('The previous call should have failed');
				} catch (err) {
					expect(err).to.be.instanceOf(NotAuthenticated);
				}

				// internal request
				try {
					await newsService.remove(new ObjectId());
					expect.fail('The previous call should have failed');
				} catch (err) {
					expect(err).to.be.instanceOf(BadRequest);
					expect(err.message).that.equal('Authentication is required.');
				}
			});

			it('should delete news items at the user\'s school', async () => {
				const schoolId = (await createTestSchool())._id;
				expect(await News.count({ schoolId })).to.equal(0);
				const user = await createTestUser({ schoolId, roles: 'teacher' });
				const news = await News.create({
					title: 'Old news',
					content: 'Please delete',
					schoolId,
					creatorId: (await createTestUser())._id,
				});
				expect(await News.count({ schoolId })).to.equal(1);
				const params = await generateRequestParamsFromUser(user);
				await newsService.remove(news._id, params);
				expect(await News.count({ schoolId })).to.equal(0);
			});

			it('should not allow news deletion if the permission NEWS_CREATE is not set', async () => {
				const schoolId = (await createTestSchool())._id;
				expect(await News.count({ schoolId })).to.equal(0);
				const user = await createTestUser({ schoolId, roles: 'student' }); // student lacks the permission
				const news = await News.create({
					title: 'Old news',
					content: 'Please delete',
					schoolId,
					creatorId: (await createTestUser())._id,
				});
				expect(await News.count({ schoolId })).to.equal(1);
				const params = await generateRequestParamsFromUser(user);
				try {
					await newsService.remove(news._id, params);
					expect.fail('The previous call should have failed.');
				} catch (err) {
					expect(err).to.be.instanceOf(Forbidden);
				} finally {
					expect(await News.count({ schoolId })).to.equal(1);
				}
			});

			it('should enable deleting news in scopes the user has the necessary permissions in', async () => {
				const schoolId = (await createTestSchool())._id;
				expect(await News.count({ schoolId })).to.equal(0);
				const user = await createTestUser({ schoolId, roles: 'teacher' });
				const teams = teamHelper(app, { schoolId });
				const team = await teams.create(user);
				const teamNews = await News.create([
					{
						schoolId,
						creatorId: (await createTestUser())._id,
						title: 'team news 1',
						content: 'this is the content',
						target: team._id,
						targetModel: 'teams',
					},
					{
						schoolId,
						creatorId: (await createTestUser())._id,
						title: 'team news 2',
						content: 'this is the content',
						target: team._id,
						targetModel: 'teams',
					},
				]);
				expect(await News.count({ schoolId })).to.equal(2);
				const params = await generateRequestParamsFromUser(user);
				await newsService.remove(teamNews[0]._id, params);
				expect(await News.count({ schoolId })).to.equal(1);
			});

			it('should not allow creating news in other scopes', async () => {
				const schoolId = (await createTestSchool())._id;
				expect(await News.count({ schoolId })).to.equal(0);
				const user = await createTestUser({ schoolId, roles: 'teacher' });
				const user2 = await createTestUser({ schoolId, roles: 'student' });
				const teams = teamHelper(app, { schoolId });
				const team = await teams.create(user2);
				const teamNews = await News.create([
					{
						schoolId,
						creatorId: (await createTestUser())._id,
						title: 'team news 1',
						content: 'this is the content',
						target: team._id,
						targetModel: 'teams',
					},
					{
						schoolId,
						creatorId: (await createTestUser())._id,
						title: 'team news 2',
						content: 'this is the content',
						target: team._id,
						targetModel: 'teams',
					},
				]);
				const params = await generateRequestParamsFromUser(user);
				try {
					await newsService.remove(teamNews[0]._id, params);
					expect.fail('The previous call should have failed.');
				} catch (err) {
					expect(err).to.be.instanceOf(Forbidden);
				} finally {
					expect(await News.count({ schoolId })).to.equal(2);
				}
			});

			after(async () => {
				await cleanup();
				await News.deleteMany({});
				await NewsHistory.deleteMany({});
			});
		});

		describe('PATCH', () => {
			it('should not work without authentication', async () => {
				// external request
				try {
					await newsService.patch(new ObjectId(), { foo: 'bar' }, { provider: 'rest' });
					expect.fail('The previous call should have failed');
				} catch (err) {
					expect(err).to.be.instanceOf(NotAuthenticated);
				}

				// internal request
				try {
					await newsService.patch(new ObjectId(), { foo: 'bar' });
					expect.fail('The previous call should have failed');
				} catch (err) {
					expect(err).to.be.instanceOf(BadRequest);
					expect(err.message).that.equal('Authentication is required.');
				}
			});

			it('should enable to patch news items at the user\'s school', async () => {
				const schoolId = (await createTestSchool())._id;
				expect(await News.count({ schoolId })).to.equal(0);
				const user = await createTestUser({ schoolId, roles: 'teacher' });
				const params = await generateRequestParamsFromUser(user);
				const news = await News.create({
					title: 'school news',
					content: 'some content',
					schoolId,
					creatorId: (await createTestUser())._id,
				});
				const patchedNews = await newsService.patch(news._id, { title: 'patched!' }, params);
				expect(patchedNews).to.not.equal(undefined);
				expect(patchedNews._id.toString()).to.equal(news._id.toString());
				expect(patchedNews.title).to.equal('patched!');
				expect(await News.count({ schoolId })).to.equal(1);
				expect(await News.findOne({ title: 'patched!' })).to.not.equal(undefined);
			});

			it('should not allow patching news if the permission NEWS_EDIT is not set', async () => {
				const schoolId = (await createTestSchool())._id;
				expect(await News.count({ schoolId })).to.equal(0);
				const user = await createTestUser({ schoolId, roles: 'student' }); // student lacks the permission
				const params = await generateRequestParamsFromUser(user);
				const news = await News.create({
					title: 'school news',
					content: 'some content',
					schoolId,
					creatorId: (await createTestUser())._id,
				});
				try {
					await newsService.patch(
						news._id,
						{
							schoolId,
							title: 'patched school news',
							content: 'foo bar baz',
						},
						params,
					);
					expect.fail('The previous call should have failed.');
				} catch (err) {
					expect(err).to.be.instanceOf(Forbidden);
				} finally {
					expect(await News.count({ schoolId })).to.equal(1);
					expect(await News.count({ title: 'school news' })).to.equal(1);
					expect(await News.count({ title: 'patched school news' })).to.equal(0);
				}
			});

			it('should enable patching news in scopes the user has the necessary permissions in', async () => {
				const schoolId = (await createTestSchool())._id;
				expect(await News.count({ schoolId })).to.equal(0);
				const user = await createTestUser({ schoolId, roles: 'student' });
				const teams = teamHelper(app, { schoolId });
				const team = await teams.create(user);
				const params = await generateRequestParamsFromUser(user);
				const news = await News.create({
					schoolId,
					creatorId: (await createTestUser())._id,
					title: 'school news',
					content: 'foo bar baz',
					target: team._id,
					targetModel: 'teams',
				});
				const result = await newsService.patch(news._id, { content: 'patched content' }, params);
				expect(result).to.not.equal(undefined);
				expect(result._id.toString()).to.equal(news._id.toString());
				expect(await News.count({ schoolId })).to.equal(1);
				expect(await News.count({ content: 'patched content' })).to.equal(1);
			});

			it('should not allow patching news in other scopes', async () => {
				const schoolId = (await createTestSchool())._id;
				expect(await News.count({ schoolId })).to.equal(0);
				const user = await createTestUser({ schoolId, roles: 'teacher' });
				const user2 = await createTestUser({ schoolId, roles: 'student' });
				const teams = teamHelper(app, { schoolId });
				const team = await teams.create(user2);
				const params = await generateRequestParamsFromUser(user);
				const news = await News.create({
					schoolId,
					creatorId: user2._id,
					title: 'school news',
					content: 'foo bar baz',
					target: team._id,
					targetModel: 'teams',
				});
				try {
					await newsService.patch(news._id, { content: 'patched content in other scope' }, params);
					expect.fail('The previous call should have failed.');
				} catch (err) {
					expect(err).to.be.instanceOf(Forbidden);
				} finally {
					expect(await News.count({ schoolId })).to.equal(1);
					expect(await News.count({ content: 'patched content in other scope' })).to.equal(0);
				}
			});

			it('should set the updaterId to the patching user\'s id', async () => {
				const schoolId = (await createTestSchool())._id;
				const user = await createTestUser({ schoolId, roles: 'teacher' });
				const params = await generateRequestParamsFromUser(user);
				const news = await News.create({
					title: 'school news',
					content: 'some content',
					schoolId,
					creatorId: (await createTestUser())._id,
				});
				const patchedNews = await newsService.patch(news._id, { title: 'patched!' }, params);
				expect(patchedNews).to.not.equal(undefined);
				expect(patchedNews.updaterId).to.not.equal(undefined);
				expect(patchedNews.updaterId.toString()).to.equal(user._id.toString());
				expect(patchedNews.updater.firstName).to.equal(user.firstName);
				expect(patchedNews.updater.lastName).to.equal(user.lastName);
				expect(patchedNews.creatorId.toString()).to.equal(news.creatorId.toString());
			});

			it.skip('should not allow patching the creatorId', async () => {
				// skip until immutable is implemented
				const schoolId = (await createTestSchool())._id;
				const user = await createTestUser({ schoolId, roles: 'teacher' });
				const params = await generateRequestParamsFromUser(user);
				const news = await News.create({
					title: 'school news',
					content: 'some content',
					schoolId,
					creatorId: (await createTestUser())._id,
				});
				const patchedNews = await newsService.patch(news._id, {
					title: 'patched!',
					creatorId: user._id,
				}, params);
				expect(patchedNews).to.not.equal(undefined);
				expect(patchedNews.updaterId).to.not.equal(undefined);
				expect(patchedNews.updaterId.toString()).to.equal(user._id.toString());
				expect(patchedNews.creatorId.toString()).to.equal(news.creatorId.toString());
			});

			after(async () => {
				await cleanup();
				await News.deleteMany({});
				await NewsHistory.deleteMany({});
			});
		});

		describe('UPDATE', () => {
			it('should not work without authentication', async () => {
				// external request
				try {
					await newsService.update(new ObjectId(), { foo: 'bar' }, { provider: 'rest' });
					expect.fail('The previous call should have failed');
				} catch (err) {
					expect(err).to.be.instanceOf(NotAuthenticated);
				}

				// internal request
				try {
					await newsService.update(new ObjectId(), { foo: 'bar' });
					expect.fail('The previous call should have failed');
				} catch (err) {
					expect(err).to.be.instanceOf(BadRequest);
					expect(err.message).that.equal('Authentication is required.');
				}
			});

			it('should enable to update news items at the user\'s school', async () => {
				const schoolId = (await createTestSchool())._id;
				expect(await News.count({ schoolId })).to.equal(0);
				const user = await createTestUser({ schoolId, roles: 'teacher' });
				const params = await generateRequestParamsFromUser(user);
				const news = await News.create({
					title: 'school news',
					content: 'some content',
					schoolId,
					creatorId: (await createTestUser())._id,
				});
				const updatedNews = await newsService.patch(news._id, {
					title: 'updated!', content: news.content, schoolId,
				}, params);
				expect(updatedNews).to.not.equal(undefined);
				expect(updatedNews._id.toString()).to.equal(news._id.toString());
				expect(updatedNews.title).to.equal('updated!');
				expect(await News.count({ schoolId })).to.equal(1);
				expect(await News.findOne({ title: 'updated!' })).to.not.equal(undefined);
			});

			it('should not allow updating news if the permission NEWS_EDIT is not set', async () => {
				const schoolId = (await createTestSchool())._id;
				expect(await News.count({ schoolId })).to.equal(0);
				const user = await createTestUser({ schoolId, roles: 'student' }); // student lacks the permission
				const params = await generateRequestParamsFromUser(user);
				const news = await News.create({
					title: 'school news',
					content: 'some content',
					schoolId,
					creatorId: user._id,
				});
				try {
					await newsService.update(
						news._id,
						{
							schoolId,
							title: 'updated school news',
							content: 'foo bar baz',
						},
						params,
					);
					expect.fail('The previous call should have failed.');
				} catch (err) {
					expect(err).to.be.instanceOf(Forbidden);
				} finally {
					expect(await News.count({ schoolId })).to.equal(1);
					expect(await News.count({ title: 'school news' })).to.equal(1);
					expect(await News.count({ title: 'updated school news' })).to.equal(0);
				}
			});

			it('should enable updating news in scopes the user has the necessary permissions in', async () => {
				const schoolId = (await createTestSchool())._id;
				expect(await News.count({ schoolId })).to.equal(0);
				const user = await createTestUser({ schoolId, roles: 'student' });
				const teams = teamHelper(app, { schoolId });
				const team = await teams.create(user);
				const params = await generateRequestParamsFromUser(user);
				const news = await News.create({
					schoolId,
					creatorId: (await createTestUser())._id,
					title: 'school news',
					content: 'foo bar baz',
					target: team._id,
					targetModel: 'teams',
				});
				const result = await newsService.update(news._id, {
					content: 'updated content', title: news.title, schoolId, creatorId: news.creatorId,
				}, params);
				expect(result).to.not.equal(undefined);
				expect(result._id.toString()).to.equal(news._id.toString());
				expect(await News.count({ schoolId })).to.equal(1);
				expect(await News.count({ content: 'updated content' })).to.equal(1);
			});

			it('should not allow patching news in other scopes', async () => {
				const schoolId = (await createTestSchool())._id;
				expect(await News.count({ schoolId })).to.equal(0);
				const user = await createTestUser({ schoolId, roles: 'teacher' });
				const user2 = await createTestUser({ schoolId, roles: 'student' });
				const teams = teamHelper(app, { schoolId });
				const team = await teams.create(user2);
				const params = await generateRequestParamsFromUser(user);
				const news = await News.create({
					schoolId,
					creatorId: user2._id,
					title: 'team-internal news',
					content: 'foo bar baz',
					target: team._id,
					targetModel: 'teams',
				});
				try {
					await newsService.update(news._id, {
						content: 'updated content in other scope', title: news.title, schoolId,
					}, params);
					expect.fail('The previous call should have failed.');
				} catch (err) {
					expect(err).to.be.instanceOf(Forbidden);
				} finally {
					expect(await News.count({ schoolId })).to.equal(1);
					expect(await News.count({ content: 'updated content in other scope' })).to.equal(0);
				}
			});

			after(async () => {
				await cleanup();
				await News.deleteMany({});
				await NewsHistory.deleteMany({});
			});
		});
	});

	describe('event handlers', () => {
		describe('team news', () => {
			it('is deleted after the coresponding team is deleted', async () => {
				const teamId = new ObjectId();
				const teamNews = await new News({
					schoolId: new ObjectId(),
					creatorId: new ObjectId(),
					title: 'team news',
					content: 'here are some news concerning this team',
					target: teamId,
					targetModel: 'teams',
				}).save();
				expect(await News.count({ _id: teamNews._id })).to.equal(1);

				app.service('teams').emit('removed', { _id: teamId });
				await sleep(100); // give the event listener time to work

				expect(await News.count({ _id: teamNews._id })).to.equal(0);
>>>>>>> 77727069
			});
			const classId = testClass._id;
			const role = await Role.findOne({ name: 'teacher' }).exec();
			const newTeam = await new Team({
				name: 'Test Sichtbarkeit',
				schoolId,
				schoolIds: [schoolId],
				userIds: [{ userId, role: role._id, schoolId }],
				classIds: [classId],
			}).save();
			const teamId = newTeam._id;
			const testNews = await new News({
				title: 'teams sample news',
				content: 'visibility test',
				schoolId,
				target: teamId,
				targetModel: 'teams',
			}).save();
			expect(await News.count({ _id: testNews._id })).to.equal(1);
		});
	});
	/* __________________________TESTFÄLLE MIT VERSCHIEDENEN SICHTBARKEITEN FÜR USER________________________ */

	describe.only('weiter Sichtbarkeit testen', async () => {
		let user;
		let news;
		let testKurs;
		let testTeam;
		let testKlasse;
		before(async () => {
			// eslint-disable-next-line max-len
			user = await testObjects.createTestUser({ name: 'newsTester', roles: ['student'], schoolId: new ObjectId() });
			const role = await Role.findOne({ name: 'student' }).exec();
			testKlasse = await testObjects.createTestClass({
				userIds: [user._id],
				schoolId: user.schoolId,
			});
			const testKlasseId = testKlasse._id;
			testKurs = await testObjects.createTestCourse({
				name: 'newsTester',
				classIds: [testKlasseId],
				schoolId: user.schoolId,
				userIds: [testObjects.createdUserIds],
			});
			testTeam = await new Team({
				name: 'sichtbarkeitTestTeam',
				schoolId: user.schoolId,
				schoolIds: [await new ObjectId()],
				userId: [{ userId: user._id, role: role._id, schoolId: user.schoolId }],
			}).save();
			news = await new News({
				title: 'SichtbarkeitTest',
				content: 'team, course, class',
				schoolId: user.schoolId,
			}).save();
		});
		/* _____1_____ */
		it.only('in team, course, class', async () => {
		});
		/* ____2___ */

		it.only('in team,course und nicht class', async () => {
			testKlasse.userIds = await new ObjectId();
			await app.service('classes').patch(testKlasse._id, testKlasse);
		});
		/* ____3_____ */
		it.only('in in team, not course und class', async () => {
			testKurs.userIds = [await new ObjectId()];
			await app.service('courses').patch(testKurs._id, testKurs);
		});
		// _______4_______
		it.only('in team, not course and not class', async () => {
			testKurs.userIds = await new ObjectId();
			testKlasse.userIds = await new ObjectId();
			await app.service('courses').patch(testKurs._id, testKurs);
			await app.service('classes').patch(testKlasse._id, testKlasse);
		});
		// ____5______
		it.only('not in team, in course and in class', async () => {
			testTeam.userIds = await new ObjectId();
		});
		// ___6____
		it('not in team, not in course, in class', async () => {
			testTeam.userIds = await new ObjectId();
			testKurs.userIds = await new ObjectId();
		});
		// ______7________
		it('not in team, in course, not in class', () => {
			testTeam.userIds = new ObjectId();
			testKlasse.userIds = new ObjectId();
		});
		// ________8________
		it('not in team, not in course, not in class', () => {
			testTeam.userIds = new ObjectId();
			testKurs.userIds = new ObjectId();
			testKlasse.userIds = new ObjectId();
		});
		after(async () => {
			testObjects.cleanup();
			Team.deleteOne({ _id: testTeam._id });
		});
	});

	describe('team news', () => {
		it('is deleted after the coresponding team is deleted', async () => {
			const teamId = new ObjectId();
			const teamNews = await new News({
				schoolId: new ObjectId(),
				title: 'team news',
				content: 'here are some news concerning this team',
				target: teamId,
				targetModel: 'teams',
			}).save();
			expect(await News.count({ _id: teamNews._id })).to.equal(1);
			app.service('teams').emit('removed', { _id: teamId });
			await sleep(100); // give the event listener time to work
			expect(await News.count({ _id: teamNews._id })).to.equal(0);
		});
		it('does not delete any other news', async () => {
			const schoolId = new ObjectId();
			const teamId = new ObjectId();
			await new News({
				schoolId,
				title: 'team news',
				content: 'here are some news concerning this team',
				target: teamId,
				targetModel: 'teams',
			}).save();
			const courseId = new ObjectId();
			const courseNews = await new News({
				schoolId,
				title: 'course news',
				content: 'here are some news concerning this course',
				target: courseId,
				targetModel: 'courses',
			}).save();
			const schoolNews = await new News({
				schoolId,
				title: 'global school news',
				content: 'yo ho ho, and a bottle of rum',
			}).save();

<<<<<<< HEAD
			const newsCount = await News.count({ schoolId });
			expect(newsCount).to.equal(3);
			app.service('teams').emit('removed', { _id: teamId });
			await sleep(100); // give the event listener time to work
			const result = await News.count({ schoolId });
			expect(result).to.equal(2);
			await News.remove({
				_id: { $in: [courseNews._id, schoolNews._id] },
=======
			it('does not delete any other news', async () => {
				const schoolId = new ObjectId();
				const teamId = new ObjectId();
				await new News({
					schoolId,
					creatorId: new ObjectId(),
					title: 'team news',
					content: 'here are some news concerning this team',
					target: teamId,
					targetModel: 'teams',
				}).save();
				const courseId = new ObjectId();
				const courseNews = await new News({
					schoolId,
					creatorId: new ObjectId(),
					title: 'course news',
					content: 'here are some news concerning this course',
					target: courseId,
					targetModel: 'courses',
				}).save();
				const schoolNews = await new News({
					schoolId,
					creatorId: new ObjectId(),
					title: 'global school news',
					content: 'yo ho ho, and a bottle of rum',
				}).save();

				const newsCount = await News.count({ schoolId });
				expect(newsCount).to.equal(3);

				app.service('teams').emit('removed', { _id: teamId });
				await sleep(100); // give the event listener time to work

				const result = await News.count({ schoolId });
				expect(result).to.equal(2);

				await News.remove({
					_id: { $in: [courseNews._id, schoolNews._id] },
				});
>>>>>>> 77727069
			});
		});
	});
});<|MERGE_RESOLUTION|>--- conflicted
+++ resolved
@@ -101,96 +101,6 @@
 		expect(teNews).not.to.be.equal(null);
 	});
 
-<<<<<<< HEAD
-	describe('School news', () => {
-		it('returns news by school id', async () => {
-			const schoolNews = await new News({
-				schoolId: new ObjectId(),
-				title: 'global school news',
-				content: 'yo ho ho, and a bottle of rum',
-			}).save();
-			const result = await newsService.get(schoolNews._id);
-			expect(result.title).to.equal(schoolNews.title);
-		});
-	});
-
-	describe('patch school news', () => {
-		it('school news will be displayed correctly after patching', async () => {
-			const schoolId = await new ObjectId();
-			const schoolNews1 = await new News({
-				title: 'lalala bla bla geändert',
-				content: '111test111',
-				target: schoolId,
-			}).save();
-
-			const newsId = schoolNews1._id;
-			const newsService1 = app.service('news');
-			const patchedNews = await newsService1.patch(newsId, { title: 'bla' });
-			expect(patchedNews.title).to.equal(schoolNews1.title);
-		});
-	});
-
-	describe('delete school news', () => {
-		it('school news will not be displayed after deleting', async () => {
-			const schoolId = await new ObjectId();
-			const news = {
-				title: 'lalala',
-				content: '111test111',
-				schoolId,
-			};
-			const schoolNews2 = await new News(news).save();
-			expect(await News.findById(schoolNews2._id)).to.not.equal(null);
-			// const removedNews = await newsService.remove(schoolNews2._id);
-			expect(await News.findById(schoolNews2._id)).to.equal(null);
-		});
-	});
-	describe('visibility', () => {
-		it('create sample news of school news for school members', async () => {
-			const schoolId = await new ObjectId();
-			const news = await new News({
-				title: 'sample news',
-				content: 'visibility test',
-				schoolId,
-				targetModel: 'class',
-			}).save();
-			const newsCount = await News.count({ _id: news._id });
-			expect(newsCount).to.equal(1);
-			await News.remove({ _id: news._id });
-			expect(await News.find({ _id: news._id }).to.be.undefined);
-		});
-		it('of school news for non-school members', async () => {
-			const schoolId = await new ObjectId();
-			const classId = await new ObjectId();
-			const news = await new News({
-				title: 'sample news',
-				content: 'visibility test',
-				schoolId,
-				target: classId,
-				targetModel: 'class',
-			}).save();
-			const newsCount = await News.count({ _id: news._id });
-			expect(newsCount).to.equal(1);
-		});
-
-
-		/* _____________________TESTEN, DASS DIE NEWS FÜR TEAMS, KLASSEN und KURSEN ERSTELLT WERDEN_________________ */
-
-		it('create test user', async () => {
-			const schoolId = await new ObjectId();
-			// await testObjects.createTestUser({ schoolId });
-			const newUser = await new User({
-				firstName: 'Test',
-				lastName: 'User',
-				email: 'test@test.de',
-				schoolId,
-				role: 'teacher',
-			}).save();
-			const userId = newUser._id;
-			const testClass = new Class({
-				name: 'test',
-				schoolIds: [schoolId],
-				userIds: [userId],
-=======
 	describe('integration tests', function integrationTests() {
 		this.timeout(5000);
 		let server;
@@ -1205,7 +1115,6 @@
 				await sleep(100); // give the event listener time to work
 
 				expect(await News.count({ _id: teamNews._id })).to.equal(0);
->>>>>>> 77727069
 			});
 			const classId = testClass._id;
 			const role = await Role.findOne({ name: 'teacher' }).exec();
@@ -1348,16 +1257,6 @@
 				content: 'yo ho ho, and a bottle of rum',
 			}).save();
 
-<<<<<<< HEAD
-			const newsCount = await News.count({ schoolId });
-			expect(newsCount).to.equal(3);
-			app.service('teams').emit('removed', { _id: teamId });
-			await sleep(100); // give the event listener time to work
-			const result = await News.count({ schoolId });
-			expect(result).to.equal(2);
-			await News.remove({
-				_id: { $in: [courseNews._id, schoolNews._id] },
-=======
 			it('does not delete any other news', async () => {
 				const schoolId = new ObjectId();
 				const teamId = new ObjectId();
@@ -1397,7 +1296,6 @@
 				await News.remove({
 					_id: { $in: [courseNews._id, schoolNews._id] },
 				});
->>>>>>> 77727069
 			});
 		});
 	});
