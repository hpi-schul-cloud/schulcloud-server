const { expect } = require('chai');
const mockery = require('mockery');
const commons = require('@schul-cloud/commons');
const rabbitmqMock = require('../rabbitmqMock');

const { Configuration } = commons;

describe('service', function test() {
	this.timeout(20000); // give require app enough time
	let configBefore;
	let server;
	let app;
	let testObjects;

	before(async () => {
		configBefore = Configuration.toObject(); // deep copy current config
		Configuration.set('FEATURE_RABBITMQ_ENABLED', true);
		Configuration.set('FEATURE_MATRIX_MESSENGER_ENABLED', true);
		mockery.enable({
			warnOnReplace: false,
			warnOnUnregistered: false,
			useCleanCache: true,
		});
		mockery.registerMock('@schul-cloud/commons', commons);
		mockery.registerMock('amqplib', rabbitmqMock.amqplib);

		// eslint-disable-next-line global-require
		app = await require('../../../../src/app');
		// eslint-disable-next-line global-require
		testObjects = require('../../helpers/testObjects')(app);
<<<<<<< HEAD
		server = app.listen(0, done);
		rabbitmqMock.reset();
=======
		server = await app.listen(0);
>>>>>>> 0cda5025
	});

	after((done) => {
		Configuration.parse(configBefore);
		mockery.deregisterAll();
		mockery.disable();

		server.close(done);
		testObjects.cleanup();
	});

	it('admin can trigger a schoolSync', async () => {
		const school = await testObjects.createTestSchool({ features: ['messenger'] });
		const users = await Promise.all([
			testObjects.createTestUser({ roles: ['administrator'], schoolId: school._id }),
			testObjects.createTestUser({ roles: ['teacher'], schoolId: school._id }),
			testObjects.createTestUser({ roles: ['student'], schoolId: school._id }),
		]);
		const testingQueue = rabbitmqMock.queues.matrix_sync_unpopulated;
		expect(testingQueue).to.not.be.undefined;
		expect(testingQueue.length, '3 user creation events + 1 school creation event').to.equal(4);

		const params = await testObjects.generateRequestParamsFromUser(users[0]);
		params.route = { schoolId: school._id.toString() };
		await app.service('schools/:schoolId/messengerSync').create({}, params);

		expect(testingQueue.length, '4 + 1 request school sync').to.equal(5);

		const lastMessage = testingQueue[4];
		expect(lastMessage.schoolId).to.equal(school._id.toString());
		expect(lastMessage.fullSync).to.be.true;
		rabbitmqMock.reset();
	});

	it('do not trigger without feature flag schoolSync', async () => {
		const school = await testObjects.createTestSchool({ features: [] });
		const users = await Promise.all([
			testObjects.createTestUser({ roles: ['administrator'], schoolId: school._id }),
			testObjects.createTestUser({ roles: ['teacher'], schoolId: school._id }),
			testObjects.createTestUser({ roles: ['student'], schoolId: school._id }),
		]);
		const testingQueue = rabbitmqMock.queues.matrix_sync_unpopulated;
		expect(testingQueue).to.not.be.undefined;
		expect(testingQueue.length, '3 user creation events + 1 school creation event').to.equal(4);

		const params = await testObjects.generateRequestParamsFromUser(users[0]);
		params.route = { schoolId: school._id.toString() };
		await app
			.service('schools/:schoolId/messengerSync')
			.create({}, params)
			.catch((err) => {
				expect(err.code).to.be.equal(400);
			});

		expect(testingQueue.length, 'no new event').to.equal(4);

		rabbitmqMock.reset();
	});
});<|MERGE_RESOLUTION|>--- conflicted
+++ resolved
@@ -28,12 +28,8 @@
 		app = await require('../../../../src/app');
 		// eslint-disable-next-line global-require
 		testObjects = require('../../helpers/testObjects')(app);
-<<<<<<< HEAD
-		server = app.listen(0, done);
+		server = await app.listen(0);
 		rabbitmqMock.reset();
-=======
-		server = await app.listen(0);
->>>>>>> 0cda5025
 	});
 
 	after((done) => {
