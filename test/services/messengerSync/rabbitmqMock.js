const queues = {};
const callbacks = {};

const reset = () => {
	Object.keys(queues).forEach((key) => {
		delete queues[key];
	});
	Object.keys(callbacks).forEach((key) => {
		delete callbacks[key];
	});
};

const consumeQueue = async (queue, callback, options) => {
	callbacks[queue] = callback;
};

const triggerConsume = (queue, message) => {
	if (callbacks[queue]) {
		return callbacks[queue]({
			content: JSON.stringify(message),
			fields: {},
		});
	}
	return undefined;
};

const sendToQueue = (queue, queueOptions, msgJson, _) => {
	if (!queues[queue]) queues[queue] = [];
	queues[queue].push(msgJson);
};

const empty = () => {
	// empty
};

module.exports = {
<<<<<<< HEAD
	setup,
	createChannel,
=======
	setup: empty,
	ackMessage: empty,
	rejectMessage: empty,
	sendToQueue,
	consumeQueue,

>>>>>>> dffacad5
	queues,
	reset,
	triggerConsume,
};<|MERGE_RESOLUTION|>--- conflicted
+++ resolved
@@ -34,17 +34,12 @@
 };
 
 module.exports = {
-<<<<<<< HEAD
-	setup,
-	createChannel,
-=======
 	setup: empty,
 	ackMessage: empty,
 	rejectMessage: empty,
 	sendToQueue,
 	consumeQueue,
 
->>>>>>> dffacad5
 	queues,
 	reset,
 	triggerConsume,
