const { expect } = require('chai');
const appPromise = require('../../../../src/app');
const testObjects = require('../../helpers/testObjects')(appPromise());
<<<<<<< HEAD
const { setupNestServices, closeNestServices } = require('../../../utils/setup.nest.services');
=======
const accountModel = require('../../../../src/services/account/model');
const { setupNestServices, closeNestServices } = require('../../../utils/setup.nest.services');

>>>>>>> be478667
const { equal: equalIds } = require('../../../../src/helper/compare').ObjectId;

const testGenericErrorMessage = "You don't have one of the permissions: STUDENT_LIST.";

describe('AdminUsersService', () => {
	let app;
	let server;
	let nestServices;
	let accountService;
	let adminStudentsService;
	let adminTeachersService;
	let nestServices;

	before(async () => {
		app = await appPromise();
<<<<<<< HEAD
=======
		nestServices = await setupNestServices(app);
		accountService = app.service('/accounts');
>>>>>>> be478667
		adminStudentsService = app.service('/users/admin/students');
		adminTeachersService = app.service('/users/admin/teachers');
		server = await app.listen(0);
		nestServices = await setupNestServices(app);
		accountService = app.service('nest-account-service');
	});

	after(async () => {
		await server.close();
		await closeNestServices(nestServices);
	});

	afterEach(async () => {
		await testObjects.cleanup();
	});

	it('is properly registered', () => {
		expect(adminStudentsService).to.not.equal(undefined);
	});

	it('builds class display names correctly', async () => {
		const teacher = await testObjects.createTestUser({ roles: ['teacher'] });
		const student = await testObjects.createTestUser({ roles: ['student'] });

		expect(teacher).to.not.be.undefined;
		expect(student).to.not.be.undefined;
		const testClass = await testObjects.createTestClass({
			name: 'staticName',
			userIds: [student._id],
			teacherIds: [teacher._id],
		});
		expect(testClass).to.not.be.undefined;

		const gradeLevelClass = await testObjects.createTestClass({
			name: 'A',
			userIds: [student._id],
			teacherIds: [teacher._id],
			nameFormat: 'gradeLevel+name',
			gradeLevel: 2,
		});

		expect(gradeLevelClass).to.not.be.undefined;

		const params = {
			account: {
				userId: teacher._id,
			},
			query: {},
		};

		const result = await adminStudentsService.find(params);

		const searchClass = (users, name) =>
			users.some((user) => equalIds(student._id, user._id) && user.classes.includes(name));
		expect(result.data).to.not.be.undefined;
		expect(searchClass(result.data, 'staticName')).to.be.true;
		expect(searchClass(result.data, '2A')).to.be.true;
	});

	it('request muliple users by id', async () => {
		const admin = await testObjects.createTestUser({ roles: ['administrator'] });
		const params = await testObjects.generateRequestParamsFromUser(admin);

		const student1 = await testObjects.createTestUser({ roles: ['student'] });

		const student2 = await testObjects.createTestUser({ roles: ['student'] });

		const student3 = await testObjects.createTestUser({ roles: ['student'] });

		params.query = {
			users: [student1._id.toString(), student2._id.toString(), student3._id.toString()],
		};

		const result = await adminStudentsService.find(params);

		expect(result.total).to.equal(3);
	});

	// https://ticketsystem.dbildungscloud.de/browse/SC-5076
	it('student can not administrate students', async () => {
		const student = await testObjects.createTestUser({ roles: ['student'] });
		const params = await testObjects.generateRequestParamsFromUser(student);
		params.query = {};
		try {
			await adminStudentsService.find(params);
			throw new Error('should have failed');
		} catch (err) {
			expect(err.message).to.not.equal('should have failed');
			expect(err.message).to.equal(testGenericErrorMessage);
			expect(err.code).to.equal(403);
		}
	});

	it('teacher can administrate students', async () => {
		const teacher = await testObjects.createTestUser({ roles: ['teacher'] });
		const params = await testObjects.generateRequestParamsFromUser(teacher);
		params.query = {};
		const result = await adminStudentsService.find(params);
		expect(result).to.not.be.undefined;
	});

	it('only shows current classes', async () => {
		const teacher = await testObjects.createTestUser({ roles: ['teacher'] });
		const student = await testObjects.createTestUser({ firstName: 'Max', roles: ['student'] });
		const currentSchool = await app.service('schools').get(teacher.schoolId);

		const { currentYear } = currentSchool;
		const lastYear = currentSchool.years.lastYear._id;

		const classPromises = [];
		classPromises.push(
			testObjects.createTestClass({
				name: 'classFromThisYear',
				userIds: [student._id],
				teacherIds: [teacher._id],
				year: currentYear,
			})
		);
		classPromises.push(
			testObjects.createTestClass({
				name: 'classFromLastYear',
				userIds: [student._id],
				teacherIds: [teacher._id],
				year: lastYear,
			})
		);
		classPromises.push(
			testObjects.createTestClass({
				name: 'classWithoutYear',
				userIds: [student._id],
				teacherIds: [teacher._id],
			})
		);

		await Promise.all(classPromises);

		const params = {
			account: {
				userId: teacher._id,
			},
			query: {},
		};

		const result = await adminStudentsService.find(params);

		expect(result.data).to.not.be.undefined;
		const studentResult = result.data.filter((u) => equalIds(u._id, student._id))[0];
		expect(studentResult.classes).to.include('classFromThisYear');
		expect(studentResult.classes).to.not.include('classFromLastYear');
		expect(studentResult.classes).to.include('classWithoutYear');
	});

	it('sorts students correctly', async () => {
		const teacher = await testObjects.createTestUser({ roles: ['teacher'] });
		const student1 = await testObjects.createTestUser({
			firstName: 'Max',
			roles: ['student'],
			consent: {
				userConsent: {
					form: 'digital',
					privacyConsent: true,
					termsOfUseConsent: true,
				},
				parentConsents: [
					{
						form: 'digital',
						privacyConsent: true,
						termsOfUseConsent: true,
					},
				],
			},
		});

		const student2 = await testObjects.createTestUser({
			firstName: 'Moritz',
			roles: ['student'],
		});

		expect(teacher).to.not.be.undefined;
		expect(student1).to.not.be.undefined;
		expect(student2).to.not.be.undefined;

		const testClass1 = await testObjects.createTestClass({
			name: '1a',
			userIds: [student1._id],
			teacherIds: [teacher._id],
		});
		expect(testClass1).to.not.be.undefined;
		const testClass2 = await testObjects.createTestClass({
			name: '2B',
			userIds: [student1._id],
			teacherIds: [teacher._id],
		});
		expect(testClass2).to.not.be.undefined;

		const createParams = (sortObject) => ({
			account: {
				userId: teacher._id,
			},
			query: {
				$sort: sortObject,
			},
		});

		const resultSortedByFirstName = await adminStudentsService.find(createParams({ firstName: -1 }));
		expect(resultSortedByFirstName.data.lenght > 1);
		expect(resultSortedByFirstName.data[0].firstName > resultSortedByFirstName.data[1].firstName);

		const resultSortedByClass = await adminStudentsService.find(createParams({ class: -1 }));
		expect(resultSortedByClass.data[0].classes[0] > resultSortedByClass.data[1].classes[0]);

		/* TODO: Do not work!
		const sortOrder = {
			missing: 1,
			parentsAgreed: 2,
			ok: 3,
		};

		const resultSortedByConsent = await adminStudentsService.find(createParams({ consent: -1 }));
		expect(sortOrder[resultSortedByConsent.data[0].consent.consentStatus])
			.to.be.at.least(sortOrder[resultSortedByConsent.data[1].consent.consentStatus]);
		*/
	});

	it('filters students correctly', async () => {
		const teacher = await testObjects.createTestUser({ roles: ['teacher'] });
		const studentWithoutConsents = await testObjects.createTestUser({ roles: ['student'] });

		const currentDate = new Date();
		const birthday = new Date();
		birthday.setFullYear(currentDate.getFullYear() - 15);
		const studentWithParentConsent = await testObjects.createTestUser({
			roles: ['student'],
			birthday,
			consent: {
				parentConsents: [
					{
						form: 'digital',
						privacyConsent: true,
						termsOfUseConsent: true,
					},
				],
			},
		});

		const studentWithConsents = await testObjects.createTestUser({
			roles: ['student'],
			consent: {
				userConsent: {
					form: 'digital',
					privacyConsent: true,
					termsOfUseConsent: true,
				},
				parentConsents: [
					{
						form: 'digital',
						privacyConsent: true,
						termsOfUseConsent: true,
					},
				],
			},
		});

		const createParams = (status) => ({
			account: {
				userId: teacher._id,
			},
			query: {
				consentStatus: {
					$in: [status],
				},
			},
		});

		const resultMissing = (await adminStudentsService.find(createParams('missing'))).data;
		const idsMissing = resultMissing.map((e) => e._id.toString());
		expect(idsMissing).to.include(studentWithoutConsents._id.toString());
		expect(idsMissing).to.not.include(studentWithParentConsent._id.toString(), studentWithConsents._id.toString());

		const resultParentsAgreed = (await adminStudentsService.find(createParams('parentsAgreed'))).data;
		const idsParentsAgreed = resultParentsAgreed.map((e) => e._id.toString());
		expect(idsParentsAgreed).to.include(studentWithParentConsent._id.toString());
		expect(idsParentsAgreed).to.not.include(studentWithoutConsents._id.toString(), studentWithConsents._id.toString());

		const resultOk = (await adminStudentsService.find(createParams('ok'))).data;
		const idsOk = resultOk.map((e) => e._id.toString());
		expect(idsOk).to.include(studentWithConsents._id.toString());
		expect(idsOk).to.not.include(studentWithoutConsents._id.toString(), studentWithParentConsent._id.toString());
	});

	it('can filter by creation date', async () => {
		const dateBefore = new Date();
		const findUser = await testObjects.createTestUser({ roles: ['student'] });
		const actingUser = await testObjects.createTestUser({ roles: ['administrator'] });
		const dateAfter = new Date();
		await testObjects.createTestUser({ roles: ['student'] });
		const params = await testObjects.generateRequestParamsFromUser(actingUser);
		params.query = { createdAt: { $gte: dateBefore, $lte: dateAfter } };

		const result = await adminStudentsService.find(params);
		expect(result.total).to.equal(1);
		expect(result.data[0]._id.toString()).to.equal(findUser._id.toString());
	});

	it('can filter by creation date as ISO string', async () => {
		const findUser = await testObjects.createTestUser({ roles: ['student'] });
		const actingUser = await testObjects.createTestUser({ roles: ['administrator'] });
		await testObjects.createTestUser({ roles: ['student'] });
		const params = await testObjects.generateRequestParamsFromUser(actingUser);
		params.query = { createdAt: findUser.createdAt };

		const result = await adminStudentsService.find(params);
		expect(result.total).to.equal(1);
		expect(result.data[0]._id.toString()).to.equal(findUser._id.toString());
	});

	it('can filter by creation date as ISO string with range', async () => {
		const dateBefore = new Date();
		const findUser = await testObjects.createTestUser({ roles: ['student'] });
		const actingUser = await testObjects.createTestUser({ roles: ['administrator'] });
		const dateAfter = new Date();
		await testObjects.createTestUser({ roles: ['student'] });
		const params = await testObjects.generateRequestParamsFromUser(actingUser);
		params.query = {
			createdAt: {
				$gte: dateBefore.toISOString(),
				$lte: dateAfter.toISOString(),
			},
		};

		const result = await adminStudentsService.find(params);
		expect(result.total).to.equal(1);
		expect(result.data[0]._id.toString()).to.equal(findUser._id.toString());
	});

	it('pagination should work', async () => {
		const limit = 1;
		let skip = 0;

		const teacher = await testObjects.createTestUser({ roles: ['teacher'] });

		expect(teacher).to.not.be.undefined;

		const createParams = () => ({
			account: {
				userId: teacher._id,
			},
			query: {
				$limit: limit,
				$skip: skip,
			},
		});

		const result1 = await adminStudentsService.find(createParams());
		expect(result1.data.length).to.be.equal(1);
		expect(result1.limit).to.be.equal(limit);
		expect(result1.skip).to.be.equal(skip);
		const studentId1 = result1.data[0]._id.toString();
		expect(studentId1).to.not.be.undefined;
		skip = 1;

		const result2 = await adminStudentsService.find(createParams());
		expect(result2.data.length).to.be.equal(1);
		expect(result2.limit).to.be.equal(limit);
		expect(result2.skip).to.be.equal(skip);
		const studentId2 = result2.data[0]._id.toString();
		expect(studentId2).to.not.be.equal(studentId1);
	});

	it('birthday date in DD.MM.YYYY format', async () => {
		// given
		const birthdayMock = new Date(2000, 0, 1, 20, 45, 30);
		const teacher = await testObjects.createTestUser({ roles: ['teacher'] });
		const mockStudent = await testObjects.createTestUser({
			firstName: 'Lukas',
			birthday: birthdayMock,
			roles: ['student'],
		});
		const params = await testObjects.generateRequestParamsFromUser(teacher);
		// when
		const students = (await adminStudentsService.find(params)).data;

		// then
		const testStudent = students.find((stud) => mockStudent.firstName === stud.firstName);
		expect(testStudent.birthday).equals('01.01.2000');
	});

	it('does not allow student user creation if school is external', async () => {
		const schoolService = app.service('/schools');
		const serviceCreatedSchool = await schoolService.create({ name: 'test', ldapSchoolIdentifier: 'testId' });
		const { _id: schoolId } = serviceCreatedSchool;
		const admin = await testObjects.createTestUser({ roles: ['administrator'], schoolId });
		const params = await testObjects.generateRequestParamsFromUser(admin);
		const mockData = {
			firstName: 'testFirst',
			lastName: 'testLast',
			roles: ['student'],
			schoolId,
		};
		try {
			await adminStudentsService.create(mockData, params);
			expect.fail('The previous call should have failed');
		} catch (err) {
			expect(err.code).to.equal(403);
			expect(err.message).to.equal(
				'Creating, editing, or removing students or teachers is only possible in the source system.'
			);
		}
	});

	it('does not allow user creation if email already exists', async () => {
		const admin = await testObjects.createTestUser({ roles: ['administrator'] });
		const params = await testObjects.generateRequestParamsFromUser(admin);
		const mockData = {
			firstName: 'testFirst',
			lastName: 'testLast',
			email: 'studentTest@de.de',
			roles: ['student'],
			schoolId: admin.schoolId,
		};
		// creates first student with unique data
		await adminStudentsService.create(mockData, params);
		// creates second student with existent data
		try {
			await adminStudentsService.create(mockData, params);
			expect.fail('The previous call should have failed');
		} catch (err) {
			expect(err.code).to.equal(400);
			expect(err.message).to.equal('Email already exists.');
		}
	});

	it('does not allow user creation if email is disposable', async () => {
		const admin = await testObjects.createTestUser({ roles: ['administrator'] });
		const params = await testObjects.generateRequestParamsFromUser(admin);
		const mockData = {
			firstName: 'testFirst',
			lastName: 'testLast',
			email: 'disposable@20minutemail.com',
			roles: ['student'],
			schoolId: admin.schoolId,
		};
		// creates student with disposable email
		try {
			await adminStudentsService.create(mockData, params);
			expect.fail('The previous call should have failed');
		} catch (err) {
			expect(err.code).to.equal(400);
			expect(err.message).to.equal('EMAIL_DOMAIN_BLOCKED');
		}
	});

	it('ignore schoolId', async () => {
		const { _id: schoolId } = await testObjects.createTestSchool();
		const { _id: otherSchoolId } = await testObjects.createTestSchool();
		const targetUser = await testObjects.createTestUser({ roles: ['student'], schoolId });
		const actingUser = await testObjects.createTestUser({ roles: ['administrator'], schoolId });
		const params = await testObjects.generateRequestParamsFromUser(actingUser);

		const result = await adminStudentsService.patch(targetUser._id, { schoolId: otherSchoolId }, params);
		expect(equalIds(result.schoolId, schoolId)).to.equal(true);
	});

	it('ignore roles', async () => {
		const { _id: schoolId } = await testObjects.createTestSchool();
		const targetUser = await testObjects.createTestUser({ roles: ['student'], schoolId });
		const actingUser = await testObjects.createTestUser({ roles: ['administrator'], schoolId });
		const params = await testObjects.generateRequestParamsFromUser(actingUser);

		await adminStudentsService.patch(targetUser._id, { roles: ['superhero'] }, params);
		const result = await app.service('users').get(targetUser._id, { query: { $populate: 'roles' } });
		expect(result.roles[0].name).to.equal('student');
	});

	it('users with STUDENT_LIST permission can access the FIND method', async () => {
		await testObjects.createTestRole({
			name: 'studentListPerm',
			permissions: ['STUDENT_LIST'],
		});
		const testUser = await testObjects.createTestUser({
			firstName: 'testUser',
			roles: ['studentListPerm'],
		});
		const params = await testObjects.generateRequestParamsFromUser(testUser);
		const { data } = await adminStudentsService.find(params);
		expect(data).to.not.have.lengthOf(0);
	});

	it('users without STUDENT_LIST permission cannot access the FIND method', async () => {
		await testObjects.createTestRole({
			name: 'noStudentListPerm',
			permissions: [],
		});
		const testUser = await testObjects.createTestUser({
			firstName: 'testUser',
			roles: ['noStudentListPerm'],
		});
		const params = await testObjects.generateRequestParamsFromUser(testUser);

		try {
			await adminStudentsService.find(params);
			expect.fail('The previous call should have failed');
		} catch (err) {
			expect(err.code).to.equal(403);
			expect(err.message).to.equal("You don't have one of the permissions: STUDENT_LIST.");
		}
	});

	it('users with STUDENT_LIST permission can access the GET method', async () => {
		await testObjects.createTestRole({
			name: 'studentListPerm',
			permissions: ['STUDENT_LIST'],
		});
		const school = await testObjects.createTestSchool({
			name: 'testSchool',
		});
		const testUser = await testObjects.createTestUser({
			firstName: 'testUser',
			roles: ['studentListPerm'],
			schoolId: school._id,
		});
		const params = await testObjects.generateRequestParamsFromUser(testUser);
		const student = await testObjects.createTestUser({
			firstName: 'Hans',
			roles: ['student'],
			schoolId: school._id,
		});

		const user = await adminStudentsService.get(student._id.toString(), params);
		expect(user.firstName).to.be.equal(student.firstName);
	});

	it('users without STUDENT_LIST permission cannot access the GET method', async () => {
		await testObjects.createTestRole({
			name: 'noStudentListPerm',
			permissions: [],
		});
		const school = await testObjects.createTestSchool({
			name: 'testSchool',
		});
		const testUser = await testObjects.createTestUser({
			firstName: 'testUser',
			roles: ['noStudentListPerm'],
			schoolId: school._id,
		});
		const params = await testObjects.generateRequestParamsFromUser(testUser);
		const student = await testObjects.createTestUser({ roles: ['student'], schoolId: school._id });

		try {
			await adminStudentsService.get(student._id, params);
			expect.fail('The previous call should have failed');
		} catch (err) {
			expect(err.code).to.equal(403);
			expect(err.message).to.equal("You don't have one of the permissions: STUDENT_LIST.");
		}
	});

	it('users cannot GET students from foreign schools', async () => {
		await testObjects.createTestRole({
			name: 'studentListPerm',
			permissions: ['STUDENT_LIST'],
		});
		const school = await testObjects.createTestSchool({
			name: 'testSchool1',
		});
		const otherSchool = await testObjects.createTestSchool({
			name: 'testSchool2',
		});
		const testUSer = await testObjects.createTestUser({ roles: ['studentListPerm'], schoolId: school._id });
		const params = await testObjects.generateRequestParamsFromUser(testUSer);
		const student = await testObjects.createTestUser({ roles: ['student'], schoolId: otherSchool._id });
		const user = await adminStudentsService.get(student._id, params);
		expect(user).to.be.empty;
	});

	it('users with STUDENT_CREATE permission can access the CREATE method', async () => {
		await testObjects.createTestRole({
			name: 'studentCreatePerm',
			permissions: ['STUDENT_CREATE'],
		});
		const school = await testObjects.createTestSchool({
			name: 'testSchool',
		});
		const testUser = await testObjects.createTestUser({
			firstName: 'testUser',
			lastName: 'lastTestUser',
			roles: ['studentCreatePerm'],
			schoolId: school._id,
		});
		const params = await testObjects.generateRequestParamsFromUser(testUser);
		const studentData = {
			firstName: 'testCreateStudent',
			lastName: 'lastTestCreateStudent',
			email: 'testCreateStudent@de.de',
			roles: ['student'],
			schoolId: school._id,
		};
		const student = await adminStudentsService.create(studentData, params);
		expect(student).to.not.be.undefined;
		expect(student.firstName).to.equals('testCreateStudent');
	});

	it('users without STUDENT_CREATE permission cannot access the CREATE method', async () => {
		await testObjects.createTestRole({
			name: 'noStudentCreatePerm',
			permissions: [],
		});
		const school = await testObjects.createTestSchool({
			name: 'testSchool',
		});
		const testUser = await testObjects.createTestUser({
			firstName: 'testUser',
			roles: ['noStudentCreatePerm'],
			schoolId: school._id,
		});
		const params = await testObjects.generateRequestParamsFromUser(testUser);
		const studentData = await testObjects.createTestUser({
			firstName: 'testCreateStudent',
			roles: ['student'],
		});

		try {
			await adminStudentsService.create(studentData, params);
			expect.fail('The previous call should have failed');
		} catch (err) {
			expect(err.code).to.equal(403);
			expect(err.message).to.equal("You don't have one of the permissions: STUDENT_CREATE.");
		}
	});

	it('users with STUDENT_DELETE permission can access the REMOVE method', async () => {
		await testObjects.createTestRole({
			name: 'studentDeletePerm',
			permissions: ['STUDENT_CREATE', 'STUDENT_DELETE'],
		});
		const school = await testObjects.createTestSchool({
			name: 'testSchool',
		});
		const testUser = await testObjects.createTestUser({
			firstName: 'testUser',
			roles: ['studentDeletePerm'],
			schoolId: school._id,
		});
		const params = await testObjects.generateRequestParamsFromUser(testUser);
		const studentData = {
			firstName: 'testDeleteStudent',
			lastName: 'lastTestDeleteStudent',
			email: 'testDeleteStudent@de.de',
			roles: ['student'],
			schoolId: school._id,
		};
		const student = await adminStudentsService.create(studentData, params);
		params.query = {
			...params.query,
			_ids: [student._id],
		};
		const deletedStudent = await adminStudentsService.remove(null, params);
		expect(deletedStudent).to.not.be.undefined;
		expect(deletedStudent.firstName).to.equals('testDeleteStudent');
	});

	it('users without STUDENT_DELETE permission cannnot access the REMOVE method', async () => {
		await testObjects.createTestRole({
			name: 'noStudentDeletePerm',
			permissions: ['STUDENT_CREATE'],
		});
		const school = await testObjects.createTestSchool({
			name: 'testSchool',
		});
		const testUser = await testObjects.createTestUser({
			firstName: 'testUser',
			roles: ['noStudentDeletePerm'],
			schoolId: school._id,
		});
		const params = await testObjects.generateRequestParamsFromUser(testUser);
		const studentData = {
			firstName: 'testDeleteStudent',
			lastName: 'lastDeleteStudent',
			email: 'testDeleteStudent2@de.de',
			roles: ['student'],
			schoolId: school._id,
		};
		const student = await adminStudentsService.create(studentData, params);
		params.query = {
			...params.query,
			_ids: [],
		};
		try {
			await adminStudentsService.remove(student, params);
			expect.fail('The previous call should have failed');
		} catch (err) {
			expect(err.code).to.equal(403);
			expect(err.message).to.equal("You don't have one of the permissions: STUDENT_DELETE.");
		}
	});

	it('does not allow externally managed schools to remove users', async () => {
		const school = await testObjects.createTestSchool({
			name: 'testSchool',
			ldapSchoolIdentifier: 'testId',
		});
		const admin = await testObjects.createTestUser({ roles: ['administrator'], schoolId: school._id });
		const student = await testObjects.createTestUser({ roles: ['student'], schoolId: school._id });
		const params = await testObjects.generateRequestParamsFromUser(admin);
		params.query = {
			...params.query,
			_ids: [student._id],
		};
		try {
			await adminStudentsService.remove(student, params);
			expect.fail('The previous call should have failed');
		} catch (err) {
			expect(err.code).to.equal(403);
			expect(err.message).to.equal(
				'Creating, editing, or removing students or teachers is only possible in the source system.'
			);
		}
	});

	it('users cannot REMOVE students from foreign schools', async () => {
		const school = await testObjects.createTestSchool({
			name: 'testSchool1',
		});
		const otherSchool = await testObjects.createTestSchool({
			name: 'testSchool2',
		});
		const testUSer = await testObjects.createTestUser({ roles: ['administrator'], schoolId: school._id });
		const params = await testObjects.generateRequestParamsFromUser(testUSer);
		const studentOne = await testObjects.createTestUser({
			roles: ['student'],
			schoolId: otherSchool._id,
		});
		const studentTwo = await testObjects.createTestUser({
			roles: ['student'],
			schoolId: otherSchool._id,
		});
		params.query = {
			...params.query,
			_ids: [studentOne._id, studentTwo._id],
		};
		try {
			await adminStudentsService.remove(null, params);
			expect.fail('The previous call should have failed');
		} catch (err) {
			expect(err.code).to.equal(403);
			expect(err.message).to.equal('You cannot remove users from other schools.');
		}
	});

	it('REMOVED users should also have their account deleted', async () => {
		const school = await testObjects.createTestSchool({
			name: 'testSchool',
		});
		const testUser = await testObjects.createTestUser({
			firstName: 'testUser',
			roles: ['administrator'],
			schoolId: school._id,
		});
		const params = await testObjects.generateRequestParamsFromUser(testUser);

		const studentDetails = {
			firstName: 'testDeleteStudent',
			lastName: 'Tested',
			email: `testDeleteStudent${Date.now()}@tested.de`,
			schoolId: school._id,
		};
		const student = await testObjects.createTestUser(studentDetails);

		const accountDetails = {
			username: `testDeleteStudent${Date.now()}@tested.de`,
			password: 'ca4t9fsfr3dsd',
			userId: student._id,
		};
		const studentAccount = await app.service('/accounts').create(accountDetails);

		params.query = {
			...params.query,
			_ids: [student._id],
		};
		const deletedAccount = await app.service('accountModel').get(studentAccount._id);
		expect(deletedAccount).to.not.be.undefined;
		expect(deletedAccount.username).to.equals(studentAccount.username);

		const deletedStudent = await adminStudentsService.remove(null, params);
		expect(deletedStudent).to.not.be.undefined;
		expect(deletedStudent.firstName).to.equals('testDeleteStudent');

		try {
			await app.service('accountModel').get(studentAccount._id);
			expect.fail('The previous call should have failed');
		} catch (err) {
			expect(err.code).to.equal(404);
		}
	});

	it('REMOVE requests must include _ids or id', async () => {
		const testUSer = await testObjects.createTestUser({ roles: ['administrator'] });
		const params = await testObjects.generateRequestParamsFromUser(testUSer);
		// empty query without _ids key
		params.query = {};
		try {
			await adminStudentsService.remove(null, params);
			expect.fail('The previous call should have failed');
		} catch (err) {
			expect(err.code).to.equal(400);
			expect(err.message).to.equal('The request requires either an id or ids to be present.');
		}
	});

	it('_ids must be of array type', async () => {
		const testUSer = await testObjects.createTestUser({ roles: ['administrator'] });
		const params = await testObjects.generateRequestParamsFromUser(testUSer);
		params.query = {
			...params.query,
			_ids: 'this is the wrong type',
		};
		try {
			await adminStudentsService.remove(null, params);
			expect.fail('The previous call should have failed');
		} catch (err) {
			expect(err.code).to.equal(400);
			expect(err.message).to.equal('The type for ids is incorrect.');
		}
	});

	it('_ids elements must be a valid objectId', async () => {
		const school = await testObjects.createTestSchool({
			name: 'testSchool',
		});
		const testUser = await testObjects.createTestUser({
			firstName: 'testUser',
			roles: ['administrator'],
			schoolId: school._id,
		});
		const params = await testObjects.generateRequestParamsFromUser(testUser);
		const studentData = {
			firstName: 'validDeleteStudent',
			lastName: 'lastValidDeleteStudent',
			email: 'validDeleteStudent@de.de',
			roles: ['student'],
			schoolId: school._id,
		};
		const student = await adminStudentsService.create(studentData, params);
		params.query = {
			...params.query,
			_ids: [student._id],
		};

		const deletedStudent = await adminStudentsService.remove(null, params);
		expect(deletedStudent).to.not.be.undefined;
		expect(deletedStudent.firstName).to.equals('validDeleteStudent');

		const otherStudentData = {
			firstName: 'otherValidDeleteStudent',
			lastName: 'otherLastValidDeleteStudent',
			email: 'otherValidDeleteStudent@de.de',
			roles: ['student'],
			schoolId: school._id,
		};
		const otherStudent = await adminStudentsService.create(otherStudentData, params);
		params.query = {
			...params.query,
			_ids: [otherStudent._id, 'wrong type'],
		};

		try {
			await adminStudentsService.remove(null, params);
			expect.fail('The previous call should have failed');
		} catch (err) {
			expect(err.code).to.equal(400);
			expect(err.message).to.equal('The type for either one or several ids is incorrect.');
		}
	});

	it('id can be both object and string type', async () => {
		const school = await testObjects.createTestSchool({
			name: 'testSchool',
		});
		const testUSer = await testObjects.createTestUser({
			roles: ['administrator'],
			schoolId: school._id,
		});
		const params = await testObjects.generateRequestParamsFromUser(testUSer);
		params.query = {
			...params.query,
			_ids: [],
		};
		const studentData = {
			firstName: 'testDeleteStudent',
			lastName: 'lastDeleteStudent',
			email: 'testDeleteStudent3@de.de',
			roles: ['student'],
			schoolId: school._id,
		};

		const objectTypeStudentTest = await adminStudentsService.create(studentData, params);
		const deletedObjectType = await adminStudentsService.remove(objectTypeStudentTest, params);
		expect(deletedObjectType).to.not.be.undefined;
		expect(deletedObjectType.firstName).to.equals('testDeleteStudent');

		const stringTypeStudentTest = await adminStudentsService.create(studentData, params);
		const deletedeStringType = await adminStudentsService.remove(stringTypeStudentTest._id, params);
		expect(deletedeStringType).to.not.be.undefined;
		expect(deletedeStringType.firstName).to.equals('testDeleteStudent');
	});

	describe('patch and update', () => {
		afterEach(async () => {
			await testObjects.cleanup();
		});

		it('updates account username if user email is updated', async () => {
			const school = await testObjects.createTestSchool({
				name: 'testSchool1',
			});
			// given
			const user = await testObjects.createTestUser({ roles: ['student'], schoolId: school._id });
			const accountDetails = {
				username: user.email,
				password: 'password',
				userId: user._id,
			};
			const account = await testObjects.createTestAccount(accountDetails, false, user);
			expect(user.email).equals(account.username);

			// when
			const teacher = await testObjects.createTestUser({ roles: ['teacher'], schoolId: school._id });
			const params = await testObjects.generateRequestParamsFromUser(teacher);
			params.query = {};
			await adminStudentsService.patch(user._id.toString(), { email: 'foo@bar.baz' }, params);

			// then
			const updatedAccount = await accountService.findById(account.id);
			expect(updatedAccount.username).equals('foo@bar.baz');
		});

		const doNotUpdateAccountIfSystemIdIsSet = (role, type, service) => async () => {
			const school = await testObjects.createTestSchool({
				name: 'testSchool1',
			});
			const system = await testObjects.createTestSystem();
			const username = 'hans-kunz';
			// given
			const user = await testObjects.createTestUser({ roles: [role], schoolId: school._id });
			const accountDetails = {
				username,
				password: 'password',
				userId: user._id,
				systemId: system._id,
			};
			const account = await testObjects.createTestAccount(accountDetails);

			// when
			const admin = await testObjects.createTestUser({ roles: ['administrator'], schoolId: school._id });
			const params = await testObjects.generateRequestParamsFromUser(admin);
			params.query = {};
			await service[type](
				user._id.toString(),
				{
					firstName: 'golf',
					lastName: 'monk',
					email: 'foo@bar.baz',
				},
				params
			);

			// then
			const notUpdatedAccount = await accountService.findById(account._id);
			expect(notUpdatedAccount.username).equals(username);
		};

		it('do not update account if from external system (student, patch)', () =>
			doNotUpdateAccountIfSystemIdIsSet('student', 'patch', adminStudentsService));
		it('do not update account if from external system (teacher, patch)', () =>
			doNotUpdateAccountIfSystemIdIsSet('teacher', 'patch', adminTeachersService));

		const doNotPatchUserIfExternallyManaged = (role, type, service) => async () => {
			const school = await testObjects.createTestSchool({
				name: 'testSchool1',
				source: 'notInternal',
			});
			const user = await testObjects.createTestUser({ roles: [role], schoolId: school._id });
			const admin = await testObjects.createTestUser({ roles: ['administrator'], schoolId: school._id });
			const params = await testObjects.generateRequestParamsFromUser(admin);
			params.query = {};

			try {
				await service[type](
					user._id.toString(),
					{
						firstName: 'golf',
						lastName: 'monk',
						email: 'foo@bar.baz',
					},
					params
				);
				expect.fail('The previous call should have failed');
			} catch (err) {
				expect(err.code).to.equal(403);
				expect(err.message).to.equal(
					'Creating, editing, or removing students or teachers is only possible in the source system.'
				);
			}
		};

		it('does not allow patch student if the school is externally managed (student, patch)', () =>
			doNotPatchUserIfExternallyManaged('student', 'patch', adminStudentsService));
		it('does not allow patch teacher if the school is externally managed (teacher, patch)', () =>
			doNotPatchUserIfExternallyManaged('teacher', 'patch', adminTeachersService));

		const updateFromDifferentSchool = (role, type, service) => async () => {
			const school = await testObjects.createTestSchool({
				name: 'testSchool1',
			});
			const otherSchool = await testObjects.createTestSchool({
				name: 'testSchool2',
			});

			const admin = await testObjects.createTestUser({ roles: ['administrator'], schoolId: school._id });
			const student = await testObjects.createTestUser({ roles: [role], schoolId: otherSchool._id });

			const params = await testObjects.generateRequestParamsFromUser(admin);
			params.query = {};

			try {
				const result = await service[type](
					student._id.toString(),
					{
						email: 'affe@tarzan.de',
						firstName: 'Anne',
						lastName: 'Monkey',
					},
					params
				);
				expect(result).to.be.undefined;
			} catch (err) {
				expect(err.code).to.be.equal(400);
			}
		};

		it('do not allow patch students from other schools', () =>
			updateFromDifferentSchool('student', 'patch', adminStudentsService));
		it('do not allow patch teacher from other schools', () =>
			updateFromDifferentSchool('teacher', 'patch', adminTeachersService));

		const useEmailTwice = (role, type, service) => async () => {
			const school = await testObjects.createTestSchool({
				name: 'testSchool1',
			});

			const userMail = 'test@affe.de';
			const newUserName = 'Monkey';

			const admin = await testObjects.createTestUser({ roles: ['administrator'], schoolId: school._id });
			const user = await testObjects.createTestUser({
				roles: [role],
				email: userMail,
				schoolId: school._id,
			});
			const account = await testObjects.createTestAccount(
				{
					username: user.email,
					password: 'password',
					userId: user._id,
				},
				false,
				user
			);
			expect(user.email).equals(account.username);
			const otherUser = await testObjects.createTestUser({
				roles: ['teacher'],
				email: 'cool@affe.de',
				schoolId: school._id,
			});
			const otherAccount = await testObjects.createTestAccount(
				{
					username: otherUser.email,
					password: 'password',
					userId: otherUser._id,
				},
				false,
				otherUser
			);
			expect(otherUser.email).equals(otherAccount.username);

			const params = await testObjects.generateRequestParamsFromUser(admin);
			params.query = {};

			try {
				const result = await service[type](
					user._id.toString(),
					{
						email: otherUser.eamil,
						firstName: 'Anne',
						lastName: newUserName,
					},
					params
				);
				expect(result).to.be.undefined;
			} catch (err) {
				expect(err.code).to.be.equal(400);
			}

			const notUpdatedAccount = await accountService.findById(account._id);
			const notUpdatedUser = await service.get(user._id, params);
			expect(notUpdatedAccount.username).equal(userMail);
			expect(notUpdatedUser.email).to.be.equal(userMail);
			expect(notUpdatedUser.lastName).to.be.not.equal(newUserName);
		};

		it('block changes student patch if email already use', () =>
			useEmailTwice('student', 'patch', adminStudentsService));
		it('block changes teacher patch if email already in use', () =>
			useEmailTwice('teacher', 'patch', adminTeachersService));
	});

	it('can search the user data by firstName', async () => {
		const school = await testObjects.createTestSchool({
			name: 'testSchool',
		});
		const testUser = await testObjects.createTestUser({
			roles: ['administrator'],
			schoolId: school._id,
		});
		const student0 = await testObjects.createTestUser({
			roles: ['student'],
			schoolId: school._id,
		});
		const student1 = await testObjects.createTestUser({
			roles: ['student'],
			schoolId: school._id,
		});
		const student2 = await testObjects.createTestUser({
			roles: ['student'],
			firstName: 'Lars',
			lastName: 'Ulrich',
			schoolId: school._id,
		});
		const student3 = await testObjects.createTestUser({
			roles: ['student'],
			firstName: 'James',
			lastName: 'Hetfield',
			schoolId: school._id,
		});
		const params = await testObjects.generateRequestParamsFromUser(testUser);
		params.query = {
			...params.query,
			searchQuery: student0.firstName,
		};
		const result = await adminStudentsService.find(params);

		const resultIds = [];
		result.data.forEach((user) => {
			resultIds.push(user._id.toString());
		});

		expect(result.data).to.not.be.undefined;
		expect(result.data[0].firstName).to.equal(student0.firstName);
		expect(resultIds).to.include.members([student0._id.toString(), student1._id.toString()]);
		expect(result.data[0].lastName).to.equal(student0.lastName);
		expect(result.data[0].firstName).to.not.equal(student2.firstName);
		expect(result.data[0].lastName).to.not.equal(student2.lastName);
		expect(result.data[0].firstName).to.not.equal(student3.firstName);
		expect(result.data[0].lastName).to.not.equal(student3.lastName);
	});

	it('can search the user data by lastName', async () => {
		const school = await testObjects.createTestSchool({
			name: 'testSchool',
		});
		const testUser = await testObjects.createTestUser({
			roles: ['administrator'],
			schoolId: school._id,
		});
		const student0 = await testObjects.createTestUser({
			roles: ['student'],
			schoolId: school._id,
		});
		const student1 = await testObjects.createTestUser({
			roles: ['student'],
			schoolId: school._id,
		});
		const student2 = await testObjects.createTestUser({
			roles: ['student'],
			firstName: 'Lars',
			lastName: 'Ulrich',
			schoolId: school._id,
		});
		const student3 = await testObjects.createTestUser({
			roles: ['student'],
			firstName: 'James',
			lastName: 'Hetfield',
			schoolId: school._id,
		});
		const params = await testObjects.generateRequestParamsFromUser(testUser);
		params.query = {
			...params.query,
			searchQuery: student0.lastName,
		};
		const result = await adminStudentsService.find(params);

		const resultIds = [];
		result.data.forEach((user) => {
			resultIds.push(user._id.toString());
		});

		expect(result.data).to.not.be.undefined;
		expect(result.data[0].firstName).to.equal(student0.firstName);
		expect(resultIds).to.include.members([student0._id.toString(), student1._id.toString()]);
		expect(result.data[0].lastName).to.equal(student0.lastName);
		expect(result.data[0].firstName).to.not.equal(student2.firstName);
		expect(result.data[0].lastName).to.not.equal(student2.lastName);
		expect(result.data[0].firstName).to.not.equal(student3.firstName);
		expect(result.data[0].lastName).to.not.equal(student3.lastName);
	});

	it('can search the user data by firstName + lastName', async () => {
		const school = await testObjects.createTestSchool({
			name: 'testSchool',
		});
		const testUser = await testObjects.createTestUser({
			roles: ['administrator'],
			schoolId: school._id,
		});
		const student0 = await testObjects.createTestUser({
			roles: ['student'],
			schoolId: school._id,
		});
		const student1 = await testObjects.createTestUser({
			roles: ['student'],
			schoolId: school._id,
		});
		const student2 = await testObjects.createTestUser({
			roles: ['student'],
			firstName: 'Lars',
			lastName: 'Ulrich',
			schoolId: school._id,
		});
		const student3 = await testObjects.createTestUser({
			roles: ['student'],
			firstName: 'James',
			lastName: 'Hetfield',
			schoolId: school._id,
		});
		const params = await testObjects.generateRequestParamsFromUser(testUser);
		params.query = {
			...params.query,
			searchQuery: `${student0.firstName} ${student0.lastName}`,
		};
		const result = await adminStudentsService.find(params);

		const resultIds = [];
		result.data.forEach((user) => {
			resultIds.push(user._id.toString());
		});

		expect(result.data).to.not.be.undefined;
		expect(result.data[0].firstName).to.equal(student0.firstName);
		expect(resultIds).to.include.members([student0._id.toString(), student1._id.toString()]);
		expect(result.data[0].lastName).to.equal(student0.lastName);
		expect(result.data[0].firstName).to.not.equal(student2.firstName);
		expect(result.data[0].lastName).to.not.equal(student2.lastName);
		expect(result.data[0].firstName).to.not.equal(student3.firstName);
		expect(result.data[0].lastName).to.not.equal(student3.lastName);
	});
});

describe('AdminTeachersService', () => {
	let app;
	let adminTeachersService;
	let consentService;
	let server;
	let nestServices;

	before(async () => {
		app = await appPromise();
		adminTeachersService = app.service('/users/admin/teachers');
		consentService = app.service('consents');
		server = await app.listen(0);
		nestServices = await setupNestServices(app);
	});

	after(async () => {
		await server.close();
		await closeNestServices(nestServices);
	});

	afterEach(async () => {
		await testObjects.cleanup();
	});

	it('is properly registered', () => {
		expect(adminTeachersService).to.not.equal(undefined);
	});

	// https://ticketsystem.dbildungscloud.de/browse/SC-5076
	xit('student can not administrate teachers', async () => {
		const student = await testObjects.createTestUser({ roles: ['student'] });
		const params = await testObjects.generateRequestParamsFromUser(student);
		params.query = {};
		try {
			await adminTeachersService.find(params);
			throw new Error('should have failed');
		} catch (err) {
			expect(err.message).to.not.equal('should have failed');
			expect(err.message).to.equal(testGenericErrorMessage);
			expect(err.code).to.equal(403);
		}
	});

	// https://ticketsystem.dbildungscloud.de/browse/SC-5061
	it('teacher can not find teachers from other schools', async () => {
		const school = await testObjects.createTestSchool({
			name: 'testSchool1',
		});
		const otherSchool = await testObjects.createTestSchool({
			name: 'testSchool2',
		});
		const teacher = await testObjects.createTestUser({ roles: ['teacher'], schoolId: school._id });
		const otherTeacher = await testObjects.createTestUser({ roles: ['teacher'], schoolId: otherSchool._id });
		const params = await testObjects.generateRequestParamsFromUser(teacher);
		params.query = {};
		const resultOk = (
			await adminTeachersService.find({
				account: {
					userId: teacher._id,
				},
				query: {
					account: {
						userId: otherTeacher._id,
					},
				},
			})
		).data;
		const idsOk = resultOk.map((e) => e._id.toString());
		expect(idsOk).not.to.include(otherTeacher._id.toString());
	});

	it('filters teachers correctly', async () => {
		const teacherWithoutConsent = await testObjects.createTestUser({
			birthday: '1992-03-04',
			roles: ['teacher'],
		});
		const teacherWithConsent = await testObjects.createTestUser({
			birthday: '1991-03-04',
			roles: ['teacher'],
		});

		await consentService.create({
			userId: teacherWithConsent._id,
			userConsent: {
				form: 'digital',
				privacyConsent: true,
				termsOfUseConsent: true,
			},
		});

		const createParams = (status) => ({
			account: {
				userId: teacherWithoutConsent._id,
			},
			query: {
				consentStatus: {
					$in: [status],
				},
			},
		});
		const resultMissing = (await adminTeachersService.find(createParams('missing'))).data;
		const idsMissing = resultMissing.map((e) => e._id.toString());
		expect(idsMissing).to.include(teacherWithoutConsent._id.toString());
		expect(idsMissing).to.not.include(teacherWithConsent._id.toString());

		const resultParentsAgreed = (await adminTeachersService.find(createParams('parentsAgreed'))).data;
		expect(resultParentsAgreed).to.be.empty;

		const resultOk = (await adminTeachersService.find(createParams('ok'))).data;
		const idsOk = resultOk.map((e) => e._id.toString());
		expect(idsOk).to.include(teacherWithConsent._id.toString());
		expect(idsOk).to.not.include(teacherWithoutConsent._id.toString());
	});

	it('does not allow teacher user creation if school is external', async () => {
		const schoolService = app.service('/schools');
		const serviceCreatedSchool = await schoolService.create({ name: 'test', ldapSchoolIdentifier: 'testId' });
		const { _id: schoolId } = serviceCreatedSchool;
		const admin = await testObjects.createTestUser({ roles: ['administrator'], schoolId });
		const params = await testObjects.generateRequestParamsFromUser(admin);
		const mockData = {
			firstName: 'testFirst',
			lastName: 'testLast',
			roles: ['teacher'],
			schoolId,
		};
		try {
			await adminTeachersService.create(mockData, params);
			expect.fail('The previous call should have failed');
		} catch (err) {
			expect(err.code).to.equal(403);
			expect(err.message).to.equal(
				'Creating, editing, or removing students or teachers is only possible in the source system.'
			);
		}
	});

	it('does not allow user creation if email already exists', async () => {
		const admin = await testObjects.createTestUser({ roles: ['administrator'] });
		const params = await testObjects.generateRequestParamsFromUser(admin);
		const mockData = {
			firstName: 'testFirst',
			lastName: 'testLast',
			email: 'teacherTest@de.de',
			roles: ['teacher'],
			schoolId: admin.schoolId,
		};
		// creates first teacher with unique data
		await adminTeachersService.create(mockData, params);
		// creates second teacher with existent data
		try {
			await adminTeachersService.create(mockData, params);
			expect.fail('The previous call should have failed');
		} catch (err) {
			expect(err.code).to.equal(400);
			expect(err.message).to.equal('Email already exists.');
		}
	});

	it('does not allow user creation if email is disposable', async () => {
		const admin = await testObjects.createTestUser({ roles: ['administrator'] });
		const params = await testObjects.generateRequestParamsFromUser(admin);
		const mockData = {
			firstName: 'testFirst',
			lastName: 'testLast',
			email: 'disposable@20minutemail.com',
			roles: ['teacher'],
			schoolId: admin.schoolId,
		};
		// creates teacher with disposable email
		try {
			await adminTeachersService.create(mockData, params);
			expect.fail('The previous call should have failed');
		} catch (err) {
			expect(err.code).to.equal(400);
			expect(err.message).to.equal('EMAIL_DOMAIN_BLOCKED');
		}
	});

	it('users with TEACHER_LIST permission can access the FIND method', async () => {
		await testObjects.createTestRole({
			name: 'teacherListPerm',
			permissions: ['TEACHER_LIST'],
		});
		const testUser = await testObjects.createTestUser({
			firstName: 'testUser',
			roles: ['teacherListPerm'],
		});
		const params = await testObjects.generateRequestParamsFromUser(testUser);
		const { data } = await adminTeachersService.find(params);
		expect(data).to.not.have.lengthOf(0);
	});

	it('users without TEACHER_LIST permission cannot access the FIND method', async () => {
		await testObjects.createTestRole({
			name: 'noTeacherListPerm',
			permissions: [],
		});
		const testUser = await testObjects.createTestUser({
			firstName: 'testUser',
			roles: ['noTeacherListPerm'],
		});
		const params = await testObjects.generateRequestParamsFromUser(testUser);

		try {
			await adminTeachersService.find(params);
			expect.fail('The previous call should have failed');
		} catch (err) {
			expect(err.code).to.equal(403);
			expect(err.message).to.equal("You don't have one of the permissions: TEACHER_LIST.");
		}
	});

	it('users with TEACHER_LIST permission can access the GET method', async () => {
		await testObjects.createTestRole({
			name: 'teacherListPerm',
			permissions: ['TEACHER_LIST'],
		});
		const school = await testObjects.createTestSchool({
			name: 'testSchool',
		});
		const testUser = await testObjects.createTestUser({
			firstName: 'testUser',
			roles: ['teacherListPerm'],
			schoolId: school._id,
		});
		const params = await testObjects.generateRequestParamsFromUser(testUser);
		const teacher = await testObjects.createTestUser({
			firstName: 'Affenmesserkamppf',
			roles: ['teacher'],
			schoolId: school._id,
		});

		const user = await adminTeachersService.get(teacher._id, params);
		expect(user.firstName).to.be.equal(teacher.firstName);
	});

	it('users without TEACHER_LIST permission cannot access the GET method', async () => {
		await testObjects.createTestRole({
			name: 'noTeacherListPerm',
			permissions: [],
		});
		const school = await testObjects.createTestSchool({
			name: 'testSchool',
		});
		const testUser = await testObjects.createTestUser({
			firstName: 'testUser',
			roles: ['noTeacherListPerm'],
			schoolId: school._id,
		});
		const params = await testObjects.generateRequestParamsFromUser(testUser);
		const teacher = await testObjects.createTestUser({ roles: ['teacher'], schoolId: school._id });

		try {
			await adminTeachersService.get(teacher._id, params);
			expect.fail('The previous call should have failed');
		} catch (err) {
			expect(err.code).to.equal(403);
			expect(err.message).to.equal("You don't have one of the permissions: TEACHER_LIST.");
		}
	});

	it('users cannot GET teachers from foreign schools', async () => {
		await testObjects.createTestRole({
			name: 'teacherListPerm',
			permissions: ['TEACHER_LIST'],
		});
		const school = await testObjects.createTestSchool({
			name: 'testSchool1',
		});
		const otherSchool = await testObjects.createTestSchool({
			name: 'testSchool2',
		});
		const testUSer = await testObjects.createTestUser({ roles: ['teacherListPerm'], schoolId: school._id });
		const params = await testObjects.generateRequestParamsFromUser(testUSer);
		const teacher = await testObjects.createTestUser({ roles: ['teacher'], schoolId: otherSchool._id });
		const user = await adminTeachersService.get(teacher._id, params);
		expect(user).to.be.empty;
	});

	it('users with TEACHER_CREATE permission can access the CREATE method', async () => {
		await testObjects.createTestRole({
			name: 'teacherCreatePerm',
			permissions: ['TEACHER_CREATE'],
		});
		const school = await testObjects.createTestSchool({
			name: 'testSchool',
		});
		const testUser = await testObjects.createTestUser({
			firstName: 'testUser',
			lastName: 'lastTestUser',
			roles: ['teacherCreatePerm'],
			schoolId: school._id,
		});
		const params = await testObjects.generateRequestParamsFromUser(testUser);
		const teacherData = {
			firstName: 'testCreateTeacher',
			lastName: 'lastTestCreateTeacher',
			email: 'testCreateTeacher@de.de',
			roles: ['teacher'],
			schoolId: school._id,
		};
		const teacher = await adminTeachersService.create(teacherData, params);
		expect(teacher).to.not.be.undefined;
		expect(teacher.firstName).to.equals('testCreateTeacher');
	});

	it('users without TEACHER_CREATE permission cannot access the CREATE method', async () => {
		await testObjects.createTestRole({
			name: 'noTeacherCreatePerm',
			permissions: [],
		});
		const school = await testObjects.createTestSchool({
			name: 'testSchool',
		});
		const testUser = await testObjects.createTestUser({
			firstName: 'testUser',
			roles: ['noTeacherCreatePerm'],
			schoolId: school._id,
		});
		const params = await testObjects.generateRequestParamsFromUser(testUser);
		const teacherData = await testObjects.createTestUser({
			firstName: 'testCreateTeacher',
			roles: ['teacher'],
		});

		try {
			await adminTeachersService.create(teacherData, params);
			expect.fail('The previous call should have failed');
		} catch (err) {
			expect(err.code).to.equal(403);
			expect(err.message).to.equal("You don't have one of the permissions: TEACHER_CREATE.");
		}
	});

	it('users with TEACHER_DELETE permission can access the REMOVE method', async () => {
		await testObjects.createTestRole({
			name: 'teacherDeletePerm',
			permissions: ['TEACHER_CREATE', 'TEACHER_DELETE'],
		});
		const school = await testObjects.createTestSchool({
			name: 'testSchool',
		});
		const testUser = await testObjects.createTestUser({
			firstName: 'testUser',
			roles: ['teacherDeletePerm'],
			schoolId: school._id,
		});
		const params = await testObjects.generateRequestParamsFromUser(testUser);
		const teacherData = {
			firstName: 'testDeleteTeacher',
			lastName: 'lastTestDeleteTeacher',
			email: 'testDeleteTeacher@de.de',
			roles: ['teacher'],
			schoolId: school._id,
		};
		const teacher = await adminTeachersService.create(teacherData, params);
		params.query = {
			...params.query,
			_ids: [teacher._id],
		};
		const deletedTeacher = await adminTeachersService.remove(null, params);
		expect(deletedTeacher).to.not.be.undefined;
		expect(deletedTeacher.firstName).to.equals('testDeleteTeacher');
	});

	it('users without TEACHER_DELETE permission cannnot access the REMOVE method', async () => {
		await testObjects.createTestRole({
			name: 'noTeacherDeletePerm',
			permissions: ['TEACHER_CREATE'],
		});
		const school = await testObjects.createTestSchool({
			name: 'testSchool',
		});
		const testUser = await testObjects.createTestUser({
			firstName: 'testUser',
			roles: ['noTeacherDeletePerm'],
			schoolId: school._id,
		});
		const params = await testObjects.generateRequestParamsFromUser(testUser);
		const teacherData = {
			firstName: 'testDeleteTeacher',
			lastName: 'lastDeleteTeacher',
			email: 'testDeleteTeacher2@de.de',
			roles: ['teacher'],
			schoolId: school._id,
		};
		const teacher = await adminTeachersService.create(teacherData, params);
		params.query = {
			...params.query,
			_ids: [],
		};
		try {
			await adminTeachersService.remove(teacher, params);
			expect.fail('The previous call should have failed');
		} catch (err) {
			expect(err.code).to.equal(403);
			expect(err.message).to.equal("You don't have one of the permissions: TEACHER_DELETE.");
		}
	});

	it('users cannot REMOVE teachers from foreign schools', async () => {
		const school = await testObjects.createTestSchool({
			name: 'testSchool1',
		});
		const otherSchool = await testObjects.createTestSchool({
			name: 'testSchool2',
		});
		const testUSer = await testObjects.createTestUser({ roles: ['administrator'], schoolId: school._id });
		const params = await testObjects.generateRequestParamsFromUser(testUSer);
		const teacherOne = await testObjects.createTestUser({
			roles: ['teacher'],
			schoolId: otherSchool._id,
		});
		const teacherTwo = await testObjects.createTestUser({
			roles: ['teacher'],
			schoolId: otherSchool._id,
		});
		params.query = {
			...params.query,
			_ids: [teacherOne._id, teacherTwo._id],
		};
		try {
			await adminTeachersService.remove(null, params);
			expect.fail('The previous call should have failed');
		} catch (err) {
			expect(err.code).to.equal(403);
			expect(err.message).to.equal('You cannot remove users from other schools.');
		}
	});

	it('does not allow externally managed schools to remove users', async () => {
		const school = await testObjects.createTestSchool({
			name: 'testSchool',
			ldapSchoolIdentifier: 'testId',
		});
		const admin = await testObjects.createTestUser({ roles: ['administrator'], schoolId: school._id });
		const teacher = await testObjects.createTestUser({ roles: ['teacher'], schoolId: school._id });
		const params = await testObjects.generateRequestParamsFromUser(admin);
		params.query = {
			...params.query,
			_ids: [teacher._id],
		};
		try {
			await adminTeachersService.remove(teacher, params);
			expect.fail('The previous call should have failed');
		} catch (err) {
			expect(err.code).to.equal(403);
			expect(err.message).to.equal(
				'Creating, editing, or removing students or teachers is only possible in the source system.'
			);
		}
	});

	it('REMOVED users should also have their account deleted', async () => {
		const school = await testObjects.createTestSchool({
			name: 'testSchool',
		});
		const testUser = await testObjects.createTestUser({
			firstName: 'testUser',
			roles: ['administrator'],
			schoolId: school._id,
		});
		const params = await testObjects.generateRequestParamsFromUser(testUser);

		const teacherDetails = {
			firstName: 'testDeleteTeacher',
			lastName: 'Tested',
			email: 'testDeleteTeacher@tested.de',
			schoolId: school._id,
		};
		const teacher = await testObjects.createTestUser(teacherDetails);

		const accountDetails = {
			username: 'testDeleteTeacher@tested.de',
			password: 'ca4t9fsfr3dsd',
			userId: teacher._id,
		};
		const teacherAccount = await app.service('/accounts').create(accountDetails);

		params.query = {
			...params.query,
			_ids: [teacher._id],
		};
		const deletedAccount = await app.service('accountModel').get(teacherAccount._id);
		expect(deletedAccount).to.not.be.undefined;
		expect(deletedAccount.username).to.equals(teacherAccount.username);

		const deletedTeacher = await adminTeachersService.remove(null, params);
		expect(deletedTeacher).to.not.be.undefined;
		expect(deletedTeacher.firstName).to.equals('testDeleteTeacher');

		try {
			await app.service('accountModel').get(teacherAccount._id);
			expect.fail('The previous call should have failed');
		} catch (err) {
			expect(err.code).to.equal(404);
		}
	});

	it('REMOVE requests must include _ids or id', async () => {
		const testUSer = await testObjects.createTestUser({ roles: ['administrator'] });
		const params = await testObjects.generateRequestParamsFromUser(testUSer);
		// empty query without _ids key
		params.query = {};
		try {
			await adminTeachersService.remove(null, params);
			expect.fail('The previous call should have failed');
		} catch (err) {
			expect(err.code).to.equal(400);
			expect(err.message).to.equal('The request requires either an id or ids to be present.');
		}
	});

	it('_ids must be of array type', async () => {
		const testUSer = await testObjects.createTestUser({ roles: ['administrator'] });
		const params = await testObjects.generateRequestParamsFromUser(testUSer);
		params.query = {
			...params.query,
			_ids: 'this is the wrong type',
		};
		try {
			await adminTeachersService.remove(null, params);
			expect.fail('The previous call should have failed');
		} catch (err) {
			expect(err.code).to.equal(400);
			expect(err.message).to.equal('The type for ids is incorrect.');
		}
	});

	it('_ids elements must be a valid objectId', async () => {
		const school = await testObjects.createTestSchool({
			name: 'testSchool',
		});
		const testUser = await testObjects.createTestUser({
			firstName: 'testUser',
			roles: ['administrator'],
			schoolId: school._id,
		});
		const params = await testObjects.generateRequestParamsFromUser(testUser);
		const teacherData = {
			firstName: 'validDeleteTeacher',
			lastName: 'lastValidDeleteTeacher',
			email: 'validDeleteTeacher@de.de',
			roles: ['teacher'],
			schoolId: school._id,
		};
		const teacher = await adminTeachersService.create(teacherData, params);
		params.query = {
			...params.query,
			_ids: [teacher._id],
		};

		const deletedTeacher = await adminTeachersService.remove(null, params);
		expect(deletedTeacher).to.not.be.undefined;
		expect(deletedTeacher.firstName).to.equals('validDeleteTeacher');

		const otherTeacherData = {
			firstName: 'otherValidDeleteTeacher',
			lastName: 'otherLastValidDeleteTeacher',
			email: 'otherValidDeleteTeacher@de.de',
			roles: ['teacher'],
			schoolId: school._id,
		};
		const otherTeacher = await adminTeachersService.create(otherTeacherData, params);
		params.query = {
			...params.query,
			_ids: [otherTeacher._id, 'wrong type'],
		};

		try {
			await adminTeachersService.remove(null, params);
			expect.fail('The previous call should have failed');
		} catch (err) {
			expect(err.code).to.equal(400);
			expect(err.message).to.equal('The type for either one or several ids is incorrect.');
		}
	});

	it('id can be both object and string type', async () => {
		const school = await testObjects.createTestSchool({
			name: 'testSchool',
		});
		const testUSer = await testObjects.createTestUser({
			roles: ['administrator'],
			schoolId: school._id,
		});
		const params = await testObjects.generateRequestParamsFromUser(testUSer);
		params.query = {
			...params.query,
			_ids: [],
		};
		const teacherData = {
			firstName: 'testDeleteTeacher',
			lastName: 'lastDeleteTeacher',
			email: 'testDeleteTeacher3@de.de',
			roles: ['teacher'],
			schoolId: school._id,
		};

		const objectTypeTeacherTest = await adminTeachersService.create(teacherData, params);
		const deletedObjectType = await adminTeachersService.remove(objectTypeTeacherTest, params);
		expect(deletedObjectType).to.not.be.undefined;
		expect(deletedObjectType.firstName).to.equals('testDeleteTeacher');

		const stringTypeTeacherTest = await adminTeachersService.create(teacherData, params);
		const deletedeStringType = await adminTeachersService.remove(stringTypeTeacherTest._id, params);
		expect(deletedeStringType).to.not.be.undefined;
		expect(deletedeStringType.firstName).to.equals('testDeleteTeacher');
	});
});<|MERGE_RESOLUTION|>--- conflicted
+++ resolved
@@ -1,13 +1,7 @@
 const { expect } = require('chai');
 const appPromise = require('../../../../src/app');
 const testObjects = require('../../helpers/testObjects')(appPromise());
-<<<<<<< HEAD
 const { setupNestServices, closeNestServices } = require('../../../utils/setup.nest.services');
-=======
-const accountModel = require('../../../../src/services/account/model');
-const { setupNestServices, closeNestServices } = require('../../../utils/setup.nest.services');
-
->>>>>>> be478667
 const { equal: equalIds } = require('../../../../src/helper/compare').ObjectId;
 
 const testGenericErrorMessage = "You don't have one of the permissions: STUDENT_LIST.";
@@ -15,7 +9,6 @@
 describe('AdminUsersService', () => {
 	let app;
 	let server;
-	let nestServices;
 	let accountService;
 	let adminStudentsService;
 	let adminTeachersService;
@@ -23,19 +16,15 @@
 
 	before(async () => {
 		app = await appPromise();
-<<<<<<< HEAD
-=======
 		nestServices = await setupNestServices(app);
-		accountService = app.service('/accounts');
->>>>>>> be478667
+		accountService = app.service('nest-account-service');
 		adminStudentsService = app.service('/users/admin/students');
 		adminTeachersService = app.service('/users/admin/teachers');
 		server = await app.listen(0);
-		nestServices = await setupNestServices(app);
-		accountService = app.service('nest-account-service');
 	});
 
 	after(async () => {
+		await testObjects.cleanup();
 		await server.close();
 		await closeNestServices(nestServices);
 	});
@@ -960,7 +949,7 @@
 			await adminStudentsService.patch(user._id.toString(), { email: 'foo@bar.baz' }, params);
 
 			// then
-			const updatedAccount = await accountService.findById(account.id);
+			const updatedAccount = await accountService.findById(account._id.toString());
 			expect(updatedAccount.username).equals('foo@bar.baz');
 		});
 
@@ -995,7 +984,7 @@
 			);
 
 			// then
-			const notUpdatedAccount = await accountService.findById(account._id);
+			const notUpdatedAccount = await accountService.findById(account._id.toString());
 			expect(notUpdatedAccount.username).equals(username);
 		};
 
@@ -1131,7 +1120,7 @@
 				expect(err.code).to.be.equal(400);
 			}
 
-			const notUpdatedAccount = await accountService.findById(account._id);
+			const notUpdatedAccount = await accountService.findById(account._id.toString());
 			const notUpdatedUser = await service.get(user._id, params);
 			expect(notUpdatedAccount.username).equal(userMail);
 			expect(notUpdatedUser.email).to.be.equal(userMail);
@@ -1304,13 +1293,14 @@
 
 	before(async () => {
 		app = await appPromise();
+		nestServices = await setupNestServices(app);
 		adminTeachersService = app.service('/users/admin/teachers');
 		consentService = app.service('consents');
 		server = await app.listen(0);
-		nestServices = await setupNestServices(app);
 	});
 
 	after(async () => {
+		await testObjects.cleanup();
 		await server.close();
 		await closeNestServices(nestServices);
 	});
