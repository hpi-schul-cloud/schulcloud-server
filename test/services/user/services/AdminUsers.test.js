--- conflicted
+++ resolved
@@ -910,13 +910,6 @@
 			await testObjects.cleanup();
 		});
 
-<<<<<<< HEAD
-		// when
-		const teacher = await testObjects.createTestUser({ roles: ['teacher'] });
-		const params = await testObjects.generateRequestParamsFromUser(teacher);
-		params.query = {};
-		await adminStudentsService.patch(user._id, { email: 'foo@bar.baz' }, params);
-=======
 		it('updates account username if user email is updated', async () => {
 			const school = await testObjects.createTestSchool({
 				name: 'testSchool1',
@@ -945,7 +938,6 @@
 			const updatedAccount = await accountService.get(account._id);
 			expect(updatedAccount.username).equals('foo@bar.baz');
 		});
->>>>>>> c0e7aa16
 
 
 		const updateFromDifferentSchool = (role, type, service) => async () => {
