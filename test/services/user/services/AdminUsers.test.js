--- conflicted
+++ resolved
@@ -11,7 +11,7 @@
 
 const testGenericErrorMessage = 'You don\'t have one of the permissions: STUDENT_LIST.';
 
-describe('AdminUsersService', () => {
+describe.only('AdminUsersService', () => {
 	let server;
 
 	before((done) => {
@@ -354,10 +354,6 @@
 		expect(testStudent.birthday).equals('01.01.2000');
 	});
 
-<<<<<<< HEAD
-	it('does not allow user creation if email already exists', async () => {
-		const admin = await testObjects.createTestUser({ roles: ['administrator'] });
-=======
 	it('does not allow student user creation if school is external', async () => {
 		const schoolService = app.service('/schools');
 		const serviceCreatedSchool = await schoolService.create(
@@ -365,12 +361,28 @@
 		);
 		const { _id: schoolId } = serviceCreatedSchool;
 		const admin = await testObjects.createTestUser({ roles: ['administrator'], schoolId });
->>>>>>> f46d69cb
 		const params = await testObjects.generateRequestParamsFromUser(admin);
 		const mockData = {
 			firstName: 'testFirst',
 			lastName: 'testLast',
-<<<<<<< HEAD
+			roles: ['student'],
+			schoolId,
+		};
+		try {
+			await adminStudentsService.create(mockData, params);
+			expect.fail('The previous call should have failed');
+		} catch (err) {
+			expect(err.code).to.equal(403);
+			expect(err.message).to.equal('Creating new students or teachers is only possible in the source system.');
+		}
+	});
+
+	it('does not allow user creation if email already exists', async () => {
+		const admin = await testObjects.createTestUser({ roles: ['administrator'] });
+		const params = await testObjects.generateRequestParamsFromUser(admin);
+		const mockData = {
+			firstName: 'testFirst',
+			lastName: 'testLast',
 			email: 'studentTest@de.de',
 			roles: ['student'],
 			schoolId: admin.schoolId,
@@ -378,16 +390,10 @@
 		// creates first student with unique data
 		await adminStudentsService.create(mockData, params);
 		// creates second student with existent data
-=======
-			roles: ['student'],
-			schoolId,
-		};
->>>>>>> f46d69cb
 		try {
 			await adminStudentsService.create(mockData, params);
 			expect.fail('The previous call should have failed');
 		} catch (err) {
-<<<<<<< HEAD
 			expect(err.code).to.equal(400);
 			expect(err.message).to.equal('Email already exists.');
 		}
@@ -410,15 +416,11 @@
 		} catch (err) {
 			expect(err.code).to.equal(400);
 			expect(err.message).to.equal('EMAIL_DOMAIN_BLOCKED');
-=======
-			expect(err.code).to.equal(403);
-			expect(err.message).to.equal('Creating new students or teachers is only possible in the source system.');
->>>>>>> f46d69cb
 		}
 	});
 });
 
-describe('AdminTeachersService', () => {
+describe.only('AdminTeachersService', () => {
 	let server;
 
 	before((done) => {
@@ -521,10 +523,6 @@
 		expect(idsOk).to.not.include(teacherWithoutConsent._id.toString());
 	});
 
-<<<<<<< HEAD
-	it('does not allow user creation if email already exists', async () => {
-		const admin = await testObjects.createTestUser({ roles: ['administrator'] });
-=======
 	it('does not allow teacher user creation if school is external', async () => {
 		const schoolService = app.service('/schools');
 		const serviceCreatedSchool = await schoolService.create(
@@ -532,12 +530,28 @@
 		);
 		const { _id: schoolId } = serviceCreatedSchool;
 		const admin = await testObjects.createTestUser({ roles: ['administrator'], schoolId });
->>>>>>> f46d69cb
 		const params = await testObjects.generateRequestParamsFromUser(admin);
 		const mockData = {
 			firstName: 'testFirst',
 			lastName: 'testLast',
-<<<<<<< HEAD
+			roles: ['teacher'],
+			schoolId,
+		};
+		try {
+			await adminTeachersService.create(mockData, params);
+			expect.fail('The previous call should have failed');
+		} catch (err) {
+			expect(err.code).to.equal(403);
+			expect(err.message).to.equal('Creating new students or teachers is only possible in the source system.');
+		}
+	});
+
+	it('does not allow user creation if email already exists', async () => {
+		const admin = await testObjects.createTestUser({ roles: ['administrator'] });
+		const params = await testObjects.generateRequestParamsFromUser(admin);
+		const mockData = {
+			firstName: 'testFirst',
+			lastName: 'testLast',
 			email: 'teacherTest@de.de',
 			roles: ['teacher'],
 			schoolId: admin.schoolId,
@@ -545,16 +559,10 @@
 		// creates first teacher with unique data
 		await adminTeachersService.create(mockData, params);
 		// creates second teacher with existent data
-=======
-			roles: ['teacher'],
-			schoolId,
-		};
->>>>>>> f46d69cb
 		try {
 			await adminTeachersService.create(mockData, params);
 			expect.fail('The previous call should have failed');
 		} catch (err) {
-<<<<<<< HEAD
 			expect(err.code).to.equal(400);
 			expect(err.message).to.equal('Email already exists.');
 		}
@@ -577,10 +585,6 @@
 		} catch (err) {
 			expect(err.code).to.equal(400);
 			expect(err.message).to.equal('EMAIL_DOMAIN_BLOCKED');
-=======
-			expect(err.code).to.equal(403);
-			expect(err.message).to.equal('Creating new students or teachers is only possible in the source system.');
->>>>>>> f46d69cb
 		}
 	});
 });