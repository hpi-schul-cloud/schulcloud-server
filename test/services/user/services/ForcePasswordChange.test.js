--- conflicted
+++ resolved
@@ -16,23 +16,15 @@
 
 	before(async () => {
 		app = await appPromise();
-<<<<<<< HEAD
-=======
 		nestServices = await setupNestServices(app);
-		accountService = app.service('accounts');
->>>>>>> be478667
 		forcePasswordChangeService = app.service('forcePasswordChange');
 		server = await app.listen(0);
-		nestServices = await setupNestServices(app);
 	});
 
 	after(async () => {
+		await testObjects.cleanup();
 		await server.close();
 		await closeNestServices(nestServices);
-<<<<<<< HEAD
-=======
-		await testObjects.cleanup();
->>>>>>> be478667
 	});
 
 	const postChangePassword = (requestParams, password, password2) =>
@@ -85,14 +77,8 @@
 				accountId: newAccount.accountId,
 			};
 
-<<<<<<< HEAD
 			const resp = await postChangePassword(requestParams, newPassword, newPasswordConfirmation);
 			expect(resp.forcePasswordChange).to.equal(false);
-=======
-			const res = await postChangePassword(requestParams, newPassword, newPasswordConfirmation);
-			expect(res.forcePasswordChange).to.equal(false);
-			accountService.remove(account._id);
->>>>>>> be478667
 		});
 		// eslint-disable-next-line max-len
 		it('when the the user sets the password the same as the one specified by the admin, the proper error message will be shown', async () => {
