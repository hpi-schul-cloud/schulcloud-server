'use strict';

const assert = require('assert');
const mongoose = require('mongoose');
const app = require('../../../src/app');
const userService = app.service('users');
const registrationPinService = app.service('registrationPins');
const classesService = app.service('classes');
const coursesService = app.service('courses');
const chai = require('chai');
const loginHelper = require('../helpers/login');
const testObjects = require('../helpers/testObjects')(app);
const promisify = require('es6-promisify');
const expect = chai.expect;

let testUserId = undefined;

describe('user service', function () {
	it('registered the users service', () => {
		assert.ok(userService);
		assert.ok(classesService);
		assert.ok(coursesService);
	});

	it('rejects on group patching', function() {
		return userService.patch(null, {email: 'test'}).catch(err => {
			chai.expect(err).to.be.not.undefined;
			chai.expect(err.message).to.equal('Operation on this service requires an id!');
		});
	});
<<<<<<< HEAD

	it('resolves permissions and attributes correctly', function () {
		const prepareUser = function(userObject) {
			return registrationPinService.create({"email": userObject.email})
				.then(registrationPin => {
					return registrationPinService.find({
						query: { "pin": registrationPin.pin, "email": registrationPin.email, verified: false }
					});
				}).then(_ => {
					return userService.create(userObject);
				});
		};
=======
>>>>>>> 290cf2da

	it('resolves permissions correctly', function () {
		function create_test_base() {
			return app.service('roles')
				.create({
					"name": "test_base",
					"roles": [],
					"permissions": [
						"TEST_BASE",
						"TEST_BASE_2"
					]
				});
		}

		function create_test_subrole(test_base) {
			return app.service('roles')
				.create({
					"name": "test_subrole",
					"roles": [test_base._id],
					"permissions": [
						"TEST_SUB"
					]
				});
		}

		return create_test_base()
			.then(test_base => create_test_subrole(test_base))
			.then(test_subrole => testObjects.createTestUser({
				"id": "0000d231816abba584714d01",
				"accounts": [],
				"schoolId": "0000d186816abba584714c5f",
				"email": "user@testusers.net",
				"firstName": "Max",
				"lastName": "Tester",
				"roles": [
					test_subrole._id
				]
			}))
			.then(user => userService.get(user._id))
			.then(user => {
				testUserId = user._id;
				chai.expect(user.avatarInitials).to.eq('MT');
				const array = Array.from(user.permissions);
				chai.expect(array).to.have.lengthOf(3);
				chai.expect(array).to.include("TEST_BASE", "TEST_BASE_2", "TEST_SUB");
			});
	});

<<<<<<< HEAD
	it('deletes user correctly', function () {
		let classId = undefined;
		let courseId = undefined;

		classesService.find({query: {"name": "Demo-Klasse", $limit: 1}})
		.then(classes => {
			classes.data.map(myClass => {
				myClass.userIds.push(testUserId);
				classId = myClass._id;
			});
			chai.expect(classId).to.not.be.undefined;

			coursesService.find({query: {"name": "Mathe", $limit: 1}})
			.then(courses => {
				courses.data.map(course => {
					course.userIds.push(testUserId);
					courseId = course._id;
				});
				chai.expect(courseId).to.not.be.undefined;

				return userService.remove(testUserId).then(h => {
					classesService.get(classId).then(myClass => chai.expect(myClass.userIds).to.not.include(testUserId));
					coursesService.get(courseId).then(course => chai.expect(course.userIds).to.not.include(testUserId));
				});
=======
	describe('uniqueness check', () => {
		it('should reject new users with mixed-case variants of existing usernames', async () => {
			await testObjects.createTestUser({ email: 'existing@account.de' });
			const newUser = {
				firstName: 'Test',
				lastName: 'Testington',
				email: 'ExistinG@aCCount.de',
				schoolId: '0000d186816abba584714c5f',
			};

			await new Promise((resolve, reject) => {
				testObjects.createTestUser(newUser)
					.then(() => {
						reject(new Error('This call should fail because of an already existing user with the same email'));
					})
					.catch((err) => {
						expect(err.message).to.equal('Die E-Mail Adresse ExistinG@aCCount.de ist bereits in Verwendung!');
						resolve();
					});
>>>>>>> 290cf2da
			});
		});
	});

	after(testObjects.cleanup);
});

describe('registrationPin Service', function() {
	it ('registered the registrationPin Service', () => {
		assert.ok(registrationPinService);
	});

	it ('creates pins correctly', function() {
		return registrationPinService
			.create({"email": "test.adresse@schul-cloud.org"})
				.then(pinObject => registrationPinService.find({query: {"email": "test.adresse@schul-cloud.org"}}))
				.then(pinObjects => {
					chai.expect(pinObjects.data[0]).to.have.property('pin');
				});
	});

	it ('overwrites old pins', function() {
		return registrationPinService.create({"email": "test.adresse@schul-cloud.org"})
				.then(pinObject => registrationPinService.create({"email": "test.adresse@schul-cloud.org"}))
				.then(pinObject => registrationPinService.find({query: {"email": "test.adresse@schul-cloud.org"}}))
				.then(pinObjects => {
					chai.expect(pinObjects.data).to.have.lengthOf(1);
				});
	});
});<|MERGE_RESOLUTION|>--- conflicted
+++ resolved
@@ -28,23 +28,8 @@
 			chai.expect(err.message).to.equal('Operation on this service requires an id!');
 		});
 	});
-<<<<<<< HEAD
 
 	it('resolves permissions and attributes correctly', function () {
-		const prepareUser = function(userObject) {
-			return registrationPinService.create({"email": userObject.email})
-				.then(registrationPin => {
-					return registrationPinService.find({
-						query: { "pin": registrationPin.pin, "email": registrationPin.email, verified: false }
-					});
-				}).then(_ => {
-					return userService.create(userObject);
-				});
-		};
-=======
->>>>>>> 290cf2da
-
-	it('resolves permissions correctly', function () {
 		function create_test_base() {
 			return app.service('roles')
 				.create({
@@ -91,7 +76,6 @@
 			});
 	});
 
-<<<<<<< HEAD
 	it('deletes user correctly', function () {
 		let classId = undefined;
 		let courseId = undefined;
@@ -116,7 +100,10 @@
 					classesService.get(classId).then(myClass => chai.expect(myClass.userIds).to.not.include(testUserId));
 					coursesService.get(courseId).then(course => chai.expect(course.userIds).to.not.include(testUserId));
 				});
-=======
+			});
+		});
+	});
+	
 	describe('uniqueness check', () => {
 		it('should reject new users with mixed-case variants of existing usernames', async () => {
 			await testObjects.createTestUser({ email: 'existing@account.de' });
@@ -136,7 +123,6 @@
 						expect(err.message).to.equal('Die E-Mail Adresse ExistinG@aCCount.de ist bereits in Verwendung!');
 						resolve();
 					});
->>>>>>> 290cf2da
 			});
 		});
 	});
