--- conflicted
+++ resolved
@@ -25,7 +25,7 @@
 		before((done) => {
 			server = app.listen(0, done);
 		});
-<<<<<<< HEAD
+
 		return registrationPinService
 			.create({ email, silent: true })
 			.then((registrationPin) => {
@@ -51,14 +51,12 @@
 				expect(response.consent).to.have.property('userConsent');
 			});
 	});
-=======
->>>>>>> 770ff37c
-
+  
 		after(async () => {
 			await server.close();
 			await testObjects.cleanup();
 		});
-<<<<<<< HEAD
+  
 		return registrationPinService
 			.create({ email: parentEmail, silent: true })
 			.then((registrationPin) => {
@@ -88,8 +86,6 @@
 				expect(response.account).to.have.property('_id');
 			});
 	});
-=======
->>>>>>> 770ff37c
 
 		it('registered the registration service', () => {
 			assert.ok(registrationService);
@@ -248,7 +244,6 @@
 					importHash,
 					classOrSchoolId: '5f2987e020834114b8efd6f8',
 					email,
-<<<<<<< HEAD
 					firstName: 'Max',
 					lastName: 'Mustermann',
 					importHash: hash,
@@ -261,13 +256,6 @@
 					expect(response.account).to.have.property('_id');
 					expect(response.consent).to.have.property('_id');
 					expect(response.consent).to.have.property('userConsent');
-=======
-					parent_email: parentEmail,
-					birthDate: '18.02.2015',
-				})
-				.catch((err) => {
-					expect(err.message).to.equal('Bitte gib eine unterschiedliche E-Mail-Adresse für dein Kind an.');
->>>>>>> 770ff37c
 				});
 		});
 
@@ -321,7 +309,6 @@
 							expect(err.message).to.equal('You are not allowed to register!');
 						});
 				});
-<<<<<<< HEAD
 			})
 			.then((newUser) => {
 				user = newUser;
@@ -346,57 +333,6 @@
 					expect(response.account).to.have.property('_id');
 					expect(response.consent).to.have.property('_id');
 					expect(response.consent).to.have.property('userConsent');
-=======
-		});
-
-		it('succeed if user is trying to register with admin role', async () => {
-			const email = `max${Date.now()}@mustermann.de`;
-			let hash;
-			let user;
-			const hashData = {
-				toHash: email,
-				save: true,
-			};
-			return app
-				.service('hash')
-				.create(hashData)
-				.then((newHash) => {
-					hash = newHash;
-					return testObjects.createTestUser({
-						email,
-						firstName: 'Max',
-						lastName: 'Mustermann',
-						schoolId: '5f2987e020834114b8efd6f8',
-						roles: ['0000d186816abba584714c96'], // admin
-						importHash: hash,
-					});
-				})
-				.then((newUser) => {
-					user = newUser;
-					return registrationPinService.create({ email, silent: true });
-				})
-				.then((registrationPin) => {
-					const registrationInput = {
-						classOrSchoolId: '5f2987e020834114b8efd6f8',
-						pin: registrationPin.pin,
-						password_1: 'Test123!',
-						password_2: 'Test123!',
-						email,
-						firstName: 'Max',
-						lastName: 'Mustermann',
-						importHash: hash,
-						userId: user._id,
-						privacyConsent: true,
-						termsOfUseConsent: true,
-					};
-					return registrationService.create(registrationInput).then((response) => {
-						expect(response.user).to.have.property('_id');
-						expect(response.account).to.have.property('_id');
-						expect(response.consent).to.have.property('_id');
-						expect(response.consent).to.have.property('userConsent');
-						expect(response.parent).to.equal(null);
-					});
->>>>>>> 770ff37c
 				});
 		});
 
