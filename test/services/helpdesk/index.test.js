// eslint-disable no-process-env
const assert = require('assert');
const { expect } = require('chai');
const sinon = require('sinon');
const { Configuration } = require('@hpi-schul-cloud/commons');
const appPromise = require('../../../src/app');

describe.only('helpdesk service', function test() {
	this.timeout(10000);
	let app;
	let helpdeskService;
	let logger;
	let originalMailService;

	const testProblem = {
		type: 'contactAdmin',
		_id: '5836bb5664582c35df3bc214',
		subject: 'Dies ist ein Titel',
		currentState: 'Dies ist der CurrentState',
		targetState: 'Dies ist der TargetState',
		schoolId: '5836bb5664582c35df3bc000',
	};

	function MockMailService() {
		return {
			create: sinon.fake.returns(Promise.resolve()),
		};
	}

	before(async () => {
		app = await appPromise();
		originalMailService = app.service('mails');
		helpdeskService = app.service('helpdesk');
		({ logger } = app);
		await helpdeskService.create(testProblem);
	});

	after((done) => {
<<<<<<< HEAD
		//app.use('/mails', originalMailService);
=======
		app.unuse('/mails');
		app.use('/mails', originalMailService);
>>>>>>> 3d0a5f0f
		helpdeskService
			.remove(testProblem)
			.then((result) => {
				done();
			})
			.catch((error) => {
				logger.info(`Could not remove: ${error}`);
				done();
			});
	});

	beforeEach(() => {
		//	app.unuse('/mails');
		//	app.use('/mails', originalMailService);
	});

	afterEach(() => {
		app.unuse('/mails');
	});

	it('registered the helpdesk service', () => {
		assert.ok(helpdeskService);
	});

	it('POST /helpdesk to admin with valid data', () => {
		app.use('/mails', originalMailService);
		const postBody = {
			type: 'contactAdmin',
			subject: 'Dies ist ein Titel 2',
			currentState: 'Dies ist der CurrentState',
			targetState: 'Dies ist der TargetState',
			schoolId: '5836bb5664582c35df3bc000',
		};

		return helpdeskService.create(postBody, { payload: { userId: '0000d213816abba584714c0a' } }).then((result) => {
			expect(result.subject).to.equal('Dies ist ein Titel 2');
			expect(result.currentState).to.equal('Dies ist der CurrentState');
			expect(result.targetState).to.equal('Dies ist der TargetState');
		});
	});

	it('POST /helpdesk to admin without schoolId', () => {
		app.use('/mails', originalMailService);
		const postBody = {
			type: 'contactAdmin',
			subject: 'Dies ist ein Titel 3',
			currentState: 'Dies ist der CurrentState 2',
			targetState: 'Dies ist der TargetState 2',
		};

		helpdeskService.create(postBody, { payload: { userId: '0000d213816abba584714c0a' } }).catch((err) => {
			expect(err).to.not.be.undefined;
			expect(err.code).to.equal(400);
		});
	});

	it('POST /helpdesk to admin without data', () => {
		app.use('/mails', originalMailService);
		const postBody = {
			type: 'contactAdmin',
			subject: 'Dies ist ein Titel 3',
			schoolId: '5836bb5664582c35df3bc000',
		};
		helpdeskService.create(postBody, { payload: { userId: '0000d213816abba584714c0a' } }).catch((err) => {
			expect(err).to.not.be.undefined;
			expect(err.code).to.equal(400);
		});
	});

	it('POST /helpdesk to schoolcloud with problem, valid data', () => {
		app.use('/mails', originalMailService);
		const postBody = {
			type: 'contactHPI',
			subject: 'Dies ist ein Titel 4',
			problemDescription: 'Dies ist die Problembeschreibung 1',
			replyEmail: 'test@mail.de',
		};
		helpdeskService.create(postBody, { payload: { userId: '0000d213816abba584714c0a' } }).then((result) => {
			expect(result).to.equal({});
			expect(result.replyTo).to.equal('test@mail.de');
		});
	});

	it('POST /helpdesk to schoolcloud with problem and without theme should pass proper email in argument', async () => {
		const postBody = {
			type: 'contactHPI',
			supportType: 'problem',
			subject: 'Dies ist ein Titel 4',
			problemDescription: 'Dies ist die Problembeschreibung 1',
			replyEmail: 'test@mail.de',
		};
		app.unuse('/mails');
		const mailService = new MockMailService();
		app.use('/mails', mailService);
		await helpdeskService.create(postBody, { account: { userId: '0000d213816abba584714c0a' } });
		expect(mailService.create.firstArg.email).to.equal('ticketsystem@dbildungscloud.de');
	});

	it('POST /helpdesk to schoolcloud with problem should be send to specified in configuration email address if supportType is specified', async () => {
		const postBody = {
			type: 'contactHPI',
			supportType: 'problem',
			subject: 'Dies ist ein Titel 4',
			problemDescription: 'Dies ist die Problembeschreibung 1',
			replyEmail: 'test@mail.de',
		};
		app.unuse('/mails');
		const mailService = new MockMailService();
		app.use('/mails', mailService);
		const tempScTheme = Configuration.get('SUPPORT_PROBLEM_EMAIL_ADDRESS');
		Configuration.set('SUPPORT_PROBLEM_EMAIL_ADDRESS', 'nbc-support@netz-21.de');
		await helpdeskService.create(postBody, { account: { userId: '0000d213816abba584714c0a' } });
		expect(mailService.create.firstArg.email).to.equal('nbc-support@netz-21.de');
		Configuration.set('SUPPORT_PROBLEM_EMAIL_ADDRESS', tempScTheme);
	});

	it('POST /helpdesk to schoolcloud with wish should be send to default email address in configuration if supportType is specified', async () => {
		const postBody = {
			type: 'contactHPI',
			supportType: 'wish',
			subject: 'Dies ist ein Titel 4',
			problemDescription: 'Dies ist die Problembeschreibung 1',
			replyEmail: 'test@mail.de',
		};
		app.unuse('/mails');
		const mailService = new MockMailService();
		app.use('/mails', mailService);
		await helpdeskService.create(postBody, { account: { userId: '0000d213816abba584714c0a' } });
		expect(mailService.create.args.length).to.equal(1);
		expect(mailService.create.args[0][0].email).to.equal('ticketsystem@dbildungscloud.de');
	});

	it('POST /helpdesk to schoolcloud with wish should be send to all mentioned emails if supportType is specified', async () => {
		const postBody = {
			type: 'contactHPI',
			supportType: 'wish',
			subject: 'Dies ist ein Titel 5',
			problemDescription: 'Dies ist die Problembeschreibung 2',
			replyEmail: 'test@mail.de',
		};
		app.unuse('/mails');
		const mailService = new MockMailService();
		app.use('/mails', mailService);
		const tempScTheme = Configuration.get('SUPPORT_WISH_EMAIL_ADDRESS');
		Configuration.set('SUPPORT_WISH_EMAIL_ADDRESS', 'nbc-wunsch@netz-21.de,ticketsystem@dbildungscloud.de');
		await helpdeskService.create(postBody, { account: { userId: '0000d213816abba584714c0a' } });
		expect(mailService.create.args.length).to.equal(2);
		expect(mailService.create.args[0][0].email).to.equal('nbc-wunsch@netz-21.de');
		expect(mailService.create.args[1][0].email).to.equal('ticketsystem@dbildungscloud.de');
		Configuration.set('SUPPORT_WISH_EMAIL_ADDRESS', tempScTheme);
	});

	it('POST /helpdesk to schoolcloud with feedback, valid data', () => {
		const postBody = {
			type: 'contactHPI',
			subject: 'Dies ist ein Titel 4',
			role: 'Meine Rolle',
			desire: 'Dies ist Desire 1',
			benefit: 'Dies ist Benefit 1',
			acceptanceCriteria: 'Dies sind acceptanceCriteria',
			replyEmail: 'test@mail.de',
		};
		helpdeskService.create(postBody, { payload: { userId: '0000d213816abba584714c0a' } }).then((result) => {
			expect(result).to.equal({});
			expect(result.replyTo).to.equal('test@mail.de');
		});
	});

	it('POST /helpdesk to schoolcloud without data', () => {
		const postBody = {
			type: 'contactHPI',
			subject: 'Dies ist ein Titel 4',
		};
		helpdeskService.create(postBody, { payload: { userId: '0000d213816abba584714c0a' } }).catch((err) => {
			expect(err).to.not.be.undefined;
			expect(err.code).to.equal(400);
		});
	});
});<|MERGE_RESOLUTION|>--- conflicted
+++ resolved
@@ -5,7 +5,7 @@
 const { Configuration } = require('@hpi-schul-cloud/commons');
 const appPromise = require('../../../src/app');
 
-describe.only('helpdesk service', function test() {
+describe('helpdesk service', function test() {
 	this.timeout(10000);
 	let app;
 	let helpdeskService;
@@ -36,12 +36,8 @@
 	});
 
 	after((done) => {
-<<<<<<< HEAD
-		//app.use('/mails', originalMailService);
-=======
 		app.unuse('/mails');
 		app.use('/mails', originalMailService);
->>>>>>> 3d0a5f0f
 		helpdeskService
 			.remove(testProblem)
 			.then((result) => {
@@ -53,21 +49,11 @@
 			});
 	});
 
-	beforeEach(() => {
-		//	app.unuse('/mails');
-		//	app.use('/mails', originalMailService);
-	});
-
-	afterEach(() => {
-		app.unuse('/mails');
-	});
-
 	it('registered the helpdesk service', () => {
 		assert.ok(helpdeskService);
 	});
 
 	it('POST /helpdesk to admin with valid data', () => {
-		app.use('/mails', originalMailService);
 		const postBody = {
 			type: 'contactAdmin',
 			subject: 'Dies ist ein Titel 2',
@@ -84,7 +70,6 @@
 	});
 
 	it('POST /helpdesk to admin without schoolId', () => {
-		app.use('/mails', originalMailService);
 		const postBody = {
 			type: 'contactAdmin',
 			subject: 'Dies ist ein Titel 3',
@@ -99,7 +84,6 @@
 	});
 
 	it('POST /helpdesk to admin without data', () => {
-		app.use('/mails', originalMailService);
 		const postBody = {
 			type: 'contactAdmin',
 			subject: 'Dies ist ein Titel 3',
@@ -112,7 +96,6 @@
 	});
 
 	it('POST /helpdesk to schoolcloud with problem, valid data', () => {
-		app.use('/mails', originalMailService);
 		const postBody = {
 			type: 'contactHPI',
 			subject: 'Dies ist ein Titel 4',
