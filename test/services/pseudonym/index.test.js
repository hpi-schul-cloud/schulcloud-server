const assert = require('assert');
const chai = require('chai');
const app = require('../../../src/app');

const pseudonymService = app.service('pseudonym');
const toolService = app.service('ltiTools');
const { expect } = chai;

<<<<<<< HEAD
describe('pseudonym service', function pseudonymTest() {
=======
describe('pseudonym service', function () {
>>>>>>> 7fe0d61c
	this.timeout(10000);

	const testTool1 = {
		_id: '5a79cb15c3874f9aea14daa5',
		name: 'test1',
		url: 'https://tool.com?pseudonym={PSEUDONYM}',
		isLocal: true,
		isTemplate: true,
		resource_link_id: 1,
		lti_version: '1p0',
		lti_message_type: 'basic-start-request',
		secret: '1',
		key: '1',
	};
	const testTool2 = {
		_id: '5a79cb15c3874f9aea14daa6',
		originTool: '5a79cb15c3874f9aea14daa5',
		name: 'test2',
		url: 'https://tool.com?pseudonym={PSEUDONYM}',
		isLocal: true,
		resource_link_id: 1,
		lti_version: '1p0',
		lti_message_type: 'basic-start-request',
		secret: '1',
		key: '1',
	};
	const testUser1 = {
		_id: '0000d231816abba584714c9e',
	};
	const testUser2 = {
		_id: '0000d224816abba584714c9c',
	};
	const testUser3 = {
		_id: '0000d213816abba584714c0a',
	};

	before((done) => {
		this.timeout(10000);
		Promise.all([
			toolService.create(testTool1),
			toolService.create(testTool2),
		]).then((results) => {
			done();
		});
	});

	after((done) => {
		Promise.all([
			pseudonymService.remove(null, { query: {} }),
			toolService.remove(testTool1),
			toolService.remove(testTool2),
		]).then((results) => {
			done();
		});
	});

	it('is registered', () => {
		assert.ok(app.service('pseudonym'));
	});

<<<<<<< HEAD
	it('throws MethodNotAllowed on GET', () => pseudonymService.get(testTool1._id).then(() => {
=======
	it('throws MethodNotAllowed on GET', () => pseudonymService.get(testTool1._id).then((_) => {
>>>>>>> 7fe0d61c
		throw new Error('Was not supposed to succeed');
	}).catch((err) => {
		assert(err.name, 'MethodNotAllowed');
		assert(err.code, 405);
	}));

<<<<<<< HEAD
	it('throws MethodNotAllowed on UPDATE', () => pseudonymService.update(testTool1._id, {}).then(() => {
=======
	it('throws MethodNotAllowed on UPDATE', () => pseudonymService.update(testTool1._id, {}).then((_) => {
>>>>>>> 7fe0d61c
		throw new Error('Was not supposed to succeed');
	}).catch((err) => {
		assert(err.name, 'MethodNotAllowed');
		assert(err.code, 405);
	}));

<<<<<<< HEAD
	it('throws MethodNotAllowed on PATCH', () => pseudonymService.patch(testTool1._id, {}).then(() => {
=======
	it('throws MethodNotAllowed on PATCH', () => pseudonymService.patch(testTool1._id, {}).then((_) => {
>>>>>>> 7fe0d61c
		throw new Error('Was not supposed to succeed');
	}).catch((err) => {
		assert(err.name, 'MethodNotAllowed');
		assert(err.code, 405);
	}));

<<<<<<< HEAD
	it('throws MethodNotAllowed on REMOVE', () => pseudonymService.remove(testTool1._id).then(() => {
=======
	it('throws MethodNotAllowed on REMOVE', () => pseudonymService.remove(testTool1._id).then((_) => {
>>>>>>> 7fe0d61c
		throw new Error('Was not supposed to succeed');
	}).catch((err) => {
		assert(err.name, 'MethodNotAllowed');
		assert(err.code, 405);
	}));

	let pseudonym = '';
	it('creates missing pseudonym on FIND for derived tool', () => pseudonymService.find({
		query: {
			userId: testUser3._id,
			toolId: testTool2._id,
		},
	}).then((result) => {
<<<<<<< HEAD
		pseudonym = result.data[0].pseudonym; // eslint-disable-line prefer-destructuring
=======
		pseudonym = result.data[0].pseudonym;
>>>>>>> 7fe0d61c
		expect(result.data[0].pseudonym).to.be.a('String');
	}));

	it('returns existing pseudonym on FIND for derived tool', () => pseudonymService.find({
		query: {
			userId: testUser3._id,
			toolId: testTool2._id,
		},
	}).then((result) => {
		expect(result.data.length).to.eql(1);
		expect(result.data[0].pseudonym).to.eql(pseudonym);
	}));

	it('returns existing pseudonym on FIND for origin tool', () => pseudonymService.find({
		query: {
			userId: testUser3._id,
			toolId: testTool1._id,
		},
	}).then((result) => {
		expect(result.data[0].pseudonym).to.eql(pseudonym);
	}));

	it('creates missing pseudonyms on FIND with multiple users', () => pseudonymService.find({
		query: {
			userId: [testUser1._id,
				testUser2._id],
			toolId: testTool1._id,
		},
	}).then((result) => {
		expect(result.data).to.be.a('Array');
		expect(result.data.length).to.eql(2);
	}));

	it("doesn't create pseudonyms on FIND for missing users", () => pseudonymService.find({
		query: {
			userId: '599ec1688e4e364ac18ff46e', // not existing userId
			toolId: testTool1._id,
		},
<<<<<<< HEAD
	}).then(() => {
=======
	}).then((result) => {
>>>>>>> 7fe0d61c
		throw new Error('Was not supposed to succeed');
	}).catch((error) => {
		assert(error.name, 'NotFound');
		assert(error.code, 404);
	}));

	it("doesn't create pseudonyms on FIND for missing tool", () => pseudonymService.find({
		query: {
			userId: '599ec1688e4e364ec18ff46e',
			toolId: '599ec1688e4e364ec18ff46e', // not existing toolId
		},
<<<<<<< HEAD
	}).then(() => {
=======
	}).then((result) => {
>>>>>>> 7fe0d61c
		throw new Error('Was not supposed to succeed');
	}).catch((error) => {
		assert(error.name, 'NotFound');
		assert(error.code, 404);
	}));
});<|MERGE_RESOLUTION|>--- conflicted
+++ resolved
@@ -6,11 +6,7 @@
 const toolService = app.service('ltiTools');
 const { expect } = chai;
 
-<<<<<<< HEAD
 describe('pseudonym service', function pseudonymTest() {
-=======
-describe('pseudonym service', function () {
->>>>>>> 7fe0d61c
 	this.timeout(10000);
 
 	const testTool1 = {
@@ -71,44 +67,28 @@
 		assert.ok(app.service('pseudonym'));
 	});
 
-<<<<<<< HEAD
 	it('throws MethodNotAllowed on GET', () => pseudonymService.get(testTool1._id).then(() => {
-=======
-	it('throws MethodNotAllowed on GET', () => pseudonymService.get(testTool1._id).then((_) => {
->>>>>>> 7fe0d61c
 		throw new Error('Was not supposed to succeed');
 	}).catch((err) => {
 		assert(err.name, 'MethodNotAllowed');
 		assert(err.code, 405);
 	}));
 
-<<<<<<< HEAD
 	it('throws MethodNotAllowed on UPDATE', () => pseudonymService.update(testTool1._id, {}).then(() => {
-=======
-	it('throws MethodNotAllowed on UPDATE', () => pseudonymService.update(testTool1._id, {}).then((_) => {
->>>>>>> 7fe0d61c
 		throw new Error('Was not supposed to succeed');
 	}).catch((err) => {
 		assert(err.name, 'MethodNotAllowed');
 		assert(err.code, 405);
 	}));
 
-<<<<<<< HEAD
 	it('throws MethodNotAllowed on PATCH', () => pseudonymService.patch(testTool1._id, {}).then(() => {
-=======
-	it('throws MethodNotAllowed on PATCH', () => pseudonymService.patch(testTool1._id, {}).then((_) => {
->>>>>>> 7fe0d61c
 		throw new Error('Was not supposed to succeed');
 	}).catch((err) => {
 		assert(err.name, 'MethodNotAllowed');
 		assert(err.code, 405);
 	}));
 
-<<<<<<< HEAD
 	it('throws MethodNotAllowed on REMOVE', () => pseudonymService.remove(testTool1._id).then(() => {
-=======
-	it('throws MethodNotAllowed on REMOVE', () => pseudonymService.remove(testTool1._id).then((_) => {
->>>>>>> 7fe0d61c
 		throw new Error('Was not supposed to succeed');
 	}).catch((err) => {
 		assert(err.name, 'MethodNotAllowed');
@@ -122,11 +102,7 @@
 			toolId: testTool2._id,
 		},
 	}).then((result) => {
-<<<<<<< HEAD
 		pseudonym = result.data[0].pseudonym; // eslint-disable-line prefer-destructuring
-=======
-		pseudonym = result.data[0].pseudonym;
->>>>>>> 7fe0d61c
 		expect(result.data[0].pseudonym).to.be.a('String');
 	}));
 
@@ -165,11 +141,7 @@
 			userId: '599ec1688e4e364ac18ff46e', // not existing userId
 			toolId: testTool1._id,
 		},
-<<<<<<< HEAD
 	}).then(() => {
-=======
-	}).then((result) => {
->>>>>>> 7fe0d61c
 		throw new Error('Was not supposed to succeed');
 	}).catch((error) => {
 		assert(error.name, 'NotFound');
@@ -181,11 +153,7 @@
 			userId: '599ec1688e4e364ec18ff46e',
 			toolId: '599ec1688e4e364ec18ff46e', // not existing toolId
 		},
-<<<<<<< HEAD
 	}).then(() => {
-=======
-	}).then((result) => {
->>>>>>> 7fe0d61c
 		throw new Error('Was not supposed to succeed');
 	}).catch((error) => {
 		assert(error.name, 'NotFound');
