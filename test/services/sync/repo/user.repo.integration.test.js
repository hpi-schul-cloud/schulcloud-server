--- conflicted
+++ resolved
@@ -61,15 +61,8 @@
 				ldapId: 'Test ldapId',
 				roles: [TEST_ROLE],
 			};
-<<<<<<< HEAD
-			const inputAccount = {
-				username: email,
-			};
-			const { user, account } = await UserRepo.createUserAndAccount(inputUser, inputAccount, school);
-=======
-
-			const user = await UserRepo.createUser(inputUser);
->>>>>>> 6e67ad0e
+
+			const user = await UserRepo.createUser(inputUser, school);
 			expect(user._id).to.be.not.undefined;
 
 			expect(user.ldapDn).to.be.not.undefined;
@@ -101,11 +94,7 @@
 				...inputUser,
 				ldapId: firstLdapId,
 			};
-<<<<<<< HEAD
-			await UserRepo.createUserAndAccount(inputUserFirst, inputAccount, school);
-=======
-			await UserRepo.createUser(inputUserFirst);
->>>>>>> 6e67ad0e
+			await UserRepo.createUser(inputUserFirst, school);
 
 			const secondLdapId = 'newLdapId';
 			const inputUserSecond = {
@@ -113,11 +102,7 @@
 				ldapId: secondLdapId,
 			};
 			try {
-<<<<<<< HEAD
-				await UserRepo.createUserAndAccount(inputUserSecond, inputAccount, school);
-=======
-				await UserRepo.createUser(inputUserSecond);
->>>>>>> 6e67ad0e
+				await UserRepo.createUser(inputUserSecond, school);
 			} catch (error) {
 				expect(error).to.be.an.instanceof(BadRequest);
 				expect(error.errors).to.have.all.keys(
