--- conflicted
+++ resolved
@@ -19,15 +19,6 @@
 		assert.ok(app.service('accounts'));
 	});
 
-<<<<<<< HEAD
-	it('the account already exists', () => {
-		let accountObject = {
-			username: "max" + Date.now() + "@mHuEsLtIeXrmann.de",
-			password: accountPw,
-			userId: "0000d213816abba584714c0a",
-			
-		};
-=======
 	describe('Account creation', () => {
 		it('should work', async () => {
 			let userObject = {
@@ -36,7 +27,6 @@
 				email: "max" + Date.now() + "@mustermann.de",
 				schoolId: "584ad186816abba584714c94"
 			};
->>>>>>> 290cf2da
 
 			const registrationPin = await registrationPinsService.create({
 				email: userObject.email
@@ -86,35 +76,6 @@
 							resolve();
 						});
 				});
-<<<<<<< HEAD
-		};
-
-		let userObject = {
-			firstName: "Max",
-			lastName: "Mustermann",
-			email: "max" + Date.now() + "@mustermann.de",
-			schoolId: "584ad186816abba584714c94"
-		};
-
-		return prepareUser(userObject)
-			.then(user => {		
-				let accountObject = {
-					username: "max" + Date.now() + "@mHuEsLtIeXrmann.de",
-					password: accountPw,
-					userId: user._id
-				};
-
-				userId = user._id;
-
-				assert.equal(user.lastName, userObject.lastName);
-
-				return accountService.create(accountObject)
-					.then(account => {
-						accountId = account._id;
-						passwordHash = account.password;
-						assert.ok(account);
-						assert.equal(account.username, accountObject.username.toLowerCase());
-=======
 			} finally {
 				await accountService.remove(account._id);
 			}
@@ -142,7 +103,6 @@
 					.catch((err) => {
 						expect(err.message).to.equal('Der Benutzername ist bereits vergeben!');
 						resolve();
->>>>>>> 290cf2da
 					});
 			});
 
