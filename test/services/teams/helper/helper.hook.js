--- conflicted
+++ resolved
@@ -15,11 +15,7 @@
 	},
 	lean: true,
 	multi: true,
-<<<<<<< HEAD
-	whitelist: [ '$exists', '$elemMatch', '$regex', '$skip', '$populate' ],
-=======
 	whitelist: ['$exists', '$elemMatch', '$regex', '$skip', '$populate'],
->>>>>>> 1b6fa7ad
 };
 
 const _DefaultHeaderParams = {
