--- conflicted
+++ resolved
@@ -1,10 +1,11 @@
 const { expect } = require('chai');
-<<<<<<< HEAD
 const logger = require('winston');
 const { ObjectId } = require('mongoose').Types;
 
 const app = require('../../../src/app');
-const testObjects = require('../helpers/testObjects')(app);
+const T = require('../helpers/testObjects')(app);
+
+const teamService = app.service('/teams');
 
 describe('Test team basic methods', () => {
 	describe('teams create', () => {
@@ -12,18 +13,17 @@
 		let teamId;
 
 		before(async () => {
-			const user = await testObjects.createTestUser().catch((err) => {
+			const user = await T.createTestUser().catch((err) => {
 				logger.warn('Can not create test user', err);
 			});
 
 			const schoolId = user.schoolId.toString();
 			const userId = user._id.toString();
-			const fakeLoginParams = testObjects.fakeLoginParams({ userId });
+			const fakeLoginParams = T.fakeLoginParams({ userId });
 
-			team = await app.service('teams').create({
+			team = await teamService.create({
 				name: 'TestTeam',
 				schoolId,
-				// schoolIds: [schoolId],
 				userIds: [userId],
 			}, fakeLoginParams).catch((err) => {
 				logger.warn('Can not create test team', err);
@@ -34,84 +34,27 @@
 			return Promise.resolve();
 		});
 
-		after(() => Promise.all([testObjects.cleanup(), testObjects.teams.removeOne(teamId)]));
+		after(() => Promise.all([T.cleanup(), T.teams.removeOne(teamId)]));
+
 
 		it('should for extern request only return the _id', () => {
 			expect(Object.keys(team)).to.be.an('array').to.has.lengthOf(1);
 			expect(ObjectId.isValid(team._id)).to.be.true;
-=======
-const { ObjectId } = require('mongoose').Types;
-
-const app = require('../../../src/app');
-const {
-	createTestUser,
-	createTestAccount,
-	generateRequestParams,
-	cleanup,
-} = require('../helpers/testObjects.js')(app);
-
-const teamService = app.service('/teams');
-
-describe('Team Service', () => {
-	let server;
-
-	before((done) => {
-		server = app.listen(0, done);
-	});
-
-	after((done) => {
-		server.close(done);
-	});
-
-	describe.skip('/teams/extern/add', () => {
-		let service = {}; const
-			team = {};
-		before(() => {
-			service = app.service('/teams/extern/add');
-			team._id = ObjectId();
-			// todo create user
-			// todo create team
-			// todo expert school
 		});
 
-		after(() => {
-			// remove user
-			// remove team
-			// remove school
-		});
-
-		it.skip('should accept emails & role', async () => {
-			const result = await service.patch(team._id, { email: 'tester@test.de', role: 'teamexpert' });
-			/*  agent.post('/authentication')
-            .send({})   Authorization:<token>, strategy:'local'
-            .end((err, response) => {
-                if(err){
-                    throw err
-                };
-                if(response===undefined){
-                    throw new Error('');
-                }
-                //do resolve
-            });
-        */
->>>>>>> 1935c11e
-		});
-	});
-
-<<<<<<< HEAD
 		it('should have 2 valid filePermissions that has ref to valid roles', async () => {
 			const { filePermission } = await app.service('teams').get(teamId);
 			expect(filePermission).to.be.an('array').to.have.lengthOf(2);
 			expect(ObjectId.isValid(filePermission[0].refId)).to.be.true;
 			expect(ObjectId.isValid(filePermission[1].refId)).to.be.true;
-=======
-	describe('CREATE method', () => {
+		});
+
 		it('is allowed for superheroes', async () => {
-			const hero = await createTestUser({ roles: ['superhero'] });
+			const hero = await T.createTestUser({ roles: ['superhero'] });
 			const username = hero.email;
 			const password = 'Schulcloud1!';
-			await createTestAccount({ username, password }, 'local', hero);
-			const params = await generateRequestParams({ username, password });
+			await T.createTestAccount({ username, password }, 'local', hero);
+			const params = await T.generateRequestParams({ username, password });
 
 			try {
 				const record = {
@@ -123,12 +66,11 @@
 				const slimteam = await teamService.create(record, { ...params, query: {} });
 				expect(slimteam).to.be.ok;
 
-				const team = await teamService.get(slimteam._id);
-				expect(team.userIds.some(item => item.userId.toString() === hero._id.toString())).to.equal(true);
+				const { userIds } = await teamService.get(slimteam._id);
+				expect(userIds.some(item => item.userId.toString() === hero._id.toString())).to.equal(true);
 			} finally {
-				cleanup();
+				T.cleanup();
 			}
->>>>>>> 1935c11e
 		});
 	});
 });