--- conflicted
+++ resolved
@@ -56,8 +56,6 @@
 		expect(result.data.testString).to.equal(testString);
 	});
 
-<<<<<<< HEAD
-=======
 	it('hook does not sanitizes specified safe attributes', () => {
 		const testString = '<script>alert("test");</script><h1>test</h1>';
 		const sanitizedTestString = 'test';
@@ -75,7 +73,6 @@
 		expect(result.result.dangerousUrl).to.equal(sanitizedTestString);
 	});
 
->>>>>>> 7d63febe
 	// TODO: Map test to generic output for sanitizeConst keys, paths, saveKeys
 	it('sanitize in news, example', () => {
 		const data = {
