--- conflicted
+++ resolved
@@ -3,10 +3,6 @@
 const whitelistNoJwt = {
 	'accounts/confirm':        { post: 201 },
 	'alert':                   { get:  200 },
-<<<<<<< HEAD
-	'consentVersions':         { get:  200 },
-=======
->>>>>>> 5f8729f3
 	'gradeLevels':             { get:  200 },
 	'lessons/contents/{type}': { get:  200 },
 	'passwordRecovery':        { post: 400 },
