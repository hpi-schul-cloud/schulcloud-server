--- conflicted
+++ resolved
@@ -16,18 +16,15 @@
 const { SystemRule, AuthorizationRulesModule } = require('../../dist/apps/server/modules/authorization-rules');
 const { createConfigModuleOptions } = require('../../dist/apps/server/shared/common/config-module-options');
 const { serverConfig } = require('../../dist/apps/server/modules/server/server.config');
-<<<<<<< HEAD
 const { TEST_ENTITIES } = require('../../dist/apps/server/modules/server/server.entity.imports');
-=======
 const { RosterModule } = require('../../dist/apps/server/modules/roster/roster.module');
 const { FeathersRosterService } = require('../../dist/apps/server/modules/roster/service/feathers-roster.service');
 const { RabbitMQWrapperTestModule } = require('../../dist/apps/server/infra/rabbitmq/rabbitmq.module');
->>>>>>> 4d1117de
 
 const setupNestServices = async (app) => {
 	const module = await Test.createTestingModule({
 		imports: [
-<<<<<<< HEAD
+			RabbitMQWrapperTestModule,
 			MikroOrmModule.forRoot(
 				defineConfig({
 					type: 'mongo',
@@ -36,21 +33,9 @@
 					user: DB_USERNAME,
 					entities: TEST_ENTITIES,
 					allowGlobalContext: true,
-					debug: false, // use it for locally debugging of querys
+					// debug: true, // use it for locally debugging of querys
 				})
 			),
-=======
-			RabbitMQWrapperTestModule,
-			MikroOrmModule.forRoot({
-				type: 'mongo',
-				clientUrl: DB_URL,
-				password: DB_PASSWORD,
-				user: DB_USERNAME,
-				entities: ALL_ENTITIES,
-				allowGlobalContext: true,
-				// debug: true, // use it for locally debugging of querys
-			}),
->>>>>>> 4d1117de
 			ConfigModule.forRoot(createConfigModuleOptions(serverConfig)),
 			AccountApiModule,
 			TeamsApiModule,
@@ -63,25 +48,12 @@
 	const orm = nestApp.get(MikroORM);
 	const accountUc = nestApp.get(AccountUc);
 	const accountService = nestApp.get(AccountService);
-	// const contextExternalToolService = nestApp.get(ContextExternalToolService);
-	// const columnBoardService = nestApp.get(ColumnBoardService);
-	// const collaborativeStorageUc = nestApp.get(CollaborativeStorageUc);
-	// const feathersRosterService = nestApp.get(FeathersRosterService);
-	// const groupService = nestApp.get(GroupService);
-	// const rocketChatService = nestApp.get(RocketChatService);
 	const teamService = nestApp.get(TeamService);
 	const systemRule = nestApp.get(SystemRule);
 	const feathersRosterService = nestApp.get(FeathersRosterService);
 
-	// app.services['nest-mail'] = ??
 	app.services['nest-account-uc'] = accountUc;
 	app.services['nest-account-service'] = accountService;
-	// app.services['nest-context-external-tool-service'] = contextExternalToolService;
-	// app.services['nest-column-board-service'] = columnBoardService;
-	// app.services['nest-collaborative-storage-uc'] = collaborativeStorageUc;
-	// app.services['nest-feathers-roster-service'] = feathersRosterService;
-	// app.services['nest-group-service'] = groupService;
-	// app.services['nest-rocket-chat'] = rocketChatService;
 	app.services['nest-team-service'] = teamService;
 	app.services['nest-system-rule'] = systemRule;
 	app.services['nest-feathers-roster-service'] = feathersRosterService;
