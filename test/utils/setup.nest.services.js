--- conflicted
+++ resolved
@@ -37,14 +37,9 @@
 };
 
 const closeNestServices = async (nestServices) => {
-<<<<<<< HEAD
-	await nestServices.nestApp.close();
-	await nestServices.orm.close();
-=======
 	const { nestApp, orm } = nestServices;
 	await orm.close();
 	await nestApp.close();
->>>>>>> be478667
 };
 
 module.exports = {
