{
	"version": "0.2.0",
	"configurations": [
		{
            "request": "launch",
            "internalConsoleOptions": "openOnSessionStart",
            "name": "Mocha Tests",
            "runtimeExecutable": "npm",
            "runtimeArgs": [
                "run-script", "mocha-inspect"
            ],
            "skipFiles": [
                "<node_internals>/**"
            ],
            "type": "pwa-node",
            "env": {
                "NODE_ENV": "test"
            }
        },
		{
			"name": "vscode-jest-tests",
			"type": "pwa-node",
			"request": "launch",
			"program": "${workspaceFolder}/node_modules/jest/bin/jest",
			"args": ["lib-name", "--runInBand", "--codeCoverage=false", "--testTimeout=180000"],
			"cwd": "${workspaceFolder}",
			"console": "integratedTerminal",
			"internalConsoleOptions": "openOnSessionStart",
			"trace": true,
			"env": {
				"NODE_ENV": "test"
            },
			"skipFiles": [
				"<node_internals>/**"
			]
	  	},
		{
			"type": "node",
			"request": "launch",
			"name": "nest:test:debug",
			"runtimeExecutable": "npm",
			"runtimeArgs": ["run-script", "nest:test:debug"],
			"port": 9229,
			"skipFiles": ["<node_internals>/**"]
		},
		{
			"type": "node",
			"request": "launch",
			"name": "nest:test:e2e",
			"runtimeExecutable": "npm",
			"runtimeArgs": ["run-script", "nest:test:e2e"],
			"skipFiles": ["<node_internals>/**"]
		},
		{
			"name": "nest:attach",
			"port": 9229,
			"request": "attach",
			"skipFiles": ["<node_internals>/**"],
			"type": "pwa-node",
			"restart": true
		},
		{
			"type": "node",
			"request": "launch",
			"name": "nest:start:debug",
			"runtimeExecutable": "npm",
			"runtimeArgs": ["run-script", "nest:start:debug"],
			"port": 9229,
			"skipFiles": ["<node_internals>/**"],
			"console": "integratedTerminal"
		},
		{
			"type": "node",
<<<<<<< HEAD
			"name": "vscode-jest-tests",
			"request": "launch",
			"console": "integratedTerminal",
			"internalConsoleOptions": "neverOpen",
			"disableOptimisticBPs": true,
			"cwd": "${workspaceFolder}",
			"runtimeExecutable": "npm",
			"args": ["run", "nest:test:debug"]
=======
			"request": "launch",
			"name": "Test (unit) Current File",
			"program": "${workspaceFolder}/node_modules/.bin/jest",
			"args": ["/${fileBasename}", "--config", "jest.config.ts"],
			"console": "integratedTerminal",
			"internalConsoleOptions": "neverOpen",
			"disableOptimisticBPs": true,
			"windows": {
				"program": "${workspaceFolder}/node_modules/jest/bin/jest"
			},
			"skipFiles": ["<node_internals>/**"],
			"sourceMaps": true
>>>>>>> c716040b
		}
	]
}<|MERGE_RESOLUTION|>--- conflicted
+++ resolved
@@ -71,7 +71,6 @@
 		},
 		{
 			"type": "node",
-<<<<<<< HEAD
 			"name": "vscode-jest-tests",
 			"request": "launch",
 			"console": "integratedTerminal",
@@ -80,7 +79,9 @@
 			"cwd": "${workspaceFolder}",
 			"runtimeExecutable": "npm",
 			"args": ["run", "nest:test:debug"]
-=======
+		},
+		{
+			"type": "node",			
 			"request": "launch",
 			"name": "Test (unit) Current File",
 			"program": "${workspaceFolder}/node_modules/.bin/jest",
@@ -93,7 +94,6 @@
 			},
 			"skipFiles": ["<node_internals>/**"],
 			"sourceMaps": true
->>>>>>> c716040b
 		}
 	]
 }