--- conflicted
+++ resolved
@@ -28,7 +28,6 @@
 					"withSeparateModelsAndApi": true
 				}
 			},
-<<<<<<< HEAD
 			"svs-lesson-api": {
 				"generatorName": "typescript-axios",
 				"inputSpec": "http://localhost:3030/api/v3/docs-json",
@@ -42,15 +41,14 @@
 					"models": "LessonResponse:LessonLinkedTaskResponse:LessonContentResponse:ComponentTextPropsImpl:ComponentEtherpadPropsImpl:ComponentGeogebraPropsImpl:ComponentInternalPropsImpl:ComponentLernstorePropsImpl:ComponentNexboardPropsImpl",
 					"apis": "",
 					"supportingFiles": ""
-				},
-=======
+				}
+			},
 			"tldraw-api": {
 				"generatorName": "typescript-axios",
 				"inputSpec": "http://localhost:3349/docs-json",
 				"output": "./apps/server/src/infra/tldraw-client/generated",
 				"skipValidateSpec": true,
 				"enablePostProcessFile": true,
->>>>>>> 6538be42
 				"additionalProperties": {
 					"apiPackage": "api",
 					"enumNameSuffix": "",
