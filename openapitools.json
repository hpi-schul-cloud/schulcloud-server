{
	"$schema": "./node_modules/@openapitools/openapi-generator-cli/config.schema.json",
	"spaces": 2,
	"generator-cli": {
		"version": "7.6.0",
		"generators": {
			"tsp-api": {
				"generatorName": "typescript-axios",
				"inputSpec": "./apps/server/src/infra/tsp-client/openapi.json",
				"output": "./apps/server/src/infra/tsp-client/generated",
				"skipValidateSpec": true,
				"enablePostProcessFile": true,
				"openapiNormalizer": {
					"FILTER": "operationId:exportKlasseList|exportLehrerListMigration|exportLehrerList|exportSchuelerListMigration|exportSchuelerList|exportSchuleList|version"
				},
				"globalProperty": {
					"models": "RobjExportKlasse:RobjExportLehrerMigration:RobjExportLehrer:RobjExportSchuelerMigration:RobjExportSchueler:RobjExportSchule:VersionResponse",
					"apis": "",
					"supportingFiles": ""
				},
				"additionalProperties": {
					"apiPackage": "api",
					"enumNameSuffix": "",
					"enumPropertyNaming": "UPPERCASE",
					"modelPackage": "models",
					"supportsES6": true,
					"withInterfaces": true,
					"withSeparateModelsAndApi": true
				}
			},
<<<<<<< HEAD
			"boards-api": {
				"generatorName": "typescript-axios",
				"inputSpec": "http://localhost:3030/api/v3/docs-json",
				"output": "./apps/server/src/infra/boards-client/generated",
				"skipValidateSpec": true,
				"enablePostProcessFile": true,
				"openapiNormalizer": {
					"FILTER": "operationId:BoardController_createBoard|BoardController_getBoardSkeleton"
				},
				"globalProperty": {
					"models": "CreateBoardBodyParams:CreateBoardResponse:BoardParentType:BoardLayout:BoardResponse:ColumnResponse:CardSkeletonResponse:TimestampsResponse",
=======
			"files-storage-api": {
				"generatorName": "typescript-axios",
				"inputSpec": "http://localhost:4444/api/v3/docs-json",
				"output": "./apps/server/src/infra/files-storage-client/generated",
				"skipValidateSpec": true,
				"enablePostProcessFile": true,
				"openapiNormalizer": {
					"FILTER": "operationId:upload|download"
				},
				"globalProperty": {
					"models": "FileRecordResponse:StreamableFile",
>>>>>>> 8f410ce9
					"apis": "",
					"supportingFiles": ""
				},
				"additionalProperties": {
					"apiPackage": "api",
					"enumNameSuffix": "",
					"enumPropertyNaming": "UPPERCASE",
					"modelPackage": "models",
					"supportsES6": true,
					"withInterfaces": true,
					"withSeparateModelsAndApi": true
				}
			},
			"courses-api": {
				"generatorName": "typescript-axios",
				"inputSpec": "http://localhost:3030/api/v3/docs-json",
				"output": "./apps/server/src/infra/courses-client/generated",
				"skipValidateSpec": true,
				"enablePostProcessFile": true,
				"openapiNormalizer": {
					"FILTER": "operationId:CourseController_getCourseCcMetadataById|CourseController_createCourse"
				},
				"globalProperty": {
					"models": "CourseCommonCartridgeMetadataResponse:CreateCourseBodyParams:CreateCourseResponse",
					"apis": "",
					"supportingFiles": ""
				},
				"additionalProperties": {
					"apiPackage": "api",
					"enumNameSuffix": "",
					"enumPropertyNaming": "UPPERCASE",
					"modelPackage": "models",
					"supportsES6": true,
					"withInterfaces": true,
					"withSeparateModelsAndApi": true
				}
			},
			"svs-lesson-api": {
				"generatorName": "typescript-axios",
				"inputSpec": "http://localhost:3030/api/v3/docs-json",
				"output": "./apps/server/src/modules/common-cartridge/common-cartridge-client/lesson-client/new-lesson-api-client",
				"skipValidateSpec": true,
				"enablePostProcessFile": true,
				"openapiNormalizer": {
					"FILTER": "operationId:LessonController_getLesson|LessonController_getLessonTasks"
				},
				"globalProperty": {
					"models": "LessonResponse:LessonLinkedTaskResponse:LessonContentResponse:ComponentTextPropsImpl:ComponentEtherpadPropsImpl:ComponentGeogebraPropsImpl:ComponentInternalPropsImpl:ComponentLernstorePropsImpl:ComponentNexboardPropsImpl",
					"apis": "",
					"supportingFiles": ""
				}
			},
			"tldraw-api": {
				"generatorName": "typescript-axios",
				"inputSpec": "http://localhost:3349/docs-json",
				"output": "./apps/server/src/infra/tldraw-client/generated",
				"skipValidateSpec": true,
				"enablePostProcessFile": true,
				"additionalProperties": {
					"apiPackage": "api",
					"enumNameSuffix": "",
					"enumPropertyNaming": "UPPERCASE",
					"modelPackage": "models",
					"supportsES6": true,
					"withInterfaces": true,
					"withSeparateModelsAndApi": true
				}
			},
			"vidis-api": {
				"generatorName": "typescript-axios",
				"inputSpec": "./apps/server/src/infra/vidis-client/vidis.yml",
				"output": "./apps/server/src/infra/vidis-client/generated",
				"skipValidateSpec": true,
				"enablePostProcessFile": true,
				"openapiNormalizer": {
					"FILTER": "operationId:getActivatedOffersByRegion"
				},
				"additionalProperties": {
					"apiPackage": "api",
					"enumNameSuffix": "",
					"enumPropertyNaming": "UPPERCASE",
					"modelPackage": "models",
					"supportsES6": true,
					"withInterfaces": true,
					"withSeparateModelsAndApi": true
				}
			}
		}
	}
}<|MERGE_RESOLUTION|>--- conflicted
+++ resolved
@@ -28,7 +28,6 @@
 					"withSeparateModelsAndApi": true
 				}
 			},
-<<<<<<< HEAD
 			"boards-api": {
 				"generatorName": "typescript-axios",
 				"inputSpec": "http://localhost:3030/api/v3/docs-json",
@@ -40,7 +39,20 @@
 				},
 				"globalProperty": {
 					"models": "CreateBoardBodyParams:CreateBoardResponse:BoardParentType:BoardLayout:BoardResponse:ColumnResponse:CardSkeletonResponse:TimestampsResponse",
-=======
+					
+					"apis": "",
+					"supportingFiles": ""
+				},
+				"additionalProperties": {
+					"apiPackage": "api",
+					"enumNameSuffix": "",
+					"enumPropertyNaming": "UPPERCASE",
+					"modelPackage": "models",
+					"supportsES6": true,
+					"withInterfaces": true,
+					"withSeparateModelsAndApi": true
+				}
+			},
 			"files-storage-api": {
 				"generatorName": "typescript-axios",
 				"inputSpec": "http://localhost:4444/api/v3/docs-json",
@@ -52,7 +64,6 @@
 				},
 				"globalProperty": {
 					"models": "FileRecordResponse:StreamableFile",
->>>>>>> 8f410ce9
 					"apis": "",
 					"supportingFiles": ""
 				},
