--- conflicted
+++ resolved
@@ -28,7 +28,6 @@
 					"withSeparateModelsAndApi": true
 				}
 			},
-<<<<<<< HEAD
 			"courses-api": {
 				"generatorName": "typescript-axios",
 				"inputSpec": "http://localhost:3030/api/v3/docs-json",
@@ -42,8 +41,8 @@
 					"models": "CourseCommonCartridgeMetadataResponse:CreateCourseBodyParams",
 					"apis": "",
 					"supportingFiles": ""
-				},
-=======
+				}
+			},
 			"svs-lesson-api": {
 				"generatorName": "typescript-axios",
 				"inputSpec": "http://localhost:3030/api/v3/docs-json",
@@ -65,7 +64,6 @@
 				"output": "./apps/server/src/infra/tldraw-client/generated",
 				"skipValidateSpec": true,
 				"enablePostProcessFile": true,
->>>>>>> 6133a8e3
 				"additionalProperties": {
 					"apiPackage": "api",
 					"enumNameSuffix": "",
