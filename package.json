{
	"name": "schulcloud-server",
	"description": "hpi schulcloud server",
	"version": "26.0.0",
	"homepage": "https://hpi-schul-cloud.de/",
	"main": "src/",
	"keywords": [
		"feathers"
	],
	"license": "AGPL-3.0",
	"repository": {},
	"author": {
		"name": "HPI Schul-Cloud Team"
	},
	"contributors": [],
	"bugs": {},
	"engines": {
		"node": "lts/*"
	},
	"scripts": {
		"lint-fix": "eslint . --fix --ignore-path .gitignore",
		"lint": "eslint . --ignore-path .gitignore",
		"seed": "node ./backup.js -p setup/ -D schulcloud-test import",
		"test": "cross-env NODE_ENV=test npm run seed && npm run coverage",
		"test-inspect": "cross-env NODE_ENV=test npm run seed && npm run mocha-inspect",
		"backup": "node ./backup.js -b export",
		"setup": "node ./backup.js -p setup/ import",
		"build": "npm run build:clean && tsc && npm run copy-files",
		"build:clean": "shx rm -rf build",
		"copy-files": "copyfiles src/**/*.yaml build",
		"inspect": "npm run build && node --inspect=5959 build/src/",
		"inspect-container": "npm run build && node --inspect=0.0.0.0:5959 build/src/",
		"start": "node build/src/",
		"startd": "nodemon build/src/",
		"debug": "nodemon --config .nodemon.json -x npm run inspect",
		"debug:container": "nodemon --config .nodemon.json -x npm run inspect-container",
		"debug-ts": "nodemon --config .nodemon.json -x node --inspect=5959 -r ts-node/register src/",
		"debug-ts:container": "nodemon --config .nodemon.json -x node --inspect=0.0.0.0:5959 -r ts-node/register src/",
		"coverage": "cross-env NODE_ENV=test nyc npm run mocha",
		"coverage-codecov": "cross-env NODE_ENV=test nyc report --reporter=text-lcov | codecov --pipe",
		"mocha": "cross-env NODE_ENV=test ts-mocha --exit",
		"mocha-watch": "cross-env NODE_ENV=test ts-mocha",
		"mocha-inspect": "cross-env NODE_ENV=test ts-mocha --inspect --no-timeout --exit",
		"migration": "migrate --config ./config/migrate.js",
		"migration-sync": "migrate list --autosync --config ./config/migrate.js",
		"migration-list": "migrate list --config ./config/migrate.js",
		"migration-prune": "migrate prune --config ./config/migrate.js",
		"migration-persist": "node ./backup.js -b export -p setup/ -c migrations --sort \"{ createdAt: 1 }\"",
		"migrate-etherpads": "node ./migrate-etherpads.js"
	},
	"dependencies": {
		"@feathersjs/authentication": "^4.5.3",
		"@feathersjs/authentication-local": "^4.5.4",
		"@feathersjs/configuration": "^4.5.3",
		"@feathersjs/errors": "^4.5.3",
		"@feathersjs/express": "^4.5.4",
		"@feathersjs/feathers": "^4.5.3",
		"@feathersjs/socketio": "^4.5.4",
		"@hpi-schul-cloud/commons": "^1.3.2",
		"@sentry/node": "^5.9.0",
		"ajv": "^6.10.2",
		"amqplib": "^0.7.0",
		"arg": "^4.1.3",
		"aws-sdk": "^2.306.0",
		"axios": "^0.21.0",
		"bbb-promise": "^1.2.0",
		"bcryptjs": "latest",
		"body-parser": "^1.15.2",
		"chalk": "^4.0.0",
		"client-oauth2": "^4.2.5",
		"compression": "^1.6.2",
		"concurrently": "^6.0.0",
		"cors": "^2.8.1",
		"cross-env": "^7.0.0",
		"crypto-js": "^4.0.0",
		"disposable-email-domains": "^1.0.56",
		"es6-promisify": "^6.0.1",
		"express": "^4.14.0",
		"express-openapi-validator": "^4.7.0",
		"feathers-hooks-common": "^5.0.3",
		"feathers-mongoose": "^6.3.0",
		"feathers-swagger": "^1.1.0",
		"file-type": "^14.2.0",
		"freeport": "^1.0.5",
		"html-entities": "^1.3.1",
		"jose": "^1.22.2",
		"jsonwebtoken": "8.5.1",
		"ldapjs": "git+https://github.com/hpi-schul-cloud/node-ldapjs.git",
		"lodash": "^4.17.19",
		"migrate-mongoose": "^4.0.0",
		"mixwith": "^0.1.1",
		"moment": "^2.19.2",
		"mongodb-uri": "^0.9.7",
<<<<<<< HEAD
		"mongoose": "~5.11.17",
=======
		"mongoose": "~5.11.4",
>>>>>>> 3fe02d2a
		"mongoose-diff-history": "git+https://github.com/schul-cloud/mongoose-diff-history.git",
		"mongoose-history": "^0.8.0",
		"mongoose-id-validator": "^0.6.0",
		"mongoose-lean-virtuals": "^0.6.2",
		"mongoose-shortid-nodeps": "git+https://github.com/leeroybrun/mongoose-shortid-nodeps.git",
		"moodle-client": "^0.5.2",
		"nanoid": "^2.0.3",
		"oauth-1.0a": "^2.2.6",
		"papaparse": "^5.1.1",
		"prom-client": "^12.0.0",
		"prometheus-api-metrics": "^3.1.0",
		"qs": "^6.9.4",
		"read-chunk": "^3.0.0",
		"redis": "^3.0.0",
		"request-promise-core": "^1.1.4",
		"request-promise-native": "^1.0.3",
		"rss-parser": "^3.6.2",
		"sanitize-html": "^2.1.0",
		"serve-favicon": "^2.3.2",
		"socketio-file-upload": "^0.7.0",
		"strip-bom": "^4.0.0",
		"tiny-async-pool": "^1.2.0",
		"universal-analytics": "^0.4.17",
		"urlsafe-base64": "^1.0.0",
		"uuid": "^8.3.0",
		"wait-on": "^5.0.1",
		"winston": "^3.2.0",
		"xml2js-es6-promise": "^1.1.1"
	},
	"devDependencies": {
		"@istanbuljs/nyc-config-typescript": "^1.0.1",
		"@types/express-serve-static-core": "4.17.14",
		"@types/mocha": "^8.0.3",
		"@typescript-eslint/eslint-plugin": "^4.5.0",
		"@typescript-eslint/parser": "^4.5.0",
		"chai": "^4.2.0",
		"chai-as-promised": "^7.1.1",
		"chai-http": "^4.2.0",
		"codecov": "^3.6.5",
		"copyfiles": "^2.4.0",
		"eslint": "^7.6.0",
		"eslint-config-airbnb-base": "^14.1.0",
		"eslint-config-prettier": "^8.0.0",
		"eslint-plugin-import": "^2.18.2",
		"eslint-plugin-prettier": "^3.1.4",
		"eslint-plugin-promise": "^4.2.1",
		"jwt-decode": "^2.2.0",
		"mocha": "^8.0.1",
		"mockery": "^2.0.0",
		"nock": "^13.0.0",
		"nodemon": "^2.0.2",
		"nyc": "^15.0.1",
		"prettier": "^2.0.5",
		"prettier-eslint": "^11.0.0",
		"proxyquire": "^2.1.3",
		"shx": "^0.3.2",
		"simple-oauth2": "^3.0.0",
		"sinon": "^9.0.0",
		"sinon-chai": "^3.5.0",
		"source-map-support": "^0.5.19",
		"ts-mocha": "^8.0.0",
		"ts-node": "^9.0.0",
		"typescript": "^4.0.5"
	}
}<|MERGE_RESOLUTION|>--- conflicted
+++ resolved
@@ -91,11 +91,7 @@
 		"mixwith": "^0.1.1",
 		"moment": "^2.19.2",
 		"mongodb-uri": "^0.9.7",
-<<<<<<< HEAD
 		"mongoose": "~5.11.17",
-=======
-		"mongoose": "~5.11.4",
->>>>>>> 3fe02d2a
 		"mongoose-diff-history": "git+https://github.com/schul-cloud/mongoose-diff-history.git",
 		"mongoose-history": "^0.8.0",
 		"mongoose-id-validator": "^0.6.0",
