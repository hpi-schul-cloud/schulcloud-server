{
	"name": "schulcloud-server",
	"description": "hpi schulcloud server",
<<<<<<< HEAD
	"version": "22.9.16",
=======
	"version": "22.9.18",
>>>>>>> 579f2e80
	"homepage": "https://schul-cloud.org",
	"main": "src/",
	"keywords": [
		"feathers"
	],
	"license": "AGPL-3.0",
	"repository": {},
	"author": {
		"name": "Schul-Cloud Team"
	},
	"contributors": [],
	"bugs": {},
	"engines": {
		"node": "lts/*"
	},
	"scripts": {
		"lint": "eslint ./src ./test ./migrations --ext .js --fix",
		"seed": "./backup.sh -p setup/ -D schulcloud-test -a import",
		"test": "cross-env NODE_ENV=test npm run seed && npm run coverage",
		"backup": "./backup.sh -a -b export",
		"setup": "./backup.sh -p setup/ -a import",
		"start": "node src/",
		"startd": "nodemon src/",
		"debug": "nodemon --inspect=5959 src/",
		"debug:container": "nodemon --inspect=0.0.0.0:5959 src/",
		"coverage": "cross-env NODE_ENV=test nyc --reporter=text-summary mocha --exit './test/**/*.test.js'",
		"coverage-codecov": "cross-env NODE_ENV=test nyc report --reporter=text-lcov | codecov --pipe",
		"mocha": "cross-env NODE_ENV=test mocha --exit './test/**/*.test.js'",
		"mocha-inspect": "cross-env NODE_ENV=test mocha --inspect-brk --inspect --timeout 60000 --exit './test/**/*.test.js'",
		"migration": "migrate",
		"migration-sync": "migrate list --autosync",
		"migration-persist": "mongoexport -d schulcloud -c migrations --jsonArray --pretty > ./backup/setup/migrations.json"
	},
	"dependencies": {
		"@feathersjs/authentication": "^4.3.11",
		"@feathersjs/authentication-local": "^4.3.4",
		"@feathersjs/configuration": "^4.3.4",
		"@feathersjs/errors": "^4.3.4",
		"@feathersjs/express": "^4.3.4",
		"@feathersjs/feathers": "^4.3.4",
		"@feathersjs/socketio": "^4.3.4",
		"@schul-cloud/commons": "^1.0.17",
		"@sentry/node": "^5.9.0",
		"ajv": "^6.10.2",
		"amqplib": "^0.5.5",
		"aws-sdk": "^2.306.0",
		"bbb-promise": "^1.2.0",
		"bcryptjs": "latest",
		"body-parser": "^1.15.2",
		"chai": "^4.2.0",
		"chai-as-promised": "^7.1.1",
		"chai-http": "^4.2.0",
		"chalk": "^3.0.0",
		"chance": "^1.0.12",
		"client-oauth2": "^4.2.5",
		"compression": "^1.6.2",
		"cors": "^2.8.1",
		"cross-env": "^7.0.0",
		"crypto-js": "^4.0.0",
		"email-templates": "^6.0.0",
		"es6-promisify": "^6.0.1",
		"express": "^4.14.0",
		"feathers-hooks-common": "^4.20.7",
		"feathers-mongoose": "^6.3.0",
		"feathers-swagger": "^1.1.0",
		"file-type": "^13.0.1",
		"freeport": "^1.0.5",
		"html-entities": "^1.2.1",
		"jose": "^1.22.2",
		"jsonwebtoken": "8.5.1",
		"ldapjs": "git+https://github.com/schul-cloud/node-ldapjs.git",
		"lodash": "^4.17.13",
		"migrate-mongoose": "^4.0.0",
		"mixwith": "^0.1.1",
		"moment": "^2.19.2",
		"mongodb-uri": "^0.9.7",
		"mongoose": "~5.8.12",
		"mongoose-diff-history": "git+https://github.com/schul-cloud/mongoose-diff-history.git",
		"mongoose-history": "^0.8.0",
		"mongoose-id-validator": "^0.5.3",
		"mongoose-lean-virtuals": "^0.4.4",
		"mongoose-shortid-nodeps": "git+https://github.com/leeroybrun/mongoose-shortid-nodeps.git",
		"moodle-client": "^0.5.2",
		"nanoid": "^2.0.3",
		"oauth-1.0a": "^2.2.6",
		"papaparse": "^5.1.1",
		"prom-client": "^11.5.3",
		"prometheus-api-metrics": "^2.2.3",
		"querystring": "^0.2.0",
		"randexp": "^0.5.3",
		"read-chunk": "^3.0.0",
		"redis": "^3.0.0",
		"request-promise-native": "^1.0.3",
		"rss-parser": "^3.6.2",
		"sanitize-html": "^1.18.2",
		"serve-favicon": "^2.3.2",
		"socketio-file-upload": "^0.7.0",
		"strip-bom": "^4.0.0",
		"universal-analytics": "^0.4.17",
		"uuid": "^3.3.2",
		"winston": "^3.2.0",
		"xml2js-es6-promise": "^1.1.1"
	},
	"devDependencies": {
		"codecov": "^3.6.5",
		"eslint": "^5.16.0",
		"eslint-config-airbnb-base": "^14.1.0",
		"eslint-plugin-import": "^2.18.2",
		"mocha": "^7.0.1",
		"mockery": "^2.0.0",
		"nock": "^12.0.0",
		"nodemon": "^2.0.2",
		"nyc": "^14.1.1",
		"simple-oauth2": "^3.0.0",
		"sinon": "^9.0.0"
	},
	"greenkeeper": {
		"ignore": [
			"eslint",
			"eslint-config-airbnb-base",
			"eslint-plugin-import"
		]
	}
}<|MERGE_RESOLUTION|>--- conflicted
+++ resolved
@@ -1,11 +1,7 @@
 {
 	"name": "schulcloud-server",
 	"description": "hpi schulcloud server",
-<<<<<<< HEAD
-	"version": "22.9.16",
-=======
 	"version": "22.9.18",
->>>>>>> 579f2e80
 	"homepage": "https://schul-cloud.org",
 	"main": "src/",
 	"keywords": [
