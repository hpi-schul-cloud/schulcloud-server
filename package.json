--- conflicted
+++ resolved
@@ -1,11 +1,7 @@
 {
 	"name": "schulcloud-server",
 	"description": "hpi schulcloud server",
-<<<<<<< HEAD
 	"version": "23.5.5",
-=======
-	"version": "23.5.4",
->>>>>>> 9021d73d
 	"homepage": "https://schul-cloud.org",
 	"main": "src/",
 	"keywords": [
