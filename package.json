{
  "name": "schulcloud",
  "description": "",
  "version": "0.0.0",
  "homepage": "",
  "main": "src/",
  "keywords": [
    "feathers"
  ],
  "license": "GPL",
  "repository": {},
  "author": {},
  "contributors": [],
  "bugs": {},
  "engines": {
    "node": ">= 0.12.0"
  },
  "scripts": {
    "lint": "eslint ./src ./test --ext .js",
    "test": "npm run lint && npm run coverage",
    "start": "node src/",
    "startd": "nodemon src/",
  	"coverage": "NODE_ENV=test istanbul cover node_modules/.bin/_mocha -- -- -u exports -R spec test/**/*.test.js",
    "mocha": "NODE_ENV=test mocha test/ --recursive"
  },
  "dependencies": {
    "bcryptjs": "latest",
    "body-parser": "^1.15.2",
    "chai": "^3.5.0",
    "chai-http": "^3.0.0",
    "compression": "^1.6.2",
    "cors": "^2.8.1",
    "es6-promisify": "^5.0.0",
    "express": "^4.14.0",
    "feathers": "^2.0.2",
    "feathers-authentication": "^0.7.11",
    "feathers-configuration": "^0.3.3",
    "feathers-errors": "^2.4.0",
    "feathers-hooks": "^1.5.8",
    "feathers-mongoose": "^3.6.1",
    "feathers-rest": "^1.5.0",
    "feathers-socketio": "^1.4.1",
    "feathers-swagger": "^0.3.1",
    "freeport": "^1.0.5",
<<<<<<< HEAD
    "lti": "^0.6.0",
=======
    "istanbul": "^0.4.5",
>>>>>>> 97df82b3
    "mongoose": "^4.6.4",
    "moodle-client": "^0.4.0",
    "passport": "^0.3.2",
    "phantomjs": "^2.1.7",
    "request-promise-native": "^1.0.3",
    "serve-favicon": "^2.3.0",
    "winston": "^2.2.0"
  },
  "devDependencies": {
    "eslint": "^3.8.1",
    "eslint-plugin-react": "^6.4.1",
    "mocha": "^3.1.2",
    "request": "^2.75.0"
  }
}<|MERGE_RESOLUTION|>--- conflicted
+++ resolved
@@ -42,11 +42,8 @@
     "feathers-socketio": "^1.4.1",
     "feathers-swagger": "^0.3.1",
     "freeport": "^1.0.5",
-<<<<<<< HEAD
     "lti": "^0.6.0",
-=======
     "istanbul": "^0.4.5",
->>>>>>> 97df82b3
     "mongoose": "^4.6.4",
     "moodle-client": "^0.4.0",
     "passport": "^0.3.2",
