{
  "name": "schulcloud-server",
  "description": "hpi schulcloud server",
  "version": "19.8.0",
  "homepage": "https://schul-cloud.org",
  "main": "src/",
  "keywords": [
    "feathers"
  ],
  "license": "AGPL-3.0",
  "repository": {},
  "author": {
    "name": "Schul-Cloud Team"
  },
  "contributors": [],
  "bugs": {},
  "engines": {
    "node": "^10.16.0"
  },
  "scripts": {
    "lint": "eslint ./src ./test --ext .js --fix",
    "seed": "./backup.sh -p setup/ -D schulcloud-test -a import",
    "test": "cross-env NODE_ENV=test npm run seed && npm run coverage",
    "backup": "./backup.sh -a -b export",
    "setup": "./backup.sh -p setup/ -a import",
    "start": "node src/",
    "startd": "nodemon src/",
    "debug": "nodemon --inspect=5959 src/",
    "debug:container": "nodemon --inspect=0.0.0.0:5959 src/",
    "coverage": "cross-env NODE_ENV=test nyc --reporter=text-summary node_modules/.bin/_mocha --exit test/**/*.test.js",
    "coverage-codecov": "cross-env NODE_ENV=test nyc report --reporter=text-lcov | codecov --pipe",
    "mocha": "cross-env NODE_ENV=test mocha --exit test/ --recursive",
    "mocha-inspect": "cross-env NODE_ENV=test mocha --exit --inspect-brk --inspect test/ --recursive",
    "migration": "migrate",
    "migration-sync": "migrate list --autosync",
    "migration-persist": "mongoexport -d schulcloud -c migrations --jsonArray --pretty > ./backup/setup/migrations.json"
  },
  "dependencies": {
    "@feathersjs/authentication": "^4.3.4",
    "@feathersjs/authentication-local": "^4.3.4",
    "@feathersjs/configuration": "^4.3.4",
    "@feathersjs/errors": "^4.3.4",
    "@feathersjs/express": "^4.3.4",
    "@feathersjs/feathers": "^4.3.4",
    "@feathersjs/socketio": "^4.3.4",
    "@sentry/integrations": "^5.6.1",
<<<<<<< HEAD
    "@sentry/node": "^5.6.2",
=======
    "@sentry/node": "^5.7.1",
>>>>>>> 0a930531
    "ajv": "^6.10.2",
    "async": "^2.6.3",
    "aws-sdk": "^2.306.0",
    "bcryptjs": "latest",
    "body-parser": "^1.15.2",
    "chai": "^4.2.0",
    "chai-as-promised": "^7.1.1",
    "chai-http": "^4.2.0",
    "chalk": "^2.4.2",
    "chance": "^1.0.12",
    "client-oauth2": "^4.1.0",
    "compression": "^1.6.2",
    "cors": "^2.8.1",
    "cross-env": "^6.0.0",
    "crypto-js": "^3.1.9-1",
    "csv-parse": "^4.4.6",
    "ejs": "^2.5.5",
    "email-templates": "^6.0.0",
    "es6-promisify": "^6.0.1",
    "express": "^4.14.0",
    "feathers-hooks-common": "^4.20.7",
    "feathers-mongoose": "^3.6.2",
    "feathers-swagger": "^1.1.0",
    "file-type": "^12.1.0",
    "freeport": "^1.0.5",
    "html-entities": "^1.2.1",
    "jwt-decode": "^2.2.0",
    "ldapjs": "git+https://github.com/schul-cloud/node-ldapjs.git",
    "lodash": "^4.17.13",
    "migrate-mongoose": "^4.0.0",
    "moment": "^2.19.2",
    "mongoose": "^4.7.6",
    "mongoose-autopopulate": "^0.9.1",
    "mongoose-diff-history": "git+https://github.com/schul-cloud/mongoose-diff-history.git",
    "mongoose-history": "^0.8.0",
    "mongoose-id-validator": "^0.4.3",
    "mongoose-lean-virtuals": "^0.3.5",
    "mongoose-shortid-nodeps": "git+https://github.com/leeroybrun/mongoose-shortid-nodeps.git",
    "moodle-client": "^0.5.2",
    "nanoid": "^2.0.3",
    "node-sass": "^4.2.0",
    "nodemailer": "^6.2.1",
    "passport": "^0.4.0",
    "passport-strategy": "^1.0.0",
    "pretty-error": "^2.0.3",
    "querystring": "^0.2.0",
    "randexp": "^0.5.3",
    "read-chunk": "^3.0.0",
    "request-promise-native": "^1.0.3",
    "rss-parser": "^3.6.2",
    "sanitize-html": "^1.18.2",
    "serve-favicon": "^2.3.2",
    "socketio-file-upload": "^0.7.0",
    "strip-bom": "^4.0.0",
    "strip-js": "^1.0.6",
    "universal-analytics": "^0.4.17",
    "uuid": "^3.3.2",
    "winston": "^3.2.0"
  },
  "devDependencies": {
    "codecov": "^3.5.0",
    "eslint": "^5.16.0",
    "eslint-config-airbnb-base": "^13.0.0",
    "eslint-plugin-import": "^2.18.2",
    "eslint-plugin-react": "^7.11.1",
    "jsonwebtoken": "8.5.1",
    "mocha": "^6.1.4",
    "mockery": "^2.0.0",
    "nodemailer-mock": "^1.1.10",
    "nyc": "^14.1.1",
    "nodemon": "^1.19.1",
    "simple-oauth2": "^2.3.0"
  },
  "greenkeeper": {
    "ignore": [
      "eslint",
      "eslint-config-airbnb-base",
      "eslint-plugin-import",
      "eslint-plugin-react"
    ]
  }
}<|MERGE_RESOLUTION|>--- conflicted
+++ resolved
@@ -44,11 +44,7 @@
     "@feathersjs/feathers": "^4.3.4",
     "@feathersjs/socketio": "^4.3.4",
     "@sentry/integrations": "^5.6.1",
-<<<<<<< HEAD
-    "@sentry/node": "^5.6.2",
-=======
     "@sentry/node": "^5.7.1",
->>>>>>> 0a930531
     "ajv": "^6.10.2",
     "async": "^2.6.3",
     "aws-sdk": "^2.306.0",
