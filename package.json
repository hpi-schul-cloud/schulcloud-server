--- conflicted
+++ resolved
@@ -1,11 +1,7 @@
 {
 	"name": "schulcloud-server",
 	"description": "hpi schulcloud server",
-<<<<<<< HEAD
-	"version": "25.2.1",
-=======
 	"version": "25.3.0",
->>>>>>> 495a31e3
 	"homepage": "https://schul-cloud.org",
 	"main": "src/",
 	"keywords": [
