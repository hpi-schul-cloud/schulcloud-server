{
	"compilerOptions": {
		"module": "commonjs",
		"declaration": true,
		"removeComments": true,
		"emitDecoratorMetadata": true,
		"experimentalDecorators": true,
		"esModuleInterop": true,
		"strictBindCallApply": true,
		"strictFunctionTypes": true,
		"strictNullChecks": true,
		"strictPropertyInitialization": true,
		"noImplicitAny": false,
		"target": "es2017",
		"lib": ["es2019.array", "DOM"],
		"sourceMap": true,
		"outDir": "./dist",
		"baseUrl": "./",
		"incremental": true,
		"paths": {
			"@shared/*": ["apps/server/src/shared/*"],
			"@src/*": ["apps/server/src/*"],
			"@modules/*": ["apps/server/src/modules/*"],
<<<<<<< HEAD
			"@infra/*": ["apps/server/src/infra/*"],
		},
		"skipLibCheck": true,
=======
			"@infra/*": ["apps/server/src/infra/*"]
		}
>>>>>>> 3960c614
	}
}<|MERGE_RESOLUTION|>--- conflicted
+++ resolved
@@ -21,13 +21,7 @@
 			"@shared/*": ["apps/server/src/shared/*"],
 			"@src/*": ["apps/server/src/*"],
 			"@modules/*": ["apps/server/src/modules/*"],
-<<<<<<< HEAD
-			"@infra/*": ["apps/server/src/infra/*"],
-		},
-		"skipLibCheck": true,
-=======
 			"@infra/*": ["apps/server/src/infra/*"]
 		}
->>>>>>> 3960c614
 	}
 }