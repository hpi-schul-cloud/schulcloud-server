--- conflicted
+++ resolved
@@ -9,7 +9,6 @@
 
 ## Unreleased
 
-<<<<<<< HEAD
 ## [26.5.0] - 2021-06-28
 
 ### Added
@@ -19,7 +18,7 @@
 ### Changed
 
 - SC-6294 Restructure NestJS Sources: Testing, Core Module, Entities, Shared. See details in https://hpi-schul-cloud.github.io/schulcloud-server/
-=======
+
 ## [26.4.8] - 2021-06-29
 
 ### Fixed
@@ -31,7 +30,6 @@
 ### Added
 
 - SC-9148 - Add migration for change of school year on BRB
->>>>>>> 4333fbd2
 
 ## [26.4.6] - 2021-06-24
 
