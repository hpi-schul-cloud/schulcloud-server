# Changelog

All notable changes to this project will be documented in this file.

The format is based on [Keep a Changelog](https://keepachangelog.com/en/1.0.0/),
and this project adheres to [Semantic Versioning](https://semver.org/spec/v2.0.0.html).

Allowed Types of change: `Added`, `Changed`, `Deprecated`, `Removed`, `Fixed`, `Security`

## Unreleased

<<<<<<< HEAD
- Ignore database seed data with prettier, eslint, and codacy
- SC-6640 - Fixed email check within registration (case insensitive)

### Added

- Test changelog has been updated for feature or hotfix branches
- SC-5612 - Adding search feature to the admintables for nuxt-client.
=======
## [24.4.5] - 2020-09-09

### Fixed
- SC-6637: generate QR codes for consent print sheets if group size exceeds 20
>>>>>>> e83e1473

## [24.4.4] - 2020-09-08

### Fixed
- SC-6697: updates/sync account username when user is updated  

## [24.4.3] - 2020-09-09

### Fixed
- SC-6533 - Login not possible if admin reset password

## [24.4.2] - 2020-08-31

### Fixed

- SC-6554: CSV-Importer no longer allows patching users with different roles

## [24.4.1] - 2020-08-31

### Fixed

- SC-6511 - LDAP edit button missing.

### Changed

- SC-5987 Internationalisation: extend user and school model with default language

### Added

- SC-6172: added hooks and checks to look for unique and not disposable emails in adminUsers service

## [24.4.0] - 2020-8-31

### Fixed

- SC-6122 - Edusharing preload thumbnails in parallel. Edusharing authentication stabilisation.

## [24.3.3] - 2020-08-28

- SC-6469: prevent admin access to lessons admins shouldnt have access to.

## [24.3.2] - 2020-08-26

- SC-6382: fix handling of consents for users with unknown birthdays. consentStatus: 'ok' will be returned for valid consents without birthday.

## [24.3.1] - 2020-08-25

- SC-5420: TSC Schuljahreswechsel

## [24.3.0] - 2020-08-25

## [24.2.5] - 2020-08-24

- SC-6328 add migration to set student_list settings in all non n21 clouds schools to false.

## [24.2.4] - 2020-08-20

## [24.2.3] - 2020-08-20

## [24.2.2] - 2020-08-20

### Added

- SC-5280: the LDAP service will try to reconnect up to three times if the connection was lost or could not be established
- SC-5280: the LDAP service and LDAP syncers now report more errors to the stats object

### Fixed

- SC-5280: the LDAP sync now handles (timeout/firewall) errors much more gracefully
- SC-5280: LDAP bind operations will only be issued if the connection was established successfully
- SC-5280: aggregated LDAP statistics will now show the number of succesful and failed sub-syncs instead of just 1 or 0

### Changed

- SC-5280: if disconnected prematurely, the LDAP service will not try to connect again just to unbind from the server

### Added

- SC-5808: added an isExternal check to the create method of AdminUsers service, only users from not external schools can create users

## [24.0.2] - 2020-08-05

### Fixed - 24.0.2

- SC-5835: Starting the new school year automatically - Cluster 4

## [24.0.1] - 2020-07-31

### Fixed - 24.0.1

- SC-5917 Fix activation of LDAP system

## [23.6.3] - 2020-07-28

### Added

- SC-5754 Added isExternal attribute to school model. If ldapSchoolIdentifier or source is defined, isExternal will be set to true
  otherwise, if none of them are defined it wil be set to false.

### Added

- SC-4520 created a new Service called Activation Service; with which jobs can be defined and are
  only executed when an activation link (activation code) is confirmed (e.g.: change of e-mail address/username)
  Also added a sub-service for changing email/username in Activation Service
- SC-5280: the LDAP service will try to reconnect up to three times if the connection was lost or could not be established
- SC-5280: the LDAP service and LDAP syncers now report more errors to the stats object

### Fixed

- SC-5250: Fixes the CSV-Import, if there are whitespaces in the columnnames
- SC-5686: only users with the team permission "RENAME_TEAM" can execute the patch method in teams route
- SC-5280: the LDAP sync now handles (timeout/firewall) errors much more gracefully
- SC-5280: LDAP bind operations will only be issued if the connection was established successfully
- SC-5280: aggregated LDAP statistics will now show the number of succesful and failed sub-syncs instead of just 1 or 0

### Changed

- SC-5542: Added an after hook for AdminUsers find method which formats birthday date to DD.MM.YYYY format.
- SC-4289 Changed aggregations in admin tables, classes are now taken only from current year or max grade level, and are sorted
  by numeric ordering.
- SC-5280: if disconnected prematurely, the LDAP service will not try to connect again just to unbind from the server

### Security

## [23.6.3] - 2020-07-28

### Fixed - 23.6.3

- SC-5416: Enable maintenance Mode for LDAP Schools and change the currentSchoolYear for non-LDAP Schools

## [23.6.4] - 2020-07-29

### Fixed - 23.6.4

- SC-5883: Choose current schoolyear based on the school instead of the date for creating classes.

## [23.6.3] - 2020-07-28

### Fixed - 23.6.3

- SC-5416: Enable maintenance Mode for LDAP Schools and change the currentSchoolYear for non-LDAP Schools

## [23.6.2] - 2020-07-22

### Fixed - 23.6.2

- SC-5773: LDAPSchoolSyncer now correctly populates classes synced from an LDAP server, even if only students or only teachers are assigned to the class.
- SC-5250: Fixes the CSV-Import, if there are whitespaces in the columnnames

## [23.6.1] - 2020-07-22

### Fixed - 23.6.1

- SC-5733: LDAPSchoolSyncer now uses the Users model service to avoid ignoring indexes due to automatic collation

## [23.6.0] - 2020-07-21

### Added - 23.6.0

- SC-4142: Added indexes on TSP sync related attributes in user and school schema.
- SC-4142: Adds info about unchanged entities to TSP sync statistics

## [23.5.4] - 2020-07-08

### Added - 23.5.4

- SC-2714 Added the federal state "Internationale Schule"

## [23.5.0] - 2020-06-15

### Added in 23.5.0

- SC-4192 add tests that ensure classes on other schools cant be manipulated

### Fixed in 23.5.0

### Changed in 23.5.0

- SC-4957 user.ldapId and user.ldapDn are now indexed to improve performance

## [23.4.7] - 2020-07-01

### Fixed in 23.4.7

- SC-4965 Converted "consent" subdocument in "users" to a nested document to fix changing consents in administration and removing a bug in registration that resulted in deleted users.

## [23.4.5] - 2020-06-17

### Fixed in 23.4.5

- SC-5007 re-introduces ldap system root path to API result to fix issue with duplicating schools

## [23.4.3-nbc] - 2020-06-15

### Fixed in 23.4.3-nbc

- SC-5054 Revert hook restrictions that prevented registration with custom deata privacy documents enabled

## [23.4.0-nbc] - 2020-06-11

### Added - 23.4.0-nbc

- SC-4577 extend consentversions with school specific privacy policy, which can be added by the school admin

## [23.2.4] - 2020-06-05

### Fixed - 23.2.4

- SC-4876 soften sanitization to allow editor actions to be persisted correctly

## [23.2.1] - 2020-06-04

### Security - 23.2.1

- SC-4720 improve importhashes for registrationlinks

## [23.2.0] - 2020-06-03

### Security - 23.2.0

- SC-4506 Secure Find User Route. Access user list by students is allowed only if they are eligible to create teams.
- SC-4506 Secure Get User Route. Read user details may only users with STUDENT_LIST or TEACHER_LIST permissions

## [23.1.4] - 2020-05-29

### Fixed in 23.1.4

- SC-4749 avoid xss in image onerror event attribute for submissions

## [23.0.0] - 2020-05-19

### Changed in 23.0.0

- SC-4075 Teams creation by students logic was changed. New environment enumeration variable `STUDENT_TEAM_CREATION`
  with possible values `disabled`, `enabled`, `opt-in`, `opt-out` was introduced. The feature value is set by instance deployment.
  In case of `disabled`, `enabled` it is valid for all schools of the instance and cannot be changed by the admin.
  In case of `opt-in` and `opt-out` the feature should be enabled/disabled by the school admin.

## [22.10.3] - 2020-05-13

### Fixed in 22.10.3

- Unbind errors no longer stop the LDAP sync if more systems follow

## [22.10.2] - 2020-05-12

### Fixed in 22.10.2

- fixed pagination for students/teacher table

## [22.10.0] - 2020-05-11

### Added in 22.10.0

- SC-3719 Files now have a `creator` attribute that references the ID of the user that created the file.
  For old files, it is set to the first user permission inside the permissions array (legacy creator check).
- SC-3719 The `files` collection now has two additional indexes: `{creator}` and `{permissions.refId, permissions.refPermModel}`.
- add MongoDB Collation Support to control sorting behaviour in regards to capitalization.
- SC-3607 CSVSyncer now allows the optional birthday field (formats: dd/mm/yyyy, dd.mm.yyyy, dd-mm-yyyy) in CSV data
- SC-3948 support users query in adminusers routes
- SC-4018 Add additional nexboard permissions
- SC-4008 Migrated generateRegistrationLink Hook from SC-Client into Server
- SC-3686 Added new Registration Link Service for sending mails
- SC-4094 Teachers can now provide feedback in the form of uploaded files

### Fixed in 22.10.0

- SC-3892 Update Filter of submission in order to work with older submissions
- SC-3395 if fetching the release fails, a error will be thrown
- backup.js now outputs valid json exports
- SC-4105 fixed a problem with new users tests not working with recent hotfix.
- Checks of user consent calculated correct now

### Changed in 22.10.0

- User delete now accepts bulk delete requests
- SC-3958: the "general" LDAP strategy now returns an empty array if classes are not configured properly
- Increase performance - error logging in sentry
- Mergify: add and modified some configs

### Removed in 22.10.0

- SC-3958: the LDAP strategy interface no longer supports synchronizing team members to the never-used original N21-IDM
- SC-3958: the environment variables NBC_IMPORTURL, NBC_IMPORTUSER, and NBC_IMPORTPASSWORD are no longer used and have been removed
- Removed the obsolete commentSchema from the homework service. It was not in use.

## [22.9.20]

### Added

- SC-4042: Added support for a central IServ-Connector

### Changed

- LDAP syncs on servers with multiple schools now only sync one school at a time to avoid issues when paging search requests
- LDAP syncs use less memory (because they do a lot less in parallel)
- LDAPSchoolSyncer now returns user and class statistics

### Fixed

- Fixed LDAP-Service disconnect method
- LDAPSystemSyncers now properly close their connections after syncing
- Authentication via LDAP now tries to close the connection after login
- Fixed a warning message appearing when patching users via internal request

## [22.9.18]

### Fixed

- SC-4215: Do not allow unprivileged users to find users with non-school roles (expert, parent, etc.)

## [22.9.17]

### Fixed

- SC-4121: File uploads no longer fail if the security scan is misconfigured or errors during enqueuing

## [22.9.10]

### Added

- enable API key for /mails route

## [22.9.10]

### Fixed

- fixed an issue that prevented api-key authenticated calls to function with query.

## [22.9.9]

### Added

- Sync can now be authenticated with an api-key.

## [22.9.8]

### Fixed

- Fixed an error where ldap users without proper uuid where not filtered correctly.

## [22.9.7]

### Security

- the /ldap route can now only be triggered for the users own school.

## [22.9.6]

### Added

- users without `SCHOOL_EDIT` permission, but with `SCHOOL_STUDENT_TEAM_MANAGE` permission can now toggle the school feature `disableStudentTeamCreation`.

### Fixed

- Admins in Thuringia can now prevent students from creating teams

## [22.9.5]

### Security

- increased security for the publicTeachers route.

## [22.9.4]

### Fixed

- fixes an issue with LDAP account updates if more than one account exists for the user (migration from local login to LDAP)

## [22.9.3]

### Fixed

- fixes regression in LDAP sync, that caused incomplete user updates

## [22.9.2]

### Security

- increased security for user PUT operation

## [22.9.1]

### Fixed

- SC-3994: remove unnecessary bucket creation call that caused school administration and LDAP Sync to throw errors

### Changed

- use collation for /homeworks, /users, /publicTeachers, /users/admin/teachers, /users/admin/students, /classes, and /courses.

## [22.9.0]

- Security updates

## [22.8.0]

### Added

- This changelog has been added

### Removed

- Clipboard sockets
- This changelog has been added
- Backend route to confirm analog consents in bulk
- Changed Seed Data + Migration Script: Added feature flag for new Editor to klara.fall@schul-cloud.org
- SC-2922: Enable use of multiple S3 instances as file storage provider
  - A new collection is added to administrate multiple S3 instances
  - A migration will automatically use the AWS environment variables to add those as default provider for all existing schools
  - For new schools the less used provider is assigned as storage provider
  - Environment Variables:
    - FEATURE_MULTIPLE_S3_PROVIDERS_ENABLED=true will activate the feature
    - S3_KEY, used for symmetric encryption, already required for the migration because of the secret access key encryption

### Changed

- SC-3767: moved env variables to globals.js, NODE_ENV required to equal 'test' for test execution and right database selection

### Changed

- migrated backup.sh script to node, so it can run platform independant and works on windows.

### Fixed

- SC-3821: Fix Co-Teachers and Substitution teachers not being able to Grade Homeworks

## 22.7.1

### Fixed

- Admin and teacher user could change other users without changing them self<|MERGE_RESOLUTION|>--- conflicted
+++ resolved
@@ -9,7 +9,6 @@
 
 ## Unreleased
 
-<<<<<<< HEAD
 - Ignore database seed data with prettier, eslint, and codacy
 - SC-6640 - Fixed email check within registration (case insensitive)
 
@@ -17,12 +16,11 @@
 
 - Test changelog has been updated for feature or hotfix branches
 - SC-5612 - Adding search feature to the admintables for nuxt-client.
-=======
-## [24.4.5] - 2020-09-09
+
+## [24.4.5] - 2020-09-10
 
 ### Fixed
 - SC-6637: generate QR codes for consent print sheets if group size exceeds 20
->>>>>>> e83e1473
 
 ## [24.4.4] - 2020-09-08
 
