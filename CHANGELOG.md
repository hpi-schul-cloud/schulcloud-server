--- conflicted
+++ resolved
@@ -7,11 +7,10 @@
 
 Allowed Types of change: `Added`, `Changed`, `Deprecated`, `Removed`, `Fixed`, `Security`
 
-<<<<<<< HEAD
 ### Unreleased
 
 - SC-8060 - increase unit test coverage for lernstore counties
-=======
+
 ## [25.3.3] (pick from 25.2)
 
 ### Removed
@@ -23,7 +22,6 @@
 - SC-8101 - Make it possible to disable sentry by removing `SENTRY_DSN`
 - OPS-1735 - Fixes transaction handling in file service by using the mongoose transaction helper,
 properly closing the session, and using the correct readPreference (everything except primary fails)
->>>>>>> 95402f0d
 
 ## [25.3.2]
 
