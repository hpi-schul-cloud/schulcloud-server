# Changelog

All notable changes to this project will be documented in this file.

The format is based on [Keep a Changelog](https://keepachangelog.com/en/1.0.0/),
and this project adheres to [Semantic Versioning](https://semver.org/spec/v2.0.0.html).

Allowed Types of change: `Added`, `Changed`, `Deprecated`, `Removed`, `Fixed`, `Security`


- [merge only in 26.17.0!, one release after BC-489] BC-488 - Set federal state in LDAPSyncer by system

## [Unreleased]

### Added

### Changed

- BC-589 - BC-652 - Change auto deployment to a reusable workflow
<<<<<<< HEAD
- BC-372 - replace task seed data, fix test, cleanup error handling and promise chains in task copy service
=======
- BC-240 - Dashboards are now personalized
>>>>>>> d8c920f1

### Fixed

- BC-369 - fix wrong behavior by the general LDAP Strategy if an attribute is not set
- BC-668 - fixed security issues/updated dependencies

## [26.16.0] - 2021-11-09

### Added

- BC-489 - create a migration to add federal state to systems (ldap) and sync with school's

### Changed

- BC-451 - move repos to shared: user, role
- BC-451 - move repos to shared: dashboard, files-storage, course, coursegroup, task, submission and update imports
- BC-605 - sort references within groups alphabetically

### Fixed

- BC-599 - fix email return
- BC-526 - fix flaky file repository test
- BC-404 - students from other schools can not be invited via email anymore
- fixed autodeployment storageprovider initialization race condition

## [26.15.0] - 2021-11-02

- BC-526 - files deleted via directory deletion will be deleted with the deletion concept
- BC-369 - add more LDAP systems to the init deployment
- BC-174 - Improve test data generation with factories
- BC-40 - rocketchat authentication via user+password
- BC-532 - add index to course, lesson, task entity and fix permission issue

### Changed

- BC-451 - move repos to shared: files(-storage), news
- BC-451 - move database, feathers, mail from modules to @shared/infra
- BC-379 - updated the engine version to node 16 and npm 8
- BC-477 remove generics from test-module getter
- BC-507 - remove orphaned GridElements from database
- BC-469 - defined docker base image
- BC-543 - move status logic to task entity
- BC-402 - change e2e test include to reusable workflows

### Fixed

- BC-451 - fix timezone related test issues

## [26.14.0] - 2021-10-26

### Added

- BC-155 - add substitution teacher flag to task
- BC-121 - add console script to delete soft-deleted files
- BC-495 - ungroup elements from groups in the course dashboard
- BC-496 - naming of groups in the course dashboard

### Changed

- BC-383 - remove usage of npm run seed in server
- BC-527 - cleanup legacy code for filestorage deletion concept
- BC-13 - filter archived tasks and dont return it by task.findAll uc
- BC-501 - return lesson name as task description for more detailed informations
- BC-578 - enable `esModuleInterop` in typescript configuration

## [26.13.2] - 2021-10-22

### Changed

- BC-379 - hard-code node 14 and npm 6

## [26.13.0] - 2021-10-19

### Added

- BC-394 - send email wishes to additionally needed addresses
- BC-391 - display special characters properly
- BC-339 - creation of groups in the courses dashboard
- BC-339 - add elements to groups in the courses dashboard
- BC-6   - Show prepared tasks (drafts) for teachers

### Fixed

- BC-436 - Fix univention LDAP strategy
- BC-21 - Remove generics from DTOs, because generics can not be used to generate OpenApi properly

### Changed

- BC-487 - update mongodb-memory-server from 6.9.6 to 7.4.4
- BC-490 - setup entities for tests without needing a database

## [26.12.0] - 2021-10-12

### Added

- BC-388 - add simple script for end sjw
- BC-319 - add route to change the position of a course dashboard element
- BC-343 - run unstable e2e tests on label `run unstable tests`

### Changed

- BC-25 - sort database seeds ascending by date of creation (\_id, createdAt)
- BC-25 - move logic of npm run setup into console application and add management application with same behavior
- BC-237 - Clean up global entity registration
- BC-331 - BC-354 - rename ansible variables for OnePassword
- BC-269 - check in firstLogin that students can only pass with existing birthdate
- BC-154 - remove lesson entity from task repository
- BC-231 - upgraded nestjs@7 to nestjs@8

### Fixed

### Security

- BC-386 - added CREATE tests for consentVersionService
- BC-297 - fixed set-value dependency vulnerabilities
- BC-377 - fixed axios dependency vulnerabilities

## [26.11.3] - 2021-10-05

### Fixed

- BC-121 - run add bucket to files migration in parallel

## [26.11.2] - 2021-09-29

### Fixed

- BC-111 wait for mongodb to spin up in deployment

- BC-370 - fixed file directory creation

## [26.11.1] - 2021-09-29

### Fixed

- BC-365 - fixed task overview pagination

## [26.11.0] - 2021-09-22

### Changed

- BC-274 Change Course Colors
- BC-213 - rewrite file deletion with deletion marker
- BC-68 - e2e run dependent on build image job
- BC-179 - refactor task and entity and relations
- BC-315 - stabilized resolve user roles workflow by use roles from requested user and not from jwt

### Added

- BC-121 add bucket and storage provider to file documents
- BC-164 - refactored the supportJWTservice and added roles information to its jwt data
- BC-279 - introduce console application interface to call providers via console command
- BC-9 add entity and repo for course dashboards
- BC-9 add a route to recieve dummy data for course dashboards
- BC-318 implement persistance for course dashboards

### Fixed

- BC-232 prevent users from changing schoolyears
- BC-233 - when an LDAP system is removed from a school, the ldapschoolidentifier and lastLdapSync are removed as well
- moved some changelog entries into their correct place

### Removed

- BC-262 - remove S3 lifecycle configuration code
- BC-247 - remove timestamp from LDAP search Query for sync

## [26.10.3] - 2021-09-09

### Fixed

- BC-267 - skip whitelist-check for api requests on /wopi

## [26.10.2] - 2021-09-03

### Added

- BC-120 - add feature flag for S3 CORS
- BS-112 - insert missing attribute during school creation

## [26.10.1] - 2021-09-03

### Fixed

- BC-187 - secures the system route

## [26.10.0] - 2021-09-03

### Fixed

- remove broken systemid from seed data
- SC-9083 - expose env variables for school administration
- BC-44 - remove JWT_WHITELIST_ACCEPT_ALL feature flag
- BC-44 - integrate jwt whitelist check in nestjs jwt authentication
- BC-42 - cycle detection in role inheritance
- BC-64 - enable e2e test execution for push event on main branch
- BC-41 - adds feature flag for S3 storage lifecycle management (currently not supported by Strato Hidrive)
- BC-37 - BC-54 - reduce resource consumption for deployed server
- BC-81 - remove old Lern-Store
- BC-119 - remove malfunction S3 lifecycle migration
- BC-38 - BC-124 - Add ansible files for Bosscloud (default)
- BC-110 - fileStorage/security should only be called from within the cluster

### Added

- BC-5 - Show completed tasks for students

### Changed

- Refactor nestjs task module and resort imports for course and coursegroup entities and repositories. Add testHelpers.

## [26.9.3] - 2021-09-10

### Fixed

- BC-239 - fix date parsing for students birth date

## [26.9.2] - 2021-08-27

### Changed

- BC-137 - fix bug with display of Blue Bar
- BC-106 - exit maintenance & change school year for LDAP schools on Boss and NBC

## [26.9.1] - 2021-08-18

### Changed

- SC-9192 - enable cors for nestjs app routes
- SC-9130 - use whiltelisted filenames at the s3 file storage backend

## [26.9.0] - 2021-08-14

### Changed

- OPS-2491 - Change the hydra service url
- SC-9231 - add permissions to SuperHero to edit admin role
- SC-9269 - let eslint ensure no tests with .only exist anymore
- SC-9192 - mount feathers and nestjs apps under dedicated version paths and allow general path prefix for the whole server

## Added

- add inital learnroom module with support of course and coursegroups for preparing the next refactoring iteration in tasks module
- SC-9231 - add permissions to SuperHero to edit admin role

## [26.8.0] - 2021-08-10

## [26.7.1] - 2021-08-03

- SC-9233 - fix Lern-Store on THR to load also WLO content

## [26.7.0] - 2021-07-28

### Added

- SC-9213 - Consider group submissions when deciding what open tasks a student has
- SC-9150 - add script to change school year
- SC-9211 - enable maildrop and mailcatcher for e2e tests (see docker-compose)
- SC-9177 - allow superheros to delete admins

### Changed

- SC-9219 - limited jest workers for not taking all workers within of a single github action

### Fixed

- SC-9212 - fix changing classes via CSV import
- SC-9053 - fix sending registration link via checkbox for student/teacher creation

## [26.6.4] - 2021-07-23

### Changed

- move S3 expiration migration to the end

## [26.6.3] - 2021-07-21

### Fixed

- SC-9092 - add missing S3 key decryption in migration

## [26.6.2] - 2021-07-21

### Changed

- use edusharing lernstore mode on production

## [26.6.1] - 2021-07-21

### Changed

- change default lernstore mode to edusharing

## [26.6.0] - 2021-07-20

### Added

- SC-9018; SC-9003 - created schoolsList public endpoint, and jwt secured /schools endpoint
- SC-9093 - make configured default language and timezone available in config service
- SC-9092 - delete S3 files after 7 days from user deletion
- SC-8959 - Add messenger to deletion concept
- SC-9157 - Add RabbitMQ connection to new mail service
- SC-9157 - Improve config handling for RabbitMQ
- SC-9213 - Consider group submissions when deciding what open tasks a student has
- OPS-2574 - Removeing autodeployed branches for developers if branch deleted
- OPS-2579 - Add Ansible task and templates for adding storage

### Changed

- SC-9190 - publish news target names
- SC-8887 - allow public access to consentVersion service
- SC-8448 - Not storing temporary Merlin links and fixed concurrency bug
- remove unnecessary timeout definitions from tests and avoid promise chains
- SC-6294 Restructure NestJS Sources: Testing, Core Module, Entities, Shared. See details in https://hpi-schul-cloud.github.io/schulcloud-server/
- execute unit tests via github action instead of using travis

### Fixed

- SC-9197 - Limiting the max workers for jest to 2 workers, if the default mechanism runs it's go up to infinity workers and if one die the test never stop
- SC-9202 - fix sending of registration link mails

## [26.5.0] - 2021-06-28

### Added

- SC-9431 - add teacher view to task/open over permission TASK_DASHBOARD_VIEW_V3, solving permissions after authenticate and add v3/user/me route.

### Changed

- SC-6294 Restructure NestJS Sources: Testing, Core Module, Entities, Shared. See details in https://hpi-schul-cloud.github.io/schulcloud-server/

## [26.4.9] - 2021-06-29

### Fixed

- api route forwarding

### Removed

- SC-9159 removed news from feathers except remove team event, which already is replaced by v3/news

## [26.4.8] - 2021-06-29

### Fixed

- route forwarding

## [26.4.7] - 2021-06-22

### Added

- SC-9148 - Add migration for change of school year on BRB

### Fixed

- SC-9170 - let superhero delete other users

## [26.4.6] - 2021-06-24

### Changed

- OPS-2466 - changes build pipeline to github actions

## [26.4.5] - 2021-06-21

### Added

- SC-9156 - Add maintenance mode for LDAP rewrite

## [26.4.4] - 2021-06-16

### Change

- rename permission TASK_DASHBOARD_VIEW_V3

## [26.4.3] - 2021-06-16

### Change

- SC-9139 - Add a check if user roles should be updated or not to the repo

## [26.4.2] - 2021-06-16

### Fixed

- npm run syncIndex work for not existing collections in the db

## [26.4.1] - 2021-06-15

### Change

- SC-9029 - Change place of the channel creation for RabbitMQ

## [26.4.0] - 2021-06-11

- SC-9004 - Sync env variables between backend and frontend

## [26.3.1] - 2021-06-14

### Added

- SC-9134 - Add missing mongo indexes for LDAP Sync

## [26.3.0] - 2021-06-07

### Changed

- SC-8898 - parallelize LDAP sync using RabbitMQ

## [26.2.2] - 2021-06-04

### Fixed

- Fixed dependencies issue

## [26.2.1] - 2021-06-02

### Added

- SC-9103 - add logging for syncIndexes script

## [26.2.0] - 2021-06-01

### Added

- OPS-2418 - Change buildpipelines (Server, Client, Nuxt) to execute E2E tests according QF decision
- SC-8250 - add bulk deletion to user service v2
- SC-8341 - add tombstone school to tombstone user
- SC-8408 - added delete events by scope Id route
- SC-7937 - Allow adding multiple materials to lesson
- SC-7868 - Deletion concept for personal file connections
- SC-8873 - Add prioritization for Matrix messenger tasks
- SC-8982 - add inital service ressource messuring test setup
- OPS-1499 - Add feature to CI Pipeline and provide manual deployments of branches and automatic deploy of release to staging
- Add run script for sync indexes based on existing and registered schemas.
- SC-9085 - add registration pin deletion for parent emails
- SC-9004 - Sync env variables between backend and frontend
- OPS-1499 - Add feature to CI Pipeline and provide manual deployments of branches
- Add run script for sync indexes based on existing and registered schemas.

### Changed

- SC-8440 - fixed open api validation for manual consent
- SC-9055 - changed Edu-Sharing permissions for Brandenburg Sportinhalt content
- SC-6950 - validation for officialSchoonNumber now allows 5 or 6 digits
- SC-8599 - added helparea contact dropdown and send value
- SC-7944 - use persistent ids for Lern-Store content items
- OPS-1508 - added limits for cpu and ram to the docker compose files
- SC-8500 - refactoring in error handling
- SC-7021 - automatic deletion documents in the trashbins collection after 7 days.
- SC-5202 - homework tests refactoring
- SC-7868 - filestorage integration tests are skipped on local test environments if minio is not setup
- SC-8779 - messenger: use user-based fixed device ids

### Fixed

- SC-8933 - fix date format on first login
- SC-8728 - fix configuration reset in tests
- SC-8873 - fix addUser prioritization for full school Matrix messenger sync
- SC-8982 - fix test setup for on the fly building test like routes jwt

## [26.1.0]

### Added

- SC-8910 - added an isExternal check to the adminUsers service remove method

### Changed

- SC-8732 - change search filter gate and weight of values in indexes. Will reduce amount of results
- SC-8880 - changed the validation for search queries in NAT, now it allows empty

## [26.0.16] - 2021-04-20

### Removed

- - SC-8748 - revert: bump feathers-mongoose from 6.3.0 to 8.3.1

## [26.0.15] - 2021-04-19

### Changed

- SC-8909 - messenger: use user-based fixed device ids

## [26.0.14] - 2021-04-16

### Changed

- SC-8934 - no more autosync for the migrations for the mongodb

## [26.0.13] - 2021-04-15

### Fixed

- SC-8917 - verify configuration missing school

## [26.0.12] - 2021-04-14

### Changed

- SC-8929 - increase performance for alert requests

## [26.0.11] - 2021-04-13

### Changed

- SC-8748 - bump feathers-mongoose from 6.3.0 to 8.3.1

## [26.0.10] - 2021-04-09

### Fixed

- SC-8908 ldap sync: fix lock

## [26.0.9] - 2021-04-06

- SC-8779 - fix partial LDAP sync

## [26.0.8] - 2021-03-31

### Fixed

- SC-8691 ldap sync: fix potential deadlock while loadind ldap data

## [26.0.7] - 2021-03-31

### Fixed

- SC-8768 ldap sync: in user search include current school

## [26.0.6] - 2021-03-30

### Fixed

- SC-8836 - teachers can add classes from other teachers to their courses

## [26.0.5] - 2021-03-29

### Fixed

- SC-8691 - LDAP sync can be run with multiple school in parallel

## [26.0.4] - 2021-03-25

### Changed

- SC-8829 - status of logging in rocket chat user is set to offline

## [26.0.3] - 2021-03-17

### Changed

- merged hotfixes 25.6.11 and following into 26.0 branch

## [26.0.2] - 2021-03-10

### Fixed

- SC-5202 - fixed an issue with internal pagination in homework-submissions

## [26.0.1] - 2021-03-09

### Changed

- merged 25.6.10 into new version

## [26.0.0]

### Fixed

- SC-6679 - fixed table styling in topic text-component
- SC-8534 - fix registration link generation
- SC-8682 - fix students are editable in externally managed schools
- SC-8534 fix registration link generation
- Allow sorting after search

## [25.6.11] - 2021-03-17

## [25.6.13] - 2021-03-16

- SC-8782 Migration for changing urls

## [25.6.12] - 2021-03-15

- SC-8782 Fixed lesson context Query

## [25.6.11] - 2021-03-15

### Fixed

- SC-8211 - Fixed course events duplications

## [25.6.10] - 2021-03-09

- SC-8770 Fixed issue where parent consents were overwritten

## [25.6.9] - 2021-02-26

### Fixed

- SC-8714 Fixed an issue in school creation that could cause the iserv-sync to fail

## [25.6.8] - 2021-02-19

### Changed

- SC-8477 LDAP-Sync: Speed up class sync by holding all the school's users in map while creating/populating classes
- SC-8477 LDAP-Sync: Speed up user sync by grouping users into chunks and loading the chunks from DB instead of individual users

## [25.6.7] - 2021-02-18

### Security

- SC-8655 - prevent changes to immutable user attributes

## [25.6.6] - 2021-02-18

### Fixed

- SC-8657 - Recreate shared links for homework

## [25.6.5] - 2021-02-17

### Fixed

- SC-8634 - Recreate shared links for homework

## [25.6.4] - 2021-02-17

### Changed

- Reverted Changes for SC-8410

## [25.6.3] - 2021-02-15

### Security

- VOR-3 - Enable and replace old file links.

## [25.6.2] - 2021-02-11

### Changed

- VOR-2 - Adjusted business rules for adding team members from external school.

## [25.6.1] - 2021-02-11

### Fixed

- VOR-1 - Fix passwordRecovery id validation.

## [25.6.0] - 2021-02-09

### Fixed

- SC-8514 - QR Code generation fails
- SC-8390 - Lern-Store collections feature flag was not excluding collections in search
- SC-8322 prevent wrong assignment from school to storage provider

### Added

- SC-8482 - Deletion concept orchestration integration
- SC-8029 - Add deletion concept handling for pseudonyms and registration pins
- SC-6950 - Add access for superhero to change kreisid and officialSchoolNumber
- SC-8206 - Add school tombstone for deleting concept
- SC-7825 - Deletion concept for user data in tasks

### Changed

- SC-8541 - restrict class modifing requests to the teachers, who are inside these classes
- SC-8380 removed reqlib, replaced by normal require to keep referenced types known
- SC-8213 error handling concept
- SC-4576 - sanitize bbb room and member names
- SC-8300 Added user information to LDAP Sync in case of errors

## [25.5.16] - 2021-02-08

### Added

- SC-8512 - Creating a migration for duplicated events

## [25.5.15]

### Fixed

- SC-8571 - New courses does not appear in bettermarks

## [25.5.14] - 2021-02-02

### Changed

- SC-8420 - Fix old missing indexes that migration for new indexes can executed. 25.5.3

## [25.5.13]

### Changed

- SC-8462 - Add logging for homework deletion

## [25.5.12]

### Fixed

- SC-8499 - Change order of migrations

## [25.5.11]

### Fixed

- SC-8499 - Prevent duplicated pseudonyms

## [25.5.10]

- SC-8506 - add origin server name to bbb create and join requests

## [25.5.9]

### Fixed

- SC-8503 - Clicking on task in BRB and THR shows pencil page

## [25.5.8]

### Changed

- SC-8480 - Return GeneralError if unknown error code is given to error pipeline

## [25.5.7]

## Added

- SC-8489 - Added permission check for homework deletion

## [25.5.6]

### Fixed

- SC-8410 - Verify ldap connection reads the first page of users only to avoid timeouts
- SC-8444 - resolve eventual consistency in course shareToken generation

## [25.5.5]

### Fixed

- SC-8303 - fix wrong assignment from school to storage provider

## [25.5.4]

### Added

- SC-8358 - bettermarks: show hint for safari users
- SC-8412 - update swagger documentation of pseudonym/roster/ltitools

### Fixed

- SC-5287 - Fixed OAuth2 rostering
- SC-5287 - Repair Bettermark's depseudonymization
- SC-8313 - Bettermarks: depseudonymization iframe needs to use Storage Access API in Safari
- SC-8379 - Secure ltiTools route
- SC-8315 - bettermarks: security check and production configuration

## [25.5.3]

### Added

- SC-8420 - Migration for sync new indexes.

## [25.5.2]

### Fixed

- SC-8189 - fix duplicate events by returning updated object at findOneAndUpdate

## [25.5.1]

### Fixed

- SC-8303 - fix wrong assignment from school to storage provider

## [25.5.0]

### Added

- SC-7835 - Add deletion concept handling for helpdesk problems
- SC-8229 - Added invalid DN error to ldap-config service error handling
- SC-7825 - Remove user relations from courses
- SC-7827 - Add deletion concept handling for file permissions.
- SC-8030 - Setup orchestrator for deleting concept
- SC-8060 - increase unit test coverage for lernstore counties
- SC-8179 - repaired unit test
- SC-7763 - adds searchable feature flag for lernstore.
- SC-8020 - adds collections filter to edu-sharing service
- SC-8260 - new team indexes and migration to add this

### Fixed

- SC-8230 - fix deletion of teachers via new route

### Removed

- SC-8233 - Removed attribute and member as required attributes for the LDAP-config service

### Fixed

- SC-8329 - Cluster returns old verison of Pin object after patch

## [25.4.1]

- Update from 25.3.9 into master

## [25.3.9]

- SC-8198 continue school sync on user issues

## [25.3.8]

### Changed

- SC-8198 - handle eventually consistent database in THR sync

## [25.3.7] - 2020-12-18

### Changed

- SC-8209 - prevent sync from stopping if error occurs for a single student

## [25.3.6]

### Fixed

- SC-8235 - repaired reigstration link for students

## [25.3.5]

### Changed

- SC-8149 - no longer require a registrationPin for internal calls

## [25.3.4]

### Changed

- SC-7998 - use default service setup for /version

## [25.3.3] (pick from 25.2)

### Removed

- SC-8101 - Sanitization for read operations

### Fixed

- SC-8101 - Make it possible to disable sentry by removing `SENTRY_DSN`
- OPS-1735 - Fixes transaction handling in file service by using the mongoose transaction helper,
  properly closing the session, and using the correct readPreference (everything except primary fails)

## [25.3.2]

### Added

- SC-7734 - Added a hook that takes care of merlin content to generate valid urls for users
- SC-7483 - Updating terms of use for all users for each instance separately

## [25.3.1]

### Fixed

SC-8077 - the migration copy-parents-data-into-children-entities-and-delete-parent-users is broken

## [25.3.0]

### Added

- SC-7841 - remove deleted user from classes
- SC-7836 - Removing registration pin by removing the user
- SC-7838 - move pseudonyms to trashbin
- SC-7142 - Counties/Kreise added to federal states.
- SC-7555 - move user and account to trashbin
- SC-4666 - Added a pool based LDAP system and school sync. LDAP_SYSTEM_SYNCER_POOL_SIZE and LDAP_SCHOOL_SYNCER_POOL_SIZE variables
  determine how many system/school syncers will be run in parallel (at most) during the LDAP sync.
- SC-7615 - reduces the errors in lernstore
- SC-5476 - Extend tests for Matrix messenger config and permission service
- SC-6690 - refactors edu-sharing service and sets defaults
- SC-6738 - Extend search input field in new admin tables to search for full name
- SC-7293 - added Lern-Store view permission and a feature flag
- SC-7357 - Add config service
- SC-7083 - Added officialSchoolNumber to school-model
- Introduce plainSecrets in Configuration
- Introduce FEATURE_PROMETHEUS_ENABLED to have a flag for enable prometheus api metrics
- SC-7411 - add API Specification and validation for /me service
- SC-7411 - add API Specification and validation for /version service
- SC-7205 - create new data seed for QA
- SC-7614 - creates documentation for edu sharing endpoints
- SC-7370 - Add optional rootPath attribute modifier to iserv-idm strategy
- SC-4667 - persist time of last attempted and last successful LDAP sync to database (based on system)
- SC-4667 - Only request and compare LDAP entities that have changed since the last sync (using operational attribute modifyTimestamp with fallback)
- SC-4667 - Add optional `forceFullSync` option (as get param or json payload) to force a full LDAP sync
- SC-7499 - add API Specification for public services
- SC-7915 - facade locator
- SC-7571 - solved performance issues - bulk QR-code generation
- SC-6294 - Introduce Typescript in schulcloud-server
- SC-7543 - Adds ldap-config service to create, load, and patch LDAP-configs (replaces /ldap endpoints for new client)
- SC-7028 - Add Course Component API Specification document
- SC-7476 - Prevent hash generation if user has account
- SC-6692 - Added Lern-Store counties support for Niedersachsen (Merlin)

### Changed

- request logging disabled for non development environment
- OPS-1289 - moved and updated commons (to hpi-schul-cloud/commons)
- SC-6596 - Changed route for messenger permissions service
- SC-7331 - introduce axios for external requests, implemented in status api
- SC-7395 - Changed ldap general strategy fetching of users from parallel to serialized
- SC-6080 - move REQUEST_TIMEOUT from globals to Configuration
- Dependencies: querystring replaced by qs
- SC-6060 - Updated error handling
- SC-7404 - automatic forwarding for requests without versionnumber if no matching route is found
- SC-7411 - api versioning for /me service
- SC-7411 - api versioning for /version service
- IMP-160 - integration-tests repo renamed to end-to-end-tests
- SC-5900 - Move Synapse synchronization logic into server
- SC-7499 - Fixes documentation for edu sharing endpoints
- SC-7872 - Fix audience of the jwt to new organisation name.
- SC-7543 - deprecates `GET /ldap/:id` and `PATCH /ldap/:id` routes
- SC-7868 - Move external request helpers to more present file location
- SC-7474 pull docker container for tests if commit id exists on docker hub

### Fixed

- SC-6294 fix mocha test execution and build, summarize coverage results
- SC-1589 Trim strings to avoid empty team names
- ARC-138 fix changelog action
- ARC-137 avoid DoS on alerts in error state
- SC-7353 course sharing between teachers
- SC-7530 rename SHOW_VERSION to FEATURE_SHOW_VERSION_ENABLED
- SC-7517 improve oauth test stability
- SC-6586 Repaired migration script
- SC-7454 - Restored invalid birth date fix in adminUsers service
- fixed README badges
- Fix mocha tests
- SC-6151 fixed a bug that prevented api docu from being accessible
- SC-6151 fixed paths to openapi documentation
- Fixed searching for names including a dash
- SC-7572 - Find /users route after hooks - extremely slow
- SC-7573 - Route/hash-broken promise chain
- SC-7884 - Authentication error when accessing any nuxt page in the client.
- Fix typescript compiling error

### Removed

- SC-7413 - Cleanup UnhandledRejection code that is handled from winston now

## [25.2.6]

### Removed

- SC-8101 - Sanitization for read operations

### Fixed

- SC-8101 - Make it possible to disable sentry by removing `SENTRY_DSN`

## [25.2.5]

### Fixed

- OPS-1735 - Fixes transaction handling in file service by using the mongoose transaction helper,
  properly closing the session, and using the correct readPreference (everything except primary fails)

## [25.2.4]

### Changed

- SC-6727 - Change email addresses for tickets for Niedersachsen - fixed after review

## [25.2.3]

### Changed

- SC-6727 - Change email addresses for tickets for Niedersachsen

## [25.2.2]

### Changed

- SC-7773 - moved config values for antivirus file service

## [25.2.1]

### Fixed

- SC-7714 - Fixes script injection issue

## [25.2.0]

### Added

- SC-4385 - Added a user exclusion regex to IServ strategy
- SC-7049 - Added unit tests for Merlin Service
- SC-7157 - add feature flag for Merlin feature with fallback
- SC-6567 - add new application errros
- SC-6766 - Added ESLint rules with Promise rules
- SC-6830 - Added hook to parse request to arrays when > 20 users are requested in adminUsers service
- SC-6769 - Introduce API validation module
- SC-6769 - API validation for users/admin routes
- SC-6510 - Added Merlin Url Generator for Lern Store / Edu-sharing
- SC-5476 - Added school settings to enable students to open own chat rooms
- SC-6567 - Add utils to cleanup incomingMessage stacks by logging errors

### Removed

- SC-6586- Remove parents from users collection to improve maintainability

### Changed

- SC-6986 - Changed a hook in the accounts service that restricts get requests to the same school, it expects a valid userID and matching schoolIds for both the requester and requested users
- SC-6567 - clean up error pipline
- SC-6510, fix a minor syntax error when exporting module
- Update commons to 1.2.7: print configuration on startup, introduce hierarchical configuration file setup
- Support asynchronous calls during server startup
- SC-7091 - Migration to enable the Matrix Messenger for all schools that had RocketChat enabled before

### Fixed

- fixed README badges
- SC-6151 - fixed a bug that prevented api docu from being accessible
- Fix mocha tests

## [25.1.13] - 2020-11-12

### Changed

- SC-7395 - Changed ldap general strategy fetching of users from parallel to serialized

## [25.1.12] - 2020-11-09

### Added

- SC-7683 - add request logging options

## [25.1.11] - 2020-11-06

### Security

- SC-7695 - prevent csv user override operations on other schools

## [25.1.10] - 2020-11-05

### Added

- SC-7683 - Add log metic for memory usage, add async error logging util, catch one unhandledRejection error and remove cronjob task from server.

## [25.1.9] - 2020-11-03

### Fixed

- SC-7638 - fixed pin creation for users with accounts

## [25.1.8] - 2020-10-22

### Fixed

- SC-7333 - fixed creation of homeworks within lessons

## [25.1.7] - 2020-10-28

### Added

- SC-7491 - Add missing index on users.email to speed up slow query in registrationLink service

## [25.1.6] - 2020-10-23

### Changed

- SC-7413 - Remove event listener for unhandled rejections and move this to winston

## [25.1.5] - 2020-10-22

### Fixed

- SC-7452 - fixed time window check for LDAP users

## [25.1.4] - 2020-10-20

### Changed

- SC-6986 - Changed permission check for PATCH method in the account service from STUDENT_CREATE to STUDENT_EDIT to allow teachers to change students' password

## [25.1.3] - 2020-10-20

### Fixed

- SC-6986 - Changed a hook in the accounts service that restricts get requests to the same school, it expects a valid userID and matching schoolIds for both the requester and requested users

## [25.1.2] - 2020-10-15

### Fixed

- SC-7085 - fixed importHash error when asking parent consent

### Added

### Removed

## [25.1.1] - 2020-10-12

### Security

- SC-7165 package update for sanitization and add onload handler

## [25.1.0] - 2020-10-12

### Added

### Removed

- SC-6784 - Removed duplicated birth date formatting code in adminUsers service, which was causing an "Invalid date" output
- SC-6743 - Removed usersForConsent related things in adminUsers service because the client does not send that parameter anymore
- SC-6506 - Remove dependecy to feathers-swagger in routes.test.js

### Changed

- SC-6774 remove no-await-in-loop from eslint exceptions
- Rename statistic mails route, secure it over sync api key now
- SC-6809 - Maintain RabbitMQ connection and channels
- SC-5230 - Unblock Account-Page in Nuxt (securing /accounts and /users routes)

### Security

- Added hotfix merges

## [25.0.12] - 2020-10-12

### Fixed

- SC-6676 allows only following roles for registration: teacher/student…

## [25.0.11] - 2020-10-07

### Fixed

- SC-7180 homework create now validates data properly

## [25.0.12] - 2020-10-12

### Fixed

- SC-6676 allows only following roles for registration: teacher/student…

## [25.0.11] - 2020-10-07

### Fixed

- SC-7180 homework create now validates data properly

## [25.0.10] - 2020-10-07

### Added

- configured prometheus metrics - bucket sizes
- SC-6766 log unhandledRejection and unhandledException

## [25.0.9] - 2020-10-07

### Added

- SC-7115 - Reduce mongoose DB role request by enabling minor caching

## [25.0.8] - 2020-10-06

### Fixed

- SC-6676 - Registration: User with role parent should not be able to log-in
- SC-6960 - instead of deleting and recreating users during the rollback of a failed registration, use replace if necessary
- SC-6960 - properly raise exceptions during the registration process

## [25.0.7] - 2020-10-01

### Removed

- OPS-1316 - removed custom keep-alive header creation in express middleware

## [25.0.6] - 2020-10-01

### Added

- OPS-1316 - add indexes for slow files and submission queries

## [25.0.5] - 2020-10-01

### Added

- SC-6973 - add time window for pin creation

## [25.0.4] - 2020-09-30

### Added

- Added lead time detection

## [25.0.3]

### Added

- SC-6942 - add parse method to TSP strategy to declare it can handle the request and to keep authentication params clean

### Fixed

- SC-6942 - don't override payload defined by authentication method
- SC-6942 - don't search for account to populate if no username is given in `injectUsername`

## [25.0.2]

### Changed

- send mail for registration pin after add pin to db

## [25.0.1]

### Fixed

- SC-6696 - Fixed query used to determine course membership when checking permissions for course group lessons

## [25.0.0]

### Changed

- Extend JWT payload by schoolId and roleIds

## [24.5.1] - 2020-09-16

### Secrutiy

- Secure admin routes (update, patch, create)

## [24.5.0] - 2020-09-14

- Ignore database seed data with prettier, eslint, and codacy
- SC-6640 - Fixed email check within registration (case insensitive)
- SC-2710 - Adding time zones, default for school and theme

### Added - 24.5.0

- Test changelog has been updated for feature or hotfix branches
- SC-5612 - Adding search feature to the admintables for nuxt-client.

## [24.4.6] - 2020-09-11

### Changed

- SC-6733: central personal data does not get updated via CSV import

## [24.4.5] - 2020-09-10

### Fixed in 24.4.5

- SC-6637: generate QR codes for consent print sheets if group size exceeds 20

## [24.4.4] - 2020-09-08

### Fixed in 24.4.4]

- SC-6697: updates/sync account username when user is updated

## [24.4.3] - 2020-09-09

### Fixed in 24.4.3

- SC-6533 - Login not possible if admin reset password

## [24.4.2] - 2020-08-31

### Fixed in 24.4.2

- SC-6554: CSV-Importer no longer allows patching users with different roles

## [24.4.1] - 2020-08-31

### Fixed in 24.4.1

- SC-6511 - LDAP edit button missing.

### Changed in 24.4.1

- SC-5987 Internationalisation: extend user and school model with default language

### Added 24.4.1

- SC-6172: added hooks and checks to look for unique and not disposable emails in adminUsers service

## [24.4.0] - 2020-8-31

### Fixed in 24.4.0

- SC-6122 - Edusharing preload thumbnails in parallel. Edusharing authentication stabilisation.

## [24.3.3] - 2020-08-28

- SC-6469: prevent admin access to lessons admins shouldnt have access to.

## [24.3.2] - 2020-08-26

- SC-6382: fix handling of consents for users with unknown birthdays. consentStatus: 'ok' will be returned for valid consents without birthday.

## [24.3.1] - 2020-08-25

- SC-5420: TSC Schuljahreswechsel

## [24.3.0] - 2020-08-25

## [24.2.5] - 2020-08-24

- SC-6328 add migration to set student_list settings in all non n21 clouds schools to false.

## [24.2.4] - 2020-08-20

## [24.2.3] - 2020-08-20

## [24.2.2] - 2020-08-20

### Added in 24.2.2

- SC-5280: the LDAP service will try to reconnect up to three times if the connection was lost or could not be established
- SC-5280: the LDAP service and LDAP syncers now report more errors to the stats object
- SC-5808: added an isExternal check to the create method of AdminUsers service, only users from not external schools can create users

### Fixed in 24.2.2

- SC-5280: the LDAP sync now handles (timeout/firewall) errors much more gracefully
- SC-5280: LDAP bind operations will only be issued if the connection was established successfully
- SC-5280: aggregated LDAP statistics will now show the number of succesful and failed sub-syncs instead of just 1 or 0

### Changed in 24.2.2

- SC-5280: if disconnected prematurely, the LDAP service will not try to connect again just to unbind from the server

## [24.0.2] - 2020-08-05

### Fixed in 24.0.2

- SC-5835: Starting the new school year automatically - Cluster 4

## [24.0.1] - 2020-07-31

### Fixed in 24.0.1

- SC-5917 Fix activation of LDAP system

## [23.6.4] - 2020-07-29

### Fixed in 23.6.4

- SC-5883: Choose current schoolyear based on the school instead of the date for creating classes.

## [23.6.3] - 2020-07-28

### Added in 23.6.3

- SC-5754 Added isExternal attribute to school model. If ldapSchoolIdentifier or source is defined, isExternal will be set to true
  otherwise, if none of them are defined it wil be set to false.
- SC-4520 created a new Service called Activation Service; with which jobs can be defined and are
  only executed when an activation link (activation code) is confirmed (e.g.: change of e-mail address/username)
  Also added a sub-service for changing email/username in Activation Service
- SC-5280: the LDAP service will try to reconnect up to three times if the connection was lost or could not be established
- SC-5280: the LDAP service and LDAP syncers now report more errors to the stats object

### Fixed in 23.6.3

- SC-5250: Fixes the CSV-Import, if there are whitespaces in the columnnames
- SC-5686: only users with the team permission "RENAME_TEAM" can execute the patch method in teams route
- SC-5280: the LDAP sync now handles (timeout/firewall) errors much more gracefully
- SC-5280: LDAP bind operations will only be issued if the connection was established successfully
- SC-5280: aggregated LDAP statistics will now show the number of succesful and failed sub-syncs instead of just 1 or 0
- SC-5416: Enable maintenance Mode for LDAP Schools and change the currentSchoolYear for non-LDAP Schools

### Changed in 23.6.3

- SC-5542: Added an after hook for AdminUsers find method which formats birthday date to DD.MM.YYYY format.
- SC-4289 Changed aggregations in admin tables, classes are now taken only from current year or max grade level, and are sorted
  by numeric ordering.
- SC-5280: if disconnected prematurely, the LDAP service will not try to connect again just to unbind from the server

## [23.6.2] - 2020-07-22

### Fixed in 23.6.2

- SC-5773: LDAPSchoolSyncer now correctly populates classes synced from an LDAP server, even if only students or only teachers are assigned to the class.
- SC-5250: Fixes the CSV-Import, if there are whitespaces in the columnnames

## [23.6.1] - 2020-07-22

### Fixed in 23.6.1

- SC-5733: LDAPSchoolSyncer now uses the Users model service to avoid ignoring indexes due to automatic collation

## [23.6.0] - 2020-07-21

### Added in 23.6.0

- SC-4142: Added indexes on TSP sync related attributes in user and school schema.
- SC-4142: Adds info about unchanged entities to TSP sync statistics

## [23.5.4] - 2020-07-08

### Added in 23.5.4

- SC-2714 Added the federal state "Internationale Schule"

## [23.5.0] - 2020-06-15

### Added in 23.5.0

- SC-4192 add tests that ensure classes on other schools cant be manipulated

### Fixed in 23.5.0

### Changed in 23.5.0

- SC-4957 user.ldapId and user.ldapDn are now indexed to improve performance

## [23.4.7] - 2020-07-01

### Fixed in 23.4.7

- SC-4965 Converted "consent" subdocument in "users" to a nested document to fix changing consents in administration and removing a bug in registration that resulted in deleted users.

## [23.4.5] - 2020-06-17

### Fixed in 23.4.5

- SC-5007 re-introduces ldap system root path to API result to fix issue with duplicating schools

## [23.4.3-nbc] - 2020-06-15

### Fixed in 23.4.3-nbc

- SC-5054 Revert hook restrictions that prevented registration with custom deata privacy documents enabled

## [23.4.0-nbc] - 2020-06-11

### Added in 23.4.0-nbc

- SC-4577 extend consentversions with school specific privacy policy, which can be added by the school admin

## [23.2.4] - 2020-06-05

### Fixed in 23.2.4

- SC-4876 soften sanitization to allow editor actions to be persisted correctly

## [23.2.1] - 2020-06-04

### Security - 23.2.1

- SC-4720 improve importhashes for registrationlinks

## [23.2.0] - 2020-06-03

### Security - 23.2.0

- SC-4506 Secure Find User Route. Access user list by students is allowed only if they are eligible to create teams.
- SC-4506 Secure Get User Route. Read user details may only users with STUDENT_LIST or TEACHER_LIST permissions

## [23.1.4] - 2020-05-29

### Fixed in 23.1.4

- SC-4749 avoid xss in image onerror event attribute for submissions

## [23.0.0] - 2020-05-19

### Changed in 23.0.0

- SC-4075 Teams creation by students logic was changed. New environment enumeration variable `STUDENT_TEAM_CREATION`
  with possible values `disabled`, `enabled`, `opt-in`, `opt-out` was introduced. The feature value is set by instance deployment.
  In case of `disabled`, `enabled` it is valid for all schools of the instance and cannot be changed by the admin.
  In case of `opt-in` and `opt-out` the feature should be enabled/disabled by the school admin.

## [22.10.3] - 2020-05-13

### Fixed in 22.10.3

- Unbind errors no longer stop the LDAP sync if more systems follow

## [22.10.2] - 2020-05-12

### Fixed in 22.10.2

- fixed pagination for students/teacher table

## [22.10.0] - 2020-05-11

### Added in 22.10.0

- SC-3719 Files now have a `creator` attribute that references the ID of the user that created the file.
  For old files, it is set to the first user permission inside the permissions array (legacy creator check).
- SC-3719 The `files` collection now has two additional indexes: `{creator}` and `{permissions.refId, permissions.refPermModel}`.
- add MongoDB Collation Support to control sorting behaviour in regards to capitalization.
- SC-3607 CSVSyncer now allows the optional birthday field (formats: dd/mm/yyyy, dd.mm.yyyy, dd-mm-yyyy) in CSV data
- SC-3948 support users query in adminusers routes
- SC-4018 Add additional nexboard permissions
- SC-4008 Migrated generateRegistrationLink Hook from SC-Client into Server
- SC-3686 Added new Registration Link Service for sending mails
- SC-4094 Teachers can now provide feedback in the form of uploaded files

### Fixed in 22.10.0

- SC-3892 Update Filter of submission in order to work with older submissions
- SC-3395 if fetching the release fails, a error will be thrown
- backup.js now outputs valid json exports
- SC-4105 fixed a problem with new users tests not working with recent hotfix.
- Checks of user consent calculated correct now

### Changed in 22.10.0

- User delete now accepts bulk delete requests
- SC-3958: the "general" LDAP strategy now returns an empty array if classes are not configured properly
- Increase performance - error logging in sentry
- Mergify: add and modified some configs

### Removed in 22.10.0

- SC-3958: the LDAP strategy interface no longer supports synchronizing team members to the never-used original N21-IDM
- SC-3958: the environment variables NBC_IMPORTURL, NBC_IMPORTUSER, and NBC_IMPORTPASSWORD are no longer used and have been removed
- Removed the obsolete commentSchema from the homework service. It was not in use.

## [22.9.20]

### Added in 22.9.20

- SC-4042: Added support for a central IServ-Connector

### Changed in 22.9.20

- LDAP syncs on servers with multiple schools now only sync one school at a time to avoid issues when paging search requests
- LDAP syncs use less memory (because they do a lot less in parallel)
- LDAPSchoolSyncer now returns user and class statistics

### Fixed in 22.9.20

- Fixed LDAP-Service disconnect method
- LDAPSystemSyncers now properly close their connections after syncing
- Authentication via LDAP now tries to close the connection after login
- Fixed a warning message appearing when patching users via internal request

## [22.9.18]

### Fixed in 22.9.18

- SC-4215: Do not allow unprivileged users to find users with non-school roles (expert, parent, etc.)

## [22.9.17]

### Fixed in 22.9.17

- SC-4121: File uploads no longer fail if the security scan is misconfigured or errors during enqueuing

## [22.9.10]

### Added in 22.9.10

- enable API key for /mails route

### Fixed in 22.9.10

- fixed an issue that prevented api-key authenticated calls to function with query.

## [22.9.9]

### Added in 22.9.9

- Sync can now be authenticated with an api-key.

## [22.9.8]

### Fixed in 22.9.8

- Fixed an error where ldap users without proper uuid where not filtered correctly.

## [22.9.7]

### Security in 22.9.7

- the /ldap route can now only be triggered for the users own school.

## [22.9.6]

### Added in 22.9.6

- users without `SCHOOL_EDIT` permission, but with `SCHOOL_STUDENT_TEAM_MANAGE` permission can now toggle the school feature `disableStudentTeamCreation`.

### Fixed in 22.9.6

- Admins in Thuringia can now prevent students from creating teams

## [22.9.5]

### Security in 22.9.5

- increased security for the publicTeachers route.

## [22.9.4]

### Fixed in 22.9.4

- fixes an issue with LDAP account updates if more than one account exists for the user (migration from local login to LDAP)

## [22.9.3]

### Fixed in 22.9.3

- fixes regression in LDAP sync, that caused incomplete user updates

## [22.9.2]

### Security in 22.9.2

- increased security for user PUT operation

## [22.9.1]

### Fixed in 22.9.1

- SC-3994: remove unnecessary bucket creation call that caused school administration and LDAP Sync to throw errors

### Changed in 22.9.1

- use collation for /homeworks, /users, /publicTeachers, /users/admin/teachers, /users/admin/students, /classes, and /courses.

## [22.9.0]

- Security updates

## [22.8.0]

### Added in 22.8.0

- This changelog has been added

### Removed in 22.8.0

- Clipboard sockets
- This changelog has been added
- Backend route to confirm analog consents in bulk
- Changed Seed Data + Migration Script: Added feature flag for new Editor to klara.fall@schul-cloud.org
- SC-2922: Enable use of multiple S3 instances as file storage provider
  - A new collection is added to administrate multiple S3 instances
  - A migration will automatically use the AWS environment variables to add those as default provider for all existing schools
  - For new schools the less used provider is assigned as storage provider
  - Environment Variables:
    - FEATURE_MULTIPLE_S3_PROVIDERS_ENABLED=true will activate the feature
    - S3_KEY, used for symmetric encryption, already required for the migration because of the secret access key encryption

### Changed in 22.8.0

- SC-3767: moved env variables to globals.js, NODE_ENV required to equal 'test' for test execution and right database selection
- migrated backup.sh script to node, so it can run platform independant and works on windows.

### Fixed in 22.8.0

- SC-3821: Fix Co-Teachers and Substitution teachers not being able to Grade Homeworks

## 22.7.1

### Fixed in 22.7.1

- Admin and teacher user could change other users without changing them self<|MERGE_RESOLUTION|>--- conflicted
+++ resolved
@@ -17,11 +17,8 @@
 ### Changed
 
 - BC-589 - BC-652 - Change auto deployment to a reusable workflow
-<<<<<<< HEAD
 - BC-372 - replace task seed data, fix test, cleanup error handling and promise chains in task copy service
-=======
 - BC-240 - Dashboards are now personalized
->>>>>>> d8c920f1
 
 ### Fixed
 
