# Changelog

All notable changes to this project will be documented in this file.

The format is based on [Keep a Changelog](https://keepachangelog.com/en/1.0.0/),
and this project adheres to [Semantic Versioning](https://semver.org/spec/v2.0.0.html).

Allowed Types of change: `Added`, `Changed`, `Deprecated`, `Removed`, `Fixed`, `Security`

## [Unreleased]

### Added

<<<<<<< HEAD
- SC-7555 - move user and account to trashbin
=======
- SC-4666 - Added a pool based LDAP system and school sync. LDAP_SYSTEM_SYNCER_POOL_SIZE and LDAP_SCHOOL_SYNCER_POOL_SIZE variables
determine how many system/school syncers will be run in parallel (at most) during the LDAP sync.
>>>>>>> 39dda485
- SC-7615 - reduces the errors in lernstore
- SC-5476 - Extend tests for Matrix messenger config and permission service
- SC-6690 - refactors edu-sharing service and sets defaults
- SC-6738 - Extend search input field in new admin tables to search for full name
- SC-7293 - added Lern-Store view permission and a feature flag
- SC-7357 - Add config service
- SC-7083 - Added officialSchoolNumber to school-model
- Introduce plainSecrets in Configuration
- Introduce FEATURE_PROMETHEUS_ENABLED to have a flag for enable prometheus api metrics
- SC-7411 - add API Specification and validation for /me service
- SC-7411 - add API Specification and validation for /version service
- SC-7205 - create new data seed for QA
- SC-7614 - creates documentation for edu sharing endpoints
- SC-7370 - Add optional rootPath attribute modifier to iserv-idm strategy
- SC-4667 - persist time of last attempted and last successful LDAP sync to database (based on system)
- SC-4667 - Only request and compare LDAP entities that have changed since the last sync (using operational attribute modifyTimestamp with fallback)
- SC-4667 - Add optional `forceFullSync` option (as get param or json payload) to force a full LDAP sync
- SC-7499 - add API Specification for public services
- SC-7571 - solved performance issues - bulk QR-code generation 

### Changed

- SC-6596 - Changed route for messenger permissions service
- SC-7331 - introduce axios for external requests, implemented in status api
- SC-7395 - Changed ldap general strategy fetching of users from parallel to serialized
- SC-6080 - move REQUEST_TIMEOUT from globals to Configuration
- Dependencies: querystring replaced by qs
- SC-6060 - Updated error handling
- SC-7404 - automatic forwarding for requests without versionnumber if no matching route is found
- SC-7411 - api versioning for /me service
- SC-7411 - api versioning for /version service
- IMP-160 - integration-tests repo renamed to end-to-end-tests
- SC-5900 - Move Synapse synchronization logic into server
- SC-7499 Fixes documentation for edu sharing endpoints

### Fixed

- ARC-137 avoid DoS on alerts in error state
- SC-7353 course sharing between teachers
- SC-7530 rename SHOW_VERSION to FEATURE_SHOW_VERSION_ENABLED
- SC-7517 improve oauth test stability
- SC-6586 Repaired migration script
- SC-7454 - Restored invalid birth date fix in adminUsers service
- fixed README badges
- Fix mocha tests
- SC-6151 fixed a bug that prevented api docu from being accessible
- SC-6151 fixed paths to openapi documentation
- Fixed searching for names including a dash
- SC-7572 - Find /users route after hooks - extremely slow

### Removed

- SC-7413 - Cleanup UnhandledRejection code that is handled from winston now

## [25.2.0]

### Added

- SC-4385 - Added a user exclusion regex to IServ strategy
- SC-7049 - Added unit tests for Merlin Service
- SC-7157 - add feature flag for Merlin feature with fallback
- SC-6567 - add new application errros
- SC-6766 - Added ESLint rules with Promise rules
- SC-6830 - Added hook to parse request to arrays when > 20 users are requested in adminUsers service
- SC-6769 - Introduce API validation module
- SC-6769 - API validation for users/admin routes
- SC-6510 - Added Merlin Url Generator for Lern Store / Edu-sharing
- SC-5476 - Added school settings to enable students to open own chat rooms
- SC-6567 - Add utils to cleanup incomingMessage stacks by logging errors

### Removed

- SC-6586- Remove parents from users collection to improve maintainability

### Changed

- SC-6986 - Changed a hook in the accounts service that restricts get requests to the same school, it expects a valid userID and matching schoolIds for both the requester and requested users
- SC-6567 - clean up error pipline
- SC-6510, fix a minor syntax error when exporting module
- Update commons to 1.2.7: print configuration on startup, introduce hierarchical configuration file setup
- Support asynchronous calls during server startup
- SC-7091 Migration to enable the Matrix Messenger for all schools that had RocketChat enabled before

### Fixed

- fixed README badges
- SC-6151 - fixed a bug that prevented api docu from being accessible
- Fix mocha tests

## [25.1.13] - 2020-11-12

### Changed

- SC-7395 - Changed ldap general strategy fetching of users from parallel to serialized

## [25.1.12] - 2020-11-09

### Added

- SC-7683 - add request logging options

## [25.1.11] - 2020-11-06

### Security

- SC-7695 - prevent csv user override operations on other schools

## [25.1.10] - 2020-11-05

### Added

- SC-7683 - Add log metic for memory usage, add async error logging util, catch one unhandledRejection error and remove cronjob task from server.

## [25.1.9] - 2020-11-03

### Fixed

- SC-7638 - fixed pin creation for users with accounts

## [25.1.8] - 2020-10-22

### Fixed

- SC-7333 - fixed creation of homeworks within lessons

## [25.1.7] - 2020-10-28

### Added

- SC-7491 - Add missing index on users.email to speed up slow query in registrationLink service

## [25.1.6] - 2020-10-23

### Changed

- SC-7413 - Remove event listener for unhandled rejections and move this to winston

## [25.1.5] - 2020-10-22

### Fixed

- SC-7452 - fixed time window check for LDAP users

## [25.1.4] - 2020-10-20

### Changed

- SC-6986 - Changed permission check for PATCH method in the account service from STUDENT_CREATE to STUDENT_EDIT to allow teachers to change students' password

## [25.1.3] - 2020-10-20

### Fixed

- SC-6986 - Changed a hook in the accounts service that restricts get requests to the same school, it expects a valid userID and matching schoolIds for both the requester and requested users

## [25.1.2] - 2020-10-15

### Fixed

- SC-7085 - fixed importHash error when asking parent consent

### Added

### Removed

## [25.1.1] - 2020-10-12

### Security

- SC-7165 package update for sanitization and add onload handler

## [25.1.0] - 2020-10-12

### Added

### Removed

- SC-6784 - Removed duplicated birth date formatting code in adminUsers service, which was causing an "Invalid date" output
- SC-6743 - Removed usersForConsent related things in adminUsers service because the client does not send that parameter anymore
- SC-6506 - Remove dependecy to feathers-swagger in routes.test.js

### Changed

- SC-6774 remove no-await-in-loop from eslint exceptions
- Rename statistic mails route, secure it over sync api key now
- SC-6809 - Maintain RabbitMQ connection and channels
- SC-5230 - Unblock Account-Page in Nuxt (securing /accounts and /users routes)

### Security

- Added hotfix merges

## [25.0.12] - 2020-10-12

### Fixed

- SC-6676 allows only following roles for registration: teacher/student…

## [25.0.11] - 2020-10-07

### Fixed

- SC-7180 homework create now validates data properly

## [25.0.12] - 2020-10-12

### Fixed

- SC-6676 allows only following roles for registration: teacher/student…

## [25.0.11] - 2020-10-07

### Fixed

- SC-7180 homework create now validates data properly

## [25.0.10] - 2020-10-07

### Added

- configured prometheus metrics - bucket sizes
- SC-6766 log unhandledRejection and unhandledException

## [25.0.9] - 2020-10-07

### Added

- SC-7115 - Reduce mongoose DB role request by enabling minor caching

## [25.0.8] - 2020-10-06

### Fixed

- SC-6676 - Registration: User with role parent should not be able to log-in
- SC-6960 - instead of deleting and recreating users during the rollback of a failed registration, use replace if necessary
- SC-6960 - properly raise exceptions during the registration process

## [25.0.7] - 2020-10-01

### Removed

- OPS-1316 - removed custom keep-alive header creation in express middleware

## [25.0.6] - 2020-10-01

### Added

- OPS-1316 - add indexes for slow files and submission queries

## [25.0.5] - 2020-10-01

### Added

- SC-6973 - add time window for pin creation

## [25.0.4] - 2020-09-30

### Added

- Added lead time detection

## [25.0.3]

### Added

- SC-6942 - add parse method to TSP strategy to declare it can handle the request and to keep authentication params clean

### Fixed

- SC-6942 - don't override payload defined by authentication method
- SC-6942 - don't search for account to populate if no username is given in `injectUsername`

## [25.0.2]

### Changed

- send mail for registration pin after add pin to db

## [25.0.1]

### Fixed

- SC-6696 - Fixed query used to determine course membership when checking permissions for course group lessons

## [25.0.0]

### Changed

- Extend JWT payload by schoolId and roleIds

## [24.5.1] - 2020-09-16

### Secrutiy

- Secure admin routes (update, patch, create)

## [24.5.0] - 2020-09-14

- Ignore database seed data with prettier, eslint, and codacy
- SC-6640 - Fixed email check within registration (case insensitive)
- SC-2710 - Adding time zones, default for school and theme

### Added - 24.5.0

- Test changelog has been updated for feature or hotfix branches
- SC-5612 - Adding search feature to the admintables for nuxt-client.

## [24.4.6] - 2020-09-11

### Changed

- SC-6733: central personal data does not get updated via CSV import

## [24.4.5] - 2020-09-10

### Fixed in 24.4.5

- SC-6637: generate QR codes for consent print sheets if group size exceeds 20

## [24.4.4] - 2020-09-08

### Fixed in 24.4.4]

- SC-6697: updates/sync account username when user is updated

## [24.4.3] - 2020-09-09

### Fixed in 24.4.3

- SC-6533 - Login not possible if admin reset password

## [24.4.2] - 2020-08-31

### Fixed in 24.4.2

- SC-6554: CSV-Importer no longer allows patching users with different roles

## [24.4.1] - 2020-08-31

### Fixed in 24.4.1

- SC-6511 - LDAP edit button missing.

### Changed in 24.4.1

- SC-5987 Internationalisation: extend user and school model with default language

### Added 24.4.1

- SC-6172: added hooks and checks to look for unique and not disposable emails in adminUsers service

## [24.4.0] - 2020-8-31

### Fixed in 24.4.0

- SC-6122 - Edusharing preload thumbnails in parallel. Edusharing authentication stabilisation.

## [24.3.3] - 2020-08-28

- SC-6469: prevent admin access to lessons admins shouldnt have access to.

## [24.3.2] - 2020-08-26

- SC-6382: fix handling of consents for users with unknown birthdays. consentStatus: 'ok' will be returned for valid consents without birthday.

## [24.3.1] - 2020-08-25

- SC-5420: TSC Schuljahreswechsel

## [24.3.0] - 2020-08-25

## [24.2.5] - 2020-08-24

- SC-6328 add migration to set student_list settings in all non n21 clouds schools to false.

## [24.2.4] - 2020-08-20

## [24.2.3] - 2020-08-20

## [24.2.2] - 2020-08-20

### Added in 24.2.2

- SC-5280: the LDAP service will try to reconnect up to three times if the connection was lost or could not be established
- SC-5280: the LDAP service and LDAP syncers now report more errors to the stats object
- SC-5808: added an isExternal check to the create method of AdminUsers service, only users from not external schools can create users

### Fixed in 24.2.2

- SC-5280: the LDAP sync now handles (timeout/firewall) errors much more gracefully
- SC-5280: LDAP bind operations will only be issued if the connection was established successfully
- SC-5280: aggregated LDAP statistics will now show the number of succesful and failed sub-syncs instead of just 1 or 0

### Changed in 24.2.2

- SC-5280: if disconnected prematurely, the LDAP service will not try to connect again just to unbind from the server

## [24.0.2] - 2020-08-05

### Fixed in 24.0.2

- SC-5835: Starting the new school year automatically - Cluster 4

## [24.0.1] - 2020-07-31

### Fixed in 24.0.1

- SC-5917 Fix activation of LDAP system

## [23.6.4] - 2020-07-29

### Fixed in 23.6.4

- SC-5883: Choose current schoolyear based on the school instead of the date for creating classes.

## [23.6.3] - 2020-07-28

### Added in 23.6.3

- SC-5754 Added isExternal attribute to school model. If ldapSchoolIdentifier or source is defined, isExternal will be set to true
  otherwise, if none of them are defined it wil be set to false.
- SC-4520 created a new Service called Activation Service; with which jobs can be defined and are
  only executed when an activation link (activation code) is confirmed (e.g.: change of e-mail address/username)
  Also added a sub-service for changing email/username in Activation Service
- SC-5280: the LDAP service will try to reconnect up to three times if the connection was lost or could not be established
- SC-5280: the LDAP service and LDAP syncers now report more errors to the stats object

### Fixed in 23.6.3

- SC-5250: Fixes the CSV-Import, if there are whitespaces in the columnnames
- SC-5686: only users with the team permission "RENAME_TEAM" can execute the patch method in teams route
- SC-5280: the LDAP sync now handles (timeout/firewall) errors much more gracefully
- SC-5280: LDAP bind operations will only be issued if the connection was established successfully
- SC-5280: aggregated LDAP statistics will now show the number of succesful and failed sub-syncs instead of just 1 or 0
- SC-5416: Enable maintenance Mode for LDAP Schools and change the currentSchoolYear for non-LDAP Schools

### Changed in 23.6.3

- SC-5542: Added an after hook for AdminUsers find method which formats birthday date to DD.MM.YYYY format.
- SC-4289 Changed aggregations in admin tables, classes are now taken only from current year or max grade level, and are sorted
  by numeric ordering.
- SC-5280: if disconnected prematurely, the LDAP service will not try to connect again just to unbind from the server

## [23.6.2] - 2020-07-22

### Fixed in 23.6.2

- SC-5773: LDAPSchoolSyncer now correctly populates classes synced from an LDAP server, even if only students or only teachers are assigned to the class.
- SC-5250: Fixes the CSV-Import, if there are whitespaces in the columnnames

## [23.6.1] - 2020-07-22

### Fixed in 23.6.1

- SC-5733: LDAPSchoolSyncer now uses the Users model service to avoid ignoring indexes due to automatic collation

## [23.6.0] - 2020-07-21

### Added in 23.6.0

- SC-4142: Added indexes on TSP sync related attributes in user and school schema.
- SC-4142: Adds info about unchanged entities to TSP sync statistics

## [23.5.4] - 2020-07-08

### Added in 23.5.4

- SC-2714 Added the federal state "Internationale Schule"

## [23.5.0] - 2020-06-15

### Added in 23.5.0

- SC-4192 add tests that ensure classes on other schools cant be manipulated

### Fixed in 23.5.0

### Changed in 23.5.0

- SC-4957 user.ldapId and user.ldapDn are now indexed to improve performance

## [23.4.7] - 2020-07-01

### Fixed in 23.4.7

- SC-4965 Converted "consent" subdocument in "users" to a nested document to fix changing consents in administration and removing a bug in registration that resulted in deleted users.

## [23.4.5] - 2020-06-17

### Fixed in 23.4.5

- SC-5007 re-introduces ldap system root path to API result to fix issue with duplicating schools

## [23.4.3-nbc] - 2020-06-15

### Fixed in 23.4.3-nbc

- SC-5054 Revert hook restrictions that prevented registration with custom deata privacy documents enabled

## [23.4.0-nbc] - 2020-06-11

### Added in 23.4.0-nbc

- SC-4577 extend consentversions with school specific privacy policy, which can be added by the school admin

## [23.2.4] - 2020-06-05

### Fixed in 23.2.4

- SC-4876 soften sanitization to allow editor actions to be persisted correctly

## [23.2.1] - 2020-06-04

### Security - 23.2.1

- SC-4720 improve importhashes for registrationlinks

## [23.2.0] - 2020-06-03

### Security - 23.2.0

- SC-4506 Secure Find User Route. Access user list by students is allowed only if they are eligible to create teams.
- SC-4506 Secure Get User Route. Read user details may only users with STUDENT_LIST or TEACHER_LIST permissions

## [23.1.4] - 2020-05-29

### Fixed in 23.1.4

- SC-4749 avoid xss in image onerror event attribute for submissions

## [23.0.0] - 2020-05-19

### Changed in 23.0.0

- SC-4075 Teams creation by students logic was changed. New environment enumeration variable `STUDENT_TEAM_CREATION`
  with possible values `disabled`, `enabled`, `opt-in`, `opt-out` was introduced. The feature value is set by instance deployment.
  In case of `disabled`, `enabled` it is valid for all schools of the instance and cannot be changed by the admin.
  In case of `opt-in` and `opt-out` the feature should be enabled/disabled by the school admin.

## [22.10.3] - 2020-05-13

### Fixed in 22.10.3

- Unbind errors no longer stop the LDAP sync if more systems follow

## [22.10.2] - 2020-05-12

### Fixed in 22.10.2

- fixed pagination for students/teacher table

## [22.10.0] - 2020-05-11

### Added in 22.10.0

- SC-3719 Files now have a `creator` attribute that references the ID of the user that created the file.
  For old files, it is set to the first user permission inside the permissions array (legacy creator check).
- SC-3719 The `files` collection now has two additional indexes: `{creator}` and `{permissions.refId, permissions.refPermModel}`.
- add MongoDB Collation Support to control sorting behaviour in regards to capitalization.
- SC-3607 CSVSyncer now allows the optional birthday field (formats: dd/mm/yyyy, dd.mm.yyyy, dd-mm-yyyy) in CSV data
- SC-3948 support users query in adminusers routes
- SC-4018 Add additional nexboard permissions
- SC-4008 Migrated generateRegistrationLink Hook from SC-Client into Server
- SC-3686 Added new Registration Link Service for sending mails
- SC-4094 Teachers can now provide feedback in the form of uploaded files

### Fixed in 22.10.0

- SC-3892 Update Filter of submission in order to work with older submissions
- SC-3395 if fetching the release fails, a error will be thrown
- backup.js now outputs valid json exports
- SC-4105 fixed a problem with new users tests not working with recent hotfix.
- Checks of user consent calculated correct now

### Changed in 22.10.0

- User delete now accepts bulk delete requests
- SC-3958: the "general" LDAP strategy now returns an empty array if classes are not configured properly
- Increase performance - error logging in sentry
- Mergify: add and modified some configs

### Removed in 22.10.0

- SC-3958: the LDAP strategy interface no longer supports synchronizing team members to the never-used original N21-IDM
- SC-3958: the environment variables NBC_IMPORTURL, NBC_IMPORTUSER, and NBC_IMPORTPASSWORD are no longer used and have been removed
- Removed the obsolete commentSchema from the homework service. It was not in use.

## [22.9.20]

### Added in 22.9.20

- SC-4042: Added support for a central IServ-Connector

### Changed in 22.9.20

- LDAP syncs on servers with multiple schools now only sync one school at a time to avoid issues when paging search requests
- LDAP syncs use less memory (because they do a lot less in parallel)
- LDAPSchoolSyncer now returns user and class statistics

### Fixed in 22.9.20

- Fixed LDAP-Service disconnect method
- LDAPSystemSyncers now properly close their connections after syncing
- Authentication via LDAP now tries to close the connection after login
- Fixed a warning message appearing when patching users via internal request

## [22.9.18]

### Fixed in 22.9.18

- SC-4215: Do not allow unprivileged users to find users with non-school roles (expert, parent, etc.)

## [22.9.17]

### Fixed in 22.9.17

- SC-4121: File uploads no longer fail if the security scan is misconfigured or errors during enqueuing

## [22.9.10]

### Added in 22.9.10

- enable API key for /mails route

### Fixed in 22.9.10

- fixed an issue that prevented api-key authenticated calls to function with query.

## [22.9.9]

### Added in 22.9.9

- Sync can now be authenticated with an api-key.

## [22.9.8]

### Fixed in 22.9.8

- Fixed an error where ldap users without proper uuid where not filtered correctly.

## [22.9.7]

### Security in 22.9.7

- the /ldap route can now only be triggered for the users own school.

## [22.9.6]

### Added in 22.9.6

- users without `SCHOOL_EDIT` permission, but with `SCHOOL_STUDENT_TEAM_MANAGE` permission can now toggle the school feature `disableStudentTeamCreation`.

### Fixed in 22.9.6

- Admins in Thuringia can now prevent students from creating teams

## [22.9.5]

### Security in 22.9.5

- increased security for the publicTeachers route.

## [22.9.4]

### Fixed in 22.9.4

- fixes an issue with LDAP account updates if more than one account exists for the user (migration from local login to LDAP)

## [22.9.3]

### Fixed in 22.9.3

- fixes regression in LDAP sync, that caused incomplete user updates

## [22.9.2]

### Security in 22.9.2

- increased security for user PUT operation

## [22.9.1]

### Fixed in 22.9.1

- SC-3994: remove unnecessary bucket creation call that caused school administration and LDAP Sync to throw errors

### Changed in 22.9.1

- use collation for /homeworks, /users, /publicTeachers, /users/admin/teachers, /users/admin/students, /classes, and /courses.

## [22.9.0]

- Security updates

## [22.8.0]

### Added in 22.8.0

- This changelog has been added

### Removed in 22.8.0

- Clipboard sockets
- This changelog has been added
- Backend route to confirm analog consents in bulk
- Changed Seed Data + Migration Script: Added feature flag for new Editor to klara.fall@schul-cloud.org
- SC-2922: Enable use of multiple S3 instances as file storage provider
  - A new collection is added to administrate multiple S3 instances
  - A migration will automatically use the AWS environment variables to add those as default provider for all existing schools
  - For new schools the less used provider is assigned as storage provider
  - Environment Variables:
    - FEATURE_MULTIPLE_S3_PROVIDERS_ENABLED=true will activate the feature
    - S3_KEY, used for symmetric encryption, already required for the migration because of the secret access key encryption

### Changed in 22.8.0

- SC-3767: moved env variables to globals.js, NODE_ENV required to equal 'test' for test execution and right database selection
- migrated backup.sh script to node, so it can run platform independant and works on windows.

### Fixed in 22.8.0

- SC-3821: Fix Co-Teachers and Substitution teachers not being able to Grade Homeworks

## 22.7.1

### Fixed in 22.7.1

- Admin and teacher user could change other users without changing them self<|MERGE_RESOLUTION|>--- conflicted
+++ resolved
@@ -11,12 +11,9 @@
 
 ### Added
 
-<<<<<<< HEAD
 - SC-7555 - move user and account to trashbin
-=======
 - SC-4666 - Added a pool based LDAP system and school sync. LDAP_SYSTEM_SYNCER_POOL_SIZE and LDAP_SCHOOL_SYNCER_POOL_SIZE variables
 determine how many system/school syncers will be run in parallel (at most) during the LDAP sync.
->>>>>>> 39dda485
 - SC-7615 - reduces the errors in lernstore
 - SC-5476 - Extend tests for Matrix messenger config and permission service
 - SC-6690 - refactors edu-sharing service and sets defaults
