# Changelog

All notable changes to this project will be documented in this file.

The format is based on [Keep a Changelog](https://keepachangelog.com/en/1.0.0/),
and this project adheres to [Semantic Versioning](https://semver.org/spec/v2.0.0.html).

Allowed Types of change: `Added`, `Changed`, `Deprecated`, `Removed`, `Fixed`, `Security`

## [25.2.2]

### Changed

- SC-7773 - moved config values for antivirus file service

## [25.2.1]

### Fixed

- SC-7714 Fixes script injection issue

## [Unreleased]

### Added

- SC-7838 - move pseudonyms to trashbin
- SC-7142 - Counties/Kreise added to federal states.
- SC-7555 - move user and account to trashbin
- SC-4666 - Added a pool based LDAP system and school sync. LDAP_SYSTEM_SYNCER_POOL_SIZE and LDAP_SCHOOL_SYNCER_POOL_SIZE variables
  determine how many system/school syncers will be run in parallel (at most) during the LDAP sync.
- SC-7615 - reduces the errors in lernstore
- SC-5476 - Extend tests for Matrix messenger config and permission service
- SC-6690 - refactors edu-sharing service and sets defaults
- SC-6738 - Extend search input field in new admin tables to search for full name
- SC-7293 - added Lern-Store view permission and a feature flag
- SC-7357 - Add config service
- SC-7083 - Added officialSchoolNumber to school-model
- Introduce plainSecrets in Configuration
- Introduce FEATURE_PROMETHEUS_ENABLED to have a flag for enable prometheus api metrics
- SC-7411 - add API Specification and validation for /me service
- SC-7411 - add API Specification and validation for /version service
- SC-7205 - create new data seed for QA
- SC-7614 - creates documentation for edu sharing endpoints
- SC-7370 - Add optional rootPath attribute modifier to iserv-idm strategy
- SC-4667 - persist time of last attempted and last successful LDAP sync to database (based on system)
- SC-4667 - Only request and compare LDAP entities that have changed since the last sync (using operational attribute modifyTimestamp with fallback)
- SC-4667 - Add optional `forceFullSync` option (as get param or json payload) to force a full LDAP sync
- SC-7499 - add API Specification for public services
- SC-7915 - facade locator
- SC-7571 - solved performance issues - bulk QR-code generation 
- SC-6294 - Introduce Typescript in schulcloud-server
<<<<<<< HEAD
- SC-7028 - Add Course Component API Specification document
=======
- SC-7476 - Prevent hash generation if user has account
>>>>>>> d2c0772b

### Changed

- request logging disabled for non development environment
- OPS-1289 - moved and updated commons (to hpi-schul-cloud/commons)
- SC-6596 - Changed route for messenger permissions service
- SC-7331 - introduce axios for external requests, implemented in status api
- SC-7395 - Changed ldap general strategy fetching of users from parallel to serialized
- SC-6080 - move REQUEST_TIMEOUT from globals to Configuration
- Dependencies: querystring replaced by qs
- SC-6060 - Updated error handling
- SC-7404 - automatic forwarding for requests without versionnumber if no matching route is found
- SC-7411 - api versioning for /me service
- SC-7411 - api versioning for /version service
- IMP-160 - integration-tests repo renamed to end-to-end-tests
- SC-5900 - Move Synapse synchronization logic into server
- SC-7499 - Fixes documentation for edu sharing endpoints
- SC-7872 - Fix audience of the jwt to new organisation name.
- SC-7868 - Move external request helpers to more present file location

### Fixed

- SC-1589 Trim strings to avoid empty team names
- ARC-138 fix changelog action
- ARC-137 avoid DoS on alerts in error state
- SC-7353 course sharing between teachers
- SC-7530 rename SHOW_VERSION to FEATURE_SHOW_VERSION_ENABLED
- SC-7517 improve oauth test stability
- SC-6586 Repaired migration script
- SC-7454 - Restored invalid birth date fix in adminUsers service
- fixed README badges
- Fix mocha tests
- SC-6151 fixed a bug that prevented api docu from being accessible
- SC-6151 fixed paths to openapi documentation
- Fixed searching for names including a dash
- SC-7572 - Find /users route after hooks - extremely slow
- SC-7573 - Route/hash-broken promise chain
- SC-7884 - Authentication error when accessing any nuxt page in the client.

### Removed

- SC-7413 - Cleanup UnhandledRejection code that is handled from winston now

## [25.2.0]

### Added

- SC-4385 - Added a user exclusion regex to IServ strategy
- SC-7049 - Added unit tests for Merlin Service
- SC-7157 - add feature flag for Merlin feature with fallback
- SC-6567 - add new application errros
- SC-6766 - Added ESLint rules with Promise rules
- SC-6830 - Added hook to parse request to arrays when > 20 users are requested in adminUsers service
- SC-6769 - Introduce API validation module
- SC-6769 - API validation for users/admin routes
- SC-6510 - Added Merlin Url Generator for Lern Store / Edu-sharing
- SC-5476 - Added school settings to enable students to open own chat rooms
- SC-6567 - Add utils to cleanup incomingMessage stacks by logging errors

### Removed

- SC-6586- Remove parents from users collection to improve maintainability

### Changed

- SC-6986 - Changed a hook in the accounts service that restricts get requests to the same school, it expects a valid userID and matching schoolIds for both the requester and requested users
- SC-6567 - clean up error pipline
- SC-6510, fix a minor syntax error when exporting module
- Update commons to 1.2.7: print configuration on startup, introduce hierarchical configuration file setup
- Support asynchronous calls during server startup
- SC-7091 Migration to enable the Matrix Messenger for all schools that had RocketChat enabled before

### Fixed

- fixed README badges
- SC-6151 - fixed a bug that prevented api docu from being accessible
- Fix mocha tests

## [25.1.13] - 2020-11-12

### Changed

- SC-7395 - Changed ldap general strategy fetching of users from parallel to serialized

## [25.1.12] - 2020-11-09

### Added

- SC-7683 - add request logging options

## [25.1.11] - 2020-11-06

### Security

- SC-7695 - prevent csv user override operations on other schools

## [25.1.10] - 2020-11-05

### Added

- SC-7683 - Add log metic for memory usage, add async error logging util, catch one unhandledRejection error and remove cronjob task from server.

## [25.1.9] - 2020-11-03

### Fixed

- SC-7638 - fixed pin creation for users with accounts

## [25.1.8] - 2020-10-22

### Fixed

- SC-7333 - fixed creation of homeworks within lessons

## [25.1.7] - 2020-10-28

### Added

- SC-7491 - Add missing index on users.email to speed up slow query in registrationLink service

## [25.1.6] - 2020-10-23

### Changed

- SC-7413 - Remove event listener for unhandled rejections and move this to winston

## [25.1.5] - 2020-10-22

### Fixed

- SC-7452 - fixed time window check for LDAP users

## [25.1.4] - 2020-10-20

### Changed

- SC-6986 - Changed permission check for PATCH method in the account service from STUDENT_CREATE to STUDENT_EDIT to allow teachers to change students' password

## [25.1.3] - 2020-10-20

### Fixed

- SC-6986 - Changed a hook in the accounts service that restricts get requests to the same school, it expects a valid userID and matching schoolIds for both the requester and requested users

## [25.1.2] - 2020-10-15

### Fixed

- SC-7085 - fixed importHash error when asking parent consent

### Added

### Removed

## [25.1.1] - 2020-10-12

### Security

- SC-7165 package update for sanitization and add onload handler

## [25.1.0] - 2020-10-12

### Added

### Removed

- SC-6784 - Removed duplicated birth date formatting code in adminUsers service, which was causing an "Invalid date" output
- SC-6743 - Removed usersForConsent related things in adminUsers service because the client does not send that parameter anymore
- SC-6506 - Remove dependecy to feathers-swagger in routes.test.js

### Changed

- SC-6774 remove no-await-in-loop from eslint exceptions
- Rename statistic mails route, secure it over sync api key now
- SC-6809 - Maintain RabbitMQ connection and channels
- SC-5230 - Unblock Account-Page in Nuxt (securing /accounts and /users routes)

### Security

- Added hotfix merges

## [25.0.12] - 2020-10-12

### Fixed

- SC-6676 allows only following roles for registration: teacher/student…

## [25.0.11] - 2020-10-07

### Fixed

- SC-7180 homework create now validates data properly

## [25.0.12] - 2020-10-12

### Fixed

- SC-6676 allows only following roles for registration: teacher/student…

## [25.0.11] - 2020-10-07

### Fixed

- SC-7180 homework create now validates data properly

## [25.0.10] - 2020-10-07

### Added

- configured prometheus metrics - bucket sizes
- SC-6766 log unhandledRejection and unhandledException

## [25.0.9] - 2020-10-07

### Added

- SC-7115 - Reduce mongoose DB role request by enabling minor caching

## [25.0.8] - 2020-10-06

### Fixed

- SC-6676 - Registration: User with role parent should not be able to log-in
- SC-6960 - instead of deleting and recreating users during the rollback of a failed registration, use replace if necessary
- SC-6960 - properly raise exceptions during the registration process

## [25.0.7] - 2020-10-01

### Removed

- OPS-1316 - removed custom keep-alive header creation in express middleware

## [25.0.6] - 2020-10-01

### Added

- OPS-1316 - add indexes for slow files and submission queries

## [25.0.5] - 2020-10-01

### Added

- SC-6973 - add time window for pin creation

## [25.0.4] - 2020-09-30

### Added

- Added lead time detection

## [25.0.3]

### Added

- SC-6942 - add parse method to TSP strategy to declare it can handle the request and to keep authentication params clean

### Fixed

- SC-6942 - don't override payload defined by authentication method
- SC-6942 - don't search for account to populate if no username is given in `injectUsername`

## [25.0.2]

### Changed

- send mail for registration pin after add pin to db

## [25.0.1]

### Fixed

- SC-6696 - Fixed query used to determine course membership when checking permissions for course group lessons

## [25.0.0]

### Changed

- Extend JWT payload by schoolId and roleIds

## [24.5.1] - 2020-09-16

### Secrutiy

- Secure admin routes (update, patch, create)

## [24.5.0] - 2020-09-14

- Ignore database seed data with prettier, eslint, and codacy
- SC-6640 - Fixed email check within registration (case insensitive)
- SC-2710 - Adding time zones, default for school and theme

### Added - 24.5.0

- Test changelog has been updated for feature or hotfix branches
- SC-5612 - Adding search feature to the admintables for nuxt-client.

## [24.4.6] - 2020-09-11

### Changed

- SC-6733: central personal data does not get updated via CSV import

## [24.4.5] - 2020-09-10

### Fixed in 24.4.5

- SC-6637: generate QR codes for consent print sheets if group size exceeds 20

## [24.4.4] - 2020-09-08

### Fixed in 24.4.4]

- SC-6697: updates/sync account username when user is updated

## [24.4.3] - 2020-09-09

### Fixed in 24.4.3

- SC-6533 - Login not possible if admin reset password

## [24.4.2] - 2020-08-31

### Fixed in 24.4.2

- SC-6554: CSV-Importer no longer allows patching users with different roles

## [24.4.1] - 2020-08-31

### Fixed in 24.4.1

- SC-6511 - LDAP edit button missing.

### Changed in 24.4.1

- SC-5987 Internationalisation: extend user and school model with default language

### Added 24.4.1

- SC-6172: added hooks and checks to look for unique and not disposable emails in adminUsers service

## [24.4.0] - 2020-8-31

### Fixed in 24.4.0

- SC-6122 - Edusharing preload thumbnails in parallel. Edusharing authentication stabilisation.

## [24.3.3] - 2020-08-28

- SC-6469: prevent admin access to lessons admins shouldnt have access to.

## [24.3.2] - 2020-08-26

- SC-6382: fix handling of consents for users with unknown birthdays. consentStatus: 'ok' will be returned for valid consents without birthday.

## [24.3.1] - 2020-08-25

- SC-5420: TSC Schuljahreswechsel

## [24.3.0] - 2020-08-25

## [24.2.5] - 2020-08-24

- SC-6328 add migration to set student_list settings in all non n21 clouds schools to false.

## [24.2.4] - 2020-08-20

## [24.2.3] - 2020-08-20

## [24.2.2] - 2020-08-20

### Added in 24.2.2

- SC-5280: the LDAP service will try to reconnect up to three times if the connection was lost or could not be established
- SC-5280: the LDAP service and LDAP syncers now report more errors to the stats object
- SC-5808: added an isExternal check to the create method of AdminUsers service, only users from not external schools can create users

### Fixed in 24.2.2

- SC-5280: the LDAP sync now handles (timeout/firewall) errors much more gracefully
- SC-5280: LDAP bind operations will only be issued if the connection was established successfully
- SC-5280: aggregated LDAP statistics will now show the number of succesful and failed sub-syncs instead of just 1 or 0

### Changed in 24.2.2

- SC-5280: if disconnected prematurely, the LDAP service will not try to connect again just to unbind from the server

## [24.0.2] - 2020-08-05

### Fixed in 24.0.2

- SC-5835: Starting the new school year automatically - Cluster 4

## [24.0.1] - 2020-07-31

### Fixed in 24.0.1

- SC-5917 Fix activation of LDAP system

## [23.6.4] - 2020-07-29

### Fixed in 23.6.4

- SC-5883: Choose current schoolyear based on the school instead of the date for creating classes.

## [23.6.3] - 2020-07-28

### Added in 23.6.3

- SC-5754 Added isExternal attribute to school model. If ldapSchoolIdentifier or source is defined, isExternal will be set to true
  otherwise, if none of them are defined it wil be set to false.
- SC-4520 created a new Service called Activation Service; with which jobs can be defined and are
  only executed when an activation link (activation code) is confirmed (e.g.: change of e-mail address/username)
  Also added a sub-service for changing email/username in Activation Service
- SC-5280: the LDAP service will try to reconnect up to three times if the connection was lost or could not be established
- SC-5280: the LDAP service and LDAP syncers now report more errors to the stats object

### Fixed in 23.6.3

- SC-5250: Fixes the CSV-Import, if there are whitespaces in the columnnames
- SC-5686: only users with the team permission "RENAME_TEAM" can execute the patch method in teams route
- SC-5280: the LDAP sync now handles (timeout/firewall) errors much more gracefully
- SC-5280: LDAP bind operations will only be issued if the connection was established successfully
- SC-5280: aggregated LDAP statistics will now show the number of succesful and failed sub-syncs instead of just 1 or 0
- SC-5416: Enable maintenance Mode for LDAP Schools and change the currentSchoolYear for non-LDAP Schools

### Changed in 23.6.3

- SC-5542: Added an after hook for AdminUsers find method which formats birthday date to DD.MM.YYYY format.
- SC-4289 Changed aggregations in admin tables, classes are now taken only from current year or max grade level, and are sorted
  by numeric ordering.
- SC-5280: if disconnected prematurely, the LDAP service will not try to connect again just to unbind from the server

## [23.6.2] - 2020-07-22

### Fixed in 23.6.2

- SC-5773: LDAPSchoolSyncer now correctly populates classes synced from an LDAP server, even if only students or only teachers are assigned to the class.
- SC-5250: Fixes the CSV-Import, if there are whitespaces in the columnnames

## [23.6.1] - 2020-07-22

### Fixed in 23.6.1

- SC-5733: LDAPSchoolSyncer now uses the Users model service to avoid ignoring indexes due to automatic collation

## [23.6.0] - 2020-07-21

### Added in 23.6.0

- SC-4142: Added indexes on TSP sync related attributes in user and school schema.
- SC-4142: Adds info about unchanged entities to TSP sync statistics

## [23.5.4] - 2020-07-08

### Added in 23.5.4

- SC-2714 Added the federal state "Internationale Schule"

## [23.5.0] - 2020-06-15

### Added in 23.5.0

- SC-4192 add tests that ensure classes on other schools cant be manipulated

### Fixed in 23.5.0

### Changed in 23.5.0

- SC-4957 user.ldapId and user.ldapDn are now indexed to improve performance

## [23.4.7] - 2020-07-01

### Fixed in 23.4.7

- SC-4965 Converted "consent" subdocument in "users" to a nested document to fix changing consents in administration and removing a bug in registration that resulted in deleted users.

## [23.4.5] - 2020-06-17

### Fixed in 23.4.5

- SC-5007 re-introduces ldap system root path to API result to fix issue with duplicating schools

## [23.4.3-nbc] - 2020-06-15

### Fixed in 23.4.3-nbc

- SC-5054 Revert hook restrictions that prevented registration with custom deata privacy documents enabled

## [23.4.0-nbc] - 2020-06-11

### Added in 23.4.0-nbc

- SC-4577 extend consentversions with school specific privacy policy, which can be added by the school admin

## [23.2.4] - 2020-06-05

### Fixed in 23.2.4

- SC-4876 soften sanitization to allow editor actions to be persisted correctly

## [23.2.1] - 2020-06-04

### Security - 23.2.1

- SC-4720 improve importhashes for registrationlinks

## [23.2.0] - 2020-06-03

### Security - 23.2.0

- SC-4506 Secure Find User Route. Access user list by students is allowed only if they are eligible to create teams.
- SC-4506 Secure Get User Route. Read user details may only users with STUDENT_LIST or TEACHER_LIST permissions

## [23.1.4] - 2020-05-29

### Fixed in 23.1.4

- SC-4749 avoid xss in image onerror event attribute for submissions

## [23.0.0] - 2020-05-19

### Changed in 23.0.0

- SC-4075 Teams creation by students logic was changed. New environment enumeration variable `STUDENT_TEAM_CREATION`
  with possible values `disabled`, `enabled`, `opt-in`, `opt-out` was introduced. The feature value is set by instance deployment.
  In case of `disabled`, `enabled` it is valid for all schools of the instance and cannot be changed by the admin.
  In case of `opt-in` and `opt-out` the feature should be enabled/disabled by the school admin.

## [22.10.3] - 2020-05-13

### Fixed in 22.10.3

- Unbind errors no longer stop the LDAP sync if more systems follow

## [22.10.2] - 2020-05-12

### Fixed in 22.10.2

- fixed pagination for students/teacher table

## [22.10.0] - 2020-05-11

### Added in 22.10.0

- SC-3719 Files now have a `creator` attribute that references the ID of the user that created the file.
  For old files, it is set to the first user permission inside the permissions array (legacy creator check).
- SC-3719 The `files` collection now has two additional indexes: `{creator}` and `{permissions.refId, permissions.refPermModel}`.
- add MongoDB Collation Support to control sorting behaviour in regards to capitalization.
- SC-3607 CSVSyncer now allows the optional birthday field (formats: dd/mm/yyyy, dd.mm.yyyy, dd-mm-yyyy) in CSV data
- SC-3948 support users query in adminusers routes
- SC-4018 Add additional nexboard permissions
- SC-4008 Migrated generateRegistrationLink Hook from SC-Client into Server
- SC-3686 Added new Registration Link Service for sending mails
- SC-4094 Teachers can now provide feedback in the form of uploaded files

### Fixed in 22.10.0

- SC-3892 Update Filter of submission in order to work with older submissions
- SC-3395 if fetching the release fails, a error will be thrown
- backup.js now outputs valid json exports
- SC-4105 fixed a problem with new users tests not working with recent hotfix.
- Checks of user consent calculated correct now

### Changed in 22.10.0

- User delete now accepts bulk delete requests
- SC-3958: the "general" LDAP strategy now returns an empty array if classes are not configured properly
- Increase performance - error logging in sentry
- Mergify: add and modified some configs

### Removed in 22.10.0

- SC-3958: the LDAP strategy interface no longer supports synchronizing team members to the never-used original N21-IDM
- SC-3958: the environment variables NBC_IMPORTURL, NBC_IMPORTUSER, and NBC_IMPORTPASSWORD are no longer used and have been removed
- Removed the obsolete commentSchema from the homework service. It was not in use.

## [22.9.20]

### Added in 22.9.20

- SC-4042: Added support for a central IServ-Connector

### Changed in 22.9.20

- LDAP syncs on servers with multiple schools now only sync one school at a time to avoid issues when paging search requests
- LDAP syncs use less memory (because they do a lot less in parallel)
- LDAPSchoolSyncer now returns user and class statistics

### Fixed in 22.9.20

- Fixed LDAP-Service disconnect method
- LDAPSystemSyncers now properly close their connections after syncing
- Authentication via LDAP now tries to close the connection after login
- Fixed a warning message appearing when patching users via internal request

## [22.9.18]

### Fixed in 22.9.18

- SC-4215: Do not allow unprivileged users to find users with non-school roles (expert, parent, etc.)

## [22.9.17]

### Fixed in 22.9.17

- SC-4121: File uploads no longer fail if the security scan is misconfigured or errors during enqueuing

## [22.9.10]

### Added in 22.9.10

- enable API key for /mails route

### Fixed in 22.9.10

- fixed an issue that prevented api-key authenticated calls to function with query.

## [22.9.9]

### Added in 22.9.9

- Sync can now be authenticated with an api-key.

## [22.9.8]

### Fixed in 22.9.8

- Fixed an error where ldap users without proper uuid where not filtered correctly.

## [22.9.7]

### Security in 22.9.7

- the /ldap route can now only be triggered for the users own school.

## [22.9.6]

### Added in 22.9.6

- users without `SCHOOL_EDIT` permission, but with `SCHOOL_STUDENT_TEAM_MANAGE` permission can now toggle the school feature `disableStudentTeamCreation`.

### Fixed in 22.9.6

- Admins in Thuringia can now prevent students from creating teams

## [22.9.5]

### Security in 22.9.5

- increased security for the publicTeachers route.

## [22.9.4]

### Fixed in 22.9.4

- fixes an issue with LDAP account updates if more than one account exists for the user (migration from local login to LDAP)

## [22.9.3]

### Fixed in 22.9.3

- fixes regression in LDAP sync, that caused incomplete user updates

## [22.9.2]

### Security in 22.9.2

- increased security for user PUT operation

## [22.9.1]

### Fixed in 22.9.1

- SC-3994: remove unnecessary bucket creation call that caused school administration and LDAP Sync to throw errors

### Changed in 22.9.1

- use collation for /homeworks, /users, /publicTeachers, /users/admin/teachers, /users/admin/students, /classes, and /courses.

## [22.9.0]

- Security updates

## [22.8.0]

### Added in 22.8.0

- This changelog has been added

### Removed in 22.8.0

- Clipboard sockets
- This changelog has been added
- Backend route to confirm analog consents in bulk
- Changed Seed Data + Migration Script: Added feature flag for new Editor to klara.fall@schul-cloud.org
- SC-2922: Enable use of multiple S3 instances as file storage provider
  - A new collection is added to administrate multiple S3 instances
  - A migration will automatically use the AWS environment variables to add those as default provider for all existing schools
  - For new schools the less used provider is assigned as storage provider
  - Environment Variables:
    - FEATURE_MULTIPLE_S3_PROVIDERS_ENABLED=true will activate the feature
    - S3_KEY, used for symmetric encryption, already required for the migration because of the secret access key encryption

### Changed in 22.8.0

- SC-3767: moved env variables to globals.js, NODE_ENV required to equal 'test' for test execution and right database selection
- migrated backup.sh script to node, so it can run platform independant and works on windows.

### Fixed in 22.8.0

- SC-3821: Fix Co-Teachers and Substitution teachers not being able to Grade Homeworks

## 22.7.1

### Fixed in 22.7.1

- Admin and teacher user could change other users without changing them self<|MERGE_RESOLUTION|>--- conflicted
+++ resolved
@@ -49,11 +49,8 @@
 - SC-7915 - facade locator
 - SC-7571 - solved performance issues - bulk QR-code generation 
 - SC-6294 - Introduce Typescript in schulcloud-server
-<<<<<<< HEAD
 - SC-7028 - Add Course Component API Specification document
-=======
 - SC-7476 - Prevent hash generation if user has account
->>>>>>> d2c0772b
 
 ### Changed
 
