# Changelog

All notable changes to this project will be documented in this file.

The format is based on [Keep a Changelog](https://keepachangelog.com/en/1.0.0/),
and this project adheres to [Semantic Versioning](https://semver.org/spec/v2.0.0.html).

Allowed Types of change: `Added`, `Changed`, `Deprecated`, `Removed`, `Fixed`, `Security`

<<<<<<< HEAD
## [25.2.0]

### Added

- SC-7049 - Added unit tests for Merlin Service
- SC-7157 - add feature flag for Merlin feature with fallback
- SC-6567 - add new application errros
- SC-6766 - Added ESLint rules with Promise rules
- SC-6830 - Added hook to parse request to arrays when > 20 users are requested in adminUsers service
- SC-6769 - Introduce API validation module
- SC-6769 - API validation for users/admin routes
- SC-6510 - Added Merlin Url Generator for Lern Store / Edu-sharing
- SC-6567 - Add utils to cleanup incomingMessage stacks by logging errors

### Removed

### Changed

- SC-6986 - Changed a hook in the accounts service that restricts get requests to the same school, it expects a valid userID and matching schoolIds for both the requester and requested users
- SC-6567 - clean up error pipline
- SC-6510, fix a minor syntax error when exporting module
- Update commons to 1.2.7: print configuration on startup, introduce hierarchical configuration file setup
- Support asynchronous calls during server startup

### Fixed

- fixed README badges
- SC-6151 fixed a bug that prevented api docu from being accessible
=======
## [25.1.7] - 2020-10-28

### Added

- SC-7491 - Add missing index on users.email to speed up slow query in registrationLink service
>>>>>>> 61e04c6b

## [25.1.6] - 2020-10-23

### Changed

- SC-7413 - Remove event listener for unhandled rejections and move this to winston

## [25.1.5] - 2020-10-22

### Fixed

- SC-7452 - fixed time window check for LDAP users

## [25.1.4] - 2020-10-20

### Changed

- SC-6986 - Changed permission check for PATCH method in the account service from STUDENT_CREATE to STUDENT_EDIT to allow teachers to change students' password

## [25.1.3] - 2020-10-20

### Fixed

- SC-6986 - Changed a hook in the accounts service that restricts get requests to the same school, it expects a valid userID and matching schoolIds for both the requester and requested users

## [25.1.2] - 2020-10-15

### Fixed

- SC-7085 - fixed importHash error when asking parent consent

<<<<<<< HEAD
### Added

### Removed

=======
>>>>>>> 61e04c6b
## [25.1.1] - 2020-10-12

### Security

- SC-7165 package update for sanitization and add onload handler

## [25.1.0] - 2020-10-12

### Added

### Removed

- SC-6784 - Removed duplicated birth date formatting code in adminUsers service, which was causing an "Invalid date" output
- SC-6743 - Removed usersForConsent related things in adminUsers service because the client does not send that parameter anymore
- SC-6506 - Remove dependecy to feathers-swagger in routes.test.js

### Changed

- SC-6774 remove no-await-in-loop from eslint exceptions
- Rename statistic mails route, secure it over sync api key now
- SC-6809 - Maintain RabbitMQ connection and channels
- SC-5230 - Unblock Account-Page in Nuxt (securing /accounts and /users routes)

### Security

- Added hotfix merges

## [25.0.12] - 2020-10-12

### Fixed

- SC-6676 allows only following roles for registration: teacher/student…

## [25.0.11] - 2020-10-07

### Fixed

- SC-7180 homework create now validates data properly

## [25.0.12] - 2020-10-12

### Fixed

- SC-6676 allows only following roles for registration: teacher/student…

## [25.0.11] - 2020-10-07

### Fixed

- SC-7180 homework create now validates data properly

## [25.0.10] - 2020-10-07

### Added

- configured prometheus metrics - bucket sizes
- SC-6766 log unhandledRejection and unhandledException

## [25.0.9] - 2020-10-07

### Added

- SC-7115 - Reduce mongoose DB role request by enabling minor caching

## [25.0.8] - 2020-10-06

### Fixed

- SC-6676 - Registration: User with role parent should not be able to log-in
- SC-6960 - instead of deleting and recreating users during the rollback of a failed registration, use replace if necessary
- SC-6960 - properly raise exceptions during the registration process

## [25.0.7] - 2020-10-01

### Removed

- OPS-1316 - removed custom keep-alive header creation in express middleware

## [25.0.6] - 2020-10-01

### Added

- OPS-1316 - add indexes for slow files and submission queries

## [25.0.5] - 2020-10-01

### Added

- SC-6973 - add time window for pin creation

## [25.0.4] - 2020-09-30

### Added

- Added lead time detection

## [25.0.3]

### Added

- SC-6942 - add parse method to TSP strategy to declare it can handle the request and to keep authentication params clean

### Fixed

- SC-6942 - don't override payload defined by authentication method
- SC-6942 - don't search for account to populate if no username is given in `injectUsername`

## [25.0.2]

### Changed

- send mail for registration pin after add pin to db

## [25.0.1]

### Fixed

- SC-6696 - Fixed query used to determine course membership when checking permissions for course group lessons

## [25.0.0]

### Changed

- Extend JWT payload by schoolId and roleIds

## [24.5.1] - 2020-09-16

### Secrutiy

- Secure admin routes (update, patch, create)

## [24.5.0] - 2020-09-14

- Ignore database seed data with prettier, eslint, and codacy
- SC-6640 - Fixed email check within registration (case insensitive)

### Added - 24.5.0

- Test changelog has been updated for feature or hotfix branches
- SC-5612 - Adding search feature to the admintables for nuxt-client.

## [24.4.6] - 2020-09-11

### Changed

- SC-6733: central personal data does not get updated via CSV import

## [24.4.5] - 2020-09-10

### Fixed in 24.4.5

- SC-6637: generate QR codes for consent print sheets if group size exceeds 20

## [24.4.4] - 2020-09-08

### Fixed in 24.4.4]

- SC-6697: updates/sync account username when user is updated

## [24.4.3] - 2020-09-09

### Fixed in 24.4.3

- SC-6533 - Login not possible if admin reset password

## [24.4.2] - 2020-08-31

### Fixed in 24.4.2

- SC-6554: CSV-Importer no longer allows patching users with different roles

## [24.4.1] - 2020-08-31

### Fixed in 24.4.1

- SC-6511 - LDAP edit button missing.

### Changed in 24.4.1

- SC-5987 Internationalisation: extend user and school model with default language

### Added 24.4.1

- SC-6172: added hooks and checks to look for unique and not disposable emails in adminUsers service

## [24.4.0] - 2020-8-31

### Fixed in 24.4.0

- SC-6122 - Edusharing preload thumbnails in parallel. Edusharing authentication stabilisation.

## [24.3.3] - 2020-08-28

- SC-6469: prevent admin access to lessons admins shouldnt have access to.

## [24.3.2] - 2020-08-26

- SC-6382: fix handling of consents for users with unknown birthdays. consentStatus: 'ok' will be returned for valid consents without birthday.

## [24.3.1] - 2020-08-25

- SC-5420: TSC Schuljahreswechsel

## [24.3.0] - 2020-08-25

## [24.2.5] - 2020-08-24

- SC-6328 add migration to set student_list settings in all non n21 clouds schools to false.

## [24.2.4] - 2020-08-20

## [24.2.3] - 2020-08-20

## [24.2.2] - 2020-08-20

### Added in 24.2.2

- SC-5280: the LDAP service will try to reconnect up to three times if the connection was lost or could not be established
- SC-5280: the LDAP service and LDAP syncers now report more errors to the stats object
- SC-5808: added an isExternal check to the create method of AdminUsers service, only users from not external schools can create users

### Fixed in 24.2.2

- SC-5280: the LDAP sync now handles (timeout/firewall) errors much more gracefully
- SC-5280: LDAP bind operations will only be issued if the connection was established successfully
- SC-5280: aggregated LDAP statistics will now show the number of succesful and failed sub-syncs instead of just 1 or 0

### Changed in 24.2.2

- SC-5280: if disconnected prematurely, the LDAP service will not try to connect again just to unbind from the server

## [24.0.2] - 2020-08-05

### Fixed in 24.0.2

- SC-5835: Starting the new school year automatically - Cluster 4

## [24.0.1] - 2020-07-31

### Fixed in 24.0.1

- SC-5917 Fix activation of LDAP system

## [23.6.4] - 2020-07-29

### Fixed in 23.6.4

- SC-5883: Choose current schoolyear based on the school instead of the date for creating classes.

## [23.6.3] - 2020-07-28

### Added in 23.6.3

- SC-5754 Added isExternal attribute to school model. If ldapSchoolIdentifier or source is defined, isExternal will be set to true
  otherwise, if none of them are defined it wil be set to false.
- SC-4520 created a new Service called Activation Service; with which jobs can be defined and are
  only executed when an activation link (activation code) is confirmed (e.g.: change of e-mail address/username)
  Also added a sub-service for changing email/username in Activation Service
- SC-5280: the LDAP service will try to reconnect up to three times if the connection was lost or could not be established
- SC-5280: the LDAP service and LDAP syncers now report more errors to the stats object

### Fixed in 23.6.3

- SC-5250: Fixes the CSV-Import, if there are whitespaces in the columnnames
- SC-5686: only users with the team permission "RENAME_TEAM" can execute the patch method in teams route
- SC-5280: the LDAP sync now handles (timeout/firewall) errors much more gracefully
- SC-5280: LDAP bind operations will only be issued if the connection was established successfully
- SC-5280: aggregated LDAP statistics will now show the number of succesful and failed sub-syncs instead of just 1 or 0
- SC-5416: Enable maintenance Mode for LDAP Schools and change the currentSchoolYear for non-LDAP Schools

### Changed in 23.6.3

- SC-5542: Added an after hook for AdminUsers find method which formats birthday date to DD.MM.YYYY format.
- SC-4289 Changed aggregations in admin tables, classes are now taken only from current year or max grade level, and are sorted
  by numeric ordering.
- SC-5280: if disconnected prematurely, the LDAP service will not try to connect again just to unbind from the server

## [23.6.2] - 2020-07-22

### Fixed in 23.6.2

- SC-5773: LDAPSchoolSyncer now correctly populates classes synced from an LDAP server, even if only students or only teachers are assigned to the class.
- SC-5250: Fixes the CSV-Import, if there are whitespaces in the columnnames

## [23.6.1] - 2020-07-22

### Fixed in 23.6.1

- SC-5733: LDAPSchoolSyncer now uses the Users model service to avoid ignoring indexes due to automatic collation

## [23.6.0] - 2020-07-21

### Added in 23.6.0

- SC-4142: Added indexes on TSP sync related attributes in user and school schema.
- SC-4142: Adds info about unchanged entities to TSP sync statistics

## [23.5.4] - 2020-07-08

### Added in 23.5.4

- SC-2714 Added the federal state "Internationale Schule"

## [23.5.0] - 2020-06-15

### Added in 23.5.0

- SC-4192 add tests that ensure classes on other schools cant be manipulated

### Fixed in 23.5.0

### Changed in 23.5.0

- SC-4957 user.ldapId and user.ldapDn are now indexed to improve performance

## [23.4.7] - 2020-07-01

### Fixed in 23.4.7

- SC-4965 Converted "consent" subdocument in "users" to a nested document to fix changing consents in administration and removing a bug in registration that resulted in deleted users.

## [23.4.5] - 2020-06-17

### Fixed in 23.4.5

- SC-5007 re-introduces ldap system root path to API result to fix issue with duplicating schools

## [23.4.3-nbc] - 2020-06-15

### Fixed in 23.4.3-nbc

- SC-5054 Revert hook restrictions that prevented registration with custom deata privacy documents enabled

## [23.4.0-nbc] - 2020-06-11

### Added in 23.4.0-nbc

- SC-4577 extend consentversions with school specific privacy policy, which can be added by the school admin

## [23.2.4] - 2020-06-05

### Fixed in 23.2.4

- SC-4876 soften sanitization to allow editor actions to be persisted correctly

## [23.2.1] - 2020-06-04

### Security - 23.2.1

- SC-4720 improve importhashes for registrationlinks

## [23.2.0] - 2020-06-03

### Security - 23.2.0

- SC-4506 Secure Find User Route. Access user list by students is allowed only if they are eligible to create teams.
- SC-4506 Secure Get User Route. Read user details may only users with STUDENT_LIST or TEACHER_LIST permissions

## [23.1.4] - 2020-05-29

### Fixed in 23.1.4

- SC-4749 avoid xss in image onerror event attribute for submissions

## [23.0.0] - 2020-05-19

### Changed in 23.0.0

- SC-4075 Teams creation by students logic was changed. New environment enumeration variable `STUDENT_TEAM_CREATION`
  with possible values `disabled`, `enabled`, `opt-in`, `opt-out` was introduced. The feature value is set by instance deployment.
  In case of `disabled`, `enabled` it is valid for all schools of the instance and cannot be changed by the admin.
  In case of `opt-in` and `opt-out` the feature should be enabled/disabled by the school admin.

## [22.10.3] - 2020-05-13

### Fixed in 22.10.3

- Unbind errors no longer stop the LDAP sync if more systems follow

## [22.10.2] - 2020-05-12

### Fixed in 22.10.2

- fixed pagination for students/teacher table

## [22.10.0] - 2020-05-11

### Added in 22.10.0

- SC-3719 Files now have a `creator` attribute that references the ID of the user that created the file.
  For old files, it is set to the first user permission inside the permissions array (legacy creator check).
- SC-3719 The `files` collection now has two additional indexes: `{creator}` and `{permissions.refId, permissions.refPermModel}`.
- add MongoDB Collation Support to control sorting behaviour in regards to capitalization.
- SC-3607 CSVSyncer now allows the optional birthday field (formats: dd/mm/yyyy, dd.mm.yyyy, dd-mm-yyyy) in CSV data
- SC-3948 support users query in adminusers routes
- SC-4018 Add additional nexboard permissions
- SC-4008 Migrated generateRegistrationLink Hook from SC-Client into Server
- SC-3686 Added new Registration Link Service for sending mails
- SC-4094 Teachers can now provide feedback in the form of uploaded files

### Fixed in 22.10.0

- SC-3892 Update Filter of submission in order to work with older submissions
- SC-3395 if fetching the release fails, a error will be thrown
- backup.js now outputs valid json exports
- SC-4105 fixed a problem with new users tests not working with recent hotfix.
- Checks of user consent calculated correct now

### Changed in 22.10.0

- User delete now accepts bulk delete requests
- SC-3958: the "general" LDAP strategy now returns an empty array if classes are not configured properly
- Increase performance - error logging in sentry
- Mergify: add and modified some configs

### Removed in 22.10.0

- SC-3958: the LDAP strategy interface no longer supports synchronizing team members to the never-used original N21-IDM
- SC-3958: the environment variables NBC_IMPORTURL, NBC_IMPORTUSER, and NBC_IMPORTPASSWORD are no longer used and have been removed
- Removed the obsolete commentSchema from the homework service. It was not in use.

## [22.9.20]

### Added in 22.9.20

- SC-4042: Added support for a central IServ-Connector

### Changed in 22.9.20

- LDAP syncs on servers with multiple schools now only sync one school at a time to avoid issues when paging search requests
- LDAP syncs use less memory (because they do a lot less in parallel)
- LDAPSchoolSyncer now returns user and class statistics

### Fixed in 22.9.20

- Fixed LDAP-Service disconnect method
- LDAPSystemSyncers now properly close their connections after syncing
- Authentication via LDAP now tries to close the connection after login
- Fixed a warning message appearing when patching users via internal request

## [22.9.18]

### Fixed in 22.9.18

- SC-4215: Do not allow unprivileged users to find users with non-school roles (expert, parent, etc.)

## [22.9.17]

### Fixed in 22.9.17

- SC-4121: File uploads no longer fail if the security scan is misconfigured or errors during enqueuing

## [22.9.10]

### Added in 22.9.10

- enable API key for /mails route

### Fixed in 22.9.10

- fixed an issue that prevented api-key authenticated calls to function with query.

## [22.9.9]

### Added in 22.9.9

- Sync can now be authenticated with an api-key.

## [22.9.8]

### Fixed in 22.9.8

- Fixed an error where ldap users without proper uuid where not filtered correctly.

## [22.9.7]

### Security in 22.9.7

- the /ldap route can now only be triggered for the users own school.

## [22.9.6]

### Added in 22.9.6

- users without `SCHOOL_EDIT` permission, but with `SCHOOL_STUDENT_TEAM_MANAGE` permission can now toggle the school feature `disableStudentTeamCreation`.

### Fixed in 22.9.6

- Admins in Thuringia can now prevent students from creating teams

## [22.9.5]

### Security in 22.9.5

- increased security for the publicTeachers route.

## [22.9.4]

### Fixed in 22.9.4

- fixes an issue with LDAP account updates if more than one account exists for the user (migration from local login to LDAP)

## [22.9.3]

### Fixed in 22.9.3

- fixes regression in LDAP sync, that caused incomplete user updates

## [22.9.2]

### Security in 22.9.2

- increased security for user PUT operation

## [22.9.1]

### Fixed in 22.9.1

- SC-3994: remove unnecessary bucket creation call that caused school administration and LDAP Sync to throw errors

### Changed in 22.9.1

- use collation for /homeworks, /users, /publicTeachers, /users/admin/teachers, /users/admin/students, /classes, and /courses.

## [22.9.0]

- Security updates

## [22.8.0]

### Added in 22.8.0

- This changelog has been added

### Removed in 22.8.0

- Clipboard sockets
- This changelog has been added
- Backend route to confirm analog consents in bulk
- Changed Seed Data + Migration Script: Added feature flag for new Editor to klara.fall@schul-cloud.org
- SC-2922: Enable use of multiple S3 instances as file storage provider
  - A new collection is added to administrate multiple S3 instances
  - A migration will automatically use the AWS environment variables to add those as default provider for all existing schools
  - For new schools the less used provider is assigned as storage provider
  - Environment Variables:
    - FEATURE_MULTIPLE_S3_PROVIDERS_ENABLED=true will activate the feature
    - S3_KEY, used for symmetric encryption, already required for the migration because of the secret access key encryption

### Changed in 22.8.0

- SC-3767: moved env variables to globals.js, NODE_ENV required to equal 'test' for test execution and right database selection
- migrated backup.sh script to node, so it can run platform independant and works on windows.

### Fixed in 22.8.0

- SC-3821: Fix Co-Teachers and Substitution teachers not being able to Grade Homeworks

## 22.7.1

### Fixed in 22.7.1

- Admin and teacher user could change other users without changing them self<|MERGE_RESOLUTION|>--- conflicted
+++ resolved
@@ -7,7 +7,6 @@
 
 Allowed Types of change: `Added`, `Changed`, `Deprecated`, `Removed`, `Fixed`, `Security`
 
-<<<<<<< HEAD
 ## [25.2.0]
 
 ### Added
@@ -36,13 +35,12 @@
 
 - fixed README badges
 - SC-6151 fixed a bug that prevented api docu from being accessible
-=======
+
 ## [25.1.7] - 2020-10-28
 
 ### Added
 
 - SC-7491 - Add missing index on users.email to speed up slow query in registrationLink service
->>>>>>> 61e04c6b
 
 ## [25.1.6] - 2020-10-23
 
@@ -74,13 +72,6 @@
 
 - SC-7085 - fixed importHash error when asking parent consent
 
-<<<<<<< HEAD
-### Added
-
-### Removed
-
-=======
->>>>>>> 61e04c6b
 ## [25.1.1] - 2020-10-12
 
 ### Security
