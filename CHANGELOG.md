# Changelog

All notable changes to this project will be documented in this file.

The format is based on [Keep a Changelog](https://keepachangelog.com/en/1.0.0/),
and this project adheres to [Semantic Versioning](https://semver.org/spec/v2.0.0.html).

Allowed Types of change: `Added`, `Changed`, `Deprecated`, `Removed`, `Fixed`, `Security`

## [Unreleased]

### Added

<<<<<<< HEAD
- BC-155 - add substitution teacher flag to task
- BC-121 - add console script to delete soft-deleted files
=======
- BC-526 - files deleted via directory deletion will be deleted with the deletion concept
- BC-369 - add more LDAP systems to the init deployment
- BC-174 - Improve test data generation with factories
>>>>>>> e8ffa020

### Changed

- BC-379 - updated the engine version to node 16 and npm 8
- BC-477 remove generics from test-module getter

## [26.14.0] - 2021-10-26

### Added

- BC-155 - add substitution teacher flag to task
- BC-121 - add console script to delete soft-deleted files
- BC-495 - ungroup elements from groups in the course dashboard
- BC-496 - naming of groups in the course dashboard

### Changed

- BC-383 - remove usage of npm run seed in server
- BC-527 - cleanup legacy code for filestorage deletion concept
- BC-13 - filter archived tasks and dont return it by task.findAll uc
- BC-501 - return lesson name as task description for more detailed informations
- BC-578 - enable `esModuleInterop` in typescript configuration

## [26.13.2] - 2021-10-22

### Changed

- BC-379 - hard-code node 14 and npm 6

## [26.13.0] - 2021-10-19

### Added

- BC-394 - send email wishes to additionally needed addresses
- BC-391 - display special characters properly
- BC-339 - creation of groups in the courses dashboard
- BC-339 - add elements to groups in the courses dashboard

### Fixed

- BC-436 - Fix univention LDAP strategy
- BC-21 - Remove generics from DTOs, because generics can not be used to generate OpenApi properly

### Changed

- BC-487 - update mongodb-memory-server from 6.9.6 to 7.4.4
- BC-490 - setup entities for tests without needing a database

## [26.12.0] - 2021-10-12

### Added

- BC-388 - add simple script for end sjw
- BC-319 - add route to change the position of a course dashboard element
- BC-343 - run unstable e2e tests on label `run unstable tests`
- BC-6 - Show prepared tasks (drafts) for teachers

### Changed

- BC-25 - sort database seeds ascending by date of creation (\_id, createdAt)
- BC-25 - move logic of npm run setup into console application and add management application with same behavior
- BC-237 - Clean up global entity registration
- BC-331 - BC-354 - rename ansible variables for OnePassword
- BC-269 - check in firstLogin that students can only pass with existing birthdate
- BC-154 - remove lesson entity from task repository
- BC-231 - upgraded nestjs@7 to nestjs@8

### Fixed

### Security

- BC-386 - added CREATE tests for consentVersionService
- BC-297 - fixed set-value dependency vulnerabilities
- BC-377 - fixed axios dependency vulnerabilities

## [26.11.3] - 2021-10-05

### Fixed

- BC-121 - run add bucket to files migration in parallel

## [26.11.2] - 2021-09-29

### Fixed

- BC-111 wait for mongodb to spin up in deployment

- BC-370 - fixed file directory creation

## [26.11.1] - 2021-09-29

### Fixed

- BC-365 - fixed task overview pagination

## [26.11.0] - 2021-09-22

### Changed

- BC-274 Change Course Colors
- BC-213 - rewrite file deletion with deletion marker
- BC-68 - e2e run dependent on build image job
- BC-179 - refactor task and entity and relations
- BC-315 - stabilized resolve user roles workflow by use roles from requested user and not from jwt

### Added

- BC-121 add bucket and storage provider to file documents
- BC-164 - refactored the supportJWTservice and added roles information to its jwt data
- BC-279 - introduce console application interface to call providers via console command
- BC-9 add entity and repo for course dashboards
- BC-9 add a route to recieve dummy data for course dashboards
- BC-318 implement persistance for course dashboards

### Fixed

- BC-232 prevent users from changing schoolyears
- BC-233 - when an LDAP system is removed from a school, the ldapschoolidentifier and lastLdapSync are removed as well
- moved some changelog entries into their correct place

### Removed

- BC-262 - remove S3 lifecycle configuration code
- BC-247 - remove timestamp from LDAP search Query for sync

## [26.10.3] - 2021-09-09

### Fixed

- BC-267 - skip whitelist-check for api requests on /wopi

## [26.10.2] - 2021-09-03

### Added

- BC-120 - add feature flag for S3 CORS
- BS-112 - insert missing attribute during school creation

## [26.10.1] - 2021-09-03

### Fixed

- BC-187 - secures the system route

## [26.10.0] - 2021-09-03

### Fixed

- remove broken systemid from seed data
- SC-9083 - expose env variables for school administration
- BC-44 - remove JWT_WHITELIST_ACCEPT_ALL feature flag
- BC-44 - integrate jwt whitelist check in nestjs jwt authentication
- BC-42 - cycle detection in role inheritance
- BC-64 - enable e2e test execution for push event on main branch
- BC-41 - adds feature flag for S3 storage lifecycle management (currently not supported by Strato Hidrive)
- BC-37 - BC-54 - reduce resource consumption for deployed server
- BC-81 - remove old Lern-Store
- BC-119 - remove malfunction S3 lifecycle migration
- BC-38 - BC-124 - Add ansible files for Bosscloud (default)
- BC-110 - fileStorage/security should only be called from within the cluster

### Added

- BC-5 - Show completed tasks for students

### Changed

- Refactor nestjs task module and resort imports for course and coursegroup entities and repositories. Add testHelpers.

## [26.9.3] - 2021-09-10

### Fixed

- BC-239 - fix date parsing for students birth date

## [26.9.2] - 2021-08-27

### Changed

- BC-137 - fix bug with display of Blue Bar
- BC-106 - exit maintenance & change school year for LDAP schools on Boss and NBC

## [26.9.1] - 2021-08-18

### Changed

- SC-9192 - enable cors for nestjs app routes
- SC-9130 - use whiltelisted filenames at the s3 file storage backend

## [26.9.0] - 2021-08-14

### Changed

- OPS-2491 - Change the hydra service url
- SC-9231 - add permissions to SuperHero to edit admin role
- SC-9269 - let eslint ensure no tests with .only exist anymore
- SC-9192 - mount feathers and nestjs apps under dedicated version paths and allow general path prefix for the whole server

## Added

- add inital learnroom module with support of course and coursegroups for preparing the next refactoring iteration in tasks module
- SC-9231 - add permissions to SuperHero to edit admin role

## [26.8.0] - 2021-08-10

## [26.7.1] - 2021-08-03

- SC-9233 - fix Lern-Store on THR to load also WLO content

## [26.7.0] - 2021-07-28

### Added

- SC-9213 - Consider group submissions when deciding what open tasks a student has
- SC-9150 - add script to change school year
- SC-9211 - enable maildrop and mailcatcher for e2e tests (see docker-compose)
- SC-9177 - allow superheros to delete admins

### Changed

- SC-9219 - limited jest workers for not taking all workers within of a single github action

### Fixed

- SC-9212 - fix changing classes via CSV import
- SC-9053 - fix sending registration link via checkbox for student/teacher creation

## [26.6.4] - 2021-07-23

### Changed

- move S3 expiration migration to the end

## [26.6.3] - 2021-07-21

### Fixed

- SC-9092 - add missing S3 key decryption in migration

## [26.6.2] - 2021-07-21

### Changed

- use edusharing lernstore mode on production

## [26.6.1] - 2021-07-21

### Changed

- change default lernstore mode to edusharing

## [26.6.0] - 2021-07-20

### Added

- SC-9018; SC-9003 - created schoolsList public endpoint, and jwt secured /schools endpoint
- SC-9093 - make configured default language and timezone available in config service
- SC-9092 - delete S3 files after 7 days from user deletion
- SC-8959 - Add messenger to deletion concept
- SC-9157 - Add RabbitMQ connection to new mail service
- SC-9157 - Improve config handling for RabbitMQ
- SC-9213 - Consider group submissions when deciding what open tasks a student has
- OPS-2574 - Removeing autodeployed branches for developers if branch deleted
- OPS-2579 - Add Ansible task and templates for adding storage

### Changed

- SC-9190 - publish news target names
- SC-8887 - allow public access to consentVersion service
- SC-8448 - Not storing temporary Merlin links and fixed concurrency bug
- remove unnecessary timeout definitions from tests and avoid promise chains
- SC-6294 Restructure NestJS Sources: Testing, Core Module, Entities, Shared. See details in https://hpi-schul-cloud.github.io/schulcloud-server/
- execute unit tests via github action instead of using travis

### Fixed

- SC-9197 - Limiting the max workers for jest to 2 workers, if the default mechanism runs it's go up to infinity workers and if one die the test never stop
- SC-9202 - fix sending of registration link mails

## [26.5.0] - 2021-06-28

### Added

- SC-9431 - add teacher view to task/open over permission TASK_DASHBOARD_VIEW_V3, solving permissions after authenticate and add v3/user/me route.

### Changed

- SC-6294 Restructure NestJS Sources: Testing, Core Module, Entities, Shared. See details in https://hpi-schul-cloud.github.io/schulcloud-server/

## [26.4.9] - 2021-06-29

### Fixed

- api route forwarding

### Removed

- SC-9159 removed news from feathers except remove team event, which already is replaced by v3/news

## [26.4.8] - 2021-06-29

### Fixed

- route forwarding

## [26.4.7] - 2021-06-22

### Added

- SC-9148 - Add migration for change of school year on BRB

### Fixed

- SC-9170 - let superhero delete other users

## [26.4.6] - 2021-06-24

### Changed

- OPS-2466 - changes build pipeline to github actions

## [26.4.5] - 2021-06-21

### Added

- SC-9156 - Add maintenance mode for LDAP rewrite

## [26.4.4] - 2021-06-16

### Change

- rename permission TASK_DASHBOARD_VIEW_V3

## [26.4.3] - 2021-06-16

### Change

- SC-9139 - Add a check if user roles should be updated or not to the repo

## [26.4.2] - 2021-06-16

### Fixed

- npm run syncIndex work for not existing collections in the db

## [26.4.1] - 2021-06-15

### Change

- SC-9029 - Change place of the channel creation for RabbitMQ

## [26.4.0] - 2021-06-11

- SC-9004 - Sync env variables between backend and frontend

## [26.3.1] - 2021-06-14

### Added

- SC-9134 - Add missing mongo indexes for LDAP Sync

## [26.3.0] - 2021-06-07

### Changed

- SC-8898 - parallelize LDAP sync using RabbitMQ

## [26.2.2] - 2021-06-04

### Fixed

- Fixed dependencies issue

## [26.2.1] - 2021-06-02

### Added

- SC-9103 - add logging for syncIndexes script

## [26.2.0] - 2021-06-01

### Added

- OPS-2418 - Change buildpipelines (Server, Client, Nuxt) to execute E2E tests according QF decision
- SC-8250 - add bulk deletion to user service v2
- SC-8341 - add tombstone school to tombstone user
- SC-8408 - added delete events by scope Id route
- SC-7937 - Allow adding multiple materials to lesson
- SC-7868 - Deletion concept for personal file connections
- SC-8873 - Add prioritization for Matrix messenger tasks
- SC-8982 - add inital service ressource messuring test setup
- OPS-1499 - Add feature to CI Pipeline and provide manual deployments of branches and automatic deploy of release to staging
- Add run script for sync indexes based on existing and registered schemas.
- SC-9085 - add registration pin deletion for parent emails
- SC-9004 - Sync env variables between backend and frontend
- OPS-1499 - Add feature to CI Pipeline and provide manual deployments of branches
- Add run script for sync indexes based on existing and registered schemas.

### Changed

- SC-8440 - fixed open api validation for manual consent
- SC-9055 - changed Edu-Sharing permissions for Brandenburg Sportinhalt content
- SC-6950 - validation for officialSchoonNumber now allows 5 or 6 digits
- SC-8599 - added helparea contact dropdown and send value
- SC-7944 - use persistent ids for Lern-Store content items
- OPS-1508 - added limits for cpu and ram to the docker compose files
- SC-8500 - refactoring in error handling
- SC-7021 - automatic deletion documents in the trashbins collection after 7 days.
- SC-5202 - homework tests refactoring
- SC-7868 - filestorage integration tests are skipped on local test environments if minio is not setup
- SC-8779 - messenger: use user-based fixed device ids

### Fixed

- SC-8933 - fix date format on first login
- SC-8728 - fix configuration reset in tests
- SC-8873 - fix addUser prioritization for full school Matrix messenger sync
- SC-8982 - fix test setup for on the fly building test like routes jwt

## [26.1.0]

### Added

- SC-8910 - added an isExternal check to the adminUsers service remove method

### Changed

- SC-8732 - change search filter gate and weight of values in indexes. Will reduce amount of results
- SC-8880 - changed the validation for search queries in NAT, now it allows empty

## [26.0.16] - 2021-04-20

### Removed

- - SC-8748 - revert: bump feathers-mongoose from 6.3.0 to 8.3.1

## [26.0.15] - 2021-04-19

### Changed

- SC-8909 - messenger: use user-based fixed device ids

## [26.0.14] - 2021-04-16

### Changed

- SC-8934 - no more autosync for the migrations for the mongodb

## [26.0.13] - 2021-04-15

### Fixed

- SC-8917 - verify configuration missing school

## [26.0.12] - 2021-04-14

### Changed

- SC-8929 - increase performance for alert requests

## [26.0.11] - 2021-04-13

### Changed

- SC-8748 - bump feathers-mongoose from 6.3.0 to 8.3.1

## [26.0.10] - 2021-04-09

### Fixed

- SC-8908 ldap sync: fix lock

## [26.0.9] - 2021-04-06

- SC-8779 - fix partial LDAP sync

## [26.0.8] - 2021-03-31

### Fixed

- SC-8691 ldap sync: fix potential deadlock while loadind ldap data

## [26.0.7] - 2021-03-31

### Fixed

- SC-8768 ldap sync: in user search include current school

## [26.0.6] - 2021-03-30

### Fixed

- SC-8836 - teachers can add classes from other teachers to their courses

## [26.0.5] - 2021-03-29

### Fixed

- SC-8691 - LDAP sync can be run with multiple school in parallel

## [26.0.4] - 2021-03-25

### Changed

- SC-8829 - status of logging in rocket chat user is set to offline

## [26.0.3] - 2021-03-17

### Changed

- merged hotfixes 25.6.11 and following into 26.0 branch

## [26.0.2] - 2021-03-10

### Fixed

- SC-5202 - fixed an issue with internal pagination in homework-submissions

## [26.0.1] - 2021-03-09

### Changed

- merged 25.6.10 into new version

## [26.0.0]

### Fixed

- SC-6679 - fixed table styling in topic text-component
- SC-8534 - fix registration link generation
- SC-8682 - fix students are editable in externally managed schools
- SC-8534 fix registration link generation
- Allow sorting after search

## [25.6.11] - 2021-03-17

## [25.6.13] - 2021-03-16

- SC-8782 Migration for changing urls

## [25.6.12] - 2021-03-15

- SC-8782 Fixed lesson context Query

## [25.6.11] - 2021-03-15

### Fixed

- SC-8211 - Fixed course events duplications

## [25.6.10] - 2021-03-09

- SC-8770 Fixed issue where parent consents were overwritten

## [25.6.9] - 2021-02-26

### Fixed

- SC-8714 Fixed an issue in school creation that could cause the iserv-sync to fail

## [25.6.8] - 2021-02-19

### Changed

- SC-8477 LDAP-Sync: Speed up class sync by holding all the school's users in map while creating/populating classes
- SC-8477 LDAP-Sync: Speed up user sync by grouping users into chunks and loading the chunks from DB instead of individual users

## [25.6.7] - 2021-02-18

### Security

- SC-8655 - prevent changes to immutable user attributes

## [25.6.6] - 2021-02-18

### Fixed

- SC-8657 - Recreate shared links for homework

## [25.6.5] - 2021-02-17

### Fixed

- SC-8634 - Recreate shared links for homework

## [25.6.4] - 2021-02-17

### Changed

- Reverted Changes for SC-8410

## [25.6.3] - 2021-02-15

### Security

- VOR-3 - Enable and replace old file links.

## [25.6.2] - 2021-02-11

### Changed

- VOR-2 - Adjusted business rules for adding team members from external school.

## [25.6.1] - 2021-02-11

### Fixed

- VOR-1 - Fix passwordRecovery id validation.

## [25.6.0] - 2021-02-09

### Fixed

- SC-8514 - QR Code generation fails
- SC-8390 - Lern-Store collections feature flag was not excluding collections in search
- SC-8322 prevent wrong assignment from school to storage provider

### Added

- SC-8482 - Deletion concept orchestration integration
- SC-8029 - Add deletion concept handling for pseudonyms and registration pins
- SC-6950 - Add access for superhero to change kreisid and officialSchoolNumber
- SC-8206 - Add school tombstone for deleting concept
- SC-7825 - Deletion concept for user data in tasks

### Changed

- SC-8541 - restrict class modifing requests to the teachers, who are inside these classes
- SC-8380 removed reqlib, replaced by normal require to keep referenced types known
- SC-8213 error handling concept
- SC-4576 - sanitize bbb room and member names
- SC-8300 Added user information to LDAP Sync in case of errors

## [25.5.16] - 2021-02-08

### Added

- SC-8512 - Creating a migration for duplicated events

## [25.5.15]

### Fixed

- SC-8571 - New courses does not appear in bettermarks

## [25.5.14] - 2021-02-02

### Changed

- SC-8420 - Fix old missing indexes that migration for new indexes can executed. 25.5.3

## [25.5.13]

### Changed

- SC-8462 - Add logging for homework deletion

## [25.5.12]

### Fixed

- SC-8499 - Change order of migrations

## [25.5.11]

### Fixed

- SC-8499 - Prevent duplicated pseudonyms

## [25.5.10]

- SC-8506 - add origin server name to bbb create and join requests

## [25.5.9]

### Fixed

- SC-8503 - Clicking on task in BRB and THR shows pencil page

## [25.5.8]

### Changed

- SC-8480 - Return GeneralError if unknown error code is given to error pipeline

## [25.5.7]

## Added

- SC-8489 - Added permission check for homework deletion

## [25.5.6]

### Fixed

- SC-8410 - Verify ldap connection reads the first page of users only to avoid timeouts
- SC-8444 - resolve eventual consistency in course shareToken generation

## [25.5.5]

### Fixed

- SC-8303 - fix wrong assignment from school to storage provider

## [25.5.4]

### Added

- SC-8358 - bettermarks: show hint for safari users
- SC-8412 - update swagger documentation of pseudonym/roster/ltitools

### Fixed

- SC-5287 - Fixed OAuth2 rostering
- SC-5287 - Repair Bettermark's depseudonymization
- SC-8313 - Bettermarks: depseudonymization iframe needs to use Storage Access API in Safari
- SC-8379 - Secure ltiTools route
- SC-8315 - bettermarks: security check and production configuration

## [25.5.3]

### Added

- SC-8420 - Migration for sync new indexes.

## [25.5.2]

### Fixed

- SC-8189 - fix duplicate events by returning updated object at findOneAndUpdate

## [25.5.1]

### Fixed

- SC-8303 - fix wrong assignment from school to storage provider

## [25.5.0]

### Added

- SC-7835 - Add deletion concept handling for helpdesk problems
- SC-8229 - Added invalid DN error to ldap-config service error handling
- SC-7825 - Remove user relations from courses
- SC-7827 - Add deletion concept handling for file permissions.
- SC-8030 - Setup orchestrator for deleting concept
- SC-8060 - increase unit test coverage for lernstore counties
- SC-8179 - repaired unit test
- SC-7763 - adds searchable feature flag for lernstore.
- SC-8020 - adds collections filter to edu-sharing service
- SC-8260 - new team indexes and migration to add this

### Fixed

- SC-8230 - fix deletion of teachers via new route

### Removed

- SC-8233 - Removed attribute and member as required attributes for the LDAP-config service

### Fixed

- SC-8329 - Cluster returns old verison of Pin object after patch

## [25.4.1]

- Update from 25.3.9 into master

## [25.3.9]

- SC-8198 continue school sync on user issues

## [25.3.8]

### Changed

- SC-8198 - handle eventually consistent database in THR sync

## [25.3.7] - 2020-12-18

### Changed

- SC-8209 - prevent sync from stopping if error occurs for a single student

## [25.3.6]

### Fixed

- SC-8235 - repaired reigstration link for students

## [25.3.5]

### Changed

- SC-8149 - no longer require a registrationPin for internal calls

## [25.3.4]

### Changed

- SC-7998 - use default service setup for /version

## [25.3.3] (pick from 25.2)

### Removed

- SC-8101 - Sanitization for read operations

### Fixed

- SC-8101 - Make it possible to disable sentry by removing `SENTRY_DSN`
- OPS-1735 - Fixes transaction handling in file service by using the mongoose transaction helper,
  properly closing the session, and using the correct readPreference (everything except primary fails)

## [25.3.2]

### Added

- SC-7734 - Added a hook that takes care of merlin content to generate valid urls for users
- SC-7483 - Updating terms of use for all users for each instance separately

## [25.3.1]

### Fixed

SC-8077 - the migration copy-parents-data-into-children-entities-and-delete-parent-users is broken

## [25.3.0]

### Added

- SC-7841 - remove deleted user from classes
- SC-7836 - Removing registration pin by removing the user
- SC-7838 - move pseudonyms to trashbin
- SC-7142 - Counties/Kreise added to federal states.
- SC-7555 - move user and account to trashbin
- SC-4666 - Added a pool based LDAP system and school sync. LDAP_SYSTEM_SYNCER_POOL_SIZE and LDAP_SCHOOL_SYNCER_POOL_SIZE variables
  determine how many system/school syncers will be run in parallel (at most) during the LDAP sync.
- SC-7615 - reduces the errors in lernstore
- SC-5476 - Extend tests for Matrix messenger config and permission service
- SC-6690 - refactors edu-sharing service and sets defaults
- SC-6738 - Extend search input field in new admin tables to search for full name
- SC-7293 - added Lern-Store view permission and a feature flag
- SC-7357 - Add config service
- SC-7083 - Added officialSchoolNumber to school-model
- Introduce plainSecrets in Configuration
- Introduce FEATURE_PROMETHEUS_ENABLED to have a flag for enable prometheus api metrics
- SC-7411 - add API Specification and validation for /me service
- SC-7411 - add API Specification and validation for /version service
- SC-7205 - create new data seed for QA
- SC-7614 - creates documentation for edu sharing endpoints
- SC-7370 - Add optional rootPath attribute modifier to iserv-idm strategy
- SC-4667 - persist time of last attempted and last successful LDAP sync to database (based on system)
- SC-4667 - Only request and compare LDAP entities that have changed since the last sync (using operational attribute modifyTimestamp with fallback)
- SC-4667 - Add optional `forceFullSync` option (as get param or json payload) to force a full LDAP sync
- SC-7499 - add API Specification for public services
- SC-7915 - facade locator
- SC-7571 - solved performance issues - bulk QR-code generation
- SC-6294 - Introduce Typescript in schulcloud-server
- SC-7543 - Adds ldap-config service to create, load, and patch LDAP-configs (replaces /ldap endpoints for new client)
- SC-7028 - Add Course Component API Specification document
- SC-7476 - Prevent hash generation if user has account
- SC-6692 - Added Lern-Store counties support for Niedersachsen (Merlin)

### Changed

- request logging disabled for non development environment
- OPS-1289 - moved and updated commons (to hpi-schul-cloud/commons)
- SC-6596 - Changed route for messenger permissions service
- SC-7331 - introduce axios for external requests, implemented in status api
- SC-7395 - Changed ldap general strategy fetching of users from parallel to serialized
- SC-6080 - move REQUEST_TIMEOUT from globals to Configuration
- Dependencies: querystring replaced by qs
- SC-6060 - Updated error handling
- SC-7404 - automatic forwarding for requests without versionnumber if no matching route is found
- SC-7411 - api versioning for /me service
- SC-7411 - api versioning for /version service
- IMP-160 - integration-tests repo renamed to end-to-end-tests
- SC-5900 - Move Synapse synchronization logic into server
- SC-7499 - Fixes documentation for edu sharing endpoints
- SC-7872 - Fix audience of the jwt to new organisation name.
- SC-7543 - deprecates `GET /ldap/:id` and `PATCH /ldap/:id` routes
- SC-7868 - Move external request helpers to more present file location
- SC-7474 pull docker container for tests if commit id exists on docker hub

### Fixed

- SC-6294 fix mocha test execution and build, summarize coverage results
- SC-1589 Trim strings to avoid empty team names
- ARC-138 fix changelog action
- ARC-137 avoid DoS on alerts in error state
- SC-7353 course sharing between teachers
- SC-7530 rename SHOW_VERSION to FEATURE_SHOW_VERSION_ENABLED
- SC-7517 improve oauth test stability
- SC-6586 Repaired migration script
- SC-7454 - Restored invalid birth date fix in adminUsers service
- fixed README badges
- Fix mocha tests
- SC-6151 fixed a bug that prevented api docu from being accessible
- SC-6151 fixed paths to openapi documentation
- Fixed searching for names including a dash
- SC-7572 - Find /users route after hooks - extremely slow
- SC-7573 - Route/hash-broken promise chain
- SC-7884 - Authentication error when accessing any nuxt page in the client.
- Fix typescript compiling error

### Removed

- SC-7413 - Cleanup UnhandledRejection code that is handled from winston now

## [25.2.6]

### Removed

- SC-8101 - Sanitization for read operations

### Fixed

- SC-8101 - Make it possible to disable sentry by removing `SENTRY_DSN`

## [25.2.5]

### Fixed

- OPS-1735 - Fixes transaction handling in file service by using the mongoose transaction helper,
  properly closing the session, and using the correct readPreference (everything except primary fails)

## [25.2.4]

### Changed

- SC-6727 - Change email addresses for tickets for Niedersachsen - fixed after review

## [25.2.3]

### Changed

- SC-6727 - Change email addresses for tickets for Niedersachsen

## [25.2.2]

### Changed

- SC-7773 - moved config values for antivirus file service

## [25.2.1]

### Fixed

- SC-7714 - Fixes script injection issue

## [25.2.0]

### Added

- SC-4385 - Added a user exclusion regex to IServ strategy
- SC-7049 - Added unit tests for Merlin Service
- SC-7157 - add feature flag for Merlin feature with fallback
- SC-6567 - add new application errros
- SC-6766 - Added ESLint rules with Promise rules
- SC-6830 - Added hook to parse request to arrays when > 20 users are requested in adminUsers service
- SC-6769 - Introduce API validation module
- SC-6769 - API validation for users/admin routes
- SC-6510 - Added Merlin Url Generator for Lern Store / Edu-sharing
- SC-5476 - Added school settings to enable students to open own chat rooms
- SC-6567 - Add utils to cleanup incomingMessage stacks by logging errors

### Removed

- SC-6586- Remove parents from users collection to improve maintainability

### Changed

- SC-6986 - Changed a hook in the accounts service that restricts get requests to the same school, it expects a valid userID and matching schoolIds for both the requester and requested users
- SC-6567 - clean up error pipline
- SC-6510, fix a minor syntax error when exporting module
- Update commons to 1.2.7: print configuration on startup, introduce hierarchical configuration file setup
- Support asynchronous calls during server startup
- SC-7091 - Migration to enable the Matrix Messenger for all schools that had RocketChat enabled before

### Fixed

- fixed README badges
- SC-6151 - fixed a bug that prevented api docu from being accessible
- Fix mocha tests

## [25.1.13] - 2020-11-12

### Changed

- SC-7395 - Changed ldap general strategy fetching of users from parallel to serialized

## [25.1.12] - 2020-11-09

### Added

- SC-7683 - add request logging options

## [25.1.11] - 2020-11-06

### Security

- SC-7695 - prevent csv user override operations on other schools

## [25.1.10] - 2020-11-05

### Added

- SC-7683 - Add log metic for memory usage, add async error logging util, catch one unhandledRejection error and remove cronjob task from server.

## [25.1.9] - 2020-11-03

### Fixed

- SC-7638 - fixed pin creation for users with accounts

## [25.1.8] - 2020-10-22

### Fixed

- SC-7333 - fixed creation of homeworks within lessons

## [25.1.7] - 2020-10-28

### Added

- SC-7491 - Add missing index on users.email to speed up slow query in registrationLink service

## [25.1.6] - 2020-10-23

### Changed

- SC-7413 - Remove event listener for unhandled rejections and move this to winston

## [25.1.5] - 2020-10-22

### Fixed

- SC-7452 - fixed time window check for LDAP users

## [25.1.4] - 2020-10-20

### Changed

- SC-6986 - Changed permission check for PATCH method in the account service from STUDENT_CREATE to STUDENT_EDIT to allow teachers to change students' password

## [25.1.3] - 2020-10-20

### Fixed

- SC-6986 - Changed a hook in the accounts service that restricts get requests to the same school, it expects a valid userID and matching schoolIds for both the requester and requested users

## [25.1.2] - 2020-10-15

### Fixed

- SC-7085 - fixed importHash error when asking parent consent

### Added

### Removed

## [25.1.1] - 2020-10-12

### Security

- SC-7165 package update for sanitization and add onload handler

## [25.1.0] - 2020-10-12

### Added

### Removed

- SC-6784 - Removed duplicated birth date formatting code in adminUsers service, which was causing an "Invalid date" output
- SC-6743 - Removed usersForConsent related things in adminUsers service because the client does not send that parameter anymore
- SC-6506 - Remove dependecy to feathers-swagger in routes.test.js

### Changed

- SC-6774 remove no-await-in-loop from eslint exceptions
- Rename statistic mails route, secure it over sync api key now
- SC-6809 - Maintain RabbitMQ connection and channels
- SC-5230 - Unblock Account-Page in Nuxt (securing /accounts and /users routes)

### Security

- Added hotfix merges

## [25.0.12] - 2020-10-12

### Fixed

- SC-6676 allows only following roles for registration: teacher/student…

## [25.0.11] - 2020-10-07

### Fixed

- SC-7180 homework create now validates data properly

## [25.0.12] - 2020-10-12

### Fixed

- SC-6676 allows only following roles for registration: teacher/student…

## [25.0.11] - 2020-10-07

### Fixed

- SC-7180 homework create now validates data properly

## [25.0.10] - 2020-10-07

### Added

- configured prometheus metrics - bucket sizes
- SC-6766 log unhandledRejection and unhandledException

## [25.0.9] - 2020-10-07

### Added

- SC-7115 - Reduce mongoose DB role request by enabling minor caching

## [25.0.8] - 2020-10-06

### Fixed

- SC-6676 - Registration: User with role parent should not be able to log-in
- SC-6960 - instead of deleting and recreating users during the rollback of a failed registration, use replace if necessary
- SC-6960 - properly raise exceptions during the registration process

## [25.0.7] - 2020-10-01

### Removed

- OPS-1316 - removed custom keep-alive header creation in express middleware

## [25.0.6] - 2020-10-01

### Added

- OPS-1316 - add indexes for slow files and submission queries

## [25.0.5] - 2020-10-01

### Added

- SC-6973 - add time window for pin creation

## [25.0.4] - 2020-09-30

### Added

- Added lead time detection

## [25.0.3]

### Added

- SC-6942 - add parse method to TSP strategy to declare it can handle the request and to keep authentication params clean

### Fixed

- SC-6942 - don't override payload defined by authentication method
- SC-6942 - don't search for account to populate if no username is given in `injectUsername`

## [25.0.2]

### Changed

- send mail for registration pin after add pin to db

## [25.0.1]

### Fixed

- SC-6696 - Fixed query used to determine course membership when checking permissions for course group lessons

## [25.0.0]

### Changed

- Extend JWT payload by schoolId and roleIds

## [24.5.1] - 2020-09-16

### Secrutiy

- Secure admin routes (update, patch, create)

## [24.5.0] - 2020-09-14

- Ignore database seed data with prettier, eslint, and codacy
- SC-6640 - Fixed email check within registration (case insensitive)
- SC-2710 - Adding time zones, default for school and theme

### Added - 24.5.0

- Test changelog has been updated for feature or hotfix branches
- SC-5612 - Adding search feature to the admintables for nuxt-client.

## [24.4.6] - 2020-09-11

### Changed

- SC-6733: central personal data does not get updated via CSV import

## [24.4.5] - 2020-09-10

### Fixed in 24.4.5

- SC-6637: generate QR codes for consent print sheets if group size exceeds 20

## [24.4.4] - 2020-09-08

### Fixed in 24.4.4]

- SC-6697: updates/sync account username when user is updated

## [24.4.3] - 2020-09-09

### Fixed in 24.4.3

- SC-6533 - Login not possible if admin reset password

## [24.4.2] - 2020-08-31

### Fixed in 24.4.2

- SC-6554: CSV-Importer no longer allows patching users with different roles

## [24.4.1] - 2020-08-31

### Fixed in 24.4.1

- SC-6511 - LDAP edit button missing.

### Changed in 24.4.1

- SC-5987 Internationalisation: extend user and school model with default language

### Added 24.4.1

- SC-6172: added hooks and checks to look for unique and not disposable emails in adminUsers service

## [24.4.0] - 2020-8-31

### Fixed in 24.4.0

- SC-6122 - Edusharing preload thumbnails in parallel. Edusharing authentication stabilisation.

## [24.3.3] - 2020-08-28

- SC-6469: prevent admin access to lessons admins shouldnt have access to.

## [24.3.2] - 2020-08-26

- SC-6382: fix handling of consents for users with unknown birthdays. consentStatus: 'ok' will be returned for valid consents without birthday.

## [24.3.1] - 2020-08-25

- SC-5420: TSC Schuljahreswechsel

## [24.3.0] - 2020-08-25

## [24.2.5] - 2020-08-24

- SC-6328 add migration to set student_list settings in all non n21 clouds schools to false.

## [24.2.4] - 2020-08-20

## [24.2.3] - 2020-08-20

## [24.2.2] - 2020-08-20

### Added in 24.2.2

- SC-5280: the LDAP service will try to reconnect up to three times if the connection was lost or could not be established
- SC-5280: the LDAP service and LDAP syncers now report more errors to the stats object
- SC-5808: added an isExternal check to the create method of AdminUsers service, only users from not external schools can create users

### Fixed in 24.2.2

- SC-5280: the LDAP sync now handles (timeout/firewall) errors much more gracefully
- SC-5280: LDAP bind operations will only be issued if the connection was established successfully
- SC-5280: aggregated LDAP statistics will now show the number of succesful and failed sub-syncs instead of just 1 or 0

### Changed in 24.2.2

- SC-5280: if disconnected prematurely, the LDAP service will not try to connect again just to unbind from the server

## [24.0.2] - 2020-08-05

### Fixed in 24.0.2

- SC-5835: Starting the new school year automatically - Cluster 4

## [24.0.1] - 2020-07-31

### Fixed in 24.0.1

- SC-5917 Fix activation of LDAP system

## [23.6.4] - 2020-07-29

### Fixed in 23.6.4

- SC-5883: Choose current schoolyear based on the school instead of the date for creating classes.

## [23.6.3] - 2020-07-28

### Added in 23.6.3

- SC-5754 Added isExternal attribute to school model. If ldapSchoolIdentifier or source is defined, isExternal will be set to true
  otherwise, if none of them are defined it wil be set to false.
- SC-4520 created a new Service called Activation Service; with which jobs can be defined and are
  only executed when an activation link (activation code) is confirmed (e.g.: change of e-mail address/username)
  Also added a sub-service for changing email/username in Activation Service
- SC-5280: the LDAP service will try to reconnect up to three times if the connection was lost or could not be established
- SC-5280: the LDAP service and LDAP syncers now report more errors to the stats object

### Fixed in 23.6.3

- SC-5250: Fixes the CSV-Import, if there are whitespaces in the columnnames
- SC-5686: only users with the team permission "RENAME_TEAM" can execute the patch method in teams route
- SC-5280: the LDAP sync now handles (timeout/firewall) errors much more gracefully
- SC-5280: LDAP bind operations will only be issued if the connection was established successfully
- SC-5280: aggregated LDAP statistics will now show the number of succesful and failed sub-syncs instead of just 1 or 0
- SC-5416: Enable maintenance Mode for LDAP Schools and change the currentSchoolYear for non-LDAP Schools

### Changed in 23.6.3

- SC-5542: Added an after hook for AdminUsers find method which formats birthday date to DD.MM.YYYY format.
- SC-4289 Changed aggregations in admin tables, classes are now taken only from current year or max grade level, and are sorted
  by numeric ordering.
- SC-5280: if disconnected prematurely, the LDAP service will not try to connect again just to unbind from the server

## [23.6.2] - 2020-07-22

### Fixed in 23.6.2

- SC-5773: LDAPSchoolSyncer now correctly populates classes synced from an LDAP server, even if only students or only teachers are assigned to the class.
- SC-5250: Fixes the CSV-Import, if there are whitespaces in the columnnames

## [23.6.1] - 2020-07-22

### Fixed in 23.6.1

- SC-5733: LDAPSchoolSyncer now uses the Users model service to avoid ignoring indexes due to automatic collation

## [23.6.0] - 2020-07-21

### Added in 23.6.0

- SC-4142: Added indexes on TSP sync related attributes in user and school schema.
- SC-4142: Adds info about unchanged entities to TSP sync statistics

## [23.5.4] - 2020-07-08

### Added in 23.5.4

- SC-2714 Added the federal state "Internationale Schule"

## [23.5.0] - 2020-06-15

### Added in 23.5.0

- SC-4192 add tests that ensure classes on other schools cant be manipulated

### Fixed in 23.5.0

### Changed in 23.5.0

- SC-4957 user.ldapId and user.ldapDn are now indexed to improve performance

## [23.4.7] - 2020-07-01

### Fixed in 23.4.7

- SC-4965 Converted "consent" subdocument in "users" to a nested document to fix changing consents in administration and removing a bug in registration that resulted in deleted users.

## [23.4.5] - 2020-06-17

### Fixed in 23.4.5

- SC-5007 re-introduces ldap system root path to API result to fix issue with duplicating schools

## [23.4.3-nbc] - 2020-06-15

### Fixed in 23.4.3-nbc

- SC-5054 Revert hook restrictions that prevented registration with custom deata privacy documents enabled

## [23.4.0-nbc] - 2020-06-11

### Added in 23.4.0-nbc

- SC-4577 extend consentversions with school specific privacy policy, which can be added by the school admin

## [23.2.4] - 2020-06-05

### Fixed in 23.2.4

- SC-4876 soften sanitization to allow editor actions to be persisted correctly

## [23.2.1] - 2020-06-04

### Security - 23.2.1

- SC-4720 improve importhashes for registrationlinks

## [23.2.0] - 2020-06-03

### Security - 23.2.0

- SC-4506 Secure Find User Route. Access user list by students is allowed only if they are eligible to create teams.
- SC-4506 Secure Get User Route. Read user details may only users with STUDENT_LIST or TEACHER_LIST permissions

## [23.1.4] - 2020-05-29

### Fixed in 23.1.4

- SC-4749 avoid xss in image onerror event attribute for submissions

## [23.0.0] - 2020-05-19

### Changed in 23.0.0

- SC-4075 Teams creation by students logic was changed. New environment enumeration variable `STUDENT_TEAM_CREATION`
  with possible values `disabled`, `enabled`, `opt-in`, `opt-out` was introduced. The feature value is set by instance deployment.
  In case of `disabled`, `enabled` it is valid for all schools of the instance and cannot be changed by the admin.
  In case of `opt-in` and `opt-out` the feature should be enabled/disabled by the school admin.

## [22.10.3] - 2020-05-13

### Fixed in 22.10.3

- Unbind errors no longer stop the LDAP sync if more systems follow

## [22.10.2] - 2020-05-12

### Fixed in 22.10.2

- fixed pagination for students/teacher table

## [22.10.0] - 2020-05-11

### Added in 22.10.0

- SC-3719 Files now have a `creator` attribute that references the ID of the user that created the file.
  For old files, it is set to the first user permission inside the permissions array (legacy creator check).
- SC-3719 The `files` collection now has two additional indexes: `{creator}` and `{permissions.refId, permissions.refPermModel}`.
- add MongoDB Collation Support to control sorting behaviour in regards to capitalization.
- SC-3607 CSVSyncer now allows the optional birthday field (formats: dd/mm/yyyy, dd.mm.yyyy, dd-mm-yyyy) in CSV data
- SC-3948 support users query in adminusers routes
- SC-4018 Add additional nexboard permissions
- SC-4008 Migrated generateRegistrationLink Hook from SC-Client into Server
- SC-3686 Added new Registration Link Service for sending mails
- SC-4094 Teachers can now provide feedback in the form of uploaded files

### Fixed in 22.10.0

- SC-3892 Update Filter of submission in order to work with older submissions
- SC-3395 if fetching the release fails, a error will be thrown
- backup.js now outputs valid json exports
- SC-4105 fixed a problem with new users tests not working with recent hotfix.
- Checks of user consent calculated correct now

### Changed in 22.10.0

- User delete now accepts bulk delete requests
- SC-3958: the "general" LDAP strategy now returns an empty array if classes are not configured properly
- Increase performance - error logging in sentry
- Mergify: add and modified some configs

### Removed in 22.10.0

- SC-3958: the LDAP strategy interface no longer supports synchronizing team members to the never-used original N21-IDM
- SC-3958: the environment variables NBC_IMPORTURL, NBC_IMPORTUSER, and NBC_IMPORTPASSWORD are no longer used and have been removed
- Removed the obsolete commentSchema from the homework service. It was not in use.

## [22.9.20]

### Added in 22.9.20

- SC-4042: Added support for a central IServ-Connector

### Changed in 22.9.20

- LDAP syncs on servers with multiple schools now only sync one school at a time to avoid issues when paging search requests
- LDAP syncs use less memory (because they do a lot less in parallel)
- LDAPSchoolSyncer now returns user and class statistics

### Fixed in 22.9.20

- Fixed LDAP-Service disconnect method
- LDAPSystemSyncers now properly close their connections after syncing
- Authentication via LDAP now tries to close the connection after login
- Fixed a warning message appearing when patching users via internal request

## [22.9.18]

### Fixed in 22.9.18

- SC-4215: Do not allow unprivileged users to find users with non-school roles (expert, parent, etc.)

## [22.9.17]

### Fixed in 22.9.17

- SC-4121: File uploads no longer fail if the security scan is misconfigured or errors during enqueuing

## [22.9.10]

### Added in 22.9.10

- enable API key for /mails route

### Fixed in 22.9.10

- fixed an issue that prevented api-key authenticated calls to function with query.

## [22.9.9]

### Added in 22.9.9

- Sync can now be authenticated with an api-key.

## [22.9.8]

### Fixed in 22.9.8

- Fixed an error where ldap users without proper uuid where not filtered correctly.

## [22.9.7]

### Security in 22.9.7

- the /ldap route can now only be triggered for the users own school.

## [22.9.6]

### Added in 22.9.6

- users without `SCHOOL_EDIT` permission, but with `SCHOOL_STUDENT_TEAM_MANAGE` permission can now toggle the school feature `disableStudentTeamCreation`.

### Fixed in 22.9.6

- Admins in Thuringia can now prevent students from creating teams

## [22.9.5]

### Security in 22.9.5

- increased security for the publicTeachers route.

## [22.9.4]

### Fixed in 22.9.4

- fixes an issue with LDAP account updates if more than one account exists for the user (migration from local login to LDAP)

## [22.9.3]

### Fixed in 22.9.3

- fixes regression in LDAP sync, that caused incomplete user updates

## [22.9.2]

### Security in 22.9.2

- increased security for user PUT operation

## [22.9.1]

### Fixed in 22.9.1

- SC-3994: remove unnecessary bucket creation call that caused school administration and LDAP Sync to throw errors

### Changed in 22.9.1

- use collation for /homeworks, /users, /publicTeachers, /users/admin/teachers, /users/admin/students, /classes, and /courses.

## [22.9.0]

- Security updates

## [22.8.0]

### Added in 22.8.0

- This changelog has been added

### Removed in 22.8.0

- Clipboard sockets
- This changelog has been added
- Backend route to confirm analog consents in bulk
- Changed Seed Data + Migration Script: Added feature flag for new Editor to klara.fall@schul-cloud.org
- SC-2922: Enable use of multiple S3 instances as file storage provider
  - A new collection is added to administrate multiple S3 instances
  - A migration will automatically use the AWS environment variables to add those as default provider for all existing schools
  - For new schools the less used provider is assigned as storage provider
  - Environment Variables:
    - FEATURE_MULTIPLE_S3_PROVIDERS_ENABLED=true will activate the feature
    - S3_KEY, used for symmetric encryption, already required for the migration because of the secret access key encryption

### Changed in 22.8.0

- SC-3767: moved env variables to globals.js, NODE_ENV required to equal 'test' for test execution and right database selection
- migrated backup.sh script to node, so it can run platform independant and works on windows.

### Fixed in 22.8.0

- SC-3821: Fix Co-Teachers and Substitution teachers not being able to Grade Homeworks

## 22.7.1

### Fixed in 22.7.1

- Admin and teacher user could change other users without changing them self<|MERGE_RESOLUTION|>--- conflicted
+++ resolved
@@ -11,14 +11,9 @@
 
 ### Added
 
-<<<<<<< HEAD
-- BC-155 - add substitution teacher flag to task
-- BC-121 - add console script to delete soft-deleted files
-=======
 - BC-526 - files deleted via directory deletion will be deleted with the deletion concept
 - BC-369 - add more LDAP systems to the init deployment
 - BC-174 - Improve test data generation with factories
->>>>>>> e8ffa020
 
 ### Changed
 
