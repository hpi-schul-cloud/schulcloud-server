# Changelog

All notable changes to this project will be documented in this file.

The format is based on [Keep a Changelog](https://keepachangelog.com/en/1.0.0/),
and this project adheres to [Semantic Versioning](https://semver.org/spec/v2.0.0.html).

Allowed Types of change: `Added`, `Changed`, `Deprecated`, `Removed`, `Fixed`, `Security`

## Unreleased

<<<<<<< HEAD
### Added - Unreleased

- SC-6830 - Added hook to parse request to arrays when > 20 users are requested in adminUsers service

### Removed

- SC-6784 - Removed duplicated birth date formatting code in adminUsers service, which was causing an "Invalid date" output
- SC-6743 - Removed usersForConsent related things in adminUsers service because the client does not send that parameter anymore
- SC-6506 - Remove dependecy to feathers-swagger in routes.test.js

### Changed - Unreleased

- SC-6774 remove no-await-in-loop from eslint exceptions
- Rename statistic mails route, secure it over sync api key now
- SC-6809 - Maintain RabbitMQ connection and channels
- SC-5230 - Unblock Account-Page in Nuxt (securing /accounts and /users routes)

### Security - Unreleased

- Added hotfix merges
=======

## 25.0.3

### Added - 25.0.3

- SC-6942 - add parse method to TSP strategy to declare it can handle the request and to keep authentication params clean

### Fixed - 25.0.3

- SC-6942 - don't override payload defined by authentication method
- SC-6942 - don't search for account to populate if no username is given in `injectUsername`

>>>>>>> f4329c9c

## 25.0.2

### Changed - 25.0.2

- send mail for registration pin after add pin to db

## 25.0.1

### Fixed - 25.0.1

- SC-6696 - Fixed query used to determine course membership when checking permissions for course group lessons

## 25.0.0

### Changed - 25.0.0

- Extend JWT payload by schoolId and roleIds

## [24.5.1] - 2020-09-16

### Secrutiy - 24.5.1

- Secure admin routes (update, patch, create)

## [24.5.0] - 2020-09-14

- Ignore database seed data with prettier, eslint, and codacy
- SC-6640 - Fixed email check within registration (case insensitive)

### Added - 24.5.0

- Test changelog has been updated for feature or hotfix branches
- SC-5612 - Adding search feature to the admintables for nuxt-client.

## [24.4.6] - 2020-09-11

### Changed in 24.4.6

- SC-6733: central personal data does not get updated via CSV import

## [24.4.5] - 2020-09-10

### Fixed in 24.4.5

- SC-6637: generate QR codes for consent print sheets if group size exceeds 20

## [24.4.4] - 2020-09-08

### Fixed in 24.4.4]

- SC-6697: updates/sync account username when user is updated

## [24.4.3] - 2020-09-09

### Fixed in 24.4.3

- SC-6533 - Login not possible if admin reset password

## [24.4.2] - 2020-08-31

### Fixed in 24.4.2

- SC-6554: CSV-Importer no longer allows patching users with different roles

## [24.4.1] - 2020-08-31

### Fixed in 24.4.1

- SC-6511 - LDAP edit button missing.

### Changed in 24.4.1

- SC-5987 Internationalisation: extend user and school model with default language

### Added 24.4.1

- SC-6172: added hooks and checks to look for unique and not disposable emails in adminUsers service

## [24.4.0] - 2020-8-31

### Fixed in 24.4.0

- SC-6122 - Edusharing preload thumbnails in parallel. Edusharing authentication stabilisation.

## [24.3.3] - 2020-08-28

- SC-6469: prevent admin access to lessons admins shouldnt have access to.

## [24.3.2] - 2020-08-26

- SC-6382: fix handling of consents for users with unknown birthdays. consentStatus: 'ok' will be returned for valid consents without birthday.

## [24.3.1] - 2020-08-25

- SC-5420: TSC Schuljahreswechsel

## [24.3.0] - 2020-08-25

## [24.2.5] - 2020-08-24

- SC-6328 add migration to set student_list settings in all non n21 clouds schools to false.

## [24.2.4] - 2020-08-20

## [24.2.3] - 2020-08-20

## [24.2.2] - 2020-08-20

### Added in 24.2.2

- SC-5280: the LDAP service will try to reconnect up to three times if the connection was lost or could not be established
- SC-5280: the LDAP service and LDAP syncers now report more errors to the stats object
- SC-5808: added an isExternal check to the create method of AdminUsers service, only users from not external schools can create users

### Fixed in 24.2.2

- SC-5280: the LDAP sync now handles (timeout/firewall) errors much more gracefully
- SC-5280: LDAP bind operations will only be issued if the connection was established successfully
- SC-5280: aggregated LDAP statistics will now show the number of succesful and failed sub-syncs instead of just 1 or 0

### Changed in 24.2.2

- SC-5280: if disconnected prematurely, the LDAP service will not try to connect again just to unbind from the server

## [24.0.2] - 2020-08-05

### Fixed in 24.0.2

- SC-5835: Starting the new school year automatically - Cluster 4

## [24.0.1] - 2020-07-31

### Fixed in 24.0.1

- SC-5917 Fix activation of LDAP system

## [23.6.4] - 2020-07-29

### Fixed in 23.6.4

- SC-5883: Choose current schoolyear based on the school instead of the date for creating classes.

## [23.6.3] - 2020-07-28

### Added in 23.6.3

- SC-5754 Added isExternal attribute to school model. If ldapSchoolIdentifier or source is defined, isExternal will be set to true
  otherwise, if none of them are defined it wil be set to false.
- SC-4520 created a new Service called Activation Service; with which jobs can be defined and are
  only executed when an activation link (activation code) is confirmed (e.g.: change of e-mail address/username)
  Also added a sub-service for changing email/username in Activation Service
- SC-5280: the LDAP service will try to reconnect up to three times if the connection was lost or could not be established
- SC-5280: the LDAP service and LDAP syncers now report more errors to the stats object

### Fixed in 23.6.3

- SC-5250: Fixes the CSV-Import, if there are whitespaces in the columnnames
- SC-5686: only users with the team permission "RENAME_TEAM" can execute the patch method in teams route
- SC-5280: the LDAP sync now handles (timeout/firewall) errors much more gracefully
- SC-5280: LDAP bind operations will only be issued if the connection was established successfully
- SC-5280: aggregated LDAP statistics will now show the number of succesful and failed sub-syncs instead of just 1 or 0
- SC-5416: Enable maintenance Mode for LDAP Schools and change the currentSchoolYear for non-LDAP Schools

### Changed in 23.6.3

- SC-5542: Added an after hook for AdminUsers find method which formats birthday date to DD.MM.YYYY format.
- SC-4289 Changed aggregations in admin tables, classes are now taken only from current year or max grade level, and are sorted
  by numeric ordering.
- SC-5280: if disconnected prematurely, the LDAP service will not try to connect again just to unbind from the server

## [23.6.2] - 2020-07-22

### Fixed in 23.6.2

- SC-5773: LDAPSchoolSyncer now correctly populates classes synced from an LDAP server, even if only students or only teachers are assigned to the class.
- SC-5250: Fixes the CSV-Import, if there are whitespaces in the columnnames

## [23.6.1] - 2020-07-22

### Fixed in 23.6.1

- SC-5733: LDAPSchoolSyncer now uses the Users model service to avoid ignoring indexes due to automatic collation

## [23.6.0] - 2020-07-21

### Added in 23.6.0

- SC-4142: Added indexes on TSP sync related attributes in user and school schema.
- SC-4142: Adds info about unchanged entities to TSP sync statistics

## [23.5.4] - 2020-07-08

### Added in 23.5.4

- SC-2714 Added the federal state "Internationale Schule"

## [23.5.0] - 2020-06-15

### Added in 23.5.0

- SC-4192 add tests that ensure classes on other schools cant be manipulated

### Fixed in 23.5.0

### Changed in 23.5.0

- SC-4957 user.ldapId and user.ldapDn are now indexed to improve performance

## [23.4.7] - 2020-07-01

### Fixed in 23.4.7

- SC-4965 Converted "consent" subdocument in "users" to a nested document to fix changing consents in administration and removing a bug in registration that resulted in deleted users.

## [23.4.5] - 2020-06-17

### Fixed in 23.4.5

- SC-5007 re-introduces ldap system root path to API result to fix issue with duplicating schools

## [23.4.3-nbc] - 2020-06-15

### Fixed in 23.4.3-nbc

- SC-5054 Revert hook restrictions that prevented registration with custom deata privacy documents enabled

## [23.4.0-nbc] - 2020-06-11

### Added in 23.4.0-nbc

- SC-4577 extend consentversions with school specific privacy policy, which can be added by the school admin

## [23.2.4] - 2020-06-05

### Fixed in 23.2.4

- SC-4876 soften sanitization to allow editor actions to be persisted correctly

## [23.2.1] - 2020-06-04

### Security - 23.2.1

- SC-4720 improve importhashes for registrationlinks

## [23.2.0] - 2020-06-03

### Security - 23.2.0

- SC-4506 Secure Find User Route. Access user list by students is allowed only if they are eligible to create teams.
- SC-4506 Secure Get User Route. Read user details may only users with STUDENT_LIST or TEACHER_LIST permissions

## [23.1.4] - 2020-05-29

### Fixed in 23.1.4

- SC-4749 avoid xss in image onerror event attribute for submissions

## [23.0.0] - 2020-05-19

### Changed in 23.0.0

- SC-4075 Teams creation by students logic was changed. New environment enumeration variable `STUDENT_TEAM_CREATION`
  with possible values `disabled`, `enabled`, `opt-in`, `opt-out` was introduced. The feature value is set by instance deployment.
  In case of `disabled`, `enabled` it is valid for all schools of the instance and cannot be changed by the admin.
  In case of `opt-in` and `opt-out` the feature should be enabled/disabled by the school admin.

## [22.10.3] - 2020-05-13

### Fixed in 22.10.3

- Unbind errors no longer stop the LDAP sync if more systems follow

## [22.10.2] - 2020-05-12

### Fixed in 22.10.2

- fixed pagination for students/teacher table

## [22.10.0] - 2020-05-11

### Added in 22.10.0

- SC-3719 Files now have a `creator` attribute that references the ID of the user that created the file.
  For old files, it is set to the first user permission inside the permissions array (legacy creator check).
- SC-3719 The `files` collection now has two additional indexes: `{creator}` and `{permissions.refId, permissions.refPermModel}`.
- add MongoDB Collation Support to control sorting behaviour in regards to capitalization.
- SC-3607 CSVSyncer now allows the optional birthday field (formats: dd/mm/yyyy, dd.mm.yyyy, dd-mm-yyyy) in CSV data
- SC-3948 support users query in adminusers routes
- SC-4018 Add additional nexboard permissions
- SC-4008 Migrated generateRegistrationLink Hook from SC-Client into Server
- SC-3686 Added new Registration Link Service for sending mails
- SC-4094 Teachers can now provide feedback in the form of uploaded files

### Fixed in 22.10.0

- SC-3892 Update Filter of submission in order to work with older submissions
- SC-3395 if fetching the release fails, a error will be thrown
- backup.js now outputs valid json exports
- SC-4105 fixed a problem with new users tests not working with recent hotfix.
- Checks of user consent calculated correct now

### Changed in 22.10.0

- User delete now accepts bulk delete requests
- SC-3958: the "general" LDAP strategy now returns an empty array if classes are not configured properly
- Increase performance - error logging in sentry
- Mergify: add and modified some configs

### Removed in 22.10.0

- SC-3958: the LDAP strategy interface no longer supports synchronizing team members to the never-used original N21-IDM
- SC-3958: the environment variables NBC_IMPORTURL, NBC_IMPORTUSER, and NBC_IMPORTPASSWORD are no longer used and have been removed
- Removed the obsolete commentSchema from the homework service. It was not in use.

## [22.9.20]

### Added in 22.9.20

- SC-4042: Added support for a central IServ-Connector

### Changed in 22.9.20

- LDAP syncs on servers with multiple schools now only sync one school at a time to avoid issues when paging search requests
- LDAP syncs use less memory (because they do a lot less in parallel)
- LDAPSchoolSyncer now returns user and class statistics

### Fixed in 22.9.20

- Fixed LDAP-Service disconnect method
- LDAPSystemSyncers now properly close their connections after syncing
- Authentication via LDAP now tries to close the connection after login
- Fixed a warning message appearing when patching users via internal request

## [22.9.18]

### Fixed in 22.9.18

- SC-4215: Do not allow unprivileged users to find users with non-school roles (expert, parent, etc.)

## [22.9.17]

### Fixed in 22.9.17

- SC-4121: File uploads no longer fail if the security scan is misconfigured or errors during enqueuing

## [22.9.10]

### Added in 22.9.10

- enable API key for /mails route

### Fixed in 22.9.10

- fixed an issue that prevented api-key authenticated calls to function with query.

## [22.9.9]

### Added in 22.9.9

- Sync can now be authenticated with an api-key.

## [22.9.8]

### Fixed in 22.9.8

- Fixed an error where ldap users without proper uuid where not filtered correctly.

## [22.9.7]

### Security in 22.9.7

- the /ldap route can now only be triggered for the users own school.

## [22.9.6]

### Added in 22.9.6

- users without `SCHOOL_EDIT` permission, but with `SCHOOL_STUDENT_TEAM_MANAGE` permission can now toggle the school feature `disableStudentTeamCreation`.

### Fixed in 22.9.6

- Admins in Thuringia can now prevent students from creating teams

## [22.9.5]

### Security in 22.9.5

- increased security for the publicTeachers route.

## [22.9.4]

### Fixed in 22.9.4

- fixes an issue with LDAP account updates if more than one account exists for the user (migration from local login to LDAP)

## [22.9.3]

### Fixed in 22.9.3

- fixes regression in LDAP sync, that caused incomplete user updates

## [22.9.2]

### Security in 22.9.2

- increased security for user PUT operation

## [22.9.1]

### Fixed in 22.9.1

- SC-3994: remove unnecessary bucket creation call that caused school administration and LDAP Sync to throw errors

### Changed in 22.9.1

- use collation for /homeworks, /users, /publicTeachers, /users/admin/teachers, /users/admin/students, /classes, and /courses.

## [22.9.0]

- Security updates

## [22.8.0]

### Added in 22.8.0

- This changelog has been added

### Removed in 22.8.0

- Clipboard sockets
- This changelog has been added
- Backend route to confirm analog consents in bulk
- Changed Seed Data + Migration Script: Added feature flag for new Editor to klara.fall@schul-cloud.org
- SC-2922: Enable use of multiple S3 instances as file storage provider
  - A new collection is added to administrate multiple S3 instances
  - A migration will automatically use the AWS environment variables to add those as default provider for all existing schools
  - For new schools the less used provider is assigned as storage provider
  - Environment Variables:
    - FEATURE_MULTIPLE_S3_PROVIDERS_ENABLED=true will activate the feature
    - S3_KEY, used for symmetric encryption, already required for the migration because of the secret access key encryption

### Changed in 22.8.0

- SC-3767: moved env variables to globals.js, NODE_ENV required to equal 'test' for test execution and right database selection
- migrated backup.sh script to node, so it can run platform independant and works on windows.

### Fixed in 22.8.0

- SC-3821: Fix Co-Teachers and Substitution teachers not being able to Grade Homeworks

## 22.7.1

### Fixed in 22.7.1

- Admin and teacher user could change other users without changing them self<|MERGE_RESOLUTION|>--- conflicted
+++ resolved
@@ -9,7 +9,6 @@
 
 ## Unreleased
 
-<<<<<<< HEAD
 ### Added - Unreleased
 
 - SC-6830 - Added hook to parse request to arrays when > 20 users are requested in adminUsers service
@@ -30,7 +29,7 @@
 ### Security - Unreleased
 
 - Added hotfix merges
-=======
+
 
 ## 25.0.3
 
@@ -43,7 +42,6 @@
 - SC-6942 - don't override payload defined by authentication method
 - SC-6942 - don't search for account to populate if no username is given in `injectUsername`
 
->>>>>>> f4329c9c
 
 ## 25.0.2
 
