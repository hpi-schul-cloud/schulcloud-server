--- conflicted
+++ resolved
@@ -7,17 +7,15 @@
 
 Allowed Types of change: `Added`, `Changed`, `Deprecated`, `Removed`, `Fixed`, `Security`
 
-<<<<<<< HEAD
 ### Unreleased
 
 - SC-8060 - increase unit test coverage for lernstore counties
-=======
+
 ## [25.3.5]
 
 ### Changed
 
 - SC-8149 - no longer require a registrationPin for internal calls
->>>>>>> d63f036e
 
 ## [25.3.4]
 
