--- conflicted
+++ resolved
@@ -11,12 +11,9 @@
 
 ### Added
 
-<<<<<<< HEAD
 - BC-121 - add console script to delete soft-deleted files
-=======
 - BC-394 - send email wishes from federal states also to ticketsystem
 - BC-391 - display special characters properly
->>>>>>> 5a4c0262
 
 ### Changed
 
