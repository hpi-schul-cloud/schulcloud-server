--- conflicted
+++ resolved
@@ -6,98 +6,7 @@
 and this project adheres to [Semantic Versioning](https://semver.org/spec/v2.0.0.html).
 
 Allowed Types of change: `Added`, `Changed`, `Deprecated`, `Removed`, `Fixed`, `Security`
-<<<<<<< HEAD
-=======
 ## [25.3.0]
-
-### Added
-
-- SC-4666 - Added a pool based LDAP system and school sync. LDAP_SYSTEM_SYNCER_POOL_SIZE and LDAP_SCHOOL_SYNCER_POOL_SIZE variables
-  determine how many system/school syncers will be run in parallel (at most) during the LDAP sync.
-- SC-7615 - reduces the errors in lernstore
-- SC-5476 - Extend tests for Matrix messenger config and permission service
-- SC-6690 - refactors edu-sharing service and sets defaults
-- SC-6738 - Extend search input field in new admin tables to search for full name
-- SC-7293 - added Lern-Store view permission and a feature flag
-- SC-7357 - Add config service
-- SC-7083 - Added officialSchoolNumber to school-model
-- Introduce plainSecrets in Configuration
-- Introduce FEATURE_PROMETHEUS_ENABLED to have a flag for enable prometheus api metrics
-- SC-7411 - add API Specification and validation for /me service
-- SC-7411 - add API Specification and validation for /version service
-- SC-7205 - create new data seed for QA
-- SC-7614 - creates documentation for edu sharing endpoints
-- SC-7370 - Add optional rootPath attribute modifier to iserv-idm strategy
-- SC-4667 - persist time of last attempted and last successful LDAP sync to database (based on system)
-- SC-4667 - Only request and compare LDAP entities that have changed since the last sync (using operational attribute modifyTimestamp with fallback)
-- SC-4667 - Add optional `forceFullSync` option (as get param or json payload) to force a full LDAP sync
-- SC-7499 - add API Specification for public services
-- SC-7571 - solved performance issues - bulk QR-code generation
-
-### Changed
-
-- OPS-1289 - moved and updated commons (to hpi-schul-cloud/commons)
-- SC-6596 - Changed route for messenger permissions service
-- SC-7331 - introduce axios for external requests, implemented in status api
-- SC-7395 - Changed ldap general strategy fetching of users from parallel to serialized
-- SC-6080 - move REQUEST_TIMEOUT from globals to Configuration
-- Dependencies: querystring replaced by qs
-- SC-6060 - Updated error handling
-- SC-7404 - automatic forwarding for requests without versionnumber if no matching route is found
-- SC-7411 - api versioning for /me service
-- SC-7411 - api versioning for /version service
-- IMP-160 - integration-tests repo renamed to end-to-end-tests
-- SC-5900 - Move Synapse synchronization logic into server
-- SC-7499 Fixes documentation for edu sharing endpoints
-
-### Fixed
-
-- SC-1589 Trim strings to avoid empty team names
-- ARC-138 fix changelog action
-- ARC-137 avoid DoS on alerts in error state
-- SC-7353 course sharing between teachers
-- SC-7530 rename SHOW_VERSION to FEATURE_SHOW_VERSION_ENABLED
-- SC-7517 improve oauth test stability
-- SC-6586 Repaired migration script
-- SC-7454 - Restored invalid birth date fix in adminUsers service
-- fixed README badges
-- Fix mocha tests
-- SC-6151 fixed a bug that prevented api docu from being accessible
-- SC-6151 fixed paths to openapi documentation
-- Fixed searching for names including a dash
-- SC-7572 - Find /users route after hooks - extremely slow
-- SC-7884 - Authentication error when accessing any nuxt page in the client.
-
-### Removed
-
-- SC-7413 - Cleanup UnhandledRejection code that is handled from winston now
->>>>>>> 70c19a8b
-
-## [25.2.4]
-
-### Changed
-
-- SC-6727 Change email addresses for tickets for Niedersachsen - fixed after review
-
-## [25.2.3]
-
-### Changed
-
-- SC-6727 Change email addresses for tickets for Niedersachsen
-
-## [25.2.2]
-
-### Changed
-
-- SC-7773 - moved config values for antivirus file service
-
-## [25.2.1]
-
-### Fixed
-
-- SC-7714 Fixes script injection issue
-
-## [Unreleased]
 
 ### Added
 
@@ -175,6 +84,30 @@
 
 - SC-7413 - Cleanup UnhandledRejection code that is handled from winston now
 
+## [25.2.4]
+
+### Changed
+
+- SC-6727 Change email addresses for tickets for Niedersachsen - fixed after review
+
+## [25.2.3]
+
+### Changed
+
+- SC-6727 Change email addresses for tickets for Niedersachsen
+
+## [25.2.2]
+
+### Changed
+
+- SC-7773 - moved config values for antivirus file service
+
+## [25.2.1]
+
+### Fixed
+
+- SC-7714 Fixes script injection issue
+
 ## [25.2.0]
 
 ### Added
