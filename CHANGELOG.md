--- conflicted
+++ resolved
@@ -22,17 +22,15 @@
 - remove unnecessary timeout definitions from tests and avoid promise chains
 - SC-6294 Restructure NestJS Sources: Testing, Core Module, Entities, Shared. See details in https://hpi-schul-cloud.github.io/schulcloud-server/
 
-<<<<<<< HEAD
 ### Fixed
 
 - SC-9170 - let superhero delete other users
-=======
+
 ## [26.4.6] - 2021-06-24
 
 ### Changed
 
 - OPS-2466 - changes build pipeline to github actions
->>>>>>> d8ca41b7
 
 ## [26.4.5] - 2021-06-21
 
