--- conflicted
+++ resolved
@@ -11,7 +11,6 @@
 
 ### Added
 
-<<<<<<< HEAD
 -   This changelog has been added
 -   Changed Seed Data + Migration Script: Added feature flag for new Editor to klara.fall@schul-cloud.org
 -   SC-2922 Enable use of multiple S3 instances as file storage provider
@@ -24,13 +23,10 @@
 
 ### Fixed
 -   SC-3821: Fix Co-Teachers and Substitution teachers not being able to Grade Homeworks
-=======
-  - This changelog has been added
 
 
 ## 22.7.1
 
 ### Fixed
 
-- Admin and teacher user could change other users without changing them self
->>>>>>> ba817dee
+- Admin and teacher user could change other users without changing them self