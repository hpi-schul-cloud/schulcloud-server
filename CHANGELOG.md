--- conflicted
+++ resolved
@@ -19,17 +19,16 @@
 - BC-233 - when an LDAP system is removed from a school, the ldapschoolidentifier and lastLdapSync are removed as well
 - moved some changelog entries into their correct place
 
-<<<<<<< HEAD
 ### Removed
 
 - BC-262 - remove S3 lifecycle configuration code
-=======
+
 ## [26.10.3] - 2021-09-09
 
 ### Fixed
 
 - BC-267 - skip whitelist-check for api requests on /wopi
->>>>>>> a3620c4b
+
 
 ## [26.10.2] - 2021-09-03
 
