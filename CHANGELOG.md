# Changelog

All notable changes to this project will be documented in this file.

The format is based on [Keep a Changelog](https://keepachangelog.com/en/1.0.0/),
and this project adheres to [Semantic Versioning](https://semver.org/spec/v2.0.0.html).

Allowed Types of change: `Added`, `Changed`, `Deprecated`, `Removed`, `Fixed`, `Security`

## Unreleased

### Added

<<<<<<< HEAD
-   This changelog has been added
-   SC-3719 Files now have a `creator` attribute that references the ID of the user that created the file.
    For old files, it is set to the first user permission inside the permissions array (legacy creator check).
-   SC-3719 The `files` collection now has two additional indexes: `{creator}` and `{permissions.refId, permissions.refPermModel}`.

### Changed

-   SC-3719 Files prefer to use the new `creator` attribute over the old creator-check (first permission object)
=======
  - This changelog has been added
>>>>>>> 3b57097f
<|MERGE_RESOLUTION|>--- conflicted
+++ resolved
@@ -11,7 +11,6 @@
 
 ### Added
 
-<<<<<<< HEAD
 -   This changelog has been added
 -   SC-3719 Files now have a `creator` attribute that references the ID of the user that created the file.
     For old files, it is set to the first user permission inside the permissions array (legacy creator check).
@@ -19,7 +18,4 @@
 
 ### Changed
 
--   SC-3719 Files prefer to use the new `creator` attribute over the old creator-check (first permission object)
-=======
-  - This changelog has been added
->>>>>>> 3b57097f
+-   SC-3719 Files prefer to use the new `creator` attribute over the old creator-check (first permission object)