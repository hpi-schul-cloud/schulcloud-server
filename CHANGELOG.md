# Changelog

All notable changes to this project will be documented in this file.

The format is based on [Keep a Changelog](https://keepachangelog.com/en/1.0.0/),
and this project adheres to [Semantic Versioning](https://semver.org/spec/v2.0.0.html).

Allowed Types of change: `Added`, `Changed`, `Deprecated`, `Removed`, `Fixed`, `Security`

## [Unreleased]

### Changed

### Added

<<<<<<< HEAD
- BC-121 add bucket and storage provider to file documents
=======
- BC-9 add entity and repo for course dashboards
- BC-9 add a route to recieve dummy data for course dashboards
>>>>>>> 27806c83

### Fixed

- BC-232 prevent users from changing schoolyears
- BC-233 - when an LDAP system is removed from a school, the ldapschoolidentifier and lastLdapSync are removed as well
- moved some changelog entries into their correct place

### Removed

- BC-262 - remove S3 lifecycle configuration code

## [26.10.3] - 2021-09-09

### Fixed

- BC-267 - skip whitelist-check for api requests on /wopi


## [26.10.2] - 2021-09-03

### Added

- BC-120 - add feature flag for S3 CORS
- BS-112 - insert missing attribute during school creation

## [26.10.1] - 2021-09-03

### Fixed

- BC-187 - secures the system route

## [26.10.0] - 2021-09-03

### Fixed

- remove broken systemid from seed data
- SC-9083 - expose env variables for school administration
- BC-44 - remove JWT_WHITELIST_ACCEPT_ALL feature flag
- BC-44 - integrate jwt whitelist check in nestjs jwt authentication
- BC-42 - cycle detection in role inheritance
- BC-64 - enable e2e test execution for push event on main branch
- BC-41 - adds feature flag for S3 storage lifecycle management (currently not supported by Strato Hidrive)
- BC-37 - BC-54 - reduce resource consumption for deployed server
- BC-81 - remove old Lern-Store
- BC-119 - remove malfunction S3 lifecycle migration
- BC-38 - BC-124 - Add ansible files for Bosscloud (default)
- BC-110 - fileStorage/security should only be called from within the cluster

### Added

- BC-5 - Show completed tasks for students

### Changed

- Refactor nestjs task module and resort imports for course and coursegroup entities and repositories. Add testHelpers.

## [26.9.2] - 2021-08-27

### Changed

- BC-137 - fix bug with display of Blue Bar

## [26.9.1] - 2021-08-18

## changed 

- SC-9192 - enable cors for nestjs app routes
- SC-9130 - use whiltelisted filenames at the s3 file storage backend


## [26.9.0] - 2021-08-14

## changed 

- SC-9269 - let eslint ensure no tests with .only exist anymore
- SC-9192 - mount feathers and nestjs apps under dedicated version paths and allow general path prefix for the whole server

## Added

- add inital learnroom module with support of course and coursegroups for preparing the next refactoring iteration in tasks module
- SC-9231 - add permissions to SuperHero to edit admin role

### Changed

- OPS-2491 - Change the hydra service url

## [26.8.0] - 2021-08-10

## [26.7.1] - 2021-08-03

- SC-9233 - fix Lern-Store on THR to load also WLO content

## [26.7.0] - 2021-07-28

### Added

- SC-9213 - Consider group submissions when deciding what open tasks a student has
- SC-9150 - add script to change school year
- SC-9211 - enable maildrop and mailcatcher for e2e tests (see docker-compose)
- SC-9177 - allow superheros to delete admins

### Changed

- SC-9219 - limited jest workers for not taking all workers within of a single github action

### Fixed

- SC-9212 - fix changing classes via CSV import
- SC-9053 - fix sending registration link via checkbox for student/teacher creation

## [26.6.4] - 2021-07-23

### Changed

- move S3 expiration migration to the end

## [26.6.3] - 2021-07-21

### Fixed

- SC-9092 - add missing S3 key decryption in migration

## [26.6.2] - 2021-07-21

### Changed

- use edusharing lernstore mode on production

## [26.6.1] - 2021-07-21

### Changed

- change default lernstore mode to edusharing

## [26.6.0] - 2021-07-20

### Added

- SC-9018; SC-9003 - created schoolsList public endpoint, and jwt secured /schools endpoint
- SC-9093 - make configured default language and timezone available in config service
- SC-9092 - delete S3 files after 7 days from user deletion
- SC-8959 - Add messenger to deletion concept
- SC-9157 - Add RabbitMQ connection to new mail service
- SC-9157 - Improve config handling for RabbitMQ
- SC-9213 - Consider group submissions when deciding what open tasks a student has
- OPS-2574 - Removeing autodeployed branches for developers if branch deleted
- OPS-2579 - Add Ansible task and templates for adding storage

### Changed

- SC-9190 - publish news target names
- SC-8887 - allow public access to consentVersion service
- SC-8448 - Not storing temporary Merlin links and fixed concurrency bug
- remove unnecessary timeout definitions from tests and avoid promise chains
- SC-6294 Restructure NestJS Sources: Testing, Core Module, Entities, Shared. See details in https://hpi-schul-cloud.github.io/schulcloud-server/
- execute unit tests via github action instead of using travis

### Fixed

- SC-9197 - Limiting the max workers for jest to 2 workers, if the default mechanism runs it's go up to infinity workers and if one die the test never stop
- SC-9202 - fix sending of registration link mails

## [26.5.0] - 2021-06-28

### Added

- SC-9431 - add teacher view to task/open over permission TASK_DASHBOARD_VIEW_V3, solving permissions after authenticate and add v3/user/me route.

### Changed

- SC-6294 Restructure NestJS Sources: Testing, Core Module, Entities, Shared. See details in https://hpi-schul-cloud.github.io/schulcloud-server/

## [26.4.9] - 2021-06-29

### Fixed

- api route forwarding

### Removed

- SC-9159 removed news from feathers except remove team event, which already is replaced by v3/news

## [26.4.8] - 2021-06-29

### Fixed

- route forwarding

## [26.4.7] - 2021-06-22

### Added

- SC-9148 - Add migration for change of school year on BRB

### Fixed

- SC-9170 - let superhero delete other users

## [26.4.6] - 2021-06-24

### Changed

- OPS-2466 - changes build pipeline to github actions

## [26.4.5] - 2021-06-21

### Added

- SC-9156 - Add maintenance mode for LDAP rewrite

## [26.4.4] - 2021-06-16

### Change

- rename permission TASK_DASHBOARD_VIEW_V3

## [26.4.3] - 2021-06-16

### Change

- SC-9139 - Add a check if user roles should be updated or not to the repo

## [26.4.2] - 2021-06-16

### Fixed

- npm run syncIndex work for not existing collections in the db

## [26.4.1] - 2021-06-15

### Change

- SC-9029 - Change place of the channel creation for RabbitMQ

## [26.4.0] - 2021-06-11

- SC-9004 - Sync env variables between backend and frontend

## [26.3.1] - 2021-06-14

### Added

- SC-9134 - Add missing mongo indexes for LDAP Sync

## [26.3.0] - 2021-06-07

### Changed

- SC-8898 - parallelize LDAP sync using RabbitMQ

## [26.2.2] - 2021-06-04

### Fixed

- Fixed dependencies issue

## [26.2.1] - 2021-06-02

### Added

- SC-9103 - add logging for syncIndexes script

## [26.2.0] - 2021-06-01

### Added

- OPS-2418 - Change buildpipelines (Server, Client, Nuxt) to execute E2E tests according QF decision
- SC-8250 - add bulk deletion to user service v2
- SC-8341 - add tombstone school to tombstone user
- SC-8408 - added delete events by scope Id route
- SC-7937 - Allow adding multiple materials to lesson
- SC-7868 - Deletion concept for personal file connections
- SC-8873 - Add prioritization for Matrix messenger tasks
- SC-8982 - add inital service ressource messuring test setup
- OPS-1499 - Add feature to CI Pipeline and provide manual deployments of branches and automatic deploy of release to staging
- Add run script for sync indexes based on existing and registered schemas.
- SC-9085 - add registration pin deletion for parent emails
- SC-9004 - Sync env variables between backend and frontend
- OPS-1499 - Add feature to CI Pipeline and provide manual deployments of branches
- Add run script for sync indexes based on existing and registered schemas.

### Changed

- SC-8440 - fixed open api validation for manual consent
- SC-9055 - changed Edu-Sharing permissions for Brandenburg Sportinhalt content
- SC-6950 - validation for officialSchoonNumber now allows 5 or 6 digits
- SC-8599 - added helparea contact dropdown and send value
- SC-7944 - use persistent ids for Lern-Store content items
- OPS-1508 - added limits for cpu and ram to the docker compose files
- SC-8500 - refactoring in error handling
- SC-7021 - automatic deletion documents in the trashbins collection after 7 days.
- SC-5202 - homework tests refactoring
- SC-7868 - filestorage integration tests are skipped on local test environments if minio is not setup
- SC-8779 - messenger: use user-based fixed device ids

### Fixed

- SC-8933 - fix date format on first login
- SC-8728 - fix configuration reset in tests
- SC-8873 - fix addUser prioritization for full school Matrix messenger sync
- SC-8982 - fix test setup for on the fly building test like routes jwt

## [26.1.0]

### Added

- SC-8910 - added an isExternal check to the adminUsers service remove method

### Changed

- SC-8732 - change search filter gate and weight of values in indexes. Will reduce amount of results
- SC-8880 - changed the validation for search queries in NAT, now it allows empty

## [26.0.16] - 2021-04-20

### Removed

- - SC-8748 - revert: bump feathers-mongoose from 6.3.0 to 8.3.1

## [26.0.15] - 2021-04-19

### Changed

- SC-8909 - messenger: use user-based fixed device ids

## [26.0.14] - 2021-04-16

### Changed

- SC-8934 - no more autosync for the migrations for the mongodb

## [26.0.13] - 2021-04-15

### Fixed

- SC-8917 - verify configuration missing school

## [26.0.12] - 2021-04-14

### Changed

- SC-8929 - increase performance for alert requests

## [26.0.11] - 2021-04-13

### Changed

- SC-8748 - bump feathers-mongoose from 6.3.0 to 8.3.1

## [26.0.10] - 2021-04-09

### Fixed

- SC-8908 ldap sync: fix lock

## [26.0.9] - 2021-04-06

- SC-8779 - fix partial LDAP sync

## [26.0.8] - 2021-03-31

### Fixed

- SC-8691 ldap sync: fix potential deadlock while loadind ldap data

## [26.0.7] - 2021-03-31

### Fixed

- SC-8768 ldap sync: in user search include current school

## [26.0.6] - 2021-03-30

### Fixed

- SC-8836 - teachers can add classes from other teachers to their courses

## [26.0.5] - 2021-03-29

### Fixed

- SC-8691 - LDAP sync can be run with multiple school in parallel

## [26.0.4] - 2021-03-25

### Changed

- SC-8829 - status of logging in rocket chat user is set to offline

## [26.0.3] - 2021-03-17

### Changed

- merged hotfixes 25.6.11 and following into 26.0 branch

## [26.0.2] - 2021-03-10

### Fixed

- SC-5202 - fixed an issue with internal pagination in homework-submissions

## [26.0.1] - 2021-03-09

### Changed

- merged 25.6.10 into new version

## [26.0.0]

### Fixed

- SC-6679 - fixed table styling in topic text-component
- SC-8534 - fix registration link generation
- SC-8682 - fix students are editable in externally managed schools
- SC-8534 fix registration link generation
- Allow sorting after search

## [25.6.11] - 2021-03-17

## [25.6.13] - 2021-03-16

- SC-8782 Migration for changing urls

## [25.6.12] - 2021-03-15

- SC-8782 Fixed lesson context Query

## [25.6.11] - 2021-03-15

### Fixed

- SC-8211 - Fixed course events duplications

## [25.6.10] - 2021-03-09

- SC-8770 Fixed issue where parent consents were overwritten

## [25.6.9] - 2021-02-26

### Fixed

- SC-8714 Fixed an issue in school creation that could cause the iserv-sync to fail

## [25.6.8] - 2021-02-19

### Changed

- SC-8477 LDAP-Sync: Speed up class sync by holding all the school's users in map while creating/populating classes
- SC-8477 LDAP-Sync: Speed up user sync by grouping users into chunks and loading the chunks from DB instead of individual users

## [25.6.7] - 2021-02-18

### Security

- SC-8655 - prevent changes to immutable user attributes

## [25.6.6] - 2021-02-18

### Fixed

- SC-8657 - Recreate shared links for homework

## [25.6.5] - 2021-02-17

### Fixed

- SC-8634 - Recreate shared links for homework

## [25.6.4] - 2021-02-17

### Changed

- Reverted Changes for SC-8410

## [25.6.3] - 2021-02-15

### Security

- VOR-3 - Enable and replace old file links.

## [25.6.2] - 2021-02-11

### Changed

- VOR-2 - Adjusted business rules for adding team members from external school.

## [25.6.1] - 2021-02-11

### Fixed

- VOR-1 - Fix passwordRecovery id validation.

## [25.6.0] - 2021-02-09

### Fixed

- SC-8514 - QR Code generation fails
- SC-8390 - Lern-Store collections feature flag was not excluding collections in search
- SC-8322 prevent wrong assignment from school to storage provider

### Added

- SC-8482 - Deletion concept orchestration integration
- SC-8029 - Add deletion concept handling for pseudonyms and registration pins
- SC-6950 - Add access for superhero to change kreisid and officialSchoolNumber
- SC-8206 - Add school tombstone for deleting concept
- SC-7825 - Deletion concept for user data in tasks

### Changed

- SC-8541 - restrict class modifing requests to the teachers, who are inside these classes
- SC-8380 removed reqlib, replaced by normal require to keep referenced types known
- SC-8213 error handling concept
- SC-4576 - sanitize bbb room and member names
- SC-8300 Added user information to LDAP Sync in case of errors

## [25.5.16] - 2021-02-08

### Added

- SC-8512 - Creating a migration for duplicated events

## [25.5.15]

### Fixed

- SC-8571 - New courses does not appear in bettermarks

## [25.5.14] - 2021-02-02

### Changed

- SC-8420 - Fix old missing indexes that migration for new indexes can executed. 25.5.3

## [25.5.13]

### Changed

- SC-8462 - Add logging for homework deletion

## [25.5.12]

### Fixed

- SC-8499 - Change order of migrations

## [25.5.11]

### Fixed

- SC-8499 - Prevent duplicated pseudonyms

## [25.5.10]

- SC-8506 - add origin server name to bbb create and join requests

## [25.5.9]

### Fixed

- SC-8503 - Clicking on task in BRB and THR shows pencil page

## [25.5.8]

### Changed

- SC-8480 - Return GeneralError if unknown error code is given to error pipeline

## [25.5.7]

## Added

- SC-8489 - Added permission check for homework deletion

## [25.5.6]

### Fixed

- SC-8410 - Verify ldap connection reads the first page of users only to avoid timeouts
- SC-8444 - resolve eventual consistency in course shareToken generation

## [25.5.5]

### Fixed

- SC-8303 - fix wrong assignment from school to storage provider

## [25.5.4]

### Added

- SC-8358 - bettermarks: show hint for safari users
- SC-8412 - update swagger documentation of pseudonym/roster/ltitools

### Fixed

- SC-5287 - Fixed OAuth2 rostering
- SC-5287 - Repair Bettermark's depseudonymization
- SC-8313 - Bettermarks: depseudonymization iframe needs to use Storage Access API in Safari
- SC-8379 - Secure ltiTools route
- SC-8315 - bettermarks: security check and production configuration

## [25.5.3]

### Added

- SC-8420 - Migration for sync new indexes.

## [25.5.2]

### Fixed

- SC-8189 - fix duplicate events by returning updated object at findOneAndUpdate

## [25.5.1]

### Fixed

- SC-8303 - fix wrong assignment from school to storage provider

## [25.5.0]

### Added

- SC-7835 - Add deletion concept handling for helpdesk problems
- SC-8229 - Added invalid DN error to ldap-config service error handling
- SC-7825 - Remove user relations from courses
- SC-7827 - Add deletion concept handling for file permissions.
- SC-8030 - Setup orchestrator for deleting concept
- SC-8060 - increase unit test coverage for lernstore counties
- SC-8179 - repaired unit test
- SC-7763 - adds searchable feature flag for lernstore.
- SC-8020 - adds collections filter to edu-sharing service
- SC-8260 - new team indexes and migration to add this

### Fixed

- SC-8230 - fix deletion of teachers via new route

### Removed

- SC-8233 - Removed attribute and member as required attributes for the LDAP-config service

### Fixed

- SC-8329 - Cluster returns old verison of Pin object after patch

## [25.4.1]

- Update from 25.3.9 into master

## [25.3.9]

- SC-8198 continue school sync on user issues

## [25.3.8]

### Changed

- SC-8198 - handle eventually consistent database in THR sync

## [25.3.7] - 2020-12-18

### Changed

- SC-8209 - prevent sync from stopping if error occurs for a single student

## [25.3.6]

### Fixed

- SC-8235 - repaired reigstration link for students

## [25.3.5]

### Changed

- SC-8149 - no longer require a registrationPin for internal calls

## [25.3.4]

### Changed

- SC-7998 - use default service setup for /version

## [25.3.3] (pick from 25.2)

### Removed

- SC-8101 - Sanitization for read operations

### Fixed

- SC-8101 - Make it possible to disable sentry by removing `SENTRY_DSN`
- OPS-1735 - Fixes transaction handling in file service by using the mongoose transaction helper,
  properly closing the session, and using the correct readPreference (everything except primary fails)

## [25.3.2]

### Added

- SC-7734 - Added a hook that takes care of merlin content to generate valid urls for users
- SC-7483 - Updating terms of use for all users for each instance separately

## [25.3.1]

### Fixed

SC-8077 - the migration copy-parents-data-into-children-entities-and-delete-parent-users is broken

## [25.3.0]

### Added

- SC-7841 - remove deleted user from classes
- SC-7836 - Removing registration pin by removing the user
- SC-7838 - move pseudonyms to trashbin
- SC-7142 - Counties/Kreise added to federal states.
- SC-7555 - move user and account to trashbin
- SC-4666 - Added a pool based LDAP system and school sync. LDAP_SYSTEM_SYNCER_POOL_SIZE and LDAP_SCHOOL_SYNCER_POOL_SIZE variables
  determine how many system/school syncers will be run in parallel (at most) during the LDAP sync.
- SC-7615 - reduces the errors in lernstore
- SC-5476 - Extend tests for Matrix messenger config and permission service
- SC-6690 - refactors edu-sharing service and sets defaults
- SC-6738 - Extend search input field in new admin tables to search for full name
- SC-7293 - added Lern-Store view permission and a feature flag
- SC-7357 - Add config service
- SC-7083 - Added officialSchoolNumber to school-model
- Introduce plainSecrets in Configuration
- Introduce FEATURE_PROMETHEUS_ENABLED to have a flag for enable prometheus api metrics
- SC-7411 - add API Specification and validation for /me service
- SC-7411 - add API Specification and validation for /version service
- SC-7205 - create new data seed for QA
- SC-7614 - creates documentation for edu sharing endpoints
- SC-7370 - Add optional rootPath attribute modifier to iserv-idm strategy
- SC-4667 - persist time of last attempted and last successful LDAP sync to database (based on system)
- SC-4667 - Only request and compare LDAP entities that have changed since the last sync (using operational attribute modifyTimestamp with fallback)
- SC-4667 - Add optional `forceFullSync` option (as get param or json payload) to force a full LDAP sync
- SC-7499 - add API Specification for public services
- SC-7915 - facade locator
- SC-7571 - solved performance issues - bulk QR-code generation
- SC-6294 - Introduce Typescript in schulcloud-server
- SC-7543 - Adds ldap-config service to create, load, and patch LDAP-configs (replaces /ldap endpoints for new client)
- SC-7028 - Add Course Component API Specification document
- SC-7476 - Prevent hash generation if user has account
- SC-6692 - Added Lern-Store counties support for Niedersachsen (Merlin)

### Changed

- request logging disabled for non development environment
- OPS-1289 - moved and updated commons (to hpi-schul-cloud/commons)
- SC-6596 - Changed route for messenger permissions service
- SC-7331 - introduce axios for external requests, implemented in status api
- SC-7395 - Changed ldap general strategy fetching of users from parallel to serialized
- SC-6080 - move REQUEST_TIMEOUT from globals to Configuration
- Dependencies: querystring replaced by qs
- SC-6060 - Updated error handling
- SC-7404 - automatic forwarding for requests without versionnumber if no matching route is found
- SC-7411 - api versioning for /me service
- SC-7411 - api versioning for /version service
- IMP-160 - integration-tests repo renamed to end-to-end-tests
- SC-5900 - Move Synapse synchronization logic into server
- SC-7499 - Fixes documentation for edu sharing endpoints
- SC-7872 - Fix audience of the jwt to new organisation name.
- SC-7543 - deprecates `GET /ldap/:id` and `PATCH /ldap/:id` routes
- SC-7868 - Move external request helpers to more present file location
- SC-7474 pull docker container for tests if commit id exists on docker hub

### Fixed

- SC-6294 fix mocha test execution and build, summarize coverage results
- SC-1589 Trim strings to avoid empty team names
- ARC-138 fix changelog action
- ARC-137 avoid DoS on alerts in error state
- SC-7353 course sharing between teachers
- SC-7530 rename SHOW_VERSION to FEATURE_SHOW_VERSION_ENABLED
- SC-7517 improve oauth test stability
- SC-6586 Repaired migration script
- SC-7454 - Restored invalid birth date fix in adminUsers service
- fixed README badges
- Fix mocha tests
- SC-6151 fixed a bug that prevented api docu from being accessible
- SC-6151 fixed paths to openapi documentation
- Fixed searching for names including a dash
- SC-7572 - Find /users route after hooks - extremely slow
- SC-7573 - Route/hash-broken promise chain
- SC-7884 - Authentication error when accessing any nuxt page in the client.
- Fix typescript compiling error

### Removed

- SC-7413 - Cleanup UnhandledRejection code that is handled from winston now

## [25.2.6]

### Removed

- SC-8101 - Sanitization for read operations

### Fixed

- SC-8101 - Make it possible to disable sentry by removing `SENTRY_DSN`

## [25.2.5]

### Fixed

- OPS-1735 - Fixes transaction handling in file service by using the mongoose transaction helper,
  properly closing the session, and using the correct readPreference (everything except primary fails)

## [25.2.4]

### Changed

- SC-6727 - Change email addresses for tickets for Niedersachsen - fixed after review

## [25.2.3]

### Changed

- SC-6727 - Change email addresses for tickets for Niedersachsen

## [25.2.2]

### Changed

- SC-7773 - moved config values for antivirus file service

## [25.2.1]

### Fixed

- SC-7714 - Fixes script injection issue

## [25.2.0]

### Added

- SC-4385 - Added a user exclusion regex to IServ strategy
- SC-7049 - Added unit tests for Merlin Service
- SC-7157 - add feature flag for Merlin feature with fallback
- SC-6567 - add new application errros
- SC-6766 - Added ESLint rules with Promise rules
- SC-6830 - Added hook to parse request to arrays when > 20 users are requested in adminUsers service
- SC-6769 - Introduce API validation module
- SC-6769 - API validation for users/admin routes
- SC-6510 - Added Merlin Url Generator for Lern Store / Edu-sharing
- SC-5476 - Added school settings to enable students to open own chat rooms
- SC-6567 - Add utils to cleanup incomingMessage stacks by logging errors

### Removed

- SC-6586- Remove parents from users collection to improve maintainability

### Changed

- SC-6986 - Changed a hook in the accounts service that restricts get requests to the same school, it expects a valid userID and matching schoolIds for both the requester and requested users
- SC-6567 - clean up error pipline
- SC-6510, fix a minor syntax error when exporting module
- Update commons to 1.2.7: print configuration on startup, introduce hierarchical configuration file setup
- Support asynchronous calls during server startup
- SC-7091 - Migration to enable the Matrix Messenger for all schools that had RocketChat enabled before

### Fixed

- fixed README badges
- SC-6151 - fixed a bug that prevented api docu from being accessible
- Fix mocha tests

## [25.1.13] - 2020-11-12

### Changed

- SC-7395 - Changed ldap general strategy fetching of users from parallel to serialized

## [25.1.12] - 2020-11-09

### Added

- SC-7683 - add request logging options

## [25.1.11] - 2020-11-06

### Security

- SC-7695 - prevent csv user override operations on other schools

## [25.1.10] - 2020-11-05

### Added

- SC-7683 - Add log metic for memory usage, add async error logging util, catch one unhandledRejection error and remove cronjob task from server.

## [25.1.9] - 2020-11-03

### Fixed

- SC-7638 - fixed pin creation for users with accounts

## [25.1.8] - 2020-10-22

### Fixed

- SC-7333 - fixed creation of homeworks within lessons

## [25.1.7] - 2020-10-28

### Added

- SC-7491 - Add missing index on users.email to speed up slow query in registrationLink service

## [25.1.6] - 2020-10-23

### Changed

- SC-7413 - Remove event listener for unhandled rejections and move this to winston

## [25.1.5] - 2020-10-22

### Fixed

- SC-7452 - fixed time window check for LDAP users

## [25.1.4] - 2020-10-20

### Changed

- SC-6986 - Changed permission check for PATCH method in the account service from STUDENT_CREATE to STUDENT_EDIT to allow teachers to change students' password

## [25.1.3] - 2020-10-20

### Fixed

- SC-6986 - Changed a hook in the accounts service that restricts get requests to the same school, it expects a valid userID and matching schoolIds for both the requester and requested users

## [25.1.2] - 2020-10-15

### Fixed

- SC-7085 - fixed importHash error when asking parent consent

### Added

### Removed

## [25.1.1] - 2020-10-12

### Security

- SC-7165 package update for sanitization and add onload handler

## [25.1.0] - 2020-10-12

### Added

### Removed

- SC-6784 - Removed duplicated birth date formatting code in adminUsers service, which was causing an "Invalid date" output
- SC-6743 - Removed usersForConsent related things in adminUsers service because the client does not send that parameter anymore
- SC-6506 - Remove dependecy to feathers-swagger in routes.test.js

### Changed

- SC-6774 remove no-await-in-loop from eslint exceptions
- Rename statistic mails route, secure it over sync api key now
- SC-6809 - Maintain RabbitMQ connection and channels
- SC-5230 - Unblock Account-Page in Nuxt (securing /accounts and /users routes)

### Security

- Added hotfix merges

## [25.0.12] - 2020-10-12

### Fixed

- SC-6676 allows only following roles for registration: teacher/student…

## [25.0.11] - 2020-10-07

### Fixed

- SC-7180 homework create now validates data properly

## [25.0.12] - 2020-10-12

### Fixed

- SC-6676 allows only following roles for registration: teacher/student…

## [25.0.11] - 2020-10-07

### Fixed

- SC-7180 homework create now validates data properly

## [25.0.10] - 2020-10-07

### Added

- configured prometheus metrics - bucket sizes
- SC-6766 log unhandledRejection and unhandledException

## [25.0.9] - 2020-10-07

### Added

- SC-7115 - Reduce mongoose DB role request by enabling minor caching

## [25.0.8] - 2020-10-06

### Fixed

- SC-6676 - Registration: User with role parent should not be able to log-in
- SC-6960 - instead of deleting and recreating users during the rollback of a failed registration, use replace if necessary
- SC-6960 - properly raise exceptions during the registration process

## [25.0.7] - 2020-10-01

### Removed

- OPS-1316 - removed custom keep-alive header creation in express middleware

## [25.0.6] - 2020-10-01

### Added

- OPS-1316 - add indexes for slow files and submission queries

## [25.0.5] - 2020-10-01

### Added

- SC-6973 - add time window for pin creation

## [25.0.4] - 2020-09-30

### Added

- Added lead time detection

## [25.0.3]

### Added

- SC-6942 - add parse method to TSP strategy to declare it can handle the request and to keep authentication params clean

### Fixed

- SC-6942 - don't override payload defined by authentication method
- SC-6942 - don't search for account to populate if no username is given in `injectUsername`

## [25.0.2]

### Changed

- send mail for registration pin after add pin to db

## [25.0.1]

### Fixed

- SC-6696 - Fixed query used to determine course membership when checking permissions for course group lessons

## [25.0.0]

### Changed

- Extend JWT payload by schoolId and roleIds

## [24.5.1] - 2020-09-16

### Secrutiy

- Secure admin routes (update, patch, create)

## [24.5.0] - 2020-09-14

- Ignore database seed data with prettier, eslint, and codacy
- SC-6640 - Fixed email check within registration (case insensitive)
- SC-2710 - Adding time zones, default for school and theme

### Added - 24.5.0

- Test changelog has been updated for feature or hotfix branches
- SC-5612 - Adding search feature to the admintables for nuxt-client.

## [24.4.6] - 2020-09-11

### Changed

- SC-6733: central personal data does not get updated via CSV import

## [24.4.5] - 2020-09-10

### Fixed in 24.4.5

- SC-6637: generate QR codes for consent print sheets if group size exceeds 20

## [24.4.4] - 2020-09-08

### Fixed in 24.4.4]

- SC-6697: updates/sync account username when user is updated

## [24.4.3] - 2020-09-09

### Fixed in 24.4.3

- SC-6533 - Login not possible if admin reset password

## [24.4.2] - 2020-08-31

### Fixed in 24.4.2

- SC-6554: CSV-Importer no longer allows patching users with different roles

## [24.4.1] - 2020-08-31

### Fixed in 24.4.1

- SC-6511 - LDAP edit button missing.

### Changed in 24.4.1

- SC-5987 Internationalisation: extend user and school model with default language

### Added 24.4.1

- SC-6172: added hooks and checks to look for unique and not disposable emails in adminUsers service

## [24.4.0] - 2020-8-31

### Fixed in 24.4.0

- SC-6122 - Edusharing preload thumbnails in parallel. Edusharing authentication stabilisation.

## [24.3.3] - 2020-08-28

- SC-6469: prevent admin access to lessons admins shouldnt have access to.

## [24.3.2] - 2020-08-26

- SC-6382: fix handling of consents for users with unknown birthdays. consentStatus: 'ok' will be returned for valid consents without birthday.

## [24.3.1] - 2020-08-25

- SC-5420: TSC Schuljahreswechsel

## [24.3.0] - 2020-08-25

## [24.2.5] - 2020-08-24

- SC-6328 add migration to set student_list settings in all non n21 clouds schools to false.

## [24.2.4] - 2020-08-20

## [24.2.3] - 2020-08-20

## [24.2.2] - 2020-08-20

### Added in 24.2.2

- SC-5280: the LDAP service will try to reconnect up to three times if the connection was lost or could not be established
- SC-5280: the LDAP service and LDAP syncers now report more errors to the stats object
- SC-5808: added an isExternal check to the create method of AdminUsers service, only users from not external schools can create users

### Fixed in 24.2.2

- SC-5280: the LDAP sync now handles (timeout/firewall) errors much more gracefully
- SC-5280: LDAP bind operations will only be issued if the connection was established successfully
- SC-5280: aggregated LDAP statistics will now show the number of succesful and failed sub-syncs instead of just 1 or 0

### Changed in 24.2.2

- SC-5280: if disconnected prematurely, the LDAP service will not try to connect again just to unbind from the server

## [24.0.2] - 2020-08-05

### Fixed in 24.0.2

- SC-5835: Starting the new school year automatically - Cluster 4

## [24.0.1] - 2020-07-31

### Fixed in 24.0.1

- SC-5917 Fix activation of LDAP system

## [23.6.4] - 2020-07-29

### Fixed in 23.6.4

- SC-5883: Choose current schoolyear based on the school instead of the date for creating classes.

## [23.6.3] - 2020-07-28

### Added in 23.6.3

- SC-5754 Added isExternal attribute to school model. If ldapSchoolIdentifier or source is defined, isExternal will be set to true
  otherwise, if none of them are defined it wil be set to false.
- SC-4520 created a new Service called Activation Service; with which jobs can be defined and are
  only executed when an activation link (activation code) is confirmed (e.g.: change of e-mail address/username)
  Also added a sub-service for changing email/username in Activation Service
- SC-5280: the LDAP service will try to reconnect up to three times if the connection was lost or could not be established
- SC-5280: the LDAP service and LDAP syncers now report more errors to the stats object

### Fixed in 23.6.3

- SC-5250: Fixes the CSV-Import, if there are whitespaces in the columnnames
- SC-5686: only users with the team permission "RENAME_TEAM" can execute the patch method in teams route
- SC-5280: the LDAP sync now handles (timeout/firewall) errors much more gracefully
- SC-5280: LDAP bind operations will only be issued if the connection was established successfully
- SC-5280: aggregated LDAP statistics will now show the number of succesful and failed sub-syncs instead of just 1 or 0
- SC-5416: Enable maintenance Mode for LDAP Schools and change the currentSchoolYear for non-LDAP Schools

### Changed in 23.6.3

- SC-5542: Added an after hook for AdminUsers find method which formats birthday date to DD.MM.YYYY format.
- SC-4289 Changed aggregations in admin tables, classes are now taken only from current year or max grade level, and are sorted
  by numeric ordering.
- SC-5280: if disconnected prematurely, the LDAP service will not try to connect again just to unbind from the server

## [23.6.2] - 2020-07-22

### Fixed in 23.6.2

- SC-5773: LDAPSchoolSyncer now correctly populates classes synced from an LDAP server, even if only students or only teachers are assigned to the class.
- SC-5250: Fixes the CSV-Import, if there are whitespaces in the columnnames

## [23.6.1] - 2020-07-22

### Fixed in 23.6.1

- SC-5733: LDAPSchoolSyncer now uses the Users model service to avoid ignoring indexes due to automatic collation

## [23.6.0] - 2020-07-21

### Added in 23.6.0

- SC-4142: Added indexes on TSP sync related attributes in user and school schema.
- SC-4142: Adds info about unchanged entities to TSP sync statistics

## [23.5.4] - 2020-07-08

### Added in 23.5.4

- SC-2714 Added the federal state "Internationale Schule"

## [23.5.0] - 2020-06-15

### Added in 23.5.0

- SC-4192 add tests that ensure classes on other schools cant be manipulated

### Fixed in 23.5.0

### Changed in 23.5.0

- SC-4957 user.ldapId and user.ldapDn are now indexed to improve performance

## [23.4.7] - 2020-07-01

### Fixed in 23.4.7

- SC-4965 Converted "consent" subdocument in "users" to a nested document to fix changing consents in administration and removing a bug in registration that resulted in deleted users.

## [23.4.5] - 2020-06-17

### Fixed in 23.4.5

- SC-5007 re-introduces ldap system root path to API result to fix issue with duplicating schools

## [23.4.3-nbc] - 2020-06-15

### Fixed in 23.4.3-nbc

- SC-5054 Revert hook restrictions that prevented registration with custom deata privacy documents enabled

## [23.4.0-nbc] - 2020-06-11

### Added in 23.4.0-nbc

- SC-4577 extend consentversions with school specific privacy policy, which can be added by the school admin

## [23.2.4] - 2020-06-05

### Fixed in 23.2.4

- SC-4876 soften sanitization to allow editor actions to be persisted correctly

## [23.2.1] - 2020-06-04

### Security - 23.2.1

- SC-4720 improve importhashes for registrationlinks

## [23.2.0] - 2020-06-03

### Security - 23.2.0

- SC-4506 Secure Find User Route. Access user list by students is allowed only if they are eligible to create teams.
- SC-4506 Secure Get User Route. Read user details may only users with STUDENT_LIST or TEACHER_LIST permissions

## [23.1.4] - 2020-05-29

### Fixed in 23.1.4

- SC-4749 avoid xss in image onerror event attribute for submissions

## [23.0.0] - 2020-05-19

### Changed in 23.0.0

- SC-4075 Teams creation by students logic was changed. New environment enumeration variable `STUDENT_TEAM_CREATION`
  with possible values `disabled`, `enabled`, `opt-in`, `opt-out` was introduced. The feature value is set by instance deployment.
  In case of `disabled`, `enabled` it is valid for all schools of the instance and cannot be changed by the admin.
  In case of `opt-in` and `opt-out` the feature should be enabled/disabled by the school admin.

## [22.10.3] - 2020-05-13

### Fixed in 22.10.3

- Unbind errors no longer stop the LDAP sync if more systems follow

## [22.10.2] - 2020-05-12

### Fixed in 22.10.2

- fixed pagination for students/teacher table

## [22.10.0] - 2020-05-11

### Added in 22.10.0

- SC-3719 Files now have a `creator` attribute that references the ID of the user that created the file.
  For old files, it is set to the first user permission inside the permissions array (legacy creator check).
- SC-3719 The `files` collection now has two additional indexes: `{creator}` and `{permissions.refId, permissions.refPermModel}`.
- add MongoDB Collation Support to control sorting behaviour in regards to capitalization.
- SC-3607 CSVSyncer now allows the optional birthday field (formats: dd/mm/yyyy, dd.mm.yyyy, dd-mm-yyyy) in CSV data
- SC-3948 support users query in adminusers routes
- SC-4018 Add additional nexboard permissions
- SC-4008 Migrated generateRegistrationLink Hook from SC-Client into Server
- SC-3686 Added new Registration Link Service for sending mails
- SC-4094 Teachers can now provide feedback in the form of uploaded files

### Fixed in 22.10.0

- SC-3892 Update Filter of submission in order to work with older submissions
- SC-3395 if fetching the release fails, a error will be thrown
- backup.js now outputs valid json exports
- SC-4105 fixed a problem with new users tests not working with recent hotfix.
- Checks of user consent calculated correct now

### Changed in 22.10.0

- User delete now accepts bulk delete requests
- SC-3958: the "general" LDAP strategy now returns an empty array if classes are not configured properly
- Increase performance - error logging in sentry
- Mergify: add and modified some configs

### Removed in 22.10.0

- SC-3958: the LDAP strategy interface no longer supports synchronizing team members to the never-used original N21-IDM
- SC-3958: the environment variables NBC_IMPORTURL, NBC_IMPORTUSER, and NBC_IMPORTPASSWORD are no longer used and have been removed
- Removed the obsolete commentSchema from the homework service. It was not in use.

## [22.9.20]

### Added in 22.9.20

- SC-4042: Added support for a central IServ-Connector

### Changed in 22.9.20

- LDAP syncs on servers with multiple schools now only sync one school at a time to avoid issues when paging search requests
- LDAP syncs use less memory (because they do a lot less in parallel)
- LDAPSchoolSyncer now returns user and class statistics

### Fixed in 22.9.20

- Fixed LDAP-Service disconnect method
- LDAPSystemSyncers now properly close their connections after syncing
- Authentication via LDAP now tries to close the connection after login
- Fixed a warning message appearing when patching users via internal request

## [22.9.18]

### Fixed in 22.9.18

- SC-4215: Do not allow unprivileged users to find users with non-school roles (expert, parent, etc.)

## [22.9.17]

### Fixed in 22.9.17

- SC-4121: File uploads no longer fail if the security scan is misconfigured or errors during enqueuing

## [22.9.10]

### Added in 22.9.10

- enable API key for /mails route

### Fixed in 22.9.10

- fixed an issue that prevented api-key authenticated calls to function with query.

## [22.9.9]

### Added in 22.9.9

- Sync can now be authenticated with an api-key.

## [22.9.8]

### Fixed in 22.9.8

- Fixed an error where ldap users without proper uuid where not filtered correctly.

## [22.9.7]

### Security in 22.9.7

- the /ldap route can now only be triggered for the users own school.

## [22.9.6]

### Added in 22.9.6

- users without `SCHOOL_EDIT` permission, but with `SCHOOL_STUDENT_TEAM_MANAGE` permission can now toggle the school feature `disableStudentTeamCreation`.

### Fixed in 22.9.6

- Admins in Thuringia can now prevent students from creating teams

## [22.9.5]

### Security in 22.9.5

- increased security for the publicTeachers route.

## [22.9.4]

### Fixed in 22.9.4

- fixes an issue with LDAP account updates if more than one account exists for the user (migration from local login to LDAP)

## [22.9.3]

### Fixed in 22.9.3

- fixes regression in LDAP sync, that caused incomplete user updates

## [22.9.2]

### Security in 22.9.2

- increased security for user PUT operation

## [22.9.1]

### Fixed in 22.9.1

- SC-3994: remove unnecessary bucket creation call that caused school administration and LDAP Sync to throw errors

### Changed in 22.9.1

- use collation for /homeworks, /users, /publicTeachers, /users/admin/teachers, /users/admin/students, /classes, and /courses.

## [22.9.0]

- Security updates

## [22.8.0]

### Added in 22.8.0

- This changelog has been added

### Removed in 22.8.0

- Clipboard sockets
- This changelog has been added
- Backend route to confirm analog consents in bulk
- Changed Seed Data + Migration Script: Added feature flag for new Editor to klara.fall@schul-cloud.org
- SC-2922: Enable use of multiple S3 instances as file storage provider
  - A new collection is added to administrate multiple S3 instances
  - A migration will automatically use the AWS environment variables to add those as default provider for all existing schools
  - For new schools the less used provider is assigned as storage provider
  - Environment Variables:
    - FEATURE_MULTIPLE_S3_PROVIDERS_ENABLED=true will activate the feature
    - S3_KEY, used for symmetric encryption, already required for the migration because of the secret access key encryption

### Changed in 22.8.0

- SC-3767: moved env variables to globals.js, NODE_ENV required to equal 'test' for test execution and right database selection
- migrated backup.sh script to node, so it can run platform independant and works on windows.

### Fixed in 22.8.0

- SC-3821: Fix Co-Teachers and Substitution teachers not being able to Grade Homeworks

## 22.7.1

### Fixed in 22.7.1

- Admin and teacher user could change other users without changing them self<|MERGE_RESOLUTION|>--- conflicted
+++ resolved
@@ -13,12 +13,9 @@
 
 ### Added
 
-<<<<<<< HEAD
 - BC-121 add bucket and storage provider to file documents
-=======
 - BC-9 add entity and repo for course dashboards
 - BC-9 add a route to recieve dummy data for course dashboards
->>>>>>> 27806c83
 
 ### Fixed
 
