# Changelog

All notable changes to this project will be documented in this file.

The format is based on [Keep a Changelog](https://keepachangelog.com/en/1.0.0/),
and this project adheres to [Semantic Versioning](https://semver.org/spec/v2.0.0.html).

Allowed Types of change: `Added`, `Changed`, `Deprecated`, `Removed`, `Fixed`, `Security`

## Unreleased

<<<<<<< HEAD
## Fixed

=======
- BC-44 - remove JWT_WHITELIST_ACCEPT_ALL feature flag
>>>>>>> ea841c46
- BC-44 - integrate jwt whitelist check in nestjs jwt authentication
- BC-42 - cycle detection in role inheritance
- BC-64 - enable e2e test execution for push event on main branch
- BC-41 - adds feature flag for S3 storage lifecycle management (currently not supported by Strato Hidrive)
- BC-37 - BC-54 - reduce resource consumption for deployed server
- BC-81 - remove old Lern-Store
- BC-119 - remove malfunction S3 lifecycle migration
- Refactor nestjs task module and resort imports for course and coursegroup entities and repositories. Add testHelpers.
- BC-5 - Show completed tasks for students

### Changed

- Refactor nestjs task module and resort imports for course and coursegroup entities and repositories. Add testHelpers.

## [26.9.1] - 2021-08-18

## changed 

- SC-9192 - enable cors for nestjs app routes
- SC-9130 - use whiltelisted filenames at the s3 file storage backend


## [26.9.0] - 2021-08-14

## changed 

- SC-9269 - let eslint ensure no tests with .only exist anymore
- SC-9192 - mount feathers and nestjs apps under dedicated version paths and allow general path prefix for the whole server

### Added

- add inital learnroom module with support of course and coursegroups for preparing the next refactoring iteration in tasks module

## Added

- add inital learnroom module with support of course and coursegroups for preparing the next refactoring iteration in tasks module
- SC-9231 - add permissions to SuperHero to edit admin role

### Changed

- OPS-2491 - Change the hydra service url

## [26.8.0] - 2021-08-10

## [26.7.1] - 2021-08-03

- SC-9233 - fix Lern-Store on THR to load also WLO content

## [26.7.0] - 2021-07-28

### Added

- SC-9213 - Consider group submissions when deciding what open tasks a student has
- SC-9150 - add script to change school year
- SC-9211 - enable maildrop and mailcatcher for e2e tests (see docker-compose)
- SC-9177 - allow superheros to delete admins

### Changed

- SC-9219 - limited jest workers for not taking all workers within of a single github action

### Fixed

- SC-9212 - fix changing classes via CSV import
- SC-9053 - fix sending registration link via checkbox for student/teacher creation

## [26.6.4] - 2021-07-23

### Changed

- move S3 expiration migration to the end

## [26.6.3] - 2021-07-21

### Fixed

- SC-9092 - add missing S3 key decryption in migration

## [26.6.2] - 2021-07-21

### Changed

- use edusharing lernstore mode on production

## [26.6.1] - 2021-07-21

### Changed

- change default lernstore mode to edusharing

## [26.6.0] - 2021-07-20

### Added

- SC-9018; SC-9003 - created schoolsList public endpoint, and jwt secured /schools endpoint
- SC-9093 - make configured default language and timezone available in config service
- SC-9092 - delete S3 files after 7 days from user deletion
- SC-8959 - Add messenger to deletion concept
- SC-9157 - Add RabbitMQ connection to new mail service
- SC-9157 - Improve config handling for RabbitMQ
- SC-9213 - Consider group submissions when deciding what open tasks a student has
- OPS-2574 - Removeing autodeployed branches for developers if branch deleted
- OPS-2579 - Add Ansible task and templates for adding storage

### Changed

- SC-9190 - publish news target names
- SC-8887 - allow public access to consentVersion service
- SC-8448 - Not storing temporary Merlin links and fixed concurrency bug
- remove unnecessary timeout definitions from tests and avoid promise chains
- SC-6294 Restructure NestJS Sources: Testing, Core Module, Entities, Shared. See details in https://hpi-schul-cloud.github.io/schulcloud-server/
- execute unit tests via github action instead of using travis

### Fixed

- SC-9197 - Limiting the max workers for jest to 2 workers, if the default mechanism runs it's go up to infinity workers and if one die the test never stop
- SC-9202 - fix sending of registration link mails

## [26.5.0] - 2021-06-28

### Added

- SC-9431 - add teacher view to task/open over permission TASK_DASHBOARD_VIEW_V3, solving permissions after authenticate and add v3/user/me route.

### Changed

- SC-6294 Restructure NestJS Sources: Testing, Core Module, Entities, Shared. See details in https://hpi-schul-cloud.github.io/schulcloud-server/

## [26.4.9] - 2021-06-29

### Fixed

- api route forwarding

### Removed

- SC-9159 removed news from feathers except remove team event, which already is replaced by v3/news

## [26.4.8] - 2021-06-29

### Fixed

- route forwarding

## [26.4.7] - 2021-06-22

### Added

- SC-9148 - Add migration for change of school year on BRB

### Fixed

- SC-9170 - let superhero delete other users

## [26.4.6] - 2021-06-24

### Changed

- OPS-2466 - changes build pipeline to github actions

## [26.4.5] - 2021-06-21

### Added

- SC-9156 - Add maintenance mode for LDAP rewrite

## [26.4.4] - 2021-06-16

### Change

- rename permission TASK_DASHBOARD_VIEW_V3

## [26.4.3] - 2021-06-16

### Change

- SC-9139 - Add a check if user roles should be updated or not to the repo

## [26.4.2] - 2021-06-16

### Fixed

- npm run syncIndex work for not existing collections in the db

## [26.4.1] - 2021-06-15

### Change

- SC-9029 - Change place of the channel creation for RabbitMQ

## [26.4.0] - 2021-06-11

- SC-9004 - Sync env variables between backend and frontend

## [26.3.1] - 2021-06-14

### Added

- SC-9134 - Add missing mongo indexes for LDAP Sync

## [26.3.0] - 2021-06-07

### Changed

- SC-8898 - parallelize LDAP sync using RabbitMQ

## [26.2.2] - 2021-06-04

### Fixed

- Fixed dependencies issue

## [26.2.1] - 2021-06-02

### Added

- SC-9103 - add logging for syncIndexes script

## [26.2.0] - 2021-06-01

### Added

- OPS-2418 - Change buildpipelines (Server, Client, Nuxt) to execute E2E tests according QF decision
- SC-8250 - add bulk deletion to user service v2
- SC-8341 - add tombstone school to tombstone user
- SC-8408 - added delete events by scope Id route
- SC-7937 - Allow adding multiple materials to lesson
- SC-7868 - Deletion concept for personal file connections
- SC-8873 - Add prioritization for Matrix messenger tasks
- SC-8982 - add inital service ressource messuring test setup
- OPS-1499 - Add feature to CI Pipeline and provide manual deployments of branches and automatic deploy of release to staging
- Add run script for sync indexes based on existing and registered schemas.
- SC-9085 - add registration pin deletion for parent emails
- SC-9004 - Sync env variables between backend and frontend
- OPS-1499 - Add feature to CI Pipeline and provide manual deployments of branches
- Add run script for sync indexes based on existing and registered schemas.

### Changed

- SC-8440 - fixed open api validation for manual consent
- SC-9055 - changed Edu-Sharing permissions for Brandenburg Sportinhalt content
- SC-6950 - validation for officialSchoonNumber now allows 5 or 6 digits
- SC-8599 - added helparea contact dropdown and send value
- SC-7944 - use persistent ids for Lern-Store content items
- OPS-1508 - added limits for cpu and ram to the docker compose files
- SC-8500 - refactoring in error handling
- SC-7021 - automatic deletion documents in the trashbins collection after 7 days.
- SC-5202 - homework tests refactoring
- SC-7868 - filestorage integration tests are skipped on local test environments if minio is not setup
- SC-8779 - messenger: use user-based fixed device ids

### Fixed

- SC-8933 - fix date format on first login
- SC-8728 - fix configuration reset in tests
- SC-8873 - fix addUser prioritization for full school Matrix messenger sync
- SC-8982 - fix test setup for on the fly building test like routes jwt

## [26.1.0]

### Added

- SC-8910 - added an isExternal check to the adminUsers service remove method

### Changed

- SC-8732 - change search filter gate and weight of values in indexes. Will reduce amount of results
- SC-8880 - changed the validation for search queries in NAT, now it allows empty

## [26.0.16] - 2021-04-20

### Removed

- - SC-8748 - revert: bump feathers-mongoose from 6.3.0 to 8.3.1

## [26.0.15] - 2021-04-19

### Changed

- SC-8909 - messenger: use user-based fixed device ids

## [26.0.14] - 2021-04-16

### Changed

- SC-8934 - no more autosync for the migrations for the mongodb

## [26.0.13] - 2021-04-15

### Fixed

- SC-8917 - verify configuration missing school

## [26.0.12] - 2021-04-14

### Changed

- SC-8929 - increase performance for alert requests

## [26.0.11] - 2021-04-13

### Changed

- SC-8748 - bump feathers-mongoose from 6.3.0 to 8.3.1

## [26.0.10] - 2021-04-09

### Fixed

- SC-8908 ldap sync: fix lock

## [26.0.9] - 2021-04-06

- SC-8779 - fix partial LDAP sync

## [26.0.8] - 2021-03-31

### Fixed

- SC-8691 ldap sync: fix potential deadlock while loadind ldap data

## [26.0.7] - 2021-03-31

### Fixed

- SC-8768 ldap sync: in user search include current school

## [26.0.6] - 2021-03-30

### Fixed

- SC-8836 - teachers can add classes from other teachers to their courses

## [26.0.5] - 2021-03-29

### Fixed

- SC-8691 - LDAP sync can be run with multiple school in parallel

## [26.0.4] - 2021-03-25

### Changed

- SC-8829 - status of logging in rocket chat user is set to offline

## [26.0.3] - 2021-03-17

### Changed

- merged hotfixes 25.6.11 and following into 26.0 branch

## [26.0.2] - 2021-03-10

### Fixed

- SC-5202 - fixed an issue with internal pagination in homework-submissions

## [26.0.1] - 2021-03-09

### Changed

- merged 25.6.10 into new version

## [26.0.0]

### Fixed

- SC-6679 - fixed table styling in topic text-component
- SC-8534 - fix registration link generation
- SC-8682 - fix students are editable in externally managed schools
- SC-8534 fix registration link generation
- Allow sorting after search

## [25.6.11] - 2021-03-17

## [25.6.13] - 2021-03-16

- SC-8782 Migration for changing urls

## [25.6.12] - 2021-03-15

- SC-8782 Fixed lesson context Query

## [25.6.11] - 2021-03-15

### Fixed

- SC-8211 - Fixed course events duplications

## [25.6.10] - 2021-03-09

- SC-8770 Fixed issue where parent consents were overwritten

## [25.6.9] - 2021-02-26

### Fixed

- SC-8714 Fixed an issue in school creation that could cause the iserv-sync to fail

## [25.6.8] - 2021-02-19

### Changed

- SC-8477 LDAP-Sync: Speed up class sync by holding all the school's users in map while creating/populating classes
- SC-8477 LDAP-Sync: Speed up user sync by grouping users into chunks and loading the chunks from DB instead of individual users

## [25.6.7] - 2021-02-18

### Security

- SC-8655 - prevent changes to immutable user attributes

## [25.6.6] - 2021-02-18

### Fixed

- SC-8657 - Recreate shared links for homework

## [25.6.5] - 2021-02-17

### Fixed

- SC-8634 - Recreate shared links for homework

## [25.6.4] - 2021-02-17

### Changed

- Reverted Changes for SC-8410

## [25.6.3] - 2021-02-15

### Security

- VOR-3 - Enable and replace old file links.

## [25.6.2] - 2021-02-11

### Changed

- VOR-2 - Adjusted business rules for adding team members from external school.

## [25.6.1] - 2021-02-11

### Fixed

- VOR-1 - Fix passwordRecovery id validation.

## [25.6.0] - 2021-02-09

### Fixed

- SC-8514 - QR Code generation fails
- SC-8390 - Lern-Store collections feature flag was not excluding collections in search
- SC-8322 prevent wrong assignment from school to storage provider

### Added

- SC-8482 - Deletion concept orchestration integration
- SC-8029 - Add deletion concept handling for pseudonyms and registration pins
- SC-6950 - Add access for superhero to change kreisid and officialSchoolNumber
- SC-8206 - Add school tombstone for deleting concept
- SC-7825 - Deletion concept for user data in tasks

### Changed

- SC-8541 - restrict class modifing requests to the teachers, who are inside these classes
- SC-8380 removed reqlib, replaced by normal require to keep referenced types known
- SC-8213 error handling concept
- SC-4576 - sanitize bbb room and member names
- SC-8300 Added user information to LDAP Sync in case of errors

## [25.5.16] - 2021-02-08

### Added

- SC-8512 - Creating a migration for duplicated events

## [25.5.15]

### Fixed

- SC-8571 - New courses does not appear in bettermarks

## [25.5.14] - 2021-02-02

### Changed

- SC-8420 - Fix old missing indexes that migration for new indexes can executed. 25.5.3

## [25.5.13]

### Changed

- SC-8462 - Add logging for homework deletion

## [25.5.12]

### Fixed

- SC-8499 - Change order of migrations

## [25.5.11]

### Fixed

- SC-8499 - Prevent duplicated pseudonyms

## [25.5.10]

- SC-8506 - add origin server name to bbb create and join requests

## [25.5.9]

### Fixed

- SC-8503 - Clicking on task in BRB and THR shows pencil page

## [25.5.8]

### Changed

- SC-8480 - Return GeneralError if unknown error code is given to error pipeline

## [25.5.7]

## Added

- SC-8489 - Added permission check for homework deletion

## [25.5.6]

### Fixed

- SC-8410 - Verify ldap connection reads the first page of users only to avoid timeouts
- SC-8444 - resolve eventual consistency in course shareToken generation

## [25.5.5]

### Fixed

- SC-8303 - fix wrong assignment from school to storage provider

## [25.5.4]

### Added

- SC-8358 - bettermarks: show hint for safari users
- SC-8412 - update swagger documentation of pseudonym/roster/ltitools

### Fixed

- SC-5287 - Fixed OAuth2 rostering
- SC-5287 - Repair Bettermark's depseudonymization
- SC-8313 - Bettermarks: depseudonymization iframe needs to use Storage Access API in Safari
- SC-8379 - Secure ltiTools route
- SC-8315 - bettermarks: security check and production configuration

## [25.5.3]

### Added

- SC-8420 - Migration for sync new indexes.

## [25.5.2]

### Fixed

- SC-8189 - fix duplicate events by returning updated object at findOneAndUpdate

## [25.5.1]

### Fixed

- SC-8303 - fix wrong assignment from school to storage provider

## [25.5.0]

### Added

- SC-7835 - Add deletion concept handling for helpdesk problems
- SC-8229 - Added invalid DN error to ldap-config service error handling
- SC-7825 - Remove user relations from courses
- SC-7827 - Add deletion concept handling for file permissions.
- SC-8030 - Setup orchestrator for deleting concept
- SC-8060 - increase unit test coverage for lernstore counties
- SC-8179 - repaired unit test
- SC-7763 - adds searchable feature flag for lernstore.
- SC-8020 - adds collections filter to edu-sharing service
- SC-8260 - new team indexes and migration to add this

### Fixed

- SC-8230 - fix deletion of teachers via new route

### Removed

- SC-8233 - Removed attribute and member as required attributes for the LDAP-config service

### Fixed

- SC-8329 - Cluster returns old verison of Pin object after patch

## [25.4.1]

- Update from 25.3.9 into master

## [25.3.9]

- SC-8198 continue school sync on user issues

## [25.3.8]

### Changed

- SC-8198 - handle eventually consistent database in THR sync

## [25.3.7] - 2020-12-18

### Changed

- SC-8209 - prevent sync from stopping if error occurs for a single student

## [25.3.6]

### Fixed

- SC-8235 - repaired reigstration link for students

## [25.3.5]

### Changed

- SC-8149 - no longer require a registrationPin for internal calls

## [25.3.4]

### Changed

- SC-7998 - use default service setup for /version

## [25.3.3] (pick from 25.2)

### Removed

- SC-8101 - Sanitization for read operations

### Fixed

- SC-8101 - Make it possible to disable sentry by removing `SENTRY_DSN`
- OPS-1735 - Fixes transaction handling in file service by using the mongoose transaction helper,
  properly closing the session, and using the correct readPreference (everything except primary fails)

## [25.3.2]

### Added

- SC-7734 - Added a hook that takes care of merlin content to generate valid urls for users
- SC-7483 - Updating terms of use for all users for each instance separately

## [25.3.1]

### Fixed

SC-8077 - the migration copy-parents-data-into-children-entities-and-delete-parent-users is broken

## [25.3.0]

### Added

- SC-7841 - remove deleted user from classes
- SC-7836 - Removing registration pin by removing the user
- SC-7838 - move pseudonyms to trashbin
- SC-7142 - Counties/Kreise added to federal states.
- SC-7555 - move user and account to trashbin
- SC-4666 - Added a pool based LDAP system and school sync. LDAP_SYSTEM_SYNCER_POOL_SIZE and LDAP_SCHOOL_SYNCER_POOL_SIZE variables
  determine how many system/school syncers will be run in parallel (at most) during the LDAP sync.
- SC-7615 - reduces the errors in lernstore
- SC-5476 - Extend tests for Matrix messenger config and permission service
- SC-6690 - refactors edu-sharing service and sets defaults
- SC-6738 - Extend search input field in new admin tables to search for full name
- SC-7293 - added Lern-Store view permission and a feature flag
- SC-7357 - Add config service
- SC-7083 - Added officialSchoolNumber to school-model
- Introduce plainSecrets in Configuration
- Introduce FEATURE_PROMETHEUS_ENABLED to have a flag for enable prometheus api metrics
- SC-7411 - add API Specification and validation for /me service
- SC-7411 - add API Specification and validation for /version service
- SC-7205 - create new data seed for QA
- SC-7614 - creates documentation for edu sharing endpoints
- SC-7370 - Add optional rootPath attribute modifier to iserv-idm strategy
- SC-4667 - persist time of last attempted and last successful LDAP sync to database (based on system)
- SC-4667 - Only request and compare LDAP entities that have changed since the last sync (using operational attribute modifyTimestamp with fallback)
- SC-4667 - Add optional `forceFullSync` option (as get param or json payload) to force a full LDAP sync
- SC-7499 - add API Specification for public services
- SC-7915 - facade locator
- SC-7571 - solved performance issues - bulk QR-code generation
- SC-6294 - Introduce Typescript in schulcloud-server
- SC-7543 - Adds ldap-config service to create, load, and patch LDAP-configs (replaces /ldap endpoints for new client)
- SC-7028 - Add Course Component API Specification document
- SC-7476 - Prevent hash generation if user has account
- SC-6692 - Added Lern-Store counties support for Niedersachsen (Merlin)

### Changed

- request logging disabled for non development environment
- OPS-1289 - moved and updated commons (to hpi-schul-cloud/commons)
- SC-6596 - Changed route for messenger permissions service
- SC-7331 - introduce axios for external requests, implemented in status api
- SC-7395 - Changed ldap general strategy fetching of users from parallel to serialized
- SC-6080 - move REQUEST_TIMEOUT from globals to Configuration
- Dependencies: querystring replaced by qs
- SC-6060 - Updated error handling
- SC-7404 - automatic forwarding for requests without versionnumber if no matching route is found
- SC-7411 - api versioning for /me service
- SC-7411 - api versioning for /version service
- IMP-160 - integration-tests repo renamed to end-to-end-tests
- SC-5900 - Move Synapse synchronization logic into server
- SC-7499 - Fixes documentation for edu sharing endpoints
- SC-7872 - Fix audience of the jwt to new organisation name.
- SC-7543 - deprecates `GET /ldap/:id` and `PATCH /ldap/:id` routes
- SC-7868 - Move external request helpers to more present file location
- SC-7474 pull docker container for tests if commit id exists on docker hub

### Fixed

- SC-6294 fix mocha test execution and build, summarize coverage results
- SC-1589 Trim strings to avoid empty team names
- ARC-138 fix changelog action
- ARC-137 avoid DoS on alerts in error state
- SC-7353 course sharing between teachers
- SC-7530 rename SHOW_VERSION to FEATURE_SHOW_VERSION_ENABLED
- SC-7517 improve oauth test stability
- SC-6586 Repaired migration script
- SC-7454 - Restored invalid birth date fix in adminUsers service
- fixed README badges
- Fix mocha tests
- SC-6151 fixed a bug that prevented api docu from being accessible
- SC-6151 fixed paths to openapi documentation
- Fixed searching for names including a dash
- SC-7572 - Find /users route after hooks - extremely slow
- SC-7573 - Route/hash-broken promise chain
- SC-7884 - Authentication error when accessing any nuxt page in the client.
- Fix typescript compiling error

### Removed

- SC-7413 - Cleanup UnhandledRejection code that is handled from winston now

## [25.2.6]

### Removed

- SC-8101 - Sanitization for read operations

### Fixed

- SC-8101 - Make it possible to disable sentry by removing `SENTRY_DSN`

## [25.2.5]

### Fixed

- OPS-1735 - Fixes transaction handling in file service by using the mongoose transaction helper,
  properly closing the session, and using the correct readPreference (everything except primary fails)

## [25.2.4]

### Changed

- SC-6727 - Change email addresses for tickets for Niedersachsen - fixed after review

## [25.2.3]

### Changed

- SC-6727 - Change email addresses for tickets for Niedersachsen

## [25.2.2]

### Changed

- SC-7773 - moved config values for antivirus file service

## [25.2.1]

### Fixed

- SC-7714 - Fixes script injection issue

## [25.2.0]

### Added

- SC-4385 - Added a user exclusion regex to IServ strategy
- SC-7049 - Added unit tests for Merlin Service
- SC-7157 - add feature flag for Merlin feature with fallback
- SC-6567 - add new application errros
- SC-6766 - Added ESLint rules with Promise rules
- SC-6830 - Added hook to parse request to arrays when > 20 users are requested in adminUsers service
- SC-6769 - Introduce API validation module
- SC-6769 - API validation for users/admin routes
- SC-6510 - Added Merlin Url Generator for Lern Store / Edu-sharing
- SC-5476 - Added school settings to enable students to open own chat rooms
- SC-6567 - Add utils to cleanup incomingMessage stacks by logging errors

### Removed

- SC-6586- Remove parents from users collection to improve maintainability

### Changed

- SC-6986 - Changed a hook in the accounts service that restricts get requests to the same school, it expects a valid userID and matching schoolIds for both the requester and requested users
- SC-6567 - clean up error pipline
- SC-6510, fix a minor syntax error when exporting module
- Update commons to 1.2.7: print configuration on startup, introduce hierarchical configuration file setup
- Support asynchronous calls during server startup
- SC-7091 - Migration to enable the Matrix Messenger for all schools that had RocketChat enabled before

### Fixed

- fixed README badges
- SC-6151 - fixed a bug that prevented api docu from being accessible
- Fix mocha tests

## [25.1.13] - 2020-11-12

### Changed

- SC-7395 - Changed ldap general strategy fetching of users from parallel to serialized

## [25.1.12] - 2020-11-09

### Added

- SC-7683 - add request logging options

## [25.1.11] - 2020-11-06

### Security

- SC-7695 - prevent csv user override operations on other schools

## [25.1.10] - 2020-11-05

### Added

- SC-7683 - Add log metic for memory usage, add async error logging util, catch one unhandledRejection error and remove cronjob task from server.

## [25.1.9] - 2020-11-03

### Fixed

- SC-7638 - fixed pin creation for users with accounts

## [25.1.8] - 2020-10-22

### Fixed

- SC-7333 - fixed creation of homeworks within lessons

## [25.1.7] - 2020-10-28

### Added

- SC-7491 - Add missing index on users.email to speed up slow query in registrationLink service

## [25.1.6] - 2020-10-23

### Changed

- SC-7413 - Remove event listener for unhandled rejections and move this to winston

## [25.1.5] - 2020-10-22

### Fixed

- SC-7452 - fixed time window check for LDAP users

## [25.1.4] - 2020-10-20

### Changed

- SC-6986 - Changed permission check for PATCH method in the account service from STUDENT_CREATE to STUDENT_EDIT to allow teachers to change students' password

## [25.1.3] - 2020-10-20

### Fixed

- SC-6986 - Changed a hook in the accounts service that restricts get requests to the same school, it expects a valid userID and matching schoolIds for both the requester and requested users

## [25.1.2] - 2020-10-15

### Fixed

- SC-7085 - fixed importHash error when asking parent consent

### Added

### Removed

## [25.1.1] - 2020-10-12

### Security

- SC-7165 package update for sanitization and add onload handler

## [25.1.0] - 2020-10-12

### Added

### Removed

- SC-6784 - Removed duplicated birth date formatting code in adminUsers service, which was causing an "Invalid date" output
- SC-6743 - Removed usersForConsent related things in adminUsers service because the client does not send that parameter anymore
- SC-6506 - Remove dependecy to feathers-swagger in routes.test.js

### Changed

- SC-6774 remove no-await-in-loop from eslint exceptions
- Rename statistic mails route, secure it over sync api key now
- SC-6809 - Maintain RabbitMQ connection and channels
- SC-5230 - Unblock Account-Page in Nuxt (securing /accounts and /users routes)

### Security

- Added hotfix merges

## [25.0.12] - 2020-10-12

### Fixed

- SC-6676 allows only following roles for registration: teacher/student…

## [25.0.11] - 2020-10-07

### Fixed

- SC-7180 homework create now validates data properly

## [25.0.12] - 2020-10-12

### Fixed

- SC-6676 allows only following roles for registration: teacher/student…

## [25.0.11] - 2020-10-07

### Fixed

- SC-7180 homework create now validates data properly

## [25.0.10] - 2020-10-07

### Added

- configured prometheus metrics - bucket sizes
- SC-6766 log unhandledRejection and unhandledException

## [25.0.9] - 2020-10-07

### Added

- SC-7115 - Reduce mongoose DB role request by enabling minor caching

## [25.0.8] - 2020-10-06

### Fixed

- SC-6676 - Registration: User with role parent should not be able to log-in
- SC-6960 - instead of deleting and recreating users during the rollback of a failed registration, use replace if necessary
- SC-6960 - properly raise exceptions during the registration process

## [25.0.7] - 2020-10-01

### Removed

- OPS-1316 - removed custom keep-alive header creation in express middleware

## [25.0.6] - 2020-10-01

### Added

- OPS-1316 - add indexes for slow files and submission queries

## [25.0.5] - 2020-10-01

### Added

- SC-6973 - add time window for pin creation

## [25.0.4] - 2020-09-30

### Added

- Added lead time detection

## [25.0.3]

### Added

- SC-6942 - add parse method to TSP strategy to declare it can handle the request and to keep authentication params clean

### Fixed

- SC-6942 - don't override payload defined by authentication method
- SC-6942 - don't search for account to populate if no username is given in `injectUsername`

## [25.0.2]

### Changed

- send mail for registration pin after add pin to db

## [25.0.1]

### Fixed

- SC-6696 - Fixed query used to determine course membership when checking permissions for course group lessons

## [25.0.0]

### Changed

- Extend JWT payload by schoolId and roleIds

## [24.5.1] - 2020-09-16

### Secrutiy

- Secure admin routes (update, patch, create)

## [24.5.0] - 2020-09-14

- Ignore database seed data with prettier, eslint, and codacy
- SC-6640 - Fixed email check within registration (case insensitive)
- SC-2710 - Adding time zones, default for school and theme

### Added - 24.5.0

- Test changelog has been updated for feature or hotfix branches
- SC-5612 - Adding search feature to the admintables for nuxt-client.

## [24.4.6] - 2020-09-11

### Changed

- SC-6733: central personal data does not get updated via CSV import

## [24.4.5] - 2020-09-10

### Fixed in 24.4.5

- SC-6637: generate QR codes for consent print sheets if group size exceeds 20

## [24.4.4] - 2020-09-08

### Fixed in 24.4.4]

- SC-6697: updates/sync account username when user is updated

## [24.4.3] - 2020-09-09

### Fixed in 24.4.3

- SC-6533 - Login not possible if admin reset password

## [24.4.2] - 2020-08-31

### Fixed in 24.4.2

- SC-6554: CSV-Importer no longer allows patching users with different roles

## [24.4.1] - 2020-08-31

### Fixed in 24.4.1

- SC-6511 - LDAP edit button missing.

### Changed in 24.4.1

- SC-5987 Internationalisation: extend user and school model with default language

### Added 24.4.1

- SC-6172: added hooks and checks to look for unique and not disposable emails in adminUsers service

## [24.4.0] - 2020-8-31

### Fixed in 24.4.0

- SC-6122 - Edusharing preload thumbnails in parallel. Edusharing authentication stabilisation.

## [24.3.3] - 2020-08-28

- SC-6469: prevent admin access to lessons admins shouldnt have access to.

## [24.3.2] - 2020-08-26

- SC-6382: fix handling of consents for users with unknown birthdays. consentStatus: 'ok' will be returned for valid consents without birthday.

## [24.3.1] - 2020-08-25

- SC-5420: TSC Schuljahreswechsel

## [24.3.0] - 2020-08-25

## [24.2.5] - 2020-08-24

- SC-6328 add migration to set student_list settings in all non n21 clouds schools to false.

## [24.2.4] - 2020-08-20

## [24.2.3] - 2020-08-20

## [24.2.2] - 2020-08-20

### Added in 24.2.2

- SC-5280: the LDAP service will try to reconnect up to three times if the connection was lost or could not be established
- SC-5280: the LDAP service and LDAP syncers now report more errors to the stats object
- SC-5808: added an isExternal check to the create method of AdminUsers service, only users from not external schools can create users

### Fixed in 24.2.2

- SC-5280: the LDAP sync now handles (timeout/firewall) errors much more gracefully
- SC-5280: LDAP bind operations will only be issued if the connection was established successfully
- SC-5280: aggregated LDAP statistics will now show the number of succesful and failed sub-syncs instead of just 1 or 0

### Changed in 24.2.2

- SC-5280: if disconnected prematurely, the LDAP service will not try to connect again just to unbind from the server

## [24.0.2] - 2020-08-05

### Fixed in 24.0.2

- SC-5835: Starting the new school year automatically - Cluster 4

## [24.0.1] - 2020-07-31

### Fixed in 24.0.1

- SC-5917 Fix activation of LDAP system

## [23.6.4] - 2020-07-29

### Fixed in 23.6.4

- SC-5883: Choose current schoolyear based on the school instead of the date for creating classes.

## [23.6.3] - 2020-07-28

### Added in 23.6.3

- SC-5754 Added isExternal attribute to school model. If ldapSchoolIdentifier or source is defined, isExternal will be set to true
  otherwise, if none of them are defined it wil be set to false.
- SC-4520 created a new Service called Activation Service; with which jobs can be defined and are
  only executed when an activation link (activation code) is confirmed (e.g.: change of e-mail address/username)
  Also added a sub-service for changing email/username in Activation Service
- SC-5280: the LDAP service will try to reconnect up to three times if the connection was lost or could not be established
- SC-5280: the LDAP service and LDAP syncers now report more errors to the stats object

### Fixed in 23.6.3

- SC-5250: Fixes the CSV-Import, if there are whitespaces in the columnnames
- SC-5686: only users with the team permission "RENAME_TEAM" can execute the patch method in teams route
- SC-5280: the LDAP sync now handles (timeout/firewall) errors much more gracefully
- SC-5280: LDAP bind operations will only be issued if the connection was established successfully
- SC-5280: aggregated LDAP statistics will now show the number of succesful and failed sub-syncs instead of just 1 or 0
- SC-5416: Enable maintenance Mode for LDAP Schools and change the currentSchoolYear for non-LDAP Schools

### Changed in 23.6.3

- SC-5542: Added an after hook for AdminUsers find method which formats birthday date to DD.MM.YYYY format.
- SC-4289 Changed aggregations in admin tables, classes are now taken only from current year or max grade level, and are sorted
  by numeric ordering.
- SC-5280: if disconnected prematurely, the LDAP service will not try to connect again just to unbind from the server

## [23.6.2] - 2020-07-22

### Fixed in 23.6.2

- SC-5773: LDAPSchoolSyncer now correctly populates classes synced from an LDAP server, even if only students or only teachers are assigned to the class.
- SC-5250: Fixes the CSV-Import, if there are whitespaces in the columnnames

## [23.6.1] - 2020-07-22

### Fixed in 23.6.1

- SC-5733: LDAPSchoolSyncer now uses the Users model service to avoid ignoring indexes due to automatic collation

## [23.6.0] - 2020-07-21

### Added in 23.6.0

- SC-4142: Added indexes on TSP sync related attributes in user and school schema.
- SC-4142: Adds info about unchanged entities to TSP sync statistics

## [23.5.4] - 2020-07-08

### Added in 23.5.4

- SC-2714 Added the federal state "Internationale Schule"

## [23.5.0] - 2020-06-15

### Added in 23.5.0

- SC-4192 add tests that ensure classes on other schools cant be manipulated

### Fixed in 23.5.0

### Changed in 23.5.0

- SC-4957 user.ldapId and user.ldapDn are now indexed to improve performance

## [23.4.7] - 2020-07-01

### Fixed in 23.4.7

- SC-4965 Converted "consent" subdocument in "users" to a nested document to fix changing consents in administration and removing a bug in registration that resulted in deleted users.

## [23.4.5] - 2020-06-17

### Fixed in 23.4.5

- SC-5007 re-introduces ldap system root path to API result to fix issue with duplicating schools

## [23.4.3-nbc] - 2020-06-15

### Fixed in 23.4.3-nbc

- SC-5054 Revert hook restrictions that prevented registration with custom deata privacy documents enabled

## [23.4.0-nbc] - 2020-06-11

### Added in 23.4.0-nbc

- SC-4577 extend consentversions with school specific privacy policy, which can be added by the school admin

## [23.2.4] - 2020-06-05

### Fixed in 23.2.4

- SC-4876 soften sanitization to allow editor actions to be persisted correctly

## [23.2.1] - 2020-06-04

### Security - 23.2.1

- SC-4720 improve importhashes for registrationlinks

## [23.2.0] - 2020-06-03

### Security - 23.2.0

- SC-4506 Secure Find User Route. Access user list by students is allowed only if they are eligible to create teams.
- SC-4506 Secure Get User Route. Read user details may only users with STUDENT_LIST or TEACHER_LIST permissions

## [23.1.4] - 2020-05-29

### Fixed in 23.1.4

- SC-4749 avoid xss in image onerror event attribute for submissions

## [23.0.0] - 2020-05-19

### Changed in 23.0.0

- SC-4075 Teams creation by students logic was changed. New environment enumeration variable `STUDENT_TEAM_CREATION`
  with possible values `disabled`, `enabled`, `opt-in`, `opt-out` was introduced. The feature value is set by instance deployment.
  In case of `disabled`, `enabled` it is valid for all schools of the instance and cannot be changed by the admin.
  In case of `opt-in` and `opt-out` the feature should be enabled/disabled by the school admin.

## [22.10.3] - 2020-05-13

### Fixed in 22.10.3

- Unbind errors no longer stop the LDAP sync if more systems follow

## [22.10.2] - 2020-05-12

### Fixed in 22.10.2

- fixed pagination for students/teacher table

## [22.10.0] - 2020-05-11

### Added in 22.10.0

- SC-3719 Files now have a `creator` attribute that references the ID of the user that created the file.
  For old files, it is set to the first user permission inside the permissions array (legacy creator check).
- SC-3719 The `files` collection now has two additional indexes: `{creator}` and `{permissions.refId, permissions.refPermModel}`.
- add MongoDB Collation Support to control sorting behaviour in regards to capitalization.
- SC-3607 CSVSyncer now allows the optional birthday field (formats: dd/mm/yyyy, dd.mm.yyyy, dd-mm-yyyy) in CSV data
- SC-3948 support users query in adminusers routes
- SC-4018 Add additional nexboard permissions
- SC-4008 Migrated generateRegistrationLink Hook from SC-Client into Server
- SC-3686 Added new Registration Link Service for sending mails
- SC-4094 Teachers can now provide feedback in the form of uploaded files

### Fixed in 22.10.0

- SC-3892 Update Filter of submission in order to work with older submissions
- SC-3395 if fetching the release fails, a error will be thrown
- backup.js now outputs valid json exports
- SC-4105 fixed a problem with new users tests not working with recent hotfix.
- Checks of user consent calculated correct now

### Changed in 22.10.0

- User delete now accepts bulk delete requests
- SC-3958: the "general" LDAP strategy now returns an empty array if classes are not configured properly
- Increase performance - error logging in sentry
- Mergify: add and modified some configs

### Removed in 22.10.0

- SC-3958: the LDAP strategy interface no longer supports synchronizing team members to the never-used original N21-IDM
- SC-3958: the environment variables NBC_IMPORTURL, NBC_IMPORTUSER, and NBC_IMPORTPASSWORD are no longer used and have been removed
- Removed the obsolete commentSchema from the homework service. It was not in use.

## [22.9.20]

### Added in 22.9.20

- SC-4042: Added support for a central IServ-Connector

### Changed in 22.9.20

- LDAP syncs on servers with multiple schools now only sync one school at a time to avoid issues when paging search requests
- LDAP syncs use less memory (because they do a lot less in parallel)
- LDAPSchoolSyncer now returns user and class statistics

### Fixed in 22.9.20

- Fixed LDAP-Service disconnect method
- LDAPSystemSyncers now properly close their connections after syncing
- Authentication via LDAP now tries to close the connection after login
- Fixed a warning message appearing when patching users via internal request

## [22.9.18]

### Fixed in 22.9.18

- SC-4215: Do not allow unprivileged users to find users with non-school roles (expert, parent, etc.)

## [22.9.17]

### Fixed in 22.9.17

- SC-4121: File uploads no longer fail if the security scan is misconfigured or errors during enqueuing

## [22.9.10]

### Added in 22.9.10

- enable API key for /mails route

### Fixed in 22.9.10

- fixed an issue that prevented api-key authenticated calls to function with query.

## [22.9.9]

### Added in 22.9.9

- Sync can now be authenticated with an api-key.

## [22.9.8]

### Fixed in 22.9.8

- Fixed an error where ldap users without proper uuid where not filtered correctly.

## [22.9.7]

### Security in 22.9.7

- the /ldap route can now only be triggered for the users own school.

## [22.9.6]

### Added in 22.9.6

- users without `SCHOOL_EDIT` permission, but with `SCHOOL_STUDENT_TEAM_MANAGE` permission can now toggle the school feature `disableStudentTeamCreation`.

### Fixed in 22.9.6

- Admins in Thuringia can now prevent students from creating teams

## [22.9.5]

### Security in 22.9.5

- increased security for the publicTeachers route.

## [22.9.4]

### Fixed in 22.9.4

- fixes an issue with LDAP account updates if more than one account exists for the user (migration from local login to LDAP)

## [22.9.3]

### Fixed in 22.9.3

- fixes regression in LDAP sync, that caused incomplete user updates

## [22.9.2]

### Security in 22.9.2

- increased security for user PUT operation

## [22.9.1]

### Fixed in 22.9.1

- SC-3994: remove unnecessary bucket creation call that caused school administration and LDAP Sync to throw errors

### Changed in 22.9.1

- use collation for /homeworks, /users, /publicTeachers, /users/admin/teachers, /users/admin/students, /classes, and /courses.

## [22.9.0]

- Security updates

## [22.8.0]

### Added in 22.8.0

- This changelog has been added

### Removed in 22.8.0

- Clipboard sockets
- This changelog has been added
- Backend route to confirm analog consents in bulk
- Changed Seed Data + Migration Script: Added feature flag for new Editor to klara.fall@schul-cloud.org
- SC-2922: Enable use of multiple S3 instances as file storage provider
  - A new collection is added to administrate multiple S3 instances
  - A migration will automatically use the AWS environment variables to add those as default provider for all existing schools
  - For new schools the less used provider is assigned as storage provider
  - Environment Variables:
    - FEATURE_MULTIPLE_S3_PROVIDERS_ENABLED=true will activate the feature
    - S3_KEY, used for symmetric encryption, already required for the migration because of the secret access key encryption

### Changed in 22.8.0

- SC-3767: moved env variables to globals.js, NODE_ENV required to equal 'test' for test execution and right database selection
- migrated backup.sh script to node, so it can run platform independant and works on windows.

### Fixed in 22.8.0

- SC-3821: Fix Co-Teachers and Substitution teachers not being able to Grade Homeworks

## 22.7.1

### Fixed in 22.7.1

- Admin and teacher user could change other users without changing them self<|MERGE_RESOLUTION|>--- conflicted
+++ resolved
@@ -9,12 +9,9 @@
 
 ## Unreleased
 
-<<<<<<< HEAD
 ## Fixed
 
-=======
 - BC-44 - remove JWT_WHITELIST_ACCEPT_ALL feature flag
->>>>>>> ea841c46
 - BC-44 - integrate jwt whitelist check in nestjs jwt authentication
 - BC-42 - cycle detection in role inheritance
 - BC-64 - enable e2e test execution for push event on main branch
@@ -22,7 +19,13 @@
 - BC-37 - BC-54 - reduce resource consumption for deployed server
 - BC-81 - remove old Lern-Store
 - BC-119 - remove malfunction S3 lifecycle migration
+
+## Changed
+
 - Refactor nestjs task module and resort imports for course and coursegroup entities and repositories. Add testHelpers.
+
+## Added
+
 - BC-5 - Show completed tasks for students
 
 ### Changed
