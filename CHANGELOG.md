--- conflicted
+++ resolved
@@ -11,11 +11,8 @@
 
 ### Added
 
-<<<<<<< HEAD
 - BC-830 - return start and enddates of courses
-=======
 - BC-874 - add dependency updates
->>>>>>> 74ac7b0b
 
 ### Fixed
 
