# Changelog

All notable changes to this project will be documented in this file.

The format is based on [Keep a Changelog](https://keepachangelog.com/en/1.0.0/),
and this project adheres to [Semantic Versioning](https://semver.org/spec/v2.0.0.html).

Allowed Types of change: `Added`, `Changed`, `Deprecated`, `Removed`, `Fixed`, `Security`

## Unreleased

<<<<<<< HEAD
## 26.9.2

- BC-106 - exit maintenance & change school year for LDAP schools on Boss and NBC
=======
- remove broken systemid from seed data
- SC-9083 - expose env variables for school administration
- BC-44 - remove JWT_WHITELIST_ACCEPT_ALL feature flag
- BC-44 - integrate jwt whitelist check in nestjs jwt authentication
- BC-42 - cycle detection in role inheritance
- BC-64 - enable e2e test execution for push event on main branch
- BC-41 - adds feature flag for S3 storage lifecycle management (currently not supported by Strato Hidrive)
- BC-37 - BC-54 - reduce resource consumption for deployed server
- BC-81 - remove old Lern-Store 
- BC-119 - remove malfunction S3 lifecycle migration
>>>>>>> a1e12314

## 26.9.1

- SC-9192 - enable cors for nestjs app routes
- add inital learnroom module with support of course and coursegroups for preparing the next refactoring iteration in tasks module
- SC-9130 - use whiltelisted filenames at the s3 file storage backend

## 26.9.0

- SC-9231 - add permissions to SuperHero to edit admin role 
- SC-9269 - let eslint ensure no tests with .only exist anymore
- SC-9192 - mount feathers and nestjs apps under dedicated version paths and allow general path prefix for the whole server

### Changed

- OPS-2491 - Change the hydra service url

## 26.8.0

## [26.7.1] - 2021-08-03
 
- SC-9233 - fix Lern-Store on THR to load also WLO content

## [26.7.0] - 2021-07-28

### Added

- SC-9213 - Consider group submissions when deciding what open tasks a student has
- SC-9150 - add script to change school year
- SC-9211 - enable maildrop and mailcatcher for e2e tests (see docker-compose)
- SC-9177 - allow superheros to delete admins

### Changed

- SC-9219 - limited jest workers for not taking all workers within of a single github action

### Fixed

- SC-9212 - fix changing classes via CSV import
- SC-9053 - fix sending registration link via checkbox for student/teacher creation

## [26.6.4] - 2021-07-23

### Changed

- move S3 expiration migration to the end

## [26.6.3] - 2021-07-21

### Fixed

- SC-9092 - add missing S3 key decryption in migration

## [26.6.2] - 2021-07-21

### Changed

- use edusharing lernstore mode on production

## [26.6.1] - 2021-07-21

### Changed

- change default lernstore mode to edusharing

## [26.6.0] - 2021-07-20

### Added

- SC-9018; SC-9003 - created schoolsList public endpoint, and jwt secured /schools endpoint
- SC-9093 - make configured default language and timezone available in config service
- SC-9092 - delete S3 files after 7 days from user deletion
- SC-8959 - Add messenger to deletion concept
- SC-9157 - Add RabbitMQ connection to new mail service
- SC-9157 - Improve config handling for RabbitMQ
- SC-9213 - Consider group submissions when deciding what open tasks a student has
- OPS-2574 - Removeing autodeployed branches for developers if branch deleted
- OPS-2579 - Add Ansible task and templates for adding storage

### Changed

- SC-9190 - publish news target names
- SC-8887 - allow public access to consentVersion service
- SC-8448 - Not storing temporary Merlin links and fixed concurrency bug
- remove unnecessary timeout definitions from tests and avoid promise chains
- SC-6294 Restructure NestJS Sources: Testing, Core Module, Entities, Shared. See details in https://hpi-schul-cloud.github.io/schulcloud-server/
- execute unit tests via github action instead of using travis

### Fixed

- SC-9197 - Limiting the max workers for jest to 2 workers, if the default mechanism runs it's go up to infinity workers and if one die the test never stop
- SC-9202 - fix sending of registration link mails

## [26.5.0] - 2021-06-28

### Added

- SC-9431 - add teacher view to task/open over permission TASK_DASHBOARD_VIEW_V3, solving permissions after authenticate and add v3/user/me route.

### Changed

- SC-6294 Restructure NestJS Sources: Testing, Core Module, Entities, Shared. See details in https://hpi-schul-cloud.github.io/schulcloud-server/

## [26.4.9] - 2021-06-29

### Fixed

- api route forwarding

### Removed

- SC-9159 removed news from feathers except remove team event, which already is replaced by v3/news

## [26.4.8] - 2021-06-29

### Fixed

- route forwarding

## [26.4.7] - 2021-06-22

### Added

- SC-9148 - Add migration for change of school year on BRB

### Fixed

- SC-9170 - let superhero delete other users

## [26.4.6] - 2021-06-24

### Changed

- OPS-2466 - changes build pipeline to github actions

## [26.4.5] - 2021-06-21

### Added

- SC-9156 - Add maintenance mode for LDAP rewrite

## [26.4.4] - 2021-06-16

### Change

- rename permission TASK_DASHBOARD_VIEW_V3

## [26.4.3] - 2021-06-16

### Change

- SC-9139 - Add a check if user roles should be updated or not to the repo

## [26.4.2] - 2021-06-16

### Fixed

- npm run syncIndex work for not existing collections in the db

## [26.4.1] - 2021-06-15

### Change

- SC-9029 - Change place of the channel creation for RabbitMQ

## [26.4.0] - 2021-06-11

- SC-9004 - Sync env variables between backend and frontend

## [26.3.1] - 2021-06-14

### Added

- SC-9134 - Add missing mongo indexes for LDAP Sync

## [26.3.0] - 2021-06-07

### Changed

- SC-8898 - parallelize LDAP sync using RabbitMQ

## [26.2.2] - 2021-06-04

### Fixed

- Fixed dependencies issue

## [26.2.1] - 2021-06-02

### Added

- SC-9103 - add logging for syncIndexes script

## [26.2.0] - 2021-06-01

### Added

- OPS-2418 - Change buildpipelines (Server, Client, Nuxt) to execute E2E tests according QF decision
- SC-8250 - add bulk deletion to user service v2
- SC-8341 - add tombstone school to tombstone user
- SC-8408 - added delete events by scope Id route
- SC-7937 - Allow adding multiple materials to lesson
- SC-7868 - Deletion concept for personal file connections
- SC-8873 - Add prioritization for Matrix messenger tasks
- SC-8982 - add inital service ressource messuring test setup
- OPS-1499 - Add feature to CI Pipeline and provide manual deployments of branches and automatic deploy of release to staging
- Add run script for sync indexes based on existing and registered schemas.
- SC-9085 - add registration pin deletion for parent emails
- SC-9004 - Sync env variables between backend and frontend
- OPS-1499 - Add feature to CI Pipeline and provide manual deployments of branches
- Add run script for sync indexes based on existing and registered schemas.

### Changed

- SC-8440 - fixed open api validation for manual consent
- SC-9055 - changed Edu-Sharing permissions for Brandenburg Sportinhalt content
- SC-6950 - validation for officialSchoonNumber now allows 5 or 6 digits
- SC-8599 - added helparea contact dropdown and send value
- SC-7944 - use persistent ids for Lern-Store content items
- OPS-1508 - added limits for cpu and ram to the docker compose files
- SC-8500 - refactoring in error handling
- SC-7021 - automatic deletion documents in the trashbins collection after 7 days.
- SC-5202 - homework tests refactoring
- SC-7868 - filestorage integration tests are skipped on local test environments if minio is not setup
- SC-8779 - messenger: use user-based fixed device ids

### Fixed

- SC-8933 - fix date format on first login
- SC-8728 - fix configuration reset in tests
- SC-8873 - fix addUser prioritization for full school Matrix messenger sync
- SC-8982 - fix test setup for on the fly building test like routes jwt

## [26.1.0]

### Added

- SC-8910 - added an isExternal check to the adminUsers service remove method

### Changed

- SC-8732 - change search filter gate and weight of values in indexes. Will reduce amount of results
- SC-8880 - changed the validation for search queries in NAT, now it allows empty

## [26.0.16] - 2021-04-20

### Removed

- - SC-8748 - revert: bump feathers-mongoose from 6.3.0 to 8.3.1

## [26.0.15] - 2021-04-19

### Changed

- SC-8909 - messenger: use user-based fixed device ids

## [26.0.14] - 2021-04-16

### Changed

- SC-8934 - no more autosync for the migrations for the mongodb

## [26.0.13] - 2021-04-15

### Fixed

- SC-8917 - verify configuration missing school

## [26.0.12] - 2021-04-14

### Changed

- SC-8929 - increase performance for alert requests

## [26.0.11] - 2021-04-13

### Changed

- SC-8748 - bump feathers-mongoose from 6.3.0 to 8.3.1

## [26.0.10] - 2021-04-09

### Fixed

- SC-8908 ldap sync: fix lock

## [26.0.9] - 2021-04-06

- SC-8779 - fix partial LDAP sync

## [26.0.8] - 2021-03-31

### Fixed

- SC-8691 ldap sync: fix potential deadlock while loadind ldap data

## [26.0.7] - 2021-03-31

### Fixed

- SC-8768 ldap sync: in user search include current school

## [26.0.6] - 2021-03-30

### Fixed

- SC-8836 - teachers can add classes from other teachers to their courses

## [26.0.5] - 2021-03-29

### Fixed

- SC-8691 - LDAP sync can be run with multiple school in parallel

## [26.0.4] - 2021-03-25

### Changed

- SC-8829 - status of logging in rocket chat user is set to offline

## [26.0.3] - 2021-03-17

### Changed

- merged hotfixes 25.6.11 and following into 26.0 branch

## [26.0.2] - 2021-03-10

### Fixed

- SC-5202 - fixed an issue with internal pagination in homework-submissions

## [26.0.1] - 2021-03-09

### Changed

- merged 25.6.10 into new version

## [26.0.0]

### Fixed

- SC-6679 - fixed table styling in topic text-component
- SC-8534 - fix registration link generation
- SC-8682 - fix students are editable in externally managed schools
- SC-8534 fix registration link generation
- Allow sorting after search

## [25.6.11] - 2021-03-17

## [25.6.13] - 2021-03-16

- SC-8782 Migration for changing urls

## [25.6.12] - 2021-03-15

- SC-8782 Fixed lesson context Query

## [25.6.11] - 2021-03-15

### Fixed

- SC-8211 - Fixed course events duplications

## [25.6.10] - 2021-03-09

- SC-8770 Fixed issue where parent consents were overwritten

## [25.6.9] - 2021-02-26

### Fixed

- SC-8714 Fixed an issue in school creation that could cause the iserv-sync to fail

## [25.6.8] - 2021-02-19

### Changed

- SC-8477 LDAP-Sync: Speed up class sync by holding all the school's users in map while creating/populating classes
- SC-8477 LDAP-Sync: Speed up user sync by grouping users into chunks and loading the chunks from DB instead of individual users

## [25.6.7] - 2021-02-18

### Security

- SC-8655 - prevent changes to immutable user attributes

## [25.6.6] - 2021-02-18

### Fixed

- SC-8657 - Recreate shared links for homework

## [25.6.5] - 2021-02-17

### Fixed

- SC-8634 - Recreate shared links for homework

## [25.6.4] - 2021-02-17

### Changed

- Reverted Changes for SC-8410

## [25.6.3] - 2021-02-15

### Security

- VOR-3 - Enable and replace old file links.

## [25.6.2] - 2021-02-11

### Changed

- VOR-2 - Adjusted business rules for adding team members from external school.

## [25.6.1] - 2021-02-11

### Fixed

- VOR-1 - Fix passwordRecovery id validation.

## [25.6.0] - 2021-02-09

### Fixed

- SC-8514 - QR Code generation fails
- SC-8390 - Lern-Store collections feature flag was not excluding collections in search
- SC-8322 prevent wrong assignment from school to storage provider

### Added

- SC-8482 - Deletion concept orchestration integration
- SC-8029 - Add deletion concept handling for pseudonyms and registration pins
- SC-6950 - Add access for superhero to change kreisid and officialSchoolNumber
- SC-8206 - Add school tombstone for deleting concept
- SC-7825 - Deletion concept for user data in tasks

### Changed

- SC-8541 - restrict class modifing requests to the teachers, who are inside these classes
- SC-8380 removed reqlib, replaced by normal require to keep referenced types known
- SC-8213 error handling concept
- SC-4576 - sanitize bbb room and member names
- SC-8300 Added user information to LDAP Sync in case of errors

## [25.5.16] - 2021-02-08

### Added

- SC-8512 - Creating a migration for duplicated events

## [25.5.15]

### Fixed

- SC-8571 - New courses does not appear in bettermarks

## [25.5.14] - 2021-02-02

### Changed

- SC-8420 - Fix old missing indexes that migration for new indexes can executed. 25.5.3

## [25.5.13]

### Changed

- SC-8462 - Add logging for homework deletion

## [25.5.12]

### Fixed

- SC-8499 - Change order of migrations

## [25.5.11]

### Fixed

- SC-8499 - Prevent duplicated pseudonyms

## [25.5.10]

- SC-8506 - add origin server name to bbb create and join requests

## [25.5.9]

### Fixed

- SC-8503 - Clicking on task in BRB and THR shows pencil page

## [25.5.8]

### Changed

- SC-8480 - Return GeneralError if unknown error code is given to error pipeline

## [25.5.7]

## Added

- SC-8489 - Added permission check for homework deletion

## [25.5.6]

### Fixed

- SC-8410 - Verify ldap connection reads the first page of users only to avoid timeouts
- SC-8444 - resolve eventual consistency in course shareToken generation

## [25.5.5]

### Fixed

- SC-8303 - fix wrong assignment from school to storage provider

## [25.5.4]

### Added

- SC-8358 - bettermarks: show hint for safari users
- SC-8412 - update swagger documentation of pseudonym/roster/ltitools

### Fixed

- SC-5287 - Fixed OAuth2 rostering
- SC-5287 - Repair Bettermark's depseudonymization
- SC-8313 - Bettermarks: depseudonymization iframe needs to use Storage Access API in Safari
- SC-8379 - Secure ltiTools route
- SC-8315 - bettermarks: security check and production configuration

## [25.5.3]

### Added

- SC-8420 - Migration for sync new indexes.

## [25.5.2]

### Fixed

- SC-8189 - fix duplicate events by returning updated object at findOneAndUpdate

## [25.5.1]

### Fixed

- SC-8303 - fix wrong assignment from school to storage provider

## [25.5.0]

### Added

- SC-7835 - Add deletion concept handling for helpdesk problems
- SC-8229 - Added invalid DN error to ldap-config service error handling
- SC-7825 - Remove user relations from courses
- SC-7827 - Add deletion concept handling for file permissions.
- SC-8030 - Setup orchestrator for deleting concept
- SC-8060 - increase unit test coverage for lernstore counties
- SC-8179 - repaired unit test
- SC-7763 - adds searchable feature flag for lernstore.
- SC-8020 - adds collections filter to edu-sharing service
- SC-8260 - new team indexes and migration to add this

### Fixed

- SC-8230 - fix deletion of teachers via new route

### Removed

- SC-8233 - Removed attribute and member as required attributes for the LDAP-config service

### Fixed

- SC-8329 - Cluster returns old verison of Pin object after patch

## [25.4.1]

- Update from 25.3.9 into master

## [25.3.9]

- SC-8198 continue school sync on user issues

## [25.3.8]

### Changed

- SC-8198 - handle eventually consistent database in THR sync

## [25.3.7] - 2020-12-18

### Changed

- SC-8209 - prevent sync from stopping if error occurs for a single student

## [25.3.6]

### Fixed

- SC-8235 - repaired reigstration link for students

## [25.3.5]

### Changed

- SC-8149 - no longer require a registrationPin for internal calls

## [25.3.4]

### Changed

- SC-7998 - use default service setup for /version

## [25.3.3] (pick from 25.2)

### Removed

- SC-8101 - Sanitization for read operations

### Fixed

- SC-8101 - Make it possible to disable sentry by removing `SENTRY_DSN`
- OPS-1735 - Fixes transaction handling in file service by using the mongoose transaction helper,
  properly closing the session, and using the correct readPreference (everything except primary fails)

## [25.3.2]

### Added

- SC-7734 - Added a hook that takes care of merlin content to generate valid urls for users
- SC-7483 - Updating terms of use for all users for each instance separately

## [25.3.1]

### Fixed

SC-8077 - the migration copy-parents-data-into-children-entities-and-delete-parent-users is broken

## [25.3.0]

### Added

- SC-7841 - remove deleted user from classes
- SC-7836 - Removing registration pin by removing the user
- SC-7838 - move pseudonyms to trashbin
- SC-7142 - Counties/Kreise added to federal states.
- SC-7555 - move user and account to trashbin
- SC-4666 - Added a pool based LDAP system and school sync. LDAP_SYSTEM_SYNCER_POOL_SIZE and LDAP_SCHOOL_SYNCER_POOL_SIZE variables
  determine how many system/school syncers will be run in parallel (at most) during the LDAP sync.
- SC-7615 - reduces the errors in lernstore
- SC-5476 - Extend tests for Matrix messenger config and permission service
- SC-6690 - refactors edu-sharing service and sets defaults
- SC-6738 - Extend search input field in new admin tables to search for full name
- SC-7293 - added Lern-Store view permission and a feature flag
- SC-7357 - Add config service
- SC-7083 - Added officialSchoolNumber to school-model
- Introduce plainSecrets in Configuration
- Introduce FEATURE_PROMETHEUS_ENABLED to have a flag for enable prometheus api metrics
- SC-7411 - add API Specification and validation for /me service
- SC-7411 - add API Specification and validation for /version service
- SC-7205 - create new data seed for QA
- SC-7614 - creates documentation for edu sharing endpoints
- SC-7370 - Add optional rootPath attribute modifier to iserv-idm strategy
- SC-4667 - persist time of last attempted and last successful LDAP sync to database (based on system)
- SC-4667 - Only request and compare LDAP entities that have changed since the last sync (using operational attribute modifyTimestamp with fallback)
- SC-4667 - Add optional `forceFullSync` option (as get param or json payload) to force a full LDAP sync
- SC-7499 - add API Specification for public services
- SC-7915 - facade locator
- SC-7571 - solved performance issues - bulk QR-code generation
- SC-6294 - Introduce Typescript in schulcloud-server
- SC-7543 - Adds ldap-config service to create, load, and patch LDAP-configs (replaces /ldap endpoints for new client)
- SC-7028 - Add Course Component API Specification document
- SC-7476 - Prevent hash generation if user has account
- SC-6692 - Added Lern-Store counties support for Niedersachsen (Merlin)

### Changed

- request logging disabled for non development environment
- OPS-1289 - moved and updated commons (to hpi-schul-cloud/commons)
- SC-6596 - Changed route for messenger permissions service
- SC-7331 - introduce axios for external requests, implemented in status api
- SC-7395 - Changed ldap general strategy fetching of users from parallel to serialized
- SC-6080 - move REQUEST_TIMEOUT from globals to Configuration
- Dependencies: querystring replaced by qs
- SC-6060 - Updated error handling
- SC-7404 - automatic forwarding for requests without versionnumber if no matching route is found
- SC-7411 - api versioning for /me service
- SC-7411 - api versioning for /version service
- IMP-160 - integration-tests repo renamed to end-to-end-tests
- SC-5900 - Move Synapse synchronization logic into server
- SC-7499 - Fixes documentation for edu sharing endpoints
- SC-7872 - Fix audience of the jwt to new organisation name.
- SC-7543 - deprecates `GET /ldap/:id` and `PATCH /ldap/:id` routes
- SC-7868 - Move external request helpers to more present file location
- SC-7474 pull docker container for tests if commit id exists on docker hub

### Fixed

- SC-6294 fix mocha test execution and build, summarize coverage results
- SC-1589 Trim strings to avoid empty team names
- ARC-138 fix changelog action
- ARC-137 avoid DoS on alerts in error state
- SC-7353 course sharing between teachers
- SC-7530 rename SHOW_VERSION to FEATURE_SHOW_VERSION_ENABLED
- SC-7517 improve oauth test stability
- SC-6586 Repaired migration script
- SC-7454 - Restored invalid birth date fix in adminUsers service
- fixed README badges
- Fix mocha tests
- SC-6151 fixed a bug that prevented api docu from being accessible
- SC-6151 fixed paths to openapi documentation
- Fixed searching for names including a dash
- SC-7572 - Find /users route after hooks - extremely slow
- SC-7573 - Route/hash-broken promise chain
- SC-7884 - Authentication error when accessing any nuxt page in the client.
- Fix typescript compiling error

### Removed

- SC-7413 - Cleanup UnhandledRejection code that is handled from winston now

## [25.2.6]

### Removed

- SC-8101 - Sanitization for read operations

### Fixed

- SC-8101 - Make it possible to disable sentry by removing `SENTRY_DSN`

## [25.2.5]

### Fixed

- OPS-1735 - Fixes transaction handling in file service by using the mongoose transaction helper,
  properly closing the session, and using the correct readPreference (everything except primary fails)

## [25.2.4]

### Changed

- SC-6727 - Change email addresses for tickets for Niedersachsen - fixed after review

## [25.2.3]

### Changed

- SC-6727 - Change email addresses for tickets for Niedersachsen

## [25.2.2]

### Changed

- SC-7773 - moved config values for antivirus file service

## [25.2.1]

### Fixed

- SC-7714 - Fixes script injection issue

## [25.2.0]

### Added

- SC-4385 - Added a user exclusion regex to IServ strategy
- SC-7049 - Added unit tests for Merlin Service
- SC-7157 - add feature flag for Merlin feature with fallback
- SC-6567 - add new application errros
- SC-6766 - Added ESLint rules with Promise rules
- SC-6830 - Added hook to parse request to arrays when > 20 users are requested in adminUsers service
- SC-6769 - Introduce API validation module
- SC-6769 - API validation for users/admin routes
- SC-6510 - Added Merlin Url Generator for Lern Store / Edu-sharing
- SC-5476 - Added school settings to enable students to open own chat rooms
- SC-6567 - Add utils to cleanup incomingMessage stacks by logging errors

### Removed

- SC-6586- Remove parents from users collection to improve maintainability

### Changed

- SC-6986 - Changed a hook in the accounts service that restricts get requests to the same school, it expects a valid userID and matching schoolIds for both the requester and requested users
- SC-6567 - clean up error pipline
- SC-6510, fix a minor syntax error when exporting module
- Update commons to 1.2.7: print configuration on startup, introduce hierarchical configuration file setup
- Support asynchronous calls during server startup
- SC-7091 - Migration to enable the Matrix Messenger for all schools that had RocketChat enabled before

### Fixed

- fixed README badges
- SC-6151 - fixed a bug that prevented api docu from being accessible
- Fix mocha tests

## [25.1.13] - 2020-11-12

### Changed

- SC-7395 - Changed ldap general strategy fetching of users from parallel to serialized

## [25.1.12] - 2020-11-09

### Added

- SC-7683 - add request logging options

## [25.1.11] - 2020-11-06

### Security

- SC-7695 - prevent csv user override operations on other schools

## [25.1.10] - 2020-11-05

### Added

- SC-7683 - Add log metic for memory usage, add async error logging util, catch one unhandledRejection error and remove cronjob task from server.

## [25.1.9] - 2020-11-03

### Fixed

- SC-7638 - fixed pin creation for users with accounts

## [25.1.8] - 2020-10-22

### Fixed

- SC-7333 - fixed creation of homeworks within lessons

## [25.1.7] - 2020-10-28

### Added

- SC-7491 - Add missing index on users.email to speed up slow query in registrationLink service

## [25.1.6] - 2020-10-23

### Changed

- SC-7413 - Remove event listener for unhandled rejections and move this to winston

## [25.1.5] - 2020-10-22

### Fixed

- SC-7452 - fixed time window check for LDAP users

## [25.1.4] - 2020-10-20

### Changed

- SC-6986 - Changed permission check for PATCH method in the account service from STUDENT_CREATE to STUDENT_EDIT to allow teachers to change students' password

## [25.1.3] - 2020-10-20

### Fixed

- SC-6986 - Changed a hook in the accounts service that restricts get requests to the same school, it expects a valid userID and matching schoolIds for both the requester and requested users

## [25.1.2] - 2020-10-15

### Fixed

- SC-7085 - fixed importHash error when asking parent consent

### Added

### Removed

## [25.1.1] - 2020-10-12

### Security

- SC-7165 package update for sanitization and add onload handler

## [25.1.0] - 2020-10-12

### Added

### Removed

- SC-6784 - Removed duplicated birth date formatting code in adminUsers service, which was causing an "Invalid date" output
- SC-6743 - Removed usersForConsent related things in adminUsers service because the client does not send that parameter anymore
- SC-6506 - Remove dependecy to feathers-swagger in routes.test.js

### Changed

- SC-6774 remove no-await-in-loop from eslint exceptions
- Rename statistic mails route, secure it over sync api key now
- SC-6809 - Maintain RabbitMQ connection and channels
- SC-5230 - Unblock Account-Page in Nuxt (securing /accounts and /users routes)

### Security

- Added hotfix merges

## [25.0.12] - 2020-10-12

### Fixed

- SC-6676 allows only following roles for registration: teacher/student…

## [25.0.11] - 2020-10-07

### Fixed

- SC-7180 homework create now validates data properly

## [25.0.12] - 2020-10-12

### Fixed

- SC-6676 allows only following roles for registration: teacher/student…

## [25.0.11] - 2020-10-07

### Fixed

- SC-7180 homework create now validates data properly

## [25.0.10] - 2020-10-07

### Added

- configured prometheus metrics - bucket sizes
- SC-6766 log unhandledRejection and unhandledException

## [25.0.9] - 2020-10-07

### Added

- SC-7115 - Reduce mongoose DB role request by enabling minor caching

## [25.0.8] - 2020-10-06

### Fixed

- SC-6676 - Registration: User with role parent should not be able to log-in
- SC-6960 - instead of deleting and recreating users during the rollback of a failed registration, use replace if necessary
- SC-6960 - properly raise exceptions during the registration process

## [25.0.7] - 2020-10-01

### Removed

- OPS-1316 - removed custom keep-alive header creation in express middleware

## [25.0.6] - 2020-10-01

### Added

- OPS-1316 - add indexes for slow files and submission queries

## [25.0.5] - 2020-10-01

### Added

- SC-6973 - add time window for pin creation

## [25.0.4] - 2020-09-30

### Added

- Added lead time detection

## [25.0.3]

### Added

- SC-6942 - add parse method to TSP strategy to declare it can handle the request and to keep authentication params clean

### Fixed

- SC-6942 - don't override payload defined by authentication method
- SC-6942 - don't search for account to populate if no username is given in `injectUsername`

## [25.0.2]

### Changed

- send mail for registration pin after add pin to db

## [25.0.1]

### Fixed

- SC-6696 - Fixed query used to determine course membership when checking permissions for course group lessons

## [25.0.0]

### Changed

- Extend JWT payload by schoolId and roleIds

## [24.5.1] - 2020-09-16

### Secrutiy

- Secure admin routes (update, patch, create)

## [24.5.0] - 2020-09-14

- Ignore database seed data with prettier, eslint, and codacy
- SC-6640 - Fixed email check within registration (case insensitive)
- SC-2710 - Adding time zones, default for school and theme

### Added - 24.5.0

- Test changelog has been updated for feature or hotfix branches
- SC-5612 - Adding search feature to the admintables for nuxt-client.

## [24.4.6] - 2020-09-11

### Changed

- SC-6733: central personal data does not get updated via CSV import

## [24.4.5] - 2020-09-10

### Fixed in 24.4.5

- SC-6637: generate QR codes for consent print sheets if group size exceeds 20

## [24.4.4] - 2020-09-08

### Fixed in 24.4.4]

- SC-6697: updates/sync account username when user is updated

## [24.4.3] - 2020-09-09

### Fixed in 24.4.3

- SC-6533 - Login not possible if admin reset password

## [24.4.2] - 2020-08-31

### Fixed in 24.4.2

- SC-6554: CSV-Importer no longer allows patching users with different roles

## [24.4.1] - 2020-08-31

### Fixed in 24.4.1

- SC-6511 - LDAP edit button missing.

### Changed in 24.4.1

- SC-5987 Internationalisation: extend user and school model with default language

### Added 24.4.1

- SC-6172: added hooks and checks to look for unique and not disposable emails in adminUsers service

## [24.4.0] - 2020-8-31

### Fixed in 24.4.0

- SC-6122 - Edusharing preload thumbnails in parallel. Edusharing authentication stabilisation.

## [24.3.3] - 2020-08-28

- SC-6469: prevent admin access to lessons admins shouldnt have access to.

## [24.3.2] - 2020-08-26

- SC-6382: fix handling of consents for users with unknown birthdays. consentStatus: 'ok' will be returned for valid consents without birthday.

## [24.3.1] - 2020-08-25

- SC-5420: TSC Schuljahreswechsel

## [24.3.0] - 2020-08-25

## [24.2.5] - 2020-08-24

- SC-6328 add migration to set student_list settings in all non n21 clouds schools to false.

## [24.2.4] - 2020-08-20

## [24.2.3] - 2020-08-20

## [24.2.2] - 2020-08-20

### Added in 24.2.2

- SC-5280: the LDAP service will try to reconnect up to three times if the connection was lost or could not be established
- SC-5280: the LDAP service and LDAP syncers now report more errors to the stats object
- SC-5808: added an isExternal check to the create method of AdminUsers service, only users from not external schools can create users

### Fixed in 24.2.2

- SC-5280: the LDAP sync now handles (timeout/firewall) errors much more gracefully
- SC-5280: LDAP bind operations will only be issued if the connection was established successfully
- SC-5280: aggregated LDAP statistics will now show the number of succesful and failed sub-syncs instead of just 1 or 0

### Changed in 24.2.2

- SC-5280: if disconnected prematurely, the LDAP service will not try to connect again just to unbind from the server

## [24.0.2] - 2020-08-05

### Fixed in 24.0.2

- SC-5835: Starting the new school year automatically - Cluster 4

## [24.0.1] - 2020-07-31

### Fixed in 24.0.1

- SC-5917 Fix activation of LDAP system

## [23.6.4] - 2020-07-29

### Fixed in 23.6.4

- SC-5883: Choose current schoolyear based on the school instead of the date for creating classes.

## [23.6.3] - 2020-07-28

### Added in 23.6.3

- SC-5754 Added isExternal attribute to school model. If ldapSchoolIdentifier or source is defined, isExternal will be set to true
  otherwise, if none of them are defined it wil be set to false.
- SC-4520 created a new Service called Activation Service; with which jobs can be defined and are
  only executed when an activation link (activation code) is confirmed (e.g.: change of e-mail address/username)
  Also added a sub-service for changing email/username in Activation Service
- SC-5280: the LDAP service will try to reconnect up to three times if the connection was lost or could not be established
- SC-5280: the LDAP service and LDAP syncers now report more errors to the stats object

### Fixed in 23.6.3

- SC-5250: Fixes the CSV-Import, if there are whitespaces in the columnnames
- SC-5686: only users with the team permission "RENAME_TEAM" can execute the patch method in teams route
- SC-5280: the LDAP sync now handles (timeout/firewall) errors much more gracefully
- SC-5280: LDAP bind operations will only be issued if the connection was established successfully
- SC-5280: aggregated LDAP statistics will now show the number of succesful and failed sub-syncs instead of just 1 or 0
- SC-5416: Enable maintenance Mode for LDAP Schools and change the currentSchoolYear for non-LDAP Schools

### Changed in 23.6.3

- SC-5542: Added an after hook for AdminUsers find method which formats birthday date to DD.MM.YYYY format.
- SC-4289 Changed aggregations in admin tables, classes are now taken only from current year or max grade level, and are sorted
  by numeric ordering.
- SC-5280: if disconnected prematurely, the LDAP service will not try to connect again just to unbind from the server

## [23.6.2] - 2020-07-22

### Fixed in 23.6.2

- SC-5773: LDAPSchoolSyncer now correctly populates classes synced from an LDAP server, even if only students or only teachers are assigned to the class.
- SC-5250: Fixes the CSV-Import, if there are whitespaces in the columnnames

## [23.6.1] - 2020-07-22

### Fixed in 23.6.1

- SC-5733: LDAPSchoolSyncer now uses the Users model service to avoid ignoring indexes due to automatic collation

## [23.6.0] - 2020-07-21

### Added in 23.6.0

- SC-4142: Added indexes on TSP sync related attributes in user and school schema.
- SC-4142: Adds info about unchanged entities to TSP sync statistics

## [23.5.4] - 2020-07-08

### Added in 23.5.4

- SC-2714 Added the federal state "Internationale Schule"

## [23.5.0] - 2020-06-15

### Added in 23.5.0

- SC-4192 add tests that ensure classes on other schools cant be manipulated

### Fixed in 23.5.0

### Changed in 23.5.0

- SC-4957 user.ldapId and user.ldapDn are now indexed to improve performance

## [23.4.7] - 2020-07-01

### Fixed in 23.4.7

- SC-4965 Converted "consent" subdocument in "users" to a nested document to fix changing consents in administration and removing a bug in registration that resulted in deleted users.

## [23.4.5] - 2020-06-17

### Fixed in 23.4.5

- SC-5007 re-introduces ldap system root path to API result to fix issue with duplicating schools

## [23.4.3-nbc] - 2020-06-15

### Fixed in 23.4.3-nbc

- SC-5054 Revert hook restrictions that prevented registration with custom deata privacy documents enabled

## [23.4.0-nbc] - 2020-06-11

### Added in 23.4.0-nbc

- SC-4577 extend consentversions with school specific privacy policy, which can be added by the school admin

## [23.2.4] - 2020-06-05

### Fixed in 23.2.4

- SC-4876 soften sanitization to allow editor actions to be persisted correctly

## [23.2.1] - 2020-06-04

### Security - 23.2.1

- SC-4720 improve importhashes for registrationlinks

## [23.2.0] - 2020-06-03

### Security - 23.2.0

- SC-4506 Secure Find User Route. Access user list by students is allowed only if they are eligible to create teams.
- SC-4506 Secure Get User Route. Read user details may only users with STUDENT_LIST or TEACHER_LIST permissions

## [23.1.4] - 2020-05-29

### Fixed in 23.1.4

- SC-4749 avoid xss in image onerror event attribute for submissions

## [23.0.0] - 2020-05-19

### Changed in 23.0.0

- SC-4075 Teams creation by students logic was changed. New environment enumeration variable `STUDENT_TEAM_CREATION`
  with possible values `disabled`, `enabled`, `opt-in`, `opt-out` was introduced. The feature value is set by instance deployment.
  In case of `disabled`, `enabled` it is valid for all schools of the instance and cannot be changed by the admin.
  In case of `opt-in` and `opt-out` the feature should be enabled/disabled by the school admin.

## [22.10.3] - 2020-05-13

### Fixed in 22.10.3

- Unbind errors no longer stop the LDAP sync if more systems follow

## [22.10.2] - 2020-05-12

### Fixed in 22.10.2

- fixed pagination for students/teacher table

## [22.10.0] - 2020-05-11

### Added in 22.10.0

- SC-3719 Files now have a `creator` attribute that references the ID of the user that created the file.
  For old files, it is set to the first user permission inside the permissions array (legacy creator check).
- SC-3719 The `files` collection now has two additional indexes: `{creator}` and `{permissions.refId, permissions.refPermModel}`.
- add MongoDB Collation Support to control sorting behaviour in regards to capitalization.
- SC-3607 CSVSyncer now allows the optional birthday field (formats: dd/mm/yyyy, dd.mm.yyyy, dd-mm-yyyy) in CSV data
- SC-3948 support users query in adminusers routes
- SC-4018 Add additional nexboard permissions
- SC-4008 Migrated generateRegistrationLink Hook from SC-Client into Server
- SC-3686 Added new Registration Link Service for sending mails
- SC-4094 Teachers can now provide feedback in the form of uploaded files

### Fixed in 22.10.0

- SC-3892 Update Filter of submission in order to work with older submissions
- SC-3395 if fetching the release fails, a error will be thrown
- backup.js now outputs valid json exports
- SC-4105 fixed a problem with new users tests not working with recent hotfix.
- Checks of user consent calculated correct now

### Changed in 22.10.0

- User delete now accepts bulk delete requests
- SC-3958: the "general" LDAP strategy now returns an empty array if classes are not configured properly
- Increase performance - error logging in sentry
- Mergify: add and modified some configs

### Removed in 22.10.0

- SC-3958: the LDAP strategy interface no longer supports synchronizing team members to the never-used original N21-IDM
- SC-3958: the environment variables NBC_IMPORTURL, NBC_IMPORTUSER, and NBC_IMPORTPASSWORD are no longer used and have been removed
- Removed the obsolete commentSchema from the homework service. It was not in use.

## [22.9.20]

### Added in 22.9.20

- SC-4042: Added support for a central IServ-Connector

### Changed in 22.9.20

- LDAP syncs on servers with multiple schools now only sync one school at a time to avoid issues when paging search requests
- LDAP syncs use less memory (because they do a lot less in parallel)
- LDAPSchoolSyncer now returns user and class statistics

### Fixed in 22.9.20

- Fixed LDAP-Service disconnect method
- LDAPSystemSyncers now properly close their connections after syncing
- Authentication via LDAP now tries to close the connection after login
- Fixed a warning message appearing when patching users via internal request

## [22.9.18]

### Fixed in 22.9.18

- SC-4215: Do not allow unprivileged users to find users with non-school roles (expert, parent, etc.)

## [22.9.17]

### Fixed in 22.9.17

- SC-4121: File uploads no longer fail if the security scan is misconfigured or errors during enqueuing

## [22.9.10]

### Added in 22.9.10

- enable API key for /mails route

### Fixed in 22.9.10

- fixed an issue that prevented api-key authenticated calls to function with query.

## [22.9.9]

### Added in 22.9.9

- Sync can now be authenticated with an api-key.

## [22.9.8]

### Fixed in 22.9.8

- Fixed an error where ldap users without proper uuid where not filtered correctly.

## [22.9.7]

### Security in 22.9.7

- the /ldap route can now only be triggered for the users own school.

## [22.9.6]

### Added in 22.9.6

- users without `SCHOOL_EDIT` permission, but with `SCHOOL_STUDENT_TEAM_MANAGE` permission can now toggle the school feature `disableStudentTeamCreation`.

### Fixed in 22.9.6

- Admins in Thuringia can now prevent students from creating teams

## [22.9.5]

### Security in 22.9.5

- increased security for the publicTeachers route.

## [22.9.4]

### Fixed in 22.9.4

- fixes an issue with LDAP account updates if more than one account exists for the user (migration from local login to LDAP)

## [22.9.3]

### Fixed in 22.9.3

- fixes regression in LDAP sync, that caused incomplete user updates

## [22.9.2]

### Security in 22.9.2

- increased security for user PUT operation

## [22.9.1]

### Fixed in 22.9.1

- SC-3994: remove unnecessary bucket creation call that caused school administration and LDAP Sync to throw errors

### Changed in 22.9.1

- use collation for /homeworks, /users, /publicTeachers, /users/admin/teachers, /users/admin/students, /classes, and /courses.

## [22.9.0]

- Security updates

## [22.8.0]

### Added in 22.8.0

- This changelog has been added

### Removed in 22.8.0

- Clipboard sockets
- This changelog has been added
- Backend route to confirm analog consents in bulk
- Changed Seed Data + Migration Script: Added feature flag for new Editor to klara.fall@schul-cloud.org
- SC-2922: Enable use of multiple S3 instances as file storage provider
  - A new collection is added to administrate multiple S3 instances
  - A migration will automatically use the AWS environment variables to add those as default provider for all existing schools
  - For new schools the less used provider is assigned as storage provider
  - Environment Variables:
    - FEATURE_MULTIPLE_S3_PROVIDERS_ENABLED=true will activate the feature
    - S3_KEY, used for symmetric encryption, already required for the migration because of the secret access key encryption

### Changed in 22.8.0

- SC-3767: moved env variables to globals.js, NODE_ENV required to equal 'test' for test execution and right database selection
- migrated backup.sh script to node, so it can run platform independant and works on windows.

### Fixed in 22.8.0

- SC-3821: Fix Co-Teachers and Substitution teachers not being able to Grade Homeworks

## 22.7.1

### Fixed in 22.7.1

- Admin and teacher user could change other users without changing them self<|MERGE_RESOLUTION|>--- conflicted
+++ resolved
@@ -9,11 +9,6 @@
 
 ## Unreleased
 
-<<<<<<< HEAD
-## 26.9.2
-
-- BC-106 - exit maintenance & change school year for LDAP schools on Boss and NBC
-=======
 - remove broken systemid from seed data
 - SC-9083 - expose env variables for school administration
 - BC-44 - remove JWT_WHITELIST_ACCEPT_ALL feature flag
@@ -24,7 +19,12 @@
 - BC-37 - BC-54 - reduce resource consumption for deployed server
 - BC-81 - remove old Lern-Store 
 - BC-119 - remove malfunction S3 lifecycle migration
->>>>>>> a1e12314
+
+## [26.9.2] - 2021-08-27
+
+### Changed
+
+- BC-137 - fix bug with display of Blue Bar
 
 ## 26.9.1
 
