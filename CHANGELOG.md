--- conflicted
+++ resolved
@@ -9,11 +9,6 @@
 
 ## Unreleased
 
-<<<<<<< HEAD
-### Changed
-
--   User delete now accepts bulk delete requests
-=======
 ### Added
 
 -   SC-3719 Files now have a `creator` attribute that references the ID of the user that created the file.
@@ -21,6 +16,9 @@
 -   SC-3719 The `files` collection now has two additional indexes: `{creator}` and `{permissions.refId, permissions.refPermModel}`.
 -   SC-3607 CSVSyncer now allows the optional birthday field (formats: dd/mm/yyyy, dd.mm.yyyy, dd-mm-yyyy) in CSV data
 
+### Changed
+
+-   User delete now accepts bulk delete requests
 
 ## [22.9.1]
 
@@ -32,7 +30,6 @@
 ## [22.9.0]
 
 -   Security updates
->>>>>>> 5cac14dd
 
 ## [22.8.0]
 
