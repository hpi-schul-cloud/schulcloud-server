# Changelog

All notable changes to this project will be documented in this file.

The format is based on [Keep a Changelog](https://keepachangelog.com/en/1.0.0/),
and this project adheres to [Semantic Versioning](https://semver.org/spec/v2.0.0.html).

Allowed Types of change: `Added`, `Changed`, `Deprecated`, `Removed`, `Fixed`, `Security`

## Unreleased

<<<<<<< HEAD
### Added

- SC-9018; SC-9003 - created schoolsList public endpoint, and jwt secured /schools endpoint
- SC-9092 - delete S3 files after 7 days from user deletion
- SC-8959 - Add messenger to deletion concept
=======
## [26.4.4] - 2021-06-16

### Change

- rename permission TASK_DASHBOARD_VIEW_V3

## [26.4.3] - 2021-06-16

### Change

- SC-9139 - Add a check if user roles should be updated or not to the repo

## [26.4.2] - 2021-06-16

### Fixed

- npm run syncIndex work for not existing collections in the db

## [26.4.1] - 2021-06-15

### Change

- SC-9029 - Change place of the channel creation for RabbitMQ
>>>>>>> 0ccc4198

## [26.4.0] - 2021-06-11

- SC-9004 - Sync env variables between backend and frontend

## [26.3.1] - 2021-06-14

### Added

- SC-9134 - Add missing mongo indexes for LDAP Sync

## [26.3.0] - 2021-06-07

### Changed

- SC-8898 - parallelize LDAP sync using RabbitMQ

## 26.2.2 - 2021-06-04

### Fixed

- Fixed dependencies issue

## 26.2.1 - 2021-06-02

### Added

- SC-9103 - add logging for syncIndexes script

## 26.2.0 - 2021-06-01

### Added

- OPS-2418 - Change buildpipelines (Server, Client, Nuxt) to execute E2E tests according QF decision
- SC-8250 - add bulk deletion to user service v2
- SC-8341 - add tombstone school to tombstone user
- SC-8408 - added delete events by scope Id route
- SC-7937 - Allow adding multiple materials to lesson
- SC-7868 - Deletion concept for personal file connections
- SC-8873 - Add prioritization for Matrix messenger tasks
- SC-8982 - add inital service ressource messuring test setup
- OPS-1499 - Add feature to CI Pipeline and provide manual deployments of branches and automatic deploy of release to staging
- Add run script for sync indexes based on existing and registered schemas.
- SC-9085 - add registration pin deletion for parent emails
- SC-9004 - Sync env variables between backend and frontend
- OPS-1499 - Add feature to CI Pipeline and provide manual deployments of branches
- Add run script for sync indexes based on existing and registered schemas.

### Changed

- SC-8440 - fixed open api validation for manual consent
- SC-9055 - changed Edu-Sharing permissions for Brandenburg Sportinhalt content
- SC-6950 - validation for officialSchoonNumber now allows 5 or 6 digits
- SC-8599 - added helparea contact dropdown and send value
- SC-7944 - use persistent ids for Lern-Store content items
- OPS-1508 - added limits for cpu and ram to the docker compose files
- SC-8500 - refactoring in error handling
- SC-7021 - automatic deletion documents in the trashbins collection after 7 days.
- SC-5202 - homework tests refactoring
- SC-7868 - filestorage integration tests are skipped on local test environments if minio is not setup
- SC-8779 - messenger: use user-based fixed device ids

### Fixed

- SC-8933 - fix date format on first login
- SC-8728 - fix configuration reset in tests
- SC-8873 - fix addUser prioritization for full school Matrix messenger sync
- SC-8982 - fix test setup for on the fly building test like routes jwt

## [26.1.0]

### Added

- SC-8910 - added an isExternal check to the adminUsers service remove method

### Changed

- SC-8732 - change search filter gate and weight of values in indexes. Will reduce amount of results
- SC-8880 - changed the validation for search queries in NAT, now it allows empty

## [26.0.16] - 2021-04-20

### Removed

- - SC-8748 - revert: bump feathers-mongoose from 6.3.0 to 8.3.1

## [26.0.15] - 2021-04-19

### Changed

- SC-8909 - messenger: use user-based fixed device ids

## [26.0.14] - 2021-04-16

### Changed

- SC-8934 - no more autosync for the migrations for the mongodb

## [26.0.13] - 2021-04-15

### Fixed

- SC-8917 - verify configuration missing school

## [26.0.12] - 2021-04-14

### Changed

- SC-8929 - increase performance for alert requests

## [26.0.11] - 2021-04-13

### Changed

- SC-8748 - bump feathers-mongoose from 6.3.0 to 8.3.1

## [26.0.10] - 2021-04-09

### Fixed

- SC-8908 ldap sync: fix lock

## [26.0.9] - 2021-04-06

- SC-8779 - fix partial LDAP sync

## [26.0.8] - 2021-03-31

### Fixed

- SC-8691 ldap sync: fix potential deadlock while loadind ldap data

## [26.0.7] - 2021-03-31

### Fixed

- SC-8768 ldap sync: in user search include current school

## [26.0.6] - 2021-03-30

### Fixed

- SC-8836 - teachers can add classes from other teachers to their courses

## [26.0.5] - 2021-03-29

### Fixed

- SC-8691 - LDAP sync can be run with multiple school in parallel

## [26.0.4] - 2021-03-25

### Changed

- SC-8829 - status of logging in rocket chat user is set to offline

## [26.0.3] - 2021-03-17

### Changed

- merged hotfixes 25.6.11 and following into 26.0 branch

## [26.0.2] - 2021-03-10

### Fixed

- SC-5202 - fixed an issue with internal pagination in homework-submissions

## [26.0.1] - 2021-03-09

### Changed

- merged 25.6.10 into new version

## [26.0.0]

### Fixed

- SC-6679 - fixed table styling in topic text-component
- SC-8534 - fix registration link generation
- SC-8682 - fix students are editable in externally managed schools
- SC-8534 fix registration link generation
- Allow sorting after search

## [25.6.11] - 2021-03-17

## [25.6.13] - 2021-03-16

- SC-8782 Migration for changing urls

## [25.6.12] - 2021-03-15

- SC-8782 Fixed lesson context Query

## [25.6.11] - 2021-03-15

### Fixed

- SC-8211 - Fixed course events duplications

## [25.6.10] - 2021-03-09

- SC-8770 Fixed issue where parent consents were overwritten

## [25.6.9] - 2021-02-26

### Fixed

- SC-8714 Fixed an issue in school creation that could cause the iserv-sync to fail

## [25.6.8] - 2021-02-19

### Changed

- SC-8477 LDAP-Sync: Speed up class sync by holding all the school's users in map while creating/populating classes
- SC-8477 LDAP-Sync: Speed up user sync by grouping users into chunks and loading the chunks from DB instead of individual users

## [25.6.7] - 2021-02-18

### Security

- SC-8655 - prevent changes to immutable user attributes

## [25.6.6] - 2021-02-18

### Fixed

- SC-8657 - Recreate shared links for homework

## [25.6.5] - 2021-02-17

### Fixed

- SC-8634 - Recreate shared links for homework

## [25.6.4] - 2021-02-17

### Changed

- Reverted Changes for SC-8410

## [25.6.3] - 2021-02-15

### Security

- VOR-3 - Enable and replace old file links.

## [25.6.2] - 2021-02-11

### Changed

- VOR-2 - Adjusted business rules for adding team members from external school.

## [25.6.1] - 2021-02-11

### Fixed

- VOR-1 - Fix passwordRecovery id validation.

## [25.6.0] - 2021-02-09

### Fixed

- SC-8514 - QR Code generation fails
- SC-8390 - Lern-Store collections feature flag was not excluding collections in search
- SC-8322 prevent wrong assignment from school to storage provider

### Added

- SC-8482 - Deletion concept orchestration integration
- SC-8029 - Add deletion concept handling for pseudonyms and registration pins
- SC-6950 - Add access for superhero to change kreisid and officialSchoolNumber
- SC-8206 - Add school tombstone for deleting concept
- SC-7825 - Deletion concept for user data in tasks

### Changed

- SC-8541 - restrict class modifing requests to the teachers, who are inside these classes
- SC-8380 removed reqlib, replaced by normal require to keep referenced types known
- SC-8213 error handling concept
- SC-4576 - sanitize bbb room and member names
- SC-8300 Added user information to LDAP Sync in case of errors

## [25.5.16] - 2021-02-08

### Added

- SC-8512 - Creating a migration for duplicated events

## [25.5.15]

### Fixed

- SC-8571 - New courses does not appear in bettermarks

## [25.5.14] - 2021-02-02

### Changed

- SC-8420 - Fix old missing indexes that migration for new indexes can executed. 25.5.3

## [25.5.13]

### Changed

- SC-8462 - Add logging for homework deletion

## [25.5.12]

### Fixed

- SC-8499 - Change order of migrations

## [25.5.11]

### Fixed

- SC-8499 - Prevent duplicated pseudonyms

## [25.5.10]

- SC-8506 - add origin server name to bbb create and join requests

## [25.5.9]

### Fixed

- SC-8503 - Clicking on task in BRB and THR shows pencil page

## [25.5.8]

### Changed

- SC-8480 - Return GeneralError if unknown error code is given to error pipeline

## [25.5.7]

## Added

- SC-8489 - Added permission check for homework deletion

## [25.5.6]

### Fixed

- SC-8410 - Verify ldap connection reads the first page of users only to avoid timeouts
- SC-8444 - resolve eventual consistency in course shareToken generation

## [25.5.5]

### Fixed

- SC-8303 - fix wrong assignment from school to storage provider

## [25.5.4]

### Added

- SC-8358 - bettermarks: show hint for safari users
- SC-8412 - update swagger documentation of pseudonym/roster/ltitools

### Fixed

- SC-5287 - Fixed OAuth2 rostering
- SC-5287 - Repair Bettermark's depseudonymization
- SC-8313 - Bettermarks: depseudonymization iframe needs to use Storage Access API in Safari
- SC-8379 - Secure ltiTools route
- SC-8315 - bettermarks: security check and production configuration

## [25.5.3]

### Added

- SC-8420 - Migration for sync new indexes.

## [25.5.2]

### Fixed

- SC-8189 - fix duplicate events by returning updated object at findOneAndUpdate

## [25.5.1]

### Fixed

- SC-8303 - fix wrong assignment from school to storage provider

## [25.5.0]

### Added

- SC-7835 - Add deletion concept handling for helpdesk problems
- SC-8229 - Added invalid DN error to ldap-config service error handling
- SC-7825 - Remove user relations from courses
- SC-7827 - Add deletion concept handling for file permissions.
- SC-8030 - Setup orchestrator for deleting concept
- SC-8060 - increase unit test coverage for lernstore counties
- SC-8179 - repaired unit test
- SC-7763 - adds searchable feature flag for lernstore.
- SC-8020 - adds collections filter to edu-sharing service
- SC-8260 - new team indexes and migration to add this

### Fixed

- SC-8230 - fix deletion of teachers via new route

### Removed

- SC-8233 - Removed attribute and member as required attributes for the LDAP-config service

### Fixed

- SC-8329 - Cluster returns old verison of Pin object after patch

## [25.4.1]

- Update from 25.3.9 into master

## [25.3.9]

- SC-8198 continue school sync on user issues

## [25.3.8]

### Changed

- SC-8198 - handle eventually consistent database in THR sync

## [25.3.7] - 2020-12-18

### Changed

- SC-8209 - prevent sync from stopping if error occurs for a single student

## [25.3.6]

### Fixed

- SC-8235 - repaired reigstration link for students

## [25.3.5]

### Changed

- SC-8149 - no longer require a registrationPin for internal calls

## [25.3.4]

### Changed

- SC-7998 - use default service setup for /version

## [25.3.3] (pick from 25.2)

### Removed

- SC-8101 - Sanitization for read operations

### Fixed

- SC-8101 - Make it possible to disable sentry by removing `SENTRY_DSN`
- OPS-1735 - Fixes transaction handling in file service by using the mongoose transaction helper,
  properly closing the session, and using the correct readPreference (everything except primary fails)

## [25.3.2]

### Added

- SC-7734 - Added a hook that takes care of merlin content to generate valid urls for users
- SC-7483 - Updating terms of use for all users for each instance separately

## [25.3.1]

### Fixed

SC-8077 - the migration copy-parents-data-into-children-entities-and-delete-parent-users is broken

## [25.3.0]

### Added

- SC-7841 - remove deleted user from classes
- SC-7836 - Removing registration pin by removing the user
- SC-7838 - move pseudonyms to trashbin
- SC-7142 - Counties/Kreise added to federal states.
- SC-7555 - move user and account to trashbin
- SC-4666 - Added a pool based LDAP system and school sync. LDAP_SYSTEM_SYNCER_POOL_SIZE and LDAP_SCHOOL_SYNCER_POOL_SIZE variables
  determine how many system/school syncers will be run in parallel (at most) during the LDAP sync.
- SC-7615 - reduces the errors in lernstore
- SC-5476 - Extend tests for Matrix messenger config and permission service
- SC-6690 - refactors edu-sharing service and sets defaults
- SC-6738 - Extend search input field in new admin tables to search for full name
- SC-7293 - added Lern-Store view permission and a feature flag
- SC-7357 - Add config service
- SC-7083 - Added officialSchoolNumber to school-model
- Introduce plainSecrets in Configuration
- Introduce FEATURE_PROMETHEUS_ENABLED to have a flag for enable prometheus api metrics
- SC-7411 - add API Specification and validation for /me service
- SC-7411 - add API Specification and validation for /version service
- SC-7205 - create new data seed for QA
- SC-7614 - creates documentation for edu sharing endpoints
- SC-7370 - Add optional rootPath attribute modifier to iserv-idm strategy
- SC-4667 - persist time of last attempted and last successful LDAP sync to database (based on system)
- SC-4667 - Only request and compare LDAP entities that have changed since the last sync (using operational attribute modifyTimestamp with fallback)
- SC-4667 - Add optional `forceFullSync` option (as get param or json payload) to force a full LDAP sync
- SC-7499 - add API Specification for public services
- SC-7915 - facade locator
- SC-7571 - solved performance issues - bulk QR-code generation
- SC-6294 - Introduce Typescript in schulcloud-server
- SC-7543 - Adds ldap-config service to create, load, and patch LDAP-configs (replaces /ldap endpoints for new client)
- SC-7028 - Add Course Component API Specification document
- SC-7476 - Prevent hash generation if user has account
- SC-6692 - Added Lern-Store counties support for Niedersachsen (Merlin)

### Changed

- request logging disabled for non development environment
- OPS-1289 - moved and updated commons (to hpi-schul-cloud/commons)
- SC-6596 - Changed route for messenger permissions service
- SC-7331 - introduce axios for external requests, implemented in status api
- SC-7395 - Changed ldap general strategy fetching of users from parallel to serialized
- SC-6080 - move REQUEST_TIMEOUT from globals to Configuration
- Dependencies: querystring replaced by qs
- SC-6060 - Updated error handling
- SC-7404 - automatic forwarding for requests without versionnumber if no matching route is found
- SC-7411 - api versioning for /me service
- SC-7411 - api versioning for /version service
- IMP-160 - integration-tests repo renamed to end-to-end-tests
- SC-5900 - Move Synapse synchronization logic into server
- SC-7499 - Fixes documentation for edu sharing endpoints
- SC-7872 - Fix audience of the jwt to new organisation name.
- SC-7543 - deprecates `GET /ldap/:id` and `PATCH /ldap/:id` routes
- SC-7868 - Move external request helpers to more present file location
- SC-7474 pull docker container for tests if commit id exists on docker hub

### Fixed

- SC-6294 fix mocha test execution and build, summarize coverage results
- SC-1589 Trim strings to avoid empty team names
- ARC-138 fix changelog action
- ARC-137 avoid DoS on alerts in error state
- SC-7353 course sharing between teachers
- SC-7530 rename SHOW_VERSION to FEATURE_SHOW_VERSION_ENABLED
- SC-7517 improve oauth test stability
- SC-6586 Repaired migration script
- SC-7454 - Restored invalid birth date fix in adminUsers service
- fixed README badges
- Fix mocha tests
- SC-6151 fixed a bug that prevented api docu from being accessible
- SC-6151 fixed paths to openapi documentation
- Fixed searching for names including a dash
- SC-7572 - Find /users route after hooks - extremely slow
- SC-7573 - Route/hash-broken promise chain
- SC-7884 - Authentication error when accessing any nuxt page in the client.
- Fix typescript compiling error

### Removed

- SC-7413 - Cleanup UnhandledRejection code that is handled from winston now

## [25.2.6]

### Removed

- SC-8101 - Sanitization for read operations

### Fixed

- SC-8101 - Make it possible to disable sentry by removing `SENTRY_DSN`

## [25.2.5]

### Fixed

- OPS-1735 - Fixes transaction handling in file service by using the mongoose transaction helper,
  properly closing the session, and using the correct readPreference (everything except primary fails)

## [25.2.4]

### Changed

- SC-6727 - Change email addresses for tickets for Niedersachsen - fixed after review

## [25.2.3]

### Changed

- SC-6727 - Change email addresses for tickets for Niedersachsen

## [25.2.2]

### Changed

- SC-7773 - moved config values for antivirus file service

## [25.2.1]

### Fixed

- SC-7714 - Fixes script injection issue

## [25.2.0]

### Added

- SC-4385 - Added a user exclusion regex to IServ strategy
- SC-7049 - Added unit tests for Merlin Service
- SC-7157 - add feature flag for Merlin feature with fallback
- SC-6567 - add new application errros
- SC-6766 - Added ESLint rules with Promise rules
- SC-6830 - Added hook to parse request to arrays when > 20 users are requested in adminUsers service
- SC-6769 - Introduce API validation module
- SC-6769 - API validation for users/admin routes
- SC-6510 - Added Merlin Url Generator for Lern Store / Edu-sharing
- SC-5476 - Added school settings to enable students to open own chat rooms
- SC-6567 - Add utils to cleanup incomingMessage stacks by logging errors

### Removed

- SC-6586- Remove parents from users collection to improve maintainability

### Changed

- SC-6986 - Changed a hook in the accounts service that restricts get requests to the same school, it expects a valid userID and matching schoolIds for both the requester and requested users
- SC-6567 - clean up error pipline
- SC-6510, fix a minor syntax error when exporting module
- Update commons to 1.2.7: print configuration on startup, introduce hierarchical configuration file setup
- Support asynchronous calls during server startup
- SC-7091 - Migration to enable the Matrix Messenger for all schools that had RocketChat enabled before

### Fixed

- fixed README badges
- SC-6151 - fixed a bug that prevented api docu from being accessible
- Fix mocha tests

## [25.1.13] - 2020-11-12

### Changed

- SC-7395 - Changed ldap general strategy fetching of users from parallel to serialized

## [25.1.12] - 2020-11-09

### Added

- SC-7683 - add request logging options

## [25.1.11] - 2020-11-06

### Security

- SC-7695 - prevent csv user override operations on other schools

## [25.1.10] - 2020-11-05

### Added

- SC-7683 - Add log metic for memory usage, add async error logging util, catch one unhandledRejection error and remove cronjob task from server.

## [25.1.9] - 2020-11-03

### Fixed

- SC-7638 - fixed pin creation for users with accounts

## [25.1.8] - 2020-10-22

### Fixed

- SC-7333 - fixed creation of homeworks within lessons

## [25.1.7] - 2020-10-28

### Added

- SC-7491 - Add missing index on users.email to speed up slow query in registrationLink service

## [25.1.6] - 2020-10-23

### Changed

- SC-7413 - Remove event listener for unhandled rejections and move this to winston

## [25.1.5] - 2020-10-22

### Fixed

- SC-7452 - fixed time window check for LDAP users

## [25.1.4] - 2020-10-20

### Changed

- SC-6986 - Changed permission check for PATCH method in the account service from STUDENT_CREATE to STUDENT_EDIT to allow teachers to change students' password

## [25.1.3] - 2020-10-20

### Fixed

- SC-6986 - Changed a hook in the accounts service that restricts get requests to the same school, it expects a valid userID and matching schoolIds for both the requester and requested users

## [25.1.2] - 2020-10-15

### Fixed

- SC-7085 - fixed importHash error when asking parent consent

### Added

### Removed

## [25.1.1] - 2020-10-12

### Security

- SC-7165 package update for sanitization and add onload handler

## [25.1.0] - 2020-10-12

### Added

### Removed

- SC-6784 - Removed duplicated birth date formatting code in adminUsers service, which was causing an "Invalid date" output
- SC-6743 - Removed usersForConsent related things in adminUsers service because the client does not send that parameter anymore
- SC-6506 - Remove dependecy to feathers-swagger in routes.test.js

### Changed

- SC-6774 remove no-await-in-loop from eslint exceptions
- Rename statistic mails route, secure it over sync api key now
- SC-6809 - Maintain RabbitMQ connection and channels
- SC-5230 - Unblock Account-Page in Nuxt (securing /accounts and /users routes)

### Security

- Added hotfix merges

## [25.0.12] - 2020-10-12

### Fixed

- SC-6676 allows only following roles for registration: teacher/student…

## [25.0.11] - 2020-10-07

### Fixed

- SC-7180 homework create now validates data properly

## [25.0.12] - 2020-10-12

### Fixed

- SC-6676 allows only following roles for registration: teacher/student…

## [25.0.11] - 2020-10-07

### Fixed

- SC-7180 homework create now validates data properly

## [25.0.10] - 2020-10-07

### Added

- configured prometheus metrics - bucket sizes
- SC-6766 log unhandledRejection and unhandledException

## [25.0.9] - 2020-10-07

### Added

- SC-7115 - Reduce mongoose DB role request by enabling minor caching

## [25.0.8] - 2020-10-06

### Fixed

- SC-6676 - Registration: User with role parent should not be able to log-in
- SC-6960 - instead of deleting and recreating users during the rollback of a failed registration, use replace if necessary
- SC-6960 - properly raise exceptions during the registration process

## [25.0.7] - 2020-10-01

### Removed

- OPS-1316 - removed custom keep-alive header creation in express middleware

## [25.0.6] - 2020-10-01

### Added

- OPS-1316 - add indexes for slow files and submission queries

## [25.0.5] - 2020-10-01

### Added

- SC-6973 - add time window for pin creation

## [25.0.4] - 2020-09-30

### Added

- Added lead time detection

## [25.0.3]

### Added

- SC-6942 - add parse method to TSP strategy to declare it can handle the request and to keep authentication params clean

### Fixed

- SC-6942 - don't override payload defined by authentication method
- SC-6942 - don't search for account to populate if no username is given in `injectUsername`

## [25.0.2]

### Changed

- send mail for registration pin after add pin to db

## [25.0.1]

### Fixed

- SC-6696 - Fixed query used to determine course membership when checking permissions for course group lessons

## [25.0.0]

### Changed

- Extend JWT payload by schoolId and roleIds

## [24.5.1] - 2020-09-16

### Secrutiy

- Secure admin routes (update, patch, create)

## [24.5.0] - 2020-09-14

- Ignore database seed data with prettier, eslint, and codacy
- SC-6640 - Fixed email check within registration (case insensitive)
- SC-2710 - Adding time zones, default for school and theme

### Added - 24.5.0

- Test changelog has been updated for feature or hotfix branches
- SC-5612 - Adding search feature to the admintables for nuxt-client.

## [24.4.6] - 2020-09-11

### Changed

- SC-6733: central personal data does not get updated via CSV import

## [24.4.5] - 2020-09-10

### Fixed in 24.4.5

- SC-6637: generate QR codes for consent print sheets if group size exceeds 20

## [24.4.4] - 2020-09-08

### Fixed in 24.4.4]

- SC-6697: updates/sync account username when user is updated

## [24.4.3] - 2020-09-09

### Fixed in 24.4.3

- SC-6533 - Login not possible if admin reset password

## [24.4.2] - 2020-08-31

### Fixed in 24.4.2

- SC-6554: CSV-Importer no longer allows patching users with different roles

## [24.4.1] - 2020-08-31

### Fixed in 24.4.1

- SC-6511 - LDAP edit button missing.

### Changed in 24.4.1

- SC-5987 Internationalisation: extend user and school model with default language

### Added 24.4.1

- SC-6172: added hooks and checks to look for unique and not disposable emails in adminUsers service

## [24.4.0] - 2020-8-31

### Fixed in 24.4.0

- SC-6122 - Edusharing preload thumbnails in parallel. Edusharing authentication stabilisation.

## [24.3.3] - 2020-08-28

- SC-6469: prevent admin access to lessons admins shouldnt have access to.

## [24.3.2] - 2020-08-26

- SC-6382: fix handling of consents for users with unknown birthdays. consentStatus: 'ok' will be returned for valid consents without birthday.

## [24.3.1] - 2020-08-25

- SC-5420: TSC Schuljahreswechsel

## [24.3.0] - 2020-08-25

## [24.2.5] - 2020-08-24

- SC-6328 add migration to set student_list settings in all non n21 clouds schools to false.

## [24.2.4] - 2020-08-20

## [24.2.3] - 2020-08-20

## [24.2.2] - 2020-08-20

### Added in 24.2.2

- SC-5280: the LDAP service will try to reconnect up to three times if the connection was lost or could not be established
- SC-5280: the LDAP service and LDAP syncers now report more errors to the stats object
- SC-5808: added an isExternal check to the create method of AdminUsers service, only users from not external schools can create users

### Fixed in 24.2.2

- SC-5280: the LDAP sync now handles (timeout/firewall) errors much more gracefully
- SC-5280: LDAP bind operations will only be issued if the connection was established successfully
- SC-5280: aggregated LDAP statistics will now show the number of succesful and failed sub-syncs instead of just 1 or 0

### Changed in 24.2.2

- SC-5280: if disconnected prematurely, the LDAP service will not try to connect again just to unbind from the server

## [24.0.2] - 2020-08-05

### Fixed in 24.0.2

- SC-5835: Starting the new school year automatically - Cluster 4

## [24.0.1] - 2020-07-31

### Fixed in 24.0.1

- SC-5917 Fix activation of LDAP system

## [23.6.4] - 2020-07-29

### Fixed in 23.6.4

- SC-5883: Choose current schoolyear based on the school instead of the date for creating classes.

## [23.6.3] - 2020-07-28

### Added in 23.6.3

- SC-5754 Added isExternal attribute to school model. If ldapSchoolIdentifier or source is defined, isExternal will be set to true
  otherwise, if none of them are defined it wil be set to false.
- SC-4520 created a new Service called Activation Service; with which jobs can be defined and are
  only executed when an activation link (activation code) is confirmed (e.g.: change of e-mail address/username)
  Also added a sub-service for changing email/username in Activation Service
- SC-5280: the LDAP service will try to reconnect up to three times if the connection was lost or could not be established
- SC-5280: the LDAP service and LDAP syncers now report more errors to the stats object

### Fixed in 23.6.3

- SC-5250: Fixes the CSV-Import, if there are whitespaces in the columnnames
- SC-5686: only users with the team permission "RENAME_TEAM" can execute the patch method in teams route
- SC-5280: the LDAP sync now handles (timeout/firewall) errors much more gracefully
- SC-5280: LDAP bind operations will only be issued if the connection was established successfully
- SC-5280: aggregated LDAP statistics will now show the number of succesful and failed sub-syncs instead of just 1 or 0
- SC-5416: Enable maintenance Mode for LDAP Schools and change the currentSchoolYear for non-LDAP Schools

### Changed in 23.6.3

- SC-5542: Added an after hook for AdminUsers find method which formats birthday date to DD.MM.YYYY format.
- SC-4289 Changed aggregations in admin tables, classes are now taken only from current year or max grade level, and are sorted
  by numeric ordering.
- SC-5280: if disconnected prematurely, the LDAP service will not try to connect again just to unbind from the server

## [23.6.2] - 2020-07-22

### Fixed in 23.6.2

- SC-5773: LDAPSchoolSyncer now correctly populates classes synced from an LDAP server, even if only students or only teachers are assigned to the class.
- SC-5250: Fixes the CSV-Import, if there are whitespaces in the columnnames

## [23.6.1] - 2020-07-22

### Fixed in 23.6.1

- SC-5733: LDAPSchoolSyncer now uses the Users model service to avoid ignoring indexes due to automatic collation

## [23.6.0] - 2020-07-21

### Added in 23.6.0

- SC-4142: Added indexes on TSP sync related attributes in user and school schema.
- SC-4142: Adds info about unchanged entities to TSP sync statistics

## [23.5.4] - 2020-07-08

### Added in 23.5.4

- SC-2714 Added the federal state "Internationale Schule"

## [23.5.0] - 2020-06-15

### Added in 23.5.0

- SC-4192 add tests that ensure classes on other schools cant be manipulated

### Fixed in 23.5.0

### Changed in 23.5.0

- SC-4957 user.ldapId and user.ldapDn are now indexed to improve performance

## [23.4.7] - 2020-07-01

### Fixed in 23.4.7

- SC-4965 Converted "consent" subdocument in "users" to a nested document to fix changing consents in administration and removing a bug in registration that resulted in deleted users.

## [23.4.5] - 2020-06-17

### Fixed in 23.4.5

- SC-5007 re-introduces ldap system root path to API result to fix issue with duplicating schools

## [23.4.3-nbc] - 2020-06-15

### Fixed in 23.4.3-nbc

- SC-5054 Revert hook restrictions that prevented registration with custom deata privacy documents enabled

## [23.4.0-nbc] - 2020-06-11

### Added in 23.4.0-nbc

- SC-4577 extend consentversions with school specific privacy policy, which can be added by the school admin

## [23.2.4] - 2020-06-05

### Fixed in 23.2.4

- SC-4876 soften sanitization to allow editor actions to be persisted correctly

## [23.2.1] - 2020-06-04

### Security - 23.2.1

- SC-4720 improve importhashes for registrationlinks

## [23.2.0] - 2020-06-03

### Security - 23.2.0

- SC-4506 Secure Find User Route. Access user list by students is allowed only if they are eligible to create teams.
- SC-4506 Secure Get User Route. Read user details may only users with STUDENT_LIST or TEACHER_LIST permissions

## [23.1.4] - 2020-05-29

### Fixed in 23.1.4

- SC-4749 avoid xss in image onerror event attribute for submissions

## [23.0.0] - 2020-05-19

### Changed in 23.0.0

- SC-4075 Teams creation by students logic was changed. New environment enumeration variable `STUDENT_TEAM_CREATION`
  with possible values `disabled`, `enabled`, `opt-in`, `opt-out` was introduced. The feature value is set by instance deployment.
  In case of `disabled`, `enabled` it is valid for all schools of the instance and cannot be changed by the admin.
  In case of `opt-in` and `opt-out` the feature should be enabled/disabled by the school admin.

## [22.10.3] - 2020-05-13

### Fixed in 22.10.3

- Unbind errors no longer stop the LDAP sync if more systems follow

## [22.10.2] - 2020-05-12

### Fixed in 22.10.2

- fixed pagination for students/teacher table

## [22.10.0] - 2020-05-11

### Added in 22.10.0

- SC-3719 Files now have a `creator` attribute that references the ID of the user that created the file.
  For old files, it is set to the first user permission inside the permissions array (legacy creator check).
- SC-3719 The `files` collection now has two additional indexes: `{creator}` and `{permissions.refId, permissions.refPermModel}`.
- add MongoDB Collation Support to control sorting behaviour in regards to capitalization.
- SC-3607 CSVSyncer now allows the optional birthday field (formats: dd/mm/yyyy, dd.mm.yyyy, dd-mm-yyyy) in CSV data
- SC-3948 support users query in adminusers routes
- SC-4018 Add additional nexboard permissions
- SC-4008 Migrated generateRegistrationLink Hook from SC-Client into Server
- SC-3686 Added new Registration Link Service for sending mails
- SC-4094 Teachers can now provide feedback in the form of uploaded files

### Fixed in 22.10.0

- SC-3892 Update Filter of submission in order to work with older submissions
- SC-3395 if fetching the release fails, a error will be thrown
- backup.js now outputs valid json exports
- SC-4105 fixed a problem with new users tests not working with recent hotfix.
- Checks of user consent calculated correct now

### Changed in 22.10.0

- User delete now accepts bulk delete requests
- SC-3958: the "general" LDAP strategy now returns an empty array if classes are not configured properly
- Increase performance - error logging in sentry
- Mergify: add and modified some configs

### Removed in 22.10.0

- SC-3958: the LDAP strategy interface no longer supports synchronizing team members to the never-used original N21-IDM
- SC-3958: the environment variables NBC_IMPORTURL, NBC_IMPORTUSER, and NBC_IMPORTPASSWORD are no longer used and have been removed
- Removed the obsolete commentSchema from the homework service. It was not in use.

## [22.9.20]

### Added in 22.9.20

- SC-4042: Added support for a central IServ-Connector

### Changed in 22.9.20

- LDAP syncs on servers with multiple schools now only sync one school at a time to avoid issues when paging search requests
- LDAP syncs use less memory (because they do a lot less in parallel)
- LDAPSchoolSyncer now returns user and class statistics

### Fixed in 22.9.20

- Fixed LDAP-Service disconnect method
- LDAPSystemSyncers now properly close their connections after syncing
- Authentication via LDAP now tries to close the connection after login
- Fixed a warning message appearing when patching users via internal request

## [22.9.18]

### Fixed in 22.9.18

- SC-4215: Do not allow unprivileged users to find users with non-school roles (expert, parent, etc.)

## [22.9.17]

### Fixed in 22.9.17

- SC-4121: File uploads no longer fail if the security scan is misconfigured or errors during enqueuing

## [22.9.10]

### Added in 22.9.10

- enable API key for /mails route

### Fixed in 22.9.10

- fixed an issue that prevented api-key authenticated calls to function with query.

## [22.9.9]

### Added in 22.9.9

- Sync can now be authenticated with an api-key.

## [22.9.8]

### Fixed in 22.9.8

- Fixed an error where ldap users without proper uuid where not filtered correctly.

## [22.9.7]

### Security in 22.9.7

- the /ldap route can now only be triggered for the users own school.

## [22.9.6]

### Added in 22.9.6

- users without `SCHOOL_EDIT` permission, but with `SCHOOL_STUDENT_TEAM_MANAGE` permission can now toggle the school feature `disableStudentTeamCreation`.

### Fixed in 22.9.6

- Admins in Thuringia can now prevent students from creating teams

## [22.9.5]

### Security in 22.9.5

- increased security for the publicTeachers route.

## [22.9.4]

### Fixed in 22.9.4

- fixes an issue with LDAP account updates if more than one account exists for the user (migration from local login to LDAP)

## [22.9.3]

### Fixed in 22.9.3

- fixes regression in LDAP sync, that caused incomplete user updates

## [22.9.2]

### Security in 22.9.2

- increased security for user PUT operation

## [22.9.1]

### Fixed in 22.9.1

- SC-3994: remove unnecessary bucket creation call that caused school administration and LDAP Sync to throw errors

### Changed in 22.9.1

- use collation for /homeworks, /users, /publicTeachers, /users/admin/teachers, /users/admin/students, /classes, and /courses.

## [22.9.0]

- Security updates

## [22.8.0]

### Added in 22.8.0

- This changelog has been added

### Removed in 22.8.0

- Clipboard sockets
- This changelog has been added
- Backend route to confirm analog consents in bulk
- Changed Seed Data + Migration Script: Added feature flag for new Editor to klara.fall@schul-cloud.org
- SC-2922: Enable use of multiple S3 instances as file storage provider
  - A new collection is added to administrate multiple S3 instances
  - A migration will automatically use the AWS environment variables to add those as default provider for all existing schools
  - For new schools the less used provider is assigned as storage provider
  - Environment Variables:
    - FEATURE_MULTIPLE_S3_PROVIDERS_ENABLED=true will activate the feature
    - S3_KEY, used for symmetric encryption, already required for the migration because of the secret access key encryption

### Changed in 22.8.0

- SC-3767: moved env variables to globals.js, NODE_ENV required to equal 'test' for test execution and right database selection
- migrated backup.sh script to node, so it can run platform independant and works on windows.

### Fixed in 22.8.0

- SC-3821: Fix Co-Teachers and Substitution teachers not being able to Grade Homeworks

## 22.7.1

### Fixed in 22.7.1

- Admin and teacher user could change other users without changing them self<|MERGE_RESOLUTION|>--- conflicted
+++ resolved
@@ -9,13 +9,12 @@
 
 ## Unreleased
 
-<<<<<<< HEAD
 ### Added
 
 - SC-9018; SC-9003 - created schoolsList public endpoint, and jwt secured /schools endpoint
 - SC-9092 - delete S3 files after 7 days from user deletion
 - SC-8959 - Add messenger to deletion concept
-=======
+
 ## [26.4.4] - 2021-06-16
 
 ### Change
@@ -39,7 +38,6 @@
 ### Change
 
 - SC-9029 - Change place of the channel creation for RabbitMQ
->>>>>>> 0ccc4198
 
 ## [26.4.0] - 2021-06-11
 
@@ -57,19 +55,19 @@
 
 - SC-8898 - parallelize LDAP sync using RabbitMQ
 
-## 26.2.2 - 2021-06-04
+## [26.2.2] - 2021-06-04
 
 ### Fixed
 
 - Fixed dependencies issue
 
-## 26.2.1 - 2021-06-02
+## [26.2.1] - 2021-06-02
 
 ### Added
 
 - SC-9103 - add logging for syncIndexes script
 
-## 26.2.0 - 2021-06-01
+## [26.2.0] - 2021-06-01
 
 ### Added
 
