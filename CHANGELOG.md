--- conflicted
+++ resolved
@@ -8,13 +8,7 @@
 Allowed Types of change: `Added`, `Changed`, `Deprecated`, `Removed`, `Fixed`, `Security`
 
 ## Unreleased
-## [25.6.2] - 2020-02-11
-### Changed
-- VOR-2 - adjusted business rules for adding team members from external school
-## [25.6.1] - 2020-02-11
-### Fixed
-
-<<<<<<< HEAD
+
 ### Added
 
 - SC-8408 - added delete events by scope Id route
@@ -29,10 +23,20 @@
 
 - SC-8534 fix registration link generation
 
-=======
+## [25.6.2] - 2020-02-11
+
+### Changed
+
+- VOR-2 - adjusted business rules for adding team members from external school
+
+## [25.6.1] - 2020-02-11
+
 - VOR-1 - Fix passwordRecovery id validation
->>>>>>> e9b3baf2
+
+### Fixed
+
 ## [25.6.0] - 2020-02-09
+
 ### Fixed
 
 - SC-8514 - QR Code generation fails
