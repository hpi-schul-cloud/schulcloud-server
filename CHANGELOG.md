# Changelog

All notable changes to this project will be documented in this file.

The format is based on [Keep a Changelog](https://keepachangelog.com/en/1.0.0/),
and this project adheres to [Semantic Versioning](https://semver.org/spec/v2.0.0.html).

Allowed Types of change: `Added`, `Changed`, `Deprecated`, `Removed`, `Fixed`, `Security`

## Unreleased

### Added

<<<<<<< HEAD
- SC-8206 - Add school tombstone for deleting concept
=======
- SC-8229 - Added invalid DN error to ldap-config service error handling
>>>>>>> f5f43216
- SC-7825 - Remove user relations from courses
- SC-7827 - Add deletion concept handling for file permissions.
- SC-8030 - Setup orchestrator for deleting concept
- SC-8060 - increase unit test coverage for lernstore counties
- SC-8179 - repaired unit test
- SC-7763 - adds searchable feature flag for lernstore 
- SC-8020 - adds collections filter to edu-sharing service

### Removed

- SC-8233 - Removed attribute and member as required attributes for the LDAP-config service

## [25.3.5]

### Changed

- SC-8149 - no longer require a registrationPin for internal calls

## [25.3.4]

### Changed

- SC-7998 - use default service setup for /version

## [25.3.3] (pick from 25.2)

### Removed

- SC-8101 - Sanitization for read operations

### Fixed

- SC-8101 - Make it possible to disable sentry by removing `SENTRY_DSN`
- OPS-1735 - Fixes transaction handling in file service by using the mongoose transaction helper,
  properly closing the session, and using the correct readPreference (everything except primary fails)

## [25.3.2]

### Added

- SC-7734 - Added a hook that takes care of merlin content to generate valid urls for users
- SC-7483 - Updating terms of use for all users for each instance separately

## [25.3.1]

### Fixed

SC-8077 - the migration copy-parents-data-into-children-entities-and-delete-parent-users is broken

## [25.3.0]

### Added

- SC-7841 - remove deleted user from classes
- SC-7836 - Removing registration pin by removing the user
- SC-7838 - move pseudonyms to trashbin
- SC-7142 - Counties/Kreise added to federal states.
- SC-7555 - move user and account to trashbin
- SC-4666 - Added a pool based LDAP system and school sync. LDAP_SYSTEM_SYNCER_POOL_SIZE and LDAP_SCHOOL_SYNCER_POOL_SIZE variables
  determine how many system/school syncers will be run in parallel (at most) during the LDAP sync.
- SC-7615 - reduces the errors in lernstore
- SC-5476 - Extend tests for Matrix messenger config and permission service
- SC-6690 - refactors edu-sharing service and sets defaults
- SC-6738 - Extend search input field in new admin tables to search for full name
- SC-7293 - added Lern-Store view permission and a feature flag
- SC-7357 - Add config service
- SC-7083 - Added officialSchoolNumber to school-model
- Introduce plainSecrets in Configuration
- Introduce FEATURE_PROMETHEUS_ENABLED to have a flag for enable prometheus api metrics
- SC-7411 - add API Specification and validation for /me service
- SC-7411 - add API Specification and validation for /version service
- SC-7205 - create new data seed for QA
- SC-7614 - creates documentation for edu sharing endpoints
- SC-7370 - Add optional rootPath attribute modifier to iserv-idm strategy
- SC-4667 - persist time of last attempted and last successful LDAP sync to database (based on system)
- SC-4667 - Only request and compare LDAP entities that have changed since the last sync (using operational attribute modifyTimestamp with fallback)
- SC-4667 - Add optional `forceFullSync` option (as get param or json payload) to force a full LDAP sync
- SC-7499 - add API Specification for public services
- SC-7915 - facade locator
- SC-7571 - solved performance issues - bulk QR-code generation
- SC-6294 - Introduce Typescript in schulcloud-server
- SC-7543 - Adds ldap-config service to create, load, and patch LDAP-configs (replaces /ldap endpoints for new client)
- SC-7028 - Add Course Component API Specification document
- SC-7476 - Prevent hash generation if user has account
- SC-6692 - Added Lern-Store counties support for Niedersachsen (Merlin)

### Changed

- request logging disabled for non development environment
- OPS-1289 - moved and updated commons (to hpi-schul-cloud/commons)
- SC-6596 - Changed route for messenger permissions service
- SC-7331 - introduce axios for external requests, implemented in status api
- SC-7395 - Changed ldap general strategy fetching of users from parallel to serialized
- SC-6080 - move REQUEST_TIMEOUT from globals to Configuration
- Dependencies: querystring replaced by qs
- SC-6060 - Updated error handling
- SC-7404 - automatic forwarding for requests without versionnumber if no matching route is found
- SC-7411 - api versioning for /me service
- SC-7411 - api versioning for /version service
- IMP-160 - integration-tests repo renamed to end-to-end-tests
- SC-5900 - Move Synapse synchronization logic into server
- SC-7499 - Fixes documentation for edu sharing endpoints
- SC-7872 - Fix audience of the jwt to new organisation name.
- SC-7543 - deprecates `GET /ldap/:id` and `PATCH /ldap/:id` routes
- SC-7868 - Move external request helpers to more present file location
- SC-7474 pull docker container for tests if commit id exists on docker hub

### Fixed

- SC-6294 fix mocha test execution and build, summarize coverage results
- SC-1589 Trim strings to avoid empty team names
- ARC-138 fix changelog action
- ARC-137 avoid DoS on alerts in error state
- SC-7353 course sharing between teachers
- SC-7530 rename SHOW_VERSION to FEATURE_SHOW_VERSION_ENABLED
- SC-7517 improve oauth test stability
- SC-6586 Repaired migration script
- SC-7454 - Restored invalid birth date fix in adminUsers service
- fixed README badges
- Fix mocha tests
- SC-6151 fixed a bug that prevented api docu from being accessible
- SC-6151 fixed paths to openapi documentation
- Fixed searching for names including a dash
- SC-7572 - Find /users route after hooks - extremely slow
- SC-7573 - Route/hash-broken promise chain
- SC-7884 - Authentication error when accessing any nuxt page in the client.
- Fix typescript compiling error

### Removed

- SC-7413 - Cleanup UnhandledRejection code that is handled from winston now

## [25.2.6]

### Removed

- SC-8101 - Sanitization for read operations

### Fixed

- SC-8101 - Make it possible to disable sentry by removing `SENTRY_DSN`

## [25.2.5]

### Fixed

- OPS-1735 - Fixes transaction handling in file service by using the mongoose transaction helper,
  properly closing the session, and using the correct readPreference (everything except primary fails)

## [25.2.4]

### Changed

- SC-6727 - Change email addresses for tickets for Niedersachsen - fixed after review

## [25.2.3]

### Changed

- SC-6727 - Change email addresses for tickets for Niedersachsen

## [25.2.2]

### Changed

- SC-7773 - moved config values for antivirus file service

## [25.2.1]

### Fixed

- SC-7714 - Fixes script injection issue

## [25.2.0]

### Added

- SC-4385 - Added a user exclusion regex to IServ strategy
- SC-7049 - Added unit tests for Merlin Service
- SC-7157 - add feature flag for Merlin feature with fallback
- SC-6567 - add new application errros
- SC-6766 - Added ESLint rules with Promise rules
- SC-6830 - Added hook to parse request to arrays when > 20 users are requested in adminUsers service
- SC-6769 - Introduce API validation module
- SC-6769 - API validation for users/admin routes
- SC-6510 - Added Merlin Url Generator for Lern Store / Edu-sharing
- SC-5476 - Added school settings to enable students to open own chat rooms
- SC-6567 - Add utils to cleanup incomingMessage stacks by logging errors

### Removed

- SC-6586- Remove parents from users collection to improve maintainability

### Changed

- SC-6986 - Changed a hook in the accounts service that restricts get requests to the same school, it expects a valid userID and matching schoolIds for both the requester and requested users
- SC-6567 - clean up error pipline
- SC-6510, fix a minor syntax error when exporting module
- Update commons to 1.2.7: print configuration on startup, introduce hierarchical configuration file setup
- Support asynchronous calls during server startup
- SC-7091 - Migration to enable the Matrix Messenger for all schools that had RocketChat enabled before

### Fixed

- fixed README badges
- SC-6151 - fixed a bug that prevented api docu from being accessible
- Fix mocha tests

## [25.1.13] - 2020-11-12

### Changed

- SC-7395 - Changed ldap general strategy fetching of users from parallel to serialized

## [25.1.12] - 2020-11-09

### Added

- SC-7683 - add request logging options

## [25.1.11] - 2020-11-06

### Security

- SC-7695 - prevent csv user override operations on other schools

## [25.1.10] - 2020-11-05

### Added

- SC-7683 - Add log metic for memory usage, add async error logging util, catch one unhandledRejection error and remove cronjob task from server.

## [25.1.9] - 2020-11-03

### Fixed

- SC-7638 - fixed pin creation for users with accounts

## [25.1.8] - 2020-10-22

### Fixed

- SC-7333 - fixed creation of homeworks within lessons

## [25.1.7] - 2020-10-28

### Added

- SC-7491 - Add missing index on users.email to speed up slow query in registrationLink service

## [25.1.6] - 2020-10-23

### Changed

- SC-7413 - Remove event listener for unhandled rejections and move this to winston

## [25.1.5] - 2020-10-22

### Fixed

- SC-7452 - fixed time window check for LDAP users

## [25.1.4] - 2020-10-20

### Changed

- SC-6986 - Changed permission check for PATCH method in the account service from STUDENT_CREATE to STUDENT_EDIT to allow teachers to change students' password

## [25.1.3] - 2020-10-20

### Fixed

- SC-6986 - Changed a hook in the accounts service that restricts get requests to the same school, it expects a valid userID and matching schoolIds for both the requester and requested users

## [25.1.2] - 2020-10-15

### Fixed

- SC-7085 - fixed importHash error when asking parent consent

### Added

### Removed

## [25.1.1] - 2020-10-12

### Security

- SC-7165 package update for sanitization and add onload handler

## [25.1.0] - 2020-10-12

### Added

### Removed

- SC-6784 - Removed duplicated birth date formatting code in adminUsers service, which was causing an "Invalid date" output
- SC-6743 - Removed usersForConsent related things in adminUsers service because the client does not send that parameter anymore
- SC-6506 - Remove dependecy to feathers-swagger in routes.test.js

### Changed

- SC-6774 remove no-await-in-loop from eslint exceptions
- Rename statistic mails route, secure it over sync api key now
- SC-6809 - Maintain RabbitMQ connection and channels
- SC-5230 - Unblock Account-Page in Nuxt (securing /accounts and /users routes)

### Security

- Added hotfix merges

## [25.0.12] - 2020-10-12

### Fixed

- SC-6676 allows only following roles for registration: teacher/student…

## [25.0.11] - 2020-10-07

### Fixed

- SC-7180 homework create now validates data properly

## [25.0.12] - 2020-10-12

### Fixed

- SC-6676 allows only following roles for registration: teacher/student…

## [25.0.11] - 2020-10-07

### Fixed

- SC-7180 homework create now validates data properly

## [25.0.10] - 2020-10-07

### Added

- configured prometheus metrics - bucket sizes
- SC-6766 log unhandledRejection and unhandledException

## [25.0.9] - 2020-10-07

### Added

- SC-7115 - Reduce mongoose DB role request by enabling minor caching

## [25.0.8] - 2020-10-06

### Fixed

- SC-6676 - Registration: User with role parent should not be able to log-in
- SC-6960 - instead of deleting and recreating users during the rollback of a failed registration, use replace if necessary
- SC-6960 - properly raise exceptions during the registration process

## [25.0.7] - 2020-10-01

### Removed

- OPS-1316 - removed custom keep-alive header creation in express middleware

## [25.0.6] - 2020-10-01

### Added

- OPS-1316 - add indexes for slow files and submission queries

## [25.0.5] - 2020-10-01

### Added

- SC-6973 - add time window for pin creation

## [25.0.4] - 2020-09-30

### Added

- Added lead time detection

## [25.0.3]

### Added

- SC-6942 - add parse method to TSP strategy to declare it can handle the request and to keep authentication params clean

### Fixed

- SC-6942 - don't override payload defined by authentication method
- SC-6942 - don't search for account to populate if no username is given in `injectUsername`

## [25.0.2]

### Changed

- send mail for registration pin after add pin to db

## [25.0.1]

### Fixed

- SC-6696 - Fixed query used to determine course membership when checking permissions for course group lessons

## [25.0.0]

### Changed

- Extend JWT payload by schoolId and roleIds

## [24.5.1] - 2020-09-16

### Secrutiy

- Secure admin routes (update, patch, create)

## [24.5.0] - 2020-09-14

- Ignore database seed data with prettier, eslint, and codacy
- SC-6640 - Fixed email check within registration (case insensitive)
- SC-2710 - Adding time zones, default for school and theme

### Added - 24.5.0

- Test changelog has been updated for feature or hotfix branches
- SC-5612 - Adding search feature to the admintables for nuxt-client.

## [24.4.6] - 2020-09-11

### Changed

- SC-6733: central personal data does not get updated via CSV import

## [24.4.5] - 2020-09-10

### Fixed in 24.4.5

- SC-6637: generate QR codes for consent print sheets if group size exceeds 20

## [24.4.4] - 2020-09-08

### Fixed in 24.4.4]

- SC-6697: updates/sync account username when user is updated

## [24.4.3] - 2020-09-09

### Fixed in 24.4.3

- SC-6533 - Login not possible if admin reset password

## [24.4.2] - 2020-08-31

### Fixed in 24.4.2

- SC-6554: CSV-Importer no longer allows patching users with different roles

## [24.4.1] - 2020-08-31

### Fixed in 24.4.1

- SC-6511 - LDAP edit button missing.

### Changed in 24.4.1

- SC-5987 Internationalisation: extend user and school model with default language

### Added 24.4.1

- SC-6172: added hooks and checks to look for unique and not disposable emails in adminUsers service

## [24.4.0] - 2020-8-31

### Fixed in 24.4.0

- SC-6122 - Edusharing preload thumbnails in parallel. Edusharing authentication stabilisation.

## [24.3.3] - 2020-08-28

- SC-6469: prevent admin access to lessons admins shouldnt have access to.

## [24.3.2] - 2020-08-26

- SC-6382: fix handling of consents for users with unknown birthdays. consentStatus: 'ok' will be returned for valid consents without birthday.

## [24.3.1] - 2020-08-25

- SC-5420: TSC Schuljahreswechsel

## [24.3.0] - 2020-08-25

## [24.2.5] - 2020-08-24

- SC-6328 add migration to set student_list settings in all non n21 clouds schools to false.

## [24.2.4] - 2020-08-20

## [24.2.3] - 2020-08-20

## [24.2.2] - 2020-08-20

### Added in 24.2.2

- SC-5280: the LDAP service will try to reconnect up to three times if the connection was lost or could not be established
- SC-5280: the LDAP service and LDAP syncers now report more errors to the stats object
- SC-5808: added an isExternal check to the create method of AdminUsers service, only users from not external schools can create users

### Fixed in 24.2.2

- SC-5280: the LDAP sync now handles (timeout/firewall) errors much more gracefully
- SC-5280: LDAP bind operations will only be issued if the connection was established successfully
- SC-5280: aggregated LDAP statistics will now show the number of succesful and failed sub-syncs instead of just 1 or 0

### Changed in 24.2.2

- SC-5280: if disconnected prematurely, the LDAP service will not try to connect again just to unbind from the server

## [24.0.2] - 2020-08-05

### Fixed in 24.0.2

- SC-5835: Starting the new school year automatically - Cluster 4

## [24.0.1] - 2020-07-31

### Fixed in 24.0.1

- SC-5917 Fix activation of LDAP system

## [23.6.4] - 2020-07-29

### Fixed in 23.6.4

- SC-5883: Choose current schoolyear based on the school instead of the date for creating classes.

## [23.6.3] - 2020-07-28

### Added in 23.6.3

- SC-5754 Added isExternal attribute to school model. If ldapSchoolIdentifier or source is defined, isExternal will be set to true
  otherwise, if none of them are defined it wil be set to false.
- SC-4520 created a new Service called Activation Service; with which jobs can be defined and are
  only executed when an activation link (activation code) is confirmed (e.g.: change of e-mail address/username)
  Also added a sub-service for changing email/username in Activation Service
- SC-5280: the LDAP service will try to reconnect up to three times if the connection was lost or could not be established
- SC-5280: the LDAP service and LDAP syncers now report more errors to the stats object

### Fixed in 23.6.3

- SC-5250: Fixes the CSV-Import, if there are whitespaces in the columnnames
- SC-5686: only users with the team permission "RENAME_TEAM" can execute the patch method in teams route
- SC-5280: the LDAP sync now handles (timeout/firewall) errors much more gracefully
- SC-5280: LDAP bind operations will only be issued if the connection was established successfully
- SC-5280: aggregated LDAP statistics will now show the number of succesful and failed sub-syncs instead of just 1 or 0
- SC-5416: Enable maintenance Mode for LDAP Schools and change the currentSchoolYear for non-LDAP Schools

### Changed in 23.6.3

- SC-5542: Added an after hook for AdminUsers find method which formats birthday date to DD.MM.YYYY format.
- SC-4289 Changed aggregations in admin tables, classes are now taken only from current year or max grade level, and are sorted
  by numeric ordering.
- SC-5280: if disconnected prematurely, the LDAP service will not try to connect again just to unbind from the server

## [23.6.2] - 2020-07-22

### Fixed in 23.6.2

- SC-5773: LDAPSchoolSyncer now correctly populates classes synced from an LDAP server, even if only students or only teachers are assigned to the class.
- SC-5250: Fixes the CSV-Import, if there are whitespaces in the columnnames

## [23.6.1] - 2020-07-22

### Fixed in 23.6.1

- SC-5733: LDAPSchoolSyncer now uses the Users model service to avoid ignoring indexes due to automatic collation

## [23.6.0] - 2020-07-21

### Added in 23.6.0

- SC-4142: Added indexes on TSP sync related attributes in user and school schema.
- SC-4142: Adds info about unchanged entities to TSP sync statistics

## [23.5.4] - 2020-07-08

### Added in 23.5.4

- SC-2714 Added the federal state "Internationale Schule"

## [23.5.0] - 2020-06-15

### Added in 23.5.0

- SC-4192 add tests that ensure classes on other schools cant be manipulated

### Fixed in 23.5.0

### Changed in 23.5.0

- SC-4957 user.ldapId and user.ldapDn are now indexed to improve performance

## [23.4.7] - 2020-07-01

### Fixed in 23.4.7

- SC-4965 Converted "consent" subdocument in "users" to a nested document to fix changing consents in administration and removing a bug in registration that resulted in deleted users.

## [23.4.5] - 2020-06-17

### Fixed in 23.4.5

- SC-5007 re-introduces ldap system root path to API result to fix issue with duplicating schools

## [23.4.3-nbc] - 2020-06-15

### Fixed in 23.4.3-nbc

- SC-5054 Revert hook restrictions that prevented registration with custom deata privacy documents enabled

## [23.4.0-nbc] - 2020-06-11

### Added in 23.4.0-nbc

- SC-4577 extend consentversions with school specific privacy policy, which can be added by the school admin

## [23.2.4] - 2020-06-05

### Fixed in 23.2.4

- SC-4876 soften sanitization to allow editor actions to be persisted correctly

## [23.2.1] - 2020-06-04

### Security - 23.2.1

- SC-4720 improve importhashes for registrationlinks

## [23.2.0] - 2020-06-03

### Security - 23.2.0

- SC-4506 Secure Find User Route. Access user list by students is allowed only if they are eligible to create teams.
- SC-4506 Secure Get User Route. Read user details may only users with STUDENT_LIST or TEACHER_LIST permissions

## [23.1.4] - 2020-05-29

### Fixed in 23.1.4

- SC-4749 avoid xss in image onerror event attribute for submissions

## [23.0.0] - 2020-05-19

### Changed in 23.0.0

- SC-4075 Teams creation by students logic was changed. New environment enumeration variable `STUDENT_TEAM_CREATION`
  with possible values `disabled`, `enabled`, `opt-in`, `opt-out` was introduced. The feature value is set by instance deployment.
  In case of `disabled`, `enabled` it is valid for all schools of the instance and cannot be changed by the admin.
  In case of `opt-in` and `opt-out` the feature should be enabled/disabled by the school admin.

## [22.10.3] - 2020-05-13

### Fixed in 22.10.3

- Unbind errors no longer stop the LDAP sync if more systems follow

## [22.10.2] - 2020-05-12

### Fixed in 22.10.2

- fixed pagination for students/teacher table

## [22.10.0] - 2020-05-11

### Added in 22.10.0

- SC-3719 Files now have a `creator` attribute that references the ID of the user that created the file.
  For old files, it is set to the first user permission inside the permissions array (legacy creator check).
- SC-3719 The `files` collection now has two additional indexes: `{creator}` and `{permissions.refId, permissions.refPermModel}`.
- add MongoDB Collation Support to control sorting behaviour in regards to capitalization.
- SC-3607 CSVSyncer now allows the optional birthday field (formats: dd/mm/yyyy, dd.mm.yyyy, dd-mm-yyyy) in CSV data
- SC-3948 support users query in adminusers routes
- SC-4018 Add additional nexboard permissions
- SC-4008 Migrated generateRegistrationLink Hook from SC-Client into Server
- SC-3686 Added new Registration Link Service for sending mails
- SC-4094 Teachers can now provide feedback in the form of uploaded files

### Fixed in 22.10.0

- SC-3892 Update Filter of submission in order to work with older submissions
- SC-3395 if fetching the release fails, a error will be thrown
- backup.js now outputs valid json exports
- SC-4105 fixed a problem with new users tests not working with recent hotfix.
- Checks of user consent calculated correct now

### Changed in 22.10.0

- User delete now accepts bulk delete requests
- SC-3958: the "general" LDAP strategy now returns an empty array if classes are not configured properly
- Increase performance - error logging in sentry
- Mergify: add and modified some configs

### Removed in 22.10.0

- SC-3958: the LDAP strategy interface no longer supports synchronizing team members to the never-used original N21-IDM
- SC-3958: the environment variables NBC_IMPORTURL, NBC_IMPORTUSER, and NBC_IMPORTPASSWORD are no longer used and have been removed
- Removed the obsolete commentSchema from the homework service. It was not in use.

## [22.9.20]

### Added in 22.9.20

- SC-4042: Added support for a central IServ-Connector

### Changed in 22.9.20

- LDAP syncs on servers with multiple schools now only sync one school at a time to avoid issues when paging search requests
- LDAP syncs use less memory (because they do a lot less in parallel)
- LDAPSchoolSyncer now returns user and class statistics

### Fixed in 22.9.20

- Fixed LDAP-Service disconnect method
- LDAPSystemSyncers now properly close their connections after syncing
- Authentication via LDAP now tries to close the connection after login
- Fixed a warning message appearing when patching users via internal request

## [22.9.18]

### Fixed in 22.9.18

- SC-4215: Do not allow unprivileged users to find users with non-school roles (expert, parent, etc.)

## [22.9.17]

### Fixed in 22.9.17

- SC-4121: File uploads no longer fail if the security scan is misconfigured or errors during enqueuing

## [22.9.10]

### Added in 22.9.10

- enable API key for /mails route

### Fixed in 22.9.10

- fixed an issue that prevented api-key authenticated calls to function with query.

## [22.9.9]

### Added in 22.9.9

- Sync can now be authenticated with an api-key.

## [22.9.8]

### Fixed in 22.9.8

- Fixed an error where ldap users without proper uuid where not filtered correctly.

## [22.9.7]

### Security in 22.9.7

- the /ldap route can now only be triggered for the users own school.

## [22.9.6]

### Added in 22.9.6

- users without `SCHOOL_EDIT` permission, but with `SCHOOL_STUDENT_TEAM_MANAGE` permission can now toggle the school feature `disableStudentTeamCreation`.

### Fixed in 22.9.6

- Admins in Thuringia can now prevent students from creating teams

## [22.9.5]

### Security in 22.9.5

- increased security for the publicTeachers route.

## [22.9.4]

### Fixed in 22.9.4

- fixes an issue with LDAP account updates if more than one account exists for the user (migration from local login to LDAP)

## [22.9.3]

### Fixed in 22.9.3

- fixes regression in LDAP sync, that caused incomplete user updates

## [22.9.2]

### Security in 22.9.2

- increased security for user PUT operation

## [22.9.1]

### Fixed in 22.9.1

- SC-3994: remove unnecessary bucket creation call that caused school administration and LDAP Sync to throw errors

### Changed in 22.9.1

- use collation for /homeworks, /users, /publicTeachers, /users/admin/teachers, /users/admin/students, /classes, and /courses.

## [22.9.0]

- Security updates

## [22.8.0]

### Added in 22.8.0

- This changelog has been added

### Removed in 22.8.0

- Clipboard sockets
- This changelog has been added
- Backend route to confirm analog consents in bulk
- Changed Seed Data + Migration Script: Added feature flag for new Editor to klara.fall@schul-cloud.org
- SC-2922: Enable use of multiple S3 instances as file storage provider
  - A new collection is added to administrate multiple S3 instances
  - A migration will automatically use the AWS environment variables to add those as default provider for all existing schools
  - For new schools the less used provider is assigned as storage provider
  - Environment Variables:
    - FEATURE_MULTIPLE_S3_PROVIDERS_ENABLED=true will activate the feature
    - S3_KEY, used for symmetric encryption, already required for the migration because of the secret access key encryption

### Changed in 22.8.0

- SC-3767: moved env variables to globals.js, NODE_ENV required to equal 'test' for test execution and right database selection
- migrated backup.sh script to node, so it can run platform independant and works on windows.

### Fixed in 22.8.0

- SC-3821: Fix Co-Teachers and Substitution teachers not being able to Grade Homeworks

## 22.7.1

### Fixed in 22.7.1

- Admin and teacher user could change other users without changing them self<|MERGE_RESOLUTION|>--- conflicted
+++ resolved
@@ -11,11 +11,8 @@
 
 ### Added
 
-<<<<<<< HEAD
 - SC-8206 - Add school tombstone for deleting concept
-=======
 - SC-8229 - Added invalid DN error to ldap-config service error handling
->>>>>>> f5f43216
 - SC-7825 - Remove user relations from courses
 - SC-7827 - Add deletion concept handling for file permissions.
 - SC-8030 - Setup orchestrator for deleting concept
