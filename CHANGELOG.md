# Changelog

All notable changes to this project will be documented in this file.

The format is based on [Keep a Changelog](https://keepachangelog.com/en/1.0.0/),
and this project adheres to [Semantic Versioning](https://semver.org/spec/v2.0.0.html).

Allowed Types of change: `Added`, `Changed`, `Deprecated`, `Removed`, `Fixed`, `Security`

<<<<<<< HEAD
## Unreleased

### Added - Unreleased

### Changed - Unreleased

- Extend JWT payload by schoolId and roleIds
=======
## [24.5.1] - 2020-09-16

### Secrutiy - 24.5.1

- Secure admin routes (update, patch, create)
>>>>>>> 823ecce7

## [24.5.0] - 2020-09-14

- Ignore database seed data with prettier, eslint, and codacy
- SC-6640 - Fixed email check within registration (case insensitive)

### Added - 24.5.0

- Test changelog has been updated for feature or hotfix branches
- SC-5612 - Adding search feature to the admintables for nuxt-client.

## [24.4.6] - 2020-09-11

### Changed
- SC-6733: central personal data does not get updated via CSV import

## [24.4.5] - 2020-09-10

### Fixed in 24.4.5

- SC-6637: generate QR codes for consent print sheets if group size exceeds 20

## [24.4.4] - 2020-09-08

### Fixed

- SC-6697: updates/sync account username when user is updated

## [24.4.3] - 2020-09-09

### Fixed in 24.4.3

- SC-6533 - Login not possible if admin reset password

## [24.4.2] - 2020-08-31

### Fixed in 24.4.2

- SC-6554: CSV-Importer no longer allows patching users with different roles

## [24.4.1] - 2020-08-31

### Fixed in 24.4.1

- SC-6511 - LDAP edit button missing.

### Changed in 24.4.1

- SC-5987 Internationalisation: extend user and school model with default language

### Added 24.4.1

- SC-6172: added hooks and checks to look for unique and not disposable emails in adminUsers service

## [24.4.0] - 2020-8-31

### Fixed in 24.4.0

- SC-6122 - Edusharing preload thumbnails in parallel. Edusharing authentication stabilisation.

## [24.3.3] - 2020-08-28

- SC-6469: prevent admin access to lessons admins shouldnt have access to.

## [24.3.2] - 2020-08-26

- SC-6382: fix handling of consents for users with unknown birthdays. consentStatus: 'ok' will be returned for valid consents without birthday.

## [24.3.1] - 2020-08-25

- SC-5420: TSC Schuljahreswechsel

## [24.3.0] - 2020-08-25

## [24.2.5] - 2020-08-24

- SC-6328 add migration to set student_list settings in all non n21 clouds schools to false.

## [24.2.4] - 2020-08-20

## [24.2.3] - 2020-08-20

## [24.2.2] - 2020-08-20

### Added in 24.2.2

- SC-5280: the LDAP service will try to reconnect up to three times if the connection was lost or could not be established
- SC-5280: the LDAP service and LDAP syncers now report more errors to the stats object
- SC-5808: added an isExternal check to the create method of AdminUsers service, only users from not external schools can create users

### Fixed in 24.2.2

- SC-5280: the LDAP sync now handles (timeout/firewall) errors much more gracefully
- SC-5280: LDAP bind operations will only be issued if the connection was established successfully
- SC-5280: aggregated LDAP statistics will now show the number of succesful and failed sub-syncs instead of just 1 or 0

### Changed in 24.2.2

- SC-5280: if disconnected prematurely, the LDAP service will not try to connect again just to unbind from the server

## [24.0.2] - 2020-08-05

### Fixed in 24.0.2

- SC-5835: Starting the new school year automatically - Cluster 4

## [24.0.1] - 2020-07-31

### Fixed in 24.0.1

- SC-5917 Fix activation of LDAP system

## [23.6.4] - 2020-07-29

### Fixed in 23.6.4

- SC-5883: Choose current schoolyear based on the school instead of the date for creating classes.

## [23.6.3] - 2020-07-28

### Added in 23.6.3

- SC-5754 Added isExternal attribute to school model. If ldapSchoolIdentifier or source is defined, isExternal will be set to true
  otherwise, if none of them are defined it wil be set to false.
- SC-4520 created a new Service called Activation Service; with which jobs can be defined and are
  only executed when an activation link (activation code) is confirmed (e.g.: change of e-mail address/username)
  Also added a sub-service for changing email/username in Activation Service
- SC-5280: the LDAP service will try to reconnect up to three times if the connection was lost or could not be established
- SC-5280: the LDAP service and LDAP syncers now report more errors to the stats object

### Fixed in 23.6.3

- SC-5250: Fixes the CSV-Import, if there are whitespaces in the columnnames
- SC-5686: only users with the team permission "RENAME_TEAM" can execute the patch method in teams route
- SC-5280: the LDAP sync now handles (timeout/firewall) errors much more gracefully
- SC-5280: LDAP bind operations will only be issued if the connection was established successfully
- SC-5280: aggregated LDAP statistics will now show the number of succesful and failed sub-syncs instead of just 1 or 0
- SC-5416: Enable maintenance Mode for LDAP Schools and change the currentSchoolYear for non-LDAP Schools

### Changed in 23.6.3

- SC-5542: Added an after hook for AdminUsers find method which formats birthday date to DD.MM.YYYY format.
- SC-4289 Changed aggregations in admin tables, classes are now taken only from current year or max grade level, and are sorted
  by numeric ordering.
- SC-5280: if disconnected prematurely, the LDAP service will not try to connect again just to unbind from the server

## [23.6.2] - 2020-07-22

### Fixed in 23.6.2

- SC-5773: LDAPSchoolSyncer now correctly populates classes synced from an LDAP server, even if only students or only teachers are assigned to the class.
- SC-5250: Fixes the CSV-Import, if there are whitespaces in the columnnames

## [23.6.1] - 2020-07-22

### Fixed in 23.6.1

- SC-5733: LDAPSchoolSyncer now uses the Users model service to avoid ignoring indexes due to automatic collation

## [23.6.0] - 2020-07-21

### Added in 23.6.0

- SC-4142: Added indexes on TSP sync related attributes in user and school schema.
- SC-4142: Adds info about unchanged entities to TSP sync statistics

## [23.5.4] - 2020-07-08

### Added in 23.5.4

- SC-2714 Added the federal state "Internationale Schule"

## [23.5.0] - 2020-06-15

### Added in 23.5.0

- SC-4192 add tests that ensure classes on other schools cant be manipulated

### Fixed in 23.5.0

### Changed in 23.5.0

- SC-4957 user.ldapId and user.ldapDn are now indexed to improve performance

## [23.4.7] - 2020-07-01

### Fixed in 23.4.7

- SC-4965 Converted "consent" subdocument in "users" to a nested document to fix changing consents in administration and removing a bug in registration that resulted in deleted users.

## [23.4.5] - 2020-06-17

### Fixed in 23.4.5

- SC-5007 re-introduces ldap system root path to API result to fix issue with duplicating schools

## [23.4.3-nbc] - 2020-06-15

### Fixed in 23.4.3-nbc

- SC-5054 Revert hook restrictions that prevented registration with custom deata privacy documents enabled

## [23.4.0-nbc] - 2020-06-11

### Added in 23.4.0-nbc

- SC-4577 extend consentversions with school specific privacy policy, which can be added by the school admin

## [23.2.4] - 2020-06-05

### Fixed in 23.2.4

- SC-4876 soften sanitization to allow editor actions to be persisted correctly

## [23.2.1] - 2020-06-04

### Security - 23.2.1

- SC-4720 improve importhashes for registrationlinks

## [23.2.0] - 2020-06-03

### Security - 23.2.0

- SC-4506 Secure Find User Route. Access user list by students is allowed only if they are eligible to create teams.
- SC-4506 Secure Get User Route. Read user details may only users with STUDENT_LIST or TEACHER_LIST permissions

## [23.1.4] - 2020-05-29

### Fixed in 23.1.4

- SC-4749 avoid xss in image onerror event attribute for submissions

## [23.0.0] - 2020-05-19

### Changed in 23.0.0

- SC-4075 Teams creation by students logic was changed. New environment enumeration variable `STUDENT_TEAM_CREATION`
  with possible values `disabled`, `enabled`, `opt-in`, `opt-out` was introduced. The feature value is set by instance deployment.
  In case of `disabled`, `enabled` it is valid for all schools of the instance and cannot be changed by the admin.
  In case of `opt-in` and `opt-out` the feature should be enabled/disabled by the school admin.

## [22.10.3] - 2020-05-13

### Fixed in 22.10.3

- Unbind errors no longer stop the LDAP sync if more systems follow

## [22.10.2] - 2020-05-12

### Fixed in 22.10.2

- fixed pagination for students/teacher table

## [22.10.0] - 2020-05-11

### Added in 22.10.0

- SC-3719 Files now have a `creator` attribute that references the ID of the user that created the file.
  For old files, it is set to the first user permission inside the permissions array (legacy creator check).
- SC-3719 The `files` collection now has two additional indexes: `{creator}` and `{permissions.refId, permissions.refPermModel}`.
- add MongoDB Collation Support to control sorting behaviour in regards to capitalization.
- SC-3607 CSVSyncer now allows the optional birthday field (formats: dd/mm/yyyy, dd.mm.yyyy, dd-mm-yyyy) in CSV data
- SC-3948 support users query in adminusers routes
- SC-4018 Add additional nexboard permissions
- SC-4008 Migrated generateRegistrationLink Hook from SC-Client into Server
- SC-3686 Added new Registration Link Service for sending mails
- SC-4094 Teachers can now provide feedback in the form of uploaded files

### Fixed in 22.10.0

- SC-3892 Update Filter of submission in order to work with older submissions
- SC-3395 if fetching the release fails, a error will be thrown
- backup.js now outputs valid json exports
- SC-4105 fixed a problem with new users tests not working with recent hotfix.
- Checks of user consent calculated correct now

### Changed in 22.10.0

- User delete now accepts bulk delete requests
- SC-3958: the "general" LDAP strategy now returns an empty array if classes are not configured properly
- Increase performance - error logging in sentry
- Mergify: add and modified some configs

### Removed in 22.10.0

- SC-3958: the LDAP strategy interface no longer supports synchronizing team members to the never-used original N21-IDM
- SC-3958: the environment variables NBC_IMPORTURL, NBC_IMPORTUSER, and NBC_IMPORTPASSWORD are no longer used and have been removed
- Removed the obsolete commentSchema from the homework service. It was not in use.

## [22.9.20]

### Added in 22.9.20

- SC-4042: Added support for a central IServ-Connector

### Changed in 22.9.20

- LDAP syncs on servers with multiple schools now only sync one school at a time to avoid issues when paging search requests
- LDAP syncs use less memory (because they do a lot less in parallel)
- LDAPSchoolSyncer now returns user and class statistics

### Fixed in 22.9.20

- Fixed LDAP-Service disconnect method
- LDAPSystemSyncers now properly close their connections after syncing
- Authentication via LDAP now tries to close the connection after login
- Fixed a warning message appearing when patching users via internal request

## [22.9.18]

### Fixed in 22.9.18

- SC-4215: Do not allow unprivileged users to find users with non-school roles (expert, parent, etc.)

## [22.9.17]

### Fixed in 22.9.17

- SC-4121: File uploads no longer fail if the security scan is misconfigured or errors during enqueuing

## [22.9.10]

### Added in 22.9.10

- enable API key for /mails route

### Fixed in 22.9.10

- fixed an issue that prevented api-key authenticated calls to function with query.

## [22.9.9]

### Added in 22.9.9

- Sync can now be authenticated with an api-key.

## [22.9.8]

### Fixed in 22.9.8

- Fixed an error where ldap users without proper uuid where not filtered correctly.

## [22.9.7]

### Security in 22.9.7

- the /ldap route can now only be triggered for the users own school.

## [22.9.6]

### Added in 22.9.6

- users without `SCHOOL_EDIT` permission, but with `SCHOOL_STUDENT_TEAM_MANAGE` permission can now toggle the school feature `disableStudentTeamCreation`.

### Fixed in 22.9.6

- Admins in Thuringia can now prevent students from creating teams

## [22.9.5]

### Security in 22.9.5

- increased security for the publicTeachers route.

## [22.9.4]

### Fixed in 22.9.4

- fixes an issue with LDAP account updates if more than one account exists for the user (migration from local login to LDAP)

## [22.9.3]

### Fixed in 22.9.3

- fixes regression in LDAP sync, that caused incomplete user updates

## [22.9.2]

### Security in 22.9.2

- increased security for user PUT operation

## [22.9.1]

### Fixed in 22.9.1

- SC-3994: remove unnecessary bucket creation call that caused school administration and LDAP Sync to throw errors

### Changed in 22.9.1

- use collation for /homeworks, /users, /publicTeachers, /users/admin/teachers, /users/admin/students, /classes, and /courses.

## [22.9.0]

- Security updates

## [22.8.0]

### Added in 22.8.0

- This changelog has been added

### Removed in 22.8.0

- Clipboard sockets
- This changelog has been added
- Backend route to confirm analog consents in bulk
- Changed Seed Data + Migration Script: Added feature flag for new Editor to klara.fall@schul-cloud.org
- SC-2922: Enable use of multiple S3 instances as file storage provider
  - A new collection is added to administrate multiple S3 instances
  - A migration will automatically use the AWS environment variables to add those as default provider for all existing schools
  - For new schools the less used provider is assigned as storage provider
  - Environment Variables:
    - FEATURE_MULTIPLE_S3_PROVIDERS_ENABLED=true will activate the feature
    - S3_KEY, used for symmetric encryption, already required for the migration because of the secret access key encryption

### Changed in 22.8.0

- SC-3767: moved env variables to globals.js, NODE_ENV required to equal 'test' for test execution and right database selection
- migrated backup.sh script to node, so it can run platform independant and works on windows.

### Fixed in 22.8.0

- SC-3821: Fix Co-Teachers and Substitution teachers not being able to Grade Homeworks

## 22.7.1

### Fixed in 22.7.1

- Admin and teacher user could change other users without changing them self<|MERGE_RESOLUTION|>--- conflicted
+++ resolved
@@ -7,7 +7,6 @@
 
 Allowed Types of change: `Added`, `Changed`, `Deprecated`, `Removed`, `Fixed`, `Security`
 
-<<<<<<< HEAD
 ## Unreleased
 
 ### Added - Unreleased
@@ -15,13 +14,12 @@
 ### Changed - Unreleased
 
 - Extend JWT payload by schoolId and roleIds
-=======
+
 ## [24.5.1] - 2020-09-16
 
 ### Secrutiy - 24.5.1
 
 - Secure admin routes (update, patch, create)
->>>>>>> 823ecce7
 
 ## [24.5.0] - 2020-09-14
 
