# Changelog

All notable changes to this project will be documented in this file.

The format is based on [Keep a Changelog](https://keepachangelog.com/en/1.0.0/),
and this project adheres to [Semantic Versioning](https://semver.org/spec/v2.0.0.html).

Allowed Types of change: `Added`, `Changed`, `Deprecated`, `Removed`, `Fixed`, `Security`
## [25.2.1]

### Fixed

- SC-7714 Fixes script injection issue

## [Unreleased]

### Added

- SC-4666 - Added a pool based LDAP system and school sync. LDAP_SYSTEM_SYNCER_POOL_SIZE and LDAP_SCHOOL_SYNCER_POOL_SIZE variables
  determine how many system/school syncers will be run in parallel (at most) during the LDAP sync.
- SC-7615 - reduces the errors in lernstore
- SC-5476 - Extend tests for Matrix messenger config and permission service
- SC-6690 - refactors edu-sharing service and sets defaults
- SC-6738 - Extend search input field in new admin tables to search for full name
- SC-7293 - added Lern-Store view permission and a feature flag
- SC-7357 - Add config service
- SC-7083 - Added officialSchoolNumber to school-model
- Introduce plainSecrets in Configuration
- Introduce FEATURE_PROMETHEUS_ENABLED to have a flag for enable prometheus api metrics
- SC-7411 - add API Specification and validation for /me service
- SC-7411 - add API Specification and validation for /version service
- SC-7205 - create new data seed for QA
- SC-7614 - creates documentation for edu sharing endpoints
- SC-7370 - Add optional rootPath attribute modifier to iserv-idm strategy
- SC-4667 - persist time of last attempted and last successful LDAP sync to database (based on system)
- SC-4667 - Only request and compare LDAP entities that have changed since the last sync (using operational attribute modifyTimestamp with fallback)
- SC-4667 - Add optional `forceFullSync` option (as get param or json payload) to force a full LDAP sync
- SC-7499 - add API Specification for public services
<<<<<<< HEAD
- SC-7571 - solved performance issues - bulk QR-code generation
- SC-7915 - facade locator
=======
- SC-7571 - solved performance issues - bulk QR-code generation 
- SC-6294 - Introduce Typescript in schulcloud-server
>>>>>>> 04465410

### Changed

- request logging disabled for non development environment
- OPS-1289 - moved and updated commons (to hpi-schul-cloud/commons)
- SC-6596 - Changed route for messenger permissions service
- SC-7331 - introduce axios for external requests, implemented in status api
- SC-7395 - Changed ldap general strategy fetching of users from parallel to serialized
- SC-6080 - move REQUEST_TIMEOUT from globals to Configuration
- Dependencies: querystring replaced by qs
- SC-6060 - Updated error handling
- SC-7404 - automatic forwarding for requests without versionnumber if no matching route is found
- SC-7411 - api versioning for /me service
- SC-7411 - api versioning for /version service
- IMP-160 - integration-tests repo renamed to end-to-end-tests
- SC-5900 - Move Synapse synchronization logic into server
- SC-7499 - Fixes documentation for edu sharing endpoints
- SC-7872 - Fix audience of the jwt to new organisation name.

### Fixed

- SC-1589 Trim strings to avoid empty team names
- ARC-138 fix changelog action
- ARC-137 avoid DoS on alerts in error state
- SC-7353 course sharing between teachers
- SC-7530 rename SHOW_VERSION to FEATURE_SHOW_VERSION_ENABLED
- SC-7517 improve oauth test stability
- SC-6586 Repaired migration script
- SC-7454 - Restored invalid birth date fix in adminUsers service
- fixed README badges
- Fix mocha tests
- SC-6151 fixed a bug that prevented api docu from being accessible
- SC-6151 fixed paths to openapi documentation
- Fixed searching for names including a dash
- SC-7572 - Find /users route after hooks - extremely slow
- SC-7573 - Route/hash-broken promise chain
- SC-7884 - Authentication error when accessing any nuxt page in the client.

### Removed

- SC-7413 - Cleanup UnhandledRejection code that is handled from winston now

## [25.2.0]

### Added

- SC-4385 - Added a user exclusion regex to IServ strategy
- SC-7049 - Added unit tests for Merlin Service
- SC-7157 - add feature flag for Merlin feature with fallback
- SC-6567 - add new application errros
- SC-6766 - Added ESLint rules with Promise rules
- SC-6830 - Added hook to parse request to arrays when > 20 users are requested in adminUsers service
- SC-6769 - Introduce API validation module
- SC-6769 - API validation for users/admin routes
- SC-6510 - Added Merlin Url Generator for Lern Store / Edu-sharing
- SC-5476 - Added school settings to enable students to open own chat rooms
- SC-6567 - Add utils to cleanup incomingMessage stacks by logging errors

### Removed

- SC-6586- Remove parents from users collection to improve maintainability

### Changed

- SC-6986 - Changed a hook in the accounts service that restricts get requests to the same school, it expects a valid userID and matching schoolIds for both the requester and requested users
- SC-6567 - clean up error pipline
- SC-6510, fix a minor syntax error when exporting module
- Update commons to 1.2.7: print configuration on startup, introduce hierarchical configuration file setup
- Support asynchronous calls during server startup
- SC-7091 Migration to enable the Matrix Messenger for all schools that had RocketChat enabled before

### Fixed

- fixed README badges
- SC-6151 - fixed a bug that prevented api docu from being accessible
- Fix mocha tests

## [25.1.13] - 2020-11-12

### Changed

- SC-7395 - Changed ldap general strategy fetching of users from parallel to serialized

## [25.1.12] - 2020-11-09

### Added

- SC-7683 - add request logging options

## [25.1.11] - 2020-11-06

### Security

- SC-7695 - prevent csv user override operations on other schools

## [25.1.10] - 2020-11-05

### Added

- SC-7683 - Add log metic for memory usage, add async error logging util, catch one unhandledRejection error and remove cronjob task from server.

## [25.1.9] - 2020-11-03

### Fixed

- SC-7638 - fixed pin creation for users with accounts

## [25.1.8] - 2020-10-22

### Fixed

- SC-7333 - fixed creation of homeworks within lessons

## [25.1.7] - 2020-10-28

### Added

- SC-7491 - Add missing index on users.email to speed up slow query in registrationLink service

## [25.1.6] - 2020-10-23

### Changed

- SC-7413 - Remove event listener for unhandled rejections and move this to winston

## [25.1.5] - 2020-10-22

### Fixed

- SC-7452 - fixed time window check for LDAP users

## [25.1.4] - 2020-10-20

### Changed

- SC-6986 - Changed permission check for PATCH method in the account service from STUDENT_CREATE to STUDENT_EDIT to allow teachers to change students' password

## [25.1.3] - 2020-10-20

### Fixed

- SC-6986 - Changed a hook in the accounts service that restricts get requests to the same school, it expects a valid userID and matching schoolIds for both the requester and requested users

## [25.1.2] - 2020-10-15

### Fixed

- SC-7085 - fixed importHash error when asking parent consent

### Added

### Removed

## [25.1.1] - 2020-10-12

### Security

- SC-7165 package update for sanitization and add onload handler

## [25.1.0] - 2020-10-12

### Added

### Removed

- SC-6784 - Removed duplicated birth date formatting code in adminUsers service, which was causing an "Invalid date" output
- SC-6743 - Removed usersForConsent related things in adminUsers service because the client does not send that parameter anymore
- SC-6506 - Remove dependecy to feathers-swagger in routes.test.js

### Changed

- SC-6774 remove no-await-in-loop from eslint exceptions
- Rename statistic mails route, secure it over sync api key now
- SC-6809 - Maintain RabbitMQ connection and channels
- SC-5230 - Unblock Account-Page in Nuxt (securing /accounts and /users routes)

### Security

- Added hotfix merges

## [25.0.12] - 2020-10-12

### Fixed

- SC-6676 allows only following roles for registration: teacher/student…

## [25.0.11] - 2020-10-07

### Fixed

- SC-7180 homework create now validates data properly

## [25.0.12] - 2020-10-12

### Fixed

- SC-6676 allows only following roles for registration: teacher/student…

## [25.0.11] - 2020-10-07

### Fixed

- SC-7180 homework create now validates data properly

## [25.0.10] - 2020-10-07

### Added

- configured prometheus metrics - bucket sizes
- SC-6766 log unhandledRejection and unhandledException

## [25.0.9] - 2020-10-07

### Added

- SC-7115 - Reduce mongoose DB role request by enabling minor caching

## [25.0.8] - 2020-10-06

### Fixed

- SC-6676 - Registration: User with role parent should not be able to log-in
- SC-6960 - instead of deleting and recreating users during the rollback of a failed registration, use replace if necessary
- SC-6960 - properly raise exceptions during the registration process

## [25.0.7] - 2020-10-01

### Removed

- OPS-1316 - removed custom keep-alive header creation in express middleware

## [25.0.6] - 2020-10-01

### Added

- OPS-1316 - add indexes for slow files and submission queries

## [25.0.5] - 2020-10-01

### Added

- SC-6973 - add time window for pin creation

## [25.0.4] - 2020-09-30

### Added

- Added lead time detection

## [25.0.3]

### Added

- SC-6942 - add parse method to TSP strategy to declare it can handle the request and to keep authentication params clean

### Fixed

- SC-6942 - don't override payload defined by authentication method
- SC-6942 - don't search for account to populate if no username is given in `injectUsername`

## [25.0.2]

### Changed

- send mail for registration pin after add pin to db

## [25.0.1]

### Fixed

- SC-6696 - Fixed query used to determine course membership when checking permissions for course group lessons

## [25.0.0]

### Changed

- Extend JWT payload by schoolId and roleIds

## [24.5.1] - 2020-09-16

### Secrutiy

- Secure admin routes (update, patch, create)

## [24.5.0] - 2020-09-14

- Ignore database seed data with prettier, eslint, and codacy
- SC-6640 - Fixed email check within registration (case insensitive)
- SC-2710 - Adding time zones, default for school and theme

### Added - 24.5.0

- Test changelog has been updated for feature or hotfix branches
- SC-5612 - Adding search feature to the admintables for nuxt-client.

## [24.4.6] - 2020-09-11

### Changed

- SC-6733: central personal data does not get updated via CSV import

## [24.4.5] - 2020-09-10

### Fixed in 24.4.5

- SC-6637: generate QR codes for consent print sheets if group size exceeds 20

## [24.4.4] - 2020-09-08

### Fixed in 24.4.4]

- SC-6697: updates/sync account username when user is updated

## [24.4.3] - 2020-09-09

### Fixed in 24.4.3

- SC-6533 - Login not possible if admin reset password

## [24.4.2] - 2020-08-31

### Fixed in 24.4.2

- SC-6554: CSV-Importer no longer allows patching users with different roles

## [24.4.1] - 2020-08-31

### Fixed in 24.4.1

- SC-6511 - LDAP edit button missing.

### Changed in 24.4.1

- SC-5987 Internationalisation: extend user and school model with default language

### Added 24.4.1

- SC-6172: added hooks and checks to look for unique and not disposable emails in adminUsers service

## [24.4.0] - 2020-8-31

### Fixed in 24.4.0

- SC-6122 - Edusharing preload thumbnails in parallel. Edusharing authentication stabilisation.

## [24.3.3] - 2020-08-28

- SC-6469: prevent admin access to lessons admins shouldnt have access to.

## [24.3.2] - 2020-08-26

- SC-6382: fix handling of consents for users with unknown birthdays. consentStatus: 'ok' will be returned for valid consents without birthday.

## [24.3.1] - 2020-08-25

- SC-5420: TSC Schuljahreswechsel

## [24.3.0] - 2020-08-25

## [24.2.5] - 2020-08-24

- SC-6328 add migration to set student_list settings in all non n21 clouds schools to false.

## [24.2.4] - 2020-08-20

## [24.2.3] - 2020-08-20

## [24.2.2] - 2020-08-20

### Added in 24.2.2

- SC-5280: the LDAP service will try to reconnect up to three times if the connection was lost or could not be established
- SC-5280: the LDAP service and LDAP syncers now report more errors to the stats object
- SC-5808: added an isExternal check to the create method of AdminUsers service, only users from not external schools can create users

### Fixed in 24.2.2

- SC-5280: the LDAP sync now handles (timeout/firewall) errors much more gracefully
- SC-5280: LDAP bind operations will only be issued if the connection was established successfully
- SC-5280: aggregated LDAP statistics will now show the number of succesful and failed sub-syncs instead of just 1 or 0

### Changed in 24.2.2

- SC-5280: if disconnected prematurely, the LDAP service will not try to connect again just to unbind from the server

## [24.0.2] - 2020-08-05

### Fixed in 24.0.2

- SC-5835: Starting the new school year automatically - Cluster 4

## [24.0.1] - 2020-07-31

### Fixed in 24.0.1

- SC-5917 Fix activation of LDAP system

## [23.6.4] - 2020-07-29

### Fixed in 23.6.4

- SC-5883: Choose current schoolyear based on the school instead of the date for creating classes.

## [23.6.3] - 2020-07-28

### Added in 23.6.3

- SC-5754 Added isExternal attribute to school model. If ldapSchoolIdentifier or source is defined, isExternal will be set to true
  otherwise, if none of them are defined it wil be set to false.
- SC-4520 created a new Service called Activation Service; with which jobs can be defined and are
  only executed when an activation link (activation code) is confirmed (e.g.: change of e-mail address/username)
  Also added a sub-service for changing email/username in Activation Service
- SC-5280: the LDAP service will try to reconnect up to three times if the connection was lost or could not be established
- SC-5280: the LDAP service and LDAP syncers now report more errors to the stats object

### Fixed in 23.6.3

- SC-5250: Fixes the CSV-Import, if there are whitespaces in the columnnames
- SC-5686: only users with the team permission "RENAME_TEAM" can execute the patch method in teams route
- SC-5280: the LDAP sync now handles (timeout/firewall) errors much more gracefully
- SC-5280: LDAP bind operations will only be issued if the connection was established successfully
- SC-5280: aggregated LDAP statistics will now show the number of succesful and failed sub-syncs instead of just 1 or 0
- SC-5416: Enable maintenance Mode for LDAP Schools and change the currentSchoolYear for non-LDAP Schools

### Changed in 23.6.3

- SC-5542: Added an after hook for AdminUsers find method which formats birthday date to DD.MM.YYYY format.
- SC-4289 Changed aggregations in admin tables, classes are now taken only from current year or max grade level, and are sorted
  by numeric ordering.
- SC-5280: if disconnected prematurely, the LDAP service will not try to connect again just to unbind from the server

## [23.6.2] - 2020-07-22

### Fixed in 23.6.2

- SC-5773: LDAPSchoolSyncer now correctly populates classes synced from an LDAP server, even if only students or only teachers are assigned to the class.
- SC-5250: Fixes the CSV-Import, if there are whitespaces in the columnnames

## [23.6.1] - 2020-07-22

### Fixed in 23.6.1

- SC-5733: LDAPSchoolSyncer now uses the Users model service to avoid ignoring indexes due to automatic collation

## [23.6.0] - 2020-07-21

### Added in 23.6.0

- SC-4142: Added indexes on TSP sync related attributes in user and school schema.
- SC-4142: Adds info about unchanged entities to TSP sync statistics

## [23.5.4] - 2020-07-08

### Added in 23.5.4

- SC-2714 Added the federal state "Internationale Schule"

## [23.5.0] - 2020-06-15

### Added in 23.5.0

- SC-4192 add tests that ensure classes on other schools cant be manipulated

### Fixed in 23.5.0

### Changed in 23.5.0

- SC-4957 user.ldapId and user.ldapDn are now indexed to improve performance

## [23.4.7] - 2020-07-01

### Fixed in 23.4.7

- SC-4965 Converted "consent" subdocument in "users" to a nested document to fix changing consents in administration and removing a bug in registration that resulted in deleted users.

## [23.4.5] - 2020-06-17

### Fixed in 23.4.5

- SC-5007 re-introduces ldap system root path to API result to fix issue with duplicating schools

## [23.4.3-nbc] - 2020-06-15

### Fixed in 23.4.3-nbc

- SC-5054 Revert hook restrictions that prevented registration with custom deata privacy documents enabled

## [23.4.0-nbc] - 2020-06-11

### Added in 23.4.0-nbc

- SC-4577 extend consentversions with school specific privacy policy, which can be added by the school admin

## [23.2.4] - 2020-06-05

### Fixed in 23.2.4

- SC-4876 soften sanitization to allow editor actions to be persisted correctly

## [23.2.1] - 2020-06-04

### Security - 23.2.1

- SC-4720 improve importhashes for registrationlinks

## [23.2.0] - 2020-06-03

### Security - 23.2.0

- SC-4506 Secure Find User Route. Access user list by students is allowed only if they are eligible to create teams.
- SC-4506 Secure Get User Route. Read user details may only users with STUDENT_LIST or TEACHER_LIST permissions

## [23.1.4] - 2020-05-29

### Fixed in 23.1.4

- SC-4749 avoid xss in image onerror event attribute for submissions

## [23.0.0] - 2020-05-19

### Changed in 23.0.0

- SC-4075 Teams creation by students logic was changed. New environment enumeration variable `STUDENT_TEAM_CREATION`
  with possible values `disabled`, `enabled`, `opt-in`, `opt-out` was introduced. The feature value is set by instance deployment.
  In case of `disabled`, `enabled` it is valid for all schools of the instance and cannot be changed by the admin.
  In case of `opt-in` and `opt-out` the feature should be enabled/disabled by the school admin.

## [22.10.3] - 2020-05-13

### Fixed in 22.10.3

- Unbind errors no longer stop the LDAP sync if more systems follow

## [22.10.2] - 2020-05-12

### Fixed in 22.10.2

- fixed pagination for students/teacher table

## [22.10.0] - 2020-05-11

### Added in 22.10.0

- SC-3719 Files now have a `creator` attribute that references the ID of the user that created the file.
  For old files, it is set to the first user permission inside the permissions array (legacy creator check).
- SC-3719 The `files` collection now has two additional indexes: `{creator}` and `{permissions.refId, permissions.refPermModel}`.
- add MongoDB Collation Support to control sorting behaviour in regards to capitalization.
- SC-3607 CSVSyncer now allows the optional birthday field (formats: dd/mm/yyyy, dd.mm.yyyy, dd-mm-yyyy) in CSV data
- SC-3948 support users query in adminusers routes
- SC-4018 Add additional nexboard permissions
- SC-4008 Migrated generateRegistrationLink Hook from SC-Client into Server
- SC-3686 Added new Registration Link Service for sending mails
- SC-4094 Teachers can now provide feedback in the form of uploaded files

### Fixed in 22.10.0

- SC-3892 Update Filter of submission in order to work with older submissions
- SC-3395 if fetching the release fails, a error will be thrown
- backup.js now outputs valid json exports
- SC-4105 fixed a problem with new users tests not working with recent hotfix.
- Checks of user consent calculated correct now

### Changed in 22.10.0

- User delete now accepts bulk delete requests
- SC-3958: the "general" LDAP strategy now returns an empty array if classes are not configured properly
- Increase performance - error logging in sentry
- Mergify: add and modified some configs

### Removed in 22.10.0

- SC-3958: the LDAP strategy interface no longer supports synchronizing team members to the never-used original N21-IDM
- SC-3958: the environment variables NBC_IMPORTURL, NBC_IMPORTUSER, and NBC_IMPORTPASSWORD are no longer used and have been removed
- Removed the obsolete commentSchema from the homework service. It was not in use.

## [22.9.20]

### Added in 22.9.20

- SC-4042: Added support for a central IServ-Connector

### Changed in 22.9.20

- LDAP syncs on servers with multiple schools now only sync one school at a time to avoid issues when paging search requests
- LDAP syncs use less memory (because they do a lot less in parallel)
- LDAPSchoolSyncer now returns user and class statistics

### Fixed in 22.9.20

- Fixed LDAP-Service disconnect method
- LDAPSystemSyncers now properly close their connections after syncing
- Authentication via LDAP now tries to close the connection after login
- Fixed a warning message appearing when patching users via internal request

## [22.9.18]

### Fixed in 22.9.18

- SC-4215: Do not allow unprivileged users to find users with non-school roles (expert, parent, etc.)

## [22.9.17]

### Fixed in 22.9.17

- SC-4121: File uploads no longer fail if the security scan is misconfigured or errors during enqueuing

## [22.9.10]

### Added in 22.9.10

- enable API key for /mails route

### Fixed in 22.9.10

- fixed an issue that prevented api-key authenticated calls to function with query.

## [22.9.9]

### Added in 22.9.9

- Sync can now be authenticated with an api-key.

## [22.9.8]

### Fixed in 22.9.8

- Fixed an error where ldap users without proper uuid where not filtered correctly.

## [22.9.7]

### Security in 22.9.7

- the /ldap route can now only be triggered for the users own school.

## [22.9.6]

### Added in 22.9.6

- users without `SCHOOL_EDIT` permission, but with `SCHOOL_STUDENT_TEAM_MANAGE` permission can now toggle the school feature `disableStudentTeamCreation`.

### Fixed in 22.9.6

- Admins in Thuringia can now prevent students from creating teams

## [22.9.5]

### Security in 22.9.5

- increased security for the publicTeachers route.

## [22.9.4]

### Fixed in 22.9.4

- fixes an issue with LDAP account updates if more than one account exists for the user (migration from local login to LDAP)

## [22.9.3]

### Fixed in 22.9.3

- fixes regression in LDAP sync, that caused incomplete user updates

## [22.9.2]

### Security in 22.9.2

- increased security for user PUT operation

## [22.9.1]

### Fixed in 22.9.1

- SC-3994: remove unnecessary bucket creation call that caused school administration and LDAP Sync to throw errors

### Changed in 22.9.1

- use collation for /homeworks, /users, /publicTeachers, /users/admin/teachers, /users/admin/students, /classes, and /courses.

## [22.9.0]

- Security updates

## [22.8.0]

### Added in 22.8.0

- This changelog has been added

### Removed in 22.8.0

- Clipboard sockets
- This changelog has been added
- Backend route to confirm analog consents in bulk
- Changed Seed Data + Migration Script: Added feature flag for new Editor to klara.fall@schul-cloud.org
- SC-2922: Enable use of multiple S3 instances as file storage provider
  - A new collection is added to administrate multiple S3 instances
  - A migration will automatically use the AWS environment variables to add those as default provider for all existing schools
  - For new schools the less used provider is assigned as storage provider
  - Environment Variables:
    - FEATURE_MULTIPLE_S3_PROVIDERS_ENABLED=true will activate the feature
    - S3_KEY, used for symmetric encryption, already required for the migration because of the secret access key encryption

### Changed in 22.8.0

- SC-3767: moved env variables to globals.js, NODE_ENV required to equal 'test' for test execution and right database selection
- migrated backup.sh script to node, so it can run platform independant and works on windows.

### Fixed in 22.8.0

- SC-3821: Fix Co-Teachers and Substitution teachers not being able to Grade Homeworks

## 22.7.1

### Fixed in 22.7.1

- Admin and teacher user could change other users without changing them self<|MERGE_RESOLUTION|>--- conflicted
+++ resolved
@@ -36,13 +36,9 @@
 - SC-4667 - Only request and compare LDAP entities that have changed since the last sync (using operational attribute modifyTimestamp with fallback)
 - SC-4667 - Add optional `forceFullSync` option (as get param or json payload) to force a full LDAP sync
 - SC-7499 - add API Specification for public services
-<<<<<<< HEAD
-- SC-7571 - solved performance issues - bulk QR-code generation
 - SC-7915 - facade locator
-=======
 - SC-7571 - solved performance issues - bulk QR-code generation 
 - SC-6294 - Introduce Typescript in schulcloud-server
->>>>>>> 04465410
 
 ### Changed
 
