--- conflicted
+++ resolved
@@ -9,15 +9,13 @@
 
 ## Unreleased
 
-<<<<<<< HEAD
 ### Fixed
 
 - SC-6122 - Edusharing preload thumbnails in parallel. Edusharing authentication stabilisation.
-=======
+
 ## [24.3.2] - 2020-08-26
 
 - SC-6382: fix handling of consents for users with unknown birthdays. consentStatus: 'ok' will be returned for valid consents without birthday.
->>>>>>> 9c78a477
 
 ## [24.3.1] - 2020-08-25
 
