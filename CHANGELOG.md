# Changelog

All notable changes to this project will be documented in this file.

The format is based on [Keep a Changelog](https://keepachangelog.com/en/1.0.0/),
and this project adheres to [Semantic Versioning](https://semver.org/spec/v2.0.0.html).

Allowed Types of change: `Added`, `Changed`, `Deprecated`, `Removed`, `Fixed`, `Security`

## [Unreleased]

### Added

<<<<<<< HEAD
- BC-609 BC-612 - Add new route and endpoints for finished task (for students and teachers)

### Changed

- BC-740 - BC-847 - change ansible vars for docker image and tag
- BC-609 - open task do not longer published open tasks of finished courses
- BC-826 - finished tasks display the privilege status for privilege members and check if one fo the taskoverview permissions exist
=======
### Fixed

### Changed

- BC-701 - bump packages 
>>>>>>> fb456411

## [26.19.0] - 2021-11-30

### Changed

- BC-740 - BC-847 - change ansible vars for docker image and tag
- BC-157 - add typescript to task store: update task api response
- BC-609 BC-612 - Add new route and endpoints for finished task (for students and teachers)

## [26.18.0] - 2021-11-23

### Added

<<<<<<< HEAD
- BC-485 - ansible role for management service
=======
### Changed
>>>>>>> fb456411

### Fixed

- BC-724 - fixed OpenAPI spec for dashboard

## [26.17.0] - 2021-11-16

### Changed

- BC-688 - disable allowJS
- BC-488 - Set federal state in LDAPSyncer by system
- BC-589 - BC-652 - change auto deployment to a reusable workflow
- BC-240 - Dashboards are now personalized

### Fixed

- BC-369 - fix wrong behavior by the general LDAP Strategy if an attribute is not set
- BC-668 - fixed security issues/updated dependencies
- BC-596 - enable strict property inizialization for typescript

## [26.16.0] - 2021-11-09

### Added

- BC-489 - create a migration to add federal state to systems (ldap) and sync with school's

### Changed

- BC-451 - move repos to shared: user, role
- BC-451 - move repos to shared: dashboard, files-storage, course, coursegroup, task, submission and update imports
- BC-605 - sort references within groups alphabetically

### Fixed

- BC-599 - fix email return
- BC-526 - fix flaky file repository test
- BC-404 - students from other schools can not be invited via email anymore
- fixed autodeployment storageprovider initialization race condition

## [26.15.0] - 2021-11-02

- BC-526 - files deleted via directory deletion will be deleted with the deletion concept
- BC-369 - add more LDAP systems to the init deployment
- BC-174 - Improve test data generation with factories
- BC-40 - rocketchat authentication via user+password
- BC-532 - add index to course, lesson, task entity and fix permission issue

### Changed

- BC-451 - move repos to shared: files(-storage), news
- BC-451 - move database, feathers, mail from modules to @shared/infra
- BC-379 - updated the engine version to node 16 and npm 8
- BC-477 remove generics from test-module getter
- BC-507 - remove orphaned GridElements from database
- BC-469 - defined docker base image
- BC-543 - move status logic to task entity
- BC-402 - change e2e test include to reusable workflows

### Fixed

- BC-451 - fix timezone related test issues

## [26.14.0] - 2021-10-26

### Added

- BC-155 - add substitution teacher flag to task
- BC-121 - add console script to delete soft-deleted files
- BC-495 - ungroup elements from groups in the course dashboard
- BC-496 - naming of groups in the course dashboard

### Changed

- BC-383 - remove usage of npm run seed in server
- BC-527 - cleanup legacy code for filestorage deletion concept
- BC-13 - filter archived tasks and dont return it by task.findAll uc
- BC-501 - return lesson name as task description for more detailed informations
- BC-578 - enable `esModuleInterop` in typescript configuration

## [26.13.2] - 2021-10-22

### Changed

- BC-379 - hard-code node 14 and npm 6

## [26.13.0] - 2021-10-19

### Added

- BC-394 - send email wishes to additionally needed addresses
- BC-391 - display special characters properly
- BC-339 - creation of groups in the courses dashboard
- BC-339 - add elements to groups in the courses dashboard

### Fixed

- BC-436 - Fix univention LDAP strategy
- BC-21 - Remove generics from DTOs, because generics can not be used to generate OpenApi properly

### Changed

- BC-487 - update mongodb-memory-server from 6.9.6 to 7.4.4
- BC-490 - setup entities for tests without needing a database

## [26.12.0] - 2021-10-12

### Added

- BC-388 - add simple script for end sjw
- BC-319 - add route to change the position of a course dashboard element
- BC-343 - run unstable e2e tests on label `run unstable tests`
- BC-6 - Show prepared tasks (drafts) for teachers

### Changed

- BC-25 - sort database seeds ascending by date of creation (\_id, createdAt)
- BC-25 - move logic of npm run setup into console application and add management application with same behavior
- BC-237 - Clean up global entity registration
- BC-331 - BC-354 - rename ansible variables for OnePassword
- BC-269 - check in firstLogin that students can only pass with existing birthdate
- BC-154 - remove lesson entity from task repository
- BC-231 - upgraded nestjs@7 to nestjs@8

### Fixed

### Security

- BC-386 - added CREATE tests for consentVersionService
- BC-297 - fixed set-value dependency vulnerabilities
- BC-377 - fixed axios dependency vulnerabilities

## [26.11.3] - 2021-10-05

### Fixed

- BC-121 - run add bucket to files migration in parallel

## [26.11.2] - 2021-09-29

### Fixed

- BC-111 wait for mongodb to spin up in deployment

- BC-370 - fixed file directory creation

## [26.11.1] - 2021-09-29

### Fixed

- BC-365 - fixed task overview pagination

## [26.11.0] - 2021-09-22

### Changed

- BC-274 Change Course Colors
- BC-213 - rewrite file deletion with deletion marker
- BC-68 - e2e run dependent on build image job
- BC-179 - refactor task and entity and relations
- BC-315 - stabilized resolve user roles workflow by use roles from requested user and not from jwt

### Added

- BC-121 add bucket and storage provider to file documents
- BC-164 - refactored the supportJWTservice and added roles information to its jwt data
- BC-279 - introduce console application interface to call providers via console command
- BC-9 add entity and repo for course dashboards
- BC-9 add a route to recieve dummy data for course dashboards
- BC-318 implement persistance for course dashboards

### Fixed

- BC-232 prevent users from changing schoolyears
- BC-233 - when an LDAP system is removed from a school, the ldapschoolidentifier and lastLdapSync are removed as well
- moved some changelog entries into their correct place

### Removed

- BC-262 - remove S3 lifecycle configuration code
- BC-247 - remove timestamp from LDAP search Query for sync

## [26.10.3] - 2021-09-09

### Fixed

- BC-267 - skip whitelist-check for api requests on /wopi

## [26.10.2] - 2021-09-03

### Added

- BC-120 - add feature flag for S3 CORS
- BS-112 - insert missing attribute during school creation

## [26.10.1] - 2021-09-03

### Fixed

- BC-187 - secures the system route

## [26.10.0] - 2021-09-03

### Fixed

- remove broken systemid from seed data
- SC-9083 - expose env variables for school administration
- BC-44 - remove JWT_WHITELIST_ACCEPT_ALL feature flag
- BC-44 - integrate jwt whitelist check in nestjs jwt authentication
- BC-42 - cycle detection in role inheritance
- BC-64 - enable e2e test execution for push event on main branch
- BC-41 - adds feature flag for S3 storage lifecycle management (currently not supported by Strato Hidrive)
- BC-37 - BC-54 - reduce resource consumption for deployed server
- BC-81 - remove old Lern-Store
- BC-119 - remove malfunction S3 lifecycle migration
- BC-38 - BC-124 - Add ansible files for Bosscloud (default)
- BC-110 - fileStorage/security should only be called from within the cluster

### Added

- BC-5 - Show completed tasks for students

### Changed

- Refactor nestjs task module and resort imports for course and coursegroup entities and repositories. Add testHelpers.

## [26.9.3] - 2021-09-10

### Fixed

- BC-239 - fix date parsing for students birth date

## [26.9.2] - 2021-08-27

### Changed

- BC-137 - fix bug with display of Blue Bar
- BC-106 - exit maintenance & change school year for LDAP schools on Boss and NBC

## [26.9.1] - 2021-08-18

### Changed

- SC-9192 - enable cors for nestjs app routes
- SC-9130 - use whiltelisted filenames at the s3 file storage backend

## [26.9.0] - 2021-08-14

### Changed

- OPS-2491 - Change the hydra service url
- SC-9231 - add permissions to SuperHero to edit admin role
- SC-9269 - let eslint ensure no tests with .only exist anymore
- SC-9192 - mount feathers and nestjs apps under dedicated version paths and allow general path prefix for the whole server

## Added

- add inital learnroom module with support of course and coursegroups for preparing the next refactoring iteration in tasks module
- SC-9231 - add permissions to SuperHero to edit admin role

## [26.8.0] - 2021-08-10

## [26.7.1] - 2021-08-03

- SC-9233 - fix Lern-Store on THR to load also WLO content

## [26.7.0] - 2021-07-28

### Added

- SC-9213 - Consider group submissions when deciding what open tasks a student has
- SC-9150 - add script to change school year
- SC-9211 - enable maildrop and mailcatcher for e2e tests (see docker-compose)
- SC-9177 - allow superheros to delete admins

### Changed

- SC-9219 - limited jest workers for not taking all workers within of a single github action

### Fixed

- SC-9212 - fix changing classes via CSV import
- SC-9053 - fix sending registration link via checkbox for student/teacher creation

## [26.6.4] - 2021-07-23

### Changed

- move S3 expiration migration to the end

## [26.6.3] - 2021-07-21

### Fixed

- SC-9092 - add missing S3 key decryption in migration

## [26.6.2] - 2021-07-21

### Changed

- use edusharing lernstore mode on production

## [26.6.1] - 2021-07-21

### Changed

- change default lernstore mode to edusharing

## [26.6.0] - 2021-07-20

### Added

- SC-9018; SC-9003 - created schoolsList public endpoint, and jwt secured /schools endpoint
- SC-9093 - make configured default language and timezone available in config service
- SC-9092 - delete S3 files after 7 days from user deletion
- SC-8959 - Add messenger to deletion concept
- SC-9157 - Add RabbitMQ connection to new mail service
- SC-9157 - Improve config handling for RabbitMQ
- SC-9213 - Consider group submissions when deciding what open tasks a student has
- OPS-2574 - Removeing autodeployed branches for developers if branch deleted
- OPS-2579 - Add Ansible task and templates for adding storage

### Changed

- SC-9190 - publish news target names
- SC-8887 - allow public access to consentVersion service
- SC-8448 - Not storing temporary Merlin links and fixed concurrency bug
- remove unnecessary timeout definitions from tests and avoid promise chains
- SC-6294 Restructure NestJS Sources: Testing, Core Module, Entities, Shared. See details in https://hpi-schul-cloud.github.io/schulcloud-server/
- execute unit tests via github action instead of using travis

### Fixed

- SC-9197 - Limiting the max workers for jest to 2 workers, if the default mechanism runs it's go up to infinity workers and if one die the test never stop
- SC-9202 - fix sending of registration link mails

## [26.5.0] - 2021-06-28

### Added

- SC-9431 - add teacher view to task/open over permission TASK_DASHBOARD_VIEW_V3, solving permissions after authenticate and add v3/user/me route.

### Changed

- SC-6294 Restructure NestJS Sources: Testing, Core Module, Entities, Shared. See details in https://hpi-schul-cloud.github.io/schulcloud-server/

## [26.4.9] - 2021-06-29

### Fixed

- api route forwarding

### Removed

- SC-9159 removed news from feathers except remove team event, which already is replaced by v3/news

## [26.4.8] - 2021-06-29

### Fixed

- route forwarding

## [26.4.7] - 2021-06-22

### Added

- SC-9148 - Add migration for change of school year on BRB

### Fixed

- SC-9170 - let superhero delete other users

## [26.4.6] - 2021-06-24

### Changed

- OPS-2466 - changes build pipeline to github actions

## [26.4.5] - 2021-06-21

### Added

- SC-9156 - Add maintenance mode for LDAP rewrite

## [26.4.4] - 2021-06-16

### Change

- rename permission TASK_DASHBOARD_VIEW_V3

## [26.4.3] - 2021-06-16

### Change

- SC-9139 - Add a check if user roles should be updated or not to the repo

## [26.4.2] - 2021-06-16

### Fixed

- npm run syncIndex work for not existing collections in the db

## [26.4.1] - 2021-06-15

### Change

- SC-9029 - Change place of the channel creation for RabbitMQ

## [26.4.0] - 2021-06-11

- SC-9004 - Sync env variables between backend and frontend

## [26.3.1] - 2021-06-14

### Added

- SC-9134 - Add missing mongo indexes for LDAP Sync

## [26.3.0] - 2021-06-07

### Changed

- SC-8898 - parallelize LDAP sync using RabbitMQ

## [26.2.2] - 2021-06-04

### Fixed

- Fixed dependencies issue

## [26.2.1] - 2021-06-02

### Added

- SC-9103 - add logging for syncIndexes script

## [26.2.0] - 2021-06-01

### Added

- OPS-2418 - Change buildpipelines (Server, Client, Nuxt) to execute E2E tests according QF decision
- SC-8250 - add bulk deletion to user service v2
- SC-8341 - add tombstone school to tombstone user
- SC-8408 - added delete events by scope Id route
- SC-7937 - Allow adding multiple materials to lesson
- SC-7868 - Deletion concept for personal file connections
- SC-8873 - Add prioritization for Matrix messenger tasks
- SC-8982 - add inital service ressource messuring test setup
- OPS-1499 - Add feature to CI Pipeline and provide manual deployments of branches and automatic deploy of release to staging
- Add run script for sync indexes based on existing and registered schemas.
- SC-9085 - add registration pin deletion for parent emails
- SC-9004 - Sync env variables between backend and frontend
- OPS-1499 - Add feature to CI Pipeline and provide manual deployments of branches
- Add run script for sync indexes based on existing and registered schemas.

### Changed

- SC-8440 - fixed open api validation for manual consent
- SC-9055 - changed Edu-Sharing permissions for Brandenburg Sportinhalt content
- SC-6950 - validation for officialSchoonNumber now allows 5 or 6 digits
- SC-8599 - added helparea contact dropdown and send value
- SC-7944 - use persistent ids for Lern-Store content items
- OPS-1508 - added limits for cpu and ram to the docker compose files
- SC-8500 - refactoring in error handling
- SC-7021 - automatic deletion documents in the trashbins collection after 7 days.
- SC-5202 - homework tests refactoring
- SC-7868 - filestorage integration tests are skipped on local test environments if minio is not setup
- SC-8779 - messenger: use user-based fixed device ids

### Fixed

- SC-8933 - fix date format on first login
- SC-8728 - fix configuration reset in tests
- SC-8873 - fix addUser prioritization for full school Matrix messenger sync
- SC-8982 - fix test setup for on the fly building test like routes jwt

## [26.1.0]

### Added

- SC-8910 - added an isExternal check to the adminUsers service remove method

### Changed

- SC-8732 - change search filter gate and weight of values in indexes. Will reduce amount of results
- SC-8880 - changed the validation for search queries in NAT, now it allows empty

## [26.0.16] - 2021-04-20

### Removed

- - SC-8748 - revert: bump feathers-mongoose from 6.3.0 to 8.3.1

## [26.0.15] - 2021-04-19

### Changed

- SC-8909 - messenger: use user-based fixed device ids

## [26.0.14] - 2021-04-16

### Changed

- SC-8934 - no more autosync for the migrations for the mongodb

## [26.0.13] - 2021-04-15

### Fixed

- SC-8917 - verify configuration missing school

## [26.0.12] - 2021-04-14

### Changed

- SC-8929 - increase performance for alert requests

## [26.0.11] - 2021-04-13

### Changed

- SC-8748 - bump feathers-mongoose from 6.3.0 to 8.3.1

## [26.0.10] - 2021-04-09

### Fixed

- SC-8908 ldap sync: fix lock

## [26.0.9] - 2021-04-06

- SC-8779 - fix partial LDAP sync

## [26.0.8] - 2021-03-31

### Fixed

- SC-8691 ldap sync: fix potential deadlock while loadind ldap data

## [26.0.7] - 2021-03-31

### Fixed

- SC-8768 ldap sync: in user search include current school

## [26.0.6] - 2021-03-30

### Fixed

- SC-8836 - teachers can add classes from other teachers to their courses

## [26.0.5] - 2021-03-29

### Fixed

- SC-8691 - LDAP sync can be run with multiple school in parallel

## [26.0.4] - 2021-03-25

### Changed

- SC-8829 - status of logging in rocket chat user is set to offline

## [26.0.3] - 2021-03-17

### Changed

- merged hotfixes 25.6.11 and following into 26.0 branch

## [26.0.2] - 2021-03-10

### Fixed

- SC-5202 - fixed an issue with internal pagination in homework-submissions

## [26.0.1] - 2021-03-09

### Changed

- merged 25.6.10 into new version

## [26.0.0]

### Fixed

- SC-6679 - fixed table styling in topic text-component
- SC-8534 - fix registration link generation
- SC-8682 - fix students are editable in externally managed schools
- SC-8534 fix registration link generation
- Allow sorting after search

## [25.6.11] - 2021-03-17

## [25.6.13] - 2021-03-16

- SC-8782 Migration for changing urls

## [25.6.12] - 2021-03-15

- SC-8782 Fixed lesson context Query

## [25.6.11] - 2021-03-15

### Fixed

- SC-8211 - Fixed course events duplications

## [25.6.10] - 2021-03-09

- SC-8770 Fixed issue where parent consents were overwritten

## [25.6.9] - 2021-02-26

### Fixed

- SC-8714 Fixed an issue in school creation that could cause the iserv-sync to fail

## [25.6.8] - 2021-02-19

### Changed

- SC-8477 LDAP-Sync: Speed up class sync by holding all the school's users in map while creating/populating classes
- SC-8477 LDAP-Sync: Speed up user sync by grouping users into chunks and loading the chunks from DB instead of individual users

## [25.6.7] - 2021-02-18

### Security

- SC-8655 - prevent changes to immutable user attributes

## [25.6.6] - 2021-02-18

### Fixed

- SC-8657 - Recreate shared links for homework

## [25.6.5] - 2021-02-17

### Fixed

- SC-8634 - Recreate shared links for homework

## [25.6.4] - 2021-02-17

### Changed

- Reverted Changes for SC-8410

## [25.6.3] - 2021-02-15

### Security

- VOR-3 - Enable and replace old file links.

## [25.6.2] - 2021-02-11

### Changed

- VOR-2 - Adjusted business rules for adding team members from external school.

## [25.6.1] - 2021-02-11

### Fixed

- VOR-1 - Fix passwordRecovery id validation.

## [25.6.0] - 2021-02-09

### Fixed

- SC-8514 - QR Code generation fails
- SC-8390 - Lern-Store collections feature flag was not excluding collections in search
- SC-8322 prevent wrong assignment from school to storage provider

### Added

- SC-8482 - Deletion concept orchestration integration
- SC-8029 - Add deletion concept handling for pseudonyms and registration pins
- SC-6950 - Add access for superhero to change kreisid and officialSchoolNumber
- SC-8206 - Add school tombstone for deleting concept
- SC-7825 - Deletion concept for user data in tasks

### Changed

- SC-8541 - restrict class modifing requests to the teachers, who are inside these classes
- SC-8380 removed reqlib, replaced by normal require to keep referenced types known
- SC-8213 error handling concept
- SC-4576 - sanitize bbb room and member names
- SC-8300 Added user information to LDAP Sync in case of errors

## [25.5.16] - 2021-02-08

### Added

- SC-8512 - Creating a migration for duplicated events

## [25.5.15]

### Fixed

- SC-8571 - New courses does not appear in bettermarks

## [25.5.14] - 2021-02-02

### Changed

- SC-8420 - Fix old missing indexes that migration for new indexes can executed. 25.5.3

## [25.5.13]

### Changed

- SC-8462 - Add logging for homework deletion

## [25.5.12]

### Fixed

- SC-8499 - Change order of migrations

## [25.5.11]

### Fixed

- SC-8499 - Prevent duplicated pseudonyms

## [25.5.10]

- SC-8506 - add origin server name to bbb create and join requests

## [25.5.9]

### Fixed

- SC-8503 - Clicking on task in BRB and THR shows pencil page

## [25.5.8]

### Changed

- SC-8480 - Return GeneralError if unknown error code is given to error pipeline

## [25.5.7]

## Added

- SC-8489 - Added permission check for homework deletion

## [25.5.6]

### Fixed

- SC-8410 - Verify ldap connection reads the first page of users only to avoid timeouts
- SC-8444 - resolve eventual consistency in course shareToken generation

## [25.5.5]

### Fixed

- SC-8303 - fix wrong assignment from school to storage provider

## [25.5.4]

### Added

- SC-8358 - bettermarks: show hint for safari users
- SC-8412 - update swagger documentation of pseudonym/roster/ltitools

### Fixed

- SC-5287 - Fixed OAuth2 rostering
- SC-5287 - Repair Bettermark's depseudonymization
- SC-8313 - Bettermarks: depseudonymization iframe needs to use Storage Access API in Safari
- SC-8379 - Secure ltiTools route
- SC-8315 - bettermarks: security check and production configuration

## [25.5.3]

### Added

- SC-8420 - Migration for sync new indexes.

## [25.5.2]

### Fixed

- SC-8189 - fix duplicate events by returning updated object at findOneAndUpdate

## [25.5.1]

### Fixed

- SC-8303 - fix wrong assignment from school to storage provider

## [25.5.0]

### Added

- SC-7835 - Add deletion concept handling for helpdesk problems
- SC-8229 - Added invalid DN error to ldap-config service error handling
- SC-7825 - Remove user relations from courses
- SC-7827 - Add deletion concept handling for file permissions.
- SC-8030 - Setup orchestrator for deleting concept
- SC-8060 - increase unit test coverage for lernstore counties
- SC-8179 - repaired unit test
- SC-7763 - adds searchable feature flag for lernstore.
- SC-8020 - adds collections filter to edu-sharing service
- SC-8260 - new team indexes and migration to add this

### Fixed

- SC-8230 - fix deletion of teachers via new route

### Removed

- SC-8233 - Removed attribute and member as required attributes for the LDAP-config service

### Fixed

- SC-8329 - Cluster returns old verison of Pin object after patch

## [25.4.1]

- Update from 25.3.9 into master

## [25.3.9]

- SC-8198 continue school sync on user issues

## [25.3.8]

### Changed

- SC-8198 - handle eventually consistent database in THR sync

## [25.3.7] - 2020-12-18

### Changed

- SC-8209 - prevent sync from stopping if error occurs for a single student

## [25.3.6]

### Fixed

- SC-8235 - repaired reigstration link for students

## [25.3.5]

### Changed

- SC-8149 - no longer require a registrationPin for internal calls

## [25.3.4]

### Changed

- SC-7998 - use default service setup for /version

## [25.3.3] (pick from 25.2)

### Removed

- SC-8101 - Sanitization for read operations

### Fixed

- SC-8101 - Make it possible to disable sentry by removing `SENTRY_DSN`
- OPS-1735 - Fixes transaction handling in file service by using the mongoose transaction helper,
  properly closing the session, and using the correct readPreference (everything except primary fails)

## [25.3.2]

### Added

- SC-7734 - Added a hook that takes care of merlin content to generate valid urls for users
- SC-7483 - Updating terms of use for all users for each instance separately

## [25.3.1]

### Fixed

SC-8077 - the migration copy-parents-data-into-children-entities-and-delete-parent-users is broken

## [25.3.0]

### Added

- SC-7841 - remove deleted user from classes
- SC-7836 - Removing registration pin by removing the user
- SC-7838 - move pseudonyms to trashbin
- SC-7142 - Counties/Kreise added to federal states.
- SC-7555 - move user and account to trashbin
- SC-4666 - Added a pool based LDAP system and school sync. LDAP_SYSTEM_SYNCER_POOL_SIZE and LDAP_SCHOOL_SYNCER_POOL_SIZE variables
  determine how many system/school syncers will be run in parallel (at most) during the LDAP sync.
- SC-7615 - reduces the errors in lernstore
- SC-5476 - Extend tests for Matrix messenger config and permission service
- SC-6690 - refactors edu-sharing service and sets defaults
- SC-6738 - Extend search input field in new admin tables to search for full name
- SC-7293 - added Lern-Store view permission and a feature flag
- SC-7357 - Add config service
- SC-7083 - Added officialSchoolNumber to school-model
- Introduce plainSecrets in Configuration
- Introduce FEATURE_PROMETHEUS_ENABLED to have a flag for enable prometheus api metrics
- SC-7411 - add API Specification and validation for /me service
- SC-7411 - add API Specification and validation for /version service
- SC-7205 - create new data seed for QA
- SC-7614 - creates documentation for edu sharing endpoints
- SC-7370 - Add optional rootPath attribute modifier to iserv-idm strategy
- SC-4667 - persist time of last attempted and last successful LDAP sync to database (based on system)
- SC-4667 - Only request and compare LDAP entities that have changed since the last sync (using operational attribute modifyTimestamp with fallback)
- SC-4667 - Add optional `forceFullSync` option (as get param or json payload) to force a full LDAP sync
- SC-7499 - add API Specification for public services
- SC-7915 - facade locator
- SC-7571 - solved performance issues - bulk QR-code generation
- SC-6294 - Introduce Typescript in schulcloud-server
- SC-7543 - Adds ldap-config service to create, load, and patch LDAP-configs (replaces /ldap endpoints for new client)
- SC-7028 - Add Course Component API Specification document
- SC-7476 - Prevent hash generation if user has account
- SC-6692 - Added Lern-Store counties support for Niedersachsen (Merlin)

### Changed

- request logging disabled for non development environment
- OPS-1289 - moved and updated commons (to hpi-schul-cloud/commons)
- SC-6596 - Changed route for messenger permissions service
- SC-7331 - introduce axios for external requests, implemented in status api
- SC-7395 - Changed ldap general strategy fetching of users from parallel to serialized
- SC-6080 - move REQUEST_TIMEOUT from globals to Configuration
- Dependencies: querystring replaced by qs
- SC-6060 - Updated error handling
- SC-7404 - automatic forwarding for requests without versionnumber if no matching route is found
- SC-7411 - api versioning for /me service
- SC-7411 - api versioning for /version service
- IMP-160 - integration-tests repo renamed to end-to-end-tests
- SC-5900 - Move Synapse synchronization logic into server
- SC-7499 - Fixes documentation for edu sharing endpoints
- SC-7872 - Fix audience of the jwt to new organisation name.
- SC-7543 - deprecates `GET /ldap/:id` and `PATCH /ldap/:id` routes
- SC-7868 - Move external request helpers to more present file location
- SC-7474 pull docker container for tests if commit id exists on docker hub

### Fixed

- SC-6294 fix mocha test execution and build, summarize coverage results
- SC-1589 Trim strings to avoid empty team names
- ARC-138 fix changelog action
- ARC-137 avoid DoS on alerts in error state
- SC-7353 course sharing between teachers
- SC-7530 rename SHOW_VERSION to FEATURE_SHOW_VERSION_ENABLED
- SC-7517 improve oauth test stability
- SC-6586 Repaired migration script
- SC-7454 - Restored invalid birth date fix in adminUsers service
- fixed README badges
- Fix mocha tests
- SC-6151 fixed a bug that prevented api docu from being accessible
- SC-6151 fixed paths to openapi documentation
- Fixed searching for names including a dash
- SC-7572 - Find /users route after hooks - extremely slow
- SC-7573 - Route/hash-broken promise chain
- SC-7884 - Authentication error when accessing any nuxt page in the client.
- Fix typescript compiling error

### Removed

- SC-7413 - Cleanup UnhandledRejection code that is handled from winston now

## [25.2.6]

### Removed

- SC-8101 - Sanitization for read operations

### Fixed

- SC-8101 - Make it possible to disable sentry by removing `SENTRY_DSN`

## [25.2.5]

### Fixed

- OPS-1735 - Fixes transaction handling in file service by using the mongoose transaction helper,
  properly closing the session, and using the correct readPreference (everything except primary fails)

## [25.2.4]

### Changed

- SC-6727 - Change email addresses for tickets for Niedersachsen - fixed after review

## [25.2.3]

### Changed

- SC-6727 - Change email addresses for tickets for Niedersachsen

## [25.2.2]

### Changed

- SC-7773 - moved config values for antivirus file service

## [25.2.1]

### Fixed

- SC-7714 - Fixes script injection issue

## [25.2.0]

### Added

- SC-4385 - Added a user exclusion regex to IServ strategy
- SC-7049 - Added unit tests for Merlin Service
- SC-7157 - add feature flag for Merlin feature with fallback
- SC-6567 - add new application errros
- SC-6766 - Added ESLint rules with Promise rules
- SC-6830 - Added hook to parse request to arrays when > 20 users are requested in adminUsers service
- SC-6769 - Introduce API validation module
- SC-6769 - API validation for users/admin routes
- SC-6510 - Added Merlin Url Generator for Lern Store / Edu-sharing
- SC-5476 - Added school settings to enable students to open own chat rooms
- SC-6567 - Add utils to cleanup incomingMessage stacks by logging errors

### Removed

- SC-6586- Remove parents from users collection to improve maintainability

### Changed

- SC-6986 - Changed a hook in the accounts service that restricts get requests to the same school, it expects a valid userID and matching schoolIds for both the requester and requested users
- SC-6567 - clean up error pipline
- SC-6510, fix a minor syntax error when exporting module
- Update commons to 1.2.7: print configuration on startup, introduce hierarchical configuration file setup
- Support asynchronous calls during server startup
- SC-7091 - Migration to enable the Matrix Messenger for all schools that had RocketChat enabled before

### Fixed

- fixed README badges
- SC-6151 - fixed a bug that prevented api docu from being accessible
- Fix mocha tests

## [25.1.13] - 2020-11-12

### Changed

- SC-7395 - Changed ldap general strategy fetching of users from parallel to serialized

## [25.1.12] - 2020-11-09

### Added

- SC-7683 - add request logging options

## [25.1.11] - 2020-11-06

### Security

- SC-7695 - prevent csv user override operations on other schools

## [25.1.10] - 2020-11-05

### Added

- SC-7683 - Add log metic for memory usage, add async error logging util, catch one unhandledRejection error and remove cronjob task from server.

## [25.1.9] - 2020-11-03

### Fixed

- SC-7638 - fixed pin creation for users with accounts

## [25.1.8] - 2020-10-22

### Fixed

- SC-7333 - fixed creation of homeworks within lessons

## [25.1.7] - 2020-10-28

### Added

- SC-7491 - Add missing index on users.email to speed up slow query in registrationLink service

## [25.1.6] - 2020-10-23

### Changed

- SC-7413 - Remove event listener for unhandled rejections and move this to winston

## [25.1.5] - 2020-10-22

### Fixed

- SC-7452 - fixed time window check for LDAP users

## [25.1.4] - 2020-10-20

### Changed

- SC-6986 - Changed permission check for PATCH method in the account service from STUDENT_CREATE to STUDENT_EDIT to allow teachers to change students' password

## [25.1.3] - 2020-10-20

### Fixed

- SC-6986 - Changed a hook in the accounts service that restricts get requests to the same school, it expects a valid userID and matching schoolIds for both the requester and requested users

## [25.1.2] - 2020-10-15

### Fixed

- SC-7085 - fixed importHash error when asking parent consent

### Added

### Removed

## [25.1.1] - 2020-10-12

### Security

- SC-7165 package update for sanitization and add onload handler

## [25.1.0] - 2020-10-12

### Added

### Removed

- SC-6784 - Removed duplicated birth date formatting code in adminUsers service, which was causing an "Invalid date" output
- SC-6743 - Removed usersForConsent related things in adminUsers service because the client does not send that parameter anymore
- SC-6506 - Remove dependecy to feathers-swagger in routes.test.js

### Changed

- SC-6774 remove no-await-in-loop from eslint exceptions
- Rename statistic mails route, secure it over sync api key now
- SC-6809 - Maintain RabbitMQ connection and channels
- SC-5230 - Unblock Account-Page in Nuxt (securing /accounts and /users routes)

### Security

- Added hotfix merges

## [25.0.12] - 2020-10-12

### Fixed

- SC-6676 allows only following roles for registration: teacher/student…

## [25.0.11] - 2020-10-07

### Fixed

- SC-7180 homework create now validates data properly

## [25.0.12] - 2020-10-12

### Fixed

- SC-6676 allows only following roles for registration: teacher/student…

## [25.0.11] - 2020-10-07

### Fixed

- SC-7180 homework create now validates data properly

## [25.0.10] - 2020-10-07

### Added

- configured prometheus metrics - bucket sizes
- SC-6766 log unhandledRejection and unhandledException

## [25.0.9] - 2020-10-07

### Added

- SC-7115 - Reduce mongoose DB role request by enabling minor caching

## [25.0.8] - 2020-10-06

### Fixed

- SC-6676 - Registration: User with role parent should not be able to log-in
- SC-6960 - instead of deleting and recreating users during the rollback of a failed registration, use replace if necessary
- SC-6960 - properly raise exceptions during the registration process

## [25.0.7] - 2020-10-01

### Removed

- OPS-1316 - removed custom keep-alive header creation in express middleware

## [25.0.6] - 2020-10-01

### Added

- OPS-1316 - add indexes for slow files and submission queries

## [25.0.5] - 2020-10-01

### Added

- SC-6973 - add time window for pin creation

## [25.0.4] - 2020-09-30

### Added

- Added lead time detection

## [25.0.3]

### Added

- SC-6942 - add parse method to TSP strategy to declare it can handle the request and to keep authentication params clean

### Fixed

- SC-6942 - don't override payload defined by authentication method
- SC-6942 - don't search for account to populate if no username is given in `injectUsername`

## [25.0.2]

### Changed

- send mail for registration pin after add pin to db

## [25.0.1]

### Fixed

- SC-6696 - Fixed query used to determine course membership when checking permissions for course group lessons

## [25.0.0]

### Changed

- Extend JWT payload by schoolId and roleIds

## [24.5.1] - 2020-09-16

### Secrutiy

- Secure admin routes (update, patch, create)

## [24.5.0] - 2020-09-14

- Ignore database seed data with prettier, eslint, and codacy
- SC-6640 - Fixed email check within registration (case insensitive)
- SC-2710 - Adding time zones, default for school and theme

### Added - 24.5.0

- Test changelog has been updated for feature or hotfix branches
- SC-5612 - Adding search feature to the admintables for nuxt-client.

## [24.4.6] - 2020-09-11

### Changed

- SC-6733: central personal data does not get updated via CSV import

## [24.4.5] - 2020-09-10

### Fixed in 24.4.5

- SC-6637: generate QR codes for consent print sheets if group size exceeds 20

## [24.4.4] - 2020-09-08

### Fixed in 24.4.4]

- SC-6697: updates/sync account username when user is updated

## [24.4.3] - 2020-09-09

### Fixed in 24.4.3

- SC-6533 - Login not possible if admin reset password

## [24.4.2] - 2020-08-31

### Fixed in 24.4.2

- SC-6554: CSV-Importer no longer allows patching users with different roles

## [24.4.1] - 2020-08-31

### Fixed in 24.4.1

- SC-6511 - LDAP edit button missing.

### Changed in 24.4.1

- SC-5987 Internationalisation: extend user and school model with default language

### Added 24.4.1

- SC-6172: added hooks and checks to look for unique and not disposable emails in adminUsers service

## [24.4.0] - 2020-8-31

### Fixed in 24.4.0

- SC-6122 - Edusharing preload thumbnails in parallel. Edusharing authentication stabilisation.

## [24.3.3] - 2020-08-28

- SC-6469: prevent admin access to lessons admins shouldnt have access to.

## [24.3.2] - 2020-08-26

- SC-6382: fix handling of consents for users with unknown birthdays. consentStatus: 'ok' will be returned for valid consents without birthday.

## [24.3.1] - 2020-08-25

- SC-5420: TSC Schuljahreswechsel

## [24.3.0] - 2020-08-25

## [24.2.5] - 2020-08-24

- SC-6328 add migration to set student_list settings in all non n21 clouds schools to false.

## [24.2.4] - 2020-08-20

## [24.2.3] - 2020-08-20

## [24.2.2] - 2020-08-20

### Added in 24.2.2

- SC-5280: the LDAP service will try to reconnect up to three times if the connection was lost or could not be established
- SC-5280: the LDAP service and LDAP syncers now report more errors to the stats object
- SC-5808: added an isExternal check to the create method of AdminUsers service, only users from not external schools can create users

### Fixed in 24.2.2

- SC-5280: the LDAP sync now handles (timeout/firewall) errors much more gracefully
- SC-5280: LDAP bind operations will only be issued if the connection was established successfully
- SC-5280: aggregated LDAP statistics will now show the number of succesful and failed sub-syncs instead of just 1 or 0

### Changed in 24.2.2

- SC-5280: if disconnected prematurely, the LDAP service will not try to connect again just to unbind from the server

## [24.0.2] - 2020-08-05

### Fixed in 24.0.2

- SC-5835: Starting the new school year automatically - Cluster 4

## [24.0.1] - 2020-07-31

### Fixed in 24.0.1

- SC-5917 Fix activation of LDAP system

## [23.6.4] - 2020-07-29

### Fixed in 23.6.4

- SC-5883: Choose current schoolyear based on the school instead of the date for creating classes.

## [23.6.3] - 2020-07-28

### Added in 23.6.3

- SC-5754 Added isExternal attribute to school model. If ldapSchoolIdentifier or source is defined, isExternal will be set to true
  otherwise, if none of them are defined it wil be set to false.
- SC-4520 created a new Service called Activation Service; with which jobs can be defined and are
  only executed when an activation link (activation code) is confirmed (e.g.: change of e-mail address/username)
  Also added a sub-service for changing email/username in Activation Service
- SC-5280: the LDAP service will try to reconnect up to three times if the connection was lost or could not be established
- SC-5280: the LDAP service and LDAP syncers now report more errors to the stats object

### Fixed in 23.6.3

- SC-5250: Fixes the CSV-Import, if there are whitespaces in the columnnames
- SC-5686: only users with the team permission "RENAME_TEAM" can execute the patch method in teams route
- SC-5280: the LDAP sync now handles (timeout/firewall) errors much more gracefully
- SC-5280: LDAP bind operations will only be issued if the connection was established successfully
- SC-5280: aggregated LDAP statistics will now show the number of succesful and failed sub-syncs instead of just 1 or 0
- SC-5416: Enable maintenance Mode for LDAP Schools and change the currentSchoolYear for non-LDAP Schools

### Changed in 23.6.3

- SC-5542: Added an after hook for AdminUsers find method which formats birthday date to DD.MM.YYYY format.
- SC-4289 Changed aggregations in admin tables, classes are now taken only from current year or max grade level, and are sorted
  by numeric ordering.
- SC-5280: if disconnected prematurely, the LDAP service will not try to connect again just to unbind from the server

## [23.6.2] - 2020-07-22

### Fixed in 23.6.2

- SC-5773: LDAPSchoolSyncer now correctly populates classes synced from an LDAP server, even if only students or only teachers are assigned to the class.
- SC-5250: Fixes the CSV-Import, if there are whitespaces in the columnnames

## [23.6.1] - 2020-07-22

### Fixed in 23.6.1

- SC-5733: LDAPSchoolSyncer now uses the Users model service to avoid ignoring indexes due to automatic collation

## [23.6.0] - 2020-07-21

### Added in 23.6.0

- SC-4142: Added indexes on TSP sync related attributes in user and school schema.
- SC-4142: Adds info about unchanged entities to TSP sync statistics

## [23.5.4] - 2020-07-08

### Added in 23.5.4

- SC-2714 Added the federal state "Internationale Schule"

## [23.5.0] - 2020-06-15

### Added in 23.5.0

- SC-4192 add tests that ensure classes on other schools cant be manipulated

### Fixed in 23.5.0

### Changed in 23.5.0

- SC-4957 user.ldapId and user.ldapDn are now indexed to improve performance

## [23.4.7] - 2020-07-01

### Fixed in 23.4.7

- SC-4965 Converted "consent" subdocument in "users" to a nested document to fix changing consents in administration and removing a bug in registration that resulted in deleted users.

## [23.4.5] - 2020-06-17

### Fixed in 23.4.5

- SC-5007 re-introduces ldap system root path to API result to fix issue with duplicating schools

## [23.4.3-nbc] - 2020-06-15

### Fixed in 23.4.3-nbc

- SC-5054 Revert hook restrictions that prevented registration with custom deata privacy documents enabled

## [23.4.0-nbc] - 2020-06-11

### Added in 23.4.0-nbc

- SC-4577 extend consentversions with school specific privacy policy, which can be added by the school admin

## [23.2.4] - 2020-06-05

### Fixed in 23.2.4

- SC-4876 soften sanitization to allow editor actions to be persisted correctly

## [23.2.1] - 2020-06-04

### Security - 23.2.1

- SC-4720 improve importhashes for registrationlinks

## [23.2.0] - 2020-06-03

### Security - 23.2.0

- SC-4506 Secure Find User Route. Access user list by students is allowed only if they are eligible to create teams.
- SC-4506 Secure Get User Route. Read user details may only users with STUDENT_LIST or TEACHER_LIST permissions

## [23.1.4] - 2020-05-29

### Fixed in 23.1.4

- SC-4749 avoid xss in image onerror event attribute for submissions

## [23.0.0] - 2020-05-19

### Changed in 23.0.0

- SC-4075 Teams creation by students logic was changed. New environment enumeration variable `STUDENT_TEAM_CREATION`
  with possible values `disabled`, `enabled`, `opt-in`, `opt-out` was introduced. The feature value is set by instance deployment.
  In case of `disabled`, `enabled` it is valid for all schools of the instance and cannot be changed by the admin.
  In case of `opt-in` and `opt-out` the feature should be enabled/disabled by the school admin.

## [22.10.3] - 2020-05-13

### Fixed in 22.10.3

- Unbind errors no longer stop the LDAP sync if more systems follow

## [22.10.2] - 2020-05-12

### Fixed in 22.10.2

- fixed pagination for students/teacher table

## [22.10.0] - 2020-05-11

### Added in 22.10.0

- SC-3719 Files now have a `creator` attribute that references the ID of the user that created the file.
  For old files, it is set to the first user permission inside the permissions array (legacy creator check).
- SC-3719 The `files` collection now has two additional indexes: `{creator}` and `{permissions.refId, permissions.refPermModel}`.
- add MongoDB Collation Support to control sorting behaviour in regards to capitalization.
- SC-3607 CSVSyncer now allows the optional birthday field (formats: dd/mm/yyyy, dd.mm.yyyy, dd-mm-yyyy) in CSV data
- SC-3948 support users query in adminusers routes
- SC-4018 Add additional nexboard permissions
- SC-4008 Migrated generateRegistrationLink Hook from SC-Client into Server
- SC-3686 Added new Registration Link Service for sending mails
- SC-4094 Teachers can now provide feedback in the form of uploaded files

### Fixed in 22.10.0

- SC-3892 Update Filter of submission in order to work with older submissions
- SC-3395 if fetching the release fails, a error will be thrown
- backup.js now outputs valid json exports
- SC-4105 fixed a problem with new users tests not working with recent hotfix.
- Checks of user consent calculated correct now

### Changed in 22.10.0

- User delete now accepts bulk delete requests
- SC-3958: the "general" LDAP strategy now returns an empty array if classes are not configured properly
- Increase performance - error logging in sentry
- Mergify: add and modified some configs

### Removed in 22.10.0

- SC-3958: the LDAP strategy interface no longer supports synchronizing team members to the never-used original N21-IDM
- SC-3958: the environment variables NBC_IMPORTURL, NBC_IMPORTUSER, and NBC_IMPORTPASSWORD are no longer used and have been removed
- Removed the obsolete commentSchema from the homework service. It was not in use.

## [22.9.20]

### Added in 22.9.20

- SC-4042: Added support for a central IServ-Connector

### Changed in 22.9.20

- LDAP syncs on servers with multiple schools now only sync one school at a time to avoid issues when paging search requests
- LDAP syncs use less memory (because they do a lot less in parallel)
- LDAPSchoolSyncer now returns user and class statistics

### Fixed in 22.9.20

- Fixed LDAP-Service disconnect method
- LDAPSystemSyncers now properly close their connections after syncing
- Authentication via LDAP now tries to close the connection after login
- Fixed a warning message appearing when patching users via internal request

## [22.9.18]

### Fixed in 22.9.18

- SC-4215: Do not allow unprivileged users to find users with non-school roles (expert, parent, etc.)

## [22.9.17]

### Fixed in 22.9.17

- SC-4121: File uploads no longer fail if the security scan is misconfigured or errors during enqueuing

## [22.9.10]

### Added in 22.9.10

- enable API key for /mails route

### Fixed in 22.9.10

- fixed an issue that prevented api-key authenticated calls to function with query.

## [22.9.9]

### Added in 22.9.9

- Sync can now be authenticated with an api-key.

## [22.9.8]

### Fixed in 22.9.8

- Fixed an error where ldap users without proper uuid where not filtered correctly.

## [22.9.7]

### Security in 22.9.7

- the /ldap route can now only be triggered for the users own school.

## [22.9.6]

### Added in 22.9.6

- users without `SCHOOL_EDIT` permission, but with `SCHOOL_STUDENT_TEAM_MANAGE` permission can now toggle the school feature `disableStudentTeamCreation`.

### Fixed in 22.9.6

- Admins in Thuringia can now prevent students from creating teams

## [22.9.5]

### Security in 22.9.5

- increased security for the publicTeachers route.

## [22.9.4]

### Fixed in 22.9.4

- fixes an issue with LDAP account updates if more than one account exists for the user (migration from local login to LDAP)

## [22.9.3]

### Fixed in 22.9.3

- fixes regression in LDAP sync, that caused incomplete user updates

## [22.9.2]

### Security in 22.9.2

- increased security for user PUT operation

## [22.9.1]

### Fixed in 22.9.1

- SC-3994: remove unnecessary bucket creation call that caused school administration and LDAP Sync to throw errors

### Changed in 22.9.1

- use collation for /homeworks, /users, /publicTeachers, /users/admin/teachers, /users/admin/students, /classes, and /courses.

## [22.9.0]

- Security updates

## [22.8.0]

### Added in 22.8.0

- This changelog has been added

### Removed in 22.8.0

- Clipboard sockets
- This changelog has been added
- Backend route to confirm analog consents in bulk
- Changed Seed Data + Migration Script: Added feature flag for new Editor to klara.fall@schul-cloud.org
- SC-2922: Enable use of multiple S3 instances as file storage provider
  - A new collection is added to administrate multiple S3 instances
  - A migration will automatically use the AWS environment variables to add those as default provider for all existing schools
  - For new schools the less used provider is assigned as storage provider
  - Environment Variables:
    - FEATURE_MULTIPLE_S3_PROVIDERS_ENABLED=true will activate the feature
    - S3_KEY, used for symmetric encryption, already required for the migration because of the secret access key encryption

### Changed in 22.8.0

- SC-3767: moved env variables to globals.js, NODE_ENV required to equal 'test' for test execution and right database selection
- migrated backup.sh script to node, so it can run platform independant and works on windows.

### Fixed in 22.8.0

- SC-3821: Fix Co-Teachers and Substitution teachers not being able to Grade Homeworks

## 22.7.1

### Fixed in 22.7.1

- Admin and teacher user could change other users without changing them self<|MERGE_RESOLUTION|>--- conflicted
+++ resolved
@@ -11,21 +11,12 @@
 
 ### Added
 
-<<<<<<< HEAD
-- BC-609 BC-612 - Add new route and endpoints for finished task (for students and teachers)
-
-### Changed
-
-- BC-740 - BC-847 - change ansible vars for docker image and tag
-- BC-609 - open task do not longer published open tasks of finished courses
-- BC-826 - finished tasks display the privilege status for privilege members and check if one fo the taskoverview permissions exist
-=======
-### Fixed
-
-### Changed
-
-- BC-701 - bump packages 
->>>>>>> fb456411
+### Fixed
+
+### Changed
+
+- BC-826 - show teacher status for privileged members for tasks
+- BC-701 - bump packages
 
 ## [26.19.0] - 2021-11-30
 
@@ -39,11 +30,7 @@
 
 ### Added
 
-<<<<<<< HEAD
 - BC-485 - ansible role for management service
-=======
-### Changed
->>>>>>> fb456411
 
 ### Fixed
 
