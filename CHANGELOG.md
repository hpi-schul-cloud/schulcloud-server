--- conflicted
+++ resolved
@@ -25,11 +25,8 @@
 
 ### Fixed
 
-<<<<<<< HEAD
 - SC-6586 Repaired migration script
-=======
 - SC-7454 - Restored invalid birth date fix in adminUsers service
->>>>>>> 2bc4758e
 - fixed README badges
 - Fix mocha tests
 - SC-6151 fixed a bug that prevented api docu from being accessible
