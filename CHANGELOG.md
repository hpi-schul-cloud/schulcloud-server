# Changelog

All notable changes to this project will be documented in this file.

The format is based on [Keep a Changelog](https://keepachangelog.com/en/1.0.0/),
and this project adheres to [Semantic Versioning](https://semver.org/spec/v2.0.0.html).

Allowed Types of change: `Added`, `Changed`, `Deprecated`, `Removed`, `Fixed`, `Security`

## 25.0.0

<<<<<<< HEAD
### Changed

- SC-5230 - Unblock Account-Page in Nuxt (securing /accounts and /users routes)

### Added - Unreleased

### Removed

- SC-6784 - Removed duplicated birth date formatting code in adminUsers service, which was causing an "Invalid date" output
- SC-6743 - Removed usersForConsent related things in adminUsers service because the client does not send that parameter anymore
- SC-6506 - Remove dependecy to feathers-swagger in routes.test.js

### Changed - Unreleased
=======
### Added - 25.0.0

### Changed - 25.0.0
>>>>>>> 046fe7ee

- SC-6774 remove no-await-in-loop from eslint exceptions
- Extend JWT payload by schoolId and roleIds
- Rename statistic mails route, secure it over sync api key now


### Security - Unreleased

- Added hotfix merges

## [24.5.1] - 2020-09-16

### Secrutiy - 24.5.1

- Secure admin routes (update, patch, create)

## [24.5.0] - 2020-09-14

- Ignore database seed data with prettier, eslint, and codacy
- SC-6640 - Fixed email check within registration (case insensitive)

### Added - 24.5.0

- Test changelog has been updated for feature or hotfix branches
- SC-5612 - Adding search feature to the admintables for nuxt-client.

## [24.4.6] - 2020-09-11

### Changed in 24.4.6

- SC-6733: central personal data does not get updated via CSV import

## [24.4.5] - 2020-09-10

### Fixed in 24.4.5

- SC-6637: generate QR codes for consent print sheets if group size exceeds 20

## [24.4.4] - 2020-09-08

### Fixed in 24.4.4]

- SC-6697: updates/sync account username when user is updated

## [24.4.3] - 2020-09-09

### Fixed in 24.4.3

- SC-6533 - Login not possible if admin reset password

## [24.4.2] - 2020-08-31

### Fixed in 24.4.2

- SC-6554: CSV-Importer no longer allows patching users with different roles

## [24.4.1] - 2020-08-31

### Fixed in 24.4.1

- SC-6511 - LDAP edit button missing.

### Changed in 24.4.1

- SC-5987 Internationalisation: extend user and school model with default language

### Added 24.4.1

- SC-6172: added hooks and checks to look for unique and not disposable emails in adminUsers service

## [24.4.0] - 2020-8-31

### Fixed in 24.4.0

- SC-6122 - Edusharing preload thumbnails in parallel. Edusharing authentication stabilisation.

## [24.3.3] - 2020-08-28

- SC-6469: prevent admin access to lessons admins shouldnt have access to.

## [24.3.2] - 2020-08-26

- SC-6382: fix handling of consents for users with unknown birthdays. consentStatus: 'ok' will be returned for valid consents without birthday.

## [24.3.1] - 2020-08-25

- SC-5420: TSC Schuljahreswechsel

## [24.3.0] - 2020-08-25

## [24.2.5] - 2020-08-24

- SC-6328 add migration to set student_list settings in all non n21 clouds schools to false.

## [24.2.4] - 2020-08-20

## [24.2.3] - 2020-08-20

## [24.2.2] - 2020-08-20

### Added in 24.2.2

- SC-5280: the LDAP service will try to reconnect up to three times if the connection was lost or could not be established
- SC-5280: the LDAP service and LDAP syncers now report more errors to the stats object
- SC-5808: added an isExternal check to the create method of AdminUsers service, only users from not external schools can create users

### Fixed in 24.2.2

- SC-5280: the LDAP sync now handles (timeout/firewall) errors much more gracefully
- SC-5280: LDAP bind operations will only be issued if the connection was established successfully
- SC-5280: aggregated LDAP statistics will now show the number of succesful and failed sub-syncs instead of just 1 or 0

### Changed in 24.2.2

- SC-5280: if disconnected prematurely, the LDAP service will not try to connect again just to unbind from the server

## [24.0.2] - 2020-08-05

### Fixed in 24.0.2

- SC-5835: Starting the new school year automatically - Cluster 4

## [24.0.1] - 2020-07-31

### Fixed in 24.0.1

- SC-5917 Fix activation of LDAP system

## [23.6.4] - 2020-07-29

### Fixed in 23.6.4

- SC-5883: Choose current schoolyear based on the school instead of the date for creating classes.

## [23.6.3] - 2020-07-28

### Added in 23.6.3

- SC-5754 Added isExternal attribute to school model. If ldapSchoolIdentifier or source is defined, isExternal will be set to true
  otherwise, if none of them are defined it wil be set to false.
- SC-4520 created a new Service called Activation Service; with which jobs can be defined and are
  only executed when an activation link (activation code) is confirmed (e.g.: change of e-mail address/username)
  Also added a sub-service for changing email/username in Activation Service
- SC-5280: the LDAP service will try to reconnect up to three times if the connection was lost or could not be established
- SC-5280: the LDAP service and LDAP syncers now report more errors to the stats object

### Fixed in 23.6.3

- SC-5250: Fixes the CSV-Import, if there are whitespaces in the columnnames
- SC-5686: only users with the team permission "RENAME_TEAM" can execute the patch method in teams route
- SC-5280: the LDAP sync now handles (timeout/firewall) errors much more gracefully
- SC-5280: LDAP bind operations will only be issued if the connection was established successfully
- SC-5280: aggregated LDAP statistics will now show the number of succesful and failed sub-syncs instead of just 1 or 0
- SC-5416: Enable maintenance Mode for LDAP Schools and change the currentSchoolYear for non-LDAP Schools

### Changed in 23.6.3

- SC-5542: Added an after hook for AdminUsers find method which formats birthday date to DD.MM.YYYY format.
- SC-4289 Changed aggregations in admin tables, classes are now taken only from current year or max grade level, and are sorted
  by numeric ordering.
- SC-5280: if disconnected prematurely, the LDAP service will not try to connect again just to unbind from the server

## [23.6.2] - 2020-07-22

### Fixed in 23.6.2

- SC-5773: LDAPSchoolSyncer now correctly populates classes synced from an LDAP server, even if only students or only teachers are assigned to the class.
- SC-5250: Fixes the CSV-Import, if there are whitespaces in the columnnames

## [23.6.1] - 2020-07-22

### Fixed in 23.6.1

- SC-5733: LDAPSchoolSyncer now uses the Users model service to avoid ignoring indexes due to automatic collation

## [23.6.0] - 2020-07-21

### Added in 23.6.0

- SC-4142: Added indexes on TSP sync related attributes in user and school schema.
- SC-4142: Adds info about unchanged entities to TSP sync statistics

## [23.5.4] - 2020-07-08

### Added in 23.5.4

- SC-2714 Added the federal state "Internationale Schule"

## [23.5.0] - 2020-06-15

### Added in 23.5.0

- SC-4192 add tests that ensure classes on other schools cant be manipulated

### Fixed in 23.5.0

### Changed in 23.5.0

- SC-4957 user.ldapId and user.ldapDn are now indexed to improve performance

## [23.4.7] - 2020-07-01

### Fixed in 23.4.7

- SC-4965 Converted "consent" subdocument in "users" to a nested document to fix changing consents in administration and removing a bug in registration that resulted in deleted users.

## [23.4.5] - 2020-06-17

### Fixed in 23.4.5

- SC-5007 re-introduces ldap system root path to API result to fix issue with duplicating schools

## [23.4.3-nbc] - 2020-06-15

### Fixed in 23.4.3-nbc

- SC-5054 Revert hook restrictions that prevented registration with custom deata privacy documents enabled

## [23.4.0-nbc] - 2020-06-11

### Added in 23.4.0-nbc

- SC-4577 extend consentversions with school specific privacy policy, which can be added by the school admin

## [23.2.4] - 2020-06-05

### Fixed in 23.2.4

- SC-4876 soften sanitization to allow editor actions to be persisted correctly

## [23.2.1] - 2020-06-04

### Security - 23.2.1

- SC-4720 improve importhashes for registrationlinks

## [23.2.0] - 2020-06-03

### Security - 23.2.0

- SC-4506 Secure Find User Route. Access user list by students is allowed only if they are eligible to create teams.
- SC-4506 Secure Get User Route. Read user details may only users with STUDENT_LIST or TEACHER_LIST permissions

## [23.1.4] - 2020-05-29

### Fixed in 23.1.4

- SC-4749 avoid xss in image onerror event attribute for submissions

## [23.0.0] - 2020-05-19

### Changed in 23.0.0

- SC-4075 Teams creation by students logic was changed. New environment enumeration variable `STUDENT_TEAM_CREATION`
  with possible values `disabled`, `enabled`, `opt-in`, `opt-out` was introduced. The feature value is set by instance deployment.
  In case of `disabled`, `enabled` it is valid for all schools of the instance and cannot be changed by the admin.
  In case of `opt-in` and `opt-out` the feature should be enabled/disabled by the school admin.

## [22.10.3] - 2020-05-13

### Fixed in 22.10.3

- Unbind errors no longer stop the LDAP sync if more systems follow

## [22.10.2] - 2020-05-12

### Fixed in 22.10.2

- fixed pagination for students/teacher table

## [22.10.0] - 2020-05-11

### Added in 22.10.0

- SC-3719 Files now have a `creator` attribute that references the ID of the user that created the file.
  For old files, it is set to the first user permission inside the permissions array (legacy creator check).
- SC-3719 The `files` collection now has two additional indexes: `{creator}` and `{permissions.refId, permissions.refPermModel}`.
- add MongoDB Collation Support to control sorting behaviour in regards to capitalization.
- SC-3607 CSVSyncer now allows the optional birthday field (formats: dd/mm/yyyy, dd.mm.yyyy, dd-mm-yyyy) in CSV data
- SC-3948 support users query in adminusers routes
- SC-4018 Add additional nexboard permissions
- SC-4008 Migrated generateRegistrationLink Hook from SC-Client into Server
- SC-3686 Added new Registration Link Service for sending mails
- SC-4094 Teachers can now provide feedback in the form of uploaded files

### Fixed in 22.10.0

- SC-3892 Update Filter of submission in order to work with older submissions
- SC-3395 if fetching the release fails, a error will be thrown
- backup.js now outputs valid json exports
- SC-4105 fixed a problem with new users tests not working with recent hotfix.
- Checks of user consent calculated correct now

### Changed in 22.10.0

- User delete now accepts bulk delete requests
- SC-3958: the "general" LDAP strategy now returns an empty array if classes are not configured properly
- Increase performance - error logging in sentry
- Mergify: add and modified some configs

### Removed in 22.10.0

- SC-3958: the LDAP strategy interface no longer supports synchronizing team members to the never-used original N21-IDM
- SC-3958: the environment variables NBC_IMPORTURL, NBC_IMPORTUSER, and NBC_IMPORTPASSWORD are no longer used and have been removed
- Removed the obsolete commentSchema from the homework service. It was not in use.

## [22.9.20]

### Added in 22.9.20

- SC-4042: Added support for a central IServ-Connector

### Changed in 22.9.20

- LDAP syncs on servers with multiple schools now only sync one school at a time to avoid issues when paging search requests
- LDAP syncs use less memory (because they do a lot less in parallel)
- LDAPSchoolSyncer now returns user and class statistics

### Fixed in 22.9.20

- Fixed LDAP-Service disconnect method
- LDAPSystemSyncers now properly close their connections after syncing
- Authentication via LDAP now tries to close the connection after login
- Fixed a warning message appearing when patching users via internal request

## [22.9.18]

### Fixed in 22.9.18

- SC-4215: Do not allow unprivileged users to find users with non-school roles (expert, parent, etc.)

## [22.9.17]

### Fixed in 22.9.17

- SC-4121: File uploads no longer fail if the security scan is misconfigured or errors during enqueuing

## [22.9.10]

### Added in 22.9.10

- enable API key for /mails route

### Fixed in 22.9.10

- fixed an issue that prevented api-key authenticated calls to function with query.

## [22.9.9]

### Added in 22.9.9

- Sync can now be authenticated with an api-key.

## [22.9.8]

### Fixed in 22.9.8

- Fixed an error where ldap users without proper uuid where not filtered correctly.

## [22.9.7]

### Security in 22.9.7

- the /ldap route can now only be triggered for the users own school.

## [22.9.6]

### Added in 22.9.6

- users without `SCHOOL_EDIT` permission, but with `SCHOOL_STUDENT_TEAM_MANAGE` permission can now toggle the school feature `disableStudentTeamCreation`.

### Fixed in 22.9.6

- Admins in Thuringia can now prevent students from creating teams

## [22.9.5]

### Security in 22.9.5

- increased security for the publicTeachers route.

## [22.9.4]

### Fixed in 22.9.4

- fixes an issue with LDAP account updates if more than one account exists for the user (migration from local login to LDAP)

## [22.9.3]

### Fixed in 22.9.3

- fixes regression in LDAP sync, that caused incomplete user updates

## [22.9.2]

### Security in 22.9.2

- increased security for user PUT operation

## [22.9.1]

### Fixed in 22.9.1

- SC-3994: remove unnecessary bucket creation call that caused school administration and LDAP Sync to throw errors

### Changed in 22.9.1

- use collation for /homeworks, /users, /publicTeachers, /users/admin/teachers, /users/admin/students, /classes, and /courses.

## [22.9.0]

- Security updates

## [22.8.0]

### Added in 22.8.0

- This changelog has been added

### Removed in 22.8.0

- Clipboard sockets
- This changelog has been added
- Backend route to confirm analog consents in bulk
- Changed Seed Data + Migration Script: Added feature flag for new Editor to klara.fall@schul-cloud.org
- SC-2922: Enable use of multiple S3 instances as file storage provider
  - A new collection is added to administrate multiple S3 instances
  - A migration will automatically use the AWS environment variables to add those as default provider for all existing schools
  - For new schools the less used provider is assigned as storage provider
  - Environment Variables:
    - FEATURE_MULTIPLE_S3_PROVIDERS_ENABLED=true will activate the feature
    - S3_KEY, used for symmetric encryption, already required for the migration because of the secret access key encryption

### Changed in 22.8.0

- SC-3767: moved env variables to globals.js, NODE_ENV required to equal 'test' for test execution and right database selection
- migrated backup.sh script to node, so it can run platform independant and works on windows.

### Fixed in 22.8.0

- SC-3821: Fix Co-Teachers and Substitution teachers not being able to Grade Homeworks

## 22.7.1

### Fixed in 22.7.1

- Admin and teacher user could change other users without changing them self<|MERGE_RESOLUTION|>--- conflicted
+++ resolved
@@ -7,36 +7,31 @@
 
 Allowed Types of change: `Added`, `Changed`, `Deprecated`, `Removed`, `Fixed`, `Security`
 
-## 25.0.0
-
-<<<<<<< HEAD
-### Changed
-
-- SC-5230 - Unblock Account-Page in Nuxt (securing /accounts and /users routes)
+## Unreleased
 
 ### Added - Unreleased
 
-### Removed
+### Removed - Unreleased
 
 - SC-6784 - Removed duplicated birth date formatting code in adminUsers service, which was causing an "Invalid date" output
 - SC-6743 - Removed usersForConsent related things in adminUsers service because the client does not send that parameter anymore
 - SC-6506 - Remove dependecy to feathers-swagger in routes.test.js
 
 ### Changed - Unreleased
-=======
-### Added - 25.0.0
+
+- SC-6774 remove no-await-in-loop from eslint exceptions
+- Rename statistic mails route, secure it over sync api key now
+- SC-5230 - Unblock Account-Page in Nuxt (securing /accounts and /users routes)
+
+### Security - Unreleased
+
+- Added hotfix merges
+
+## 25.0.0
 
 ### Changed - 25.0.0
->>>>>>> 046fe7ee
-
-- SC-6774 remove no-await-in-loop from eslint exceptions
+
 - Extend JWT payload by schoolId and roleIds
-- Rename statistic mails route, secure it over sync api key now
-
-
-### Security - Unreleased
-
-- Added hotfix merges
 
 ## [24.5.1] - 2020-09-16
 
