# Changelog

All notable changes to this project will be documented in this file.

The format is based on [Keep a Changelog](https://keepachangelog.com/en/1.0.0/),
and this project adheres to [Semantic Versioning](https://semver.org/spec/v2.0.0.html).

Allowed Types of change: `Added`, `Changed`, `Deprecated`, `Removed`, `Fixed`, `Security`

## [Unreleased]

### Added

- SC-7293 - added Lern-Store view permission
- SC-7357 - Add config service
- SC-7083 - Added officialSchoolNumber to school-model
- Introduce plainSecrets in Configuration
- Introduce FEATURE_PROMETHEUS_ENABLED to have a flag for enable prometheus api metrics

### Changed

<<<<<<< HEAD
- SC-6080 - move REQUEST_TIMEOUT from globals to Configuration
=======
- Dependencies: querystring replaced by qs
>>>>>>> 47058c89
- SC-6060 - Updated error handling

### Fixed

- fixed README badges
- Fix mocha tests
- SC-6151 fixed a bug that prevented api docu from being accessible
- SC-6151 fixed paths to openapi documentation

## [25.2.0]

### Added

- SC-4385 - Added a user exclusion regex to IServ strategy
- SC-7049 - Added unit tests for Merlin Service
- SC-7157 - add feature flag for Merlin feature with fallback
- SC-6567 - add new application errros
- SC-6766 - Added ESLint rules with Promise rules
- SC-6830 - Added hook to parse request to arrays when > 20 users are requested in adminUsers service
- SC-6769 - Introduce API validation module
- SC-6769 - API validation for users/admin routes
- SC-6510 - Added Merlin Url Generator for Lern Store / Edu-sharing
- SC-6567 - Add utils to cleanup incomingMessage stacks by logging errors

### Removed

- SC-6586- Remove parents from users collection to improve maintainability

### Changed

- SC-6986 - Changed a hook in the accounts service that restricts get requests to the same school, it expects a valid userID and matching schoolIds for both the requester and requested users
- SC-6567 - clean up error pipline
- SC-6510, fix a minor syntax error when exporting module
- Update commons to 1.2.7: print configuration on startup, introduce hierarchical configuration file setup
- Support asynchronous calls during server startup

### Fixed

-         - fixed README badges
- SC-6151 - fixed a bug that prevented api docu from being accessible
-         - Fix mocha tests

## [25.1.5] - 2020-10-22

### Fixed

- SC-7452 - fixed time window check for LDAP users

## [25.1.4] - 2020-10-20

### Changed

- SC-6986 - Changed permission check for PATCH method in the account service from STUDENT_CREATE to STUDENT_EDIT to allow teachers to change students' password

## [25.1.3] - 2020-10-20

### Fixed

- SC-6986 - Changed a hook in the accounts service that restricts get requests to the same school, it expects a valid userID and matching schoolIds for both the requester and requested users

## [25.1.2] - 2020-10-15

### Fixed

- SC-7085 - fixed importHash error when asking parent consent

### Added

### Removed

## [25.1.1] - 2020-10-12

### Security

- SC-7165 package update for sanitization and add onload handler

## [25.1.0] - 2020-10-12

### Added

### Removed

- SC-6784 - Removed duplicated birth date formatting code in adminUsers service, which was causing an "Invalid date" output
- SC-6743 - Removed usersForConsent related things in adminUsers service because the client does not send that parameter anymore
- SC-6506 - Remove dependecy to feathers-swagger in routes.test.js

### Changed

- SC-6774 remove no-await-in-loop from eslint exceptions
- Rename statistic mails route, secure it over sync api key now
- SC-6809 - Maintain RabbitMQ connection and channels
- SC-5230 - Unblock Account-Page in Nuxt (securing /accounts and /users routes)

### Security

- Added hotfix merges

## [25.0.12] - 2020-10-12

### Fixed

- SC-6676 allows only following roles for registration: teacher/student…

## [25.0.11] - 2020-10-07

### Fixed

- SC-7180 homework create now validates data properly

## [25.0.12] - 2020-10-12

### Fixed

- SC-6676 allows only following roles for registration: teacher/student…

## [25.0.11] - 2020-10-07

### Fixed

- SC-7180 homework create now validates data properly

## [25.0.10] - 2020-10-07

### Added

- configured prometheus metrics - bucket sizes
- SC-6766 log unhandledRejection and unhandledException

## [25.0.9] - 2020-10-07

### Added

- SC-7115 - Reduce mongoose DB role request by enabling minor caching

## [25.0.8] - 2020-10-06

### Fixed

- SC-6676 - Registration: User with role parent should not be able to log-in
- SC-6960 - instead of deleting and recreating users during the rollback of a failed registration, use replace if necessary
- SC-6960 - properly raise exceptions during the registration process

## [25.0.7] - 2020-10-01

### Removed

- OPS-1316 - removed custom keep-alive header creation in express middleware

## [25.0.6] - 2020-10-01

### Added

- OPS-1316 - add indexes for slow files and submission queries

## [25.0.5] - 2020-10-01

### Added

- SC-6973 - add time window for pin creation

## [25.0.4] - 2020-09-30

### Added

- Added lead time detection

## [25.0.3]

### Added

- SC-6942 - add parse method to TSP strategy to declare it can handle the request and to keep authentication params clean

### Fixed

- SC-6942 - don't override payload defined by authentication method
- SC-6942 - don't search for account to populate if no username is given in `injectUsername`

## [25.0.2]

### Changed

- send mail for registration pin after add pin to db

## [25.0.1]

### Fixed

- SC-6696 - Fixed query used to determine course membership when checking permissions for course group lessons

## [25.0.0]

### Changed

- Extend JWT payload by schoolId and roleIds

## [24.5.1] - 2020-09-16

### Secrutiy

- Secure admin routes (update, patch, create)

## [24.5.0] - 2020-09-14

- Ignore database seed data with prettier, eslint, and codacy
- SC-6640 - Fixed email check within registration (case insensitive)

### Added - 24.5.0

- Test changelog has been updated for feature or hotfix branches
- SC-5612 - Adding search feature to the admintables for nuxt-client.

## [24.4.6] - 2020-09-11

### Changed

- SC-6733: central personal data does not get updated via CSV import

## [24.4.5] - 2020-09-10

### Fixed in 24.4.5

- SC-6637: generate QR codes for consent print sheets if group size exceeds 20

## [24.4.4] - 2020-09-08

### Fixed in 24.4.4]

- SC-6697: updates/sync account username when user is updated

## [24.4.3] - 2020-09-09

### Fixed in 24.4.3

- SC-6533 - Login not possible if admin reset password

## [24.4.2] - 2020-08-31

### Fixed in 24.4.2

- SC-6554: CSV-Importer no longer allows patching users with different roles

## [24.4.1] - 2020-08-31

### Fixed in 24.4.1

- SC-6511 - LDAP edit button missing.

### Changed in 24.4.1

- SC-5987 Internationalisation: extend user and school model with default language

### Added 24.4.1

- SC-6172: added hooks and checks to look for unique and not disposable emails in adminUsers service

## [24.4.0] - 2020-8-31

### Fixed in 24.4.0

- SC-6122 - Edusharing preload thumbnails in parallel. Edusharing authentication stabilisation.

## [24.3.3] - 2020-08-28

- SC-6469: prevent admin access to lessons admins shouldnt have access to.

## [24.3.2] - 2020-08-26

- SC-6382: fix handling of consents for users with unknown birthdays. consentStatus: 'ok' will be returned for valid consents without birthday.

## [24.3.1] - 2020-08-25

- SC-5420: TSC Schuljahreswechsel

## [24.3.0] - 2020-08-25

## [24.2.5] - 2020-08-24

- SC-6328 add migration to set student_list settings in all non n21 clouds schools to false.

## [24.2.4] - 2020-08-20

## [24.2.3] - 2020-08-20

## [24.2.2] - 2020-08-20

### Added in 24.2.2

- SC-5280: the LDAP service will try to reconnect up to three times if the connection was lost or could not be established
- SC-5280: the LDAP service and LDAP syncers now report more errors to the stats object
- SC-5808: added an isExternal check to the create method of AdminUsers service, only users from not external schools can create users

### Fixed in 24.2.2

- SC-5280: the LDAP sync now handles (timeout/firewall) errors much more gracefully
- SC-5280: LDAP bind operations will only be issued if the connection was established successfully
- SC-5280: aggregated LDAP statistics will now show the number of succesful and failed sub-syncs instead of just 1 or 0

### Changed in 24.2.2

- SC-5280: if disconnected prematurely, the LDAP service will not try to connect again just to unbind from the server

## [24.0.2] - 2020-08-05

### Fixed in 24.0.2

- SC-5835: Starting the new school year automatically - Cluster 4

## [24.0.1] - 2020-07-31

### Fixed in 24.0.1

- SC-5917 Fix activation of LDAP system

## [23.6.4] - 2020-07-29

### Fixed in 23.6.4

- SC-5883: Choose current schoolyear based on the school instead of the date for creating classes.

## [23.6.3] - 2020-07-28

### Added in 23.6.3

- SC-5754 Added isExternal attribute to school model. If ldapSchoolIdentifier or source is defined, isExternal will be set to true
  otherwise, if none of them are defined it wil be set to false.
- SC-4520 created a new Service called Activation Service; with which jobs can be defined and are
  only executed when an activation link (activation code) is confirmed (e.g.: change of e-mail address/username)
  Also added a sub-service for changing email/username in Activation Service
- SC-5280: the LDAP service will try to reconnect up to three times if the connection was lost or could not be established
- SC-5280: the LDAP service and LDAP syncers now report more errors to the stats object

### Fixed in 23.6.3

- SC-5250: Fixes the CSV-Import, if there are whitespaces in the columnnames
- SC-5686: only users with the team permission "RENAME_TEAM" can execute the patch method in teams route
- SC-5280: the LDAP sync now handles (timeout/firewall) errors much more gracefully
- SC-5280: LDAP bind operations will only be issued if the connection was established successfully
- SC-5280: aggregated LDAP statistics will now show the number of succesful and failed sub-syncs instead of just 1 or 0
- SC-5416: Enable maintenance Mode for LDAP Schools and change the currentSchoolYear for non-LDAP Schools

### Changed in 23.6.3

- SC-5542: Added an after hook for AdminUsers find method which formats birthday date to DD.MM.YYYY format.
- SC-4289 Changed aggregations in admin tables, classes are now taken only from current year or max grade level, and are sorted
  by numeric ordering.
- SC-5280: if disconnected prematurely, the LDAP service will not try to connect again just to unbind from the server

## [23.6.2] - 2020-07-22

### Fixed in 23.6.2

- SC-5773: LDAPSchoolSyncer now correctly populates classes synced from an LDAP server, even if only students or only teachers are assigned to the class.
- SC-5250: Fixes the CSV-Import, if there are whitespaces in the columnnames

## [23.6.1] - 2020-07-22

### Fixed in 23.6.1

- SC-5733: LDAPSchoolSyncer now uses the Users model service to avoid ignoring indexes due to automatic collation

## [23.6.0] - 2020-07-21

### Added in 23.6.0

- SC-4142: Added indexes on TSP sync related attributes in user and school schema.
- SC-4142: Adds info about unchanged entities to TSP sync statistics

## [23.5.4] - 2020-07-08

### Added in 23.5.4

- SC-2714 Added the federal state "Internationale Schule"

## [23.5.0] - 2020-06-15

### Added in 23.5.0

- SC-4192 add tests that ensure classes on other schools cant be manipulated

### Fixed in 23.5.0

### Changed in 23.5.0

- SC-4957 user.ldapId and user.ldapDn are now indexed to improve performance

## [23.4.7] - 2020-07-01

### Fixed in 23.4.7

- SC-4965 Converted "consent" subdocument in "users" to a nested document to fix changing consents in administration and removing a bug in registration that resulted in deleted users.

## [23.4.5] - 2020-06-17

### Fixed in 23.4.5

- SC-5007 re-introduces ldap system root path to API result to fix issue with duplicating schools

## [23.4.3-nbc] - 2020-06-15

### Fixed in 23.4.3-nbc

- SC-5054 Revert hook restrictions that prevented registration with custom deata privacy documents enabled

## [23.4.0-nbc] - 2020-06-11

### Added in 23.4.0-nbc

- SC-4577 extend consentversions with school specific privacy policy, which can be added by the school admin

## [23.2.4] - 2020-06-05

### Fixed in 23.2.4

- SC-4876 soften sanitization to allow editor actions to be persisted correctly

## [23.2.1] - 2020-06-04

### Security - 23.2.1

- SC-4720 improve importhashes for registrationlinks

## [23.2.0] - 2020-06-03

### Security - 23.2.0

- SC-4506 Secure Find User Route. Access user list by students is allowed only if they are eligible to create teams.
- SC-4506 Secure Get User Route. Read user details may only users with STUDENT_LIST or TEACHER_LIST permissions

## [23.1.4] - 2020-05-29

### Fixed in 23.1.4

- SC-4749 avoid xss in image onerror event attribute for submissions

## [23.0.0] - 2020-05-19

### Changed in 23.0.0

- SC-4075 Teams creation by students logic was changed. New environment enumeration variable `STUDENT_TEAM_CREATION`
  with possible values `disabled`, `enabled`, `opt-in`, `opt-out` was introduced. The feature value is set by instance deployment.
  In case of `disabled`, `enabled` it is valid for all schools of the instance and cannot be changed by the admin.
  In case of `opt-in` and `opt-out` the feature should be enabled/disabled by the school admin.

## [22.10.3] - 2020-05-13

### Fixed in 22.10.3

- Unbind errors no longer stop the LDAP sync if more systems follow

## [22.10.2] - 2020-05-12

### Fixed in 22.10.2

- fixed pagination for students/teacher table

## [22.10.0] - 2020-05-11

### Added in 22.10.0

- SC-3719 Files now have a `creator` attribute that references the ID of the user that created the file.
  For old files, it is set to the first user permission inside the permissions array (legacy creator check).
- SC-3719 The `files` collection now has two additional indexes: `{creator}` and `{permissions.refId, permissions.refPermModel}`.
- add MongoDB Collation Support to control sorting behaviour in regards to capitalization.
- SC-3607 CSVSyncer now allows the optional birthday field (formats: dd/mm/yyyy, dd.mm.yyyy, dd-mm-yyyy) in CSV data
- SC-3948 support users query in adminusers routes
- SC-4018 Add additional nexboard permissions
- SC-4008 Migrated generateRegistrationLink Hook from SC-Client into Server
- SC-3686 Added new Registration Link Service for sending mails
- SC-4094 Teachers can now provide feedback in the form of uploaded files

### Fixed in 22.10.0

- SC-3892 Update Filter of submission in order to work with older submissions
- SC-3395 if fetching the release fails, a error will be thrown
- backup.js now outputs valid json exports
- SC-4105 fixed a problem with new users tests not working with recent hotfix.
- Checks of user consent calculated correct now

### Changed in 22.10.0

- User delete now accepts bulk delete requests
- SC-3958: the "general" LDAP strategy now returns an empty array if classes are not configured properly
- Increase performance - error logging in sentry
- Mergify: add and modified some configs

### Removed in 22.10.0

- SC-3958: the LDAP strategy interface no longer supports synchronizing team members to the never-used original N21-IDM
- SC-3958: the environment variables NBC_IMPORTURL, NBC_IMPORTUSER, and NBC_IMPORTPASSWORD are no longer used and have been removed
- Removed the obsolete commentSchema from the homework service. It was not in use.

## [22.9.20]

### Added in 22.9.20

- SC-4042: Added support for a central IServ-Connector

### Changed in 22.9.20

- LDAP syncs on servers with multiple schools now only sync one school at a time to avoid issues when paging search requests
- LDAP syncs use less memory (because they do a lot less in parallel)
- LDAPSchoolSyncer now returns user and class statistics

### Fixed in 22.9.20

- Fixed LDAP-Service disconnect method
- LDAPSystemSyncers now properly close their connections after syncing
- Authentication via LDAP now tries to close the connection after login
- Fixed a warning message appearing when patching users via internal request

## [22.9.18]

### Fixed in 22.9.18

- SC-4215: Do not allow unprivileged users to find users with non-school roles (expert, parent, etc.)

## [22.9.17]

### Fixed in 22.9.17

- SC-4121: File uploads no longer fail if the security scan is misconfigured or errors during enqueuing

## [22.9.10]

### Added in 22.9.10

- enable API key for /mails route

### Fixed in 22.9.10

- fixed an issue that prevented api-key authenticated calls to function with query.

## [22.9.9]

### Added in 22.9.9

- Sync can now be authenticated with an api-key.

## [22.9.8]

### Fixed in 22.9.8

- Fixed an error where ldap users without proper uuid where not filtered correctly.

## [22.9.7]

### Security in 22.9.7

- the /ldap route can now only be triggered for the users own school.

## [22.9.6]

### Added in 22.9.6

- users without `SCHOOL_EDIT` permission, but with `SCHOOL_STUDENT_TEAM_MANAGE` permission can now toggle the school feature `disableStudentTeamCreation`.

### Fixed in 22.9.6

- Admins in Thuringia can now prevent students from creating teams

## [22.9.5]

### Security in 22.9.5

- increased security for the publicTeachers route.

## [22.9.4]

### Fixed in 22.9.4

- fixes an issue with LDAP account updates if more than one account exists for the user (migration from local login to LDAP)

## [22.9.3]

### Fixed in 22.9.3

- fixes regression in LDAP sync, that caused incomplete user updates

## [22.9.2]

### Security in 22.9.2

- increased security for user PUT operation

## [22.9.1]

### Fixed in 22.9.1

- SC-3994: remove unnecessary bucket creation call that caused school administration and LDAP Sync to throw errors

### Changed in 22.9.1

- use collation for /homeworks, /users, /publicTeachers, /users/admin/teachers, /users/admin/students, /classes, and /courses.

## [22.9.0]

- Security updates

## [22.8.0]

### Added in 22.8.0

- This changelog has been added

### Removed in 22.8.0

- Clipboard sockets
- This changelog has been added
- Backend route to confirm analog consents in bulk
- Changed Seed Data + Migration Script: Added feature flag for new Editor to klara.fall@schul-cloud.org
- SC-2922: Enable use of multiple S3 instances as file storage provider
  - A new collection is added to administrate multiple S3 instances
  - A migration will automatically use the AWS environment variables to add those as default provider for all existing schools
  - For new schools the less used provider is assigned as storage provider
  - Environment Variables:
    - FEATURE_MULTIPLE_S3_PROVIDERS_ENABLED=true will activate the feature
    - S3_KEY, used for symmetric encryption, already required for the migration because of the secret access key encryption

### Changed in 22.8.0

- SC-3767: moved env variables to globals.js, NODE_ENV required to equal 'test' for test execution and right database selection
- migrated backup.sh script to node, so it can run platform independant and works on windows.

### Fixed in 22.8.0

- SC-3821: Fix Co-Teachers and Substitution teachers not being able to Grade Homeworks

## 22.7.1

### Fixed in 22.7.1

- Admin and teacher user could change other users without changing them self<|MERGE_RESOLUTION|>--- conflicted
+++ resolved
@@ -19,11 +19,8 @@
 
 ### Changed
 
-<<<<<<< HEAD
 - SC-6080 - move REQUEST_TIMEOUT from globals to Configuration
-=======
 - Dependencies: querystring replaced by qs
->>>>>>> 47058c89
 - SC-6060 - Updated error handling
 
 ### Fixed
