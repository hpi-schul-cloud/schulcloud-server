--- conflicted
+++ resolved
@@ -7,8 +7,6 @@
 
 Allowed Types of change: `Added`, `Changed`, `Deprecated`, `Removed`, `Fixed`, `Security`
 
-<<<<<<< HEAD
-=======
 ## Unreleased
 
 ## [25.5.0]
@@ -33,7 +31,10 @@
 
 - SC-8329 - Cluster returns old verison of Pin object after patch
 
->>>>>>> 8e90314d
+## [25.4.1]
+
+- Update from 25.3.9 into master
+
 ## [25.4.1]
 
 - Update from 25.3.9 into master
@@ -101,10 +102,7 @@
 
 ### Added
 
-<<<<<<< HEAD
-=======
 - SC-7841 - remove deleted user from classes
->>>>>>> 8e90314d
 - SC-7836 - Removing registration pin by removing the user
 - SC-7838 - move pseudonyms to trashbin
 - SC-7142 - Counties/Kreise added to federal states.
@@ -132,10 +130,7 @@
 - SC-7915 - facade locator
 - SC-7571 - solved performance issues - bulk QR-code generation
 - SC-6294 - Introduce Typescript in schulcloud-server
-<<<<<<< HEAD
-=======
 - SC-7543 - Adds ldap-config service to create, load, and patch LDAP-configs (replaces /ldap endpoints for new client)
->>>>>>> 8e90314d
 - SC-7028 - Add Course Component API Specification document
 - SC-7476 - Prevent hash generation if user has account
 - SC-6692 - Added Lern-Store counties support for Niedersachsen (Merlin)
@@ -157,13 +152,9 @@
 - SC-5900 - Move Synapse synchronization logic into server
 - SC-7499 - Fixes documentation for edu sharing endpoints
 - SC-7872 - Fix audience of the jwt to new organisation name.
-<<<<<<< HEAD
-- SC-7868 - Move external request helpers to more present file location
-=======
 - SC-7543 - deprecates `GET /ldap/:id` and `PATCH /ldap/:id` routes
 - SC-7868 - Move external request helpers to more present file location
 - SC-7474 pull docker container for tests if commit id exists on docker hub
->>>>>>> 8e90314d
 
 ### Fixed
 
