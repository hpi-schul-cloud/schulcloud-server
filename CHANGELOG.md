--- conflicted
+++ resolved
@@ -9,7 +9,8 @@
 
 ## Unreleased
 
-<<<<<<< HEAD
+## [25.6.0] - 2020-02-?
+
 ### Fixed
 
 - SC-8514 - QR Code generation fails
@@ -30,13 +31,12 @@
 - SC-8213 error handling concept
 - SC-4576 - sanitize bbb room and member names
 - SC-8300 Added user information to LDAP Sync in case of errors
-=======
+
 ## [25.5.14] - 2020-02-02
 
 ### Changed 
 
 - SC-8420 - Fix old missing indexes that migration for new indexes can executed. 25.5.3
->>>>>>> 02cf9d58
 
 ## [25.5.13]
 
