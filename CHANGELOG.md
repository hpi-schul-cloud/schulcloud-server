--- conflicted
+++ resolved
@@ -9,14 +9,12 @@
 
 ## Unreleased
 
-<<<<<<< HEAD
-## [25.6.3] - 2020-02-15
+## [25.6.5] - 2020-02-15
 
 ### Changed
 - SC-8477 LDAP-Sync: Speed up class sync by holding all the school's users in map while creating/populating classes
 - SC-8477 LDAP-Sync: Speed up user sync by grouping users into chunks and loading the chunks from DB instead of individual users
-## [25.6.2] - 2020-02-11
-=======
+
 ## [25.6.4] - 2021-02-16
 
 ### Fixed
@@ -31,7 +29,6 @@
 
 ## [25.6.2] - 2021-02-11
 
->>>>>>> dd2ee78d
 ### Changed
 
 - VOR-2 - Adjusted business rules for adding team members from external school.
