--- conflicted
+++ resolved
@@ -16,11 +16,8 @@
 
 ### Added
 
-<<<<<<< HEAD
 - SC-7841 - remove deleted user from classes
-=======
 - SC-7142 - Counties/Kreise added to federal states.
->>>>>>> 0dc92736
 - SC-7555 - move user and account to trashbin
 - SC-4666 - Added a pool based LDAP system and school sync. LDAP_SYSTEM_SYNCER_POOL_SIZE and LDAP_SCHOOL_SYNCER_POOL_SIZE variables
   determine how many system/school syncers will be run in parallel (at most) during the LDAP sync.
