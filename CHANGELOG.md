--- conflicted
+++ resolved
@@ -7,7 +7,6 @@
 
 Allowed Types of change: `Added`, `Changed`, `Deprecated`, `Removed`, `Fixed`, `Security`
 
-<<<<<<< HEAD
 ## [Unreleased]
 
 ### Added
@@ -93,13 +92,12 @@
 - fixed README badges
 - SC-6151 - fixed a bug that prevented api docu from being accessible
 - Fix mocha tests
-=======
+
 ## [25.1.13] - 2020-11-12
 
 ### Changed
 
 - SC-7395 - Changed ldap general strategy fetching of users from parallel to serialized
->>>>>>> b0c6c431
 
 ## [25.1.12] - 2020-11-09
 
