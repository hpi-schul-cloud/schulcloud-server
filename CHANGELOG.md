# Changelog

All notable changes to this project will be documented in this file.

The format is based on [Keep a Changelog](https://keepachangelog.com/en/1.0.0/),
and this project adheres to [Semantic Versioning](https://semver.org/spec/v2.0.0.html).

Allowed Types of change: `Added`, `Changed`, `Deprecated`, `Removed`, `Fixed`, `Security`

## Unreleased

### Added

- SC-9018; SC-9003 - created schoolsList public endpoint, and jwt secured /schools endpoint
<<<<<<< HEAD
- SC-9092 - delete S3 files after 7 days from user deletion
=======
- SC-8959 - Add messenger to deletion concept
>>>>>>> 95d46db0

## [26.3.0] - 2021-06-07

### Changed

- SC-8898 - parallelize LDAP sync using RabbitMQ

## 26.2.2 - 2021-06-04

### Fixed

- Fixed dependencies issue

## 26.2.1 - 2021-06-02

### Added

- SC-9103 - add logging for syncIndexes script

## 26.2.0 - 2021-06-01

### Added

- OPS-2418 - Change buildpipelines (Server, Client, Nuxt) to execute E2E tests according QF decision
- SC-8250 - add bulk deletion to user service v2
- SC-8341 - add tombstone school to tombstone user
- SC-8408 - added delete events by scope Id route
- SC-7937 - Allow adding multiple materials to lesson
- SC-7868 - Deletion concept for personal file connections
- SC-8873 - Add prioritization for Matrix messenger tasks
- SC-8982 - add inital service ressource messuring test setup
- OPS-1499 - Add feature to CI Pipeline and provide manual deployments of branches and automatic deploy of release to staging
- Add run script for sync indexes based on existing and registered schemas.
- SC-9085 - add registration pin deletion for parent emails
- SC-9004 - Sync env variables between backend and frontend
- OPS-1499 - Add feature to CI Pipeline and provide manual deployments of branches
- Add run script for sync indexes based on existing and registered schemas.

### Changed

- SC-8440 - fixed open api validation for manual consent
- SC-9055 - changed Edu-Sharing permissions for Brandenburg Sportinhalt content
- SC-6950 - validation for officialSchoonNumber now allows 5 or 6 digits
- SC-8599 - added helparea contact dropdown and send value
- SC-7944 - use persistent ids for Lern-Store content items
- OPS-1508 - added limits for cpu and ram to the docker compose files
- SC-8500 - refactoring in error handling
- SC-7021 - automatic deletion documents in the trashbins collection after 7 days.
- SC-5202 - homework tests refactoring
- SC-7868 - filestorage integration tests are skipped on local test environments if minio is not setup
- SC-8779 - messenger: use user-based fixed device ids

### Fixed

- SC-8933 - fix date format on first login
- SC-8728 - fix configuration reset in tests
- SC-8873 - fix addUser prioritization for full school Matrix messenger sync
- SC-8982 - fix test setup for on the fly building test like routes jwt

## [26.1.0]

### Added

- SC-8910 - added an isExternal check to the adminUsers service remove method

### Changed

- SC-8732 - change search filter gate and weight of values in indexes. Will reduce amount of results
- SC-8880 - changed the validation for search queries in NAT, now it allows empty

## [26.0.16] - 2021-04-20

### Removed

- - SC-8748 - revert: bump feathers-mongoose from 6.3.0 to 8.3.1

## [26.0.15] - 2021-04-19

### Changed

- SC-8909 - messenger: use user-based fixed device ids

## [26.0.14] - 2021-04-16

### Changed

- SC-8934 - no more autosync for the migrations for the mongodb

## [26.0.13] - 2021-04-15

### Fixed

- SC-8917 - verify configuration missing school

## [26.0.12] - 2021-04-14

### Changed

- SC-8929 - increase performance for alert requests

## [26.0.11] - 2021-04-13

### Changed

- SC-8748 - bump feathers-mongoose from 6.3.0 to 8.3.1

## [26.0.10] - 2021-04-09

### Fixed

- SC-8908 ldap sync: fix lock

## [26.0.9] - 2021-04-06

- SC-8779 - fix partial LDAP sync

## [26.0.8] - 2021-03-31

### Fixed

- SC-8691 ldap sync: fix potential deadlock while loadind ldap data

## [26.0.7] - 2021-03-31

### Fixed

- SC-8768 ldap sync: in user search include current school

## [26.0.6] - 2021-03-30

### Fixed

- SC-8836 - teachers can add classes from other teachers to their courses

## [26.0.5] - 2021-03-29

### Fixed

- SC-8691 - LDAP sync can be run with multiple school in parallel

## [26.0.4] - 2021-03-25

### Changed

- SC-8829 - status of logging in rocket chat user is set to offline

## [26.0.3] - 2021-03-17

### Changed

- merged hotfixes 25.6.11 and following into 26.0 branch

## [26.0.2] - 2021-03-10

### Fixed

- SC-5202 - fixed an issue with internal pagination in homework-submissions

## [26.0.1] - 2021-03-09

### Changed

- merged 25.6.10 into new version

## [26.0.0]

### Fixed

- SC-6679 - fixed table styling in topic text-component
- SC-8534 - fix registration link generation
- SC-8682 - fix students are editable in externally managed schools
- SC-8534 fix registration link generation
- Allow sorting after search

## [25.6.11] - 2021-03-17

## [25.6.13] - 2021-03-16

- SC-8782 Migration for changing urls

## [25.6.12] - 2021-03-15

- SC-8782 Fixed lesson context Query

## [25.6.11] - 2021-03-15

### Fixed

- SC-8211 - Fixed course events duplications

## [25.6.10] - 2021-03-09

- SC-8770 Fixed issue where parent consents were overwritten

## [25.6.9] - 2021-02-26

### Fixed

- SC-8714 Fixed an issue in school creation that could cause the iserv-sync to fail

## [25.6.8] - 2021-02-19

### Changed

- SC-8477 LDAP-Sync: Speed up class sync by holding all the school's users in map while creating/populating classes
- SC-8477 LDAP-Sync: Speed up user sync by grouping users into chunks and loading the chunks from DB instead of individual users

## [25.6.7] - 2021-02-18

### Security

- SC-8655 - prevent changes to immutable user attributes

## [25.6.6] - 2021-02-18

### Fixed

- SC-8657 - Recreate shared links for homework

## [25.6.5] - 2021-02-17

### Fixed

- SC-8634 - Recreate shared links for homework

## [25.6.4] - 2021-02-17

### Changed

- Reverted Changes for SC-8410

## [25.6.3] - 2021-02-15

### Security

- VOR-3 - Enable and replace old file links.

## [25.6.2] - 2021-02-11

### Changed

- VOR-2 - Adjusted business rules for adding team members from external school.

## [25.6.1] - 2021-02-11

### Fixed

- VOR-1 - Fix passwordRecovery id validation.

## [25.6.0] - 2021-02-09

### Fixed

- SC-8514 - QR Code generation fails
- SC-8390 - Lern-Store collections feature flag was not excluding collections in search
- SC-8322 prevent wrong assignment from school to storage provider

### Added

- SC-8482 - Deletion concept orchestration integration
- SC-8029 - Add deletion concept handling for pseudonyms and registration pins
- SC-6950 - Add access for superhero to change kreisid and officialSchoolNumber
- SC-8206 - Add school tombstone for deleting concept
- SC-7825 - Deletion concept for user data in tasks

### Changed

- SC-8541 - restrict class modifing requests to the teachers, who are inside these classes
- SC-8380 removed reqlib, replaced by normal require to keep referenced types known
- SC-8213 error handling concept
- SC-4576 - sanitize bbb room and member names
- SC-8300 Added user information to LDAP Sync in case of errors

## [25.5.16] - 2021-02-08

### Added

- SC-8512 - Creating a migration for duplicated events

## [25.5.15]

### Fixed

- SC-8571 - New courses does not appear in bettermarks

## [25.5.14] - 2021-02-02

### Changed

- SC-8420 - Fix old missing indexes that migration for new indexes can executed. 25.5.3

## [25.5.13]

### Changed

- SC-8462 - Add logging for homework deletion

## [25.5.12]

### Fixed

- SC-8499 - Change order of migrations

## [25.5.11]

### Fixed

- SC-8499 - Prevent duplicated pseudonyms

## [25.5.10]

- SC-8506 - add origin server name to bbb create and join requests

## [25.5.9]

### Fixed

- SC-8503 - Clicking on task in BRB and THR shows pencil page

## [25.5.8]

### Changed

- SC-8480 - Return GeneralError if unknown error code is given to error pipeline

## [25.5.7]

## Added

- SC-8489 - Added permission check for homework deletion

## [25.5.6]

### Fixed

- SC-8410 - Verify ldap connection reads the first page of users only to avoid timeouts
- SC-8444 - resolve eventual consistency in course shareToken generation

## [25.5.5]

### Fixed

- SC-8303 - fix wrong assignment from school to storage provider

## [25.5.4]

### Added

- SC-8358 - bettermarks: show hint for safari users
- SC-8412 - update swagger documentation of pseudonym/roster/ltitools

### Fixed

- SC-5287 - Fixed OAuth2 rostering
- SC-5287 - Repair Bettermark's depseudonymization
- SC-8313 - Bettermarks: depseudonymization iframe needs to use Storage Access API in Safari
- SC-8379 - Secure ltiTools route
- SC-8315 - bettermarks: security check and production configuration

## [25.5.3]

### Added

- SC-8420 - Migration for sync new indexes.

## [25.5.2]

### Fixed

- SC-8189 - fix duplicate events by returning updated object at findOneAndUpdate

## [25.5.1]

### Fixed

- SC-8303 - fix wrong assignment from school to storage provider

## [25.5.0]

### Added

- SC-7835 - Add deletion concept handling for helpdesk problems
- SC-8229 - Added invalid DN error to ldap-config service error handling
- SC-7825 - Remove user relations from courses
- SC-7827 - Add deletion concept handling for file permissions.
- SC-8030 - Setup orchestrator for deleting concept
- SC-8060 - increase unit test coverage for lernstore counties
- SC-8179 - repaired unit test
- SC-7763 - adds searchable feature flag for lernstore.
- SC-8020 - adds collections filter to edu-sharing service
- SC-8260 - new team indexes and migration to add this

### Fixed

- SC-8230 - fix deletion of teachers via new route

### Removed

- SC-8233 - Removed attribute and member as required attributes for the LDAP-config service

### Fixed

- SC-8329 - Cluster returns old verison of Pin object after patch

## [25.4.1]

- Update from 25.3.9 into master

## [25.3.9]

- SC-8198 continue school sync on user issues

## [25.3.8]

### Changed

- SC-8198 - handle eventually consistent database in THR sync

## [25.3.7] - 2020-12-18

### Changed

- SC-8209 - prevent sync from stopping if error occurs for a single student

## [25.3.6]

### Fixed

- SC-8235 - repaired reigstration link for students

## [25.3.5]

### Changed

- SC-8149 - no longer require a registrationPin for internal calls

## [25.3.4]

### Changed

- SC-7998 - use default service setup for /version

## [25.3.3] (pick from 25.2)

### Removed

- SC-8101 - Sanitization for read operations

### Fixed

- SC-8101 - Make it possible to disable sentry by removing `SENTRY_DSN`
- OPS-1735 - Fixes transaction handling in file service by using the mongoose transaction helper,
  properly closing the session, and using the correct readPreference (everything except primary fails)

## [25.3.2]

### Added

- SC-7734 - Added a hook that takes care of merlin content to generate valid urls for users
- SC-7483 - Updating terms of use for all users for each instance separately

## [25.3.1]

### Fixed

SC-8077 - the migration copy-parents-data-into-children-entities-and-delete-parent-users is broken

## [25.3.0]

### Added

- SC-7841 - remove deleted user from classes
- SC-7836 - Removing registration pin by removing the user
- SC-7838 - move pseudonyms to trashbin
- SC-7142 - Counties/Kreise added to federal states.
- SC-7555 - move user and account to trashbin
- SC-4666 - Added a pool based LDAP system and school sync. LDAP_SYSTEM_SYNCER_POOL_SIZE and LDAP_SCHOOL_SYNCER_POOL_SIZE variables
  determine how many system/school syncers will be run in parallel (at most) during the LDAP sync.
- SC-7615 - reduces the errors in lernstore
- SC-5476 - Extend tests for Matrix messenger config and permission service
- SC-6690 - refactors edu-sharing service and sets defaults
- SC-6738 - Extend search input field in new admin tables to search for full name
- SC-7293 - added Lern-Store view permission and a feature flag
- SC-7357 - Add config service
- SC-7083 - Added officialSchoolNumber to school-model
- Introduce plainSecrets in Configuration
- Introduce FEATURE_PROMETHEUS_ENABLED to have a flag for enable prometheus api metrics
- SC-7411 - add API Specification and validation for /me service
- SC-7411 - add API Specification and validation for /version service
- SC-7205 - create new data seed for QA
- SC-7614 - creates documentation for edu sharing endpoints
- SC-7370 - Add optional rootPath attribute modifier to iserv-idm strategy
- SC-4667 - persist time of last attempted and last successful LDAP sync to database (based on system)
- SC-4667 - Only request and compare LDAP entities that have changed since the last sync (using operational attribute modifyTimestamp with fallback)
- SC-4667 - Add optional `forceFullSync` option (as get param or json payload) to force a full LDAP sync
- SC-7499 - add API Specification for public services
- SC-7915 - facade locator
- SC-7571 - solved performance issues - bulk QR-code generation
- SC-6294 - Introduce Typescript in schulcloud-server
- SC-7543 - Adds ldap-config service to create, load, and patch LDAP-configs (replaces /ldap endpoints for new client)
- SC-7028 - Add Course Component API Specification document
- SC-7476 - Prevent hash generation if user has account
- SC-6692 - Added Lern-Store counties support for Niedersachsen (Merlin)

### Changed

- request logging disabled for non development environment
- OPS-1289 - moved and updated commons (to hpi-schul-cloud/commons)
- SC-6596 - Changed route for messenger permissions service
- SC-7331 - introduce axios for external requests, implemented in status api
- SC-7395 - Changed ldap general strategy fetching of users from parallel to serialized
- SC-6080 - move REQUEST_TIMEOUT from globals to Configuration
- Dependencies: querystring replaced by qs
- SC-6060 - Updated error handling
- SC-7404 - automatic forwarding for requests without versionnumber if no matching route is found
- SC-7411 - api versioning for /me service
- SC-7411 - api versioning for /version service
- IMP-160 - integration-tests repo renamed to end-to-end-tests
- SC-5900 - Move Synapse synchronization logic into server
- SC-7499 - Fixes documentation for edu sharing endpoints
- SC-7872 - Fix audience of the jwt to new organisation name.
- SC-7543 - deprecates `GET /ldap/:id` and `PATCH /ldap/:id` routes
- SC-7868 - Move external request helpers to more present file location
- SC-7474 pull docker container for tests if commit id exists on docker hub

### Fixed

- SC-6294 fix mocha test execution and build, summarize coverage results
- SC-1589 Trim strings to avoid empty team names
- ARC-138 fix changelog action
- ARC-137 avoid DoS on alerts in error state
- SC-7353 course sharing between teachers
- SC-7530 rename SHOW_VERSION to FEATURE_SHOW_VERSION_ENABLED
- SC-7517 improve oauth test stability
- SC-6586 Repaired migration script
- SC-7454 - Restored invalid birth date fix in adminUsers service
- fixed README badges
- Fix mocha tests
- SC-6151 fixed a bug that prevented api docu from being accessible
- SC-6151 fixed paths to openapi documentation
- Fixed searching for names including a dash
- SC-7572 - Find /users route after hooks - extremely slow
- SC-7573 - Route/hash-broken promise chain
- SC-7884 - Authentication error when accessing any nuxt page in the client.
- Fix typescript compiling error

### Removed

- SC-7413 - Cleanup UnhandledRejection code that is handled from winston now

## [25.2.6]

### Removed

- SC-8101 - Sanitization for read operations

### Fixed

- SC-8101 - Make it possible to disable sentry by removing `SENTRY_DSN`

## [25.2.5]

### Fixed

- OPS-1735 - Fixes transaction handling in file service by using the mongoose transaction helper,
  properly closing the session, and using the correct readPreference (everything except primary fails)

## [25.2.4]

### Changed

- SC-6727 - Change email addresses for tickets for Niedersachsen - fixed after review

## [25.2.3]

### Changed

- SC-6727 - Change email addresses for tickets for Niedersachsen

## [25.2.2]

### Changed

- SC-7773 - moved config values for antivirus file service

## [25.2.1]

### Fixed

- SC-7714 - Fixes script injection issue

## [25.2.0]

### Added

- SC-4385 - Added a user exclusion regex to IServ strategy
- SC-7049 - Added unit tests for Merlin Service
- SC-7157 - add feature flag for Merlin feature with fallback
- SC-6567 - add new application errros
- SC-6766 - Added ESLint rules with Promise rules
- SC-6830 - Added hook to parse request to arrays when > 20 users are requested in adminUsers service
- SC-6769 - Introduce API validation module
- SC-6769 - API validation for users/admin routes
- SC-6510 - Added Merlin Url Generator for Lern Store / Edu-sharing
- SC-5476 - Added school settings to enable students to open own chat rooms
- SC-6567 - Add utils to cleanup incomingMessage stacks by logging errors

### Removed

- SC-6586- Remove parents from users collection to improve maintainability

### Changed

- SC-6986 - Changed a hook in the accounts service that restricts get requests to the same school, it expects a valid userID and matching schoolIds for both the requester and requested users
- SC-6567 - clean up error pipline
- SC-6510, fix a minor syntax error when exporting module
- Update commons to 1.2.7: print configuration on startup, introduce hierarchical configuration file setup
- Support asynchronous calls during server startup
- SC-7091 - Migration to enable the Matrix Messenger for all schools that had RocketChat enabled before

### Fixed

- fixed README badges
- SC-6151 - fixed a bug that prevented api docu from being accessible
- Fix mocha tests

## [25.1.13] - 2020-11-12

### Changed

- SC-7395 - Changed ldap general strategy fetching of users from parallel to serialized

## [25.1.12] - 2020-11-09

### Added

- SC-7683 - add request logging options

## [25.1.11] - 2020-11-06

### Security

- SC-7695 - prevent csv user override operations on other schools

## [25.1.10] - 2020-11-05

### Added

- SC-7683 - Add log metic for memory usage, add async error logging util, catch one unhandledRejection error and remove cronjob task from server.

## [25.1.9] - 2020-11-03

### Fixed

- SC-7638 - fixed pin creation for users with accounts

## [25.1.8] - 2020-10-22

### Fixed

- SC-7333 - fixed creation of homeworks within lessons

## [25.1.7] - 2020-10-28

### Added

- SC-7491 - Add missing index on users.email to speed up slow query in registrationLink service

## [25.1.6] - 2020-10-23

### Changed

- SC-7413 - Remove event listener for unhandled rejections and move this to winston

## [25.1.5] - 2020-10-22

### Fixed

- SC-7452 - fixed time window check for LDAP users

## [25.1.4] - 2020-10-20

### Changed

- SC-6986 - Changed permission check for PATCH method in the account service from STUDENT_CREATE to STUDENT_EDIT to allow teachers to change students' password

## [25.1.3] - 2020-10-20

### Fixed

- SC-6986 - Changed a hook in the accounts service that restricts get requests to the same school, it expects a valid userID and matching schoolIds for both the requester and requested users

## [25.1.2] - 2020-10-15

### Fixed

- SC-7085 - fixed importHash error when asking parent consent

### Added

### Removed

## [25.1.1] - 2020-10-12

### Security

- SC-7165 package update for sanitization and add onload handler

## [25.1.0] - 2020-10-12

### Added

### Removed

- SC-6784 - Removed duplicated birth date formatting code in adminUsers service, which was causing an "Invalid date" output
- SC-6743 - Removed usersForConsent related things in adminUsers service because the client does not send that parameter anymore
- SC-6506 - Remove dependecy to feathers-swagger in routes.test.js

### Changed

- SC-6774 remove no-await-in-loop from eslint exceptions
- Rename statistic mails route, secure it over sync api key now
- SC-6809 - Maintain RabbitMQ connection and channels
- SC-5230 - Unblock Account-Page in Nuxt (securing /accounts and /users routes)

### Security

- Added hotfix merges

## [25.0.12] - 2020-10-12

### Fixed

- SC-6676 allows only following roles for registration: teacher/student…

## [25.0.11] - 2020-10-07

### Fixed

- SC-7180 homework create now validates data properly

## [25.0.12] - 2020-10-12

### Fixed

- SC-6676 allows only following roles for registration: teacher/student…

## [25.0.11] - 2020-10-07

### Fixed

- SC-7180 homework create now validates data properly

## [25.0.10] - 2020-10-07

### Added

- configured prometheus metrics - bucket sizes
- SC-6766 log unhandledRejection and unhandledException

## [25.0.9] - 2020-10-07

### Added

- SC-7115 - Reduce mongoose DB role request by enabling minor caching

## [25.0.8] - 2020-10-06

### Fixed

- SC-6676 - Registration: User with role parent should not be able to log-in
- SC-6960 - instead of deleting and recreating users during the rollback of a failed registration, use replace if necessary
- SC-6960 - properly raise exceptions during the registration process

## [25.0.7] - 2020-10-01

### Removed

- OPS-1316 - removed custom keep-alive header creation in express middleware

## [25.0.6] - 2020-10-01

### Added

- OPS-1316 - add indexes for slow files and submission queries

## [25.0.5] - 2020-10-01

### Added

- SC-6973 - add time window for pin creation

## [25.0.4] - 2020-09-30

### Added

- Added lead time detection

## [25.0.3]

### Added

- SC-6942 - add parse method to TSP strategy to declare it can handle the request and to keep authentication params clean

### Fixed

- SC-6942 - don't override payload defined by authentication method
- SC-6942 - don't search for account to populate if no username is given in `injectUsername`

## [25.0.2]

### Changed

- send mail for registration pin after add pin to db

## [25.0.1]

### Fixed

- SC-6696 - Fixed query used to determine course membership when checking permissions for course group lessons

## [25.0.0]

### Changed

- Extend JWT payload by schoolId and roleIds

## [24.5.1] - 2020-09-16

### Secrutiy

- Secure admin routes (update, patch, create)

## [24.5.0] - 2020-09-14

- Ignore database seed data with prettier, eslint, and codacy
- SC-6640 - Fixed email check within registration (case insensitive)
- SC-2710 - Adding time zones, default for school and theme

### Added - 24.5.0

- Test changelog has been updated for feature or hotfix branches
- SC-5612 - Adding search feature to the admintables for nuxt-client.

## [24.4.6] - 2020-09-11

### Changed

- SC-6733: central personal data does not get updated via CSV import

## [24.4.5] - 2020-09-10

### Fixed in 24.4.5

- SC-6637: generate QR codes for consent print sheets if group size exceeds 20

## [24.4.4] - 2020-09-08

### Fixed in 24.4.4]

- SC-6697: updates/sync account username when user is updated

## [24.4.3] - 2020-09-09

### Fixed in 24.4.3

- SC-6533 - Login not possible if admin reset password

## [24.4.2] - 2020-08-31

### Fixed in 24.4.2

- SC-6554: CSV-Importer no longer allows patching users with different roles

## [24.4.1] - 2020-08-31

### Fixed in 24.4.1

- SC-6511 - LDAP edit button missing.

### Changed in 24.4.1

- SC-5987 Internationalisation: extend user and school model with default language

### Added 24.4.1

- SC-6172: added hooks and checks to look for unique and not disposable emails in adminUsers service

## [24.4.0] - 2020-8-31

### Fixed in 24.4.0

- SC-6122 - Edusharing preload thumbnails in parallel. Edusharing authentication stabilisation.

## [24.3.3] - 2020-08-28

- SC-6469: prevent admin access to lessons admins shouldnt have access to.

## [24.3.2] - 2020-08-26

- SC-6382: fix handling of consents for users with unknown birthdays. consentStatus: 'ok' will be returned for valid consents without birthday.

## [24.3.1] - 2020-08-25

- SC-5420: TSC Schuljahreswechsel

## [24.3.0] - 2020-08-25

## [24.2.5] - 2020-08-24

- SC-6328 add migration to set student_list settings in all non n21 clouds schools to false.

## [24.2.4] - 2020-08-20

## [24.2.3] - 2020-08-20

## [24.2.2] - 2020-08-20

### Added in 24.2.2

- SC-5280: the LDAP service will try to reconnect up to three times if the connection was lost or could not be established
- SC-5280: the LDAP service and LDAP syncers now report more errors to the stats object
- SC-5808: added an isExternal check to the create method of AdminUsers service, only users from not external schools can create users

### Fixed in 24.2.2

- SC-5280: the LDAP sync now handles (timeout/firewall) errors much more gracefully
- SC-5280: LDAP bind operations will only be issued if the connection was established successfully
- SC-5280: aggregated LDAP statistics will now show the number of succesful and failed sub-syncs instead of just 1 or 0

### Changed in 24.2.2

- SC-5280: if disconnected prematurely, the LDAP service will not try to connect again just to unbind from the server

## [24.0.2] - 2020-08-05

### Fixed in 24.0.2

- SC-5835: Starting the new school year automatically - Cluster 4

## [24.0.1] - 2020-07-31

### Fixed in 24.0.1

- SC-5917 Fix activation of LDAP system

## [23.6.4] - 2020-07-29

### Fixed in 23.6.4

- SC-5883: Choose current schoolyear based on the school instead of the date for creating classes.

## [23.6.3] - 2020-07-28

### Added in 23.6.3

- SC-5754 Added isExternal attribute to school model. If ldapSchoolIdentifier or source is defined, isExternal will be set to true
  otherwise, if none of them are defined it wil be set to false.
- SC-4520 created a new Service called Activation Service; with which jobs can be defined and are
  only executed when an activation link (activation code) is confirmed (e.g.: change of e-mail address/username)
  Also added a sub-service for changing email/username in Activation Service
- SC-5280: the LDAP service will try to reconnect up to three times if the connection was lost or could not be established
- SC-5280: the LDAP service and LDAP syncers now report more errors to the stats object

### Fixed in 23.6.3

- SC-5250: Fixes the CSV-Import, if there are whitespaces in the columnnames
- SC-5686: only users with the team permission "RENAME_TEAM" can execute the patch method in teams route
- SC-5280: the LDAP sync now handles (timeout/firewall) errors much more gracefully
- SC-5280: LDAP bind operations will only be issued if the connection was established successfully
- SC-5280: aggregated LDAP statistics will now show the number of succesful and failed sub-syncs instead of just 1 or 0
- SC-5416: Enable maintenance Mode for LDAP Schools and change the currentSchoolYear for non-LDAP Schools

### Changed in 23.6.3

- SC-5542: Added an after hook for AdminUsers find method which formats birthday date to DD.MM.YYYY format.
- SC-4289 Changed aggregations in admin tables, classes are now taken only from current year or max grade level, and are sorted
  by numeric ordering.
- SC-5280: if disconnected prematurely, the LDAP service will not try to connect again just to unbind from the server

## [23.6.2] - 2020-07-22

### Fixed in 23.6.2

- SC-5773: LDAPSchoolSyncer now correctly populates classes synced from an LDAP server, even if only students or only teachers are assigned to the class.
- SC-5250: Fixes the CSV-Import, if there are whitespaces in the columnnames

## [23.6.1] - 2020-07-22

### Fixed in 23.6.1

- SC-5733: LDAPSchoolSyncer now uses the Users model service to avoid ignoring indexes due to automatic collation

## [23.6.0] - 2020-07-21

### Added in 23.6.0

- SC-4142: Added indexes on TSP sync related attributes in user and school schema.
- SC-4142: Adds info about unchanged entities to TSP sync statistics

## [23.5.4] - 2020-07-08

### Added in 23.5.4

- SC-2714 Added the federal state "Internationale Schule"

## [23.5.0] - 2020-06-15

### Added in 23.5.0

- SC-4192 add tests that ensure classes on other schools cant be manipulated

### Fixed in 23.5.0

### Changed in 23.5.0

- SC-4957 user.ldapId and user.ldapDn are now indexed to improve performance

## [23.4.7] - 2020-07-01

### Fixed in 23.4.7

- SC-4965 Converted "consent" subdocument in "users" to a nested document to fix changing consents in administration and removing a bug in registration that resulted in deleted users.

## [23.4.5] - 2020-06-17

### Fixed in 23.4.5

- SC-5007 re-introduces ldap system root path to API result to fix issue with duplicating schools

## [23.4.3-nbc] - 2020-06-15

### Fixed in 23.4.3-nbc

- SC-5054 Revert hook restrictions that prevented registration with custom deata privacy documents enabled

## [23.4.0-nbc] - 2020-06-11

### Added in 23.4.0-nbc

- SC-4577 extend consentversions with school specific privacy policy, which can be added by the school admin

## [23.2.4] - 2020-06-05

### Fixed in 23.2.4

- SC-4876 soften sanitization to allow editor actions to be persisted correctly

## [23.2.1] - 2020-06-04

### Security - 23.2.1

- SC-4720 improve importhashes for registrationlinks

## [23.2.0] - 2020-06-03

### Security - 23.2.0

- SC-4506 Secure Find User Route. Access user list by students is allowed only if they are eligible to create teams.
- SC-4506 Secure Get User Route. Read user details may only users with STUDENT_LIST or TEACHER_LIST permissions

## [23.1.4] - 2020-05-29

### Fixed in 23.1.4

- SC-4749 avoid xss in image onerror event attribute for submissions

## [23.0.0] - 2020-05-19

### Changed in 23.0.0

- SC-4075 Teams creation by students logic was changed. New environment enumeration variable `STUDENT_TEAM_CREATION`
  with possible values `disabled`, `enabled`, `opt-in`, `opt-out` was introduced. The feature value is set by instance deployment.
  In case of `disabled`, `enabled` it is valid for all schools of the instance and cannot be changed by the admin.
  In case of `opt-in` and `opt-out` the feature should be enabled/disabled by the school admin.

## [22.10.3] - 2020-05-13

### Fixed in 22.10.3

- Unbind errors no longer stop the LDAP sync if more systems follow

## [22.10.2] - 2020-05-12

### Fixed in 22.10.2

- fixed pagination for students/teacher table

## [22.10.0] - 2020-05-11

### Added in 22.10.0

- SC-3719 Files now have a `creator` attribute that references the ID of the user that created the file.
  For old files, it is set to the first user permission inside the permissions array (legacy creator check).
- SC-3719 The `files` collection now has two additional indexes: `{creator}` and `{permissions.refId, permissions.refPermModel}`.
- add MongoDB Collation Support to control sorting behaviour in regards to capitalization.
- SC-3607 CSVSyncer now allows the optional birthday field (formats: dd/mm/yyyy, dd.mm.yyyy, dd-mm-yyyy) in CSV data
- SC-3948 support users query in adminusers routes
- SC-4018 Add additional nexboard permissions
- SC-4008 Migrated generateRegistrationLink Hook from SC-Client into Server
- SC-3686 Added new Registration Link Service for sending mails
- SC-4094 Teachers can now provide feedback in the form of uploaded files

### Fixed in 22.10.0

- SC-3892 Update Filter of submission in order to work with older submissions
- SC-3395 if fetching the release fails, a error will be thrown
- backup.js now outputs valid json exports
- SC-4105 fixed a problem with new users tests not working with recent hotfix.
- Checks of user consent calculated correct now

### Changed in 22.10.0

- User delete now accepts bulk delete requests
- SC-3958: the "general" LDAP strategy now returns an empty array if classes are not configured properly
- Increase performance - error logging in sentry
- Mergify: add and modified some configs

### Removed in 22.10.0

- SC-3958: the LDAP strategy interface no longer supports synchronizing team members to the never-used original N21-IDM
- SC-3958: the environment variables NBC_IMPORTURL, NBC_IMPORTUSER, and NBC_IMPORTPASSWORD are no longer used and have been removed
- Removed the obsolete commentSchema from the homework service. It was not in use.

## [22.9.20]

### Added in 22.9.20

- SC-4042: Added support for a central IServ-Connector

### Changed in 22.9.20

- LDAP syncs on servers with multiple schools now only sync one school at a time to avoid issues when paging search requests
- LDAP syncs use less memory (because they do a lot less in parallel)
- LDAPSchoolSyncer now returns user and class statistics

### Fixed in 22.9.20

- Fixed LDAP-Service disconnect method
- LDAPSystemSyncers now properly close their connections after syncing
- Authentication via LDAP now tries to close the connection after login
- Fixed a warning message appearing when patching users via internal request

## [22.9.18]

### Fixed in 22.9.18

- SC-4215: Do not allow unprivileged users to find users with non-school roles (expert, parent, etc.)

## [22.9.17]

### Fixed in 22.9.17

- SC-4121: File uploads no longer fail if the security scan is misconfigured or errors during enqueuing

## [22.9.10]

### Added in 22.9.10

- enable API key for /mails route

### Fixed in 22.9.10

- fixed an issue that prevented api-key authenticated calls to function with query.

## [22.9.9]

### Added in 22.9.9

- Sync can now be authenticated with an api-key.

## [22.9.8]

### Fixed in 22.9.8

- Fixed an error where ldap users without proper uuid where not filtered correctly.

## [22.9.7]

### Security in 22.9.7

- the /ldap route can now only be triggered for the users own school.

## [22.9.6]

### Added in 22.9.6

- users without `SCHOOL_EDIT` permission, but with `SCHOOL_STUDENT_TEAM_MANAGE` permission can now toggle the school feature `disableStudentTeamCreation`.

### Fixed in 22.9.6

- Admins in Thuringia can now prevent students from creating teams

## [22.9.5]

### Security in 22.9.5

- increased security for the publicTeachers route.

## [22.9.4]

### Fixed in 22.9.4

- fixes an issue with LDAP account updates if more than one account exists for the user (migration from local login to LDAP)

## [22.9.3]

### Fixed in 22.9.3

- fixes regression in LDAP sync, that caused incomplete user updates

## [22.9.2]

### Security in 22.9.2

- increased security for user PUT operation

## [22.9.1]

### Fixed in 22.9.1

- SC-3994: remove unnecessary bucket creation call that caused school administration and LDAP Sync to throw errors

### Changed in 22.9.1

- use collation for /homeworks, /users, /publicTeachers, /users/admin/teachers, /users/admin/students, /classes, and /courses.

## [22.9.0]

- Security updates

## [22.8.0]

### Added in 22.8.0

- This changelog has been added

### Removed in 22.8.0

- Clipboard sockets
- This changelog has been added
- Backend route to confirm analog consents in bulk
- Changed Seed Data + Migration Script: Added feature flag for new Editor to klara.fall@schul-cloud.org
- SC-2922: Enable use of multiple S3 instances as file storage provider
  - A new collection is added to administrate multiple S3 instances
  - A migration will automatically use the AWS environment variables to add those as default provider for all existing schools
  - For new schools the less used provider is assigned as storage provider
  - Environment Variables:
    - FEATURE_MULTIPLE_S3_PROVIDERS_ENABLED=true will activate the feature
    - S3_KEY, used for symmetric encryption, already required for the migration because of the secret access key encryption

### Changed in 22.8.0

- SC-3767: moved env variables to globals.js, NODE_ENV required to equal 'test' for test execution and right database selection
- migrated backup.sh script to node, so it can run platform independant and works on windows.

### Fixed in 22.8.0

- SC-3821: Fix Co-Teachers and Substitution teachers not being able to Grade Homeworks

## 22.7.1

### Fixed in 22.7.1

- Admin and teacher user could change other users without changing them self<|MERGE_RESOLUTION|>--- conflicted
+++ resolved
@@ -12,11 +12,8 @@
 ### Added
 
 - SC-9018; SC-9003 - created schoolsList public endpoint, and jwt secured /schools endpoint
-<<<<<<< HEAD
 - SC-9092 - delete S3 files after 7 days from user deletion
-=======
 - SC-8959 - Add messenger to deletion concept
->>>>>>> 95d46db0
 
 ## [26.3.0] - 2021-06-07
 
