--- conflicted
+++ resolved
@@ -19,11 +19,8 @@
 - BC-37 - BC-54 - reduce resource consumption for deployed server
 - BC-81 - remove old Lern-Store
 - BC-119 - remove malfunction S3 lifecycle migration
-<<<<<<< HEAD
+- BC-38 - BC-124 - Add ansible files for Bosscloud (default)
 - BS-112 - insert missing attribute during school creation
-=======
-- BC-38 - BC-124 - Add ansible files for Bosscloud (default)
->>>>>>> 85fb5eff
 
 ## 26.9.1
 
