# Changelog

All notable changes to this project will be documented in this file.

The format is based on [Keep a Changelog](https://keepachangelog.com/en/1.0.0/),
and this project adheres to [Semantic Versioning](https://semver.org/spec/v2.0.0.html).

Allowed Types of change: `Added`, `Changed`, `Deprecated`, `Removed`, `Fixed`, `Security`

## Unreleased

<<<<<<< HEAD
=======
## [25.6.0] - 2020-02-?

>>>>>>> b8589a1a
### Fixed

- SC-8514 - QR Code generation fails
- SC-8390 - Lern-Store collections feature flag was not excluding collections in search
- SC-8322 prevent wrong assignment from school to storage provider
<<<<<<< HEAD
- SC-8534 fix registration link generation

### Added

- SC-7937 - Allow adding multiple materials to lesson
=======

### Added

>>>>>>> b8589a1a
- SC-8482 - Deletion concept orchestration integration
- SC-8029 - Add deletion concept handling for pseudonyms and registration pins
- SC-6950 - Add access for superhero to change kreisid and officialSchoolNumber
- SC-8206 - Add school tombstone for deleting concept
- SC-7825 - Deletion concept for user data in tasks

### Changed

<<<<<<< HEAD
- SC-8500 - refactoring in error handling
=======
>>>>>>> b8589a1a
- SC-8380 removed reqlib, replaced by normal require to keep referenced types known
- SC-8213 error handling concept
- SC-4576 - sanitize bbb room and member names
- SC-8300 Added user information to LDAP Sync in case of errors
<<<<<<< HEAD
- OPS-1508 - added limits for cpu and ram to the docker compose files
=======
>>>>>>> b8589a1a

## [25.5.15]

### Fixed

- SC-8571 - New courses does not appear in bettermarks

## [25.5.14] - 2020-02-02

### Changed 

- SC-8420 - Fix old missing indexes that migration for new indexes can executed. 25.5.3

## [25.5.13]

### Changed

- SC-8462 - Add logging for homework deletion

## [25.5.12]

### Fixed

- SC-8499 - Change order of migrations

## [25.5.11]

### Fixed

- SC-8499 - Prevent duplicated pseudonyms

## [25.5.10]

- SC-8506 - add origin server name to bbb create and join requests

## [25.5.9]

### Fixed

- SC-8503 - Clicking on task in BRB and THR shows pencil page

## [25.5.8]

### Changed

- SC-8480 - Return GeneralError if unknown error code is given to error pipeline

## [25.5.7]

## Added

- SC-8489 - Added permission check for homework deletion

## [25.5.6]

### Fixed

- SC-8410 - Verify ldap connection reads the first page of users only to avoid timeouts
- SC-8444 - resolve eventual consistency in course shareToken generation

## [25.5.5]

### Fixed

- SC-8303 - fix wrong assignment from school to storage provider

## [25.5.4]

### Added

- SC-8358 - bettermarks: show hint for safari users
- SC-8412 - update swagger documentation of pseudonym/roster/ltitools

### Fixed

- SC-5287 - Fixed OAuth2 rostering
- SC-5287 - Repair Bettermark's depseudonymization
- SC-8313 - Bettermarks: depseudonymization iframe needs to use Storage Access API in Safari
- SC-8379 - Secure ltiTools route
- SC-8315 - bettermarks: security check and production configuration

## [25.5.3]

### Added

- SC-8420 - Migration for sync new indexes.

## [25.5.2]

### Fixed

- SC-8189 - fix duplicate events by returning updated object at findOneAndUpdate

## [25.5.1]

### Fixed

- SC-8303 - fix wrong assignment from school to storage provider

## [25.5.0]

### Added

- SC-7835 - Add deletion concept handling for helpdesk problems
- SC-8229 - Added invalid DN error to ldap-config service error handling
- SC-7825 - Remove user relations from courses
- SC-7827 - Add deletion concept handling for file permissions.
- SC-8030 - Setup orchestrator for deleting concept
- SC-8060 - increase unit test coverage for lernstore counties
- SC-8179 - repaired unit test
- SC-7763 - adds searchable feature flag for lernstore.
- SC-8020 - adds collections filter to edu-sharing service
- SC-8260 - new team indexes and migration to add this

### Removed

- SC-8233 - Removed attribute and member as required attributes for the LDAP-config service

### Fixed

- SC-8329 - Cluster returns old verison of Pin object after patch

## [25.4.1]

- Update from 25.3.9 into master

## [25.3.9]

- SC-8198 continue school sync on user issues

## [25.3.8]

### Changed

- SC-8198 - handle eventually consistent database in THR sync

## [25.3.7] - 2020-12-18

### Changed

- SC-8209 - prevent sync from stopping if error occurs for a single student

## [25.3.6]

### Fixed

- SC-8235 - repaired reigstration link for students

## [25.3.5]

### Changed

- SC-8149 - no longer require a registrationPin for internal calls

## [25.3.4]

### Changed

- SC-7998 - use default service setup for /version

## [25.3.3] (pick from 25.2)

### Removed

- SC-8101 - Sanitization for read operations

### Fixed

- SC-8101 - Make it possible to disable sentry by removing `SENTRY_DSN`
- OPS-1735 - Fixes transaction handling in file service by using the mongoose transaction helper,
  properly closing the session, and using the correct readPreference (everything except primary fails)

## [25.3.2]

### Added

- SC-7734 - Added a hook that takes care of merlin content to generate valid urls for users
- SC-7483 - Updating terms of use for all users for each instance separately

## [25.3.1]

### Fixed

SC-8077 - the migration copy-parents-data-into-children-entities-and-delete-parent-users is broken

## [25.3.0]

### Added

- SC-7841 - remove deleted user from classes
- SC-7836 - Removing registration pin by removing the user
- SC-7838 - move pseudonyms to trashbin
- SC-7142 - Counties/Kreise added to federal states.
- SC-7555 - move user and account to trashbin
- SC-4666 - Added a pool based LDAP system and school sync. LDAP_SYSTEM_SYNCER_POOL_SIZE and LDAP_SCHOOL_SYNCER_POOL_SIZE variables
  determine how many system/school syncers will be run in parallel (at most) during the LDAP sync.
- SC-7615 - reduces the errors in lernstore
- SC-5476 - Extend tests for Matrix messenger config and permission service
- SC-6690 - refactors edu-sharing service and sets defaults
- SC-6738 - Extend search input field in new admin tables to search for full name
- SC-7293 - added Lern-Store view permission and a feature flag
- SC-7357 - Add config service
- SC-7083 - Added officialSchoolNumber to school-model
- Introduce plainSecrets in Configuration
- Introduce FEATURE_PROMETHEUS_ENABLED to have a flag for enable prometheus api metrics
- SC-7411 - add API Specification and validation for /me service
- SC-7411 - add API Specification and validation for /version service
- SC-7205 - create new data seed for QA
- SC-7614 - creates documentation for edu sharing endpoints
- SC-7370 - Add optional rootPath attribute modifier to iserv-idm strategy
- SC-4667 - persist time of last attempted and last successful LDAP sync to database (based on system)
- SC-4667 - Only request and compare LDAP entities that have changed since the last sync (using operational attribute modifyTimestamp with fallback)
- SC-4667 - Add optional `forceFullSync` option (as get param or json payload) to force a full LDAP sync
- SC-7499 - add API Specification for public services
- SC-7915 - facade locator
- SC-7571 - solved performance issues - bulk QR-code generation
- SC-6294 - Introduce Typescript in schulcloud-server
- SC-7543 - Adds ldap-config service to create, load, and patch LDAP-configs (replaces /ldap endpoints for new client)
- SC-7028 - Add Course Component API Specification document
- SC-7476 - Prevent hash generation if user has account
- SC-6692 - Added Lern-Store counties support for Niedersachsen (Merlin)


### Changed

- request logging disabled for non development environment
- OPS-1289 - moved and updated commons (to hpi-schul-cloud/commons)
- SC-6596 - Changed route for messenger permissions service
- SC-7331 - introduce axios for external requests, implemented in status api
- SC-7395 - Changed ldap general strategy fetching of users from parallel to serialized
- SC-6080 - move REQUEST_TIMEOUT from globals to Configuration
- Dependencies: querystring replaced by qs
- SC-6060 - Updated error handling
- SC-7404 - automatic forwarding for requests without versionnumber if no matching route is found
- SC-7411 - api versioning for /me service
- SC-7411 - api versioning for /version service
- IMP-160 - integration-tests repo renamed to end-to-end-tests
- SC-5900 - Move Synapse synchronization logic into server
- SC-7499 - Fixes documentation for edu sharing endpoints
- SC-7872 - Fix audience of the jwt to new organisation name.
- SC-7543 - deprecates `GET /ldap/:id` and `PATCH /ldap/:id` routes
- SC-7868 - Move external request helpers to more present file location
- SC-7474 pull docker container for tests if commit id exists on docker hub

### Fixed

- SC-6294 fix mocha test execution and build, summarize coverage results
- SC-1589 Trim strings to avoid empty team names
- ARC-138 fix changelog action
- ARC-137 avoid DoS on alerts in error state
- SC-7353 course sharing between teachers
- SC-7530 rename SHOW_VERSION to FEATURE_SHOW_VERSION_ENABLED
- SC-7517 improve oauth test stability
- SC-6586 Repaired migration script
- SC-7454 - Restored invalid birth date fix in adminUsers service
- fixed README badges
- Fix mocha tests
- SC-6151 fixed a bug that prevented api docu from being accessible
- SC-6151 fixed paths to openapi documentation
- Fixed searching for names including a dash
- SC-7572 - Find /users route after hooks - extremely slow
- SC-7573 - Route/hash-broken promise chain
- SC-7884 - Authentication error when accessing any nuxt page in the client.
- Fix typescript compiling error

### Removed

- SC-7413 - Cleanup UnhandledRejection code that is handled from winston now

## [25.2.6]

### Removed

- SC-8101 - Sanitization for read operations

### Fixed

- SC-8101 - Make it possible to disable sentry by removing `SENTRY_DSN`

## [25.2.5]

### Fixed

- OPS-1735 - Fixes transaction handling in file service by using the mongoose transaction helper,
  properly closing the session, and using the correct readPreference (everything except primary fails)

## [25.2.4]

### Changed

- SC-6727 - Change email addresses for tickets for Niedersachsen - fixed after review

## [25.2.3]

### Changed

- SC-6727 - Change email addresses for tickets for Niedersachsen

## [25.2.2]

### Changed

- SC-7773 - moved config values for antivirus file service

## [25.2.1]

### Fixed

- SC-7714 - Fixes script injection issue

## [25.2.0]

### Added

- SC-4385 - Added a user exclusion regex to IServ strategy
- SC-7049 - Added unit tests for Merlin Service
- SC-7157 - add feature flag for Merlin feature with fallback
- SC-6567 - add new application errros
- SC-6766 - Added ESLint rules with Promise rules
- SC-6830 - Added hook to parse request to arrays when > 20 users are requested in adminUsers service
- SC-6769 - Introduce API validation module
- SC-6769 - API validation for users/admin routes
- SC-6510 - Added Merlin Url Generator for Lern Store / Edu-sharing
- SC-5476 - Added school settings to enable students to open own chat rooms
- SC-6567 - Add utils to cleanup incomingMessage stacks by logging errors

### Removed

- SC-6586- Remove parents from users collection to improve maintainability

### Changed

- SC-6986 - Changed a hook in the accounts service that restricts get requests to the same school, it expects a valid userID and matching schoolIds for both the requester and requested users
- SC-6567 - clean up error pipline
- SC-6510, fix a minor syntax error when exporting module
- Update commons to 1.2.7: print configuration on startup, introduce hierarchical configuration file setup
- Support asynchronous calls during server startup
- SC-7091 - Migration to enable the Matrix Messenger for all schools that had RocketChat enabled before

### Fixed

- fixed README badges
- SC-6151 - fixed a bug that prevented api docu from being accessible
- Fix mocha tests

## [25.1.13] - 2020-11-12

### Changed

- SC-7395 - Changed ldap general strategy fetching of users from parallel to serialized

## [25.1.12] - 2020-11-09

### Added

- SC-7683 - add request logging options

## [25.1.11] - 2020-11-06

### Security

- SC-7695 - prevent csv user override operations on other schools

## [25.1.10] - 2020-11-05

### Added

- SC-7683 - Add log metic for memory usage, add async error logging util, catch one unhandledRejection error and remove cronjob task from server.

## [25.1.9] - 2020-11-03

### Fixed

- SC-7638 - fixed pin creation for users with accounts

## [25.1.8] - 2020-10-22

### Fixed

- SC-7333 - fixed creation of homeworks within lessons

## [25.1.7] - 2020-10-28

### Added

- SC-7491 - Add missing index on users.email to speed up slow query in registrationLink service

## [25.1.6] - 2020-10-23

### Changed

- SC-7413 - Remove event listener for unhandled rejections and move this to winston

## [25.1.5] - 2020-10-22

### Fixed

- SC-7452 - fixed time window check for LDAP users

## [25.1.4] - 2020-10-20

### Changed

- SC-6986 - Changed permission check for PATCH method in the account service from STUDENT_CREATE to STUDENT_EDIT to allow teachers to change students' password

## [25.1.3] - 2020-10-20

### Fixed

- SC-6986 - Changed a hook in the accounts service that restricts get requests to the same school, it expects a valid userID and matching schoolIds for both the requester and requested users

## [25.1.2] - 2020-10-15

### Fixed

- SC-7085 - fixed importHash error when asking parent consent

### Added

### Removed

## [25.1.1] - 2020-10-12

### Security

- SC-7165 package update for sanitization and add onload handler

## [25.1.0] - 2020-10-12

### Added

### Removed

- SC-6784 - Removed duplicated birth date formatting code in adminUsers service, which was causing an "Invalid date" output
- SC-6743 - Removed usersForConsent related things in adminUsers service because the client does not send that parameter anymore
- SC-6506 - Remove dependecy to feathers-swagger in routes.test.js

### Changed

- SC-6774 remove no-await-in-loop from eslint exceptions
- Rename statistic mails route, secure it over sync api key now
- SC-6809 - Maintain RabbitMQ connection and channels
- SC-5230 - Unblock Account-Page in Nuxt (securing /accounts and /users routes)

### Security

- Added hotfix merges

## [25.0.12] - 2020-10-12

### Fixed

- SC-6676 allows only following roles for registration: teacher/student…

## [25.0.11] - 2020-10-07

### Fixed

- SC-7180 homework create now validates data properly

## [25.0.12] - 2020-10-12

### Fixed

- SC-6676 allows only following roles for registration: teacher/student…

## [25.0.11] - 2020-10-07

### Fixed

- SC-7180 homework create now validates data properly

## [25.0.10] - 2020-10-07

### Added

- configured prometheus metrics - bucket sizes
- SC-6766 log unhandledRejection and unhandledException

## [25.0.9] - 2020-10-07

### Added

- SC-7115 - Reduce mongoose DB role request by enabling minor caching

## [25.0.8] - 2020-10-06

### Fixed

- SC-6676 - Registration: User with role parent should not be able to log-in
- SC-6960 - instead of deleting and recreating users during the rollback of a failed registration, use replace if necessary
- SC-6960 - properly raise exceptions during the registration process

## [25.0.7] - 2020-10-01

### Removed

- OPS-1316 - removed custom keep-alive header creation in express middleware

## [25.0.6] - 2020-10-01

### Added

- OPS-1316 - add indexes for slow files and submission queries

## [25.0.5] - 2020-10-01

### Added

- SC-6973 - add time window for pin creation

## [25.0.4] - 2020-09-30

### Added

- Added lead time detection

## [25.0.3]

### Added

- SC-6942 - add parse method to TSP strategy to declare it can handle the request and to keep authentication params clean

### Fixed

- SC-6942 - don't override payload defined by authentication method
- SC-6942 - don't search for account to populate if no username is given in `injectUsername`

## [25.0.2]

### Changed

- send mail for registration pin after add pin to db

## [25.0.1]

### Fixed

- SC-6696 - Fixed query used to determine course membership when checking permissions for course group lessons

## [25.0.0]

### Changed

- Extend JWT payload by schoolId and roleIds

## [24.5.1] - 2020-09-16

### Secrutiy

- Secure admin routes (update, patch, create)

## [24.5.0] - 2020-09-14

- Ignore database seed data with prettier, eslint, and codacy
- SC-6640 - Fixed email check within registration (case insensitive)
- SC-2710 - Adding time zones, default for school and theme

### Added - 24.5.0

- Test changelog has been updated for feature or hotfix branches
- SC-5612 - Adding search feature to the admintables for nuxt-client.

## [24.4.6] - 2020-09-11

### Changed

- SC-6733: central personal data does not get updated via CSV import

## [24.4.5] - 2020-09-10

### Fixed in 24.4.5

- SC-6637: generate QR codes for consent print sheets if group size exceeds 20

## [24.4.4] - 2020-09-08

### Fixed in 24.4.4]

- SC-6697: updates/sync account username when user is updated

## [24.4.3] - 2020-09-09

### Fixed in 24.4.3

- SC-6533 - Login not possible if admin reset password

## [24.4.2] - 2020-08-31

### Fixed in 24.4.2

- SC-6554: CSV-Importer no longer allows patching users with different roles

## [24.4.1] - 2020-08-31

### Fixed in 24.4.1

- SC-6511 - LDAP edit button missing.

### Changed in 24.4.1

- SC-5987 Internationalisation: extend user and school model with default language

### Added 24.4.1

- SC-6172: added hooks and checks to look for unique and not disposable emails in adminUsers service

## [24.4.0] - 2020-8-31

### Fixed in 24.4.0

- SC-6122 - Edusharing preload thumbnails in parallel. Edusharing authentication stabilisation.

## [24.3.3] - 2020-08-28

- SC-6469: prevent admin access to lessons admins shouldnt have access to.

## [24.3.2] - 2020-08-26

- SC-6382: fix handling of consents for users with unknown birthdays. consentStatus: 'ok' will be returned for valid consents without birthday.

## [24.3.1] - 2020-08-25

- SC-5420: TSC Schuljahreswechsel

## [24.3.0] - 2020-08-25

## [24.2.5] - 2020-08-24

- SC-6328 add migration to set student_list settings in all non n21 clouds schools to false.

## [24.2.4] - 2020-08-20

## [24.2.3] - 2020-08-20

## [24.2.2] - 2020-08-20

### Added in 24.2.2

- SC-5280: the LDAP service will try to reconnect up to three times if the connection was lost or could not be established
- SC-5280: the LDAP service and LDAP syncers now report more errors to the stats object
- SC-5808: added an isExternal check to the create method of AdminUsers service, only users from not external schools can create users

### Fixed in 24.2.2

- SC-5280: the LDAP sync now handles (timeout/firewall) errors much more gracefully
- SC-5280: LDAP bind operations will only be issued if the connection was established successfully
- SC-5280: aggregated LDAP statistics will now show the number of succesful and failed sub-syncs instead of just 1 or 0

### Changed in 24.2.2

- SC-5280: if disconnected prematurely, the LDAP service will not try to connect again just to unbind from the server

## [24.0.2] - 2020-08-05

### Fixed in 24.0.2

- SC-5835: Starting the new school year automatically - Cluster 4

## [24.0.1] - 2020-07-31

### Fixed in 24.0.1

- SC-5917 Fix activation of LDAP system

## [23.6.4] - 2020-07-29

### Fixed in 23.6.4

- SC-5883: Choose current schoolyear based on the school instead of the date for creating classes.

## [23.6.3] - 2020-07-28

### Added in 23.6.3

- SC-5754 Added isExternal attribute to school model. If ldapSchoolIdentifier or source is defined, isExternal will be set to true
  otherwise, if none of them are defined it wil be set to false.
- SC-4520 created a new Service called Activation Service; with which jobs can be defined and are
  only executed when an activation link (activation code) is confirmed (e.g.: change of e-mail address/username)
  Also added a sub-service for changing email/username in Activation Service
- SC-5280: the LDAP service will try to reconnect up to three times if the connection was lost or could not be established
- SC-5280: the LDAP service and LDAP syncers now report more errors to the stats object

### Fixed in 23.6.3

- SC-5250: Fixes the CSV-Import, if there are whitespaces in the columnnames
- SC-5686: only users with the team permission "RENAME_TEAM" can execute the patch method in teams route
- SC-5280: the LDAP sync now handles (timeout/firewall) errors much more gracefully
- SC-5280: LDAP bind operations will only be issued if the connection was established successfully
- SC-5280: aggregated LDAP statistics will now show the number of succesful and failed sub-syncs instead of just 1 or 0
- SC-5416: Enable maintenance Mode for LDAP Schools and change the currentSchoolYear for non-LDAP Schools

### Changed in 23.6.3

- SC-5542: Added an after hook for AdminUsers find method which formats birthday date to DD.MM.YYYY format.
- SC-4289 Changed aggregations in admin tables, classes are now taken only from current year or max grade level, and are sorted
  by numeric ordering.
- SC-5280: if disconnected prematurely, the LDAP service will not try to connect again just to unbind from the server

## [23.6.2] - 2020-07-22

### Fixed in 23.6.2

- SC-5773: LDAPSchoolSyncer now correctly populates classes synced from an LDAP server, even if only students or only teachers are assigned to the class.
- SC-5250: Fixes the CSV-Import, if there are whitespaces in the columnnames

## [23.6.1] - 2020-07-22

### Fixed in 23.6.1

- SC-5733: LDAPSchoolSyncer now uses the Users model service to avoid ignoring indexes due to automatic collation

## [23.6.0] - 2020-07-21

### Added in 23.6.0

- SC-4142: Added indexes on TSP sync related attributes in user and school schema.
- SC-4142: Adds info about unchanged entities to TSP sync statistics

## [23.5.4] - 2020-07-08

### Added in 23.5.4

- SC-2714 Added the federal state "Internationale Schule"

## [23.5.0] - 2020-06-15

### Added in 23.5.0

- SC-4192 add tests that ensure classes on other schools cant be manipulated

### Fixed in 23.5.0

### Changed in 23.5.0

- SC-4957 user.ldapId and user.ldapDn are now indexed to improve performance

## [23.4.7] - 2020-07-01

### Fixed in 23.4.7

- SC-4965 Converted "consent" subdocument in "users" to a nested document to fix changing consents in administration and removing a bug in registration that resulted in deleted users.

## [23.4.5] - 2020-06-17

### Fixed in 23.4.5

- SC-5007 re-introduces ldap system root path to API result to fix issue with duplicating schools

## [23.4.3-nbc] - 2020-06-15

### Fixed in 23.4.3-nbc

- SC-5054 Revert hook restrictions that prevented registration with custom deata privacy documents enabled

## [23.4.0-nbc] - 2020-06-11

### Added in 23.4.0-nbc

- SC-4577 extend consentversions with school specific privacy policy, which can be added by the school admin

## [23.2.4] - 2020-06-05

### Fixed in 23.2.4

- SC-4876 soften sanitization to allow editor actions to be persisted correctly

## [23.2.1] - 2020-06-04

### Security - 23.2.1

- SC-4720 improve importhashes for registrationlinks

## [23.2.0] - 2020-06-03

### Security - 23.2.0

- SC-4506 Secure Find User Route. Access user list by students is allowed only if they are eligible to create teams.
- SC-4506 Secure Get User Route. Read user details may only users with STUDENT_LIST or TEACHER_LIST permissions

## [23.1.4] - 2020-05-29

### Fixed in 23.1.4

- SC-4749 avoid xss in image onerror event attribute for submissions

## [23.0.0] - 2020-05-19

### Changed in 23.0.0

- SC-4075 Teams creation by students logic was changed. New environment enumeration variable `STUDENT_TEAM_CREATION`
  with possible values `disabled`, `enabled`, `opt-in`, `opt-out` was introduced. The feature value is set by instance deployment.
  In case of `disabled`, `enabled` it is valid for all schools of the instance and cannot be changed by the admin.
  In case of `opt-in` and `opt-out` the feature should be enabled/disabled by the school admin.

## [22.10.3] - 2020-05-13

### Fixed in 22.10.3

- Unbind errors no longer stop the LDAP sync if more systems follow

## [22.10.2] - 2020-05-12

### Fixed in 22.10.2

- fixed pagination for students/teacher table

## [22.10.0] - 2020-05-11

### Added in 22.10.0

- SC-3719 Files now have a `creator` attribute that references the ID of the user that created the file.
  For old files, it is set to the first user permission inside the permissions array (legacy creator check).
- SC-3719 The `files` collection now has two additional indexes: `{creator}` and `{permissions.refId, permissions.refPermModel}`.
- add MongoDB Collation Support to control sorting behaviour in regards to capitalization.
- SC-3607 CSVSyncer now allows the optional birthday field (formats: dd/mm/yyyy, dd.mm.yyyy, dd-mm-yyyy) in CSV data
- SC-3948 support users query in adminusers routes
- SC-4018 Add additional nexboard permissions
- SC-4008 Migrated generateRegistrationLink Hook from SC-Client into Server
- SC-3686 Added new Registration Link Service for sending mails
- SC-4094 Teachers can now provide feedback in the form of uploaded files

### Fixed in 22.10.0

- SC-3892 Update Filter of submission in order to work with older submissions
- SC-3395 if fetching the release fails, a error will be thrown
- backup.js now outputs valid json exports
- SC-4105 fixed a problem with new users tests not working with recent hotfix.
- Checks of user consent calculated correct now

### Changed in 22.10.0

- User delete now accepts bulk delete requests
- SC-3958: the "general" LDAP strategy now returns an empty array if classes are not configured properly
- Increase performance - error logging in sentry
- Mergify: add and modified some configs

### Removed in 22.10.0

- SC-3958: the LDAP strategy interface no longer supports synchronizing team members to the never-used original N21-IDM
- SC-3958: the environment variables NBC_IMPORTURL, NBC_IMPORTUSER, and NBC_IMPORTPASSWORD are no longer used and have been removed
- Removed the obsolete commentSchema from the homework service. It was not in use.

## [22.9.20]

### Added in 22.9.20

- SC-4042: Added support for a central IServ-Connector

### Changed in 22.9.20

- LDAP syncs on servers with multiple schools now only sync one school at a time to avoid issues when paging search requests
- LDAP syncs use less memory (because they do a lot less in parallel)
- LDAPSchoolSyncer now returns user and class statistics

### Fixed in 22.9.20

- Fixed LDAP-Service disconnect method
- LDAPSystemSyncers now properly close their connections after syncing
- Authentication via LDAP now tries to close the connection after login
- Fixed a warning message appearing when patching users via internal request

## [22.9.18]

### Fixed in 22.9.18

- SC-4215: Do not allow unprivileged users to find users with non-school roles (expert, parent, etc.)

## [22.9.17]

### Fixed in 22.9.17

- SC-4121: File uploads no longer fail if the security scan is misconfigured or errors during enqueuing

## [22.9.10]

### Added in 22.9.10

- enable API key for /mails route

### Fixed in 22.9.10

- fixed an issue that prevented api-key authenticated calls to function with query.

## [22.9.9]

### Added in 22.9.9

- Sync can now be authenticated with an api-key.

## [22.9.8]

### Fixed in 22.9.8

- Fixed an error where ldap users without proper uuid where not filtered correctly.

## [22.9.7]

### Security in 22.9.7

- the /ldap route can now only be triggered for the users own school.

## [22.9.6]

### Added in 22.9.6

- users without `SCHOOL_EDIT` permission, but with `SCHOOL_STUDENT_TEAM_MANAGE` permission can now toggle the school feature `disableStudentTeamCreation`.

### Fixed in 22.9.6

- Admins in Thuringia can now prevent students from creating teams

## [22.9.5]

### Security in 22.9.5

- increased security for the publicTeachers route.

## [22.9.4]

### Fixed in 22.9.4

- fixes an issue with LDAP account updates if more than one account exists for the user (migration from local login to LDAP)

## [22.9.3]

### Fixed in 22.9.3

- fixes regression in LDAP sync, that caused incomplete user updates

## [22.9.2]

### Security in 22.9.2

- increased security for user PUT operation

## [22.9.1]

### Fixed in 22.9.1

- SC-3994: remove unnecessary bucket creation call that caused school administration and LDAP Sync to throw errors

### Changed in 22.9.1

- use collation for /homeworks, /users, /publicTeachers, /users/admin/teachers, /users/admin/students, /classes, and /courses.

## [22.9.0]

- Security updates

## [22.8.0]

### Added in 22.8.0

- This changelog has been added

### Removed in 22.8.0

- Clipboard sockets
- This changelog has been added
- Backend route to confirm analog consents in bulk
- Changed Seed Data + Migration Script: Added feature flag for new Editor to klara.fall@schul-cloud.org
- SC-2922: Enable use of multiple S3 instances as file storage provider
  - A new collection is added to administrate multiple S3 instances
  - A migration will automatically use the AWS environment variables to add those as default provider for all existing schools
  - For new schools the less used provider is assigned as storage provider
  - Environment Variables:
    - FEATURE_MULTIPLE_S3_PROVIDERS_ENABLED=true will activate the feature
    - S3_KEY, used for symmetric encryption, already required for the migration because of the secret access key encryption

### Changed in 22.8.0

- SC-3767: moved env variables to globals.js, NODE_ENV required to equal 'test' for test execution and right database selection
- migrated backup.sh script to node, so it can run platform independant and works on windows.

### Fixed in 22.8.0

- SC-3821: Fix Co-Teachers and Substitution teachers not being able to Grade Homeworks

## 22.7.1

### Fixed in 22.7.1

- Admin and teacher user could change other users without changing them self<|MERGE_RESOLUTION|>--- conflicted
+++ resolved
@@ -9,27 +9,21 @@
 
 ## Unreleased
 
-<<<<<<< HEAD
-=======
+### Changed
+- OPS-1508 - added limits for cpu and ram to the docker compose files
+
 ## [25.6.0] - 2020-02-?
 
->>>>>>> b8589a1a
 ### Fixed
 
 - SC-8514 - QR Code generation fails
 - SC-8390 - Lern-Store collections feature flag was not excluding collections in search
 - SC-8322 prevent wrong assignment from school to storage provider
-<<<<<<< HEAD
 - SC-8534 fix registration link generation
 
 ### Added
 
 - SC-7937 - Allow adding multiple materials to lesson
-=======
-
-### Added
-
->>>>>>> b8589a1a
 - SC-8482 - Deletion concept orchestration integration
 - SC-8029 - Add deletion concept handling for pseudonyms and registration pins
 - SC-6950 - Add access for superhero to change kreisid and officialSchoolNumber
@@ -38,18 +32,11 @@
 
 ### Changed
 
-<<<<<<< HEAD
 - SC-8500 - refactoring in error handling
-=======
->>>>>>> b8589a1a
 - SC-8380 removed reqlib, replaced by normal require to keep referenced types known
 - SC-8213 error handling concept
 - SC-4576 - sanitize bbb room and member names
 - SC-8300 Added user information to LDAP Sync in case of errors
-<<<<<<< HEAD
-- OPS-1508 - added limits for cpu and ram to the docker compose files
-=======
->>>>>>> b8589a1a
 
 ## [25.5.15]
 
@@ -59,7 +46,7 @@
 
 ## [25.5.14] - 2020-02-02
 
-### Changed 
+### Changed
 
 - SC-8420 - Fix old missing indexes that migration for new indexes can executed. 25.5.3
 
