# Changelog

All notable changes to this project will be documented in this file.

The format is based on [Keep a Changelog](https://keepachangelog.com/en/1.0.0/),
and this project adheres to [Semantic Versioning](https://semver.org/spec/v2.0.0.html).

Allowed Types of change: `Added`, `Changed`, `Deprecated`, `Removed`, `Fixed`, `Security`

## [Unreleased]

### Added

- SC-6690 - refactors edu-sharing service and sets defaults
- SC-6738 - Extend search input field in new admin tables to search for full name
- SC-7293 - added Lern-Store view permission and a feature flag
- SC-7357 - Add config service
- SC-7083 - Added officialSchoolNumber to school-model
- Introduce plainSecrets in Configuration
- Introduce FEATURE_PROMETHEUS_ENABLED to have a flag for enable prometheus api metrics
- SC-7411 - add API Specification and validation for /me service
- SC-7411 - add API Specification and validation for /version service

### Changed

- SC-7331 - introduce axios for external requests, implemented in status api
- SC-7395 - Changed ldap general strategy fetching of users from parallel to serialized
- SC-6080 - move REQUEST_TIMEOUT from globals to Configuration
- Dependencies: querystring replaced by qs
- SC-6060 - Updated error handling
- SC-7404 - automatic forwarding for requests without versionnumber if no matching route is found
- SC-7411 - api versioning for /me service
- SC-7411 - api versioning for /version service
- IMP-160 - integration-tests repo renamed to end-to-end-tests

### Fixed

- SC-7530 rename SHOW_VERSION to FEATURE_SHOW_VERSION_ENABLED
- SC-7517 improve oauth test stability
- SC-6586 Repaired migration script
- SC-7454 - Restored invalid birth date fix in adminUsers service
- fixed README badges
- Fix mocha tests
- SC-6151 fixed a bug that prevented api docu from being accessible
- SC-6151 fixed paths to openapi documentation
- Fixed searching for names including a dash

## [25.2.0]

### Added

- SC-4385 - Added a user exclusion regex to IServ strategy
- SC-7049 - Added unit tests for Merlin Service
- SC-7157 - add feature flag for Merlin feature with fallback
- SC-6567 - add new application errros
- SC-6766 - Added ESLint rules with Promise rules
- SC-6830 - Added hook to parse request to arrays when > 20 users are requested in adminUsers service
- SC-6769 - Introduce API validation module
- SC-6769 - API validation for users/admin routes
- SC-6510 - Added Merlin Url Generator for Lern Store / Edu-sharing
- SC-5476 - Added school settings to enable students to open own chat rooms
- SC-6567 - Add utils to cleanup incomingMessage stacks by logging errors

### Removed

- SC-6586- Remove parents from users collection to improve maintainability

### Changed

- SC-6986 - Changed a hook in the accounts service that restricts get requests to the same school, it expects a valid userID and matching schoolIds for both the requester and requested users
- SC-6567 - clean up error pipline
- SC-6510, fix a minor syntax error when exporting module
- Update commons to 1.2.7: print configuration on startup, introduce hierarchical configuration file setup
- Support asynchronous calls during server startup
<<<<<<< HEAD
- SC-5900 - Move Synapse synchronization logic into server
=======
- SC-7091 Migration to enable the Matrix Messenger for all schools that had RocketChat enabled before
>>>>>>> 6c08e2a5

### Fixed

-         - fixed README badges
- SC-6151 - fixed a bug that prevented api docu from being accessible
-         - Fix mocha tests

## [25.1.5] - 2020-10-22

### Fixed

- SC-7333 - fixed creation of homeworks within lessons

## [25.1.7] - 2020-10-28

### Added

- SC-7491 - Add missing index on users.email to speed up slow query in registrationLink service

## [25.1.6] - 2020-10-23

### Changed

- SC-7413 - Remove event listener for unhandled rejections and move this to winston

## [25.1.5] - 2020-10-22

### Fixed

- SC-7452 - fixed time window check for LDAP users

## [25.1.4] - 2020-10-20

### Changed

- SC-6986 - Changed permission check for PATCH method in the account service from STUDENT_CREATE to STUDENT_EDIT to allow teachers to change students' password

## [25.1.3] - 2020-10-20

### Fixed

- SC-6986 - Changed a hook in the accounts service that restricts get requests to the same school, it expects a valid userID and matching schoolIds for both the requester and requested users

## [25.1.2] - 2020-10-15

### Fixed

- SC-7085 - fixed importHash error when asking parent consent

### Added

### Removed

## [25.1.1] - 2020-10-12

### Security

- SC-7165 package update for sanitization and add onload handler

## [25.1.0] - 2020-10-12

### Added

### Removed

- SC-6784 - Removed duplicated birth date formatting code in adminUsers service, which was causing an "Invalid date" output
- SC-6743 - Removed usersForConsent related things in adminUsers service because the client does not send that parameter anymore
- SC-6506 - Remove dependecy to feathers-swagger in routes.test.js

### Changed

- SC-6774 remove no-await-in-loop from eslint exceptions
- Rename statistic mails route, secure it over sync api key now
- SC-6809 - Maintain RabbitMQ connection and channels
- SC-5230 - Unblock Account-Page in Nuxt (securing /accounts and /users routes)

### Security

- Added hotfix merges

## [25.0.12] - 2020-10-12

### Fixed

- SC-6676 allows only following roles for registration: teacher/student…

## [25.0.11] - 2020-10-07

### Fixed

- SC-7180 homework create now validates data properly

## [25.0.12] - 2020-10-12

### Fixed

- SC-6676 allows only following roles for registration: teacher/student…

## [25.0.11] - 2020-10-07

### Fixed

- SC-7180 homework create now validates data properly

## [25.0.10] - 2020-10-07

### Added

- configured prometheus metrics - bucket sizes
- SC-6766 log unhandledRejection and unhandledException

## [25.0.9] - 2020-10-07

### Added

- SC-7115 - Reduce mongoose DB role request by enabling minor caching

## [25.0.8] - 2020-10-06

### Fixed

- SC-6676 - Registration: User with role parent should not be able to log-in
- SC-6960 - instead of deleting and recreating users during the rollback of a failed registration, use replace if necessary
- SC-6960 - properly raise exceptions during the registration process

## [25.0.7] - 2020-10-01

### Removed

- OPS-1316 - removed custom keep-alive header creation in express middleware

## [25.0.6] - 2020-10-01

### Added

- OPS-1316 - add indexes for slow files and submission queries

## [25.0.5] - 2020-10-01

### Added

- SC-6973 - add time window for pin creation

## [25.0.4] - 2020-09-30

### Added

- Added lead time detection

## [25.0.3]

### Added

- SC-6942 - add parse method to TSP strategy to declare it can handle the request and to keep authentication params clean

### Fixed

- SC-6942 - don't override payload defined by authentication method
- SC-6942 - don't search for account to populate if no username is given in `injectUsername`

## [25.0.2]

### Changed

- send mail for registration pin after add pin to db

## [25.0.1]

### Fixed

- SC-6696 - Fixed query used to determine course membership when checking permissions for course group lessons

## [25.0.0]

### Changed

- Extend JWT payload by schoolId and roleIds

## [24.5.1] - 2020-09-16

### Secrutiy

- Secure admin routes (update, patch, create)

## [24.5.0] - 2020-09-14

- Ignore database seed data with prettier, eslint, and codacy
- SC-6640 - Fixed email check within registration (case insensitive)
- SC-2710 - Adding time zones, default for school and theme


### Added - 24.5.0

- Test changelog has been updated for feature or hotfix branches
- SC-5612 - Adding search feature to the admintables for nuxt-client.

## [24.4.6] - 2020-09-11

### Changed

- SC-6733: central personal data does not get updated via CSV import

## [24.4.5] - 2020-09-10

### Fixed in 24.4.5

- SC-6637: generate QR codes for consent print sheets if group size exceeds 20

## [24.4.4] - 2020-09-08

### Fixed in 24.4.4]

- SC-6697: updates/sync account username when user is updated

## [24.4.3] - 2020-09-09

### Fixed in 24.4.3

- SC-6533 - Login not possible if admin reset password

## [24.4.2] - 2020-08-31

### Fixed in 24.4.2

- SC-6554: CSV-Importer no longer allows patching users with different roles

## [24.4.1] - 2020-08-31

### Fixed in 24.4.1

- SC-6511 - LDAP edit button missing.

### Changed in 24.4.1

- SC-5987 Internationalisation: extend user and school model with default language

### Added 24.4.1

- SC-6172: added hooks and checks to look for unique and not disposable emails in adminUsers service

## [24.4.0] - 2020-8-31

### Fixed in 24.4.0

- SC-6122 - Edusharing preload thumbnails in parallel. Edusharing authentication stabilisation.

## [24.3.3] - 2020-08-28

- SC-6469: prevent admin access to lessons admins shouldnt have access to.

## [24.3.2] - 2020-08-26

- SC-6382: fix handling of consents for users with unknown birthdays. consentStatus: 'ok' will be returned for valid consents without birthday.

## [24.3.1] - 2020-08-25

- SC-5420: TSC Schuljahreswechsel

## [24.3.0] - 2020-08-25

## [24.2.5] - 2020-08-24

- SC-6328 add migration to set student_list settings in all non n21 clouds schools to false.

## [24.2.4] - 2020-08-20

## [24.2.3] - 2020-08-20

## [24.2.2] - 2020-08-20

### Added in 24.2.2

- SC-5280: the LDAP service will try to reconnect up to three times if the connection was lost or could not be established
- SC-5280: the LDAP service and LDAP syncers now report more errors to the stats object
- SC-5808: added an isExternal check to the create method of AdminUsers service, only users from not external schools can create users

### Fixed in 24.2.2

- SC-5280: the LDAP sync now handles (timeout/firewall) errors much more gracefully
- SC-5280: LDAP bind operations will only be issued if the connection was established successfully
- SC-5280: aggregated LDAP statistics will now show the number of succesful and failed sub-syncs instead of just 1 or 0

### Changed in 24.2.2

- SC-5280: if disconnected prematurely, the LDAP service will not try to connect again just to unbind from the server

## [24.0.2] - 2020-08-05

### Fixed in 24.0.2

- SC-5835: Starting the new school year automatically - Cluster 4

## [24.0.1] - 2020-07-31

### Fixed in 24.0.1

- SC-5917 Fix activation of LDAP system

## [23.6.4] - 2020-07-29

### Fixed in 23.6.4

- SC-5883: Choose current schoolyear based on the school instead of the date for creating classes.

## [23.6.3] - 2020-07-28

### Added in 23.6.3

- SC-5754 Added isExternal attribute to school model. If ldapSchoolIdentifier or source is defined, isExternal will be set to true
  otherwise, if none of them are defined it wil be set to false.
- SC-4520 created a new Service called Activation Service; with which jobs can be defined and are
  only executed when an activation link (activation code) is confirmed (e.g.: change of e-mail address/username)
  Also added a sub-service for changing email/username in Activation Service
- SC-5280: the LDAP service will try to reconnect up to three times if the connection was lost or could not be established
- SC-5280: the LDAP service and LDAP syncers now report more errors to the stats object

### Fixed in 23.6.3

- SC-5250: Fixes the CSV-Import, if there are whitespaces in the columnnames
- SC-5686: only users with the team permission "RENAME_TEAM" can execute the patch method in teams route
- SC-5280: the LDAP sync now handles (timeout/firewall) errors much more gracefully
- SC-5280: LDAP bind operations will only be issued if the connection was established successfully
- SC-5280: aggregated LDAP statistics will now show the number of succesful and failed sub-syncs instead of just 1 or 0
- SC-5416: Enable maintenance Mode for LDAP Schools and change the currentSchoolYear for non-LDAP Schools

### Changed in 23.6.3

- SC-5542: Added an after hook for AdminUsers find method which formats birthday date to DD.MM.YYYY format.
- SC-4289 Changed aggregations in admin tables, classes are now taken only from current year or max grade level, and are sorted
  by numeric ordering.
- SC-5280: if disconnected prematurely, the LDAP service will not try to connect again just to unbind from the server

## [23.6.2] - 2020-07-22

### Fixed in 23.6.2

- SC-5773: LDAPSchoolSyncer now correctly populates classes synced from an LDAP server, even if only students or only teachers are assigned to the class.
- SC-5250: Fixes the CSV-Import, if there are whitespaces in the columnnames

## [23.6.1] - 2020-07-22

### Fixed in 23.6.1

- SC-5733: LDAPSchoolSyncer now uses the Users model service to avoid ignoring indexes due to automatic collation

## [23.6.0] - 2020-07-21

### Added in 23.6.0

- SC-4142: Added indexes on TSP sync related attributes in user and school schema.
- SC-4142: Adds info about unchanged entities to TSP sync statistics

## [23.5.4] - 2020-07-08

### Added in 23.5.4

- SC-2714 Added the federal state "Internationale Schule"

## [23.5.0] - 2020-06-15

### Added in 23.5.0

- SC-4192 add tests that ensure classes on other schools cant be manipulated

### Fixed in 23.5.0

### Changed in 23.5.0

- SC-4957 user.ldapId and user.ldapDn are now indexed to improve performance

## [23.4.7] - 2020-07-01

### Fixed in 23.4.7

- SC-4965 Converted "consent" subdocument in "users" to a nested document to fix changing consents in administration and removing a bug in registration that resulted in deleted users.

## [23.4.5] - 2020-06-17

### Fixed in 23.4.5

- SC-5007 re-introduces ldap system root path to API result to fix issue with duplicating schools

## [23.4.3-nbc] - 2020-06-15

### Fixed in 23.4.3-nbc

- SC-5054 Revert hook restrictions that prevented registration with custom deata privacy documents enabled

## [23.4.0-nbc] - 2020-06-11

### Added in 23.4.0-nbc

- SC-4577 extend consentversions with school specific privacy policy, which can be added by the school admin

## [23.2.4] - 2020-06-05

### Fixed in 23.2.4

- SC-4876 soften sanitization to allow editor actions to be persisted correctly

## [23.2.1] - 2020-06-04

### Security - 23.2.1

- SC-4720 improve importhashes for registrationlinks

## [23.2.0] - 2020-06-03

### Security - 23.2.0

- SC-4506 Secure Find User Route. Access user list by students is allowed only if they are eligible to create teams.
- SC-4506 Secure Get User Route. Read user details may only users with STUDENT_LIST or TEACHER_LIST permissions

## [23.1.4] - 2020-05-29

### Fixed in 23.1.4

- SC-4749 avoid xss in image onerror event attribute for submissions

## [23.0.0] - 2020-05-19

### Changed in 23.0.0

- SC-4075 Teams creation by students logic was changed. New environment enumeration variable `STUDENT_TEAM_CREATION`
  with possible values `disabled`, `enabled`, `opt-in`, `opt-out` was introduced. The feature value is set by instance deployment.
  In case of `disabled`, `enabled` it is valid for all schools of the instance and cannot be changed by the admin.
  In case of `opt-in` and `opt-out` the feature should be enabled/disabled by the school admin.

## [22.10.3] - 2020-05-13

### Fixed in 22.10.3

- Unbind errors no longer stop the LDAP sync if more systems follow

## [22.10.2] - 2020-05-12

### Fixed in 22.10.2

- fixed pagination for students/teacher table

## [22.10.0] - 2020-05-11

### Added in 22.10.0

- SC-3719 Files now have a `creator` attribute that references the ID of the user that created the file.
  For old files, it is set to the first user permission inside the permissions array (legacy creator check).
- SC-3719 The `files` collection now has two additional indexes: `{creator}` and `{permissions.refId, permissions.refPermModel}`.
- add MongoDB Collation Support to control sorting behaviour in regards to capitalization.
- SC-3607 CSVSyncer now allows the optional birthday field (formats: dd/mm/yyyy, dd.mm.yyyy, dd-mm-yyyy) in CSV data
- SC-3948 support users query in adminusers routes
- SC-4018 Add additional nexboard permissions
- SC-4008 Migrated generateRegistrationLink Hook from SC-Client into Server
- SC-3686 Added new Registration Link Service for sending mails
- SC-4094 Teachers can now provide feedback in the form of uploaded files

### Fixed in 22.10.0

- SC-3892 Update Filter of submission in order to work with older submissions
- SC-3395 if fetching the release fails, a error will be thrown
- backup.js now outputs valid json exports
- SC-4105 fixed a problem with new users tests not working with recent hotfix.
- Checks of user consent calculated correct now

### Changed in 22.10.0

- User delete now accepts bulk delete requests
- SC-3958: the "general" LDAP strategy now returns an empty array if classes are not configured properly
- Increase performance - error logging in sentry
- Mergify: add and modified some configs

### Removed in 22.10.0

- SC-3958: the LDAP strategy interface no longer supports synchronizing team members to the never-used original N21-IDM
- SC-3958: the environment variables NBC_IMPORTURL, NBC_IMPORTUSER, and NBC_IMPORTPASSWORD are no longer used and have been removed
- Removed the obsolete commentSchema from the homework service. It was not in use.

## [22.9.20]

### Added in 22.9.20

- SC-4042: Added support for a central IServ-Connector

### Changed in 22.9.20

- LDAP syncs on servers with multiple schools now only sync one school at a time to avoid issues when paging search requests
- LDAP syncs use less memory (because they do a lot less in parallel)
- LDAPSchoolSyncer now returns user and class statistics

### Fixed in 22.9.20

- Fixed LDAP-Service disconnect method
- LDAPSystemSyncers now properly close their connections after syncing
- Authentication via LDAP now tries to close the connection after login
- Fixed a warning message appearing when patching users via internal request

## [22.9.18]

### Fixed in 22.9.18

- SC-4215: Do not allow unprivileged users to find users with non-school roles (expert, parent, etc.)

## [22.9.17]

### Fixed in 22.9.17

- SC-4121: File uploads no longer fail if the security scan is misconfigured or errors during enqueuing

## [22.9.10]

### Added in 22.9.10

- enable API key for /mails route

### Fixed in 22.9.10

- fixed an issue that prevented api-key authenticated calls to function with query.

## [22.9.9]

### Added in 22.9.9

- Sync can now be authenticated with an api-key.

## [22.9.8]

### Fixed in 22.9.8

- Fixed an error where ldap users without proper uuid where not filtered correctly.

## [22.9.7]

### Security in 22.9.7

- the /ldap route can now only be triggered for the users own school.

## [22.9.6]

### Added in 22.9.6

- users without `SCHOOL_EDIT` permission, but with `SCHOOL_STUDENT_TEAM_MANAGE` permission can now toggle the school feature `disableStudentTeamCreation`.

### Fixed in 22.9.6

- Admins in Thuringia can now prevent students from creating teams

## [22.9.5]

### Security in 22.9.5

- increased security for the publicTeachers route.

## [22.9.4]

### Fixed in 22.9.4

- fixes an issue with LDAP account updates if more than one account exists for the user (migration from local login to LDAP)

## [22.9.3]

### Fixed in 22.9.3

- fixes regression in LDAP sync, that caused incomplete user updates

## [22.9.2]

### Security in 22.9.2

- increased security for user PUT operation

## [22.9.1]

### Fixed in 22.9.1

- SC-3994: remove unnecessary bucket creation call that caused school administration and LDAP Sync to throw errors

### Changed in 22.9.1

- use collation for /homeworks, /users, /publicTeachers, /users/admin/teachers, /users/admin/students, /classes, and /courses.

## [22.9.0]

- Security updates

## [22.8.0]

### Added in 22.8.0

- This changelog has been added

### Removed in 22.8.0

- Clipboard sockets
- This changelog has been added
- Backend route to confirm analog consents in bulk
- Changed Seed Data + Migration Script: Added feature flag for new Editor to klara.fall@schul-cloud.org
- SC-2922: Enable use of multiple S3 instances as file storage provider
  - A new collection is added to administrate multiple S3 instances
  - A migration will automatically use the AWS environment variables to add those as default provider for all existing schools
  - For new schools the less used provider is assigned as storage provider
  - Environment Variables:
    - FEATURE_MULTIPLE_S3_PROVIDERS_ENABLED=true will activate the feature
    - S3_KEY, used for symmetric encryption, already required for the migration because of the secret access key encryption

### Changed in 22.8.0

- SC-3767: moved env variables to globals.js, NODE_ENV required to equal 'test' for test execution and right database selection
- migrated backup.sh script to node, so it can run platform independant and works on windows.

### Fixed in 22.8.0

- SC-3821: Fix Co-Teachers and Substitution teachers not being able to Grade Homeworks

## 22.7.1

### Fixed in 22.7.1

- Admin and teacher user could change other users without changing them self<|MERGE_RESOLUTION|>--- conflicted
+++ resolved
@@ -32,6 +32,7 @@
 - SC-7411 - api versioning for /me service
 - SC-7411 - api versioning for /version service
 - IMP-160 - integration-tests repo renamed to end-to-end-tests
+- SC-5900 - Move Synapse synchronization logic into server
 
 ### Fixed
 
@@ -72,11 +73,7 @@
 - SC-6510, fix a minor syntax error when exporting module
 - Update commons to 1.2.7: print configuration on startup, introduce hierarchical configuration file setup
 - Support asynchronous calls during server startup
-<<<<<<< HEAD
-- SC-5900 - Move Synapse synchronization logic into server
-=======
 - SC-7091 Migration to enable the Matrix Messenger for all schools that had RocketChat enabled before
->>>>>>> 6c08e2a5
 
 ### Fixed
 
@@ -266,7 +263,6 @@
 - Ignore database seed data with prettier, eslint, and codacy
 - SC-6640 - Fixed email check within registration (case insensitive)
 - SC-2710 - Adding time zones, default for school and theme
-
 
 ### Added - 24.5.0
 
