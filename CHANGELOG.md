--- conflicted
+++ resolved
@@ -11,11 +11,7 @@
 
 ### Added
 
-<<<<<<< HEAD
 - SC-6766 - Added ESLint rules with Promise rules
-=======
-- fixed README badges
->>>>>>> 6aca249c
 - SC-6830 - Added hook to parse request to arrays when > 20 users are requested in adminUsers service
 - SC-6510 - Added Merlin Url Generator for Lern Store / Edu-sharing
 
@@ -34,6 +30,10 @@
 - SC-6809 - Maintain RabbitMQ connection and channels
 - SC-5230 - Unblock Account-Page in Nuxt (securing /accounts and /users routes)
 - Support asynchronous calls during server startup
+
+### Fixed
+
+- fixed README badges
 
 ### Security
 
