# Changelog

All notable changes to this project will be documented in this file.

The format is based on [Keep a Changelog](https://keepachangelog.com/en/1.0.0/),
and this project adheres to [Semantic Versioning](https://semver.org/spec/v2.0.0.html).

Allowed Types of change: `Added`, `Changed`, `Deprecated`, `Removed`, `Fixed`, `Security`

## [Unreleased]

### Added

### Changed

- BC-589 - BC-652 - Change auto deployment to a reusable workflow

### Fixed

<<<<<<< HEAD
- BC-369 - fix wrong behavior by the general LDAP Strategy if an attribute is not set
- BC-668 - fixed security issues/updated dependencies
=======
- BC-369 - fix wrong behavior by the general LDAP Strategy if class attribute is not set
>>>>>>> eb4b15e7

## [26.16.0] - 2021-11-09

### Added

- BC-489 - create a migration to add federal state to systems (ldap) and sync with school's

### Changed

- BC-451 - move repos to shared: user, role
- BC-451 - move repos to shared: dashboard, files-storage, course, coursegroup, task, submission and update imports
- BC-605 - sort references within groups alphabetically

### Fixed

- BC-599 - fix email return
- BC-526 - fix flaky file repository test
- BC-404 - students from other schools can not be invited via email anymore
- fixed autodeployment storageprovider initialization race condition

## [26.15.0] - 2021-11-02

- BC-526 - files deleted via directory deletion will be deleted with the deletion concept
- BC-369 - add more LDAP systems to the init deployment
- BC-174 - Improve test data generation with factories
- BC-40 - rocketchat authentication via user+password
- BC-532 - add index to course, lesson, task entity and fix permission issue

### Changed

- BC-451 - move repos to shared: files(-storage), news
- BC-451 - move database, feathers, mail from modules to @shared/infra
- BC-379 - updated the engine version to node 16 and npm 8
- BC-477 remove generics from test-module getter
- BC-507 - remove orphaned GridElements from database
- BC-469 - defined docker base image
- BC-543 - move status logic to task entity
- BC-402 - change e2e test include to reusable workflows

### Fixed

- BC-451 - fix timezone related test issues

## [26.14.0] - 2021-10-26

### Added

- BC-155 - add substitution teacher flag to task
- BC-121 - add console script to delete soft-deleted files
- BC-495 - ungroup elements from groups in the course dashboard
- BC-496 - naming of groups in the course dashboard

### Changed

- BC-383 - remove usage of npm run seed in server
- BC-527 - cleanup legacy code for filestorage deletion concept
- BC-13 - filter archived tasks and dont return it by task.findAll uc
- BC-501 - return lesson name as task description for more detailed informations
- BC-578 - enable `esModuleInterop` in typescript configuration

## [26.13.2] - 2021-10-22

### Changed

- BC-379 - hard-code node 14 and npm 6

## [26.13.0] - 2021-10-19

### Added

- BC-394 - send email wishes to additionally needed addresses
- BC-391 - display special characters properly
- BC-339 - creation of groups in the courses dashboard
- BC-339 - add elements to groups in the courses dashboard

### Fixed

- BC-436 - Fix univention LDAP strategy
- BC-21 - Remove generics from DTOs, because generics can not be used to generate OpenApi properly

### Changed

- BC-487 - update mongodb-memory-server from 6.9.6 to 7.4.4
- BC-490 - setup entities for tests without needing a database

## [26.12.0] - 2021-10-12

### Added

- BC-388 - add simple script for end sjw
- BC-319 - add route to change the position of a course dashboard element
- BC-343 - run unstable e2e tests on label `run unstable tests`
- BC-6 - Show prepared tasks (drafts) for teachers

### Changed

- BC-25 - sort database seeds ascending by date of creation (\_id, createdAt)
- BC-25 - move logic of npm run setup into console application and add management application with same behavior
- BC-237 - Clean up global entity registration
- BC-331 - BC-354 - rename ansible variables for OnePassword
- BC-269 - check in firstLogin that students can only pass with existing birthdate
- BC-154 - remove lesson entity from task repository
- BC-231 - upgraded nestjs@7 to nestjs@8

### Fixed

### Security

- BC-386 - added CREATE tests for consentVersionService
- BC-297 - fixed set-value dependency vulnerabilities
- BC-377 - fixed axios dependency vulnerabilities

## [26.11.3] - 2021-10-05

### Fixed

- BC-121 - run add bucket to files migration in parallel

## [26.11.2] - 2021-09-29

### Fixed

- BC-111 wait for mongodb to spin up in deployment

- BC-370 - fixed file directory creation

## [26.11.1] - 2021-09-29

### Fixed

- BC-365 - fixed task overview pagination

## [26.11.0] - 2021-09-22

### Changed

- BC-274 Change Course Colors
- BC-213 - rewrite file deletion with deletion marker
- BC-68 - e2e run dependent on build image job
- BC-179 - refactor task and entity and relations
- BC-315 - stabilized resolve user roles workflow by use roles from requested user and not from jwt

### Added

- BC-121 add bucket and storage provider to file documents
- BC-164 - refactored the supportJWTservice and added roles information to its jwt data
- BC-279 - introduce console application interface to call providers via console command
- BC-9 add entity and repo for course dashboards
- BC-9 add a route to recieve dummy data for course dashboards
- BC-318 implement persistance for course dashboards

### Fixed

- BC-232 prevent users from changing schoolyears
- BC-233 - when an LDAP system is removed from a school, the ldapschoolidentifier and lastLdapSync are removed as well
- moved some changelog entries into their correct place

### Removed

- BC-262 - remove S3 lifecycle configuration code
- BC-247 - remove timestamp from LDAP search Query for sync

## [26.10.3] - 2021-09-09

### Fixed

- BC-267 - skip whitelist-check for api requests on /wopi

## [26.10.2] - 2021-09-03

### Added

- BC-120 - add feature flag for S3 CORS
- BS-112 - insert missing attribute during school creation

## [26.10.1] - 2021-09-03

### Fixed

- BC-187 - secures the system route

## [26.10.0] - 2021-09-03

### Fixed

- remove broken systemid from seed data
- SC-9083 - expose env variables for school administration
- BC-44 - remove JWT_WHITELIST_ACCEPT_ALL feature flag
- BC-44 - integrate jwt whitelist check in nestjs jwt authentication
- BC-42 - cycle detection in role inheritance
- BC-64 - enable e2e test execution for push event on main branch
- BC-41 - adds feature flag for S3 storage lifecycle management (currently not supported by Strato Hidrive)
- BC-37 - BC-54 - reduce resource consumption for deployed server
- BC-81 - remove old Lern-Store
- BC-119 - remove malfunction S3 lifecycle migration
- BC-38 - BC-124 - Add ansible files for Bosscloud (default)
- BC-110 - fileStorage/security should only be called from within the cluster

### Added

- BC-5 - Show completed tasks for students

### Changed

- Refactor nestjs task module and resort imports for course and coursegroup entities and repositories. Add testHelpers.

## [26.9.3] - 2021-09-10

### Fixed

- BC-239 - fix date parsing for students birth date

## [26.9.2] - 2021-08-27

### Changed

- BC-137 - fix bug with display of Blue Bar
- BC-106 - exit maintenance & change school year for LDAP schools on Boss and NBC

## [26.9.1] - 2021-08-18

### Changed

- SC-9192 - enable cors for nestjs app routes
- SC-9130 - use whiltelisted filenames at the s3 file storage backend

## [26.9.0] - 2021-08-14

### Changed

- OPS-2491 - Change the hydra service url
- SC-9231 - add permissions to SuperHero to edit admin role
- SC-9269 - let eslint ensure no tests with .only exist anymore
- SC-9192 - mount feathers and nestjs apps under dedicated version paths and allow general path prefix for the whole server

## Added

- add inital learnroom module with support of course and coursegroups for preparing the next refactoring iteration in tasks module
- SC-9231 - add permissions to SuperHero to edit admin role

## [26.8.0] - 2021-08-10

## [26.7.1] - 2021-08-03

- SC-9233 - fix Lern-Store on THR to load also WLO content

## [26.7.0] - 2021-07-28

### Added

- SC-9213 - Consider group submissions when deciding what open tasks a student has
- SC-9150 - add script to change school year
- SC-9211 - enable maildrop and mailcatcher for e2e tests (see docker-compose)
- SC-9177 - allow superheros to delete admins

### Changed

- SC-9219 - limited jest workers for not taking all workers within of a single github action

### Fixed

- SC-9212 - fix changing classes via CSV import
- SC-9053 - fix sending registration link via checkbox for student/teacher creation

## [26.6.4] - 2021-07-23

### Changed

- move S3 expiration migration to the end

## [26.6.3] - 2021-07-21

### Fixed

- SC-9092 - add missing S3 key decryption in migration

## [26.6.2] - 2021-07-21

### Changed

- use edusharing lernstore mode on production

## [26.6.1] - 2021-07-21

### Changed

- change default lernstore mode to edusharing

## [26.6.0] - 2021-07-20

### Added

- SC-9018; SC-9003 - created schoolsList public endpoint, and jwt secured /schools endpoint
- SC-9093 - make configured default language and timezone available in config service
- SC-9092 - delete S3 files after 7 days from user deletion
- SC-8959 - Add messenger to deletion concept
- SC-9157 - Add RabbitMQ connection to new mail service
- SC-9157 - Improve config handling for RabbitMQ
- SC-9213 - Consider group submissions when deciding what open tasks a student has
- OPS-2574 - Removeing autodeployed branches for developers if branch deleted
- OPS-2579 - Add Ansible task and templates for adding storage

### Changed

- SC-9190 - publish news target names
- SC-8887 - allow public access to consentVersion service
- SC-8448 - Not storing temporary Merlin links and fixed concurrency bug
- remove unnecessary timeout definitions from tests and avoid promise chains
- SC-6294 Restructure NestJS Sources: Testing, Core Module, Entities, Shared. See details in https://hpi-schul-cloud.github.io/schulcloud-server/
- execute unit tests via github action instead of using travis

### Fixed

- SC-9197 - Limiting the max workers for jest to 2 workers, if the default mechanism runs it's go up to infinity workers and if one die the test never stop
- SC-9202 - fix sending of registration link mails

## [26.5.0] - 2021-06-28

### Added

- SC-9431 - add teacher view to task/open over permission TASK_DASHBOARD_VIEW_V3, solving permissions after authenticate and add v3/user/me route.

### Changed

- SC-6294 Restructure NestJS Sources: Testing, Core Module, Entities, Shared. See details in https://hpi-schul-cloud.github.io/schulcloud-server/

## [26.4.9] - 2021-06-29

### Fixed

- api route forwarding

### Removed

- SC-9159 removed news from feathers except remove team event, which already is replaced by v3/news

## [26.4.8] - 2021-06-29

### Fixed

- route forwarding

## [26.4.7] - 2021-06-22

### Added

- SC-9148 - Add migration for change of school year on BRB

### Fixed

- SC-9170 - let superhero delete other users

## [26.4.6] - 2021-06-24

### Changed

- OPS-2466 - changes build pipeline to github actions

## [26.4.5] - 2021-06-21

### Added

- SC-9156 - Add maintenance mode for LDAP rewrite

## [26.4.4] - 2021-06-16

### Change

- rename permission TASK_DASHBOARD_VIEW_V3

## [26.4.3] - 2021-06-16

### Change

- SC-9139 - Add a check if user roles should be updated or not to the repo

## [26.4.2] - 2021-06-16

### Fixed

- npm run syncIndex work for not existing collections in the db

## [26.4.1] - 2021-06-15

### Change

- SC-9029 - Change place of the channel creation for RabbitMQ

## [26.4.0] - 2021-06-11

- SC-9004 - Sync env variables between backend and frontend

## [26.3.1] - 2021-06-14

### Added

- SC-9134 - Add missing mongo indexes for LDAP Sync

## [26.3.0] - 2021-06-07

### Changed

- SC-8898 - parallelize LDAP sync using RabbitMQ

## [26.2.2] - 2021-06-04

### Fixed

- Fixed dependencies issue

## [26.2.1] - 2021-06-02

### Added

- SC-9103 - add logging for syncIndexes script

## [26.2.0] - 2021-06-01

### Added

- OPS-2418 - Change buildpipelines (Server, Client, Nuxt) to execute E2E tests according QF decision
- SC-8250 - add bulk deletion to user service v2
- SC-8341 - add tombstone school to tombstone user
- SC-8408 - added delete events by scope Id route
- SC-7937 - Allow adding multiple materials to lesson
- SC-7868 - Deletion concept for personal file connections
- SC-8873 - Add prioritization for Matrix messenger tasks
- SC-8982 - add inital service ressource messuring test setup
- OPS-1499 - Add feature to CI Pipeline and provide manual deployments of branches and automatic deploy of release to staging
- Add run script for sync indexes based on existing and registered schemas.
- SC-9085 - add registration pin deletion for parent emails
- SC-9004 - Sync env variables between backend and frontend
- OPS-1499 - Add feature to CI Pipeline and provide manual deployments of branches
- Add run script for sync indexes based on existing and registered schemas.

### Changed

- SC-8440 - fixed open api validation for manual consent
- SC-9055 - changed Edu-Sharing permissions for Brandenburg Sportinhalt content
- SC-6950 - validation for officialSchoonNumber now allows 5 or 6 digits
- SC-8599 - added helparea contact dropdown and send value
- SC-7944 - use persistent ids for Lern-Store content items
- OPS-1508 - added limits for cpu and ram to the docker compose files
- SC-8500 - refactoring in error handling
- SC-7021 - automatic deletion documents in the trashbins collection after 7 days.
- SC-5202 - homework tests refactoring
- SC-7868 - filestorage integration tests are skipped on local test environments if minio is not setup
- SC-8779 - messenger: use user-based fixed device ids

### Fixed

- SC-8933 - fix date format on first login
- SC-8728 - fix configuration reset in tests
- SC-8873 - fix addUser prioritization for full school Matrix messenger sync
- SC-8982 - fix test setup for on the fly building test like routes jwt

## [26.1.0]

### Added

- SC-8910 - added an isExternal check to the adminUsers service remove method

### Changed

- SC-8732 - change search filter gate and weight of values in indexes. Will reduce amount of results
- SC-8880 - changed the validation for search queries in NAT, now it allows empty

## [26.0.16] - 2021-04-20

### Removed

- - SC-8748 - revert: bump feathers-mongoose from 6.3.0 to 8.3.1

## [26.0.15] - 2021-04-19

### Changed

- SC-8909 - messenger: use user-based fixed device ids

## [26.0.14] - 2021-04-16

### Changed

- SC-8934 - no more autosync for the migrations for the mongodb

## [26.0.13] - 2021-04-15

### Fixed

- SC-8917 - verify configuration missing school

## [26.0.12] - 2021-04-14

### Changed

- SC-8929 - increase performance for alert requests

## [26.0.11] - 2021-04-13

### Changed

- SC-8748 - bump feathers-mongoose from 6.3.0 to 8.3.1

## [26.0.10] - 2021-04-09

### Fixed

- SC-8908 ldap sync: fix lock

## [26.0.9] - 2021-04-06

- SC-8779 - fix partial LDAP sync

## [26.0.8] - 2021-03-31

### Fixed

- SC-8691 ldap sync: fix potential deadlock while loadind ldap data

## [26.0.7] - 2021-03-31

### Fixed

- SC-8768 ldap sync: in user search include current school

## [26.0.6] - 2021-03-30

### Fixed

- SC-8836 - teachers can add classes from other teachers to their courses

## [26.0.5] - 2021-03-29

### Fixed

- SC-8691 - LDAP sync can be run with multiple school in parallel

## [26.0.4] - 2021-03-25

### Changed

- SC-8829 - status of logging in rocket chat user is set to offline

## [26.0.3] - 2021-03-17

### Changed

- merged hotfixes 25.6.11 and following into 26.0 branch

## [26.0.2] - 2021-03-10

### Fixed

- SC-5202 - fixed an issue with internal pagination in homework-submissions

## [26.0.1] - 2021-03-09

### Changed

- merged 25.6.10 into new version

## [26.0.0]

### Fixed

- SC-6679 - fixed table styling in topic text-component
- SC-8534 - fix registration link generation
- SC-8682 - fix students are editable in externally managed schools
- SC-8534 fix registration link generation
- Allow sorting after search

## [25.6.11] - 2021-03-17

## [25.6.13] - 2021-03-16

- SC-8782 Migration for changing urls

## [25.6.12] - 2021-03-15

- SC-8782 Fixed lesson context Query

## [25.6.11] - 2021-03-15

### Fixed

- SC-8211 - Fixed course events duplications

## [25.6.10] - 2021-03-09

- SC-8770 Fixed issue where parent consents were overwritten

## [25.6.9] - 2021-02-26

### Fixed

- SC-8714 Fixed an issue in school creation that could cause the iserv-sync to fail

## [25.6.8] - 2021-02-19

### Changed

- SC-8477 LDAP-Sync: Speed up class sync by holding all the school's users in map while creating/populating classes
- SC-8477 LDAP-Sync: Speed up user sync by grouping users into chunks and loading the chunks from DB instead of individual users

## [25.6.7] - 2021-02-18

### Security

- SC-8655 - prevent changes to immutable user attributes

## [25.6.6] - 2021-02-18

### Fixed

- SC-8657 - Recreate shared links for homework

## [25.6.5] - 2021-02-17

### Fixed

- SC-8634 - Recreate shared links for homework

## [25.6.4] - 2021-02-17

### Changed

- Reverted Changes for SC-8410

## [25.6.3] - 2021-02-15

### Security

- VOR-3 - Enable and replace old file links.

## [25.6.2] - 2021-02-11

### Changed

- VOR-2 - Adjusted business rules for adding team members from external school.

## [25.6.1] - 2021-02-11

### Fixed

- VOR-1 - Fix passwordRecovery id validation.

## [25.6.0] - 2021-02-09

### Fixed

- SC-8514 - QR Code generation fails
- SC-8390 - Lern-Store collections feature flag was not excluding collections in search
- SC-8322 prevent wrong assignment from school to storage provider

### Added

- SC-8482 - Deletion concept orchestration integration
- SC-8029 - Add deletion concept handling for pseudonyms and registration pins
- SC-6950 - Add access for superhero to change kreisid and officialSchoolNumber
- SC-8206 - Add school tombstone for deleting concept
- SC-7825 - Deletion concept for user data in tasks

### Changed

- SC-8541 - restrict class modifing requests to the teachers, who are inside these classes
- SC-8380 removed reqlib, replaced by normal require to keep referenced types known
- SC-8213 error handling concept
- SC-4576 - sanitize bbb room and member names
- SC-8300 Added user information to LDAP Sync in case of errors

## [25.5.16] - 2021-02-08

### Added

- SC-8512 - Creating a migration for duplicated events

## [25.5.15]

### Fixed

- SC-8571 - New courses does not appear in bettermarks

## [25.5.14] - 2021-02-02

### Changed

- SC-8420 - Fix old missing indexes that migration for new indexes can executed. 25.5.3

## [25.5.13]

### Changed

- SC-8462 - Add logging for homework deletion

## [25.5.12]

### Fixed

- SC-8499 - Change order of migrations

## [25.5.11]

### Fixed

- SC-8499 - Prevent duplicated pseudonyms

## [25.5.10]

- SC-8506 - add origin server name to bbb create and join requests

## [25.5.9]

### Fixed

- SC-8503 - Clicking on task in BRB and THR shows pencil page

## [25.5.8]

### Changed

- SC-8480 - Return GeneralError if unknown error code is given to error pipeline

## [25.5.7]

## Added

- SC-8489 - Added permission check for homework deletion

## [25.5.6]

### Fixed

- SC-8410 - Verify ldap connection reads the first page of users only to avoid timeouts
- SC-8444 - resolve eventual consistency in course shareToken generation

## [25.5.5]

### Fixed

- SC-8303 - fix wrong assignment from school to storage provider

## [25.5.4]

### Added

- SC-8358 - bettermarks: show hint for safari users
- SC-8412 - update swagger documentation of pseudonym/roster/ltitools

### Fixed

- SC-5287 - Fixed OAuth2 rostering
- SC-5287 - Repair Bettermark's depseudonymization
- SC-8313 - Bettermarks: depseudonymization iframe needs to use Storage Access API in Safari
- SC-8379 - Secure ltiTools route
- SC-8315 - bettermarks: security check and production configuration

## [25.5.3]

### Added

- SC-8420 - Migration for sync new indexes.

## [25.5.2]

### Fixed

- SC-8189 - fix duplicate events by returning updated object at findOneAndUpdate

## [25.5.1]

### Fixed

- SC-8303 - fix wrong assignment from school to storage provider

## [25.5.0]

### Added

- SC-7835 - Add deletion concept handling for helpdesk problems
- SC-8229 - Added invalid DN error to ldap-config service error handling
- SC-7825 - Remove user relations from courses
- SC-7827 - Add deletion concept handling for file permissions.
- SC-8030 - Setup orchestrator for deleting concept
- SC-8060 - increase unit test coverage for lernstore counties
- SC-8179 - repaired unit test
- SC-7763 - adds searchable feature flag for lernstore.
- SC-8020 - adds collections filter to edu-sharing service
- SC-8260 - new team indexes and migration to add this

### Fixed

- SC-8230 - fix deletion of teachers via new route

### Removed

- SC-8233 - Removed attribute and member as required attributes for the LDAP-config service

### Fixed

- SC-8329 - Cluster returns old verison of Pin object after patch

## [25.4.1]

- Update from 25.3.9 into master

## [25.3.9]

- SC-8198 continue school sync on user issues

## [25.3.8]

### Changed

- SC-8198 - handle eventually consistent database in THR sync

## [25.3.7] - 2020-12-18

### Changed

- SC-8209 - prevent sync from stopping if error occurs for a single student

## [25.3.6]

### Fixed

- SC-8235 - repaired reigstration link for students

## [25.3.5]

### Changed

- SC-8149 - no longer require a registrationPin for internal calls

## [25.3.4]

### Changed

- SC-7998 - use default service setup for /version

## [25.3.3] (pick from 25.2)

### Removed

- SC-8101 - Sanitization for read operations

### Fixed

- SC-8101 - Make it possible to disable sentry by removing `SENTRY_DSN`
- OPS-1735 - Fixes transaction handling in file service by using the mongoose transaction helper,
  properly closing the session, and using the correct readPreference (everything except primary fails)

## [25.3.2]

### Added

- SC-7734 - Added a hook that takes care of merlin content to generate valid urls for users
- SC-7483 - Updating terms of use for all users for each instance separately

## [25.3.1]

### Fixed

SC-8077 - the migration copy-parents-data-into-children-entities-and-delete-parent-users is broken

## [25.3.0]

### Added

- SC-7841 - remove deleted user from classes
- SC-7836 - Removing registration pin by removing the user
- SC-7838 - move pseudonyms to trashbin
- SC-7142 - Counties/Kreise added to federal states.
- SC-7555 - move user and account to trashbin
- SC-4666 - Added a pool based LDAP system and school sync. LDAP_SYSTEM_SYNCER_POOL_SIZE and LDAP_SCHOOL_SYNCER_POOL_SIZE variables
  determine how many system/school syncers will be run in parallel (at most) during the LDAP sync.
- SC-7615 - reduces the errors in lernstore
- SC-5476 - Extend tests for Matrix messenger config and permission service
- SC-6690 - refactors edu-sharing service and sets defaults
- SC-6738 - Extend search input field in new admin tables to search for full name
- SC-7293 - added Lern-Store view permission and a feature flag
- SC-7357 - Add config service
- SC-7083 - Added officialSchoolNumber to school-model
- Introduce plainSecrets in Configuration
- Introduce FEATURE_PROMETHEUS_ENABLED to have a flag for enable prometheus api metrics
- SC-7411 - add API Specification and validation for /me service
- SC-7411 - add API Specification and validation for /version service
- SC-7205 - create new data seed for QA
- SC-7614 - creates documentation for edu sharing endpoints
- SC-7370 - Add optional rootPath attribute modifier to iserv-idm strategy
- SC-4667 - persist time of last attempted and last successful LDAP sync to database (based on system)
- SC-4667 - Only request and compare LDAP entities that have changed since the last sync (using operational attribute modifyTimestamp with fallback)
- SC-4667 - Add optional `forceFullSync` option (as get param or json payload) to force a full LDAP sync
- SC-7499 - add API Specification for public services
- SC-7915 - facade locator
- SC-7571 - solved performance issues - bulk QR-code generation
- SC-6294 - Introduce Typescript in schulcloud-server
- SC-7543 - Adds ldap-config service to create, load, and patch LDAP-configs (replaces /ldap endpoints for new client)
- SC-7028 - Add Course Component API Specification document
- SC-7476 - Prevent hash generation if user has account
- SC-6692 - Added Lern-Store counties support for Niedersachsen (Merlin)

### Changed

- request logging disabled for non development environment
- OPS-1289 - moved and updated commons (to hpi-schul-cloud/commons)
- SC-6596 - Changed route for messenger permissions service
- SC-7331 - introduce axios for external requests, implemented in status api
- SC-7395 - Changed ldap general strategy fetching of users from parallel to serialized
- SC-6080 - move REQUEST_TIMEOUT from globals to Configuration
- Dependencies: querystring replaced by qs
- SC-6060 - Updated error handling
- SC-7404 - automatic forwarding for requests without versionnumber if no matching route is found
- SC-7411 - api versioning for /me service
- SC-7411 - api versioning for /version service
- IMP-160 - integration-tests repo renamed to end-to-end-tests
- SC-5900 - Move Synapse synchronization logic into server
- SC-7499 - Fixes documentation for edu sharing endpoints
- SC-7872 - Fix audience of the jwt to new organisation name.
- SC-7543 - deprecates `GET /ldap/:id` and `PATCH /ldap/:id` routes
- SC-7868 - Move external request helpers to more present file location
- SC-7474 pull docker container for tests if commit id exists on docker hub

### Fixed

- SC-6294 fix mocha test execution and build, summarize coverage results
- SC-1589 Trim strings to avoid empty team names
- ARC-138 fix changelog action
- ARC-137 avoid DoS on alerts in error state
- SC-7353 course sharing between teachers
- SC-7530 rename SHOW_VERSION to FEATURE_SHOW_VERSION_ENABLED
- SC-7517 improve oauth test stability
- SC-6586 Repaired migration script
- SC-7454 - Restored invalid birth date fix in adminUsers service
- fixed README badges
- Fix mocha tests
- SC-6151 fixed a bug that prevented api docu from being accessible
- SC-6151 fixed paths to openapi documentation
- Fixed searching for names including a dash
- SC-7572 - Find /users route after hooks - extremely slow
- SC-7573 - Route/hash-broken promise chain
- SC-7884 - Authentication error when accessing any nuxt page in the client.
- Fix typescript compiling error

### Removed

- SC-7413 - Cleanup UnhandledRejection code that is handled from winston now

## [25.2.6]

### Removed

- SC-8101 - Sanitization for read operations

### Fixed

- SC-8101 - Make it possible to disable sentry by removing `SENTRY_DSN`

## [25.2.5]

### Fixed

- OPS-1735 - Fixes transaction handling in file service by using the mongoose transaction helper,
  properly closing the session, and using the correct readPreference (everything except primary fails)

## [25.2.4]

### Changed

- SC-6727 - Change email addresses for tickets for Niedersachsen - fixed after review

## [25.2.3]

### Changed

- SC-6727 - Change email addresses for tickets for Niedersachsen

## [25.2.2]

### Changed

- SC-7773 - moved config values for antivirus file service

## [25.2.1]

### Fixed

- SC-7714 - Fixes script injection issue

## [25.2.0]

### Added

- SC-4385 - Added a user exclusion regex to IServ strategy
- SC-7049 - Added unit tests for Merlin Service
- SC-7157 - add feature flag for Merlin feature with fallback
- SC-6567 - add new application errros
- SC-6766 - Added ESLint rules with Promise rules
- SC-6830 - Added hook to parse request to arrays when > 20 users are requested in adminUsers service
- SC-6769 - Introduce API validation module
- SC-6769 - API validation for users/admin routes
- SC-6510 - Added Merlin Url Generator for Lern Store / Edu-sharing
- SC-5476 - Added school settings to enable students to open own chat rooms
- SC-6567 - Add utils to cleanup incomingMessage stacks by logging errors

### Removed

- SC-6586- Remove parents from users collection to improve maintainability

### Changed

- SC-6986 - Changed a hook in the accounts service that restricts get requests to the same school, it expects a valid userID and matching schoolIds for both the requester and requested users
- SC-6567 - clean up error pipline
- SC-6510, fix a minor syntax error when exporting module
- Update commons to 1.2.7: print configuration on startup, introduce hierarchical configuration file setup
- Support asynchronous calls during server startup
- SC-7091 - Migration to enable the Matrix Messenger for all schools that had RocketChat enabled before

### Fixed

- fixed README badges
- SC-6151 - fixed a bug that prevented api docu from being accessible
- Fix mocha tests

## [25.1.13] - 2020-11-12

### Changed

- SC-7395 - Changed ldap general strategy fetching of users from parallel to serialized

## [25.1.12] - 2020-11-09

### Added

- SC-7683 - add request logging options

## [25.1.11] - 2020-11-06

### Security

- SC-7695 - prevent csv user override operations on other schools

## [25.1.10] - 2020-11-05

### Added

- SC-7683 - Add log metic for memory usage, add async error logging util, catch one unhandledRejection error and remove cronjob task from server.

## [25.1.9] - 2020-11-03

### Fixed

- SC-7638 - fixed pin creation for users with accounts

## [25.1.8] - 2020-10-22

### Fixed

- SC-7333 - fixed creation of homeworks within lessons

## [25.1.7] - 2020-10-28

### Added

- SC-7491 - Add missing index on users.email to speed up slow query in registrationLink service

## [25.1.6] - 2020-10-23

### Changed

- SC-7413 - Remove event listener for unhandled rejections and move this to winston

## [25.1.5] - 2020-10-22

### Fixed

- SC-7452 - fixed time window check for LDAP users

## [25.1.4] - 2020-10-20

### Changed

- SC-6986 - Changed permission check for PATCH method in the account service from STUDENT_CREATE to STUDENT_EDIT to allow teachers to change students' password

## [25.1.3] - 2020-10-20

### Fixed

- SC-6986 - Changed a hook in the accounts service that restricts get requests to the same school, it expects a valid userID and matching schoolIds for both the requester and requested users

## [25.1.2] - 2020-10-15

### Fixed

- SC-7085 - fixed importHash error when asking parent consent

### Added

### Removed

## [25.1.1] - 2020-10-12

### Security

- SC-7165 package update for sanitization and add onload handler

## [25.1.0] - 2020-10-12

### Added

### Removed

- SC-6784 - Removed duplicated birth date formatting code in adminUsers service, which was causing an "Invalid date" output
- SC-6743 - Removed usersForConsent related things in adminUsers service because the client does not send that parameter anymore
- SC-6506 - Remove dependecy to feathers-swagger in routes.test.js

### Changed

- SC-6774 remove no-await-in-loop from eslint exceptions
- Rename statistic mails route, secure it over sync api key now
- SC-6809 - Maintain RabbitMQ connection and channels
- SC-5230 - Unblock Account-Page in Nuxt (securing /accounts and /users routes)

### Security

- Added hotfix merges

## [25.0.12] - 2020-10-12

### Fixed

- SC-6676 allows only following roles for registration: teacher/student…

## [25.0.11] - 2020-10-07

### Fixed

- SC-7180 homework create now validates data properly

## [25.0.12] - 2020-10-12

### Fixed

- SC-6676 allows only following roles for registration: teacher/student…

## [25.0.11] - 2020-10-07

### Fixed

- SC-7180 homework create now validates data properly

## [25.0.10] - 2020-10-07

### Added

- configured prometheus metrics - bucket sizes
- SC-6766 log unhandledRejection and unhandledException

## [25.0.9] - 2020-10-07

### Added

- SC-7115 - Reduce mongoose DB role request by enabling minor caching

## [25.0.8] - 2020-10-06

### Fixed

- SC-6676 - Registration: User with role parent should not be able to log-in
- SC-6960 - instead of deleting and recreating users during the rollback of a failed registration, use replace if necessary
- SC-6960 - properly raise exceptions during the registration process

## [25.0.7] - 2020-10-01

### Removed

- OPS-1316 - removed custom keep-alive header creation in express middleware

## [25.0.6] - 2020-10-01

### Added

- OPS-1316 - add indexes for slow files and submission queries

## [25.0.5] - 2020-10-01

### Added

- SC-6973 - add time window for pin creation

## [25.0.4] - 2020-09-30

### Added

- Added lead time detection

## [25.0.3]

### Added

- SC-6942 - add parse method to TSP strategy to declare it can handle the request and to keep authentication params clean

### Fixed

- SC-6942 - don't override payload defined by authentication method
- SC-6942 - don't search for account to populate if no username is given in `injectUsername`

## [25.0.2]

### Changed

- send mail for registration pin after add pin to db

## [25.0.1]

### Fixed

- SC-6696 - Fixed query used to determine course membership when checking permissions for course group lessons

## [25.0.0]

### Changed

- Extend JWT payload by schoolId and roleIds

## [24.5.1] - 2020-09-16

### Secrutiy

- Secure admin routes (update, patch, create)

## [24.5.0] - 2020-09-14

- Ignore database seed data with prettier, eslint, and codacy
- SC-6640 - Fixed email check within registration (case insensitive)
- SC-2710 - Adding time zones, default for school and theme

### Added - 24.5.0

- Test changelog has been updated for feature or hotfix branches
- SC-5612 - Adding search feature to the admintables for nuxt-client.

## [24.4.6] - 2020-09-11

### Changed

- SC-6733: central personal data does not get updated via CSV import

## [24.4.5] - 2020-09-10

### Fixed in 24.4.5

- SC-6637: generate QR codes for consent print sheets if group size exceeds 20

## [24.4.4] - 2020-09-08

### Fixed in 24.4.4]

- SC-6697: updates/sync account username when user is updated

## [24.4.3] - 2020-09-09

### Fixed in 24.4.3

- SC-6533 - Login not possible if admin reset password

## [24.4.2] - 2020-08-31

### Fixed in 24.4.2

- SC-6554: CSV-Importer no longer allows patching users with different roles

## [24.4.1] - 2020-08-31

### Fixed in 24.4.1

- SC-6511 - LDAP edit button missing.

### Changed in 24.4.1

- SC-5987 Internationalisation: extend user and school model with default language

### Added 24.4.1

- SC-6172: added hooks and checks to look for unique and not disposable emails in adminUsers service

## [24.4.0] - 2020-8-31

### Fixed in 24.4.0

- SC-6122 - Edusharing preload thumbnails in parallel. Edusharing authentication stabilisation.

## [24.3.3] - 2020-08-28

- SC-6469: prevent admin access to lessons admins shouldnt have access to.

## [24.3.2] - 2020-08-26

- SC-6382: fix handling of consents for users with unknown birthdays. consentStatus: 'ok' will be returned for valid consents without birthday.

## [24.3.1] - 2020-08-25

- SC-5420: TSC Schuljahreswechsel

## [24.3.0] - 2020-08-25

## [24.2.5] - 2020-08-24

- SC-6328 add migration to set student_list settings in all non n21 clouds schools to false.

## [24.2.4] - 2020-08-20

## [24.2.3] - 2020-08-20

## [24.2.2] - 2020-08-20

### Added in 24.2.2

- SC-5280: the LDAP service will try to reconnect up to three times if the connection was lost or could not be established
- SC-5280: the LDAP service and LDAP syncers now report more errors to the stats object
- SC-5808: added an isExternal check to the create method of AdminUsers service, only users from not external schools can create users

### Fixed in 24.2.2

- SC-5280: the LDAP sync now handles (timeout/firewall) errors much more gracefully
- SC-5280: LDAP bind operations will only be issued if the connection was established successfully
- SC-5280: aggregated LDAP statistics will now show the number of succesful and failed sub-syncs instead of just 1 or 0

### Changed in 24.2.2

- SC-5280: if disconnected prematurely, the LDAP service will not try to connect again just to unbind from the server

## [24.0.2] - 2020-08-05

### Fixed in 24.0.2

- SC-5835: Starting the new school year automatically - Cluster 4

## [24.0.1] - 2020-07-31

### Fixed in 24.0.1

- SC-5917 Fix activation of LDAP system

## [23.6.4] - 2020-07-29

### Fixed in 23.6.4

- SC-5883: Choose current schoolyear based on the school instead of the date for creating classes.

## [23.6.3] - 2020-07-28

### Added in 23.6.3

- SC-5754 Added isExternal attribute to school model. If ldapSchoolIdentifier or source is defined, isExternal will be set to true
  otherwise, if none of them are defined it wil be set to false.
- SC-4520 created a new Service called Activation Service; with which jobs can be defined and are
  only executed when an activation link (activation code) is confirmed (e.g.: change of e-mail address/username)
  Also added a sub-service for changing email/username in Activation Service
- SC-5280: the LDAP service will try to reconnect up to three times if the connection was lost or could not be established
- SC-5280: the LDAP service and LDAP syncers now report more errors to the stats object

### Fixed in 23.6.3

- SC-5250: Fixes the CSV-Import, if there are whitespaces in the columnnames
- SC-5686: only users with the team permission "RENAME_TEAM" can execute the patch method in teams route
- SC-5280: the LDAP sync now handles (timeout/firewall) errors much more gracefully
- SC-5280: LDAP bind operations will only be issued if the connection was established successfully
- SC-5280: aggregated LDAP statistics will now show the number of succesful and failed sub-syncs instead of just 1 or 0
- SC-5416: Enable maintenance Mode for LDAP Schools and change the currentSchoolYear for non-LDAP Schools

### Changed in 23.6.3

- SC-5542: Added an after hook for AdminUsers find method which formats birthday date to DD.MM.YYYY format.
- SC-4289 Changed aggregations in admin tables, classes are now taken only from current year or max grade level, and are sorted
  by numeric ordering.
- SC-5280: if disconnected prematurely, the LDAP service will not try to connect again just to unbind from the server

## [23.6.2] - 2020-07-22

### Fixed in 23.6.2

- SC-5773: LDAPSchoolSyncer now correctly populates classes synced from an LDAP server, even if only students or only teachers are assigned to the class.
- SC-5250: Fixes the CSV-Import, if there are whitespaces in the columnnames

## [23.6.1] - 2020-07-22

### Fixed in 23.6.1

- SC-5733: LDAPSchoolSyncer now uses the Users model service to avoid ignoring indexes due to automatic collation

## [23.6.0] - 2020-07-21

### Added in 23.6.0

- SC-4142: Added indexes on TSP sync related attributes in user and school schema.
- SC-4142: Adds info about unchanged entities to TSP sync statistics

## [23.5.4] - 2020-07-08

### Added in 23.5.4

- SC-2714 Added the federal state "Internationale Schule"

## [23.5.0] - 2020-06-15

### Added in 23.5.0

- SC-4192 add tests that ensure classes on other schools cant be manipulated

### Fixed in 23.5.0

### Changed in 23.5.0

- SC-4957 user.ldapId and user.ldapDn are now indexed to improve performance

## [23.4.7] - 2020-07-01

### Fixed in 23.4.7

- SC-4965 Converted "consent" subdocument in "users" to a nested document to fix changing consents in administration and removing a bug in registration that resulted in deleted users.

## [23.4.5] - 2020-06-17

### Fixed in 23.4.5

- SC-5007 re-introduces ldap system root path to API result to fix issue with duplicating schools

## [23.4.3-nbc] - 2020-06-15

### Fixed in 23.4.3-nbc

- SC-5054 Revert hook restrictions that prevented registration with custom deata privacy documents enabled

## [23.4.0-nbc] - 2020-06-11

### Added in 23.4.0-nbc

- SC-4577 extend consentversions with school specific privacy policy, which can be added by the school admin

## [23.2.4] - 2020-06-05

### Fixed in 23.2.4

- SC-4876 soften sanitization to allow editor actions to be persisted correctly

## [23.2.1] - 2020-06-04

### Security - 23.2.1

- SC-4720 improve importhashes for registrationlinks

## [23.2.0] - 2020-06-03

### Security - 23.2.0

- SC-4506 Secure Find User Route. Access user list by students is allowed only if they are eligible to create teams.
- SC-4506 Secure Get User Route. Read user details may only users with STUDENT_LIST or TEACHER_LIST permissions

## [23.1.4] - 2020-05-29

### Fixed in 23.1.4

- SC-4749 avoid xss in image onerror event attribute for submissions

## [23.0.0] - 2020-05-19

### Changed in 23.0.0

- SC-4075 Teams creation by students logic was changed. New environment enumeration variable `STUDENT_TEAM_CREATION`
  with possible values `disabled`, `enabled`, `opt-in`, `opt-out` was introduced. The feature value is set by instance deployment.
  In case of `disabled`, `enabled` it is valid for all schools of the instance and cannot be changed by the admin.
  In case of `opt-in` and `opt-out` the feature should be enabled/disabled by the school admin.

## [22.10.3] - 2020-05-13

### Fixed in 22.10.3

- Unbind errors no longer stop the LDAP sync if more systems follow

## [22.10.2] - 2020-05-12

### Fixed in 22.10.2

- fixed pagination for students/teacher table

## [22.10.0] - 2020-05-11

### Added in 22.10.0

- SC-3719 Files now have a `creator` attribute that references the ID of the user that created the file.
  For old files, it is set to the first user permission inside the permissions array (legacy creator check).
- SC-3719 The `files` collection now has two additional indexes: `{creator}` and `{permissions.refId, permissions.refPermModel}`.
- add MongoDB Collation Support to control sorting behaviour in regards to capitalization.
- SC-3607 CSVSyncer now allows the optional birthday field (formats: dd/mm/yyyy, dd.mm.yyyy, dd-mm-yyyy) in CSV data
- SC-3948 support users query in adminusers routes
- SC-4018 Add additional nexboard permissions
- SC-4008 Migrated generateRegistrationLink Hook from SC-Client into Server
- SC-3686 Added new Registration Link Service for sending mails
- SC-4094 Teachers can now provide feedback in the form of uploaded files

### Fixed in 22.10.0

- SC-3892 Update Filter of submission in order to work with older submissions
- SC-3395 if fetching the release fails, a error will be thrown
- backup.js now outputs valid json exports
- SC-4105 fixed a problem with new users tests not working with recent hotfix.
- Checks of user consent calculated correct now

### Changed in 22.10.0

- User delete now accepts bulk delete requests
- SC-3958: the "general" LDAP strategy now returns an empty array if classes are not configured properly
- Increase performance - error logging in sentry
- Mergify: add and modified some configs

### Removed in 22.10.0

- SC-3958: the LDAP strategy interface no longer supports synchronizing team members to the never-used original N21-IDM
- SC-3958: the environment variables NBC_IMPORTURL, NBC_IMPORTUSER, and NBC_IMPORTPASSWORD are no longer used and have been removed
- Removed the obsolete commentSchema from the homework service. It was not in use.

## [22.9.20]

### Added in 22.9.20

- SC-4042: Added support for a central IServ-Connector

### Changed in 22.9.20

- LDAP syncs on servers with multiple schools now only sync one school at a time to avoid issues when paging search requests
- LDAP syncs use less memory (because they do a lot less in parallel)
- LDAPSchoolSyncer now returns user and class statistics

### Fixed in 22.9.20

- Fixed LDAP-Service disconnect method
- LDAPSystemSyncers now properly close their connections after syncing
- Authentication via LDAP now tries to close the connection after login
- Fixed a warning message appearing when patching users via internal request

## [22.9.18]

### Fixed in 22.9.18

- SC-4215: Do not allow unprivileged users to find users with non-school roles (expert, parent, etc.)

## [22.9.17]

### Fixed in 22.9.17

- SC-4121: File uploads no longer fail if the security scan is misconfigured or errors during enqueuing

## [22.9.10]

### Added in 22.9.10

- enable API key for /mails route

### Fixed in 22.9.10

- fixed an issue that prevented api-key authenticated calls to function with query.

## [22.9.9]

### Added in 22.9.9

- Sync can now be authenticated with an api-key.

## [22.9.8]

### Fixed in 22.9.8

- Fixed an error where ldap users without proper uuid where not filtered correctly.

## [22.9.7]

### Security in 22.9.7

- the /ldap route can now only be triggered for the users own school.

## [22.9.6]

### Added in 22.9.6

- users without `SCHOOL_EDIT` permission, but with `SCHOOL_STUDENT_TEAM_MANAGE` permission can now toggle the school feature `disableStudentTeamCreation`.

### Fixed in 22.9.6

- Admins in Thuringia can now prevent students from creating teams

## [22.9.5]

### Security in 22.9.5

- increased security for the publicTeachers route.

## [22.9.4]

### Fixed in 22.9.4

- fixes an issue with LDAP account updates if more than one account exists for the user (migration from local login to LDAP)

## [22.9.3]

### Fixed in 22.9.3

- fixes regression in LDAP sync, that caused incomplete user updates

## [22.9.2]

### Security in 22.9.2

- increased security for user PUT operation

## [22.9.1]

### Fixed in 22.9.1

- SC-3994: remove unnecessary bucket creation call that caused school administration and LDAP Sync to throw errors

### Changed in 22.9.1

- use collation for /homeworks, /users, /publicTeachers, /users/admin/teachers, /users/admin/students, /classes, and /courses.

## [22.9.0]

- Security updates

## [22.8.0]

### Added in 22.8.0

- This changelog has been added

### Removed in 22.8.0

- Clipboard sockets
- This changelog has been added
- Backend route to confirm analog consents in bulk
- Changed Seed Data + Migration Script: Added feature flag for new Editor to klara.fall@schul-cloud.org
- SC-2922: Enable use of multiple S3 instances as file storage provider
  - A new collection is added to administrate multiple S3 instances
  - A migration will automatically use the AWS environment variables to add those as default provider for all existing schools
  - For new schools the less used provider is assigned as storage provider
  - Environment Variables:
    - FEATURE_MULTIPLE_S3_PROVIDERS_ENABLED=true will activate the feature
    - S3_KEY, used for symmetric encryption, already required for the migration because of the secret access key encryption

### Changed in 22.8.0

- SC-3767: moved env variables to globals.js, NODE_ENV required to equal 'test' for test execution and right database selection
- migrated backup.sh script to node, so it can run platform independant and works on windows.

### Fixed in 22.8.0

- SC-3821: Fix Co-Teachers and Substitution teachers not being able to Grade Homeworks

## 22.7.1

### Fixed in 22.7.1

- Admin and teacher user could change other users without changing them self<|MERGE_RESOLUTION|>--- conflicted
+++ resolved
@@ -17,12 +17,9 @@
 
 ### Fixed
 
-<<<<<<< HEAD
 - BC-369 - fix wrong behavior by the general LDAP Strategy if an attribute is not set
 - BC-668 - fixed security issues/updated dependencies
-=======
 - BC-369 - fix wrong behavior by the general LDAP Strategy if class attribute is not set
->>>>>>> eb4b15e7
 
 ## [26.16.0] - 2021-11-09
 
