# Changelog

All notable changes to this project will be documented in this file.

The format is based on [Keep a Changelog](https://keepachangelog.com/en/1.0.0/),
and this project adheres to [Semantic Versioning](https://semver.org/spec/v2.0.0.html).

Allowed Types of change: `Added`, `Changed`, `Deprecated`, `Removed`, `Fixed`, `Security`

## [Unreleased]

### Added

- SC-4666 - Added a pool based LDAP system and school sync. LDAP_SYSTEM_SYNCER_POOL_SIZE and LDAP_SCHOOL_SYNCER_POOL_SIZE variables
  determine how many system/school syncers will be run in parallel (at most) during the LDAP sync.
- SC-7615 - reduces the errors in lernstore
- SC-5476 - Extend tests for Matrix messenger config and permission service
- SC-6690 - refactors edu-sharing service and sets defaults
- SC-6738 - Extend search input field in new admin tables to search for full name
- SC-7293 - added Lern-Store view permission and a feature flag
- SC-7357 - Add config service
- SC-7083 - Added officialSchoolNumber to school-model
- Introduce plainSecrets in Configuration
- Introduce FEATURE_PROMETHEUS_ENABLED to have a flag for enable prometheus api metrics
- SC-7411 - add API Specification and validation for /me service
- SC-7411 - add API Specification and validation for /version service
- SC-7205 - create new data seed for QA
- SC-7614 - creates documentation for edu sharing endpoints
- SC-7370 - Add optional rootPath attribute modifier to iserv-idm strategy
- SC-4667 - persist time of last attempted and last successful LDAP sync to database (based on system)
- SC-4667 - Only request and compare LDAP entities that have changed since the last sync (using operational attribute modifyTimestamp with fallback)
- SC-4667 - Add optional `forceFullSync` option (as get param or json payload) to force a full LDAP sync
- SC-7499 - add API Specification for public services
- SC-7571 - solved performance issues - bulk QR-code generation

### Changed

<<<<<<< HEAD
- SC-7476 - Prevent hash generation if user has account
=======
- OPS-1289 - moved and updated commons (to hpi-schul-cloud/commons)
>>>>>>> dcc71275
- SC-6596 - Changed route for messenger permissions service
- SC-7331 - introduce axios for external requests, implemented in status api
- SC-7395 - Changed ldap general strategy fetching of users from parallel to serialized
- SC-6080 - move REQUEST_TIMEOUT from globals to Configuration
- Dependencies: querystring replaced by qs
- SC-6060 - Updated error handling
- SC-7404 - automatic forwarding for requests without versionnumber if no matching route is found
- SC-7411 - api versioning for /me service
- SC-7411 - api versioning for /version service
- IMP-160 - integration-tests repo renamed to end-to-end-tests
- SC-5900 - Move Synapse synchronization logic into server
- SC-7499 Fixes documentation for edu sharing endpoints

### Fixed

- ARC-138 fix changelog action
- ARC-137 avoid DoS on alerts in error state
- SC-7353 course sharing between teachers
- SC-7530 rename SHOW_VERSION to FEATURE_SHOW_VERSION_ENABLED
- SC-7517 improve oauth test stability
- SC-6586 Repaired migration script
- SC-7454 - Restored invalid birth date fix in adminUsers service
- fixed README badges
- Fix mocha tests
- SC-6151 fixed a bug that prevented api docu from being accessible
- SC-6151 fixed paths to openapi documentation
- Fixed searching for names including a dash
- SC-7572 - Find /users route after hooks - extremely slow

### Removed

- SC-7413 - Cleanup UnhandledRejection code that is handled from winston now

## [25.2.0]

### Added

- SC-4385 - Added a user exclusion regex to IServ strategy
- SC-7049 - Added unit tests for Merlin Service
- SC-7157 - add feature flag for Merlin feature with fallback
- SC-6567 - add new application errros
- SC-6766 - Added ESLint rules with Promise rules
- SC-6830 - Added hook to parse request to arrays when > 20 users are requested in adminUsers service
- SC-6769 - Introduce API validation module
- SC-6769 - API validation for users/admin routes
- SC-6510 - Added Merlin Url Generator for Lern Store / Edu-sharing
- SC-5476 - Added school settings to enable students to open own chat rooms
- SC-6567 - Add utils to cleanup incomingMessage stacks by logging errors

### Removed

- SC-6586- Remove parents from users collection to improve maintainability

### Changed

- SC-6986 - Changed a hook in the accounts service that restricts get requests to the same school, it expects a valid userID and matching schoolIds for both the requester and requested users
- SC-6567 - clean up error pipline
- SC-6510, fix a minor syntax error when exporting module
- Update commons to 1.2.7: print configuration on startup, introduce hierarchical configuration file setup
- Support asynchronous calls during server startup
- SC-7091 Migration to enable the Matrix Messenger for all schools that had RocketChat enabled before

### Fixed

- fixed README badges
- SC-6151 - fixed a bug that prevented api docu from being accessible
- Fix mocha tests

## [25.1.13] - 2020-11-12

### Changed

- SC-7395 - Changed ldap general strategy fetching of users from parallel to serialized

## [25.1.12] - 2020-11-09

### Added

- SC-7683 - add request logging options

## [25.1.11] - 2020-11-06

### Security

- SC-7695 - prevent csv user override operations on other schools

## [25.1.10] - 2020-11-05

### Added

- SC-7683 - Add log metic for memory usage, add async error logging util, catch one unhandledRejection error and remove cronjob task from server.

## [25.1.9] - 2020-11-03

### Fixed

- SC-7638 - fixed pin creation for users with accounts

## [25.1.8] - 2020-10-22

### Fixed

- SC-7333 - fixed creation of homeworks within lessons

## [25.1.7] - 2020-10-28

### Added

- SC-7491 - Add missing index on users.email to speed up slow query in registrationLink service

## [25.1.6] - 2020-10-23

### Changed

- SC-7413 - Remove event listener for unhandled rejections and move this to winston

## [25.1.5] - 2020-10-22

### Fixed

- SC-7452 - fixed time window check for LDAP users

## [25.1.4] - 2020-10-20

### Changed

- SC-6986 - Changed permission check for PATCH method in the account service from STUDENT_CREATE to STUDENT_EDIT to allow teachers to change students' password

## [25.1.3] - 2020-10-20

### Fixed

- SC-6986 - Changed a hook in the accounts service that restricts get requests to the same school, it expects a valid userID and matching schoolIds for both the requester and requested users

## [25.1.2] - 2020-10-15

### Fixed

- SC-7085 - fixed importHash error when asking parent consent

### Added

### Removed

## [25.1.1] - 2020-10-12

### Security

- SC-7165 package update for sanitization and add onload handler

## [25.1.0] - 2020-10-12

### Added

### Removed

- SC-6784 - Removed duplicated birth date formatting code in adminUsers service, which was causing an "Invalid date" output
- SC-6743 - Removed usersForConsent related things in adminUsers service because the client does not send that parameter anymore
- SC-6506 - Remove dependecy to feathers-swagger in routes.test.js

### Changed

- SC-6774 remove no-await-in-loop from eslint exceptions
- Rename statistic mails route, secure it over sync api key now
- SC-6809 - Maintain RabbitMQ connection and channels
- SC-5230 - Unblock Account-Page in Nuxt (securing /accounts and /users routes)

### Security

- Added hotfix merges

## [25.0.12] - 2020-10-12

### Fixed

- SC-6676 allows only following roles for registration: teacher/student…

## [25.0.11] - 2020-10-07

### Fixed

- SC-7180 homework create now validates data properly

## [25.0.12] - 2020-10-12

### Fixed

- SC-6676 allows only following roles for registration: teacher/student…

## [25.0.11] - 2020-10-07

### Fixed

- SC-7180 homework create now validates data properly

## [25.0.10] - 2020-10-07

### Added

- configured prometheus metrics - bucket sizes
- SC-6766 log unhandledRejection and unhandledException

## [25.0.9] - 2020-10-07

### Added

- SC-7115 - Reduce mongoose DB role request by enabling minor caching

## [25.0.8] - 2020-10-06

### Fixed

- SC-6676 - Registration: User with role parent should not be able to log-in
- SC-6960 - instead of deleting and recreating users during the rollback of a failed registration, use replace if necessary
- SC-6960 - properly raise exceptions during the registration process

## [25.0.7] - 2020-10-01

### Removed

- OPS-1316 - removed custom keep-alive header creation in express middleware

## [25.0.6] - 2020-10-01

### Added

- OPS-1316 - add indexes for slow files and submission queries

## [25.0.5] - 2020-10-01

### Added

- SC-6973 - add time window for pin creation

## [25.0.4] - 2020-09-30

### Added

- Added lead time detection

## [25.0.3]

### Added

- SC-6942 - add parse method to TSP strategy to declare it can handle the request and to keep authentication params clean

### Fixed

- SC-6942 - don't override payload defined by authentication method
- SC-6942 - don't search for account to populate if no username is given in `injectUsername`

## [25.0.2]

### Changed

- send mail for registration pin after add pin to db

## [25.0.1]

### Fixed

- SC-6696 - Fixed query used to determine course membership when checking permissions for course group lessons

## [25.0.0]

### Changed

- Extend JWT payload by schoolId and roleIds

## [24.5.1] - 2020-09-16

### Secrutiy

- Secure admin routes (update, patch, create)

## [24.5.0] - 2020-09-14

- Ignore database seed data with prettier, eslint, and codacy
- SC-6640 - Fixed email check within registration (case insensitive)
- SC-2710 - Adding time zones, default for school and theme

### Added - 24.5.0

- Test changelog has been updated for feature or hotfix branches
- SC-5612 - Adding search feature to the admintables for nuxt-client.

## [24.4.6] - 2020-09-11

### Changed

- SC-6733: central personal data does not get updated via CSV import

## [24.4.5] - 2020-09-10

### Fixed in 24.4.5

- SC-6637: generate QR codes for consent print sheets if group size exceeds 20

## [24.4.4] - 2020-09-08

### Fixed in 24.4.4]

- SC-6697: updates/sync account username when user is updated

## [24.4.3] - 2020-09-09

### Fixed in 24.4.3

- SC-6533 - Login not possible if admin reset password

## [24.4.2] - 2020-08-31

### Fixed in 24.4.2

- SC-6554: CSV-Importer no longer allows patching users with different roles

## [24.4.1] - 2020-08-31

### Fixed in 24.4.1

- SC-6511 - LDAP edit button missing.

### Changed in 24.4.1

- SC-5987 Internationalisation: extend user and school model with default language

### Added 24.4.1

- SC-6172: added hooks and checks to look for unique and not disposable emails in adminUsers service

## [24.4.0] - 2020-8-31

### Fixed in 24.4.0

- SC-6122 - Edusharing preload thumbnails in parallel. Edusharing authentication stabilisation.

## [24.3.3] - 2020-08-28

- SC-6469: prevent admin access to lessons admins shouldnt have access to.

## [24.3.2] - 2020-08-26

- SC-6382: fix handling of consents for users with unknown birthdays. consentStatus: 'ok' will be returned for valid consents without birthday.

## [24.3.1] - 2020-08-25

- SC-5420: TSC Schuljahreswechsel

## [24.3.0] - 2020-08-25

## [24.2.5] - 2020-08-24

- SC-6328 add migration to set student_list settings in all non n21 clouds schools to false.

## [24.2.4] - 2020-08-20

## [24.2.3] - 2020-08-20

## [24.2.2] - 2020-08-20

### Added in 24.2.2

- SC-5280: the LDAP service will try to reconnect up to three times if the connection was lost or could not be established
- SC-5280: the LDAP service and LDAP syncers now report more errors to the stats object
- SC-5808: added an isExternal check to the create method of AdminUsers service, only users from not external schools can create users

### Fixed in 24.2.2

- SC-5280: the LDAP sync now handles (timeout/firewall) errors much more gracefully
- SC-5280: LDAP bind operations will only be issued if the connection was established successfully
- SC-5280: aggregated LDAP statistics will now show the number of succesful and failed sub-syncs instead of just 1 or 0

### Changed in 24.2.2

- SC-5280: if disconnected prematurely, the LDAP service will not try to connect again just to unbind from the server

## [24.0.2] - 2020-08-05

### Fixed in 24.0.2

- SC-5835: Starting the new school year automatically - Cluster 4

## [24.0.1] - 2020-07-31

### Fixed in 24.0.1

- SC-5917 Fix activation of LDAP system

## [23.6.4] - 2020-07-29

### Fixed in 23.6.4

- SC-5883: Choose current schoolyear based on the school instead of the date for creating classes.

## [23.6.3] - 2020-07-28

### Added in 23.6.3

- SC-5754 Added isExternal attribute to school model. If ldapSchoolIdentifier or source is defined, isExternal will be set to true
  otherwise, if none of them are defined it wil be set to false.
- SC-4520 created a new Service called Activation Service; with which jobs can be defined and are
  only executed when an activation link (activation code) is confirmed (e.g.: change of e-mail address/username)
  Also added a sub-service for changing email/username in Activation Service
- SC-5280: the LDAP service will try to reconnect up to three times if the connection was lost or could not be established
- SC-5280: the LDAP service and LDAP syncers now report more errors to the stats object

### Fixed in 23.6.3

- SC-5250: Fixes the CSV-Import, if there are whitespaces in the columnnames
- SC-5686: only users with the team permission "RENAME_TEAM" can execute the patch method in teams route
- SC-5280: the LDAP sync now handles (timeout/firewall) errors much more gracefully
- SC-5280: LDAP bind operations will only be issued if the connection was established successfully
- SC-5280: aggregated LDAP statistics will now show the number of succesful and failed sub-syncs instead of just 1 or 0
- SC-5416: Enable maintenance Mode for LDAP Schools and change the currentSchoolYear for non-LDAP Schools

### Changed in 23.6.3

- SC-5542: Added an after hook for AdminUsers find method which formats birthday date to DD.MM.YYYY format.
- SC-4289 Changed aggregations in admin tables, classes are now taken only from current year or max grade level, and are sorted
  by numeric ordering.
- SC-5280: if disconnected prematurely, the LDAP service will not try to connect again just to unbind from the server

## [23.6.2] - 2020-07-22

### Fixed in 23.6.2

- SC-5773: LDAPSchoolSyncer now correctly populates classes synced from an LDAP server, even if only students or only teachers are assigned to the class.
- SC-5250: Fixes the CSV-Import, if there are whitespaces in the columnnames

## [23.6.1] - 2020-07-22

### Fixed in 23.6.1

- SC-5733: LDAPSchoolSyncer now uses the Users model service to avoid ignoring indexes due to automatic collation

## [23.6.0] - 2020-07-21

### Added in 23.6.0

- SC-4142: Added indexes on TSP sync related attributes in user and school schema.
- SC-4142: Adds info about unchanged entities to TSP sync statistics

## [23.5.4] - 2020-07-08

### Added in 23.5.4

- SC-2714 Added the federal state "Internationale Schule"

## [23.5.0] - 2020-06-15

### Added in 23.5.0

- SC-4192 add tests that ensure classes on other schools cant be manipulated

### Fixed in 23.5.0

### Changed in 23.5.0

- SC-4957 user.ldapId and user.ldapDn are now indexed to improve performance

## [23.4.7] - 2020-07-01

### Fixed in 23.4.7

- SC-4965 Converted "consent" subdocument in "users" to a nested document to fix changing consents in administration and removing a bug in registration that resulted in deleted users.

## [23.4.5] - 2020-06-17

### Fixed in 23.4.5

- SC-5007 re-introduces ldap system root path to API result to fix issue with duplicating schools

## [23.4.3-nbc] - 2020-06-15

### Fixed in 23.4.3-nbc

- SC-5054 Revert hook restrictions that prevented registration with custom deata privacy documents enabled

## [23.4.0-nbc] - 2020-06-11

### Added in 23.4.0-nbc

- SC-4577 extend consentversions with school specific privacy policy, which can be added by the school admin

## [23.2.4] - 2020-06-05

### Fixed in 23.2.4

- SC-4876 soften sanitization to allow editor actions to be persisted correctly

## [23.2.1] - 2020-06-04

### Security - 23.2.1

- SC-4720 improve importhashes for registrationlinks

## [23.2.0] - 2020-06-03

### Security - 23.2.0

- SC-4506 Secure Find User Route. Access user list by students is allowed only if they are eligible to create teams.
- SC-4506 Secure Get User Route. Read user details may only users with STUDENT_LIST or TEACHER_LIST permissions

## [23.1.4] - 2020-05-29

### Fixed in 23.1.4

- SC-4749 avoid xss in image onerror event attribute for submissions

## [23.0.0] - 2020-05-19

### Changed in 23.0.0

- SC-4075 Teams creation by students logic was changed. New environment enumeration variable `STUDENT_TEAM_CREATION`
  with possible values `disabled`, `enabled`, `opt-in`, `opt-out` was introduced. The feature value is set by instance deployment.
  In case of `disabled`, `enabled` it is valid for all schools of the instance and cannot be changed by the admin.
  In case of `opt-in` and `opt-out` the feature should be enabled/disabled by the school admin.

## [22.10.3] - 2020-05-13

### Fixed in 22.10.3

- Unbind errors no longer stop the LDAP sync if more systems follow

## [22.10.2] - 2020-05-12

### Fixed in 22.10.2

- fixed pagination for students/teacher table

## [22.10.0] - 2020-05-11

### Added in 22.10.0

- SC-3719 Files now have a `creator` attribute that references the ID of the user that created the file.
  For old files, it is set to the first user permission inside the permissions array (legacy creator check).
- SC-3719 The `files` collection now has two additional indexes: `{creator}` and `{permissions.refId, permissions.refPermModel}`.
- add MongoDB Collation Support to control sorting behaviour in regards to capitalization.
- SC-3607 CSVSyncer now allows the optional birthday field (formats: dd/mm/yyyy, dd.mm.yyyy, dd-mm-yyyy) in CSV data
- SC-3948 support users query in adminusers routes
- SC-4018 Add additional nexboard permissions
- SC-4008 Migrated generateRegistrationLink Hook from SC-Client into Server
- SC-3686 Added new Registration Link Service for sending mails
- SC-4094 Teachers can now provide feedback in the form of uploaded files

### Fixed in 22.10.0

- SC-3892 Update Filter of submission in order to work with older submissions
- SC-3395 if fetching the release fails, a error will be thrown
- backup.js now outputs valid json exports
- SC-4105 fixed a problem with new users tests not working with recent hotfix.
- Checks of user consent calculated correct now

### Changed in 22.10.0

- User delete now accepts bulk delete requests
- SC-3958: the "general" LDAP strategy now returns an empty array if classes are not configured properly
- Increase performance - error logging in sentry
- Mergify: add and modified some configs

### Removed in 22.10.0

- SC-3958: the LDAP strategy interface no longer supports synchronizing team members to the never-used original N21-IDM
- SC-3958: the environment variables NBC_IMPORTURL, NBC_IMPORTUSER, and NBC_IMPORTPASSWORD are no longer used and have been removed
- Removed the obsolete commentSchema from the homework service. It was not in use.

## [22.9.20]

### Added in 22.9.20

- SC-4042: Added support for a central IServ-Connector

### Changed in 22.9.20

- LDAP syncs on servers with multiple schools now only sync one school at a time to avoid issues when paging search requests
- LDAP syncs use less memory (because they do a lot less in parallel)
- LDAPSchoolSyncer now returns user and class statistics

### Fixed in 22.9.20

- Fixed LDAP-Service disconnect method
- LDAPSystemSyncers now properly close their connections after syncing
- Authentication via LDAP now tries to close the connection after login
- Fixed a warning message appearing when patching users via internal request

## [22.9.18]

### Fixed in 22.9.18

- SC-4215: Do not allow unprivileged users to find users with non-school roles (expert, parent, etc.)

## [22.9.17]

### Fixed in 22.9.17

- SC-4121: File uploads no longer fail if the security scan is misconfigured or errors during enqueuing

## [22.9.10]

### Added in 22.9.10

- enable API key for /mails route

### Fixed in 22.9.10

- fixed an issue that prevented api-key authenticated calls to function with query.

## [22.9.9]

### Added in 22.9.9

- Sync can now be authenticated with an api-key.

## [22.9.8]

### Fixed in 22.9.8

- Fixed an error where ldap users without proper uuid where not filtered correctly.

## [22.9.7]

### Security in 22.9.7

- the /ldap route can now only be triggered for the users own school.

## [22.9.6]

### Added in 22.9.6

- users without `SCHOOL_EDIT` permission, but with `SCHOOL_STUDENT_TEAM_MANAGE` permission can now toggle the school feature `disableStudentTeamCreation`.

### Fixed in 22.9.6

- Admins in Thuringia can now prevent students from creating teams

## [22.9.5]

### Security in 22.9.5

- increased security for the publicTeachers route.

## [22.9.4]

### Fixed in 22.9.4

- fixes an issue with LDAP account updates if more than one account exists for the user (migration from local login to LDAP)

## [22.9.3]

### Fixed in 22.9.3

- fixes regression in LDAP sync, that caused incomplete user updates

## [22.9.2]

### Security in 22.9.2

- increased security for user PUT operation

## [22.9.1]

### Fixed in 22.9.1

- SC-3994: remove unnecessary bucket creation call that caused school administration and LDAP Sync to throw errors

### Changed in 22.9.1

- use collation for /homeworks, /users, /publicTeachers, /users/admin/teachers, /users/admin/students, /classes, and /courses.

## [22.9.0]

- Security updates

## [22.8.0]

### Added in 22.8.0

- This changelog has been added

### Removed in 22.8.0

- Clipboard sockets
- This changelog has been added
- Backend route to confirm analog consents in bulk
- Changed Seed Data + Migration Script: Added feature flag for new Editor to klara.fall@schul-cloud.org
- SC-2922: Enable use of multiple S3 instances as file storage provider
  - A new collection is added to administrate multiple S3 instances
  - A migration will automatically use the AWS environment variables to add those as default provider for all existing schools
  - For new schools the less used provider is assigned as storage provider
  - Environment Variables:
    - FEATURE_MULTIPLE_S3_PROVIDERS_ENABLED=true will activate the feature
    - S3_KEY, used for symmetric encryption, already required for the migration because of the secret access key encryption

### Changed in 22.8.0

- SC-3767: moved env variables to globals.js, NODE_ENV required to equal 'test' for test execution and right database selection
- migrated backup.sh script to node, so it can run platform independant and works on windows.

### Fixed in 22.8.0

- SC-3821: Fix Co-Teachers and Substitution teachers not being able to Grade Homeworks

## 22.7.1

### Fixed in 22.7.1

- Admin and teacher user could change other users without changing them self<|MERGE_RESOLUTION|>--- conflicted
+++ resolved
@@ -35,11 +35,8 @@
 
 ### Changed
 
-<<<<<<< HEAD
 - SC-7476 - Prevent hash generation if user has account
-=======
 - OPS-1289 - moved and updated commons (to hpi-schul-cloud/commons)
->>>>>>> dcc71275
 - SC-6596 - Changed route for messenger permissions service
 - SC-7331 - introduce axios for external requests, implemented in status api
 - SC-7395 - Changed ldap general strategy fetching of users from parallel to serialized
