# Changelog

All notable changes to this project will be documented in this file.

The format is based on [Keep a Changelog](https://keepachangelog.com/en/1.0.0/),
and this project adheres to [Semantic Versioning](https://semver.org/spec/v2.0.0.html).

Allowed Types of change: `Added`, `Changed`, `Deprecated`, `Removed`, `Fixed`, `Security`

## [Unreleased]

### Added

<<<<<<< HEAD
- BC-121 - add console script to delete soft-deleted files
- BC-394 - send email wishes from federal states also to ticketsystem
=======
### Fixed

### Changed

## [26.13.0] - 2021-10-19

### Added

- BC-394 - send email wishes to additionally needed addresses
>>>>>>> 11b40a95
- BC-391 - display special characters properly
- BC-339 - creation of groups in the courses dashboard
- BC-339 - add elements to groups in the courses dashboard

### Fixed

- BC-436 - Fix univention LDAP strategy
- BC-21 - Remove generics from DTOs, because generics can not be used to generate OpenApi properly

### Changed

- BC-487 - update mongodb-memory-server from 6.9.6 to 7.4.4
- BC-490 - setup entities for tests without needing a database

## [26.12.0] - 2021-10-12

### Added

- BC-388 - add simple script for end sjw
- BC-319 - add route to change the position of a course dashboard element
- BC-343 - run unstable e2e tests on label `run unstable tests`
- BC-6   - Show prepared tasks (drafts) for teachers

### Changed

- BC-25 - sort database seeds ascending by date of creation (\_id, createdAt)
- BC-25 - move logic of npm run setup into console application and add management application with same behavior
- BC-237 - Clean up global entity registration
- BC-331 - BC-354 - rename ansible variables for OnePassword
- BC-269 - check in firstLogin that students can only pass with existing birthdate
- BC-154 - remove lesson entity from task repository
- BC-231 - upgraded nestjs@7 to nestjs@8

### Fixed

### Security

- BC-386 - added CREATE tests for consentVersionService
- BC-297 - fixed set-value dependency vulnerabilities
- BC-377 - fixed axios dependency vulnerabilities

## [26.11.3] - 2021-10-05

### Fixed

- BC-121 - run add bucket to files migration in parallel

## [26.11.2] - 2021-09-29

### Fixed

- BC-111 wait for mongodb to spin up in deployment

- BC-370 - fixed file directory creation

## [26.11.1] - 2021-09-29

### Fixed

- BC-365 - fixed task overview pagination

## [26.11.0] - 2021-09-22

### Changed

- BC-274 Change Course Colors
- BC-213 - rewrite file deletion with deletion marker
- BC-68 - e2e run dependent on build image job
- BC-179 - refactor task and entity and relations
- BC-315 - stabilized resolve user roles workflow by use roles from requested user and not from jwt

### Added

- BC-121 add bucket and storage provider to file documents
- BC-164 - refactored the supportJWTservice and added roles information to its jwt data
- BC-279 - introduce console application interface to call providers via console command
- BC-9 add entity and repo for course dashboards
- BC-9 add a route to recieve dummy data for course dashboards
- BC-318 implement persistance for course dashboards

### Fixed

- BC-232 prevent users from changing schoolyears
- BC-233 - when an LDAP system is removed from a school, the ldapschoolidentifier and lastLdapSync are removed as well
- moved some changelog entries into their correct place

### Removed

- BC-262 - remove S3 lifecycle configuration code
- BC-247 - remove timestamp from LDAP search Query for sync

## [26.10.3] - 2021-09-09

### Fixed

- BC-267 - skip whitelist-check for api requests on /wopi

## [26.10.2] - 2021-09-03

### Added

- BC-120 - add feature flag for S3 CORS
- BS-112 - insert missing attribute during school creation

## [26.10.1] - 2021-09-03

### Fixed

- BC-187 - secures the system route

## [26.10.0] - 2021-09-03

### Fixed

- remove broken systemid from seed data
- SC-9083 - expose env variables for school administration
- BC-44 - remove JWT_WHITELIST_ACCEPT_ALL feature flag
- BC-44 - integrate jwt whitelist check in nestjs jwt authentication
- BC-42 - cycle detection in role inheritance
- BC-64 - enable e2e test execution for push event on main branch
- BC-41 - adds feature flag for S3 storage lifecycle management (currently not supported by Strato Hidrive)
- BC-37 - BC-54 - reduce resource consumption for deployed server
- BC-81 - remove old Lern-Store
- BC-119 - remove malfunction S3 lifecycle migration
- BC-38 - BC-124 - Add ansible files for Bosscloud (default)
- BC-110 - fileStorage/security should only be called from within the cluster

### Added

- BC-5 - Show completed tasks for students

### Changed

- Refactor nestjs task module and resort imports for course and coursegroup entities and repositories. Add testHelpers.

## [26.9.3] - 2021-09-10

### Fixed

- BC-239 - fix date parsing for students birth date

## [26.9.2] - 2021-08-27

### Changed

- BC-137 - fix bug with display of Blue Bar
- BC-106 - exit maintenance & change school year for LDAP schools on Boss and NBC

## [26.9.1] - 2021-08-18

### Changed

- SC-9192 - enable cors for nestjs app routes
- SC-9130 - use whiltelisted filenames at the s3 file storage backend

## [26.9.0] - 2021-08-14

### Changed

- OPS-2491 - Change the hydra service url
- SC-9231 - add permissions to SuperHero to edit admin role
- SC-9269 - let eslint ensure no tests with .only exist anymore
- SC-9192 - mount feathers and nestjs apps under dedicated version paths and allow general path prefix for the whole server

## Added

- add inital learnroom module with support of course and coursegroups for preparing the next refactoring iteration in tasks module
- SC-9231 - add permissions to SuperHero to edit admin role

## [26.8.0] - 2021-08-10

## [26.7.1] - 2021-08-03

- SC-9233 - fix Lern-Store on THR to load also WLO content

## [26.7.0] - 2021-07-28

### Added

- SC-9213 - Consider group submissions when deciding what open tasks a student has
- SC-9150 - add script to change school year
- SC-9211 - enable maildrop and mailcatcher for e2e tests (see docker-compose)
- SC-9177 - allow superheros to delete admins

### Changed

- SC-9219 - limited jest workers for not taking all workers within of a single github action

### Fixed

- SC-9212 - fix changing classes via CSV import
- SC-9053 - fix sending registration link via checkbox for student/teacher creation

## [26.6.4] - 2021-07-23

### Changed

- move S3 expiration migration to the end

## [26.6.3] - 2021-07-21

### Fixed

- SC-9092 - add missing S3 key decryption in migration

## [26.6.2] - 2021-07-21

### Changed

- use edusharing lernstore mode on production

## [26.6.1] - 2021-07-21

### Changed

- change default lernstore mode to edusharing

## [26.6.0] - 2021-07-20

### Added

- SC-9018; SC-9003 - created schoolsList public endpoint, and jwt secured /schools endpoint
- SC-9093 - make configured default language and timezone available in config service
- SC-9092 - delete S3 files after 7 days from user deletion
- SC-8959 - Add messenger to deletion concept
- SC-9157 - Add RabbitMQ connection to new mail service
- SC-9157 - Improve config handling for RabbitMQ
- SC-9213 - Consider group submissions when deciding what open tasks a student has
- OPS-2574 - Removeing autodeployed branches for developers if branch deleted
- OPS-2579 - Add Ansible task and templates for adding storage

### Changed

- SC-9190 - publish news target names
- SC-8887 - allow public access to consentVersion service
- SC-8448 - Not storing temporary Merlin links and fixed concurrency bug
- remove unnecessary timeout definitions from tests and avoid promise chains
- SC-6294 Restructure NestJS Sources: Testing, Core Module, Entities, Shared. See details in https://hpi-schul-cloud.github.io/schulcloud-server/
- execute unit tests via github action instead of using travis

### Fixed

- SC-9197 - Limiting the max workers for jest to 2 workers, if the default mechanism runs it's go up to infinity workers and if one die the test never stop
- SC-9202 - fix sending of registration link mails

## [26.5.0] - 2021-06-28

### Added

- SC-9431 - add teacher view to task/open over permission TASK_DASHBOARD_VIEW_V3, solving permissions after authenticate and add v3/user/me route.

### Changed

- SC-6294 Restructure NestJS Sources: Testing, Core Module, Entities, Shared. See details in https://hpi-schul-cloud.github.io/schulcloud-server/

## [26.4.9] - 2021-06-29

### Fixed

- api route forwarding

### Removed

- SC-9159 removed news from feathers except remove team event, which already is replaced by v3/news

## [26.4.8] - 2021-06-29

### Fixed

- route forwarding

## [26.4.7] - 2021-06-22

### Added

- SC-9148 - Add migration for change of school year on BRB

### Fixed

- SC-9170 - let superhero delete other users

## [26.4.6] - 2021-06-24

### Changed

- OPS-2466 - changes build pipeline to github actions

## [26.4.5] - 2021-06-21

### Added

- SC-9156 - Add maintenance mode for LDAP rewrite

## [26.4.4] - 2021-06-16

### Change

- rename permission TASK_DASHBOARD_VIEW_V3

## [26.4.3] - 2021-06-16

### Change

- SC-9139 - Add a check if user roles should be updated or not to the repo

## [26.4.2] - 2021-06-16

### Fixed

- npm run syncIndex work for not existing collections in the db

## [26.4.1] - 2021-06-15

### Change

- SC-9029 - Change place of the channel creation for RabbitMQ

## [26.4.0] - 2021-06-11

- SC-9004 - Sync env variables between backend and frontend

## [26.3.1] - 2021-06-14

### Added

- SC-9134 - Add missing mongo indexes for LDAP Sync

## [26.3.0] - 2021-06-07

### Changed

- SC-8898 - parallelize LDAP sync using RabbitMQ

## [26.2.2] - 2021-06-04

### Fixed

- Fixed dependencies issue

## [26.2.1] - 2021-06-02

### Added

- SC-9103 - add logging for syncIndexes script

## [26.2.0] - 2021-06-01

### Added

- OPS-2418 - Change buildpipelines (Server, Client, Nuxt) to execute E2E tests according QF decision
- SC-8250 - add bulk deletion to user service v2
- SC-8341 - add tombstone school to tombstone user
- SC-8408 - added delete events by scope Id route
- SC-7937 - Allow adding multiple materials to lesson
- SC-7868 - Deletion concept for personal file connections
- SC-8873 - Add prioritization for Matrix messenger tasks
- SC-8982 - add inital service ressource messuring test setup
- OPS-1499 - Add feature to CI Pipeline and provide manual deployments of branches and automatic deploy of release to staging
- Add run script for sync indexes based on existing and registered schemas.
- SC-9085 - add registration pin deletion for parent emails
- SC-9004 - Sync env variables between backend and frontend
- OPS-1499 - Add feature to CI Pipeline and provide manual deployments of branches
- Add run script for sync indexes based on existing and registered schemas.

### Changed

- SC-8440 - fixed open api validation for manual consent
- SC-9055 - changed Edu-Sharing permissions for Brandenburg Sportinhalt content
- SC-6950 - validation for officialSchoonNumber now allows 5 or 6 digits
- SC-8599 - added helparea contact dropdown and send value
- SC-7944 - use persistent ids for Lern-Store content items
- OPS-1508 - added limits for cpu and ram to the docker compose files
- SC-8500 - refactoring in error handling
- SC-7021 - automatic deletion documents in the trashbins collection after 7 days.
- SC-5202 - homework tests refactoring
- SC-7868 - filestorage integration tests are skipped on local test environments if minio is not setup
- SC-8779 - messenger: use user-based fixed device ids

### Fixed

- SC-8933 - fix date format on first login
- SC-8728 - fix configuration reset in tests
- SC-8873 - fix addUser prioritization for full school Matrix messenger sync
- SC-8982 - fix test setup for on the fly building test like routes jwt

## [26.1.0]

### Added

- SC-8910 - added an isExternal check to the adminUsers service remove method

### Changed

- SC-8732 - change search filter gate and weight of values in indexes. Will reduce amount of results
- SC-8880 - changed the validation for search queries in NAT, now it allows empty

## [26.0.16] - 2021-04-20

### Removed

- - SC-8748 - revert: bump feathers-mongoose from 6.3.0 to 8.3.1

## [26.0.15] - 2021-04-19

### Changed

- SC-8909 - messenger: use user-based fixed device ids

## [26.0.14] - 2021-04-16

### Changed

- SC-8934 - no more autosync for the migrations for the mongodb

## [26.0.13] - 2021-04-15

### Fixed

- SC-8917 - verify configuration missing school

## [26.0.12] - 2021-04-14

### Changed

- SC-8929 - increase performance for alert requests

## [26.0.11] - 2021-04-13

### Changed

- SC-8748 - bump feathers-mongoose from 6.3.0 to 8.3.1

## [26.0.10] - 2021-04-09

### Fixed

- SC-8908 ldap sync: fix lock

## [26.0.9] - 2021-04-06

- SC-8779 - fix partial LDAP sync

## [26.0.8] - 2021-03-31

### Fixed

- SC-8691 ldap sync: fix potential deadlock while loadind ldap data

## [26.0.7] - 2021-03-31

### Fixed

- SC-8768 ldap sync: in user search include current school

## [26.0.6] - 2021-03-30

### Fixed

- SC-8836 - teachers can add classes from other teachers to their courses

## [26.0.5] - 2021-03-29

### Fixed

- SC-8691 - LDAP sync can be run with multiple school in parallel

## [26.0.4] - 2021-03-25

### Changed

- SC-8829 - status of logging in rocket chat user is set to offline

## [26.0.3] - 2021-03-17

### Changed

- merged hotfixes 25.6.11 and following into 26.0 branch

## [26.0.2] - 2021-03-10

### Fixed

- SC-5202 - fixed an issue with internal pagination in homework-submissions

## [26.0.1] - 2021-03-09

### Changed

- merged 25.6.10 into new version

## [26.0.0]

### Fixed

- SC-6679 - fixed table styling in topic text-component
- SC-8534 - fix registration link generation
- SC-8682 - fix students are editable in externally managed schools
- SC-8534 fix registration link generation
- Allow sorting after search

## [25.6.11] - 2021-03-17

## [25.6.13] - 2021-03-16

- SC-8782 Migration for changing urls

## [25.6.12] - 2021-03-15

- SC-8782 Fixed lesson context Query

## [25.6.11] - 2021-03-15

### Fixed

- SC-8211 - Fixed course events duplications

## [25.6.10] - 2021-03-09

- SC-8770 Fixed issue where parent consents were overwritten

## [25.6.9] - 2021-02-26

### Fixed

- SC-8714 Fixed an issue in school creation that could cause the iserv-sync to fail

## [25.6.8] - 2021-02-19

### Changed

- SC-8477 LDAP-Sync: Speed up class sync by holding all the school's users in map while creating/populating classes
- SC-8477 LDAP-Sync: Speed up user sync by grouping users into chunks and loading the chunks from DB instead of individual users

## [25.6.7] - 2021-02-18

### Security

- SC-8655 - prevent changes to immutable user attributes

## [25.6.6] - 2021-02-18

### Fixed

- SC-8657 - Recreate shared links for homework

## [25.6.5] - 2021-02-17

### Fixed

- SC-8634 - Recreate shared links for homework

## [25.6.4] - 2021-02-17

### Changed

- Reverted Changes for SC-8410

## [25.6.3] - 2021-02-15

### Security

- VOR-3 - Enable and replace old file links.

## [25.6.2] - 2021-02-11

### Changed

- VOR-2 - Adjusted business rules for adding team members from external school.

## [25.6.1] - 2021-02-11

### Fixed

- VOR-1 - Fix passwordRecovery id validation.

## [25.6.0] - 2021-02-09

### Fixed

- SC-8514 - QR Code generation fails
- SC-8390 - Lern-Store collections feature flag was not excluding collections in search
- SC-8322 prevent wrong assignment from school to storage provider

### Added

- SC-8482 - Deletion concept orchestration integration
- SC-8029 - Add deletion concept handling for pseudonyms and registration pins
- SC-6950 - Add access for superhero to change kreisid and officialSchoolNumber
- SC-8206 - Add school tombstone for deleting concept
- SC-7825 - Deletion concept for user data in tasks

### Changed

- SC-8541 - restrict class modifing requests to the teachers, who are inside these classes
- SC-8380 removed reqlib, replaced by normal require to keep referenced types known
- SC-8213 error handling concept
- SC-4576 - sanitize bbb room and member names
- SC-8300 Added user information to LDAP Sync in case of errors

## [25.5.16] - 2021-02-08

### Added

- SC-8512 - Creating a migration for duplicated events

## [25.5.15]

### Fixed

- SC-8571 - New courses does not appear in bettermarks

## [25.5.14] - 2021-02-02

### Changed

- SC-8420 - Fix old missing indexes that migration for new indexes can executed. 25.5.3

## [25.5.13]

### Changed

- SC-8462 - Add logging for homework deletion

## [25.5.12]

### Fixed

- SC-8499 - Change order of migrations

## [25.5.11]

### Fixed

- SC-8499 - Prevent duplicated pseudonyms

## [25.5.10]

- SC-8506 - add origin server name to bbb create and join requests

## [25.5.9]

### Fixed

- SC-8503 - Clicking on task in BRB and THR shows pencil page

## [25.5.8]

### Changed

- SC-8480 - Return GeneralError if unknown error code is given to error pipeline

## [25.5.7]

## Added

- SC-8489 - Added permission check for homework deletion

## [25.5.6]

### Fixed

- SC-8410 - Verify ldap connection reads the first page of users only to avoid timeouts
- SC-8444 - resolve eventual consistency in course shareToken generation

## [25.5.5]

### Fixed

- SC-8303 - fix wrong assignment from school to storage provider

## [25.5.4]

### Added

- SC-8358 - bettermarks: show hint for safari users
- SC-8412 - update swagger documentation of pseudonym/roster/ltitools

### Fixed

- SC-5287 - Fixed OAuth2 rostering
- SC-5287 - Repair Bettermark's depseudonymization
- SC-8313 - Bettermarks: depseudonymization iframe needs to use Storage Access API in Safari
- SC-8379 - Secure ltiTools route
- SC-8315 - bettermarks: security check and production configuration

## [25.5.3]

### Added

- SC-8420 - Migration for sync new indexes.

## [25.5.2]

### Fixed

- SC-8189 - fix duplicate events by returning updated object at findOneAndUpdate

## [25.5.1]

### Fixed

- SC-8303 - fix wrong assignment from school to storage provider

## [25.5.0]

### Added

- SC-7835 - Add deletion concept handling for helpdesk problems
- SC-8229 - Added invalid DN error to ldap-config service error handling
- SC-7825 - Remove user relations from courses
- SC-7827 - Add deletion concept handling for file permissions.
- SC-8030 - Setup orchestrator for deleting concept
- SC-8060 - increase unit test coverage for lernstore counties
- SC-8179 - repaired unit test
- SC-7763 - adds searchable feature flag for lernstore.
- SC-8020 - adds collections filter to edu-sharing service
- SC-8260 - new team indexes and migration to add this

### Fixed

- SC-8230 - fix deletion of teachers via new route

### Removed

- SC-8233 - Removed attribute and member as required attributes for the LDAP-config service

### Fixed

- SC-8329 - Cluster returns old verison of Pin object after patch

## [25.4.1]

- Update from 25.3.9 into master

## [25.3.9]

- SC-8198 continue school sync on user issues

## [25.3.8]

### Changed

- SC-8198 - handle eventually consistent database in THR sync

## [25.3.7] - 2020-12-18

### Changed

- SC-8209 - prevent sync from stopping if error occurs for a single student

## [25.3.6]

### Fixed

- SC-8235 - repaired reigstration link for students

## [25.3.5]

### Changed

- SC-8149 - no longer require a registrationPin for internal calls

## [25.3.4]

### Changed

- SC-7998 - use default service setup for /version

## [25.3.3] (pick from 25.2)

### Removed

- SC-8101 - Sanitization for read operations

### Fixed

- SC-8101 - Make it possible to disable sentry by removing `SENTRY_DSN`
- OPS-1735 - Fixes transaction handling in file service by using the mongoose transaction helper,
  properly closing the session, and using the correct readPreference (everything except primary fails)

## [25.3.2]

### Added

- SC-7734 - Added a hook that takes care of merlin content to generate valid urls for users
- SC-7483 - Updating terms of use for all users for each instance separately

## [25.3.1]

### Fixed

SC-8077 - the migration copy-parents-data-into-children-entities-and-delete-parent-users is broken

## [25.3.0]

### Added

- SC-7841 - remove deleted user from classes
- SC-7836 - Removing registration pin by removing the user
- SC-7838 - move pseudonyms to trashbin
- SC-7142 - Counties/Kreise added to federal states.
- SC-7555 - move user and account to trashbin
- SC-4666 - Added a pool based LDAP system and school sync. LDAP_SYSTEM_SYNCER_POOL_SIZE and LDAP_SCHOOL_SYNCER_POOL_SIZE variables
  determine how many system/school syncers will be run in parallel (at most) during the LDAP sync.
- SC-7615 - reduces the errors in lernstore
- SC-5476 - Extend tests for Matrix messenger config and permission service
- SC-6690 - refactors edu-sharing service and sets defaults
- SC-6738 - Extend search input field in new admin tables to search for full name
- SC-7293 - added Lern-Store view permission and a feature flag
- SC-7357 - Add config service
- SC-7083 - Added officialSchoolNumber to school-model
- Introduce plainSecrets in Configuration
- Introduce FEATURE_PROMETHEUS_ENABLED to have a flag for enable prometheus api metrics
- SC-7411 - add API Specification and validation for /me service
- SC-7411 - add API Specification and validation for /version service
- SC-7205 - create new data seed for QA
- SC-7614 - creates documentation for edu sharing endpoints
- SC-7370 - Add optional rootPath attribute modifier to iserv-idm strategy
- SC-4667 - persist time of last attempted and last successful LDAP sync to database (based on system)
- SC-4667 - Only request and compare LDAP entities that have changed since the last sync (using operational attribute modifyTimestamp with fallback)
- SC-4667 - Add optional `forceFullSync` option (as get param or json payload) to force a full LDAP sync
- SC-7499 - add API Specification for public services
- SC-7915 - facade locator
- SC-7571 - solved performance issues - bulk QR-code generation
- SC-6294 - Introduce Typescript in schulcloud-server
- SC-7543 - Adds ldap-config service to create, load, and patch LDAP-configs (replaces /ldap endpoints for new client)
- SC-7028 - Add Course Component API Specification document
- SC-7476 - Prevent hash generation if user has account
- SC-6692 - Added Lern-Store counties support for Niedersachsen (Merlin)

### Changed

- request logging disabled for non development environment
- OPS-1289 - moved and updated commons (to hpi-schul-cloud/commons)
- SC-6596 - Changed route for messenger permissions service
- SC-7331 - introduce axios for external requests, implemented in status api
- SC-7395 - Changed ldap general strategy fetching of users from parallel to serialized
- SC-6080 - move REQUEST_TIMEOUT from globals to Configuration
- Dependencies: querystring replaced by qs
- SC-6060 - Updated error handling
- SC-7404 - automatic forwarding for requests without versionnumber if no matching route is found
- SC-7411 - api versioning for /me service
- SC-7411 - api versioning for /version service
- IMP-160 - integration-tests repo renamed to end-to-end-tests
- SC-5900 - Move Synapse synchronization logic into server
- SC-7499 - Fixes documentation for edu sharing endpoints
- SC-7872 - Fix audience of the jwt to new organisation name.
- SC-7543 - deprecates `GET /ldap/:id` and `PATCH /ldap/:id` routes
- SC-7868 - Move external request helpers to more present file location
- SC-7474 pull docker container for tests if commit id exists on docker hub

### Fixed

- SC-6294 fix mocha test execution and build, summarize coverage results
- SC-1589 Trim strings to avoid empty team names
- ARC-138 fix changelog action
- ARC-137 avoid DoS on alerts in error state
- SC-7353 course sharing between teachers
- SC-7530 rename SHOW_VERSION to FEATURE_SHOW_VERSION_ENABLED
- SC-7517 improve oauth test stability
- SC-6586 Repaired migration script
- SC-7454 - Restored invalid birth date fix in adminUsers service
- fixed README badges
- Fix mocha tests
- SC-6151 fixed a bug that prevented api docu from being accessible
- SC-6151 fixed paths to openapi documentation
- Fixed searching for names including a dash
- SC-7572 - Find /users route after hooks - extremely slow
- SC-7573 - Route/hash-broken promise chain
- SC-7884 - Authentication error when accessing any nuxt page in the client.
- Fix typescript compiling error

### Removed

- SC-7413 - Cleanup UnhandledRejection code that is handled from winston now

## [25.2.6]

### Removed

- SC-8101 - Sanitization for read operations

### Fixed

- SC-8101 - Make it possible to disable sentry by removing `SENTRY_DSN`

## [25.2.5]

### Fixed

- OPS-1735 - Fixes transaction handling in file service by using the mongoose transaction helper,
  properly closing the session, and using the correct readPreference (everything except primary fails)

## [25.2.4]

### Changed

- SC-6727 - Change email addresses for tickets for Niedersachsen - fixed after review

## [25.2.3]

### Changed

- SC-6727 - Change email addresses for tickets for Niedersachsen

## [25.2.2]

### Changed

- SC-7773 - moved config values for antivirus file service

## [25.2.1]

### Fixed

- SC-7714 - Fixes script injection issue

## [25.2.0]

### Added

- SC-4385 - Added a user exclusion regex to IServ strategy
- SC-7049 - Added unit tests for Merlin Service
- SC-7157 - add feature flag for Merlin feature with fallback
- SC-6567 - add new application errros
- SC-6766 - Added ESLint rules with Promise rules
- SC-6830 - Added hook to parse request to arrays when > 20 users are requested in adminUsers service
- SC-6769 - Introduce API validation module
- SC-6769 - API validation for users/admin routes
- SC-6510 - Added Merlin Url Generator for Lern Store / Edu-sharing
- SC-5476 - Added school settings to enable students to open own chat rooms
- SC-6567 - Add utils to cleanup incomingMessage stacks by logging errors

### Removed

- SC-6586- Remove parents from users collection to improve maintainability

### Changed

- SC-6986 - Changed a hook in the accounts service that restricts get requests to the same school, it expects a valid userID and matching schoolIds for both the requester and requested users
- SC-6567 - clean up error pipline
- SC-6510, fix a minor syntax error when exporting module
- Update commons to 1.2.7: print configuration on startup, introduce hierarchical configuration file setup
- Support asynchronous calls during server startup
- SC-7091 - Migration to enable the Matrix Messenger for all schools that had RocketChat enabled before

### Fixed

- fixed README badges
- SC-6151 - fixed a bug that prevented api docu from being accessible
- Fix mocha tests

## [25.1.13] - 2020-11-12

### Changed

- SC-7395 - Changed ldap general strategy fetching of users from parallel to serialized

## [25.1.12] - 2020-11-09

### Added

- SC-7683 - add request logging options

## [25.1.11] - 2020-11-06

### Security

- SC-7695 - prevent csv user override operations on other schools

## [25.1.10] - 2020-11-05

### Added

- SC-7683 - Add log metic for memory usage, add async error logging util, catch one unhandledRejection error and remove cronjob task from server.

## [25.1.9] - 2020-11-03

### Fixed

- SC-7638 - fixed pin creation for users with accounts

## [25.1.8] - 2020-10-22

### Fixed

- SC-7333 - fixed creation of homeworks within lessons

## [25.1.7] - 2020-10-28

### Added

- SC-7491 - Add missing index on users.email to speed up slow query in registrationLink service

## [25.1.6] - 2020-10-23

### Changed

- SC-7413 - Remove event listener for unhandled rejections and move this to winston

## [25.1.5] - 2020-10-22

### Fixed

- SC-7452 - fixed time window check for LDAP users

## [25.1.4] - 2020-10-20

### Changed

- SC-6986 - Changed permission check for PATCH method in the account service from STUDENT_CREATE to STUDENT_EDIT to allow teachers to change students' password

## [25.1.3] - 2020-10-20

### Fixed

- SC-6986 - Changed a hook in the accounts service that restricts get requests to the same school, it expects a valid userID and matching schoolIds for both the requester and requested users

## [25.1.2] - 2020-10-15

### Fixed

- SC-7085 - fixed importHash error when asking parent consent

### Added

### Removed

## [25.1.1] - 2020-10-12

### Security

- SC-7165 package update for sanitization and add onload handler

## [25.1.0] - 2020-10-12

### Added

### Removed

- SC-6784 - Removed duplicated birth date formatting code in adminUsers service, which was causing an "Invalid date" output
- SC-6743 - Removed usersForConsent related things in adminUsers service because the client does not send that parameter anymore
- SC-6506 - Remove dependecy to feathers-swagger in routes.test.js

### Changed

- SC-6774 remove no-await-in-loop from eslint exceptions
- Rename statistic mails route, secure it over sync api key now
- SC-6809 - Maintain RabbitMQ connection and channels
- SC-5230 - Unblock Account-Page in Nuxt (securing /accounts and /users routes)

### Security

- Added hotfix merges

## [25.0.12] - 2020-10-12

### Fixed

- SC-6676 allows only following roles for registration: teacher/student…

## [25.0.11] - 2020-10-07

### Fixed

- SC-7180 homework create now validates data properly

## [25.0.12] - 2020-10-12

### Fixed

- SC-6676 allows only following roles for registration: teacher/student…

## [25.0.11] - 2020-10-07

### Fixed

- SC-7180 homework create now validates data properly

## [25.0.10] - 2020-10-07

### Added

- configured prometheus metrics - bucket sizes
- SC-6766 log unhandledRejection and unhandledException

## [25.0.9] - 2020-10-07

### Added

- SC-7115 - Reduce mongoose DB role request by enabling minor caching

## [25.0.8] - 2020-10-06

### Fixed

- SC-6676 - Registration: User with role parent should not be able to log-in
- SC-6960 - instead of deleting and recreating users during the rollback of a failed registration, use replace if necessary
- SC-6960 - properly raise exceptions during the registration process

## [25.0.7] - 2020-10-01

### Removed

- OPS-1316 - removed custom keep-alive header creation in express middleware

## [25.0.6] - 2020-10-01

### Added

- OPS-1316 - add indexes for slow files and submission queries

## [25.0.5] - 2020-10-01

### Added

- SC-6973 - add time window for pin creation

## [25.0.4] - 2020-09-30

### Added

- Added lead time detection

## [25.0.3]

### Added

- SC-6942 - add parse method to TSP strategy to declare it can handle the request and to keep authentication params clean

### Fixed

- SC-6942 - don't override payload defined by authentication method
- SC-6942 - don't search for account to populate if no username is given in `injectUsername`

## [25.0.2]

### Changed

- send mail for registration pin after add pin to db

## [25.0.1]

### Fixed

- SC-6696 - Fixed query used to determine course membership when checking permissions for course group lessons

## [25.0.0]

### Changed

- Extend JWT payload by schoolId and roleIds

## [24.5.1] - 2020-09-16

### Secrutiy

- Secure admin routes (update, patch, create)

## [24.5.0] - 2020-09-14

- Ignore database seed data with prettier, eslint, and codacy
- SC-6640 - Fixed email check within registration (case insensitive)
- SC-2710 - Adding time zones, default for school and theme

### Added - 24.5.0

- Test changelog has been updated for feature or hotfix branches
- SC-5612 - Adding search feature to the admintables for nuxt-client.

## [24.4.6] - 2020-09-11

### Changed

- SC-6733: central personal data does not get updated via CSV import

## [24.4.5] - 2020-09-10

### Fixed in 24.4.5

- SC-6637: generate QR codes for consent print sheets if group size exceeds 20

## [24.4.4] - 2020-09-08

### Fixed in 24.4.4]

- SC-6697: updates/sync account username when user is updated

## [24.4.3] - 2020-09-09

### Fixed in 24.4.3

- SC-6533 - Login not possible if admin reset password

## [24.4.2] - 2020-08-31

### Fixed in 24.4.2

- SC-6554: CSV-Importer no longer allows patching users with different roles

## [24.4.1] - 2020-08-31

### Fixed in 24.4.1

- SC-6511 - LDAP edit button missing.

### Changed in 24.4.1

- SC-5987 Internationalisation: extend user and school model with default language

### Added 24.4.1

- SC-6172: added hooks and checks to look for unique and not disposable emails in adminUsers service

## [24.4.0] - 2020-8-31

### Fixed in 24.4.0

- SC-6122 - Edusharing preload thumbnails in parallel. Edusharing authentication stabilisation.

## [24.3.3] - 2020-08-28

- SC-6469: prevent admin access to lessons admins shouldnt have access to.

## [24.3.2] - 2020-08-26

- SC-6382: fix handling of consents for users with unknown birthdays. consentStatus: 'ok' will be returned for valid consents without birthday.

## [24.3.1] - 2020-08-25

- SC-5420: TSC Schuljahreswechsel

## [24.3.0] - 2020-08-25

## [24.2.5] - 2020-08-24

- SC-6328 add migration to set student_list settings in all non n21 clouds schools to false.

## [24.2.4] - 2020-08-20

## [24.2.3] - 2020-08-20

## [24.2.2] - 2020-08-20

### Added in 24.2.2

- SC-5280: the LDAP service will try to reconnect up to three times if the connection was lost or could not be established
- SC-5280: the LDAP service and LDAP syncers now report more errors to the stats object
- SC-5808: added an isExternal check to the create method of AdminUsers service, only users from not external schools can create users

### Fixed in 24.2.2

- SC-5280: the LDAP sync now handles (timeout/firewall) errors much more gracefully
- SC-5280: LDAP bind operations will only be issued if the connection was established successfully
- SC-5280: aggregated LDAP statistics will now show the number of succesful and failed sub-syncs instead of just 1 or 0

### Changed in 24.2.2

- SC-5280: if disconnected prematurely, the LDAP service will not try to connect again just to unbind from the server

## [24.0.2] - 2020-08-05

### Fixed in 24.0.2

- SC-5835: Starting the new school year automatically - Cluster 4

## [24.0.1] - 2020-07-31

### Fixed in 24.0.1

- SC-5917 Fix activation of LDAP system

## [23.6.4] - 2020-07-29

### Fixed in 23.6.4

- SC-5883: Choose current schoolyear based on the school instead of the date for creating classes.

## [23.6.3] - 2020-07-28

### Added in 23.6.3

- SC-5754 Added isExternal attribute to school model. If ldapSchoolIdentifier or source is defined, isExternal will be set to true
  otherwise, if none of them are defined it wil be set to false.
- SC-4520 created a new Service called Activation Service; with which jobs can be defined and are
  only executed when an activation link (activation code) is confirmed (e.g.: change of e-mail address/username)
  Also added a sub-service for changing email/username in Activation Service
- SC-5280: the LDAP service will try to reconnect up to three times if the connection was lost or could not be established
- SC-5280: the LDAP service and LDAP syncers now report more errors to the stats object

### Fixed in 23.6.3

- SC-5250: Fixes the CSV-Import, if there are whitespaces in the columnnames
- SC-5686: only users with the team permission "RENAME_TEAM" can execute the patch method in teams route
- SC-5280: the LDAP sync now handles (timeout/firewall) errors much more gracefully
- SC-5280: LDAP bind operations will only be issued if the connection was established successfully
- SC-5280: aggregated LDAP statistics will now show the number of succesful and failed sub-syncs instead of just 1 or 0
- SC-5416: Enable maintenance Mode for LDAP Schools and change the currentSchoolYear for non-LDAP Schools

### Changed in 23.6.3

- SC-5542: Added an after hook for AdminUsers find method which formats birthday date to DD.MM.YYYY format.
- SC-4289 Changed aggregations in admin tables, classes are now taken only from current year or max grade level, and are sorted
  by numeric ordering.
- SC-5280: if disconnected prematurely, the LDAP service will not try to connect again just to unbind from the server

## [23.6.2] - 2020-07-22

### Fixed in 23.6.2

- SC-5773: LDAPSchoolSyncer now correctly populates classes synced from an LDAP server, even if only students or only teachers are assigned to the class.
- SC-5250: Fixes the CSV-Import, if there are whitespaces in the columnnames

## [23.6.1] - 2020-07-22

### Fixed in 23.6.1

- SC-5733: LDAPSchoolSyncer now uses the Users model service to avoid ignoring indexes due to automatic collation

## [23.6.0] - 2020-07-21

### Added in 23.6.0

- SC-4142: Added indexes on TSP sync related attributes in user and school schema.
- SC-4142: Adds info about unchanged entities to TSP sync statistics

## [23.5.4] - 2020-07-08

### Added in 23.5.4

- SC-2714 Added the federal state "Internationale Schule"

## [23.5.0] - 2020-06-15

### Added in 23.5.0

- SC-4192 add tests that ensure classes on other schools cant be manipulated

### Fixed in 23.5.0

### Changed in 23.5.0

- SC-4957 user.ldapId and user.ldapDn are now indexed to improve performance

## [23.4.7] - 2020-07-01

### Fixed in 23.4.7

- SC-4965 Converted "consent" subdocument in "users" to a nested document to fix changing consents in administration and removing a bug in registration that resulted in deleted users.

## [23.4.5] - 2020-06-17

### Fixed in 23.4.5

- SC-5007 re-introduces ldap system root path to API result to fix issue with duplicating schools

## [23.4.3-nbc] - 2020-06-15

### Fixed in 23.4.3-nbc

- SC-5054 Revert hook restrictions that prevented registration with custom deata privacy documents enabled

## [23.4.0-nbc] - 2020-06-11

### Added in 23.4.0-nbc

- SC-4577 extend consentversions with school specific privacy policy, which can be added by the school admin

## [23.2.4] - 2020-06-05

### Fixed in 23.2.4

- SC-4876 soften sanitization to allow editor actions to be persisted correctly

## [23.2.1] - 2020-06-04

### Security - 23.2.1

- SC-4720 improve importhashes for registrationlinks

## [23.2.0] - 2020-06-03

### Security - 23.2.0

- SC-4506 Secure Find User Route. Access user list by students is allowed only if they are eligible to create teams.
- SC-4506 Secure Get User Route. Read user details may only users with STUDENT_LIST or TEACHER_LIST permissions

## [23.1.4] - 2020-05-29

### Fixed in 23.1.4

- SC-4749 avoid xss in image onerror event attribute for submissions

## [23.0.0] - 2020-05-19

### Changed in 23.0.0

- SC-4075 Teams creation by students logic was changed. New environment enumeration variable `STUDENT_TEAM_CREATION`
  with possible values `disabled`, `enabled`, `opt-in`, `opt-out` was introduced. The feature value is set by instance deployment.
  In case of `disabled`, `enabled` it is valid for all schools of the instance and cannot be changed by the admin.
  In case of `opt-in` and `opt-out` the feature should be enabled/disabled by the school admin.

## [22.10.3] - 2020-05-13

### Fixed in 22.10.3

- Unbind errors no longer stop the LDAP sync if more systems follow

## [22.10.2] - 2020-05-12

### Fixed in 22.10.2

- fixed pagination for students/teacher table

## [22.10.0] - 2020-05-11

### Added in 22.10.0

- SC-3719 Files now have a `creator` attribute that references the ID of the user that created the file.
  For old files, it is set to the first user permission inside the permissions array (legacy creator check).
- SC-3719 The `files` collection now has two additional indexes: `{creator}` and `{permissions.refId, permissions.refPermModel}`.
- add MongoDB Collation Support to control sorting behaviour in regards to capitalization.
- SC-3607 CSVSyncer now allows the optional birthday field (formats: dd/mm/yyyy, dd.mm.yyyy, dd-mm-yyyy) in CSV data
- SC-3948 support users query in adminusers routes
- SC-4018 Add additional nexboard permissions
- SC-4008 Migrated generateRegistrationLink Hook from SC-Client into Server
- SC-3686 Added new Registration Link Service for sending mails
- SC-4094 Teachers can now provide feedback in the form of uploaded files

### Fixed in 22.10.0

- SC-3892 Update Filter of submission in order to work with older submissions
- SC-3395 if fetching the release fails, a error will be thrown
- backup.js now outputs valid json exports
- SC-4105 fixed a problem with new users tests not working with recent hotfix.
- Checks of user consent calculated correct now

### Changed in 22.10.0

- User delete now accepts bulk delete requests
- SC-3958: the "general" LDAP strategy now returns an empty array if classes are not configured properly
- Increase performance - error logging in sentry
- Mergify: add and modified some configs

### Removed in 22.10.0

- SC-3958: the LDAP strategy interface no longer supports synchronizing team members to the never-used original N21-IDM
- SC-3958: the environment variables NBC_IMPORTURL, NBC_IMPORTUSER, and NBC_IMPORTPASSWORD are no longer used and have been removed
- Removed the obsolete commentSchema from the homework service. It was not in use.

## [22.9.20]

### Added in 22.9.20

- SC-4042: Added support for a central IServ-Connector

### Changed in 22.9.20

- LDAP syncs on servers with multiple schools now only sync one school at a time to avoid issues when paging search requests
- LDAP syncs use less memory (because they do a lot less in parallel)
- LDAPSchoolSyncer now returns user and class statistics

### Fixed in 22.9.20

- Fixed LDAP-Service disconnect method
- LDAPSystemSyncers now properly close their connections after syncing
- Authentication via LDAP now tries to close the connection after login
- Fixed a warning message appearing when patching users via internal request

## [22.9.18]

### Fixed in 22.9.18

- SC-4215: Do not allow unprivileged users to find users with non-school roles (expert, parent, etc.)

## [22.9.17]

### Fixed in 22.9.17

- SC-4121: File uploads no longer fail if the security scan is misconfigured or errors during enqueuing

## [22.9.10]

### Added in 22.9.10

- enable API key for /mails route

### Fixed in 22.9.10

- fixed an issue that prevented api-key authenticated calls to function with query.

## [22.9.9]

### Added in 22.9.9

- Sync can now be authenticated with an api-key.

## [22.9.8]

### Fixed in 22.9.8

- Fixed an error where ldap users without proper uuid where not filtered correctly.

## [22.9.7]

### Security in 22.9.7

- the /ldap route can now only be triggered for the users own school.

## [22.9.6]

### Added in 22.9.6

- users without `SCHOOL_EDIT` permission, but with `SCHOOL_STUDENT_TEAM_MANAGE` permission can now toggle the school feature `disableStudentTeamCreation`.

### Fixed in 22.9.6

- Admins in Thuringia can now prevent students from creating teams

## [22.9.5]

### Security in 22.9.5

- increased security for the publicTeachers route.

## [22.9.4]

### Fixed in 22.9.4

- fixes an issue with LDAP account updates if more than one account exists for the user (migration from local login to LDAP)

## [22.9.3]

### Fixed in 22.9.3

- fixes regression in LDAP sync, that caused incomplete user updates

## [22.9.2]

### Security in 22.9.2

- increased security for user PUT operation

## [22.9.1]

### Fixed in 22.9.1

- SC-3994: remove unnecessary bucket creation call that caused school administration and LDAP Sync to throw errors

### Changed in 22.9.1

- use collation for /homeworks, /users, /publicTeachers, /users/admin/teachers, /users/admin/students, /classes, and /courses.

## [22.9.0]

- Security updates

## [22.8.0]

### Added in 22.8.0

- This changelog has been added

### Removed in 22.8.0

- Clipboard sockets
- This changelog has been added
- Backend route to confirm analog consents in bulk
- Changed Seed Data + Migration Script: Added feature flag for new Editor to klara.fall@schul-cloud.org
- SC-2922: Enable use of multiple S3 instances as file storage provider
  - A new collection is added to administrate multiple S3 instances
  - A migration will automatically use the AWS environment variables to add those as default provider for all existing schools
  - For new schools the less used provider is assigned as storage provider
  - Environment Variables:
    - FEATURE_MULTIPLE_S3_PROVIDERS_ENABLED=true will activate the feature
    - S3_KEY, used for symmetric encryption, already required for the migration because of the secret access key encryption

### Changed in 22.8.0

- SC-3767: moved env variables to globals.js, NODE_ENV required to equal 'test' for test execution and right database selection
- migrated backup.sh script to node, so it can run platform independant and works on windows.

### Fixed in 22.8.0

- SC-3821: Fix Co-Teachers and Substitution teachers not being able to Grade Homeworks

## 22.7.1

### Fixed in 22.7.1

- Admin and teacher user could change other users without changing them self<|MERGE_RESOLUTION|>--- conflicted
+++ resolved
@@ -11,10 +11,8 @@
 
 ### Added
 
-<<<<<<< HEAD
 - BC-121 - add console script to delete soft-deleted files
-- BC-394 - send email wishes from federal states also to ticketsystem
-=======
+
 ### Fixed
 
 ### Changed
@@ -24,7 +22,6 @@
 ### Added
 
 - BC-394 - send email wishes to additionally needed addresses
->>>>>>> 11b40a95
 - BC-391 - display special characters properly
 - BC-339 - creation of groups in the courses dashboard
 - BC-339 - add elements to groups in the courses dashboard
