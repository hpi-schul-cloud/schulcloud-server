--- conflicted
+++ resolved
@@ -17,11 +17,8 @@
 
 ### Changed
 
-<<<<<<< HEAD
 - BC-372 - replace task seed data, fix test, cleanup error handling and promise chains in task copy service
-=======
 - BC-13 - filter archived tasks and dont return it by task.findAll uc
->>>>>>> 62ff1882
 - BC-501 - return lesson name as task description for more detailed informations
 
 ## [26.13.0] - 2021-10-19
