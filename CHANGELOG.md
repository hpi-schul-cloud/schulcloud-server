--- conflicted
+++ resolved
@@ -12,11 +12,8 @@
 ### Added
 
 - SC-9018; SC-9003 - created schoolsList public endpoint, and jwt secured /schools endpoint
-<<<<<<< HEAD
 - SC-9093 - make configured default language and timezone available in config service
-=======
 - SC-9092 - delete S3 files after 7 days from user deletion
->>>>>>> 4cb01c7b
 - SC-8959 - Add messenger to deletion concept
 
 ## [26.4.0] - 2021-06-11
