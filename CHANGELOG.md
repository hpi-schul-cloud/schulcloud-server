# Changelog

All notable changes to this project will be documented in this file.

The format is based on [Keep a Changelog](https://keepachangelog.com/en/1.0.0/),
and this project adheres to [Semantic Versioning](https://semver.org/spec/v2.0.0.html).

Allowed Types of change: `Added`, `Changed`, `Deprecated`, `Removed`, `Fixed`, `Security`

## Unreleased

## [22.8.0]

### Added

-   This changelog has been added
-   Backend route to confirm analog consents in bulk
-   Changed Seed Data + Migration Script: Added feature flag for new Editor to klara.fall@schul-cloud.org
-   SC-2922: Enable use of multiple S3 instances as file storage provider
    -   A new collection is added to administrate multiple S3 instances 
    -   A migration will automatically use the AWS environment variables to add those as default provider for all existing schools
    -   For new schools the less used provider is assigned as storage provider
    -   Environment Variables:
        -   FEATURE_MULTIPLE_S3_PROVIDERS_ENABLED=true will activate the feature
        -   S3_KEY, used for symmetric encryption, already required for the migration because of the secret access key encryption

### Fixed
<<<<<<< HEAD
=======

>>>>>>> 8191d504
-   SC-3821: Fix Co-Teachers and Substitution teachers not being able to Grade Homeworks


## 22.7.1

### Fixed

- Admin and teacher user could change other users without changing them self<|MERGE_RESOLUTION|>--- conflicted
+++ resolved
@@ -25,10 +25,7 @@
         -   S3_KEY, used for symmetric encryption, already required for the migration because of the secret access key encryption
 
 ### Fixed
-<<<<<<< HEAD
-=======
 
->>>>>>> 8191d504
 -   SC-3821: Fix Co-Teachers and Substitution teachers not being able to Grade Homeworks
 
 
