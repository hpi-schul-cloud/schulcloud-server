# Changelog

All notable changes to this project will be documented in this file.

The format is based on [Keep a Changelog](https://keepachangelog.com/en/1.0.0/),
and this project adheres to [Semantic Versioning](https://semver.org/spec/v2.0.0.html).

Allowed Types of change: `Added`, `Changed`, `Deprecated`, `Removed`, `Fixed`, `Security`

## Unreleased

- SC-9018; SC-9003 - created schoolsList public endpoint, and jwt secured /schools endpoint
<<<<<<< HEAD
- SC-9093 - make configured default language and timezone available in config service
=======
- SC-8959 - Add messenger to deletion concept
>>>>>>> 95d46db0

## [26.3.0] - 2021-06-07

### Changed

- SC-8898 - parallelize LDAP sync using RabbitMQ

## 26.2.2 - 2021-06-04

### Fixed

- Fixed dependencies issue

## 26.2.1 - 2021-06-02

### Added

- SC-9103 - add logging for syncIndexes script

## 26.2.0 - 2021-06-01

### Added

- OPS-2418 - Change buildpipelines (Server, Client, Nuxt) to execute E2E tests according QF decision
- SC-8250 - add bulk deletion to user service v2
- SC-8341 - add tombstone school to tombstone user
- SC-8408 - added delete events by scope Id route
- SC-7937 - Allow adding multiple materials to lesson
- SC-7868 - Deletion concept for personal file connections
- SC-8873 - Add prioritization for Matrix messenger tasks
- SC-8982 - add inital service ressource messuring test setup
- OPS-1499 - Add feature to CI Pipeline and provide manual deployments of branches and automatic deploy of release to staging
- Add run script for sync indexes based on existing and registered schemas.
- SC-9085 - add registration pin deletion for parent emails
- SC-9004 - Sync env variables between backend and frontend
- OPS-1499 - Add feature to CI Pipeline and provide manual deployments of branches
- Add run script for sync indexes based on existing and registered schemas.

### Changed

- SC-8440 - fixed open api validation for manual consent
- SC-9055 - changed Edu-Sharing permissions for Brandenburg Sportinhalt content
- SC-6950 - validation for officialSchoonNumber now allows 5 or 6 digits
- SC-8599 - added helparea contact dropdown and send value
- SC-7944 - use persistent ids for Lern-Store content items
- OPS-1508 - added limits for cpu and ram to the docker compose files
- SC-8500 - refactoring in error handling
- SC-7021 - automatic deletion documents in the trashbins collection after 7 days.
- SC-5202 - homework tests refactoring
- SC-7868 - filestorage integration tests are skipped on local test environments if minio is not setup
- SC-8779 - messenger: use user-based fixed device ids

### Fixed

- SC-8933 - fix date format on first login
- SC-8728 - fix configuration reset in tests
- SC-8873 - fix addUser prioritization for full school Matrix messenger sync
- SC-8982 - fix test setup for on the fly building test like routes jwt

## [26.1.0]

### Added

- SC-8910 - added an isExternal check to the adminUsers service remove method

### Changed

- SC-8732 - change search filter gate and weight of values in indexes. Will reduce amount of results
- SC-8880 - changed the validation for search queries in NAT, now it allows empty

## [26.0.16] - 2021-04-20

### Removed

- - SC-8748 - revert: bump feathers-mongoose from 6.3.0 to 8.3.1

## [26.0.15] - 2021-04-19

### Changed

- SC-8909 - messenger: use user-based fixed device ids

## [26.0.14] - 2021-04-16

### Changed

- SC-8934 - no more autosync for the migrations for the mongodb

## [26.0.13] - 2021-04-15

### Fixed

- SC-8917 - verify configuration missing school

## [26.0.12] - 2021-04-14

### Changed

- SC-8929 - increase performance for alert requests

## [26.0.11] - 2021-04-13

### Changed

- SC-8748 - bump feathers-mongoose from 6.3.0 to 8.3.1

## [26.0.10] - 2021-04-09

### Fixed

- SC-8908 ldap sync: fix lock

## [26.0.9] - 2021-04-06

- SC-8779 - fix partial LDAP sync

## [26.0.8] - 2021-03-31

### Fixed

- SC-8691 ldap sync: fix potential deadlock while loadind ldap data

## [26.0.7] - 2021-03-31

### Fixed

- SC-8768 ldap sync: in user search include current school

## [26.0.6] - 2021-03-30

### Fixed

- SC-8836 - teachers can add classes from other teachers to their courses

## [26.0.5] - 2021-03-29

### Fixed

- SC-8691 - LDAP sync can be run with multiple school in parallel

## [26.0.4] - 2021-03-25

### Changed

- SC-8829 - status of logging in rocket chat user is set to offline

## [26.0.3] - 2021-03-17

### Changed

- merged hotfixes 25.6.11 and following into 26.0 branch

## [26.0.2] - 2021-03-10

### Fixed

- SC-5202 - fixed an issue with internal pagination in homework-submissions

## [26.0.1] - 2021-03-09

### Changed

- merged 25.6.10 into new version

## [26.0.0]

### Fixed

- SC-6679 - fixed table styling in topic text-component
- SC-8534 - fix registration link generation
- SC-8682 - fix students are editable in externally managed schools
- SC-8534 fix registration link generation
- Allow sorting after search

## [25.6.11] - 2021-03-17

## [25.6.13] - 2021-03-16

- SC-8782 Migration for changing urls

## [25.6.12] - 2021-03-15

- SC-8782 Fixed lesson context Query

## [25.6.11] - 2021-03-15

### Fixed

- SC-8211 - Fixed course events duplications

## [25.6.10] - 2021-03-09

- SC-8770 Fixed issue where parent consents were overwritten

## [25.6.9] - 2021-02-26

### Fixed

- SC-8714 Fixed an issue in school creation that could cause the iserv-sync to fail

## [25.6.8] - 2021-02-19

### Changed

- SC-8477 LDAP-Sync: Speed up class sync by holding all the school's users in map while creating/populating classes
- SC-8477 LDAP-Sync: Speed up user sync by grouping users into chunks and loading the chunks from DB instead of individual users

## [25.6.7] - 2021-02-18

### Security

- SC-8655 - prevent changes to immutable user attributes

## [25.6.6] - 2021-02-18

### Fixed

- SC-8657 - Recreate shared links for homework

## [25.6.5] - 2021-02-17

### Fixed

- SC-8634 - Recreate shared links for homework

## [25.6.4] - 2021-02-17

### Changed

- Reverted Changes for SC-8410

## [25.6.3] - 2021-02-15

### Security

- VOR-3 - Enable and replace old file links.

## [25.6.2] - 2021-02-11

### Changed

- VOR-2 - Adjusted business rules for adding team members from external school.

## [25.6.1] - 2021-02-11

### Fixed

- VOR-1 - Fix passwordRecovery id validation.

## [25.6.0] - 2021-02-09

### Fixed

- SC-8514 - QR Code generation fails
- SC-8390 - Lern-Store collections feature flag was not excluding collections in search
- SC-8322 prevent wrong assignment from school to storage provider

### Added

- SC-8482 - Deletion concept orchestration integration
- SC-8029 - Add deletion concept handling for pseudonyms and registration pins
- SC-6950 - Add access for superhero to change kreisid and officialSchoolNumber
- SC-8206 - Add school tombstone for deleting concept
- SC-7825 - Deletion concept for user data in tasks

### Changed

- SC-8541 - restrict class modifing requests to the teachers, who are inside these classes
- SC-8380 removed reqlib, replaced by normal require to keep referenced types known
- SC-8213 error handling concept
- SC-4576 - sanitize bbb room and member names
- SC-8300 Added user information to LDAP Sync in case of errors

## [25.5.16] - 2021-02-08

### Added

- SC-8512 - Creating a migration for duplicated events

## [25.5.15]

### Fixed

- SC-8571 - New courses does not appear in bettermarks

## [25.5.14] - 2021-02-02

### Changed

- SC-8420 - Fix old missing indexes that migration for new indexes can executed. 25.5.3

## [25.5.13]

### Changed

- SC-8462 - Add logging for homework deletion

## [25.5.12]

### Fixed

- SC-8499 - Change order of migrations

## [25.5.11]

### Fixed

- SC-8499 - Prevent duplicated pseudonyms

## [25.5.10]

- SC-8506 - add origin server name to bbb create and join requests

## [25.5.9]

### Fixed

- SC-8503 - Clicking on task in BRB and THR shows pencil page

## [25.5.8]

### Changed

- SC-8480 - Return GeneralError if unknown error code is given to error pipeline

## [25.5.7]

## Added

- SC-8489 - Added permission check for homework deletion

## [25.5.6]

### Fixed

- SC-8410 - Verify ldap connection reads the first page of users only to avoid timeouts
- SC-8444 - resolve eventual consistency in course shareToken generation

## [25.5.5]

### Fixed

- SC-8303 - fix wrong assignment from school to storage provider

## [25.5.4]

### Added

- SC-8358 - bettermarks: show hint for safari users
- SC-8412 - update swagger documentation of pseudonym/roster/ltitools

### Fixed

- SC-5287 - Fixed OAuth2 rostering
- SC-5287 - Repair Bettermark's depseudonymization
- SC-8313 - Bettermarks: depseudonymization iframe needs to use Storage Access API in Safari
- SC-8379 - Secure ltiTools route
- SC-8315 - bettermarks: security check and production configuration

## [25.5.3]

### Added

- SC-8420 - Migration for sync new indexes.

## [25.5.2]

### Fixed

- SC-8189 - fix duplicate events by returning updated object at findOneAndUpdate

## [25.5.1]

### Fixed

- SC-8303 - fix wrong assignment from school to storage provider

## [25.5.0]

### Added

- SC-7835 - Add deletion concept handling for helpdesk problems
- SC-8229 - Added invalid DN error to ldap-config service error handling
- SC-7825 - Remove user relations from courses
- SC-7827 - Add deletion concept handling for file permissions.
- SC-8030 - Setup orchestrator for deleting concept
- SC-8060 - increase unit test coverage for lernstore counties
- SC-8179 - repaired unit test
- SC-7763 - adds searchable feature flag for lernstore.
- SC-8020 - adds collections filter to edu-sharing service
- SC-8260 - new team indexes and migration to add this

### Fixed

- SC-8230 - fix deletion of teachers via new route

### Removed

- SC-8233 - Removed attribute and member as required attributes for the LDAP-config service

### Fixed

- SC-8329 - Cluster returns old verison of Pin object after patch

## [25.4.1]

- Update from 25.3.9 into master

## [25.3.9]

- SC-8198 continue school sync on user issues

## [25.3.8]

### Changed

- SC-8198 - handle eventually consistent database in THR sync

## [25.3.7] - 2020-12-18

### Changed

- SC-8209 - prevent sync from stopping if error occurs for a single student

## [25.3.6]

### Fixed

- SC-8235 - repaired reigstration link for students

## [25.3.5]

### Changed

- SC-8149 - no longer require a registrationPin for internal calls

## [25.3.4]

### Changed

- SC-7998 - use default service setup for /version

## [25.3.3] (pick from 25.2)

### Removed

- SC-8101 - Sanitization for read operations

### Fixed

- SC-8101 - Make it possible to disable sentry by removing `SENTRY_DSN`
- OPS-1735 - Fixes transaction handling in file service by using the mongoose transaction helper,
  properly closing the session, and using the correct readPreference (everything except primary fails)

## [25.3.2]

### Added

- SC-7734 - Added a hook that takes care of merlin content to generate valid urls for users
- SC-7483 - Updating terms of use for all users for each instance separately

## [25.3.1]

### Fixed

SC-8077 - the migration copy-parents-data-into-children-entities-and-delete-parent-users is broken

## [25.3.0]

### Added

- SC-7841 - remove deleted user from classes
- SC-7836 - Removing registration pin by removing the user
- SC-7838 - move pseudonyms to trashbin
- SC-7142 - Counties/Kreise added to federal states.
- SC-7555 - move user and account to trashbin
- SC-4666 - Added a pool based LDAP system and school sync. LDAP_SYSTEM_SYNCER_POOL_SIZE and LDAP_SCHOOL_SYNCER_POOL_SIZE variables
  determine how many system/school syncers will be run in parallel (at most) during the LDAP sync.
- SC-7615 - reduces the errors in lernstore
- SC-5476 - Extend tests for Matrix messenger config and permission service
- SC-6690 - refactors edu-sharing service and sets defaults
- SC-6738 - Extend search input field in new admin tables to search for full name
- SC-7293 - added Lern-Store view permission and a feature flag
- SC-7357 - Add config service
- SC-7083 - Added officialSchoolNumber to school-model
- Introduce plainSecrets in Configuration
- Introduce FEATURE_PROMETHEUS_ENABLED to have a flag for enable prometheus api metrics
- SC-7411 - add API Specification and validation for /me service
- SC-7411 - add API Specification and validation for /version service
- SC-7205 - create new data seed for QA
- SC-7614 - creates documentation for edu sharing endpoints
- SC-7370 - Add optional rootPath attribute modifier to iserv-idm strategy
- SC-4667 - persist time of last attempted and last successful LDAP sync to database (based on system)
- SC-4667 - Only request and compare LDAP entities that have changed since the last sync (using operational attribute modifyTimestamp with fallback)
- SC-4667 - Add optional `forceFullSync` option (as get param or json payload) to force a full LDAP sync
- SC-7499 - add API Specification for public services
- SC-7915 - facade locator
- SC-7571 - solved performance issues - bulk QR-code generation
- SC-6294 - Introduce Typescript in schulcloud-server
- SC-7543 - Adds ldap-config service to create, load, and patch LDAP-configs (replaces /ldap endpoints for new client)
- SC-7028 - Add Course Component API Specification document
- SC-7476 - Prevent hash generation if user has account
- SC-6692 - Added Lern-Store counties support for Niedersachsen (Merlin)

### Changed

- request logging disabled for non development environment
- OPS-1289 - moved and updated commons (to hpi-schul-cloud/commons)
- SC-6596 - Changed route for messenger permissions service
- SC-7331 - introduce axios for external requests, implemented in status api
- SC-7395 - Changed ldap general strategy fetching of users from parallel to serialized
- SC-6080 - move REQUEST_TIMEOUT from globals to Configuration
- Dependencies: querystring replaced by qs
- SC-6060 - Updated error handling
- SC-7404 - automatic forwarding for requests without versionnumber if no matching route is found
- SC-7411 - api versioning for /me service
- SC-7411 - api versioning for /version service
- IMP-160 - integration-tests repo renamed to end-to-end-tests
- SC-5900 - Move Synapse synchronization logic into server
- SC-7499 - Fixes documentation for edu sharing endpoints
- SC-7872 - Fix audience of the jwt to new organisation name.
- SC-7543 - deprecates `GET /ldap/:id` and `PATCH /ldap/:id` routes
- SC-7868 - Move external request helpers to more present file location
- SC-7474 pull docker container for tests if commit id exists on docker hub

### Fixed

- SC-6294 fix mocha test execution and build, summarize coverage results
- SC-1589 Trim strings to avoid empty team names
- ARC-138 fix changelog action
- ARC-137 avoid DoS on alerts in error state
- SC-7353 course sharing between teachers
- SC-7530 rename SHOW_VERSION to FEATURE_SHOW_VERSION_ENABLED
- SC-7517 improve oauth test stability
- SC-6586 Repaired migration script
- SC-7454 - Restored invalid birth date fix in adminUsers service
- fixed README badges
- Fix mocha tests
- SC-6151 fixed a bug that prevented api docu from being accessible
- SC-6151 fixed paths to openapi documentation
- Fixed searching for names including a dash
- SC-7572 - Find /users route after hooks - extremely slow
- SC-7573 - Route/hash-broken promise chain
- SC-7884 - Authentication error when accessing any nuxt page in the client.
- Fix typescript compiling error

### Removed

- SC-7413 - Cleanup UnhandledRejection code that is handled from winston now

## [25.2.6]

### Removed

- SC-8101 - Sanitization for read operations

### Fixed

- SC-8101 - Make it possible to disable sentry by removing `SENTRY_DSN`

## [25.2.5]

### Fixed

- OPS-1735 - Fixes transaction handling in file service by using the mongoose transaction helper,
  properly closing the session, and using the correct readPreference (everything except primary fails)

## [25.2.4]

### Changed

- SC-6727 - Change email addresses for tickets for Niedersachsen - fixed after review

## [25.2.3]

### Changed

- SC-6727 - Change email addresses for tickets for Niedersachsen

## [25.2.2]

### Changed

- SC-7773 - moved config values for antivirus file service

## [25.2.1]

### Fixed

- SC-7714 - Fixes script injection issue

## [25.2.0]

### Added

- SC-4385 - Added a user exclusion regex to IServ strategy
- SC-7049 - Added unit tests for Merlin Service
- SC-7157 - add feature flag for Merlin feature with fallback
- SC-6567 - add new application errros
- SC-6766 - Added ESLint rules with Promise rules
- SC-6830 - Added hook to parse request to arrays when > 20 users are requested in adminUsers service
- SC-6769 - Introduce API validation module
- SC-6769 - API validation for users/admin routes
- SC-6510 - Added Merlin Url Generator for Lern Store / Edu-sharing
- SC-5476 - Added school settings to enable students to open own chat rooms
- SC-6567 - Add utils to cleanup incomingMessage stacks by logging errors

### Removed

- SC-6586- Remove parents from users collection to improve maintainability

### Changed

- SC-6986 - Changed a hook in the accounts service that restricts get requests to the same school, it expects a valid userID and matching schoolIds for both the requester and requested users
- SC-6567 - clean up error pipline
- SC-6510, fix a minor syntax error when exporting module
- Update commons to 1.2.7: print configuration on startup, introduce hierarchical configuration file setup
- Support asynchronous calls during server startup
- SC-7091 - Migration to enable the Matrix Messenger for all schools that had RocketChat enabled before

### Fixed

- fixed README badges
- SC-6151 - fixed a bug that prevented api docu from being accessible
- Fix mocha tests

## [25.1.13] - 2020-11-12

### Changed

- SC-7395 - Changed ldap general strategy fetching of users from parallel to serialized

## [25.1.12] - 2020-11-09

### Added

- SC-7683 - add request logging options

## [25.1.11] - 2020-11-06

### Security

- SC-7695 - prevent csv user override operations on other schools

## [25.1.10] - 2020-11-05

### Added

- SC-7683 - Add log metic for memory usage, add async error logging util, catch one unhandledRejection error and remove cronjob task from server.

## [25.1.9] - 2020-11-03

### Fixed

- SC-7638 - fixed pin creation for users with accounts

## [25.1.8] - 2020-10-22

### Fixed

- SC-7333 - fixed creation of homeworks within lessons

## [25.1.7] - 2020-10-28

### Added

- SC-7491 - Add missing index on users.email to speed up slow query in registrationLink service

## [25.1.6] - 2020-10-23

### Changed

- SC-7413 - Remove event listener for unhandled rejections and move this to winston

## [25.1.5] - 2020-10-22

### Fixed

- SC-7452 - fixed time window check for LDAP users

## [25.1.4] - 2020-10-20

### Changed

- SC-6986 - Changed permission check for PATCH method in the account service from STUDENT_CREATE to STUDENT_EDIT to allow teachers to change students' password

## [25.1.3] - 2020-10-20

### Fixed

- SC-6986 - Changed a hook in the accounts service that restricts get requests to the same school, it expects a valid userID and matching schoolIds for both the requester and requested users

## [25.1.2] - 2020-10-15

### Fixed

- SC-7085 - fixed importHash error when asking parent consent

### Added

### Removed

## [25.1.1] - 2020-10-12

### Security

- SC-7165 package update for sanitization and add onload handler

## [25.1.0] - 2020-10-12

### Added

### Removed

- SC-6784 - Removed duplicated birth date formatting code in adminUsers service, which was causing an "Invalid date" output
- SC-6743 - Removed usersForConsent related things in adminUsers service because the client does not send that parameter anymore
- SC-6506 - Remove dependecy to feathers-swagger in routes.test.js

### Changed

- SC-6774 remove no-await-in-loop from eslint exceptions
- Rename statistic mails route, secure it over sync api key now
- SC-6809 - Maintain RabbitMQ connection and channels
- SC-5230 - Unblock Account-Page in Nuxt (securing /accounts and /users routes)

### Security

- Added hotfix merges

## [25.0.12] - 2020-10-12

### Fixed

- SC-6676 allows only following roles for registration: teacher/student…

## [25.0.11] - 2020-10-07

### Fixed

- SC-7180 homework create now validates data properly

## [25.0.12] - 2020-10-12

### Fixed

- SC-6676 allows only following roles for registration: teacher/student…

## [25.0.11] - 2020-10-07

### Fixed

- SC-7180 homework create now validates data properly

## [25.0.10] - 2020-10-07

### Added

- configured prometheus metrics - bucket sizes
- SC-6766 log unhandledRejection and unhandledException

## [25.0.9] - 2020-10-07

### Added

- SC-7115 - Reduce mongoose DB role request by enabling minor caching

## [25.0.8] - 2020-10-06

### Fixed

- SC-6676 - Registration: User with role parent should not be able to log-in
- SC-6960 - instead of deleting and recreating users during the rollback of a failed registration, use replace if necessary
- SC-6960 - properly raise exceptions during the registration process

## [25.0.7] - 2020-10-01

### Removed

- OPS-1316 - removed custom keep-alive header creation in express middleware

## [25.0.6] - 2020-10-01

### Added

- OPS-1316 - add indexes for slow files and submission queries

## [25.0.5] - 2020-10-01

### Added

- SC-6973 - add time window for pin creation

## [25.0.4] - 2020-09-30

### Added

- Added lead time detection

## [25.0.3]

### Added

- SC-6942 - add parse method to TSP strategy to declare it can handle the request and to keep authentication params clean

### Fixed

- SC-6942 - don't override payload defined by authentication method
- SC-6942 - don't search for account to populate if no username is given in `injectUsername`

## [25.0.2]

### Changed

- send mail for registration pin after add pin to db

## [25.0.1]

### Fixed

- SC-6696 - Fixed query used to determine course membership when checking permissions for course group lessons

## [25.0.0]

### Changed

- Extend JWT payload by schoolId and roleIds

## [24.5.1] - 2020-09-16

### Secrutiy

- Secure admin routes (update, patch, create)

## [24.5.0] - 2020-09-14

- Ignore database seed data with prettier, eslint, and codacy
- SC-6640 - Fixed email check within registration (case insensitive)
- SC-2710 - Adding time zones, default for school and theme

### Added - 24.5.0

- Test changelog has been updated for feature or hotfix branches
- SC-5612 - Adding search feature to the admintables for nuxt-client.

## [24.4.6] - 2020-09-11

### Changed

- SC-6733: central personal data does not get updated via CSV import

## [24.4.5] - 2020-09-10

### Fixed in 24.4.5

- SC-6637: generate QR codes for consent print sheets if group size exceeds 20

## [24.4.4] - 2020-09-08

### Fixed in 24.4.4]

- SC-6697: updates/sync account username when user is updated

## [24.4.3] - 2020-09-09

### Fixed in 24.4.3

- SC-6533 - Login not possible if admin reset password

## [24.4.2] - 2020-08-31

### Fixed in 24.4.2

- SC-6554: CSV-Importer no longer allows patching users with different roles

## [24.4.1] - 2020-08-31

### Fixed in 24.4.1

- SC-6511 - LDAP edit button missing.

### Changed in 24.4.1

- SC-5987 Internationalisation: extend user and school model with default language

### Added 24.4.1

- SC-6172: added hooks and checks to look for unique and not disposable emails in adminUsers service

## [24.4.0] - 2020-8-31

### Fixed in 24.4.0

- SC-6122 - Edusharing preload thumbnails in parallel. Edusharing authentication stabilisation.

## [24.3.3] - 2020-08-28

- SC-6469: prevent admin access to lessons admins shouldnt have access to.

## [24.3.2] - 2020-08-26

- SC-6382: fix handling of consents for users with unknown birthdays. consentStatus: 'ok' will be returned for valid consents without birthday.

## [24.3.1] - 2020-08-25

- SC-5420: TSC Schuljahreswechsel

## [24.3.0] - 2020-08-25

## [24.2.5] - 2020-08-24

- SC-6328 add migration to set student_list settings in all non n21 clouds schools to false.

## [24.2.4] - 2020-08-20

## [24.2.3] - 2020-08-20

## [24.2.2] - 2020-08-20

### Added in 24.2.2

- SC-5280: the LDAP service will try to reconnect up to three times if the connection was lost or could not be established
- SC-5280: the LDAP service and LDAP syncers now report more errors to the stats object
- SC-5808: added an isExternal check to the create method of AdminUsers service, only users from not external schools can create users

### Fixed in 24.2.2

- SC-5280: the LDAP sync now handles (timeout/firewall) errors much more gracefully
- SC-5280: LDAP bind operations will only be issued if the connection was established successfully
- SC-5280: aggregated LDAP statistics will now show the number of succesful and failed sub-syncs instead of just 1 or 0

### Changed in 24.2.2

- SC-5280: if disconnected prematurely, the LDAP service will not try to connect again just to unbind from the server

## [24.0.2] - 2020-08-05

### Fixed in 24.0.2

- SC-5835: Starting the new school year automatically - Cluster 4

## [24.0.1] - 2020-07-31

### Fixed in 24.0.1

- SC-5917 Fix activation of LDAP system

## [23.6.4] - 2020-07-29

### Fixed in 23.6.4

- SC-5883: Choose current schoolyear based on the school instead of the date for creating classes.

## [23.6.3] - 2020-07-28

### Added in 23.6.3

- SC-5754 Added isExternal attribute to school model. If ldapSchoolIdentifier or source is defined, isExternal will be set to true
  otherwise, if none of them are defined it wil be set to false.
- SC-4520 created a new Service called Activation Service; with which jobs can be defined and are
  only executed when an activation link (activation code) is confirmed (e.g.: change of e-mail address/username)
  Also added a sub-service for changing email/username in Activation Service
- SC-5280: the LDAP service will try to reconnect up to three times if the connection was lost or could not be established
- SC-5280: the LDAP service and LDAP syncers now report more errors to the stats object

### Fixed in 23.6.3

- SC-5250: Fixes the CSV-Import, if there are whitespaces in the columnnames
- SC-5686: only users with the team permission "RENAME_TEAM" can execute the patch method in teams route
- SC-5280: the LDAP sync now handles (timeout/firewall) errors much more gracefully
- SC-5280: LDAP bind operations will only be issued if the connection was established successfully
- SC-5280: aggregated LDAP statistics will now show the number of succesful and failed sub-syncs instead of just 1 or 0
- SC-5416: Enable maintenance Mode for LDAP Schools and change the currentSchoolYear for non-LDAP Schools

### Changed in 23.6.3

- SC-5542: Added an after hook for AdminUsers find method which formats birthday date to DD.MM.YYYY format.
- SC-4289 Changed aggregations in admin tables, classes are now taken only from current year or max grade level, and are sorted
  by numeric ordering.
- SC-5280: if disconnected prematurely, the LDAP service will not try to connect again just to unbind from the server

## [23.6.2] - 2020-07-22

### Fixed in 23.6.2

- SC-5773: LDAPSchoolSyncer now correctly populates classes synced from an LDAP server, even if only students or only teachers are assigned to the class.
- SC-5250: Fixes the CSV-Import, if there are whitespaces in the columnnames

## [23.6.1] - 2020-07-22

### Fixed in 23.6.1

- SC-5733: LDAPSchoolSyncer now uses the Users model service to avoid ignoring indexes due to automatic collation

## [23.6.0] - 2020-07-21

### Added in 23.6.0

- SC-4142: Added indexes on TSP sync related attributes in user and school schema.
- SC-4142: Adds info about unchanged entities to TSP sync statistics

## [23.5.4] - 2020-07-08

### Added in 23.5.4

- SC-2714 Added the federal state "Internationale Schule"

## [23.5.0] - 2020-06-15

### Added in 23.5.0

- SC-4192 add tests that ensure classes on other schools cant be manipulated

### Fixed in 23.5.0

### Changed in 23.5.0

- SC-4957 user.ldapId and user.ldapDn are now indexed to improve performance

## [23.4.7] - 2020-07-01

### Fixed in 23.4.7

- SC-4965 Converted "consent" subdocument in "users" to a nested document to fix changing consents in administration and removing a bug in registration that resulted in deleted users.

## [23.4.5] - 2020-06-17

### Fixed in 23.4.5

- SC-5007 re-introduces ldap system root path to API result to fix issue with duplicating schools

## [23.4.3-nbc] - 2020-06-15

### Fixed in 23.4.3-nbc

- SC-5054 Revert hook restrictions that prevented registration with custom deata privacy documents enabled

## [23.4.0-nbc] - 2020-06-11

### Added in 23.4.0-nbc

- SC-4577 extend consentversions with school specific privacy policy, which can be added by the school admin

## [23.2.4] - 2020-06-05

### Fixed in 23.2.4

- SC-4876 soften sanitization to allow editor actions to be persisted correctly

## [23.2.1] - 2020-06-04

### Security - 23.2.1

- SC-4720 improve importhashes for registrationlinks

## [23.2.0] - 2020-06-03

### Security - 23.2.0

- SC-4506 Secure Find User Route. Access user list by students is allowed only if they are eligible to create teams.
- SC-4506 Secure Get User Route. Read user details may only users with STUDENT_LIST or TEACHER_LIST permissions

## [23.1.4] - 2020-05-29

### Fixed in 23.1.4

- SC-4749 avoid xss in image onerror event attribute for submissions

## [23.0.0] - 2020-05-19

### Changed in 23.0.0

- SC-4075 Teams creation by students logic was changed. New environment enumeration variable `STUDENT_TEAM_CREATION`
  with possible values `disabled`, `enabled`, `opt-in`, `opt-out` was introduced. The feature value is set by instance deployment.
  In case of `disabled`, `enabled` it is valid for all schools of the instance and cannot be changed by the admin.
  In case of `opt-in` and `opt-out` the feature should be enabled/disabled by the school admin.

## [22.10.3] - 2020-05-13

### Fixed in 22.10.3

- Unbind errors no longer stop the LDAP sync if more systems follow

## [22.10.2] - 2020-05-12

### Fixed in 22.10.2

- fixed pagination for students/teacher table

## [22.10.0] - 2020-05-11

### Added in 22.10.0

- SC-3719 Files now have a `creator` attribute that references the ID of the user that created the file.
  For old files, it is set to the first user permission inside the permissions array (legacy creator check).
- SC-3719 The `files` collection now has two additional indexes: `{creator}` and `{permissions.refId, permissions.refPermModel}`.
- add MongoDB Collation Support to control sorting behaviour in regards to capitalization.
- SC-3607 CSVSyncer now allows the optional birthday field (formats: dd/mm/yyyy, dd.mm.yyyy, dd-mm-yyyy) in CSV data
- SC-3948 support users query in adminusers routes
- SC-4018 Add additional nexboard permissions
- SC-4008 Migrated generateRegistrationLink Hook from SC-Client into Server
- SC-3686 Added new Registration Link Service for sending mails
- SC-4094 Teachers can now provide feedback in the form of uploaded files

### Fixed in 22.10.0

- SC-3892 Update Filter of submission in order to work with older submissions
- SC-3395 if fetching the release fails, a error will be thrown
- backup.js now outputs valid json exports
- SC-4105 fixed a problem with new users tests not working with recent hotfix.
- Checks of user consent calculated correct now

### Changed in 22.10.0

- User delete now accepts bulk delete requests
- SC-3958: the "general" LDAP strategy now returns an empty array if classes are not configured properly
- Increase performance - error logging in sentry
- Mergify: add and modified some configs

### Removed in 22.10.0

- SC-3958: the LDAP strategy interface no longer supports synchronizing team members to the never-used original N21-IDM
- SC-3958: the environment variables NBC_IMPORTURL, NBC_IMPORTUSER, and NBC_IMPORTPASSWORD are no longer used and have been removed
- Removed the obsolete commentSchema from the homework service. It was not in use.

## [22.9.20]

### Added in 22.9.20

- SC-4042: Added support for a central IServ-Connector

### Changed in 22.9.20

- LDAP syncs on servers with multiple schools now only sync one school at a time to avoid issues when paging search requests
- LDAP syncs use less memory (because they do a lot less in parallel)
- LDAPSchoolSyncer now returns user and class statistics

### Fixed in 22.9.20

- Fixed LDAP-Service disconnect method
- LDAPSystemSyncers now properly close their connections after syncing
- Authentication via LDAP now tries to close the connection after login
- Fixed a warning message appearing when patching users via internal request

## [22.9.18]

### Fixed in 22.9.18

- SC-4215: Do not allow unprivileged users to find users with non-school roles (expert, parent, etc.)

## [22.9.17]

### Fixed in 22.9.17

- SC-4121: File uploads no longer fail if the security scan is misconfigured or errors during enqueuing

## [22.9.10]

### Added in 22.9.10

- enable API key for /mails route

### Fixed in 22.9.10

- fixed an issue that prevented api-key authenticated calls to function with query.

## [22.9.9]

### Added in 22.9.9

- Sync can now be authenticated with an api-key.

## [22.9.8]

### Fixed in 22.9.8

- Fixed an error where ldap users without proper uuid where not filtered correctly.

## [22.9.7]

### Security in 22.9.7

- the /ldap route can now only be triggered for the users own school.

## [22.9.6]

### Added in 22.9.6

- users without `SCHOOL_EDIT` permission, but with `SCHOOL_STUDENT_TEAM_MANAGE` permission can now toggle the school feature `disableStudentTeamCreation`.

### Fixed in 22.9.6

- Admins in Thuringia can now prevent students from creating teams

## [22.9.5]

### Security in 22.9.5

- increased security for the publicTeachers route.

## [22.9.4]

### Fixed in 22.9.4

- fixes an issue with LDAP account updates if more than one account exists for the user (migration from local login to LDAP)

## [22.9.3]

### Fixed in 22.9.3

- fixes regression in LDAP sync, that caused incomplete user updates

## [22.9.2]

### Security in 22.9.2

- increased security for user PUT operation

## [22.9.1]

### Fixed in 22.9.1

- SC-3994: remove unnecessary bucket creation call that caused school administration and LDAP Sync to throw errors

### Changed in 22.9.1

- use collation for /homeworks, /users, /publicTeachers, /users/admin/teachers, /users/admin/students, /classes, and /courses.

## [22.9.0]

- Security updates

## [22.8.0]

### Added in 22.8.0

- This changelog has been added

### Removed in 22.8.0

- Clipboard sockets
- This changelog has been added
- Backend route to confirm analog consents in bulk
- Changed Seed Data + Migration Script: Added feature flag for new Editor to klara.fall@schul-cloud.org
- SC-2922: Enable use of multiple S3 instances as file storage provider
  - A new collection is added to administrate multiple S3 instances
  - A migration will automatically use the AWS environment variables to add those as default provider for all existing schools
  - For new schools the less used provider is assigned as storage provider
  - Environment Variables:
    - FEATURE_MULTIPLE_S3_PROVIDERS_ENABLED=true will activate the feature
    - S3_KEY, used for symmetric encryption, already required for the migration because of the secret access key encryption

### Changed in 22.8.0

- SC-3767: moved env variables to globals.js, NODE_ENV required to equal 'test' for test execution and right database selection
- migrated backup.sh script to node, so it can run platform independant and works on windows.

### Fixed in 22.8.0

- SC-3821: Fix Co-Teachers and Substitution teachers not being able to Grade Homeworks

## 22.7.1

### Fixed in 22.7.1

- Admin and teacher user could change other users without changing them self<|MERGE_RESOLUTION|>--- conflicted
+++ resolved
@@ -10,11 +10,8 @@
 ## Unreleased
 
 - SC-9018; SC-9003 - created schoolsList public endpoint, and jwt secured /schools endpoint
-<<<<<<< HEAD
 - SC-9093 - make configured default language and timezone available in config service
-=======
 - SC-8959 - Add messenger to deletion concept
->>>>>>> 95d46db0
 
 ## [26.3.0] - 2021-06-07
 
