--- conflicted
+++ resolved
@@ -30,6 +30,7 @@
 - SC-8213 error handling concept
 - SC-4576 - sanitize bbb room and member names
 - SC-8300 Added user information to LDAP Sync in case of errors
+- OPS-1508 - added limits for cpu and ram to the docker compose files
 
 ## [25.5.13]
 
@@ -234,15 +235,12 @@
 - SC-7499 - add API Specification for public services
 - SC-7915 - facade locator
 - SC-7571 - solved performance issues - bulk QR-code generation
-<<<<<<< HEAD
-- OPS-1508 - added limits for cpu and ram to the docker compose files
-=======
 - SC-6294 - Introduce Typescript in schulcloud-server
 - SC-7543 - Adds ldap-config service to create, load, and patch LDAP-configs (replaces /ldap endpoints for new client)
 - SC-7028 - Add Course Component API Specification document
 - SC-7476 - Prevent hash generation if user has account
 - SC-6692 - Added Lern-Store counties support for Niedersachsen (Merlin)
->>>>>>> 5b0c7cbc
+
 
 ### Changed
 
