# Changelog

All notable changes to this project will be documented in this file.

The format is based on [Keep a Changelog](https://keepachangelog.com/en/1.0.0/),
and this project adheres to [Semantic Versioning](https://semver.org/spec/v2.0.0.html).

Allowed Types of change: `Added`, `Changed`, `Deprecated`, `Removed`, `Fixed`, `Security`

## [Unreleased]

### Added

### Changed

### Fixed

## [26.11.0] - 2021-09-22

### Changed

<<<<<<< HEAD
=======
- BC-274 Change Course Colors
>>>>>>> 005f1c61
- BC-213 - rewrite file deletion with deletion marker
- BC-68 - e2e run dependent on build image job
- BC-179 - refactor task and entity and relations

### Added

- BC-121 add bucket and storage provider to file documents
- BC-164 - refactored the supportJWTservice and added roles information to its jwt data
- BC-279 - introduce console application interface to call providers via console command
- BC-9 add entity and repo for course dashboards
- BC-9 add a route to recieve dummy data for course dashboards
- BC-318 implement persistance for course dashboards

### Fixed

- BC-232 prevent users from changing schoolyears
- BC-233 - when an LDAP system is removed from a school, the ldapschoolidentifier and lastLdapSync are removed as well
- moved some changelog entries into their correct place

### Removed

- BC-262 - remove S3 lifecycle configuration code
- BC-247 - remove timestamp from LDAP search Query for sync

## [26.10.3] - 2021-09-09

### Fixed

- BC-267 - skip whitelist-check for api requests on /wopi

## [26.10.2] - 2021-09-03

### Added

- BC-120 - add feature flag for S3 CORS
- BS-112 - insert missing attribute during school creation

## [26.10.1] - 2021-09-03

### Fixed

- BC-187 - secures the system route

## [26.10.0] - 2021-09-03

### Fixed

- remove broken systemid from seed data
- SC-9083 - expose env variables for school administration
- BC-44 - remove JWT_WHITELIST_ACCEPT_ALL feature flag
- BC-44 - integrate jwt whitelist check in nestjs jwt authentication
- BC-42 - cycle detection in role inheritance
- BC-64 - enable e2e test execution for push event on main branch
- BC-41 - adds feature flag for S3 storage lifecycle management (currently not supported by Strato Hidrive)
- BC-37 - BC-54 - reduce resource consumption for deployed server
- BC-81 - remove old Lern-Store
- BC-119 - remove malfunction S3 lifecycle migration
- BC-38 - BC-124 - Add ansible files for Bosscloud (default)
- BC-110 - fileStorage/security should only be called from within the cluster

### Added

- BC-5 - Show completed tasks for students

### Changed

- Refactor nestjs task module and resort imports for course and coursegroup entities and repositories. Add testHelpers.

## [26.9.3] - 2021-09-10

### Fixed

- BC-239 - fix date parsing for students birth date

## [26.9.2] - 2021-08-27

### Changed

- BC-137 - fix bug with display of Blue Bar
- BC-106 - exit maintenance & change school year for LDAP schools on Boss and NBC

## [26.9.1] - 2021-08-18

### Changed

- SC-9192 - enable cors for nestjs app routes
- SC-9130 - use whiltelisted filenames at the s3 file storage backend

## [26.9.0] - 2021-08-14

### Changed

- OPS-2491 - Change the hydra service url
- SC-9231 - add permissions to SuperHero to edit admin role
- SC-9269 - let eslint ensure no tests with .only exist anymore
- SC-9192 - mount feathers and nestjs apps under dedicated version paths and allow general path prefix for the whole server

## Added

- add inital learnroom module with support of course and coursegroups for preparing the next refactoring iteration in tasks module
- SC-9231 - add permissions to SuperHero to edit admin role

## [26.8.0] - 2021-08-10

## [26.7.1] - 2021-08-03

- SC-9233 - fix Lern-Store on THR to load also WLO content

## [26.7.0] - 2021-07-28

### Added

- SC-9213 - Consider group submissions when deciding what open tasks a student has
- SC-9150 - add script to change school year
- SC-9211 - enable maildrop and mailcatcher for e2e tests (see docker-compose)
- SC-9177 - allow superheros to delete admins

### Changed

- SC-9219 - limited jest workers for not taking all workers within of a single github action

### Fixed

- SC-9212 - fix changing classes via CSV import
- SC-9053 - fix sending registration link via checkbox for student/teacher creation

## [26.6.4] - 2021-07-23

### Changed

- move S3 expiration migration to the end

## [26.6.3] - 2021-07-21

### Fixed

- SC-9092 - add missing S3 key decryption in migration

## [26.6.2] - 2021-07-21

### Changed

- use edusharing lernstore mode on production

## [26.6.1] - 2021-07-21

### Changed

- change default lernstore mode to edusharing

## [26.6.0] - 2021-07-20

### Added

- SC-9018; SC-9003 - created schoolsList public endpoint, and jwt secured /schools endpoint
- SC-9093 - make configured default language and timezone available in config service
- SC-9092 - delete S3 files after 7 days from user deletion
- SC-8959 - Add messenger to deletion concept
- SC-9157 - Add RabbitMQ connection to new mail service
- SC-9157 - Improve config handling for RabbitMQ
- SC-9213 - Consider group submissions when deciding what open tasks a student has
- OPS-2574 - Removeing autodeployed branches for developers if branch deleted
- OPS-2579 - Add Ansible task and templates for adding storage

### Changed

- SC-9190 - publish news target names
- SC-8887 - allow public access to consentVersion service
- SC-8448 - Not storing temporary Merlin links and fixed concurrency bug
- remove unnecessary timeout definitions from tests and avoid promise chains
- SC-6294 Restructure NestJS Sources: Testing, Core Module, Entities, Shared. See details in https://hpi-schul-cloud.github.io/schulcloud-server/
- execute unit tests via github action instead of using travis

### Fixed

- SC-9197 - Limiting the max workers for jest to 2 workers, if the default mechanism runs it's go up to infinity workers and if one die the test never stop
- SC-9202 - fix sending of registration link mails

## [26.5.0] - 2021-06-28

### Added

- SC-9431 - add teacher view to task/open over permission TASK_DASHBOARD_VIEW_V3, solving permissions after authenticate and add v3/user/me route.

### Changed

- SC-6294 Restructure NestJS Sources: Testing, Core Module, Entities, Shared. See details in https://hpi-schul-cloud.github.io/schulcloud-server/

## [26.4.9] - 2021-06-29

### Fixed

- api route forwarding

### Removed

- SC-9159 removed news from feathers except remove team event, which already is replaced by v3/news

## [26.4.8] - 2021-06-29

### Fixed

- route forwarding

## [26.4.7] - 2021-06-22

### Added

- SC-9148 - Add migration for change of school year on BRB

### Fixed

- SC-9170 - let superhero delete other users

## [26.4.6] - 2021-06-24

### Changed

- OPS-2466 - changes build pipeline to github actions

## [26.4.5] - 2021-06-21

### Added

- SC-9156 - Add maintenance mode for LDAP rewrite

## [26.4.4] - 2021-06-16

### Change

- rename permission TASK_DASHBOARD_VIEW_V3

## [26.4.3] - 2021-06-16

### Change

- SC-9139 - Add a check if user roles should be updated or not to the repo

## [26.4.2] - 2021-06-16

### Fixed

- npm run syncIndex work for not existing collections in the db

## [26.4.1] - 2021-06-15

### Change

- SC-9029 - Change place of the channel creation for RabbitMQ

## [26.4.0] - 2021-06-11

- SC-9004 - Sync env variables between backend and frontend

## [26.3.1] - 2021-06-14

### Added

- SC-9134 - Add missing mongo indexes for LDAP Sync

## [26.3.0] - 2021-06-07

### Changed

- SC-8898 - parallelize LDAP sync using RabbitMQ

## [26.2.2] - 2021-06-04

### Fixed

- Fixed dependencies issue

## [26.2.1] - 2021-06-02

### Added

- SC-9103 - add logging for syncIndexes script

## [26.2.0] - 2021-06-01

### Added

- OPS-2418 - Change buildpipelines (Server, Client, Nuxt) to execute E2E tests according QF decision
- SC-8250 - add bulk deletion to user service v2
- SC-8341 - add tombstone school to tombstone user
- SC-8408 - added delete events by scope Id route
- SC-7937 - Allow adding multiple materials to lesson
- SC-7868 - Deletion concept for personal file connections
- SC-8873 - Add prioritization for Matrix messenger tasks
- SC-8982 - add inital service ressource messuring test setup
- OPS-1499 - Add feature to CI Pipeline and provide manual deployments of branches and automatic deploy of release to staging
- Add run script for sync indexes based on existing and registered schemas.
- SC-9085 - add registration pin deletion for parent emails
- SC-9004 - Sync env variables between backend and frontend
- OPS-1499 - Add feature to CI Pipeline and provide manual deployments of branches
- Add run script for sync indexes based on existing and registered schemas.

### Changed

- SC-8440 - fixed open api validation for manual consent
- SC-9055 - changed Edu-Sharing permissions for Brandenburg Sportinhalt content
- SC-6950 - validation for officialSchoonNumber now allows 5 or 6 digits
- SC-8599 - added helparea contact dropdown and send value
- SC-7944 - use persistent ids for Lern-Store content items
- OPS-1508 - added limits for cpu and ram to the docker compose files
- SC-8500 - refactoring in error handling
- SC-7021 - automatic deletion documents in the trashbins collection after 7 days.
- SC-5202 - homework tests refactoring
- SC-7868 - filestorage integration tests are skipped on local test environments if minio is not setup
- SC-8779 - messenger: use user-based fixed device ids

### Fixed

- SC-8933 - fix date format on first login
- SC-8728 - fix configuration reset in tests
- SC-8873 - fix addUser prioritization for full school Matrix messenger sync
- SC-8982 - fix test setup for on the fly building test like routes jwt

## [26.1.0]

### Added

- SC-8910 - added an isExternal check to the adminUsers service remove method

### Changed

- SC-8732 - change search filter gate and weight of values in indexes. Will reduce amount of results
- SC-8880 - changed the validation for search queries in NAT, now it allows empty

## [26.0.16] - 2021-04-20

### Removed

- - SC-8748 - revert: bump feathers-mongoose from 6.3.0 to 8.3.1

## [26.0.15] - 2021-04-19

### Changed

- SC-8909 - messenger: use user-based fixed device ids

## [26.0.14] - 2021-04-16

### Changed

- SC-8934 - no more autosync for the migrations for the mongodb

## [26.0.13] - 2021-04-15

### Fixed

- SC-8917 - verify configuration missing school

## [26.0.12] - 2021-04-14

### Changed

- SC-8929 - increase performance for alert requests

## [26.0.11] - 2021-04-13

### Changed

- SC-8748 - bump feathers-mongoose from 6.3.0 to 8.3.1

## [26.0.10] - 2021-04-09

### Fixed

- SC-8908 ldap sync: fix lock

## [26.0.9] - 2021-04-06

- SC-8779 - fix partial LDAP sync

## [26.0.8] - 2021-03-31

### Fixed

- SC-8691 ldap sync: fix potential deadlock while loadind ldap data

## [26.0.7] - 2021-03-31

### Fixed

- SC-8768 ldap sync: in user search include current school

## [26.0.6] - 2021-03-30

### Fixed

- SC-8836 - teachers can add classes from other teachers to their courses

## [26.0.5] - 2021-03-29

### Fixed

- SC-8691 - LDAP sync can be run with multiple school in parallel

## [26.0.4] - 2021-03-25

### Changed

- SC-8829 - status of logging in rocket chat user is set to offline

## [26.0.3] - 2021-03-17

### Changed

- merged hotfixes 25.6.11 and following into 26.0 branch

## [26.0.2] - 2021-03-10

### Fixed

- SC-5202 - fixed an issue with internal pagination in homework-submissions

## [26.0.1] - 2021-03-09

### Changed

- merged 25.6.10 into new version

## [26.0.0]

### Fixed

- SC-6679 - fixed table styling in topic text-component
- SC-8534 - fix registration link generation
- SC-8682 - fix students are editable in externally managed schools
- SC-8534 fix registration link generation
- Allow sorting after search

## [25.6.11] - 2021-03-17

## [25.6.13] - 2021-03-16

- SC-8782 Migration for changing urls

## [25.6.12] - 2021-03-15

- SC-8782 Fixed lesson context Query

## [25.6.11] - 2021-03-15

### Fixed

- SC-8211 - Fixed course events duplications

## [25.6.10] - 2021-03-09

- SC-8770 Fixed issue where parent consents were overwritten

## [25.6.9] - 2021-02-26

### Fixed

- SC-8714 Fixed an issue in school creation that could cause the iserv-sync to fail

## [25.6.8] - 2021-02-19

### Changed

- SC-8477 LDAP-Sync: Speed up class sync by holding all the school's users in map while creating/populating classes
- SC-8477 LDAP-Sync: Speed up user sync by grouping users into chunks and loading the chunks from DB instead of individual users

## [25.6.7] - 2021-02-18

### Security

- SC-8655 - prevent changes to immutable user attributes

## [25.6.6] - 2021-02-18

### Fixed

- SC-8657 - Recreate shared links for homework

## [25.6.5] - 2021-02-17

### Fixed

- SC-8634 - Recreate shared links for homework

## [25.6.4] - 2021-02-17

### Changed

- Reverted Changes for SC-8410

## [25.6.3] - 2021-02-15

### Security

- VOR-3 - Enable and replace old file links.

## [25.6.2] - 2021-02-11

### Changed

- VOR-2 - Adjusted business rules for adding team members from external school.

## [25.6.1] - 2021-02-11

### Fixed

- VOR-1 - Fix passwordRecovery id validation.

## [25.6.0] - 2021-02-09

### Fixed

- SC-8514 - QR Code generation fails
- SC-8390 - Lern-Store collections feature flag was not excluding collections in search
- SC-8322 prevent wrong assignment from school to storage provider

### Added

- SC-8482 - Deletion concept orchestration integration
- SC-8029 - Add deletion concept handling for pseudonyms and registration pins
- SC-6950 - Add access for superhero to change kreisid and officialSchoolNumber
- SC-8206 - Add school tombstone for deleting concept
- SC-7825 - Deletion concept for user data in tasks

### Changed

- SC-8541 - restrict class modifing requests to the teachers, who are inside these classes
- SC-8380 removed reqlib, replaced by normal require to keep referenced types known
- SC-8213 error handling concept
- SC-4576 - sanitize bbb room and member names
- SC-8300 Added user information to LDAP Sync in case of errors

## [25.5.16] - 2021-02-08

### Added

- SC-8512 - Creating a migration for duplicated events

## [25.5.15]

### Fixed

- SC-8571 - New courses does not appear in bettermarks

## [25.5.14] - 2021-02-02

### Changed

- SC-8420 - Fix old missing indexes that migration for new indexes can executed. 25.5.3

## [25.5.13]

### Changed

- SC-8462 - Add logging for homework deletion

## [25.5.12]

### Fixed

- SC-8499 - Change order of migrations

## [25.5.11]

### Fixed

- SC-8499 - Prevent duplicated pseudonyms

## [25.5.10]

- SC-8506 - add origin server name to bbb create and join requests

## [25.5.9]

### Fixed

- SC-8503 - Clicking on task in BRB and THR shows pencil page

## [25.5.8]

### Changed

- SC-8480 - Return GeneralError if unknown error code is given to error pipeline

## [25.5.7]

## Added

- SC-8489 - Added permission check for homework deletion

## [25.5.6]

### Fixed

- SC-8410 - Verify ldap connection reads the first page of users only to avoid timeouts
- SC-8444 - resolve eventual consistency in course shareToken generation

## [25.5.5]

### Fixed

- SC-8303 - fix wrong assignment from school to storage provider

## [25.5.4]

### Added

- SC-8358 - bettermarks: show hint for safari users
- SC-8412 - update swagger documentation of pseudonym/roster/ltitools

### Fixed

- SC-5287 - Fixed OAuth2 rostering
- SC-5287 - Repair Bettermark's depseudonymization
- SC-8313 - Bettermarks: depseudonymization iframe needs to use Storage Access API in Safari
- SC-8379 - Secure ltiTools route
- SC-8315 - bettermarks: security check and production configuration

## [25.5.3]

### Added

- SC-8420 - Migration for sync new indexes.

## [25.5.2]

### Fixed

- SC-8189 - fix duplicate events by returning updated object at findOneAndUpdate

## [25.5.1]

### Fixed

- SC-8303 - fix wrong assignment from school to storage provider

## [25.5.0]

### Added

- SC-7835 - Add deletion concept handling for helpdesk problems
- SC-8229 - Added invalid DN error to ldap-config service error handling
- SC-7825 - Remove user relations from courses
- SC-7827 - Add deletion concept handling for file permissions.
- SC-8030 - Setup orchestrator for deleting concept
- SC-8060 - increase unit test coverage for lernstore counties
- SC-8179 - repaired unit test
- SC-7763 - adds searchable feature flag for lernstore.
- SC-8020 - adds collections filter to edu-sharing service
- SC-8260 - new team indexes and migration to add this

### Fixed

- SC-8230 - fix deletion of teachers via new route

### Removed

- SC-8233 - Removed attribute and member as required attributes for the LDAP-config service

### Fixed

- SC-8329 - Cluster returns old verison of Pin object after patch

## [25.4.1]

- Update from 25.3.9 into master

## [25.3.9]

- SC-8198 continue school sync on user issues

## [25.3.8]

### Changed

- SC-8198 - handle eventually consistent database in THR sync

## [25.3.7] - 2020-12-18

### Changed

- SC-8209 - prevent sync from stopping if error occurs for a single student

## [25.3.6]

### Fixed

- SC-8235 - repaired reigstration link for students

## [25.3.5]

### Changed

- SC-8149 - no longer require a registrationPin for internal calls

## [25.3.4]

### Changed

- SC-7998 - use default service setup for /version

## [25.3.3] (pick from 25.2)

### Removed

- SC-8101 - Sanitization for read operations

### Fixed

- SC-8101 - Make it possible to disable sentry by removing `SENTRY_DSN`
- OPS-1735 - Fixes transaction handling in file service by using the mongoose transaction helper,
  properly closing the session, and using the correct readPreference (everything except primary fails)

## [25.3.2]

### Added

- SC-7734 - Added a hook that takes care of merlin content to generate valid urls for users
- SC-7483 - Updating terms of use for all users for each instance separately

## [25.3.1]

### Fixed

SC-8077 - the migration copy-parents-data-into-children-entities-and-delete-parent-users is broken

## [25.3.0]

### Added

- SC-7841 - remove deleted user from classes
- SC-7836 - Removing registration pin by removing the user
- SC-7838 - move pseudonyms to trashbin
- SC-7142 - Counties/Kreise added to federal states.
- SC-7555 - move user and account to trashbin
- SC-4666 - Added a pool based LDAP system and school sync. LDAP_SYSTEM_SYNCER_POOL_SIZE and LDAP_SCHOOL_SYNCER_POOL_SIZE variables
  determine how many system/school syncers will be run in parallel (at most) during the LDAP sync.
- SC-7615 - reduces the errors in lernstore
- SC-5476 - Extend tests for Matrix messenger config and permission service
- SC-6690 - refactors edu-sharing service and sets defaults
- SC-6738 - Extend search input field in new admin tables to search for full name
- SC-7293 - added Lern-Store view permission and a feature flag
- SC-7357 - Add config service
- SC-7083 - Added officialSchoolNumber to school-model
- Introduce plainSecrets in Configuration
- Introduce FEATURE_PROMETHEUS_ENABLED to have a flag for enable prometheus api metrics
- SC-7411 - add API Specification and validation for /me service
- SC-7411 - add API Specification and validation for /version service
- SC-7205 - create new data seed for QA
- SC-7614 - creates documentation for edu sharing endpoints
- SC-7370 - Add optional rootPath attribute modifier to iserv-idm strategy
- SC-4667 - persist time of last attempted and last successful LDAP sync to database (based on system)
- SC-4667 - Only request and compare LDAP entities that have changed since the last sync (using operational attribute modifyTimestamp with fallback)
- SC-4667 - Add optional `forceFullSync` option (as get param or json payload) to force a full LDAP sync
- SC-7499 - add API Specification for public services
- SC-7915 - facade locator
- SC-7571 - solved performance issues - bulk QR-code generation
- SC-6294 - Introduce Typescript in schulcloud-server
- SC-7543 - Adds ldap-config service to create, load, and patch LDAP-configs (replaces /ldap endpoints for new client)
- SC-7028 - Add Course Component API Specification document
- SC-7476 - Prevent hash generation if user has account
- SC-6692 - Added Lern-Store counties support for Niedersachsen (Merlin)

### Changed

- request logging disabled for non development environment
- OPS-1289 - moved and updated commons (to hpi-schul-cloud/commons)
- SC-6596 - Changed route for messenger permissions service
- SC-7331 - introduce axios for external requests, implemented in status api
- SC-7395 - Changed ldap general strategy fetching of users from parallel to serialized
- SC-6080 - move REQUEST_TIMEOUT from globals to Configuration
- Dependencies: querystring replaced by qs
- SC-6060 - Updated error handling
- SC-7404 - automatic forwarding for requests without versionnumber if no matching route is found
- SC-7411 - api versioning for /me service
- SC-7411 - api versioning for /version service
- IMP-160 - integration-tests repo renamed to end-to-end-tests
- SC-5900 - Move Synapse synchronization logic into server
- SC-7499 - Fixes documentation for edu sharing endpoints
- SC-7872 - Fix audience of the jwt to new organisation name.
- SC-7543 - deprecates `GET /ldap/:id` and `PATCH /ldap/:id` routes
- SC-7868 - Move external request helpers to more present file location
- SC-7474 pull docker container for tests if commit id exists on docker hub

### Fixed

- SC-6294 fix mocha test execution and build, summarize coverage results
- SC-1589 Trim strings to avoid empty team names
- ARC-138 fix changelog action
- ARC-137 avoid DoS on alerts in error state
- SC-7353 course sharing between teachers
- SC-7530 rename SHOW_VERSION to FEATURE_SHOW_VERSION_ENABLED
- SC-7517 improve oauth test stability
- SC-6586 Repaired migration script
- SC-7454 - Restored invalid birth date fix in adminUsers service
- fixed README badges
- Fix mocha tests
- SC-6151 fixed a bug that prevented api docu from being accessible
- SC-6151 fixed paths to openapi documentation
- Fixed searching for names including a dash
- SC-7572 - Find /users route after hooks - extremely slow
- SC-7573 - Route/hash-broken promise chain
- SC-7884 - Authentication error when accessing any nuxt page in the client.
- Fix typescript compiling error

### Removed

- SC-7413 - Cleanup UnhandledRejection code that is handled from winston now

## [25.2.6]

### Removed

- SC-8101 - Sanitization for read operations

### Fixed

- SC-8101 - Make it possible to disable sentry by removing `SENTRY_DSN`

## [25.2.5]

### Fixed

- OPS-1735 - Fixes transaction handling in file service by using the mongoose transaction helper,
  properly closing the session, and using the correct readPreference (everything except primary fails)

## [25.2.4]

### Changed

- SC-6727 - Change email addresses for tickets for Niedersachsen - fixed after review

## [25.2.3]

### Changed

- SC-6727 - Change email addresses for tickets for Niedersachsen

## [25.2.2]

### Changed

- SC-7773 - moved config values for antivirus file service

## [25.2.1]

### Fixed

- SC-7714 - Fixes script injection issue

## [25.2.0]

### Added

- SC-4385 - Added a user exclusion regex to IServ strategy
- SC-7049 - Added unit tests for Merlin Service
- SC-7157 - add feature flag for Merlin feature with fallback
- SC-6567 - add new application errros
- SC-6766 - Added ESLint rules with Promise rules
- SC-6830 - Added hook to parse request to arrays when > 20 users are requested in adminUsers service
- SC-6769 - Introduce API validation module
- SC-6769 - API validation for users/admin routes
- SC-6510 - Added Merlin Url Generator for Lern Store / Edu-sharing
- SC-5476 - Added school settings to enable students to open own chat rooms
- SC-6567 - Add utils to cleanup incomingMessage stacks by logging errors

### Removed

- SC-6586- Remove parents from users collection to improve maintainability

### Changed

- SC-6986 - Changed a hook in the accounts service that restricts get requests to the same school, it expects a valid userID and matching schoolIds for both the requester and requested users
- SC-6567 - clean up error pipline
- SC-6510, fix a minor syntax error when exporting module
- Update commons to 1.2.7: print configuration on startup, introduce hierarchical configuration file setup
- Support asynchronous calls during server startup
- SC-7091 - Migration to enable the Matrix Messenger for all schools that had RocketChat enabled before

### Fixed

- fixed README badges
- SC-6151 - fixed a bug that prevented api docu from being accessible
- Fix mocha tests

## [25.1.13] - 2020-11-12

### Changed

- SC-7395 - Changed ldap general strategy fetching of users from parallel to serialized

## [25.1.12] - 2020-11-09

### Added

- SC-7683 - add request logging options

## [25.1.11] - 2020-11-06

### Security

- SC-7695 - prevent csv user override operations on other schools

## [25.1.10] - 2020-11-05

### Added

- SC-7683 - Add log metic for memory usage, add async error logging util, catch one unhandledRejection error and remove cronjob task from server.

## [25.1.9] - 2020-11-03

### Fixed

- SC-7638 - fixed pin creation for users with accounts

## [25.1.8] - 2020-10-22

### Fixed

- SC-7333 - fixed creation of homeworks within lessons

## [25.1.7] - 2020-10-28

### Added

- SC-7491 - Add missing index on users.email to speed up slow query in registrationLink service

## [25.1.6] - 2020-10-23

### Changed

- SC-7413 - Remove event listener for unhandled rejections and move this to winston

## [25.1.5] - 2020-10-22

### Fixed

- SC-7452 - fixed time window check for LDAP users

## [25.1.4] - 2020-10-20

### Changed

- SC-6986 - Changed permission check for PATCH method in the account service from STUDENT_CREATE to STUDENT_EDIT to allow teachers to change students' password

## [25.1.3] - 2020-10-20

### Fixed

- SC-6986 - Changed a hook in the accounts service that restricts get requests to the same school, it expects a valid userID and matching schoolIds for both the requester and requested users

## [25.1.2] - 2020-10-15

### Fixed

- SC-7085 - fixed importHash error when asking parent consent

### Added

### Removed

## [25.1.1] - 2020-10-12

### Security

- SC-7165 package update for sanitization and add onload handler

## [25.1.0] - 2020-10-12

### Added

### Removed

- SC-6784 - Removed duplicated birth date formatting code in adminUsers service, which was causing an "Invalid date" output
- SC-6743 - Removed usersForConsent related things in adminUsers service because the client does not send that parameter anymore
- SC-6506 - Remove dependecy to feathers-swagger in routes.test.js

### Changed

- SC-6774 remove no-await-in-loop from eslint exceptions
- Rename statistic mails route, secure it over sync api key now
- SC-6809 - Maintain RabbitMQ connection and channels
- SC-5230 - Unblock Account-Page in Nuxt (securing /accounts and /users routes)

### Security

- Added hotfix merges

## [25.0.12] - 2020-10-12

### Fixed

- SC-6676 allows only following roles for registration: teacher/student…

## [25.0.11] - 2020-10-07

### Fixed

- SC-7180 homework create now validates data properly

## [25.0.12] - 2020-10-12

### Fixed

- SC-6676 allows only following roles for registration: teacher/student…

## [25.0.11] - 2020-10-07

### Fixed

- SC-7180 homework create now validates data properly

## [25.0.10] - 2020-10-07

### Added

- configured prometheus metrics - bucket sizes
- SC-6766 log unhandledRejection and unhandledException

## [25.0.9] - 2020-10-07

### Added

- SC-7115 - Reduce mongoose DB role request by enabling minor caching

## [25.0.8] - 2020-10-06

### Fixed

- SC-6676 - Registration: User with role parent should not be able to log-in
- SC-6960 - instead of deleting and recreating users during the rollback of a failed registration, use replace if necessary
- SC-6960 - properly raise exceptions during the registration process

## [25.0.7] - 2020-10-01

### Removed

- OPS-1316 - removed custom keep-alive header creation in express middleware

## [25.0.6] - 2020-10-01

### Added

- OPS-1316 - add indexes for slow files and submission queries

## [25.0.5] - 2020-10-01

### Added

- SC-6973 - add time window for pin creation

## [25.0.4] - 2020-09-30

### Added

- Added lead time detection

## [25.0.3]

### Added

- SC-6942 - add parse method to TSP strategy to declare it can handle the request and to keep authentication params clean

### Fixed

- SC-6942 - don't override payload defined by authentication method
- SC-6942 - don't search for account to populate if no username is given in `injectUsername`

## [25.0.2]

### Changed

- send mail for registration pin after add pin to db

## [25.0.1]

### Fixed

- SC-6696 - Fixed query used to determine course membership when checking permissions for course group lessons

## [25.0.0]

### Changed

- Extend JWT payload by schoolId and roleIds

## [24.5.1] - 2020-09-16

### Secrutiy

- Secure admin routes (update, patch, create)

## [24.5.0] - 2020-09-14

- Ignore database seed data with prettier, eslint, and codacy
- SC-6640 - Fixed email check within registration (case insensitive)
- SC-2710 - Adding time zones, default for school and theme

### Added - 24.5.0

- Test changelog has been updated for feature or hotfix branches
- SC-5612 - Adding search feature to the admintables for nuxt-client.

## [24.4.6] - 2020-09-11

### Changed

- SC-6733: central personal data does not get updated via CSV import

## [24.4.5] - 2020-09-10

### Fixed in 24.4.5

- SC-6637: generate QR codes for consent print sheets if group size exceeds 20

## [24.4.4] - 2020-09-08

### Fixed in 24.4.4]

- SC-6697: updates/sync account username when user is updated

## [24.4.3] - 2020-09-09

### Fixed in 24.4.3

- SC-6533 - Login not possible if admin reset password

## [24.4.2] - 2020-08-31

### Fixed in 24.4.2

- SC-6554: CSV-Importer no longer allows patching users with different roles

## [24.4.1] - 2020-08-31

### Fixed in 24.4.1

- SC-6511 - LDAP edit button missing.

### Changed in 24.4.1

- SC-5987 Internationalisation: extend user and school model with default language

### Added 24.4.1

- SC-6172: added hooks and checks to look for unique and not disposable emails in adminUsers service

## [24.4.0] - 2020-8-31

### Fixed in 24.4.0

- SC-6122 - Edusharing preload thumbnails in parallel. Edusharing authentication stabilisation.

## [24.3.3] - 2020-08-28

- SC-6469: prevent admin access to lessons admins shouldnt have access to.

## [24.3.2] - 2020-08-26

- SC-6382: fix handling of consents for users with unknown birthdays. consentStatus: 'ok' will be returned for valid consents without birthday.

## [24.3.1] - 2020-08-25

- SC-5420: TSC Schuljahreswechsel

## [24.3.0] - 2020-08-25

## [24.2.5] - 2020-08-24

- SC-6328 add migration to set student_list settings in all non n21 clouds schools to false.

## [24.2.4] - 2020-08-20

## [24.2.3] - 2020-08-20

## [24.2.2] - 2020-08-20

### Added in 24.2.2

- SC-5280: the LDAP service will try to reconnect up to three times if the connection was lost or could not be established
- SC-5280: the LDAP service and LDAP syncers now report more errors to the stats object
- SC-5808: added an isExternal check to the create method of AdminUsers service, only users from not external schools can create users

### Fixed in 24.2.2

- SC-5280: the LDAP sync now handles (timeout/firewall) errors much more gracefully
- SC-5280: LDAP bind operations will only be issued if the connection was established successfully
- SC-5280: aggregated LDAP statistics will now show the number of succesful and failed sub-syncs instead of just 1 or 0

### Changed in 24.2.2

- SC-5280: if disconnected prematurely, the LDAP service will not try to connect again just to unbind from the server

## [24.0.2] - 2020-08-05

### Fixed in 24.0.2

- SC-5835: Starting the new school year automatically - Cluster 4

## [24.0.1] - 2020-07-31

### Fixed in 24.0.1

- SC-5917 Fix activation of LDAP system

## [23.6.4] - 2020-07-29

### Fixed in 23.6.4

- SC-5883: Choose current schoolyear based on the school instead of the date for creating classes.

## [23.6.3] - 2020-07-28

### Added in 23.6.3

- SC-5754 Added isExternal attribute to school model. If ldapSchoolIdentifier or source is defined, isExternal will be set to true
  otherwise, if none of them are defined it wil be set to false.
- SC-4520 created a new Service called Activation Service; with which jobs can be defined and are
  only executed when an activation link (activation code) is confirmed (e.g.: change of e-mail address/username)
  Also added a sub-service for changing email/username in Activation Service
- SC-5280: the LDAP service will try to reconnect up to three times if the connection was lost or could not be established
- SC-5280: the LDAP service and LDAP syncers now report more errors to the stats object

### Fixed in 23.6.3

- SC-5250: Fixes the CSV-Import, if there are whitespaces in the columnnames
- SC-5686: only users with the team permission "RENAME_TEAM" can execute the patch method in teams route
- SC-5280: the LDAP sync now handles (timeout/firewall) errors much more gracefully
- SC-5280: LDAP bind operations will only be issued if the connection was established successfully
- SC-5280: aggregated LDAP statistics will now show the number of succesful and failed sub-syncs instead of just 1 or 0
- SC-5416: Enable maintenance Mode for LDAP Schools and change the currentSchoolYear for non-LDAP Schools

### Changed in 23.6.3

- SC-5542: Added an after hook for AdminUsers find method which formats birthday date to DD.MM.YYYY format.
- SC-4289 Changed aggregations in admin tables, classes are now taken only from current year or max grade level, and are sorted
  by numeric ordering.
- SC-5280: if disconnected prematurely, the LDAP service will not try to connect again just to unbind from the server

## [23.6.2] - 2020-07-22

### Fixed in 23.6.2

- SC-5773: LDAPSchoolSyncer now correctly populates classes synced from an LDAP server, even if only students or only teachers are assigned to the class.
- SC-5250: Fixes the CSV-Import, if there are whitespaces in the columnnames

## [23.6.1] - 2020-07-22

### Fixed in 23.6.1

- SC-5733: LDAPSchoolSyncer now uses the Users model service to avoid ignoring indexes due to automatic collation

## [23.6.0] - 2020-07-21

### Added in 23.6.0

- SC-4142: Added indexes on TSP sync related attributes in user and school schema.
- SC-4142: Adds info about unchanged entities to TSP sync statistics

## [23.5.4] - 2020-07-08

### Added in 23.5.4

- SC-2714 Added the federal state "Internationale Schule"

## [23.5.0] - 2020-06-15

### Added in 23.5.0

- SC-4192 add tests that ensure classes on other schools cant be manipulated

### Fixed in 23.5.0

### Changed in 23.5.0

- SC-4957 user.ldapId and user.ldapDn are now indexed to improve performance

## [23.4.7] - 2020-07-01

### Fixed in 23.4.7

- SC-4965 Converted "consent" subdocument in "users" to a nested document to fix changing consents in administration and removing a bug in registration that resulted in deleted users.

## [23.4.5] - 2020-06-17

### Fixed in 23.4.5

- SC-5007 re-introduces ldap system root path to API result to fix issue with duplicating schools

## [23.4.3-nbc] - 2020-06-15

### Fixed in 23.4.3-nbc

- SC-5054 Revert hook restrictions that prevented registration with custom deata privacy documents enabled

## [23.4.0-nbc] - 2020-06-11

### Added in 23.4.0-nbc

- SC-4577 extend consentversions with school specific privacy policy, which can be added by the school admin

## [23.2.4] - 2020-06-05

### Fixed in 23.2.4

- SC-4876 soften sanitization to allow editor actions to be persisted correctly

## [23.2.1] - 2020-06-04

### Security - 23.2.1

- SC-4720 improve importhashes for registrationlinks

## [23.2.0] - 2020-06-03

### Security - 23.2.0

- SC-4506 Secure Find User Route. Access user list by students is allowed only if they are eligible to create teams.
- SC-4506 Secure Get User Route. Read user details may only users with STUDENT_LIST or TEACHER_LIST permissions

## [23.1.4] - 2020-05-29

### Fixed in 23.1.4

- SC-4749 avoid xss in image onerror event attribute for submissions

## [23.0.0] - 2020-05-19

### Changed in 23.0.0

- SC-4075 Teams creation by students logic was changed. New environment enumeration variable `STUDENT_TEAM_CREATION`
  with possible values `disabled`, `enabled`, `opt-in`, `opt-out` was introduced. The feature value is set by instance deployment.
  In case of `disabled`, `enabled` it is valid for all schools of the instance and cannot be changed by the admin.
  In case of `opt-in` and `opt-out` the feature should be enabled/disabled by the school admin.

## [22.10.3] - 2020-05-13

### Fixed in 22.10.3

- Unbind errors no longer stop the LDAP sync if more systems follow

## [22.10.2] - 2020-05-12

### Fixed in 22.10.2

- fixed pagination for students/teacher table

## [22.10.0] - 2020-05-11

### Added in 22.10.0

- SC-3719 Files now have a `creator` attribute that references the ID of the user that created the file.
  For old files, it is set to the first user permission inside the permissions array (legacy creator check).
- SC-3719 The `files` collection now has two additional indexes: `{creator}` and `{permissions.refId, permissions.refPermModel}`.
- add MongoDB Collation Support to control sorting behaviour in regards to capitalization.
- SC-3607 CSVSyncer now allows the optional birthday field (formats: dd/mm/yyyy, dd.mm.yyyy, dd-mm-yyyy) in CSV data
- SC-3948 support users query in adminusers routes
- SC-4018 Add additional nexboard permissions
- SC-4008 Migrated generateRegistrationLink Hook from SC-Client into Server
- SC-3686 Added new Registration Link Service for sending mails
- SC-4094 Teachers can now provide feedback in the form of uploaded files

### Fixed in 22.10.0

- SC-3892 Update Filter of submission in order to work with older submissions
- SC-3395 if fetching the release fails, a error will be thrown
- backup.js now outputs valid json exports
- SC-4105 fixed a problem with new users tests not working with recent hotfix.
- Checks of user consent calculated correct now

### Changed in 22.10.0

- User delete now accepts bulk delete requests
- SC-3958: the "general" LDAP strategy now returns an empty array if classes are not configured properly
- Increase performance - error logging in sentry
- Mergify: add and modified some configs

### Removed in 22.10.0

- SC-3958: the LDAP strategy interface no longer supports synchronizing team members to the never-used original N21-IDM
- SC-3958: the environment variables NBC_IMPORTURL, NBC_IMPORTUSER, and NBC_IMPORTPASSWORD are no longer used and have been removed
- Removed the obsolete commentSchema from the homework service. It was not in use.

## [22.9.20]

### Added in 22.9.20

- SC-4042: Added support for a central IServ-Connector

### Changed in 22.9.20

- LDAP syncs on servers with multiple schools now only sync one school at a time to avoid issues when paging search requests
- LDAP syncs use less memory (because they do a lot less in parallel)
- LDAPSchoolSyncer now returns user and class statistics

### Fixed in 22.9.20

- Fixed LDAP-Service disconnect method
- LDAPSystemSyncers now properly close their connections after syncing
- Authentication via LDAP now tries to close the connection after login
- Fixed a warning message appearing when patching users via internal request

## [22.9.18]

### Fixed in 22.9.18

- SC-4215: Do not allow unprivileged users to find users with non-school roles (expert, parent, etc.)

## [22.9.17]

### Fixed in 22.9.17

- SC-4121: File uploads no longer fail if the security scan is misconfigured or errors during enqueuing

## [22.9.10]

### Added in 22.9.10

- enable API key for /mails route

### Fixed in 22.9.10

- fixed an issue that prevented api-key authenticated calls to function with query.

## [22.9.9]

### Added in 22.9.9

- Sync can now be authenticated with an api-key.

## [22.9.8]

### Fixed in 22.9.8

- Fixed an error where ldap users without proper uuid where not filtered correctly.

## [22.9.7]

### Security in 22.9.7

- the /ldap route can now only be triggered for the users own school.

## [22.9.6]

### Added in 22.9.6

- users without `SCHOOL_EDIT` permission, but with `SCHOOL_STUDENT_TEAM_MANAGE` permission can now toggle the school feature `disableStudentTeamCreation`.

### Fixed in 22.9.6

- Admins in Thuringia can now prevent students from creating teams

## [22.9.5]

### Security in 22.9.5

- increased security for the publicTeachers route.

## [22.9.4]

### Fixed in 22.9.4

- fixes an issue with LDAP account updates if more than one account exists for the user (migration from local login to LDAP)

## [22.9.3]

### Fixed in 22.9.3

- fixes regression in LDAP sync, that caused incomplete user updates

## [22.9.2]

### Security in 22.9.2

- increased security for user PUT operation

## [22.9.1]

### Fixed in 22.9.1

- SC-3994: remove unnecessary bucket creation call that caused school administration and LDAP Sync to throw errors

### Changed in 22.9.1

- use collation for /homeworks, /users, /publicTeachers, /users/admin/teachers, /users/admin/students, /classes, and /courses.

## [22.9.0]

- Security updates

## [22.8.0]

### Added in 22.8.0

- This changelog has been added

### Removed in 22.8.0

- Clipboard sockets
- This changelog has been added
- Backend route to confirm analog consents in bulk
- Changed Seed Data + Migration Script: Added feature flag for new Editor to klara.fall@schul-cloud.org
- SC-2922: Enable use of multiple S3 instances as file storage provider
  - A new collection is added to administrate multiple S3 instances
  - A migration will automatically use the AWS environment variables to add those as default provider for all existing schools
  - For new schools the less used provider is assigned as storage provider
  - Environment Variables:
    - FEATURE_MULTIPLE_S3_PROVIDERS_ENABLED=true will activate the feature
    - S3_KEY, used for symmetric encryption, already required for the migration because of the secret access key encryption

### Changed in 22.8.0

- SC-3767: moved env variables to globals.js, NODE_ENV required to equal 'test' for test execution and right database selection
- migrated backup.sh script to node, so it can run platform independant and works on windows.

### Fixed in 22.8.0

- SC-3821: Fix Co-Teachers and Substitution teachers not being able to Grade Homeworks

## 22.7.1

### Fixed in 22.7.1

- Admin and teacher user could change other users without changing them self<|MERGE_RESOLUTION|>--- conflicted
+++ resolved
@@ -19,10 +19,7 @@
 
 ### Changed
 
-<<<<<<< HEAD
-=======
 - BC-274 Change Course Colors
->>>>>>> 005f1c61
 - BC-213 - rewrite file deletion with deletion marker
 - BC-68 - e2e run dependent on build image job
 - BC-179 - refactor task and entity and relations
