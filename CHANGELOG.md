# Changelog

All notable changes to this project will be documented in this file.

The format is based on [Keep a Changelog](https://keepachangelog.com/en/1.0.0/),
and this project adheres to [Semantic Versioning](https://semver.org/spec/v2.0.0.html).

Allowed Types of change: `Added`, `Changed`, `Deprecated`, `Removed`, `Fixed`, `Security`

## [Unreleased]

### Added

- BC-343 - run unstable e2e tests on label `run unstable tests` 

### Changed

- BC-237 - Clean up global entity registration
- BC-331 - BC-354 - rename ansible variables for OnePassword
<<<<<<< HEAD
- BC-372 - replace task seed data
=======
- BC-269 - check in firstLogin that students can only pass with existing birthdate 
>>>>>>> d060195a

### Fixed

### Security

- BC-297 - fixed set-value dependency vulnerabilities

## [26.11.2] - 2021-09-29

### Fixed
- BC-111 wait for mongodb to spin up in deployment

- BC-370 - fixed file directory creation 

## [26.11.1] - 2021-09-29

### Fixed

- BC-365 - fixed task overview pagination

## [26.11.0] - 2021-09-22

### Changed

- BC-274 Change Course Colors
- BC-213 - rewrite file deletion with deletion marker
- BC-68 - e2e run dependent on build image job
- BC-179 - refactor task and entity and relations
- BC-315 - stabilized resolve user roles workflow by use roles from requested user and not from jwt

### Added

- BC-121 add bucket and storage provider to file documents
- BC-164 - refactored the supportJWTservice and added roles information to its jwt data
- BC-279 - introduce console application interface to call providers via console command
- BC-9 add entity and repo for course dashboards
- BC-9 add a route to recieve dummy data for course dashboards
- BC-318 implement persistance for course dashboards

### Fixed

- BC-232 prevent users from changing schoolyears
- BC-233 - when an LDAP system is removed from a school, the ldapschoolidentifier and lastLdapSync are removed as well
- moved some changelog entries into their correct place

### Removed

- BC-262 - remove S3 lifecycle configuration code
- BC-247 - remove timestamp from LDAP search Query for sync

## [26.10.3] - 2021-09-09

### Fixed

- BC-267 - skip whitelist-check for api requests on /wopi

## [26.10.2] - 2021-09-03

### Added

- BC-120 - add feature flag for S3 CORS
- BS-112 - insert missing attribute during school creation

## [26.10.1] - 2021-09-03

### Fixed

- BC-187 - secures the system route

## [26.10.0] - 2021-09-03

### Fixed

- remove broken systemid from seed data
- SC-9083 - expose env variables for school administration
- BC-44 - remove JWT_WHITELIST_ACCEPT_ALL feature flag
- BC-44 - integrate jwt whitelist check in nestjs jwt authentication
- BC-42 - cycle detection in role inheritance
- BC-64 - enable e2e test execution for push event on main branch
- BC-41 - adds feature flag for S3 storage lifecycle management (currently not supported by Strato Hidrive)
- BC-37 - BC-54 - reduce resource consumption for deployed server
- BC-81 - remove old Lern-Store
- BC-119 - remove malfunction S3 lifecycle migration
- BC-38 - BC-124 - Add ansible files for Bosscloud (default)
- BC-110 - fileStorage/security should only be called from within the cluster

### Added

- BC-5 - Show completed tasks for students

### Changed

- Refactor nestjs task module and resort imports for course and coursegroup entities and repositories. Add testHelpers.

## [26.9.3] - 2021-09-10

### Fixed

- BC-239 - fix date parsing for students birth date

## [26.9.2] - 2021-08-27

### Changed

- BC-137 - fix bug with display of Blue Bar
- BC-106 - exit maintenance & change school year for LDAP schools on Boss and NBC

## [26.9.1] - 2021-08-18

### Changed

- SC-9192 - enable cors for nestjs app routes
- SC-9130 - use whiltelisted filenames at the s3 file storage backend

## [26.9.0] - 2021-08-14

### Changed

- OPS-2491 - Change the hydra service url
- SC-9231 - add permissions to SuperHero to edit admin role
- SC-9269 - let eslint ensure no tests with .only exist anymore
- SC-9192 - mount feathers and nestjs apps under dedicated version paths and allow general path prefix for the whole server

## Added

- add inital learnroom module with support of course and coursegroups for preparing the next refactoring iteration in tasks module
- SC-9231 - add permissions to SuperHero to edit admin role

## [26.8.0] - 2021-08-10

## [26.7.1] - 2021-08-03

- SC-9233 - fix Lern-Store on THR to load also WLO content

## [26.7.0] - 2021-07-28

### Added

- SC-9213 - Consider group submissions when deciding what open tasks a student has
- SC-9150 - add script to change school year
- SC-9211 - enable maildrop and mailcatcher for e2e tests (see docker-compose)
- SC-9177 - allow superheros to delete admins

### Changed

- SC-9219 - limited jest workers for not taking all workers within of a single github action

### Fixed

- SC-9212 - fix changing classes via CSV import
- SC-9053 - fix sending registration link via checkbox for student/teacher creation

## [26.6.4] - 2021-07-23

### Changed

- move S3 expiration migration to the end

## [26.6.3] - 2021-07-21

### Fixed

- SC-9092 - add missing S3 key decryption in migration

## [26.6.2] - 2021-07-21

### Changed

- use edusharing lernstore mode on production

## [26.6.1] - 2021-07-21

### Changed

- change default lernstore mode to edusharing

## [26.6.0] - 2021-07-20

### Added

- SC-9018; SC-9003 - created schoolsList public endpoint, and jwt secured /schools endpoint
- SC-9093 - make configured default language and timezone available in config service
- SC-9092 - delete S3 files after 7 days from user deletion
- SC-8959 - Add messenger to deletion concept
- SC-9157 - Add RabbitMQ connection to new mail service
- SC-9157 - Improve config handling for RabbitMQ
- SC-9213 - Consider group submissions when deciding what open tasks a student has
- OPS-2574 - Removeing autodeployed branches for developers if branch deleted
- OPS-2579 - Add Ansible task and templates for adding storage

### Changed

- SC-9190 - publish news target names
- SC-8887 - allow public access to consentVersion service
- SC-8448 - Not storing temporary Merlin links and fixed concurrency bug
- remove unnecessary timeout definitions from tests and avoid promise chains
- SC-6294 Restructure NestJS Sources: Testing, Core Module, Entities, Shared. See details in https://hpi-schul-cloud.github.io/schulcloud-server/
- execute unit tests via github action instead of using travis

### Fixed

- SC-9197 - Limiting the max workers for jest to 2 workers, if the default mechanism runs it's go up to infinity workers and if one die the test never stop
- SC-9202 - fix sending of registration link mails

## [26.5.0] - 2021-06-28

### Added

- SC-9431 - add teacher view to task/open over permission TASK_DASHBOARD_VIEW_V3, solving permissions after authenticate and add v3/user/me route.

### Changed

- SC-6294 Restructure NestJS Sources: Testing, Core Module, Entities, Shared. See details in https://hpi-schul-cloud.github.io/schulcloud-server/

## [26.4.9] - 2021-06-29

### Fixed

- api route forwarding

### Removed

- SC-9159 removed news from feathers except remove team event, which already is replaced by v3/news

## [26.4.8] - 2021-06-29

### Fixed

- route forwarding

## [26.4.7] - 2021-06-22

### Added

- SC-9148 - Add migration for change of school year on BRB

### Fixed

- SC-9170 - let superhero delete other users

## [26.4.6] - 2021-06-24

### Changed

- OPS-2466 - changes build pipeline to github actions

## [26.4.5] - 2021-06-21

### Added

- SC-9156 - Add maintenance mode for LDAP rewrite

## [26.4.4] - 2021-06-16

### Change

- rename permission TASK_DASHBOARD_VIEW_V3

## [26.4.3] - 2021-06-16

### Change

- SC-9139 - Add a check if user roles should be updated or not to the repo

## [26.4.2] - 2021-06-16

### Fixed

- npm run syncIndex work for not existing collections in the db

## [26.4.1] - 2021-06-15

### Change

- SC-9029 - Change place of the channel creation for RabbitMQ

## [26.4.0] - 2021-06-11

- SC-9004 - Sync env variables between backend and frontend

## [26.3.1] - 2021-06-14

### Added

- SC-9134 - Add missing mongo indexes for LDAP Sync

## [26.3.0] - 2021-06-07

### Changed

- SC-8898 - parallelize LDAP sync using RabbitMQ

## [26.2.2] - 2021-06-04

### Fixed

- Fixed dependencies issue

## [26.2.1] - 2021-06-02

### Added

- SC-9103 - add logging for syncIndexes script

## [26.2.0] - 2021-06-01

### Added

- OPS-2418 - Change buildpipelines (Server, Client, Nuxt) to execute E2E tests according QF decision
- SC-8250 - add bulk deletion to user service v2
- SC-8341 - add tombstone school to tombstone user
- SC-8408 - added delete events by scope Id route
- SC-7937 - Allow adding multiple materials to lesson
- SC-7868 - Deletion concept for personal file connections
- SC-8873 - Add prioritization for Matrix messenger tasks
- SC-8982 - add inital service ressource messuring test setup
- OPS-1499 - Add feature to CI Pipeline and provide manual deployments of branches and automatic deploy of release to staging
- Add run script for sync indexes based on existing and registered schemas.
- SC-9085 - add registration pin deletion for parent emails
- SC-9004 - Sync env variables between backend and frontend
- OPS-1499 - Add feature to CI Pipeline and provide manual deployments of branches
- Add run script for sync indexes based on existing and registered schemas.

### Changed

- SC-8440 - fixed open api validation for manual consent
- SC-9055 - changed Edu-Sharing permissions for Brandenburg Sportinhalt content
- SC-6950 - validation for officialSchoonNumber now allows 5 or 6 digits
- SC-8599 - added helparea contact dropdown and send value
- SC-7944 - use persistent ids for Lern-Store content items
- OPS-1508 - added limits for cpu and ram to the docker compose files
- SC-8500 - refactoring in error handling
- SC-7021 - automatic deletion documents in the trashbins collection after 7 days.
- SC-5202 - homework tests refactoring
- SC-7868 - filestorage integration tests are skipped on local test environments if minio is not setup
- SC-8779 - messenger: use user-based fixed device ids

### Fixed

- SC-8933 - fix date format on first login
- SC-8728 - fix configuration reset in tests
- SC-8873 - fix addUser prioritization for full school Matrix messenger sync
- SC-8982 - fix test setup for on the fly building test like routes jwt

## [26.1.0]

### Added

- SC-8910 - added an isExternal check to the adminUsers service remove method

### Changed

- SC-8732 - change search filter gate and weight of values in indexes. Will reduce amount of results
- SC-8880 - changed the validation for search queries in NAT, now it allows empty

## [26.0.16] - 2021-04-20

### Removed

- - SC-8748 - revert: bump feathers-mongoose from 6.3.0 to 8.3.1

## [26.0.15] - 2021-04-19

### Changed

- SC-8909 - messenger: use user-based fixed device ids

## [26.0.14] - 2021-04-16

### Changed

- SC-8934 - no more autosync for the migrations for the mongodb

## [26.0.13] - 2021-04-15

### Fixed

- SC-8917 - verify configuration missing school

## [26.0.12] - 2021-04-14

### Changed

- SC-8929 - increase performance for alert requests

## [26.0.11] - 2021-04-13

### Changed

- SC-8748 - bump feathers-mongoose from 6.3.0 to 8.3.1

## [26.0.10] - 2021-04-09

### Fixed

- SC-8908 ldap sync: fix lock

## [26.0.9] - 2021-04-06

- SC-8779 - fix partial LDAP sync

## [26.0.8] - 2021-03-31

### Fixed

- SC-8691 ldap sync: fix potential deadlock while loadind ldap data

## [26.0.7] - 2021-03-31

### Fixed

- SC-8768 ldap sync: in user search include current school

## [26.0.6] - 2021-03-30

### Fixed

- SC-8836 - teachers can add classes from other teachers to their courses

## [26.0.5] - 2021-03-29

### Fixed

- SC-8691 - LDAP sync can be run with multiple school in parallel

## [26.0.4] - 2021-03-25

### Changed

- SC-8829 - status of logging in rocket chat user is set to offline

## [26.0.3] - 2021-03-17

### Changed

- merged hotfixes 25.6.11 and following into 26.0 branch

## [26.0.2] - 2021-03-10

### Fixed

- SC-5202 - fixed an issue with internal pagination in homework-submissions

## [26.0.1] - 2021-03-09

### Changed

- merged 25.6.10 into new version

## [26.0.0]

### Fixed

- SC-6679 - fixed table styling in topic text-component
- SC-8534 - fix registration link generation
- SC-8682 - fix students are editable in externally managed schools
- SC-8534 fix registration link generation
- Allow sorting after search

## [25.6.11] - 2021-03-17

## [25.6.13] - 2021-03-16

- SC-8782 Migration for changing urls

## [25.6.12] - 2021-03-15

- SC-8782 Fixed lesson context Query

## [25.6.11] - 2021-03-15

### Fixed

- SC-8211 - Fixed course events duplications

## [25.6.10] - 2021-03-09

- SC-8770 Fixed issue where parent consents were overwritten

## [25.6.9] - 2021-02-26

### Fixed

- SC-8714 Fixed an issue in school creation that could cause the iserv-sync to fail

## [25.6.8] - 2021-02-19

### Changed

- SC-8477 LDAP-Sync: Speed up class sync by holding all the school's users in map while creating/populating classes
- SC-8477 LDAP-Sync: Speed up user sync by grouping users into chunks and loading the chunks from DB instead of individual users

## [25.6.7] - 2021-02-18

### Security

- SC-8655 - prevent changes to immutable user attributes

## [25.6.6] - 2021-02-18

### Fixed

- SC-8657 - Recreate shared links for homework

## [25.6.5] - 2021-02-17

### Fixed

- SC-8634 - Recreate shared links for homework

## [25.6.4] - 2021-02-17

### Changed

- Reverted Changes for SC-8410

## [25.6.3] - 2021-02-15

### Security

- VOR-3 - Enable and replace old file links.

## [25.6.2] - 2021-02-11

### Changed

- VOR-2 - Adjusted business rules for adding team members from external school.

## [25.6.1] - 2021-02-11

### Fixed

- VOR-1 - Fix passwordRecovery id validation.

## [25.6.0] - 2021-02-09

### Fixed

- SC-8514 - QR Code generation fails
- SC-8390 - Lern-Store collections feature flag was not excluding collections in search
- SC-8322 prevent wrong assignment from school to storage provider

### Added

- SC-8482 - Deletion concept orchestration integration
- SC-8029 - Add deletion concept handling for pseudonyms and registration pins
- SC-6950 - Add access for superhero to change kreisid and officialSchoolNumber
- SC-8206 - Add school tombstone for deleting concept
- SC-7825 - Deletion concept for user data in tasks

### Changed

- SC-8541 - restrict class modifing requests to the teachers, who are inside these classes
- SC-8380 removed reqlib, replaced by normal require to keep referenced types known
- SC-8213 error handling concept
- SC-4576 - sanitize bbb room and member names
- SC-8300 Added user information to LDAP Sync in case of errors

## [25.5.16] - 2021-02-08

### Added

- SC-8512 - Creating a migration for duplicated events

## [25.5.15]

### Fixed

- SC-8571 - New courses does not appear in bettermarks

## [25.5.14] - 2021-02-02

### Changed

- SC-8420 - Fix old missing indexes that migration for new indexes can executed. 25.5.3

## [25.5.13]

### Changed

- SC-8462 - Add logging for homework deletion

## [25.5.12]

### Fixed

- SC-8499 - Change order of migrations

## [25.5.11]

### Fixed

- SC-8499 - Prevent duplicated pseudonyms

## [25.5.10]

- SC-8506 - add origin server name to bbb create and join requests

## [25.5.9]

### Fixed

- SC-8503 - Clicking on task in BRB and THR shows pencil page

## [25.5.8]

### Changed

- SC-8480 - Return GeneralError if unknown error code is given to error pipeline

## [25.5.7]

## Added

- SC-8489 - Added permission check for homework deletion

## [25.5.6]

### Fixed

- SC-8410 - Verify ldap connection reads the first page of users only to avoid timeouts
- SC-8444 - resolve eventual consistency in course shareToken generation

## [25.5.5]

### Fixed

- SC-8303 - fix wrong assignment from school to storage provider

## [25.5.4]

### Added

- SC-8358 - bettermarks: show hint for safari users
- SC-8412 - update swagger documentation of pseudonym/roster/ltitools

### Fixed

- SC-5287 - Fixed OAuth2 rostering
- SC-5287 - Repair Bettermark's depseudonymization
- SC-8313 - Bettermarks: depseudonymization iframe needs to use Storage Access API in Safari
- SC-8379 - Secure ltiTools route
- SC-8315 - bettermarks: security check and production configuration

## [25.5.3]

### Added

- SC-8420 - Migration for sync new indexes.

## [25.5.2]

### Fixed

- SC-8189 - fix duplicate events by returning updated object at findOneAndUpdate

## [25.5.1]

### Fixed

- SC-8303 - fix wrong assignment from school to storage provider

## [25.5.0]

### Added

- SC-7835 - Add deletion concept handling for helpdesk problems
- SC-8229 - Added invalid DN error to ldap-config service error handling
- SC-7825 - Remove user relations from courses
- SC-7827 - Add deletion concept handling for file permissions.
- SC-8030 - Setup orchestrator for deleting concept
- SC-8060 - increase unit test coverage for lernstore counties
- SC-8179 - repaired unit test
- SC-7763 - adds searchable feature flag for lernstore.
- SC-8020 - adds collections filter to edu-sharing service
- SC-8260 - new team indexes and migration to add this

### Fixed

- SC-8230 - fix deletion of teachers via new route

### Removed

- SC-8233 - Removed attribute and member as required attributes for the LDAP-config service

### Fixed

- SC-8329 - Cluster returns old verison of Pin object after patch

## [25.4.1]

- Update from 25.3.9 into master

## [25.3.9]

- SC-8198 continue school sync on user issues

## [25.3.8]

### Changed

- SC-8198 - handle eventually consistent database in THR sync

## [25.3.7] - 2020-12-18

### Changed

- SC-8209 - prevent sync from stopping if error occurs for a single student

## [25.3.6]

### Fixed

- SC-8235 - repaired reigstration link for students

## [25.3.5]

### Changed

- SC-8149 - no longer require a registrationPin for internal calls

## [25.3.4]

### Changed

- SC-7998 - use default service setup for /version

## [25.3.3] (pick from 25.2)

### Removed

- SC-8101 - Sanitization for read operations

### Fixed

- SC-8101 - Make it possible to disable sentry by removing `SENTRY_DSN`
- OPS-1735 - Fixes transaction handling in file service by using the mongoose transaction helper,
  properly closing the session, and using the correct readPreference (everything except primary fails)

## [25.3.2]

### Added

- SC-7734 - Added a hook that takes care of merlin content to generate valid urls for users
- SC-7483 - Updating terms of use for all users for each instance separately

## [25.3.1]

### Fixed

SC-8077 - the migration copy-parents-data-into-children-entities-and-delete-parent-users is broken

## [25.3.0]

### Added

- SC-7841 - remove deleted user from classes
- SC-7836 - Removing registration pin by removing the user
- SC-7838 - move pseudonyms to trashbin
- SC-7142 - Counties/Kreise added to federal states.
- SC-7555 - move user and account to trashbin
- SC-4666 - Added a pool based LDAP system and school sync. LDAP_SYSTEM_SYNCER_POOL_SIZE and LDAP_SCHOOL_SYNCER_POOL_SIZE variables
  determine how many system/school syncers will be run in parallel (at most) during the LDAP sync.
- SC-7615 - reduces the errors in lernstore
- SC-5476 - Extend tests for Matrix messenger config and permission service
- SC-6690 - refactors edu-sharing service and sets defaults
- SC-6738 - Extend search input field in new admin tables to search for full name
- SC-7293 - added Lern-Store view permission and a feature flag
- SC-7357 - Add config service
- SC-7083 - Added officialSchoolNumber to school-model
- Introduce plainSecrets in Configuration
- Introduce FEATURE_PROMETHEUS_ENABLED to have a flag for enable prometheus api metrics
- SC-7411 - add API Specification and validation for /me service
- SC-7411 - add API Specification and validation for /version service
- SC-7205 - create new data seed for QA
- SC-7614 - creates documentation for edu sharing endpoints
- SC-7370 - Add optional rootPath attribute modifier to iserv-idm strategy
- SC-4667 - persist time of last attempted and last successful LDAP sync to database (based on system)
- SC-4667 - Only request and compare LDAP entities that have changed since the last sync (using operational attribute modifyTimestamp with fallback)
- SC-4667 - Add optional `forceFullSync` option (as get param or json payload) to force a full LDAP sync
- SC-7499 - add API Specification for public services
- SC-7915 - facade locator
- SC-7571 - solved performance issues - bulk QR-code generation
- SC-6294 - Introduce Typescript in schulcloud-server
- SC-7543 - Adds ldap-config service to create, load, and patch LDAP-configs (replaces /ldap endpoints for new client)
- SC-7028 - Add Course Component API Specification document
- SC-7476 - Prevent hash generation if user has account
- SC-6692 - Added Lern-Store counties support for Niedersachsen (Merlin)

### Changed

- request logging disabled for non development environment
- OPS-1289 - moved and updated commons (to hpi-schul-cloud/commons)
- SC-6596 - Changed route for messenger permissions service
- SC-7331 - introduce axios for external requests, implemented in status api
- SC-7395 - Changed ldap general strategy fetching of users from parallel to serialized
- SC-6080 - move REQUEST_TIMEOUT from globals to Configuration
- Dependencies: querystring replaced by qs
- SC-6060 - Updated error handling
- SC-7404 - automatic forwarding for requests without versionnumber if no matching route is found
- SC-7411 - api versioning for /me service
- SC-7411 - api versioning for /version service
- IMP-160 - integration-tests repo renamed to end-to-end-tests
- SC-5900 - Move Synapse synchronization logic into server
- SC-7499 - Fixes documentation for edu sharing endpoints
- SC-7872 - Fix audience of the jwt to new organisation name.
- SC-7543 - deprecates `GET /ldap/:id` and `PATCH /ldap/:id` routes
- SC-7868 - Move external request helpers to more present file location
- SC-7474 pull docker container for tests if commit id exists on docker hub

### Fixed

- SC-6294 fix mocha test execution and build, summarize coverage results
- SC-1589 Trim strings to avoid empty team names
- ARC-138 fix changelog action
- ARC-137 avoid DoS on alerts in error state
- SC-7353 course sharing between teachers
- SC-7530 rename SHOW_VERSION to FEATURE_SHOW_VERSION_ENABLED
- SC-7517 improve oauth test stability
- SC-6586 Repaired migration script
- SC-7454 - Restored invalid birth date fix in adminUsers service
- fixed README badges
- Fix mocha tests
- SC-6151 fixed a bug that prevented api docu from being accessible
- SC-6151 fixed paths to openapi documentation
- Fixed searching for names including a dash
- SC-7572 - Find /users route after hooks - extremely slow
- SC-7573 - Route/hash-broken promise chain
- SC-7884 - Authentication error when accessing any nuxt page in the client.
- Fix typescript compiling error

### Removed

- SC-7413 - Cleanup UnhandledRejection code that is handled from winston now

## [25.2.6]

### Removed

- SC-8101 - Sanitization for read operations

### Fixed

- SC-8101 - Make it possible to disable sentry by removing `SENTRY_DSN`

## [25.2.5]

### Fixed

- OPS-1735 - Fixes transaction handling in file service by using the mongoose transaction helper,
  properly closing the session, and using the correct readPreference (everything except primary fails)

## [25.2.4]

### Changed

- SC-6727 - Change email addresses for tickets for Niedersachsen - fixed after review

## [25.2.3]

### Changed

- SC-6727 - Change email addresses for tickets for Niedersachsen

## [25.2.2]

### Changed

- SC-7773 - moved config values for antivirus file service

## [25.2.1]

### Fixed

- SC-7714 - Fixes script injection issue

## [25.2.0]

### Added

- SC-4385 - Added a user exclusion regex to IServ strategy
- SC-7049 - Added unit tests for Merlin Service
- SC-7157 - add feature flag for Merlin feature with fallback
- SC-6567 - add new application errros
- SC-6766 - Added ESLint rules with Promise rules
- SC-6830 - Added hook to parse request to arrays when > 20 users are requested in adminUsers service
- SC-6769 - Introduce API validation module
- SC-6769 - API validation for users/admin routes
- SC-6510 - Added Merlin Url Generator for Lern Store / Edu-sharing
- SC-5476 - Added school settings to enable students to open own chat rooms
- SC-6567 - Add utils to cleanup incomingMessage stacks by logging errors

### Removed

- SC-6586- Remove parents from users collection to improve maintainability

### Changed

- SC-6986 - Changed a hook in the accounts service that restricts get requests to the same school, it expects a valid userID and matching schoolIds for both the requester and requested users
- SC-6567 - clean up error pipline
- SC-6510, fix a minor syntax error when exporting module
- Update commons to 1.2.7: print configuration on startup, introduce hierarchical configuration file setup
- Support asynchronous calls during server startup
- SC-7091 - Migration to enable the Matrix Messenger for all schools that had RocketChat enabled before

### Fixed

- fixed README badges
- SC-6151 - fixed a bug that prevented api docu from being accessible
- Fix mocha tests

## [25.1.13] - 2020-11-12

### Changed

- SC-7395 - Changed ldap general strategy fetching of users from parallel to serialized

## [25.1.12] - 2020-11-09

### Added

- SC-7683 - add request logging options

## [25.1.11] - 2020-11-06

### Security

- SC-7695 - prevent csv user override operations on other schools

## [25.1.10] - 2020-11-05

### Added

- SC-7683 - Add log metic for memory usage, add async error logging util, catch one unhandledRejection error and remove cronjob task from server.

## [25.1.9] - 2020-11-03

### Fixed

- SC-7638 - fixed pin creation for users with accounts

## [25.1.8] - 2020-10-22

### Fixed

- SC-7333 - fixed creation of homeworks within lessons

## [25.1.7] - 2020-10-28

### Added

- SC-7491 - Add missing index on users.email to speed up slow query in registrationLink service

## [25.1.6] - 2020-10-23

### Changed

- SC-7413 - Remove event listener for unhandled rejections and move this to winston

## [25.1.5] - 2020-10-22

### Fixed

- SC-7452 - fixed time window check for LDAP users

## [25.1.4] - 2020-10-20

### Changed

- SC-6986 - Changed permission check for PATCH method in the account service from STUDENT_CREATE to STUDENT_EDIT to allow teachers to change students' password

## [25.1.3] - 2020-10-20

### Fixed

- SC-6986 - Changed a hook in the accounts service that restricts get requests to the same school, it expects a valid userID and matching schoolIds for both the requester and requested users

## [25.1.2] - 2020-10-15

### Fixed

- SC-7085 - fixed importHash error when asking parent consent

### Added

### Removed

## [25.1.1] - 2020-10-12

### Security

- SC-7165 package update for sanitization and add onload handler

## [25.1.0] - 2020-10-12

### Added

### Removed

- SC-6784 - Removed duplicated birth date formatting code in adminUsers service, which was causing an "Invalid date" output
- SC-6743 - Removed usersForConsent related things in adminUsers service because the client does not send that parameter anymore
- SC-6506 - Remove dependecy to feathers-swagger in routes.test.js

### Changed

- SC-6774 remove no-await-in-loop from eslint exceptions
- Rename statistic mails route, secure it over sync api key now
- SC-6809 - Maintain RabbitMQ connection and channels
- SC-5230 - Unblock Account-Page in Nuxt (securing /accounts and /users routes)

### Security

- Added hotfix merges

## [25.0.12] - 2020-10-12

### Fixed

- SC-6676 allows only following roles for registration: teacher/student…

## [25.0.11] - 2020-10-07

### Fixed

- SC-7180 homework create now validates data properly

## [25.0.12] - 2020-10-12

### Fixed

- SC-6676 allows only following roles for registration: teacher/student…

## [25.0.11] - 2020-10-07

### Fixed

- SC-7180 homework create now validates data properly

## [25.0.10] - 2020-10-07

### Added

- configured prometheus metrics - bucket sizes
- SC-6766 log unhandledRejection and unhandledException

## [25.0.9] - 2020-10-07

### Added

- SC-7115 - Reduce mongoose DB role request by enabling minor caching

## [25.0.8] - 2020-10-06

### Fixed

- SC-6676 - Registration: User with role parent should not be able to log-in
- SC-6960 - instead of deleting and recreating users during the rollback of a failed registration, use replace if necessary
- SC-6960 - properly raise exceptions during the registration process

## [25.0.7] - 2020-10-01

### Removed

- OPS-1316 - removed custom keep-alive header creation in express middleware

## [25.0.6] - 2020-10-01

### Added

- OPS-1316 - add indexes for slow files and submission queries

## [25.0.5] - 2020-10-01

### Added

- SC-6973 - add time window for pin creation

## [25.0.4] - 2020-09-30

### Added

- Added lead time detection

## [25.0.3]

### Added

- SC-6942 - add parse method to TSP strategy to declare it can handle the request and to keep authentication params clean

### Fixed

- SC-6942 - don't override payload defined by authentication method
- SC-6942 - don't search for account to populate if no username is given in `injectUsername`

## [25.0.2]

### Changed

- send mail for registration pin after add pin to db

## [25.0.1]

### Fixed

- SC-6696 - Fixed query used to determine course membership when checking permissions for course group lessons

## [25.0.0]

### Changed

- Extend JWT payload by schoolId and roleIds

## [24.5.1] - 2020-09-16

### Secrutiy

- Secure admin routes (update, patch, create)

## [24.5.0] - 2020-09-14

- Ignore database seed data with prettier, eslint, and codacy
- SC-6640 - Fixed email check within registration (case insensitive)
- SC-2710 - Adding time zones, default for school and theme

### Added - 24.5.0

- Test changelog has been updated for feature or hotfix branches
- SC-5612 - Adding search feature to the admintables for nuxt-client.

## [24.4.6] - 2020-09-11

### Changed

- SC-6733: central personal data does not get updated via CSV import

## [24.4.5] - 2020-09-10

### Fixed in 24.4.5

- SC-6637: generate QR codes for consent print sheets if group size exceeds 20

## [24.4.4] - 2020-09-08

### Fixed in 24.4.4]

- SC-6697: updates/sync account username when user is updated

## [24.4.3] - 2020-09-09

### Fixed in 24.4.3

- SC-6533 - Login not possible if admin reset password

## [24.4.2] - 2020-08-31

### Fixed in 24.4.2

- SC-6554: CSV-Importer no longer allows patching users with different roles

## [24.4.1] - 2020-08-31

### Fixed in 24.4.1

- SC-6511 - LDAP edit button missing.

### Changed in 24.4.1

- SC-5987 Internationalisation: extend user and school model with default language

### Added 24.4.1

- SC-6172: added hooks and checks to look for unique and not disposable emails in adminUsers service

## [24.4.0] - 2020-8-31

### Fixed in 24.4.0

- SC-6122 - Edusharing preload thumbnails in parallel. Edusharing authentication stabilisation.

## [24.3.3] - 2020-08-28

- SC-6469: prevent admin access to lessons admins shouldnt have access to.

## [24.3.2] - 2020-08-26

- SC-6382: fix handling of consents for users with unknown birthdays. consentStatus: 'ok' will be returned for valid consents without birthday.

## [24.3.1] - 2020-08-25

- SC-5420: TSC Schuljahreswechsel

## [24.3.0] - 2020-08-25

## [24.2.5] - 2020-08-24

- SC-6328 add migration to set student_list settings in all non n21 clouds schools to false.

## [24.2.4] - 2020-08-20

## [24.2.3] - 2020-08-20

## [24.2.2] - 2020-08-20

### Added in 24.2.2

- SC-5280: the LDAP service will try to reconnect up to three times if the connection was lost or could not be established
- SC-5280: the LDAP service and LDAP syncers now report more errors to the stats object
- SC-5808: added an isExternal check to the create method of AdminUsers service, only users from not external schools can create users

### Fixed in 24.2.2

- SC-5280: the LDAP sync now handles (timeout/firewall) errors much more gracefully
- SC-5280: LDAP bind operations will only be issued if the connection was established successfully
- SC-5280: aggregated LDAP statistics will now show the number of succesful and failed sub-syncs instead of just 1 or 0

### Changed in 24.2.2

- SC-5280: if disconnected prematurely, the LDAP service will not try to connect again just to unbind from the server

## [24.0.2] - 2020-08-05

### Fixed in 24.0.2

- SC-5835: Starting the new school year automatically - Cluster 4

## [24.0.1] - 2020-07-31

### Fixed in 24.0.1

- SC-5917 Fix activation of LDAP system

## [23.6.4] - 2020-07-29

### Fixed in 23.6.4

- SC-5883: Choose current schoolyear based on the school instead of the date for creating classes.

## [23.6.3] - 2020-07-28

### Added in 23.6.3

- SC-5754 Added isExternal attribute to school model. If ldapSchoolIdentifier or source is defined, isExternal will be set to true
  otherwise, if none of them are defined it wil be set to false.
- SC-4520 created a new Service called Activation Service; with which jobs can be defined and are
  only executed when an activation link (activation code) is confirmed (e.g.: change of e-mail address/username)
  Also added a sub-service for changing email/username in Activation Service
- SC-5280: the LDAP service will try to reconnect up to three times if the connection was lost or could not be established
- SC-5280: the LDAP service and LDAP syncers now report more errors to the stats object

### Fixed in 23.6.3

- SC-5250: Fixes the CSV-Import, if there are whitespaces in the columnnames
- SC-5686: only users with the team permission "RENAME_TEAM" can execute the patch method in teams route
- SC-5280: the LDAP sync now handles (timeout/firewall) errors much more gracefully
- SC-5280: LDAP bind operations will only be issued if the connection was established successfully
- SC-5280: aggregated LDAP statistics will now show the number of succesful and failed sub-syncs instead of just 1 or 0
- SC-5416: Enable maintenance Mode for LDAP Schools and change the currentSchoolYear for non-LDAP Schools

### Changed in 23.6.3

- SC-5542: Added an after hook for AdminUsers find method which formats birthday date to DD.MM.YYYY format.
- SC-4289 Changed aggregations in admin tables, classes are now taken only from current year or max grade level, and are sorted
  by numeric ordering.
- SC-5280: if disconnected prematurely, the LDAP service will not try to connect again just to unbind from the server

## [23.6.2] - 2020-07-22

### Fixed in 23.6.2

- SC-5773: LDAPSchoolSyncer now correctly populates classes synced from an LDAP server, even if only students or only teachers are assigned to the class.
- SC-5250: Fixes the CSV-Import, if there are whitespaces in the columnnames

## [23.6.1] - 2020-07-22

### Fixed in 23.6.1

- SC-5733: LDAPSchoolSyncer now uses the Users model service to avoid ignoring indexes due to automatic collation

## [23.6.0] - 2020-07-21

### Added in 23.6.0

- SC-4142: Added indexes on TSP sync related attributes in user and school schema.
- SC-4142: Adds info about unchanged entities to TSP sync statistics

## [23.5.4] - 2020-07-08

### Added in 23.5.4

- SC-2714 Added the federal state "Internationale Schule"

## [23.5.0] - 2020-06-15

### Added in 23.5.0

- SC-4192 add tests that ensure classes on other schools cant be manipulated

### Fixed in 23.5.0

### Changed in 23.5.0

- SC-4957 user.ldapId and user.ldapDn are now indexed to improve performance

## [23.4.7] - 2020-07-01

### Fixed in 23.4.7

- SC-4965 Converted "consent" subdocument in "users" to a nested document to fix changing consents in administration and removing a bug in registration that resulted in deleted users.

## [23.4.5] - 2020-06-17

### Fixed in 23.4.5

- SC-5007 re-introduces ldap system root path to API result to fix issue with duplicating schools

## [23.4.3-nbc] - 2020-06-15

### Fixed in 23.4.3-nbc

- SC-5054 Revert hook restrictions that prevented registration with custom deata privacy documents enabled

## [23.4.0-nbc] - 2020-06-11

### Added in 23.4.0-nbc

- SC-4577 extend consentversions with school specific privacy policy, which can be added by the school admin

## [23.2.4] - 2020-06-05

### Fixed in 23.2.4

- SC-4876 soften sanitization to allow editor actions to be persisted correctly

## [23.2.1] - 2020-06-04

### Security - 23.2.1

- SC-4720 improve importhashes for registrationlinks

## [23.2.0] - 2020-06-03

### Security - 23.2.0

- SC-4506 Secure Find User Route. Access user list by students is allowed only if they are eligible to create teams.
- SC-4506 Secure Get User Route. Read user details may only users with STUDENT_LIST or TEACHER_LIST permissions

## [23.1.4] - 2020-05-29

### Fixed in 23.1.4

- SC-4749 avoid xss in image onerror event attribute for submissions

## [23.0.0] - 2020-05-19

### Changed in 23.0.0

- SC-4075 Teams creation by students logic was changed. New environment enumeration variable `STUDENT_TEAM_CREATION`
  with possible values `disabled`, `enabled`, `opt-in`, `opt-out` was introduced. The feature value is set by instance deployment.
  In case of `disabled`, `enabled` it is valid for all schools of the instance and cannot be changed by the admin.
  In case of `opt-in` and `opt-out` the feature should be enabled/disabled by the school admin.

## [22.10.3] - 2020-05-13

### Fixed in 22.10.3

- Unbind errors no longer stop the LDAP sync if more systems follow

## [22.10.2] - 2020-05-12

### Fixed in 22.10.2

- fixed pagination for students/teacher table

## [22.10.0] - 2020-05-11

### Added in 22.10.0

- SC-3719 Files now have a `creator` attribute that references the ID of the user that created the file.
  For old files, it is set to the first user permission inside the permissions array (legacy creator check).
- SC-3719 The `files` collection now has two additional indexes: `{creator}` and `{permissions.refId, permissions.refPermModel}`.
- add MongoDB Collation Support to control sorting behaviour in regards to capitalization.
- SC-3607 CSVSyncer now allows the optional birthday field (formats: dd/mm/yyyy, dd.mm.yyyy, dd-mm-yyyy) in CSV data
- SC-3948 support users query in adminusers routes
- SC-4018 Add additional nexboard permissions
- SC-4008 Migrated generateRegistrationLink Hook from SC-Client into Server
- SC-3686 Added new Registration Link Service for sending mails
- SC-4094 Teachers can now provide feedback in the form of uploaded files

### Fixed in 22.10.0

- SC-3892 Update Filter of submission in order to work with older submissions
- SC-3395 if fetching the release fails, a error will be thrown
- backup.js now outputs valid json exports
- SC-4105 fixed a problem with new users tests not working with recent hotfix.
- Checks of user consent calculated correct now

### Changed in 22.10.0

- User delete now accepts bulk delete requests
- SC-3958: the "general" LDAP strategy now returns an empty array if classes are not configured properly
- Increase performance - error logging in sentry
- Mergify: add and modified some configs

### Removed in 22.10.0

- SC-3958: the LDAP strategy interface no longer supports synchronizing team members to the never-used original N21-IDM
- SC-3958: the environment variables NBC_IMPORTURL, NBC_IMPORTUSER, and NBC_IMPORTPASSWORD are no longer used and have been removed
- Removed the obsolete commentSchema from the homework service. It was not in use.

## [22.9.20]

### Added in 22.9.20

- SC-4042: Added support for a central IServ-Connector

### Changed in 22.9.20

- LDAP syncs on servers with multiple schools now only sync one school at a time to avoid issues when paging search requests
- LDAP syncs use less memory (because they do a lot less in parallel)
- LDAPSchoolSyncer now returns user and class statistics

### Fixed in 22.9.20

- Fixed LDAP-Service disconnect method
- LDAPSystemSyncers now properly close their connections after syncing
- Authentication via LDAP now tries to close the connection after login
- Fixed a warning message appearing when patching users via internal request

## [22.9.18]

### Fixed in 22.9.18

- SC-4215: Do not allow unprivileged users to find users with non-school roles (expert, parent, etc.)

## [22.9.17]

### Fixed in 22.9.17

- SC-4121: File uploads no longer fail if the security scan is misconfigured or errors during enqueuing

## [22.9.10]

### Added in 22.9.10

- enable API key for /mails route

### Fixed in 22.9.10

- fixed an issue that prevented api-key authenticated calls to function with query.

## [22.9.9]

### Added in 22.9.9

- Sync can now be authenticated with an api-key.

## [22.9.8]

### Fixed in 22.9.8

- Fixed an error where ldap users without proper uuid where not filtered correctly.

## [22.9.7]

### Security in 22.9.7

- the /ldap route can now only be triggered for the users own school.

## [22.9.6]

### Added in 22.9.6

- users without `SCHOOL_EDIT` permission, but with `SCHOOL_STUDENT_TEAM_MANAGE` permission can now toggle the school feature `disableStudentTeamCreation`.

### Fixed in 22.9.6

- Admins in Thuringia can now prevent students from creating teams

## [22.9.5]

### Security in 22.9.5

- increased security for the publicTeachers route.

## [22.9.4]

### Fixed in 22.9.4

- fixes an issue with LDAP account updates if more than one account exists for the user (migration from local login to LDAP)

## [22.9.3]

### Fixed in 22.9.3

- fixes regression in LDAP sync, that caused incomplete user updates

## [22.9.2]

### Security in 22.9.2

- increased security for user PUT operation

## [22.9.1]

### Fixed in 22.9.1

- SC-3994: remove unnecessary bucket creation call that caused school administration and LDAP Sync to throw errors

### Changed in 22.9.1

- use collation for /homeworks, /users, /publicTeachers, /users/admin/teachers, /users/admin/students, /classes, and /courses.

## [22.9.0]

- Security updates

## [22.8.0]

### Added in 22.8.0

- This changelog has been added

### Removed in 22.8.0

- Clipboard sockets
- This changelog has been added
- Backend route to confirm analog consents in bulk
- Changed Seed Data + Migration Script: Added feature flag for new Editor to klara.fall@schul-cloud.org
- SC-2922: Enable use of multiple S3 instances as file storage provider
  - A new collection is added to administrate multiple S3 instances
  - A migration will automatically use the AWS environment variables to add those as default provider for all existing schools
  - For new schools the less used provider is assigned as storage provider
  - Environment Variables:
    - FEATURE_MULTIPLE_S3_PROVIDERS_ENABLED=true will activate the feature
    - S3_KEY, used for symmetric encryption, already required for the migration because of the secret access key encryption

### Changed in 22.8.0

- SC-3767: moved env variables to globals.js, NODE_ENV required to equal 'test' for test execution and right database selection
- migrated backup.sh script to node, so it can run platform independant and works on windows.

### Fixed in 22.8.0

- SC-3821: Fix Co-Teachers and Substitution teachers not being able to Grade Homeworks

## 22.7.1

### Fixed in 22.7.1

- Admin and teacher user could change other users without changing them self<|MERGE_RESOLUTION|>--- conflicted
+++ resolved
@@ -17,11 +17,8 @@
 
 - BC-237 - Clean up global entity registration
 - BC-331 - BC-354 - rename ansible variables for OnePassword
-<<<<<<< HEAD
+- BC-269 - check in firstLogin that students can only pass with existing birthdate
 - BC-372 - replace task seed data
-=======
-- BC-269 - check in firstLogin that students can only pass with existing birthdate 
->>>>>>> d060195a
 
 ### Fixed
 
