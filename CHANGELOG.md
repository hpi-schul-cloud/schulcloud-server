# Changelog

All notable changes to this project will be documented in this file.

The format is based on [Keep a Changelog](https://keepachangelog.com/en/1.0.0/),
and this project adheres to [Semantic Versioning](https://semver.org/spec/v2.0.0.html).

Allowed Types of change: `Added`, `Changed`, `Deprecated`, `Removed`, `Fixed`, `Security`

## Unreleased

<<<<<<< HEAD
- add inital learnroom module with support of course and coursegroups for preparing the next refactoring iteration in tasks module
=======
## 26.9.0

>>>>>>> 533cf52f
- SC-9231 - add permissions to SuperHero to edit admin role 
- SC-9269 - let eslint ensure no tests with .only exist anymore
- SC-9192 - mount feathers and nestjs apps under dedicated version paths and allow general path prefix for the whole server

## 26.8.0

## [26.7.1] - 2021-08-03
 
- SC-9233 - fix Lern-Store on THR to load also WLO content

## [26.7.0] - 2021-07-28

### Added

- SC-9213 - Consider group submissions when deciding what open tasks a student has
- SC-9150 - add script to change school year
- SC-9211 - enable maildrop and mailcatcher for e2e tests (see docker-compose)
- SC-9177 - allow superheros to delete admins

### Changed

- SC-9219 - limited jest workers for not taking all workers within of a single github action

### Fixed

- SC-9212 - fix changing classes via CSV import
- SC-9053 - fix sending registration link via checkbox for student/teacher creation

## [26.6.4] - 2021-07-23

### Changed

- move S3 expiration migration to the end

## [26.6.3] - 2021-07-21

### Fixed

- SC-9092 - add missing S3 key decryption in migration

## [26.6.2] - 2021-07-21

### Changed

- use edusharing lernstore mode on production

## [26.6.1] - 2021-07-21

### Changed

- change default lernstore mode to edusharing

## [26.6.0] - 2021-07-20

### Added

- SC-9018; SC-9003 - created schoolsList public endpoint, and jwt secured /schools endpoint
- SC-9093 - make configured default language and timezone available in config service
- SC-9092 - delete S3 files after 7 days from user deletion
- SC-8959 - Add messenger to deletion concept
- SC-9157 - Add RabbitMQ connection to new mail service
- SC-9157 - Improve config handling for RabbitMQ
- SC-9213 - Consider group submissions when deciding what open tasks a student has
- OPS-2574 - Removeing autodeployed branches for developers if branch deleted
- OPS-2579 - Add Ansible task and templates for adding storage

### Changed

- SC-9190 - publish news target names
- SC-8887 - allow public access to consentVersion service
- SC-8448 - Not storing temporary Merlin links and fixed concurrency bug
- remove unnecessary timeout definitions from tests and avoid promise chains
- SC-6294 Restructure NestJS Sources: Testing, Core Module, Entities, Shared. See details in https://hpi-schul-cloud.github.io/schulcloud-server/
- execute unit tests via github action instead of using travis

### Fixed

- SC-9197 - Limiting the max workers for jest to 2 workers, if the default mechanism runs it's go up to infinity workers and if one die the test never stop
- SC-9202 - fix sending of registration link mails

## [26.5.0] - 2021-06-28

### Added

- SC-9431 - add teacher view to task/open over permission TASK_DASHBOARD_VIEW_V3, solving permissions after authenticate and add v3/user/me route.

### Changed

- SC-6294 Restructure NestJS Sources: Testing, Core Module, Entities, Shared. See details in https://hpi-schul-cloud.github.io/schulcloud-server/

## [26.4.9] - 2021-06-29

### Fixed

- api route forwarding

### Removed

- SC-9159 removed news from feathers except remove team event, which already is replaced by v3/news

## [26.4.8] - 2021-06-29

### Fixed

- route forwarding

## [26.4.7] - 2021-06-22

### Added

- SC-9148 - Add migration for change of school year on BRB

### Fixed

- SC-9170 - let superhero delete other users

## [26.4.6] - 2021-06-24

### Changed

- OPS-2466 - changes build pipeline to github actions

## [26.4.5] - 2021-06-21

### Added

- SC-9156 - Add maintenance mode for LDAP rewrite

## [26.4.4] - 2021-06-16

### Change

- rename permission TASK_DASHBOARD_VIEW_V3

## [26.4.3] - 2021-06-16

### Change

- SC-9139 - Add a check if user roles should be updated or not to the repo

## [26.4.2] - 2021-06-16

### Fixed

- npm run syncIndex work for not existing collections in the db

## [26.4.1] - 2021-06-15

### Change

- SC-9029 - Change place of the channel creation for RabbitMQ

## [26.4.0] - 2021-06-11

- SC-9004 - Sync env variables between backend and frontend

## [26.3.1] - 2021-06-14

### Added

- SC-9134 - Add missing mongo indexes for LDAP Sync

## [26.3.0] - 2021-06-07

### Changed

- SC-8898 - parallelize LDAP sync using RabbitMQ

## [26.2.2] - 2021-06-04

### Fixed

- Fixed dependencies issue

## [26.2.1] - 2021-06-02

### Added

- SC-9103 - add logging for syncIndexes script

## [26.2.0] - 2021-06-01

### Added

- OPS-2418 - Change buildpipelines (Server, Client, Nuxt) to execute E2E tests according QF decision
- SC-8250 - add bulk deletion to user service v2
- SC-8341 - add tombstone school to tombstone user
- SC-8408 - added delete events by scope Id route
- SC-7937 - Allow adding multiple materials to lesson
- SC-7868 - Deletion concept for personal file connections
- SC-8873 - Add prioritization for Matrix messenger tasks
- SC-8982 - add inital service ressource messuring test setup
- OPS-1499 - Add feature to CI Pipeline and provide manual deployments of branches and automatic deploy of release to staging
- Add run script for sync indexes based on existing and registered schemas.
- SC-9085 - add registration pin deletion for parent emails
- SC-9004 - Sync env variables between backend and frontend
- OPS-1499 - Add feature to CI Pipeline and provide manual deployments of branches
- Add run script for sync indexes based on existing and registered schemas.

### Changed

- SC-8440 - fixed open api validation for manual consent
- SC-9055 - changed Edu-Sharing permissions for Brandenburg Sportinhalt content
- SC-6950 - validation for officialSchoonNumber now allows 5 or 6 digits
- SC-8599 - added helparea contact dropdown and send value
- SC-7944 - use persistent ids for Lern-Store content items
- OPS-1508 - added limits for cpu and ram to the docker compose files
- SC-8500 - refactoring in error handling
- SC-7021 - automatic deletion documents in the trashbins collection after 7 days.
- SC-5202 - homework tests refactoring
- SC-7868 - filestorage integration tests are skipped on local test environments if minio is not setup
- SC-8779 - messenger: use user-based fixed device ids

### Fixed

- SC-8933 - fix date format on first login
- SC-8728 - fix configuration reset in tests
- SC-8873 - fix addUser prioritization for full school Matrix messenger sync
- SC-8982 - fix test setup for on the fly building test like routes jwt

## [26.1.0]

### Added

- SC-8910 - added an isExternal check to the adminUsers service remove method

### Changed

- SC-8732 - change search filter gate and weight of values in indexes. Will reduce amount of results
- SC-8880 - changed the validation for search queries in NAT, now it allows empty

## [26.0.16] - 2021-04-20

### Removed

- - SC-8748 - revert: bump feathers-mongoose from 6.3.0 to 8.3.1

## [26.0.15] - 2021-04-19

### Changed

- SC-8909 - messenger: use user-based fixed device ids

## [26.0.14] - 2021-04-16

### Changed

- SC-8934 - no more autosync for the migrations for the mongodb

## [26.0.13] - 2021-04-15

### Fixed

- SC-8917 - verify configuration missing school

## [26.0.12] - 2021-04-14

### Changed

- SC-8929 - increase performance for alert requests

## [26.0.11] - 2021-04-13

### Changed

- SC-8748 - bump feathers-mongoose from 6.3.0 to 8.3.1

## [26.0.10] - 2021-04-09

### Fixed

- SC-8908 ldap sync: fix lock

## [26.0.9] - 2021-04-06

- SC-8779 - fix partial LDAP sync

## [26.0.8] - 2021-03-31

### Fixed

- SC-8691 ldap sync: fix potential deadlock while loadind ldap data

## [26.0.7] - 2021-03-31

### Fixed

- SC-8768 ldap sync: in user search include current school

## [26.0.6] - 2021-03-30

### Fixed

- SC-8836 - teachers can add classes from other teachers to their courses

## [26.0.5] - 2021-03-29

### Fixed

- SC-8691 - LDAP sync can be run with multiple school in parallel

## [26.0.4] - 2021-03-25

### Changed

- SC-8829 - status of logging in rocket chat user is set to offline

## [26.0.3] - 2021-03-17

### Changed

- merged hotfixes 25.6.11 and following into 26.0 branch

## [26.0.2] - 2021-03-10

### Fixed

- SC-5202 - fixed an issue with internal pagination in homework-submissions

## [26.0.1] - 2021-03-09

### Changed

- merged 25.6.10 into new version

## [26.0.0]

### Fixed

- SC-6679 - fixed table styling in topic text-component
- SC-8534 - fix registration link generation
- SC-8682 - fix students are editable in externally managed schools
- SC-8534 fix registration link generation
- Allow sorting after search

## [25.6.11] - 2021-03-17

## [25.6.13] - 2021-03-16

- SC-8782 Migration for changing urls

## [25.6.12] - 2021-03-15

- SC-8782 Fixed lesson context Query

## [25.6.11] - 2021-03-15

### Fixed

- SC-8211 - Fixed course events duplications

## [25.6.10] - 2021-03-09

- SC-8770 Fixed issue where parent consents were overwritten

## [25.6.9] - 2021-02-26

### Fixed

- SC-8714 Fixed an issue in school creation that could cause the iserv-sync to fail

## [25.6.8] - 2021-02-19

### Changed

- SC-8477 LDAP-Sync: Speed up class sync by holding all the school's users in map while creating/populating classes
- SC-8477 LDAP-Sync: Speed up user sync by grouping users into chunks and loading the chunks from DB instead of individual users

## [25.6.7] - 2021-02-18

### Security

- SC-8655 - prevent changes to immutable user attributes

## [25.6.6] - 2021-02-18

### Fixed

- SC-8657 - Recreate shared links for homework

## [25.6.5] - 2021-02-17

### Fixed

- SC-8634 - Recreate shared links for homework

## [25.6.4] - 2021-02-17

### Changed

- Reverted Changes for SC-8410

## [25.6.3] - 2021-02-15

### Security

- VOR-3 - Enable and replace old file links.

## [25.6.2] - 2021-02-11

### Changed

- VOR-2 - Adjusted business rules for adding team members from external school.

## [25.6.1] - 2021-02-11

### Fixed

- VOR-1 - Fix passwordRecovery id validation.

## [25.6.0] - 2021-02-09

### Fixed

- SC-8514 - QR Code generation fails
- SC-8390 - Lern-Store collections feature flag was not excluding collections in search
- SC-8322 prevent wrong assignment from school to storage provider

### Added

- SC-8482 - Deletion concept orchestration integration
- SC-8029 - Add deletion concept handling for pseudonyms and registration pins
- SC-6950 - Add access for superhero to change kreisid and officialSchoolNumber
- SC-8206 - Add school tombstone for deleting concept
- SC-7825 - Deletion concept for user data in tasks

### Changed

- SC-8541 - restrict class modifing requests to the teachers, who are inside these classes
- SC-8380 removed reqlib, replaced by normal require to keep referenced types known
- SC-8213 error handling concept
- SC-4576 - sanitize bbb room and member names
- SC-8300 Added user information to LDAP Sync in case of errors

## [25.5.16] - 2021-02-08

### Added

- SC-8512 - Creating a migration for duplicated events

## [25.5.15]

### Fixed

- SC-8571 - New courses does not appear in bettermarks

## [25.5.14] - 2021-02-02

### Changed

- SC-8420 - Fix old missing indexes that migration for new indexes can executed. 25.5.3

## [25.5.13]

### Changed

- SC-8462 - Add logging for homework deletion

## [25.5.12]

### Fixed

- SC-8499 - Change order of migrations

## [25.5.11]

### Fixed

- SC-8499 - Prevent duplicated pseudonyms

## [25.5.10]

- SC-8506 - add origin server name to bbb create and join requests

## [25.5.9]

### Fixed

- SC-8503 - Clicking on task in BRB and THR shows pencil page

## [25.5.8]

### Changed

- SC-8480 - Return GeneralError if unknown error code is given to error pipeline

## [25.5.7]

## Added

- SC-8489 - Added permission check for homework deletion

## [25.5.6]

### Fixed

- SC-8410 - Verify ldap connection reads the first page of users only to avoid timeouts
- SC-8444 - resolve eventual consistency in course shareToken generation

## [25.5.5]

### Fixed

- SC-8303 - fix wrong assignment from school to storage provider

## [25.5.4]

### Added

- SC-8358 - bettermarks: show hint for safari users
- SC-8412 - update swagger documentation of pseudonym/roster/ltitools

### Fixed

- SC-5287 - Fixed OAuth2 rostering
- SC-5287 - Repair Bettermark's depseudonymization
- SC-8313 - Bettermarks: depseudonymization iframe needs to use Storage Access API in Safari
- SC-8379 - Secure ltiTools route
- SC-8315 - bettermarks: security check and production configuration

## [25.5.3]

### Added

- SC-8420 - Migration for sync new indexes.

## [25.5.2]

### Fixed

- SC-8189 - fix duplicate events by returning updated object at findOneAndUpdate

## [25.5.1]

### Fixed

- SC-8303 - fix wrong assignment from school to storage provider

## [25.5.0]

### Added

- SC-7835 - Add deletion concept handling for helpdesk problems
- SC-8229 - Added invalid DN error to ldap-config service error handling
- SC-7825 - Remove user relations from courses
- SC-7827 - Add deletion concept handling for file permissions.
- SC-8030 - Setup orchestrator for deleting concept
- SC-8060 - increase unit test coverage for lernstore counties
- SC-8179 - repaired unit test
- SC-7763 - adds searchable feature flag for lernstore.
- SC-8020 - adds collections filter to edu-sharing service
- SC-8260 - new team indexes and migration to add this

### Fixed

- SC-8230 - fix deletion of teachers via new route

### Removed

- SC-8233 - Removed attribute and member as required attributes for the LDAP-config service

### Fixed

- SC-8329 - Cluster returns old verison of Pin object after patch

## [25.4.1]

- Update from 25.3.9 into master

## [25.3.9]

- SC-8198 continue school sync on user issues

## [25.3.8]

### Changed

- SC-8198 - handle eventually consistent database in THR sync

## [25.3.7] - 2020-12-18

### Changed

- SC-8209 - prevent sync from stopping if error occurs for a single student

## [25.3.6]

### Fixed

- SC-8235 - repaired reigstration link for students

## [25.3.5]

### Changed

- SC-8149 - no longer require a registrationPin for internal calls

## [25.3.4]

### Changed

- SC-7998 - use default service setup for /version

## [25.3.3] (pick from 25.2)

### Removed

- SC-8101 - Sanitization for read operations

### Fixed

- SC-8101 - Make it possible to disable sentry by removing `SENTRY_DSN`
- OPS-1735 - Fixes transaction handling in file service by using the mongoose transaction helper,
  properly closing the session, and using the correct readPreference (everything except primary fails)

## [25.3.2]

### Added

- SC-7734 - Added a hook that takes care of merlin content to generate valid urls for users
- SC-7483 - Updating terms of use for all users for each instance separately

## [25.3.1]

### Fixed

SC-8077 - the migration copy-parents-data-into-children-entities-and-delete-parent-users is broken

## [25.3.0]

### Added

- SC-7841 - remove deleted user from classes
- SC-7836 - Removing registration pin by removing the user
- SC-7838 - move pseudonyms to trashbin
- SC-7142 - Counties/Kreise added to federal states.
- SC-7555 - move user and account to trashbin
- SC-4666 - Added a pool based LDAP system and school sync. LDAP_SYSTEM_SYNCER_POOL_SIZE and LDAP_SCHOOL_SYNCER_POOL_SIZE variables
  determine how many system/school syncers will be run in parallel (at most) during the LDAP sync.
- SC-7615 - reduces the errors in lernstore
- SC-5476 - Extend tests for Matrix messenger config and permission service
- SC-6690 - refactors edu-sharing service and sets defaults
- SC-6738 - Extend search input field in new admin tables to search for full name
- SC-7293 - added Lern-Store view permission and a feature flag
- SC-7357 - Add config service
- SC-7083 - Added officialSchoolNumber to school-model
- Introduce plainSecrets in Configuration
- Introduce FEATURE_PROMETHEUS_ENABLED to have a flag for enable prometheus api metrics
- SC-7411 - add API Specification and validation for /me service
- SC-7411 - add API Specification and validation for /version service
- SC-7205 - create new data seed for QA
- SC-7614 - creates documentation for edu sharing endpoints
- SC-7370 - Add optional rootPath attribute modifier to iserv-idm strategy
- SC-4667 - persist time of last attempted and last successful LDAP sync to database (based on system)
- SC-4667 - Only request and compare LDAP entities that have changed since the last sync (using operational attribute modifyTimestamp with fallback)
- SC-4667 - Add optional `forceFullSync` option (as get param or json payload) to force a full LDAP sync
- SC-7499 - add API Specification for public services
- SC-7915 - facade locator
- SC-7571 - solved performance issues - bulk QR-code generation
- SC-6294 - Introduce Typescript in schulcloud-server
- SC-7543 - Adds ldap-config service to create, load, and patch LDAP-configs (replaces /ldap endpoints for new client)
- SC-7028 - Add Course Component API Specification document
- SC-7476 - Prevent hash generation if user has account
- SC-6692 - Added Lern-Store counties support for Niedersachsen (Merlin)

### Changed

- request logging disabled for non development environment
- OPS-1289 - moved and updated commons (to hpi-schul-cloud/commons)
- SC-6596 - Changed route for messenger permissions service
- SC-7331 - introduce axios for external requests, implemented in status api
- SC-7395 - Changed ldap general strategy fetching of users from parallel to serialized
- SC-6080 - move REQUEST_TIMEOUT from globals to Configuration
- Dependencies: querystring replaced by qs
- SC-6060 - Updated error handling
- SC-7404 - automatic forwarding for requests without versionnumber if no matching route is found
- SC-7411 - api versioning for /me service
- SC-7411 - api versioning for /version service
- IMP-160 - integration-tests repo renamed to end-to-end-tests
- SC-5900 - Move Synapse synchronization logic into server
- SC-7499 - Fixes documentation for edu sharing endpoints
- SC-7872 - Fix audience of the jwt to new organisation name.
- SC-7543 - deprecates `GET /ldap/:id` and `PATCH /ldap/:id` routes
- SC-7868 - Move external request helpers to more present file location
- SC-7474 pull docker container for tests if commit id exists on docker hub

### Fixed

- SC-6294 fix mocha test execution and build, summarize coverage results
- SC-1589 Trim strings to avoid empty team names
- ARC-138 fix changelog action
- ARC-137 avoid DoS on alerts in error state
- SC-7353 course sharing between teachers
- SC-7530 rename SHOW_VERSION to FEATURE_SHOW_VERSION_ENABLED
- SC-7517 improve oauth test stability
- SC-6586 Repaired migration script
- SC-7454 - Restored invalid birth date fix in adminUsers service
- fixed README badges
- Fix mocha tests
- SC-6151 fixed a bug that prevented api docu from being accessible
- SC-6151 fixed paths to openapi documentation
- Fixed searching for names including a dash
- SC-7572 - Find /users route after hooks - extremely slow
- SC-7573 - Route/hash-broken promise chain
- SC-7884 - Authentication error when accessing any nuxt page in the client.
- Fix typescript compiling error

### Removed

- SC-7413 - Cleanup UnhandledRejection code that is handled from winston now

## [25.2.6]

### Removed

- SC-8101 - Sanitization for read operations

### Fixed

- SC-8101 - Make it possible to disable sentry by removing `SENTRY_DSN`

## [25.2.5]

### Fixed

- OPS-1735 - Fixes transaction handling in file service by using the mongoose transaction helper,
  properly closing the session, and using the correct readPreference (everything except primary fails)

## [25.2.4]

### Changed

- SC-6727 - Change email addresses for tickets for Niedersachsen - fixed after review

## [25.2.3]

### Changed

- SC-6727 - Change email addresses for tickets for Niedersachsen

## [25.2.2]

### Changed

- SC-7773 - moved config values for antivirus file service

## [25.2.1]

### Fixed

- SC-7714 - Fixes script injection issue

## [25.2.0]

### Added

- SC-4385 - Added a user exclusion regex to IServ strategy
- SC-7049 - Added unit tests for Merlin Service
- SC-7157 - add feature flag for Merlin feature with fallback
- SC-6567 - add new application errros
- SC-6766 - Added ESLint rules with Promise rules
- SC-6830 - Added hook to parse request to arrays when > 20 users are requested in adminUsers service
- SC-6769 - Introduce API validation module
- SC-6769 - API validation for users/admin routes
- SC-6510 - Added Merlin Url Generator for Lern Store / Edu-sharing
- SC-5476 - Added school settings to enable students to open own chat rooms
- SC-6567 - Add utils to cleanup incomingMessage stacks by logging errors

### Removed

- SC-6586- Remove parents from users collection to improve maintainability

### Changed

- SC-6986 - Changed a hook in the accounts service that restricts get requests to the same school, it expects a valid userID and matching schoolIds for both the requester and requested users
- SC-6567 - clean up error pipline
- SC-6510, fix a minor syntax error when exporting module
- Update commons to 1.2.7: print configuration on startup, introduce hierarchical configuration file setup
- Support asynchronous calls during server startup
- SC-7091 - Migration to enable the Matrix Messenger for all schools that had RocketChat enabled before

### Fixed

- fixed README badges
- SC-6151 - fixed a bug that prevented api docu from being accessible
- Fix mocha tests

## [25.1.13] - 2020-11-12

### Changed

- SC-7395 - Changed ldap general strategy fetching of users from parallel to serialized

## [25.1.12] - 2020-11-09

### Added

- SC-7683 - add request logging options

## [25.1.11] - 2020-11-06

### Security

- SC-7695 - prevent csv user override operations on other schools

## [25.1.10] - 2020-11-05

### Added

- SC-7683 - Add log metic for memory usage, add async error logging util, catch one unhandledRejection error and remove cronjob task from server.

## [25.1.9] - 2020-11-03

### Fixed

- SC-7638 - fixed pin creation for users with accounts

## [25.1.8] - 2020-10-22

### Fixed

- SC-7333 - fixed creation of homeworks within lessons

## [25.1.7] - 2020-10-28

### Added

- SC-7491 - Add missing index on users.email to speed up slow query in registrationLink service

## [25.1.6] - 2020-10-23

### Changed

- SC-7413 - Remove event listener for unhandled rejections and move this to winston

## [25.1.5] - 2020-10-22

### Fixed

- SC-7452 - fixed time window check for LDAP users

## [25.1.4] - 2020-10-20

### Changed

- SC-6986 - Changed permission check for PATCH method in the account service from STUDENT_CREATE to STUDENT_EDIT to allow teachers to change students' password

## [25.1.3] - 2020-10-20

### Fixed

- SC-6986 - Changed a hook in the accounts service that restricts get requests to the same school, it expects a valid userID and matching schoolIds for both the requester and requested users

## [25.1.2] - 2020-10-15

### Fixed

- SC-7085 - fixed importHash error when asking parent consent

### Added

### Removed

## [25.1.1] - 2020-10-12

### Security

- SC-7165 package update for sanitization and add onload handler

## [25.1.0] - 2020-10-12

### Added

### Removed

- SC-6784 - Removed duplicated birth date formatting code in adminUsers service, which was causing an "Invalid date" output
- SC-6743 - Removed usersForConsent related things in adminUsers service because the client does not send that parameter anymore
- SC-6506 - Remove dependecy to feathers-swagger in routes.test.js

### Changed

- SC-6774 remove no-await-in-loop from eslint exceptions
- Rename statistic mails route, secure it over sync api key now
- SC-6809 - Maintain RabbitMQ connection and channels
- SC-5230 - Unblock Account-Page in Nuxt (securing /accounts and /users routes)

### Security

- Added hotfix merges

## [25.0.12] - 2020-10-12

### Fixed

- SC-6676 allows only following roles for registration: teacher/student…

## [25.0.11] - 2020-10-07

### Fixed

- SC-7180 homework create now validates data properly

## [25.0.12] - 2020-10-12

### Fixed

- SC-6676 allows only following roles for registration: teacher/student…

## [25.0.11] - 2020-10-07

### Fixed

- SC-7180 homework create now validates data properly

## [25.0.10] - 2020-10-07

### Added

- configured prometheus metrics - bucket sizes
- SC-6766 log unhandledRejection and unhandledException

## [25.0.9] - 2020-10-07

### Added

- SC-7115 - Reduce mongoose DB role request by enabling minor caching

## [25.0.8] - 2020-10-06

### Fixed

- SC-6676 - Registration: User with role parent should not be able to log-in
- SC-6960 - instead of deleting and recreating users during the rollback of a failed registration, use replace if necessary
- SC-6960 - properly raise exceptions during the registration process

## [25.0.7] - 2020-10-01

### Removed

- OPS-1316 - removed custom keep-alive header creation in express middleware

## [25.0.6] - 2020-10-01

### Added

- OPS-1316 - add indexes for slow files and submission queries

## [25.0.5] - 2020-10-01

### Added

- SC-6973 - add time window for pin creation

## [25.0.4] - 2020-09-30

### Added

- Added lead time detection

## [25.0.3]

### Added

- SC-6942 - add parse method to TSP strategy to declare it can handle the request and to keep authentication params clean

### Fixed

- SC-6942 - don't override payload defined by authentication method
- SC-6942 - don't search for account to populate if no username is given in `injectUsername`

## [25.0.2]

### Changed

- send mail for registration pin after add pin to db

## [25.0.1]

### Fixed

- SC-6696 - Fixed query used to determine course membership when checking permissions for course group lessons

## [25.0.0]

### Changed

- Extend JWT payload by schoolId and roleIds

## [24.5.1] - 2020-09-16

### Secrutiy

- Secure admin routes (update, patch, create)

## [24.5.0] - 2020-09-14

- Ignore database seed data with prettier, eslint, and codacy
- SC-6640 - Fixed email check within registration (case insensitive)
- SC-2710 - Adding time zones, default for school and theme

### Added - 24.5.0

- Test changelog has been updated for feature or hotfix branches
- SC-5612 - Adding search feature to the admintables for nuxt-client.

## [24.4.6] - 2020-09-11

### Changed

- SC-6733: central personal data does not get updated via CSV import

## [24.4.5] - 2020-09-10

### Fixed in 24.4.5

- SC-6637: generate QR codes for consent print sheets if group size exceeds 20

## [24.4.4] - 2020-09-08

### Fixed in 24.4.4]

- SC-6697: updates/sync account username when user is updated

## [24.4.3] - 2020-09-09

### Fixed in 24.4.3

- SC-6533 - Login not possible if admin reset password

## [24.4.2] - 2020-08-31

### Fixed in 24.4.2

- SC-6554: CSV-Importer no longer allows patching users with different roles

## [24.4.1] - 2020-08-31

### Fixed in 24.4.1

- SC-6511 - LDAP edit button missing.

### Changed in 24.4.1

- SC-5987 Internationalisation: extend user and school model with default language

### Added 24.4.1

- SC-6172: added hooks and checks to look for unique and not disposable emails in adminUsers service

## [24.4.0] - 2020-8-31

### Fixed in 24.4.0

- SC-6122 - Edusharing preload thumbnails in parallel. Edusharing authentication stabilisation.

## [24.3.3] - 2020-08-28

- SC-6469: prevent admin access to lessons admins shouldnt have access to.

## [24.3.2] - 2020-08-26

- SC-6382: fix handling of consents for users with unknown birthdays. consentStatus: 'ok' will be returned for valid consents without birthday.

## [24.3.1] - 2020-08-25

- SC-5420: TSC Schuljahreswechsel

## [24.3.0] - 2020-08-25

## [24.2.5] - 2020-08-24

- SC-6328 add migration to set student_list settings in all non n21 clouds schools to false.

## [24.2.4] - 2020-08-20

## [24.2.3] - 2020-08-20

## [24.2.2] - 2020-08-20

### Added in 24.2.2

- SC-5280: the LDAP service will try to reconnect up to three times if the connection was lost or could not be established
- SC-5280: the LDAP service and LDAP syncers now report more errors to the stats object
- SC-5808: added an isExternal check to the create method of AdminUsers service, only users from not external schools can create users

### Fixed in 24.2.2

- SC-5280: the LDAP sync now handles (timeout/firewall) errors much more gracefully
- SC-5280: LDAP bind operations will only be issued if the connection was established successfully
- SC-5280: aggregated LDAP statistics will now show the number of succesful and failed sub-syncs instead of just 1 or 0

### Changed in 24.2.2

- SC-5280: if disconnected prematurely, the LDAP service will not try to connect again just to unbind from the server

## [24.0.2] - 2020-08-05

### Fixed in 24.0.2

- SC-5835: Starting the new school year automatically - Cluster 4

## [24.0.1] - 2020-07-31

### Fixed in 24.0.1

- SC-5917 Fix activation of LDAP system

## [23.6.4] - 2020-07-29

### Fixed in 23.6.4

- SC-5883: Choose current schoolyear based on the school instead of the date for creating classes.

## [23.6.3] - 2020-07-28

### Added in 23.6.3

- SC-5754 Added isExternal attribute to school model. If ldapSchoolIdentifier or source is defined, isExternal will be set to true
  otherwise, if none of them are defined it wil be set to false.
- SC-4520 created a new Service called Activation Service; with which jobs can be defined and are
  only executed when an activation link (activation code) is confirmed (e.g.: change of e-mail address/username)
  Also added a sub-service for changing email/username in Activation Service
- SC-5280: the LDAP service will try to reconnect up to three times if the connection was lost or could not be established
- SC-5280: the LDAP service and LDAP syncers now report more errors to the stats object

### Fixed in 23.6.3

- SC-5250: Fixes the CSV-Import, if there are whitespaces in the columnnames
- SC-5686: only users with the team permission "RENAME_TEAM" can execute the patch method in teams route
- SC-5280: the LDAP sync now handles (timeout/firewall) errors much more gracefully
- SC-5280: LDAP bind operations will only be issued if the connection was established successfully
- SC-5280: aggregated LDAP statistics will now show the number of succesful and failed sub-syncs instead of just 1 or 0
- SC-5416: Enable maintenance Mode for LDAP Schools and change the currentSchoolYear for non-LDAP Schools

### Changed in 23.6.3

- SC-5542: Added an after hook for AdminUsers find method which formats birthday date to DD.MM.YYYY format.
- SC-4289 Changed aggregations in admin tables, classes are now taken only from current year or max grade level, and are sorted
  by numeric ordering.
- SC-5280: if disconnected prematurely, the LDAP service will not try to connect again just to unbind from the server

## [23.6.2] - 2020-07-22

### Fixed in 23.6.2

- SC-5773: LDAPSchoolSyncer now correctly populates classes synced from an LDAP server, even if only students or only teachers are assigned to the class.
- SC-5250: Fixes the CSV-Import, if there are whitespaces in the columnnames

## [23.6.1] - 2020-07-22

### Fixed in 23.6.1

- SC-5733: LDAPSchoolSyncer now uses the Users model service to avoid ignoring indexes due to automatic collation

## [23.6.0] - 2020-07-21

### Added in 23.6.0

- SC-4142: Added indexes on TSP sync related attributes in user and school schema.
- SC-4142: Adds info about unchanged entities to TSP sync statistics

## [23.5.4] - 2020-07-08

### Added in 23.5.4

- SC-2714 Added the federal state "Internationale Schule"

## [23.5.0] - 2020-06-15

### Added in 23.5.0

- SC-4192 add tests that ensure classes on other schools cant be manipulated

### Fixed in 23.5.0

### Changed in 23.5.0

- SC-4957 user.ldapId and user.ldapDn are now indexed to improve performance

## [23.4.7] - 2020-07-01

### Fixed in 23.4.7

- SC-4965 Converted "consent" subdocument in "users" to a nested document to fix changing consents in administration and removing a bug in registration that resulted in deleted users.

## [23.4.5] - 2020-06-17

### Fixed in 23.4.5

- SC-5007 re-introduces ldap system root path to API result to fix issue with duplicating schools

## [23.4.3-nbc] - 2020-06-15

### Fixed in 23.4.3-nbc

- SC-5054 Revert hook restrictions that prevented registration with custom deata privacy documents enabled

## [23.4.0-nbc] - 2020-06-11

### Added in 23.4.0-nbc

- SC-4577 extend consentversions with school specific privacy policy, which can be added by the school admin

## [23.2.4] - 2020-06-05

### Fixed in 23.2.4

- SC-4876 soften sanitization to allow editor actions to be persisted correctly

## [23.2.1] - 2020-06-04

### Security - 23.2.1

- SC-4720 improve importhashes for registrationlinks

## [23.2.0] - 2020-06-03

### Security - 23.2.0

- SC-4506 Secure Find User Route. Access user list by students is allowed only if they are eligible to create teams.
- SC-4506 Secure Get User Route. Read user details may only users with STUDENT_LIST or TEACHER_LIST permissions

## [23.1.4] - 2020-05-29

### Fixed in 23.1.4

- SC-4749 avoid xss in image onerror event attribute for submissions

## [23.0.0] - 2020-05-19

### Changed in 23.0.0

- SC-4075 Teams creation by students logic was changed. New environment enumeration variable `STUDENT_TEAM_CREATION`
  with possible values `disabled`, `enabled`, `opt-in`, `opt-out` was introduced. The feature value is set by instance deployment.
  In case of `disabled`, `enabled` it is valid for all schools of the instance and cannot be changed by the admin.
  In case of `opt-in` and `opt-out` the feature should be enabled/disabled by the school admin.

## [22.10.3] - 2020-05-13

### Fixed in 22.10.3

- Unbind errors no longer stop the LDAP sync if more systems follow

## [22.10.2] - 2020-05-12

### Fixed in 22.10.2

- fixed pagination for students/teacher table

## [22.10.0] - 2020-05-11

### Added in 22.10.0

- SC-3719 Files now have a `creator` attribute that references the ID of the user that created the file.
  For old files, it is set to the first user permission inside the permissions array (legacy creator check).
- SC-3719 The `files` collection now has two additional indexes: `{creator}` and `{permissions.refId, permissions.refPermModel}`.
- add MongoDB Collation Support to control sorting behaviour in regards to capitalization.
- SC-3607 CSVSyncer now allows the optional birthday field (formats: dd/mm/yyyy, dd.mm.yyyy, dd-mm-yyyy) in CSV data
- SC-3948 support users query in adminusers routes
- SC-4018 Add additional nexboard permissions
- SC-4008 Migrated generateRegistrationLink Hook from SC-Client into Server
- SC-3686 Added new Registration Link Service for sending mails
- SC-4094 Teachers can now provide feedback in the form of uploaded files

### Fixed in 22.10.0

- SC-3892 Update Filter of submission in order to work with older submissions
- SC-3395 if fetching the release fails, a error will be thrown
- backup.js now outputs valid json exports
- SC-4105 fixed a problem with new users tests not working with recent hotfix.
- Checks of user consent calculated correct now

### Changed in 22.10.0

- User delete now accepts bulk delete requests
- SC-3958: the "general" LDAP strategy now returns an empty array if classes are not configured properly
- Increase performance - error logging in sentry
- Mergify: add and modified some configs

### Removed in 22.10.0

- SC-3958: the LDAP strategy interface no longer supports synchronizing team members to the never-used original N21-IDM
- SC-3958: the environment variables NBC_IMPORTURL, NBC_IMPORTUSER, and NBC_IMPORTPASSWORD are no longer used and have been removed
- Removed the obsolete commentSchema from the homework service. It was not in use.

## [22.9.20]

### Added in 22.9.20

- SC-4042: Added support for a central IServ-Connector

### Changed in 22.9.20

- LDAP syncs on servers with multiple schools now only sync one school at a time to avoid issues when paging search requests
- LDAP syncs use less memory (because they do a lot less in parallel)
- LDAPSchoolSyncer now returns user and class statistics

### Fixed in 22.9.20

- Fixed LDAP-Service disconnect method
- LDAPSystemSyncers now properly close their connections after syncing
- Authentication via LDAP now tries to close the connection after login
- Fixed a warning message appearing when patching users via internal request

## [22.9.18]

### Fixed in 22.9.18

- SC-4215: Do not allow unprivileged users to find users with non-school roles (expert, parent, etc.)

## [22.9.17]

### Fixed in 22.9.17

- SC-4121: File uploads no longer fail if the security scan is misconfigured or errors during enqueuing

## [22.9.10]

### Added in 22.9.10

- enable API key for /mails route

### Fixed in 22.9.10

- fixed an issue that prevented api-key authenticated calls to function with query.

## [22.9.9]

### Added in 22.9.9

- Sync can now be authenticated with an api-key.

## [22.9.8]

### Fixed in 22.9.8

- Fixed an error where ldap users without proper uuid where not filtered correctly.

## [22.9.7]

### Security in 22.9.7

- the /ldap route can now only be triggered for the users own school.

## [22.9.6]

### Added in 22.9.6

- users without `SCHOOL_EDIT` permission, but with `SCHOOL_STUDENT_TEAM_MANAGE` permission can now toggle the school feature `disableStudentTeamCreation`.

### Fixed in 22.9.6

- Admins in Thuringia can now prevent students from creating teams

## [22.9.5]

### Security in 22.9.5

- increased security for the publicTeachers route.

## [22.9.4]

### Fixed in 22.9.4

- fixes an issue with LDAP account updates if more than one account exists for the user (migration from local login to LDAP)

## [22.9.3]

### Fixed in 22.9.3

- fixes regression in LDAP sync, that caused incomplete user updates

## [22.9.2]

### Security in 22.9.2

- increased security for user PUT operation

## [22.9.1]

### Fixed in 22.9.1

- SC-3994: remove unnecessary bucket creation call that caused school administration and LDAP Sync to throw errors

### Changed in 22.9.1

- use collation for /homeworks, /users, /publicTeachers, /users/admin/teachers, /users/admin/students, /classes, and /courses.

## [22.9.0]

- Security updates

## [22.8.0]

### Added in 22.8.0

- This changelog has been added

### Removed in 22.8.0

- Clipboard sockets
- This changelog has been added
- Backend route to confirm analog consents in bulk
- Changed Seed Data + Migration Script: Added feature flag for new Editor to klara.fall@schul-cloud.org
- SC-2922: Enable use of multiple S3 instances as file storage provider
  - A new collection is added to administrate multiple S3 instances
  - A migration will automatically use the AWS environment variables to add those as default provider for all existing schools
  - For new schools the less used provider is assigned as storage provider
  - Environment Variables:
    - FEATURE_MULTIPLE_S3_PROVIDERS_ENABLED=true will activate the feature
    - S3_KEY, used for symmetric encryption, already required for the migration because of the secret access key encryption

### Changed in 22.8.0

- SC-3767: moved env variables to globals.js, NODE_ENV required to equal 'test' for test execution and right database selection
- migrated backup.sh script to node, so it can run platform independant and works on windows.

### Fixed in 22.8.0

- SC-3821: Fix Co-Teachers and Substitution teachers not being able to Grade Homeworks

## 22.7.1

### Fixed in 22.7.1

- Admin and teacher user could change other users without changing them self<|MERGE_RESOLUTION|>--- conflicted
+++ resolved
@@ -9,12 +9,10 @@
 
 ## Unreleased
 
-<<<<<<< HEAD
 - add inital learnroom module with support of course and coursegroups for preparing the next refactoring iteration in tasks module
-=======
+
 ## 26.9.0
 
->>>>>>> 533cf52f
 - SC-9231 - add permissions to SuperHero to edit admin role 
 - SC-9269 - let eslint ensure no tests with .only exist anymore
 - SC-9192 - mount feathers and nestjs apps under dedicated version paths and allow general path prefix for the whole server
