# Changelog

All notable changes to this project will be documented in this file.

The format is based on [Keep a Changelog](https://keepachangelog.com/en/1.0.0/),
and this project adheres to [Semantic Versioning](https://semver.org/spec/v2.0.0.html).

Allowed Types of change: `Added`, `Changed`, `Deprecated`, `Removed`, `Fixed`, `Security`

## [Unreleased]

### Added

- BC-394 - send email wishes from federal states also to ticketsystem
- BC-391 - display special characters properly

### Changed

## [26.12.0] - 2021-10-12

### Added

- BC-388 - add simple script for end sjw
- BC-319 - add route to change the position of a course dashboard element
- BC-343 - run unstable e2e tests on label `run unstable tests`
<<<<<<< HEAD
- BC-6   - Show prepared tasks (drafts) for teachers

### Changed

- BC-25  - sort database seeds ascending by date of creation (_id, createdAt)
- BC-25  - move logic of npm run setup into console application and add management application with same behavior
=======

### Changed

- BC-25 - sort database seeds ascending by date of creation (\_id, createdAt)
- BC-25 - move logic of npm run setup into console application and add management application with same behavior
>>>>>>> 5a4c0262
- BC-237 - Clean up global entity registration
- BC-331 - BC-354 - rename ansible variables for OnePassword
- BC-269 - check in firstLogin that students can only pass with existing birthdate
- BC-154 - remove lesson entity from task repository
- BC-231 - upgraded nestjs@7 to nestjs@8

### Fixed

### Security

- BC-386 - added CREATE tests for consentVersionService
- BC-297 - fixed set-value dependency vulnerabilities
- BC-377 - fixed axios dependency vulnerabilities

## [26.11.3] - 2021-10-05

### Fixed

- BC-121 - run add bucket to files migration in parallel

## [26.11.2] - 2021-09-29

### Fixed

- BC-111 wait for mongodb to spin up in deployment

- BC-370 - fixed file directory creation

## [26.11.1] - 2021-09-29

### Fixed

- BC-365 - fixed task overview pagination

## [26.11.0] - 2021-09-22

### Changed

- BC-274 Change Course Colors
- BC-213 - rewrite file deletion with deletion marker
- BC-68 - e2e run dependent on build image job
- BC-179 - refactor task and entity and relations
- BC-315 - stabilized resolve user roles workflow by use roles from requested user and not from jwt

### Added

- BC-121 add bucket and storage provider to file documents
- BC-164 - refactored the supportJWTservice and added roles information to its jwt data
- BC-279 - introduce console application interface to call providers via console command
- BC-9 add entity and repo for course dashboards
- BC-9 add a route to recieve dummy data for course dashboards
- BC-318 implement persistance for course dashboards

### Fixed

- BC-232 prevent users from changing schoolyears
- BC-233 - when an LDAP system is removed from a school, the ldapschoolidentifier and lastLdapSync are removed as well
- moved some changelog entries into their correct place

### Removed

- BC-262 - remove S3 lifecycle configuration code
- BC-247 - remove timestamp from LDAP search Query for sync

## [26.10.3] - 2021-09-09

### Fixed

- BC-267 - skip whitelist-check for api requests on /wopi

## [26.10.2] - 2021-09-03

### Added

- BC-120 - add feature flag for S3 CORS
- BS-112 - insert missing attribute during school creation

## [26.10.1] - 2021-09-03

### Fixed

- BC-187 - secures the system route

## [26.10.0] - 2021-09-03

### Fixed

- remove broken systemid from seed data
- SC-9083 - expose env variables for school administration
- BC-44 - remove JWT_WHITELIST_ACCEPT_ALL feature flag
- BC-44 - integrate jwt whitelist check in nestjs jwt authentication
- BC-42 - cycle detection in role inheritance
- BC-64 - enable e2e test execution for push event on main branch
- BC-41 - adds feature flag for S3 storage lifecycle management (currently not supported by Strato Hidrive)
- BC-37 - BC-54 - reduce resource consumption for deployed server
- BC-81 - remove old Lern-Store
- BC-119 - remove malfunction S3 lifecycle migration
- BC-38 - BC-124 - Add ansible files for Bosscloud (default)
- BC-110 - fileStorage/security should only be called from within the cluster

### Added

- BC-5 - Show completed tasks for students

### Changed

- Refactor nestjs task module and resort imports for course and coursegroup entities and repositories. Add testHelpers.

## [26.9.3] - 2021-09-10

### Fixed

- BC-239 - fix date parsing for students birth date

## [26.9.2] - 2021-08-27

### Changed

- BC-137 - fix bug with display of Blue Bar
- BC-106 - exit maintenance & change school year for LDAP schools on Boss and NBC

## [26.9.1] - 2021-08-18

### Changed

- SC-9192 - enable cors for nestjs app routes
- SC-9130 - use whiltelisted filenames at the s3 file storage backend

## [26.9.0] - 2021-08-14

### Changed

- OPS-2491 - Change the hydra service url
- SC-9231 - add permissions to SuperHero to edit admin role
- SC-9269 - let eslint ensure no tests with .only exist anymore
- SC-9192 - mount feathers and nestjs apps under dedicated version paths and allow general path prefix for the whole server

## Added

- add inital learnroom module with support of course and coursegroups for preparing the next refactoring iteration in tasks module
- SC-9231 - add permissions to SuperHero to edit admin role

## [26.8.0] - 2021-08-10

## [26.7.1] - 2021-08-03

- SC-9233 - fix Lern-Store on THR to load also WLO content

## [26.7.0] - 2021-07-28

### Added

- SC-9213 - Consider group submissions when deciding what open tasks a student has
- SC-9150 - add script to change school year
- SC-9211 - enable maildrop and mailcatcher for e2e tests (see docker-compose)
- SC-9177 - allow superheros to delete admins

### Changed

- SC-9219 - limited jest workers for not taking all workers within of a single github action

### Fixed

- SC-9212 - fix changing classes via CSV import
- SC-9053 - fix sending registration link via checkbox for student/teacher creation

## [26.6.4] - 2021-07-23

### Changed

- move S3 expiration migration to the end

## [26.6.3] - 2021-07-21

### Fixed

- SC-9092 - add missing S3 key decryption in migration

## [26.6.2] - 2021-07-21

### Changed

- use edusharing lernstore mode on production

## [26.6.1] - 2021-07-21

### Changed

- change default lernstore mode to edusharing

## [26.6.0] - 2021-07-20

### Added

- SC-9018; SC-9003 - created schoolsList public endpoint, and jwt secured /schools endpoint
- SC-9093 - make configured default language and timezone available in config service
- SC-9092 - delete S3 files after 7 days from user deletion
- SC-8959 - Add messenger to deletion concept
- SC-9157 - Add RabbitMQ connection to new mail service
- SC-9157 - Improve config handling for RabbitMQ
- SC-9213 - Consider group submissions when deciding what open tasks a student has
- OPS-2574 - Removeing autodeployed branches for developers if branch deleted
- OPS-2579 - Add Ansible task and templates for adding storage

### Changed

- SC-9190 - publish news target names
- SC-8887 - allow public access to consentVersion service
- SC-8448 - Not storing temporary Merlin links and fixed concurrency bug
- remove unnecessary timeout definitions from tests and avoid promise chains
- SC-6294 Restructure NestJS Sources: Testing, Core Module, Entities, Shared. See details in https://hpi-schul-cloud.github.io/schulcloud-server/
- execute unit tests via github action instead of using travis

### Fixed

- SC-9197 - Limiting the max workers for jest to 2 workers, if the default mechanism runs it's go up to infinity workers and if one die the test never stop
- SC-9202 - fix sending of registration link mails

## [26.5.0] - 2021-06-28

### Added

- SC-9431 - add teacher view to task/open over permission TASK_DASHBOARD_VIEW_V3, solving permissions after authenticate and add v3/user/me route.

### Changed

- SC-6294 Restructure NestJS Sources: Testing, Core Module, Entities, Shared. See details in https://hpi-schul-cloud.github.io/schulcloud-server/

## [26.4.9] - 2021-06-29

### Fixed

- api route forwarding

### Removed

- SC-9159 removed news from feathers except remove team event, which already is replaced by v3/news

## [26.4.8] - 2021-06-29

### Fixed

- route forwarding

## [26.4.7] - 2021-06-22

### Added

- SC-9148 - Add migration for change of school year on BRB

### Fixed

- SC-9170 - let superhero delete other users

## [26.4.6] - 2021-06-24

### Changed

- OPS-2466 - changes build pipeline to github actions

## [26.4.5] - 2021-06-21

### Added

- SC-9156 - Add maintenance mode for LDAP rewrite

## [26.4.4] - 2021-06-16

### Change

- rename permission TASK_DASHBOARD_VIEW_V3

## [26.4.3] - 2021-06-16

### Change

- SC-9139 - Add a check if user roles should be updated or not to the repo

## [26.4.2] - 2021-06-16

### Fixed

- npm run syncIndex work for not existing collections in the db

## [26.4.1] - 2021-06-15

### Change

- SC-9029 - Change place of the channel creation for RabbitMQ

## [26.4.0] - 2021-06-11

- SC-9004 - Sync env variables between backend and frontend

## [26.3.1] - 2021-06-14

### Added

- SC-9134 - Add missing mongo indexes for LDAP Sync

## [26.3.0] - 2021-06-07

### Changed

- SC-8898 - parallelize LDAP sync using RabbitMQ

## [26.2.2] - 2021-06-04

### Fixed

- Fixed dependencies issue

## [26.2.1] - 2021-06-02

### Added

- SC-9103 - add logging for syncIndexes script

## [26.2.0] - 2021-06-01

### Added

- OPS-2418 - Change buildpipelines (Server, Client, Nuxt) to execute E2E tests according QF decision
- SC-8250 - add bulk deletion to user service v2
- SC-8341 - add tombstone school to tombstone user
- SC-8408 - added delete events by scope Id route
- SC-7937 - Allow adding multiple materials to lesson
- SC-7868 - Deletion concept for personal file connections
- SC-8873 - Add prioritization for Matrix messenger tasks
- SC-8982 - add inital service ressource messuring test setup
- OPS-1499 - Add feature to CI Pipeline and provide manual deployments of branches and automatic deploy of release to staging
- Add run script for sync indexes based on existing and registered schemas.
- SC-9085 - add registration pin deletion for parent emails
- SC-9004 - Sync env variables between backend and frontend
- OPS-1499 - Add feature to CI Pipeline and provide manual deployments of branches
- Add run script for sync indexes based on existing and registered schemas.

### Changed

- SC-8440 - fixed open api validation for manual consent
- SC-9055 - changed Edu-Sharing permissions for Brandenburg Sportinhalt content
- SC-6950 - validation for officialSchoonNumber now allows 5 or 6 digits
- SC-8599 - added helparea contact dropdown and send value
- SC-7944 - use persistent ids for Lern-Store content items
- OPS-1508 - added limits for cpu and ram to the docker compose files
- SC-8500 - refactoring in error handling
- SC-7021 - automatic deletion documents in the trashbins collection after 7 days.
- SC-5202 - homework tests refactoring
- SC-7868 - filestorage integration tests are skipped on local test environments if minio is not setup
- SC-8779 - messenger: use user-based fixed device ids

### Fixed

- SC-8933 - fix date format on first login
- SC-8728 - fix configuration reset in tests
- SC-8873 - fix addUser prioritization for full school Matrix messenger sync
- SC-8982 - fix test setup for on the fly building test like routes jwt

## [26.1.0]

### Added

- SC-8910 - added an isExternal check to the adminUsers service remove method

### Changed

- SC-8732 - change search filter gate and weight of values in indexes. Will reduce amount of results
- SC-8880 - changed the validation for search queries in NAT, now it allows empty

## [26.0.16] - 2021-04-20

### Removed

- - SC-8748 - revert: bump feathers-mongoose from 6.3.0 to 8.3.1

## [26.0.15] - 2021-04-19

### Changed

- SC-8909 - messenger: use user-based fixed device ids

## [26.0.14] - 2021-04-16

### Changed

- SC-8934 - no more autosync for the migrations for the mongodb

## [26.0.13] - 2021-04-15

### Fixed

- SC-8917 - verify configuration missing school

## [26.0.12] - 2021-04-14

### Changed

- SC-8929 - increase performance for alert requests

## [26.0.11] - 2021-04-13

### Changed

- SC-8748 - bump feathers-mongoose from 6.3.0 to 8.3.1

## [26.0.10] - 2021-04-09

### Fixed

- SC-8908 ldap sync: fix lock

## [26.0.9] - 2021-04-06

- SC-8779 - fix partial LDAP sync

## [26.0.8] - 2021-03-31

### Fixed

- SC-8691 ldap sync: fix potential deadlock while loadind ldap data

## [26.0.7] - 2021-03-31

### Fixed

- SC-8768 ldap sync: in user search include current school

## [26.0.6] - 2021-03-30

### Fixed

- SC-8836 - teachers can add classes from other teachers to their courses

## [26.0.5] - 2021-03-29

### Fixed

- SC-8691 - LDAP sync can be run with multiple school in parallel

## [26.0.4] - 2021-03-25

### Changed

- SC-8829 - status of logging in rocket chat user is set to offline

## [26.0.3] - 2021-03-17

### Changed

- merged hotfixes 25.6.11 and following into 26.0 branch

## [26.0.2] - 2021-03-10

### Fixed

- SC-5202 - fixed an issue with internal pagination in homework-submissions

## [26.0.1] - 2021-03-09

### Changed

- merged 25.6.10 into new version

## [26.0.0]

### Fixed

- SC-6679 - fixed table styling in topic text-component
- SC-8534 - fix registration link generation
- SC-8682 - fix students are editable in externally managed schools
- SC-8534 fix registration link generation
- Allow sorting after search

## [25.6.11] - 2021-03-17

## [25.6.13] - 2021-03-16

- SC-8782 Migration for changing urls

## [25.6.12] - 2021-03-15

- SC-8782 Fixed lesson context Query

## [25.6.11] - 2021-03-15

### Fixed

- SC-8211 - Fixed course events duplications

## [25.6.10] - 2021-03-09

- SC-8770 Fixed issue where parent consents were overwritten

## [25.6.9] - 2021-02-26

### Fixed

- SC-8714 Fixed an issue in school creation that could cause the iserv-sync to fail

## [25.6.8] - 2021-02-19

### Changed

- SC-8477 LDAP-Sync: Speed up class sync by holding all the school's users in map while creating/populating classes
- SC-8477 LDAP-Sync: Speed up user sync by grouping users into chunks and loading the chunks from DB instead of individual users

## [25.6.7] - 2021-02-18

### Security

- SC-8655 - prevent changes to immutable user attributes

## [25.6.6] - 2021-02-18

### Fixed

- SC-8657 - Recreate shared links for homework

## [25.6.5] - 2021-02-17

### Fixed

- SC-8634 - Recreate shared links for homework

## [25.6.4] - 2021-02-17

### Changed

- Reverted Changes for SC-8410

## [25.6.3] - 2021-02-15

### Security

- VOR-3 - Enable and replace old file links.

## [25.6.2] - 2021-02-11

### Changed

- VOR-2 - Adjusted business rules for adding team members from external school.

## [25.6.1] - 2021-02-11

### Fixed

- VOR-1 - Fix passwordRecovery id validation.

## [25.6.0] - 2021-02-09

### Fixed

- SC-8514 - QR Code generation fails
- SC-8390 - Lern-Store collections feature flag was not excluding collections in search
- SC-8322 prevent wrong assignment from school to storage provider

### Added

- SC-8482 - Deletion concept orchestration integration
- SC-8029 - Add deletion concept handling for pseudonyms and registration pins
- SC-6950 - Add access for superhero to change kreisid and officialSchoolNumber
- SC-8206 - Add school tombstone for deleting concept
- SC-7825 - Deletion concept for user data in tasks

### Changed

- SC-8541 - restrict class modifing requests to the teachers, who are inside these classes
- SC-8380 removed reqlib, replaced by normal require to keep referenced types known
- SC-8213 error handling concept
- SC-4576 - sanitize bbb room and member names
- SC-8300 Added user information to LDAP Sync in case of errors

## [25.5.16] - 2021-02-08

### Added

- SC-8512 - Creating a migration for duplicated events

## [25.5.15]

### Fixed

- SC-8571 - New courses does not appear in bettermarks

## [25.5.14] - 2021-02-02

### Changed

- SC-8420 - Fix old missing indexes that migration for new indexes can executed. 25.5.3

## [25.5.13]

### Changed

- SC-8462 - Add logging for homework deletion

## [25.5.12]

### Fixed

- SC-8499 - Change order of migrations

## [25.5.11]

### Fixed

- SC-8499 - Prevent duplicated pseudonyms

## [25.5.10]

- SC-8506 - add origin server name to bbb create and join requests

## [25.5.9]

### Fixed

- SC-8503 - Clicking on task in BRB and THR shows pencil page

## [25.5.8]

### Changed

- SC-8480 - Return GeneralError if unknown error code is given to error pipeline

## [25.5.7]

## Added

- SC-8489 - Added permission check for homework deletion

## [25.5.6]

### Fixed

- SC-8410 - Verify ldap connection reads the first page of users only to avoid timeouts
- SC-8444 - resolve eventual consistency in course shareToken generation

## [25.5.5]

### Fixed

- SC-8303 - fix wrong assignment from school to storage provider

## [25.5.4]

### Added

- SC-8358 - bettermarks: show hint for safari users
- SC-8412 - update swagger documentation of pseudonym/roster/ltitools

### Fixed

- SC-5287 - Fixed OAuth2 rostering
- SC-5287 - Repair Bettermark's depseudonymization
- SC-8313 - Bettermarks: depseudonymization iframe needs to use Storage Access API in Safari
- SC-8379 - Secure ltiTools route
- SC-8315 - bettermarks: security check and production configuration

## [25.5.3]

### Added

- SC-8420 - Migration for sync new indexes.

## [25.5.2]

### Fixed

- SC-8189 - fix duplicate events by returning updated object at findOneAndUpdate

## [25.5.1]

### Fixed

- SC-8303 - fix wrong assignment from school to storage provider

## [25.5.0]

### Added

- SC-7835 - Add deletion concept handling for helpdesk problems
- SC-8229 - Added invalid DN error to ldap-config service error handling
- SC-7825 - Remove user relations from courses
- SC-7827 - Add deletion concept handling for file permissions.
- SC-8030 - Setup orchestrator for deleting concept
- SC-8060 - increase unit test coverage for lernstore counties
- SC-8179 - repaired unit test
- SC-7763 - adds searchable feature flag for lernstore.
- SC-8020 - adds collections filter to edu-sharing service
- SC-8260 - new team indexes and migration to add this

### Fixed

- SC-8230 - fix deletion of teachers via new route

### Removed

- SC-8233 - Removed attribute and member as required attributes for the LDAP-config service

### Fixed

- SC-8329 - Cluster returns old verison of Pin object after patch

## [25.4.1]

- Update from 25.3.9 into master

## [25.3.9]

- SC-8198 continue school sync on user issues

## [25.3.8]

### Changed

- SC-8198 - handle eventually consistent database in THR sync

## [25.3.7] - 2020-12-18

### Changed

- SC-8209 - prevent sync from stopping if error occurs for a single student

## [25.3.6]

### Fixed

- SC-8235 - repaired reigstration link for students

## [25.3.5]

### Changed

- SC-8149 - no longer require a registrationPin for internal calls

## [25.3.4]

### Changed

- SC-7998 - use default service setup for /version

## [25.3.3] (pick from 25.2)

### Removed

- SC-8101 - Sanitization for read operations

### Fixed

- SC-8101 - Make it possible to disable sentry by removing `SENTRY_DSN`
- OPS-1735 - Fixes transaction handling in file service by using the mongoose transaction helper,
  properly closing the session, and using the correct readPreference (everything except primary fails)

## [25.3.2]

### Added

- SC-7734 - Added a hook that takes care of merlin content to generate valid urls for users
- SC-7483 - Updating terms of use for all users for each instance separately

## [25.3.1]

### Fixed

SC-8077 - the migration copy-parents-data-into-children-entities-and-delete-parent-users is broken

## [25.3.0]

### Added

- SC-7841 - remove deleted user from classes
- SC-7836 - Removing registration pin by removing the user
- SC-7838 - move pseudonyms to trashbin
- SC-7142 - Counties/Kreise added to federal states.
- SC-7555 - move user and account to trashbin
- SC-4666 - Added a pool based LDAP system and school sync. LDAP_SYSTEM_SYNCER_POOL_SIZE and LDAP_SCHOOL_SYNCER_POOL_SIZE variables
  determine how many system/school syncers will be run in parallel (at most) during the LDAP sync.
- SC-7615 - reduces the errors in lernstore
- SC-5476 - Extend tests for Matrix messenger config and permission service
- SC-6690 - refactors edu-sharing service and sets defaults
- SC-6738 - Extend search input field in new admin tables to search for full name
- SC-7293 - added Lern-Store view permission and a feature flag
- SC-7357 - Add config service
- SC-7083 - Added officialSchoolNumber to school-model
- Introduce plainSecrets in Configuration
- Introduce FEATURE_PROMETHEUS_ENABLED to have a flag for enable prometheus api metrics
- SC-7411 - add API Specification and validation for /me service
- SC-7411 - add API Specification and validation for /version service
- SC-7205 - create new data seed for QA
- SC-7614 - creates documentation for edu sharing endpoints
- SC-7370 - Add optional rootPath attribute modifier to iserv-idm strategy
- SC-4667 - persist time of last attempted and last successful LDAP sync to database (based on system)
- SC-4667 - Only request and compare LDAP entities that have changed since the last sync (using operational attribute modifyTimestamp with fallback)
- SC-4667 - Add optional `forceFullSync` option (as get param or json payload) to force a full LDAP sync
- SC-7499 - add API Specification for public services
- SC-7915 - facade locator
- SC-7571 - solved performance issues - bulk QR-code generation
- SC-6294 - Introduce Typescript in schulcloud-server
- SC-7543 - Adds ldap-config service to create, load, and patch LDAP-configs (replaces /ldap endpoints for new client)
- SC-7028 - Add Course Component API Specification document
- SC-7476 - Prevent hash generation if user has account
- SC-6692 - Added Lern-Store counties support for Niedersachsen (Merlin)

### Changed

- request logging disabled for non development environment
- OPS-1289 - moved and updated commons (to hpi-schul-cloud/commons)
- SC-6596 - Changed route for messenger permissions service
- SC-7331 - introduce axios for external requests, implemented in status api
- SC-7395 - Changed ldap general strategy fetching of users from parallel to serialized
- SC-6080 - move REQUEST_TIMEOUT from globals to Configuration
- Dependencies: querystring replaced by qs
- SC-6060 - Updated error handling
- SC-7404 - automatic forwarding for requests without versionnumber if no matching route is found
- SC-7411 - api versioning for /me service
- SC-7411 - api versioning for /version service
- IMP-160 - integration-tests repo renamed to end-to-end-tests
- SC-5900 - Move Synapse synchronization logic into server
- SC-7499 - Fixes documentation for edu sharing endpoints
- SC-7872 - Fix audience of the jwt to new organisation name.
- SC-7543 - deprecates `GET /ldap/:id` and `PATCH /ldap/:id` routes
- SC-7868 - Move external request helpers to more present file location
- SC-7474 pull docker container for tests if commit id exists on docker hub

### Fixed

- SC-6294 fix mocha test execution and build, summarize coverage results
- SC-1589 Trim strings to avoid empty team names
- ARC-138 fix changelog action
- ARC-137 avoid DoS on alerts in error state
- SC-7353 course sharing between teachers
- SC-7530 rename SHOW_VERSION to FEATURE_SHOW_VERSION_ENABLED
- SC-7517 improve oauth test stability
- SC-6586 Repaired migration script
- SC-7454 - Restored invalid birth date fix in adminUsers service
- fixed README badges
- Fix mocha tests
- SC-6151 fixed a bug that prevented api docu from being accessible
- SC-6151 fixed paths to openapi documentation
- Fixed searching for names including a dash
- SC-7572 - Find /users route after hooks - extremely slow
- SC-7573 - Route/hash-broken promise chain
- SC-7884 - Authentication error when accessing any nuxt page in the client.
- Fix typescript compiling error

### Removed

- SC-7413 - Cleanup UnhandledRejection code that is handled from winston now

## [25.2.6]

### Removed

- SC-8101 - Sanitization for read operations

### Fixed

- SC-8101 - Make it possible to disable sentry by removing `SENTRY_DSN`

## [25.2.5]

### Fixed

- OPS-1735 - Fixes transaction handling in file service by using the mongoose transaction helper,
  properly closing the session, and using the correct readPreference (everything except primary fails)

## [25.2.4]

### Changed

- SC-6727 - Change email addresses for tickets for Niedersachsen - fixed after review

## [25.2.3]

### Changed

- SC-6727 - Change email addresses for tickets for Niedersachsen

## [25.2.2]

### Changed

- SC-7773 - moved config values for antivirus file service

## [25.2.1]

### Fixed

- SC-7714 - Fixes script injection issue

## [25.2.0]

### Added

- SC-4385 - Added a user exclusion regex to IServ strategy
- SC-7049 - Added unit tests for Merlin Service
- SC-7157 - add feature flag for Merlin feature with fallback
- SC-6567 - add new application errros
- SC-6766 - Added ESLint rules with Promise rules
- SC-6830 - Added hook to parse request to arrays when > 20 users are requested in adminUsers service
- SC-6769 - Introduce API validation module
- SC-6769 - API validation for users/admin routes
- SC-6510 - Added Merlin Url Generator for Lern Store / Edu-sharing
- SC-5476 - Added school settings to enable students to open own chat rooms
- SC-6567 - Add utils to cleanup incomingMessage stacks by logging errors

### Removed

- SC-6586- Remove parents from users collection to improve maintainability

### Changed

- SC-6986 - Changed a hook in the accounts service that restricts get requests to the same school, it expects a valid userID and matching schoolIds for both the requester and requested users
- SC-6567 - clean up error pipline
- SC-6510, fix a minor syntax error when exporting module
- Update commons to 1.2.7: print configuration on startup, introduce hierarchical configuration file setup
- Support asynchronous calls during server startup
- SC-7091 - Migration to enable the Matrix Messenger for all schools that had RocketChat enabled before

### Fixed

- fixed README badges
- SC-6151 - fixed a bug that prevented api docu from being accessible
- Fix mocha tests

## [25.1.13] - 2020-11-12

### Changed

- SC-7395 - Changed ldap general strategy fetching of users from parallel to serialized

## [25.1.12] - 2020-11-09

### Added

- SC-7683 - add request logging options

## [25.1.11] - 2020-11-06

### Security

- SC-7695 - prevent csv user override operations on other schools

## [25.1.10] - 2020-11-05

### Added

- SC-7683 - Add log metic for memory usage, add async error logging util, catch one unhandledRejection error and remove cronjob task from server.

## [25.1.9] - 2020-11-03

### Fixed

- SC-7638 - fixed pin creation for users with accounts

## [25.1.8] - 2020-10-22

### Fixed

- SC-7333 - fixed creation of homeworks within lessons

## [25.1.7] - 2020-10-28

### Added

- SC-7491 - Add missing index on users.email to speed up slow query in registrationLink service

## [25.1.6] - 2020-10-23

### Changed

- SC-7413 - Remove event listener for unhandled rejections and move this to winston

## [25.1.5] - 2020-10-22

### Fixed

- SC-7452 - fixed time window check for LDAP users

## [25.1.4] - 2020-10-20

### Changed

- SC-6986 - Changed permission check for PATCH method in the account service from STUDENT_CREATE to STUDENT_EDIT to allow teachers to change students' password

## [25.1.3] - 2020-10-20

### Fixed

- SC-6986 - Changed a hook in the accounts service that restricts get requests to the same school, it expects a valid userID and matching schoolIds for both the requester and requested users

## [25.1.2] - 2020-10-15

### Fixed

- SC-7085 - fixed importHash error when asking parent consent

### Added

### Removed

## [25.1.1] - 2020-10-12

### Security

- SC-7165 package update for sanitization and add onload handler

## [25.1.0] - 2020-10-12

### Added

### Removed

- SC-6784 - Removed duplicated birth date formatting code in adminUsers service, which was causing an "Invalid date" output
- SC-6743 - Removed usersForConsent related things in adminUsers service because the client does not send that parameter anymore
- SC-6506 - Remove dependecy to feathers-swagger in routes.test.js

### Changed

- SC-6774 remove no-await-in-loop from eslint exceptions
- Rename statistic mails route, secure it over sync api key now
- SC-6809 - Maintain RabbitMQ connection and channels
- SC-5230 - Unblock Account-Page in Nuxt (securing /accounts and /users routes)

### Security

- Added hotfix merges

## [25.0.12] - 2020-10-12

### Fixed

- SC-6676 allows only following roles for registration: teacher/student…

## [25.0.11] - 2020-10-07

### Fixed

- SC-7180 homework create now validates data properly

## [25.0.12] - 2020-10-12

### Fixed

- SC-6676 allows only following roles for registration: teacher/student…

## [25.0.11] - 2020-10-07

### Fixed

- SC-7180 homework create now validates data properly

## [25.0.10] - 2020-10-07

### Added

- configured prometheus metrics - bucket sizes
- SC-6766 log unhandledRejection and unhandledException

## [25.0.9] - 2020-10-07

### Added

- SC-7115 - Reduce mongoose DB role request by enabling minor caching

## [25.0.8] - 2020-10-06

### Fixed

- SC-6676 - Registration: User with role parent should not be able to log-in
- SC-6960 - instead of deleting and recreating users during the rollback of a failed registration, use replace if necessary
- SC-6960 - properly raise exceptions during the registration process

## [25.0.7] - 2020-10-01

### Removed

- OPS-1316 - removed custom keep-alive header creation in express middleware

## [25.0.6] - 2020-10-01

### Added

- OPS-1316 - add indexes for slow files and submission queries

## [25.0.5] - 2020-10-01

### Added

- SC-6973 - add time window for pin creation

## [25.0.4] - 2020-09-30

### Added

- Added lead time detection

## [25.0.3]

### Added

- SC-6942 - add parse method to TSP strategy to declare it can handle the request and to keep authentication params clean

### Fixed

- SC-6942 - don't override payload defined by authentication method
- SC-6942 - don't search for account to populate if no username is given in `injectUsername`

## [25.0.2]

### Changed

- send mail for registration pin after add pin to db

## [25.0.1]

### Fixed

- SC-6696 - Fixed query used to determine course membership when checking permissions for course group lessons

## [25.0.0]

### Changed

- Extend JWT payload by schoolId and roleIds

## [24.5.1] - 2020-09-16

### Secrutiy

- Secure admin routes (update, patch, create)

## [24.5.0] - 2020-09-14

- Ignore database seed data with prettier, eslint, and codacy
- SC-6640 - Fixed email check within registration (case insensitive)
- SC-2710 - Adding time zones, default for school and theme

### Added - 24.5.0

- Test changelog has been updated for feature or hotfix branches
- SC-5612 - Adding search feature to the admintables for nuxt-client.

## [24.4.6] - 2020-09-11

### Changed

- SC-6733: central personal data does not get updated via CSV import

## [24.4.5] - 2020-09-10

### Fixed in 24.4.5

- SC-6637: generate QR codes for consent print sheets if group size exceeds 20

## [24.4.4] - 2020-09-08

### Fixed in 24.4.4]

- SC-6697: updates/sync account username when user is updated

## [24.4.3] - 2020-09-09

### Fixed in 24.4.3

- SC-6533 - Login not possible if admin reset password

## [24.4.2] - 2020-08-31

### Fixed in 24.4.2

- SC-6554: CSV-Importer no longer allows patching users with different roles

## [24.4.1] - 2020-08-31

### Fixed in 24.4.1

- SC-6511 - LDAP edit button missing.

### Changed in 24.4.1

- SC-5987 Internationalisation: extend user and school model with default language

### Added 24.4.1

- SC-6172: added hooks and checks to look for unique and not disposable emails in adminUsers service

## [24.4.0] - 2020-8-31

### Fixed in 24.4.0

- SC-6122 - Edusharing preload thumbnails in parallel. Edusharing authentication stabilisation.

## [24.3.3] - 2020-08-28

- SC-6469: prevent admin access to lessons admins shouldnt have access to.

## [24.3.2] - 2020-08-26

- SC-6382: fix handling of consents for users with unknown birthdays. consentStatus: 'ok' will be returned for valid consents without birthday.

## [24.3.1] - 2020-08-25

- SC-5420: TSC Schuljahreswechsel

## [24.3.0] - 2020-08-25

## [24.2.5] - 2020-08-24

- SC-6328 add migration to set student_list settings in all non n21 clouds schools to false.

## [24.2.4] - 2020-08-20

## [24.2.3] - 2020-08-20

## [24.2.2] - 2020-08-20

### Added in 24.2.2

- SC-5280: the LDAP service will try to reconnect up to three times if the connection was lost or could not be established
- SC-5280: the LDAP service and LDAP syncers now report more errors to the stats object
- SC-5808: added an isExternal check to the create method of AdminUsers service, only users from not external schools can create users

### Fixed in 24.2.2

- SC-5280: the LDAP sync now handles (timeout/firewall) errors much more gracefully
- SC-5280: LDAP bind operations will only be issued if the connection was established successfully
- SC-5280: aggregated LDAP statistics will now show the number of succesful and failed sub-syncs instead of just 1 or 0

### Changed in 24.2.2

- SC-5280: if disconnected prematurely, the LDAP service will not try to connect again just to unbind from the server

## [24.0.2] - 2020-08-05

### Fixed in 24.0.2

- SC-5835: Starting the new school year automatically - Cluster 4

## [24.0.1] - 2020-07-31

### Fixed in 24.0.1

- SC-5917 Fix activation of LDAP system

## [23.6.4] - 2020-07-29

### Fixed in 23.6.4

- SC-5883: Choose current schoolyear based on the school instead of the date for creating classes.

## [23.6.3] - 2020-07-28

### Added in 23.6.3

- SC-5754 Added isExternal attribute to school model. If ldapSchoolIdentifier or source is defined, isExternal will be set to true
  otherwise, if none of them are defined it wil be set to false.
- SC-4520 created a new Service called Activation Service; with which jobs can be defined and are
  only executed when an activation link (activation code) is confirmed (e.g.: change of e-mail address/username)
  Also added a sub-service for changing email/username in Activation Service
- SC-5280: the LDAP service will try to reconnect up to three times if the connection was lost or could not be established
- SC-5280: the LDAP service and LDAP syncers now report more errors to the stats object

### Fixed in 23.6.3

- SC-5250: Fixes the CSV-Import, if there are whitespaces in the columnnames
- SC-5686: only users with the team permission "RENAME_TEAM" can execute the patch method in teams route
- SC-5280: the LDAP sync now handles (timeout/firewall) errors much more gracefully
- SC-5280: LDAP bind operations will only be issued if the connection was established successfully
- SC-5280: aggregated LDAP statistics will now show the number of succesful and failed sub-syncs instead of just 1 or 0
- SC-5416: Enable maintenance Mode for LDAP Schools and change the currentSchoolYear for non-LDAP Schools

### Changed in 23.6.3

- SC-5542: Added an after hook for AdminUsers find method which formats birthday date to DD.MM.YYYY format.
- SC-4289 Changed aggregations in admin tables, classes are now taken only from current year or max grade level, and are sorted
  by numeric ordering.
- SC-5280: if disconnected prematurely, the LDAP service will not try to connect again just to unbind from the server

## [23.6.2] - 2020-07-22

### Fixed in 23.6.2

- SC-5773: LDAPSchoolSyncer now correctly populates classes synced from an LDAP server, even if only students or only teachers are assigned to the class.
- SC-5250: Fixes the CSV-Import, if there are whitespaces in the columnnames

## [23.6.1] - 2020-07-22

### Fixed in 23.6.1

- SC-5733: LDAPSchoolSyncer now uses the Users model service to avoid ignoring indexes due to automatic collation

## [23.6.0] - 2020-07-21

### Added in 23.6.0

- SC-4142: Added indexes on TSP sync related attributes in user and school schema.
- SC-4142: Adds info about unchanged entities to TSP sync statistics

## [23.5.4] - 2020-07-08

### Added in 23.5.4

- SC-2714 Added the federal state "Internationale Schule"

## [23.5.0] - 2020-06-15

### Added in 23.5.0

- SC-4192 add tests that ensure classes on other schools cant be manipulated

### Fixed in 23.5.0

### Changed in 23.5.0

- SC-4957 user.ldapId and user.ldapDn are now indexed to improve performance

## [23.4.7] - 2020-07-01

### Fixed in 23.4.7

- SC-4965 Converted "consent" subdocument in "users" to a nested document to fix changing consents in administration and removing a bug in registration that resulted in deleted users.

## [23.4.5] - 2020-06-17

### Fixed in 23.4.5

- SC-5007 re-introduces ldap system root path to API result to fix issue with duplicating schools

## [23.4.3-nbc] - 2020-06-15

### Fixed in 23.4.3-nbc

- SC-5054 Revert hook restrictions that prevented registration with custom deata privacy documents enabled

## [23.4.0-nbc] - 2020-06-11

### Added in 23.4.0-nbc

- SC-4577 extend consentversions with school specific privacy policy, which can be added by the school admin

## [23.2.4] - 2020-06-05

### Fixed in 23.2.4

- SC-4876 soften sanitization to allow editor actions to be persisted correctly

## [23.2.1] - 2020-06-04

### Security - 23.2.1

- SC-4720 improve importhashes for registrationlinks

## [23.2.0] - 2020-06-03

### Security - 23.2.0

- SC-4506 Secure Find User Route. Access user list by students is allowed only if they are eligible to create teams.
- SC-4506 Secure Get User Route. Read user details may only users with STUDENT_LIST or TEACHER_LIST permissions

## [23.1.4] - 2020-05-29

### Fixed in 23.1.4

- SC-4749 avoid xss in image onerror event attribute for submissions

## [23.0.0] - 2020-05-19

### Changed in 23.0.0

- SC-4075 Teams creation by students logic was changed. New environment enumeration variable `STUDENT_TEAM_CREATION`
  with possible values `disabled`, `enabled`, `opt-in`, `opt-out` was introduced. The feature value is set by instance deployment.
  In case of `disabled`, `enabled` it is valid for all schools of the instance and cannot be changed by the admin.
  In case of `opt-in` and `opt-out` the feature should be enabled/disabled by the school admin.

## [22.10.3] - 2020-05-13

### Fixed in 22.10.3

- Unbind errors no longer stop the LDAP sync if more systems follow

## [22.10.2] - 2020-05-12

### Fixed in 22.10.2

- fixed pagination for students/teacher table

## [22.10.0] - 2020-05-11

### Added in 22.10.0

- SC-3719 Files now have a `creator` attribute that references the ID of the user that created the file.
  For old files, it is set to the first user permission inside the permissions array (legacy creator check).
- SC-3719 The `files` collection now has two additional indexes: `{creator}` and `{permissions.refId, permissions.refPermModel}`.
- add MongoDB Collation Support to control sorting behaviour in regards to capitalization.
- SC-3607 CSVSyncer now allows the optional birthday field (formats: dd/mm/yyyy, dd.mm.yyyy, dd-mm-yyyy) in CSV data
- SC-3948 support users query in adminusers routes
- SC-4018 Add additional nexboard permissions
- SC-4008 Migrated generateRegistrationLink Hook from SC-Client into Server
- SC-3686 Added new Registration Link Service for sending mails
- SC-4094 Teachers can now provide feedback in the form of uploaded files

### Fixed in 22.10.0

- SC-3892 Update Filter of submission in order to work with older submissions
- SC-3395 if fetching the release fails, a error will be thrown
- backup.js now outputs valid json exports
- SC-4105 fixed a problem with new users tests not working with recent hotfix.
- Checks of user consent calculated correct now

### Changed in 22.10.0

- User delete now accepts bulk delete requests
- SC-3958: the "general" LDAP strategy now returns an empty array if classes are not configured properly
- Increase performance - error logging in sentry
- Mergify: add and modified some configs

### Removed in 22.10.0

- SC-3958: the LDAP strategy interface no longer supports synchronizing team members to the never-used original N21-IDM
- SC-3958: the environment variables NBC_IMPORTURL, NBC_IMPORTUSER, and NBC_IMPORTPASSWORD are no longer used and have been removed
- Removed the obsolete commentSchema from the homework service. It was not in use.

## [22.9.20]

### Added in 22.9.20

- SC-4042: Added support for a central IServ-Connector

### Changed in 22.9.20

- LDAP syncs on servers with multiple schools now only sync one school at a time to avoid issues when paging search requests
- LDAP syncs use less memory (because they do a lot less in parallel)
- LDAPSchoolSyncer now returns user and class statistics

### Fixed in 22.9.20

- Fixed LDAP-Service disconnect method
- LDAPSystemSyncers now properly close their connections after syncing
- Authentication via LDAP now tries to close the connection after login
- Fixed a warning message appearing when patching users via internal request

## [22.9.18]

### Fixed in 22.9.18

- SC-4215: Do not allow unprivileged users to find users with non-school roles (expert, parent, etc.)

## [22.9.17]

### Fixed in 22.9.17

- SC-4121: File uploads no longer fail if the security scan is misconfigured or errors during enqueuing

## [22.9.10]

### Added in 22.9.10

- enable API key for /mails route

### Fixed in 22.9.10

- fixed an issue that prevented api-key authenticated calls to function with query.

## [22.9.9]

### Added in 22.9.9

- Sync can now be authenticated with an api-key.

## [22.9.8]

### Fixed in 22.9.8

- Fixed an error where ldap users without proper uuid where not filtered correctly.

## [22.9.7]

### Security in 22.9.7

- the /ldap route can now only be triggered for the users own school.

## [22.9.6]

### Added in 22.9.6

- users without `SCHOOL_EDIT` permission, but with `SCHOOL_STUDENT_TEAM_MANAGE` permission can now toggle the school feature `disableStudentTeamCreation`.

### Fixed in 22.9.6

- Admins in Thuringia can now prevent students from creating teams

## [22.9.5]

### Security in 22.9.5

- increased security for the publicTeachers route.

## [22.9.4]

### Fixed in 22.9.4

- fixes an issue with LDAP account updates if more than one account exists for the user (migration from local login to LDAP)

## [22.9.3]

### Fixed in 22.9.3

- fixes regression in LDAP sync, that caused incomplete user updates

## [22.9.2]

### Security in 22.9.2

- increased security for user PUT operation

## [22.9.1]

### Fixed in 22.9.1

- SC-3994: remove unnecessary bucket creation call that caused school administration and LDAP Sync to throw errors

### Changed in 22.9.1

- use collation for /homeworks, /users, /publicTeachers, /users/admin/teachers, /users/admin/students, /classes, and /courses.

## [22.9.0]

- Security updates

## [22.8.0]

### Added in 22.8.0

- This changelog has been added

### Removed in 22.8.0

- Clipboard sockets
- This changelog has been added
- Backend route to confirm analog consents in bulk
- Changed Seed Data + Migration Script: Added feature flag for new Editor to klara.fall@schul-cloud.org
- SC-2922: Enable use of multiple S3 instances as file storage provider
  - A new collection is added to administrate multiple S3 instances
  - A migration will automatically use the AWS environment variables to add those as default provider for all existing schools
  - For new schools the less used provider is assigned as storage provider
  - Environment Variables:
    - FEATURE_MULTIPLE_S3_PROVIDERS_ENABLED=true will activate the feature
    - S3_KEY, used for symmetric encryption, already required for the migration because of the secret access key encryption

### Changed in 22.8.0

- SC-3767: moved env variables to globals.js, NODE_ENV required to equal 'test' for test execution and right database selection
- migrated backup.sh script to node, so it can run platform independant and works on windows.

### Fixed in 22.8.0

- SC-3821: Fix Co-Teachers and Substitution teachers not being able to Grade Homeworks

## 22.7.1

### Fixed in 22.7.1

- Admin and teacher user could change other users without changing them self<|MERGE_RESOLUTION|>--- conflicted
+++ resolved
@@ -23,20 +23,12 @@
 - BC-388 - add simple script for end sjw
 - BC-319 - add route to change the position of a course dashboard element
 - BC-343 - run unstable e2e tests on label `run unstable tests`
-<<<<<<< HEAD
 - BC-6   - Show prepared tasks (drafts) for teachers
-
-### Changed
-
-- BC-25  - sort database seeds ascending by date of creation (_id, createdAt)
-- BC-25  - move logic of npm run setup into console application and add management application with same behavior
-=======
 
 ### Changed
 
 - BC-25 - sort database seeds ascending by date of creation (\_id, createdAt)
 - BC-25 - move logic of npm run setup into console application and add management application with same behavior
->>>>>>> 5a4c0262
 - BC-237 - Clean up global entity registration
 - BC-331 - BC-354 - rename ansible variables for OnePassword
 - BC-269 - check in firstLogin that students can only pass with existing birthdate
