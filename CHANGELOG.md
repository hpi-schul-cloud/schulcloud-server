--- conflicted
+++ resolved
@@ -9,7 +9,6 @@
 
 ## Unreleased
 
-<<<<<<< HEAD
 ### Added
 
 - SC-8250 - add bulk deletion to user service v2
@@ -33,13 +32,12 @@
 - SC-8728 - fix configuration reset in tests
 
 ## [26.1.0]
-=======
+
 ## [26.0.6] - 2021-03-30
 
 ### Fixed
 
 - SC-8836 - teachers can add classes from other teachers to their courses
->>>>>>> 7a672ade
 
 ## [26.0.5] - 2021-03-29
 
