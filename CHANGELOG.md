--- conflicted
+++ resolved
@@ -9,7 +9,6 @@
 
 ## Unreleased
 
-<<<<<<< HEAD
 ### Fixed
 
 - SC-8390 - Lern-Store collections feature flag was not excluding collections in search
@@ -28,11 +27,10 @@
 - SC-8213 error handling concept
 - SC-4576 - sanitize bbb room and member names
 - SC-8300 Added user information to LDAP Sync in case of errors
-=======
+
 ## [25.5.10]
 
 - SC-8506 - add origin server name to bbb create and join requests
->>>>>>> 4b9f9391
 
 ## [25.5.9]
 
