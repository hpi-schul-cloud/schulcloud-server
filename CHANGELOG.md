--- conflicted
+++ resolved
@@ -21,11 +21,8 @@
 
 - BC-701 - bump packages
 - BC-830 - show archived courses in course list
-<<<<<<< HEAD
 - BC-741 - Sort and split ansible rols
-=======
 - BC-830 - change sorting of rooms-list to updatedAt descending
->>>>>>> c6800ba0
 
 ## [26.19.0] - 2021-11-30
 
