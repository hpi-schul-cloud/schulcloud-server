--- conflicted
+++ resolved
@@ -11,11 +11,8 @@
 
 ### Changed
 
-<<<<<<< HEAD
 - BC-274 Change Course Colors
-=======
 - BC-179 - refactor task and entity and relations
->>>>>>> 00f764c2
 
 ### Added
 
