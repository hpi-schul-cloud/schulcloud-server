--- conflicted
+++ resolved
@@ -11,12 +11,8 @@
 
 ### Added
 
-<<<<<<< HEAD
-- SC-8408 - added delete events by scope Id route 
-=======
 - SC-8341 - add tombstone school to tombstone user
 - SC-8408 - added delete events by scope Id route
->>>>>>> d1bb5259
 - SC-7937 - Allow adding multiple materials to lesson
 
 ### Changed
@@ -181,10 +177,6 @@
 - SC-7763 - adds searchable feature flag for lernstore.
 - SC-8020 - adds collections filter to edu-sharing service
 - SC-8260 - new team indexes and migration to add this
-
-### Fixed
-
-- SC-8230 - fix deletion of teachers via new route
 
 ### Removed
 
