--- conflicted
+++ resolved
@@ -9,19 +9,17 @@
 
 ## Unreleased
 
-<<<<<<< HEAD
 ## [26.3.0] - 2021-06-07
 
 ### Changed
 
 - SC-8898 - parallelize LDAP sync using RabbitMQ
-=======
+
 ## 26.2.2 - 2021-06-04
 
 ### Fixed
 
 - Fixed dependencies issue
->>>>>>> f16a33b6
 
 ## 26.2.1 - 2021-06-02
 
