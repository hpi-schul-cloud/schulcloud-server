--- conflicted
+++ resolved
@@ -11,9 +11,7 @@
 
 ### Added
 
-<<<<<<< HEAD
 - BC-526 - files deleted via directory deletion will be deleted with the deletion concept
-=======
 - BC-369 - add more LDAP systems to the init deployment
 
 ### Changed
@@ -22,7 +20,6 @@
 
 ### Added
 
->>>>>>> c9cd064e
 - BC-155 - add substitution teacher flag to task
 - BC-121 - add console script to delete soft-deleted files
 - BC-495 - ungroup elements from groups in the course dashboard
