--- conflicted
+++ resolved
@@ -9,7 +9,6 @@
 
 ## Unreleased
 
-<<<<<<< HEAD
 ### Fixed
 
 - SC-8390 - Lern-Store collections feature flag was not excluding collections in search
@@ -26,7 +25,7 @@
 - SC-8213 error handling concept
 - SC-4576 - sanitize bbb room and member names
 - SC-8300 Added user information to LDAP Sync in case of errors
-=======
+
 ## [25.5.6]
 
 ### Fixed
@@ -38,7 +37,6 @@
 ### Fixed
 
 - SC-8303 - fix wrong assignment from school to storage provider
->>>>>>> afb21875
 
 ## [25.5.4]
 
@@ -99,13 +97,6 @@
 ## [25.4.1]
 
 - Update from 25.3.9 into master
-<<<<<<< HEAD
-=======
-
-## [25.4.1]
-
-- Update from 25.3.9 into master
->>>>>>> afb21875
 
 ## [25.3.9]
 
