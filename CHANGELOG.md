--- conflicted
+++ resolved
@@ -9,7 +9,6 @@
 
 ## Unreleased
 
-<<<<<<< HEAD
 ### Added
 
 -   SC-3719 Files now have a `creator` attribute that references the ID of the user that created the file.
@@ -33,8 +32,6 @@
 -   SC-3958: the LDAP strategy interface no longer supports synchronizing team members to the never-used original N21-IDM
 -   SC-3958: the environment variables NBC_IMPORTURL, NBC_IMPORTUSER, and NBC_IMPORTPASSWORD are no longer used and have been removed
 
-## [22.9.3]
-=======
 ## [22.9.6]
 
 ### Added
@@ -49,7 +46,6 @@
 ## [22.9.5]
 
 ## [22.9.4]
->>>>>>> a271d1b9
 
 ### Fixed 
 
