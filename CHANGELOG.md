--- conflicted
+++ resolved
@@ -11,8 +11,6 @@
 
 ### Added
 
-<<<<<<< HEAD
-=======
 - SC-9018; SC-9003 - created schoolsList public endpoint, and jwt secured /schools endpoint
 - SC-9093 - make configured default language and timezone available in config service
 - SC-9092 - delete S3 files after 7 days from user deletion
@@ -80,18 +78,12 @@
 ### Added
 
 - OPS-2418 - Change buildpipelines (Server, Client, Nuxt) to execute E2E tests according QF decision
->>>>>>> df71d62c
 - SC-8250 - add bulk deletion to user service v2
 - SC-8341 - add tombstone school to tombstone user
 - SC-8408 - added delete events by scope Id route
 - SC-7937 - Allow adding multiple materials to lesson
 - SC-7868 - Deletion concept for personal file connections
 - SC-8873 - Add prioritization for Matrix messenger tasks
-<<<<<<< HEAD
-
-### Changed
-
-=======
 - SC-8982 - add inital service ressource messuring test setup
 - OPS-1499 - Add feature to CI Pipeline and provide manual deployments of branches and automatic deploy of release to staging
 - Add run script for sync indexes based on existing and registered schemas.
@@ -105,7 +97,6 @@
 - SC-8440 - fixed open api validation for manual consent
 - SC-9055 - changed Edu-Sharing permissions for Brandenburg Sportinhalt content
 - SC-6950 - validation for officialSchoonNumber now allows 5 or 6 digits
->>>>>>> df71d62c
 - SC-8599 - added helparea contact dropdown and send value
 - SC-7944 - use persistent ids for Lern-Store content items
 - OPS-1508 - added limits for cpu and ram to the docker compose files
@@ -117,12 +108,6 @@
 
 ### Fixed
 
-<<<<<<< HEAD
-- SC-8728 - fix configuration reset in tests
-
-## [26.1.0]
-
-=======
 - SC-8933 - fix date format on first login
 - SC-8728 - fix configuration reset in tests
 - SC-8873 - fix addUser prioritization for full school Matrix messenger sync
@@ -157,7 +142,6 @@
 
 - SC-8934 - no more autosync for the migrations for the mongodb
 
->>>>>>> df71d62c
 ## [26.0.13] - 2021-04-15
 
 ### Fixed
