--- conflicted
+++ resolved
@@ -23,7 +23,6 @@
 - BC-119 - remove malfunction S3 lifecycle migration
 - BC-38 - BC-124 - Add ansible files for Bosscloud (default)
 
-<<<<<<< HEAD
 ## Changed
 
 - Refactor nestjs task module and resort imports for course and coursegroup entities and repositories. Add testHelpers.
@@ -36,18 +35,15 @@
 
 - Refactor nestjs task module and resort imports for course and coursegroup entities and repositories. Add testHelpers.
 
+## [26.9.2] - 2021-08-27
+
+### Changed
+
+- BC-137 - fix bug with display of Blue Bar
+
 ## [26.9.1] - 2021-08-18
 
 ## changed 
-=======
-## [26.9.2] - 2021-08-27
-
-### Changed
-
-- BC-137 - fix bug with display of Blue Bar
-
-## 26.9.1
->>>>>>> 58bcaaef
 
 - SC-9192 - enable cors for nestjs app routes
 - SC-9130 - use whiltelisted filenames at the s3 file storage backend
