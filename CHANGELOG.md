--- conflicted
+++ resolved
@@ -11,17 +11,10 @@
 
 ### Added - Unreleased
 
-<<<<<<< HEAD
 - SC-6738 Extend search input field in new admin tables to search for full name
+- SC-6830 - Added hook to parse request to arrays when > 20 users are requested in adminUsers service
 
 ### Removed
-
-### Removed - Unreleased
-=======
-- SC-6830 - Added hook to parse request to arrays when > 20 users are requested in adminUsers service
-
-### Removed
->>>>>>> 085089f8
 
 - SC-6784 - Removed duplicated birth date formatting code in adminUsers service, which was causing an "Invalid date" output
 - SC-6743 - Removed usersForConsent related things in adminUsers service because the client does not send that parameter anymore
