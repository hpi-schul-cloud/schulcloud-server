# Changelog

All notable changes to this project will be documented in this file.

The format is based on [Keep a Changelog](https://keepachangelog.com/en/1.0.0/),
and this project adheres to [Semantic Versioning](https://semver.org/spec/v2.0.0.html).

Allowed Types of change: `Added`, `Changed`, `Deprecated`, `Removed`, `Fixed`, `Security`
## [25.2.3]

### Changed

- SC-6727 Change email addresses for tickets for Niedersachsen

## [25.2.2]

### Changed

- SC-7773 - moved config values for antivirus file service

## [25.2.1]

### Fixed

- SC-7714 Fixes script injection issue

## [Unreleased]

### Added

- SC-7836 - Removing registration pin by removing the user
- SC-7838 - move pseudonyms to trashbin
- SC-7142 - Counties/Kreise added to federal states.
- SC-7555 - move user and account to trashbin
- SC-4666 - Added a pool based LDAP system and school sync. LDAP_SYSTEM_SYNCER_POOL_SIZE and LDAP_SCHOOL_SYNCER_POOL_SIZE variables
  determine how many system/school syncers will be run in parallel (at most) during the LDAP sync.
- SC-7615 - reduces the errors in lernstore
- SC-5476 - Extend tests for Matrix messenger config and permission service
- SC-6690 - refactors edu-sharing service and sets defaults
- SC-6738 - Extend search input field in new admin tables to search for full name
- SC-7293 - added Lern-Store view permission and a feature flag
- SC-7357 - Add config service
- SC-7083 - Added officialSchoolNumber to school-model
- Introduce plainSecrets in Configuration
- Introduce FEATURE_PROMETHEUS_ENABLED to have a flag for enable prometheus api metrics
- SC-7411 - add API Specification and validation for /me service
- SC-7411 - add API Specification and validation for /version service
- SC-7205 - create new data seed for QA
- SC-7614 - creates documentation for edu sharing endpoints
- SC-7370 - Add optional rootPath attribute modifier to iserv-idm strategy
- SC-4667 - persist time of last attempted and last successful LDAP sync to database (based on system)
- SC-4667 - Only request and compare LDAP entities that have changed since the last sync (using operational attribute modifyTimestamp with fallback)
- SC-4667 - Add optional `forceFullSync` option (as get param or json payload) to force a full LDAP sync
- SC-7499 - add API Specification for public services
<<<<<<< HEAD
- SC-7571 - solved performance issues - bulk QR-code generation
- SC-6294 - Introduce Typescript in schulcloud-server
- SC-7483 - Updating terms of use for all users for each instance separately
=======
- SC-7915 - facade locator
- SC-7571 - solved performance issues - bulk QR-code generation 
- SC-6294 - Introduce Typescript in schulcloud-server
- SC-7028 - Add Course Component API Specification document
- SC-7476 - Prevent hash generation if user has account
>>>>>>> ad4f0297

### Changed

- request logging disabled for non development environment
- OPS-1289 - moved and updated commons (to hpi-schul-cloud/commons)
- SC-6596 - Changed route for messenger permissions service
- SC-7331 - introduce axios for external requests, implemented in status api
- SC-7395 - Changed ldap general strategy fetching of users from parallel to serialized
- SC-6080 - move REQUEST_TIMEOUT from globals to Configuration
- Dependencies: querystring replaced by qs
- SC-6060 - Updated error handling
- SC-7404 - automatic forwarding for requests without versionnumber if no matching route is found
- SC-7411 - api versioning for /me service
- SC-7411 - api versioning for /version service
- IMP-160 - integration-tests repo renamed to end-to-end-tests
- SC-5900 - Move Synapse synchronization logic into server
- SC-7499 - Fixes documentation for edu sharing endpoints
- SC-7872 - Fix audience of the jwt to new organisation name.
- SC-7868 - Move external request helpers to more present file location

### Fixed

- SC-1589 Trim strings to avoid empty team names
- ARC-138 fix changelog action
- ARC-137 avoid DoS on alerts in error state
- SC-7353 course sharing between teachers
- SC-7530 rename SHOW_VERSION to FEATURE_SHOW_VERSION_ENABLED
- SC-7517 improve oauth test stability
- SC-6586 Repaired migration script
- SC-7454 - Restored invalid birth date fix in adminUsers service
- fixed README badges
- Fix mocha tests
- SC-6151 fixed a bug that prevented api docu from being accessible
- SC-6151 fixed paths to openapi documentation
- Fixed searching for names including a dash
- SC-7572 - Find /users route after hooks - extremely slow
- SC-7573 - Route/hash-broken promise chain
- SC-7884 - Authentication error when accessing any nuxt page in the client.
- Fix typescript compiling error

### Removed

- SC-7413 - Cleanup UnhandledRejection code that is handled from winston now

## [25.2.0]

### Added

- SC-4385 - Added a user exclusion regex to IServ strategy
- SC-7049 - Added unit tests for Merlin Service
- SC-7157 - add feature flag for Merlin feature with fallback
- SC-6567 - add new application errros
- SC-6766 - Added ESLint rules with Promise rules
- SC-6830 - Added hook to parse request to arrays when > 20 users are requested in adminUsers service
- SC-6769 - Introduce API validation module
- SC-6769 - API validation for users/admin routes
- SC-6510 - Added Merlin Url Generator for Lern Store / Edu-sharing
- SC-5476 - Added school settings to enable students to open own chat rooms
- SC-6567 - Add utils to cleanup incomingMessage stacks by logging errors

### Removed

- SC-6586- Remove parents from users collection to improve maintainability

### Changed

- SC-6986 - Changed a hook in the accounts service that restricts get requests to the same school, it expects a valid userID and matching schoolIds for both the requester and requested users
- SC-6567 - clean up error pipline
- SC-6510, fix a minor syntax error when exporting module
- Update commons to 1.2.7: print configuration on startup, introduce hierarchical configuration file setup
- Support asynchronous calls during server startup
- SC-7091 Migration to enable the Matrix Messenger for all schools that had RocketChat enabled before

### Fixed

- fixed README badges
- SC-6151 - fixed a bug that prevented api docu from being accessible
- Fix mocha tests

## [25.1.13] - 2020-11-12

### Changed

- SC-7395 - Changed ldap general strategy fetching of users from parallel to serialized

## [25.1.12] - 2020-11-09

### Added

- SC-7683 - add request logging options

## [25.1.11] - 2020-11-06

### Security

- SC-7695 - prevent csv user override operations on other schools

## [25.1.10] - 2020-11-05

### Added

- SC-7683 - Add log metic for memory usage, add async error logging util, catch one unhandledRejection error and remove cronjob task from server.

## [25.1.9] - 2020-11-03

### Fixed

- SC-7638 - fixed pin creation for users with accounts

## [25.1.8] - 2020-10-22

### Fixed

- SC-7333 - fixed creation of homeworks within lessons

## [25.1.7] - 2020-10-28

### Added

- SC-7491 - Add missing index on users.email to speed up slow query in registrationLink service

## [25.1.6] - 2020-10-23

### Changed

- SC-7413 - Remove event listener for unhandled rejections and move this to winston

## [25.1.5] - 2020-10-22

### Fixed

- SC-7452 - fixed time window check for LDAP users

## [25.1.4] - 2020-10-20

### Changed

- SC-6986 - Changed permission check for PATCH method in the account service from STUDENT_CREATE to STUDENT_EDIT to allow teachers to change students' password

## [25.1.3] - 2020-10-20

### Fixed

- SC-6986 - Changed a hook in the accounts service that restricts get requests to the same school, it expects a valid userID and matching schoolIds for both the requester and requested users

## [25.1.2] - 2020-10-15

### Fixed

- SC-7085 - fixed importHash error when asking parent consent

### Added

### Removed

## [25.1.1] - 2020-10-12

### Security

- SC-7165 package update for sanitization and add onload handler

## [25.1.0] - 2020-10-12

### Added

### Removed

- SC-6784 - Removed duplicated birth date formatting code in adminUsers service, which was causing an "Invalid date" output
- SC-6743 - Removed usersForConsent related things in adminUsers service because the client does not send that parameter anymore
- SC-6506 - Remove dependecy to feathers-swagger in routes.test.js

### Changed

- SC-6774 remove no-await-in-loop from eslint exceptions
- Rename statistic mails route, secure it over sync api key now
- SC-6809 - Maintain RabbitMQ connection and channels
- SC-5230 - Unblock Account-Page in Nuxt (securing /accounts and /users routes)

### Security

- Added hotfix merges

## [25.0.12] - 2020-10-12

### Fixed

- SC-6676 allows only following roles for registration: teacher/student…

## [25.0.11] - 2020-10-07

### Fixed

- SC-7180 homework create now validates data properly

## [25.0.12] - 2020-10-12

### Fixed

- SC-6676 allows only following roles for registration: teacher/student…

## [25.0.11] - 2020-10-07

### Fixed

- SC-7180 homework create now validates data properly

## [25.0.10] - 2020-10-07

### Added

- configured prometheus metrics - bucket sizes
- SC-6766 log unhandledRejection and unhandledException

## [25.0.9] - 2020-10-07

### Added

- SC-7115 - Reduce mongoose DB role request by enabling minor caching

## [25.0.8] - 2020-10-06

### Fixed

- SC-6676 - Registration: User with role parent should not be able to log-in
- SC-6960 - instead of deleting and recreating users during the rollback of a failed registration, use replace if necessary
- SC-6960 - properly raise exceptions during the registration process

## [25.0.7] - 2020-10-01

### Removed

- OPS-1316 - removed custom keep-alive header creation in express middleware

## [25.0.6] - 2020-10-01

### Added

- OPS-1316 - add indexes for slow files and submission queries

## [25.0.5] - 2020-10-01

### Added

- SC-6973 - add time window for pin creation

## [25.0.4] - 2020-09-30

### Added

- Added lead time detection

## [25.0.3]

### Added

- SC-6942 - add parse method to TSP strategy to declare it can handle the request and to keep authentication params clean

### Fixed

- SC-6942 - don't override payload defined by authentication method
- SC-6942 - don't search for account to populate if no username is given in `injectUsername`

## [25.0.2]

### Changed

- send mail for registration pin after add pin to db

## [25.0.1]

### Fixed

- SC-6696 - Fixed query used to determine course membership when checking permissions for course group lessons

## [25.0.0]

### Changed

- Extend JWT payload by schoolId and roleIds

## [24.5.1] - 2020-09-16

### Secrutiy

- Secure admin routes (update, patch, create)

## [24.5.0] - 2020-09-14

- Ignore database seed data with prettier, eslint, and codacy
- SC-6640 - Fixed email check within registration (case insensitive)
- SC-2710 - Adding time zones, default for school and theme

### Added - 24.5.0

- Test changelog has been updated for feature or hotfix branches
- SC-5612 - Adding search feature to the admintables for nuxt-client.

## [24.4.6] - 2020-09-11

### Changed

- SC-6733: central personal data does not get updated via CSV import

## [24.4.5] - 2020-09-10

### Fixed in 24.4.5

- SC-6637: generate QR codes for consent print sheets if group size exceeds 20

## [24.4.4] - 2020-09-08

### Fixed in 24.4.4]

- SC-6697: updates/sync account username when user is updated

## [24.4.3] - 2020-09-09

### Fixed in 24.4.3

- SC-6533 - Login not possible if admin reset password

## [24.4.2] - 2020-08-31

### Fixed in 24.4.2

- SC-6554: CSV-Importer no longer allows patching users with different roles

## [24.4.1] - 2020-08-31

### Fixed in 24.4.1

- SC-6511 - LDAP edit button missing.

### Changed in 24.4.1

- SC-5987 Internationalisation: extend user and school model with default language

### Added 24.4.1

- SC-6172: added hooks and checks to look for unique and not disposable emails in adminUsers service

## [24.4.0] - 2020-8-31

### Fixed in 24.4.0

- SC-6122 - Edusharing preload thumbnails in parallel. Edusharing authentication stabilisation.

## [24.3.3] - 2020-08-28

- SC-6469: prevent admin access to lessons admins shouldnt have access to.

## [24.3.2] - 2020-08-26

- SC-6382: fix handling of consents for users with unknown birthdays. consentStatus: 'ok' will be returned for valid consents without birthday.

## [24.3.1] - 2020-08-25

- SC-5420: TSC Schuljahreswechsel

## [24.3.0] - 2020-08-25

## [24.2.5] - 2020-08-24

- SC-6328 add migration to set student_list settings in all non n21 clouds schools to false.

## [24.2.4] - 2020-08-20

## [24.2.3] - 2020-08-20

## [24.2.2] - 2020-08-20

### Added in 24.2.2

- SC-5280: the LDAP service will try to reconnect up to three times if the connection was lost or could not be established
- SC-5280: the LDAP service and LDAP syncers now report more errors to the stats object
- SC-5808: added an isExternal check to the create method of AdminUsers service, only users from not external schools can create users

### Fixed in 24.2.2

- SC-5280: the LDAP sync now handles (timeout/firewall) errors much more gracefully
- SC-5280: LDAP bind operations will only be issued if the connection was established successfully
- SC-5280: aggregated LDAP statistics will now show the number of succesful and failed sub-syncs instead of just 1 or 0

### Changed in 24.2.2

- SC-5280: if disconnected prematurely, the LDAP service will not try to connect again just to unbind from the server

## [24.0.2] - 2020-08-05

### Fixed in 24.0.2

- SC-5835: Starting the new school year automatically - Cluster 4

## [24.0.1] - 2020-07-31

### Fixed in 24.0.1

- SC-5917 Fix activation of LDAP system

## [23.6.4] - 2020-07-29

### Fixed in 23.6.4

- SC-5883: Choose current schoolyear based on the school instead of the date for creating classes.

## [23.6.3] - 2020-07-28

### Added in 23.6.3

- SC-5754 Added isExternal attribute to school model. If ldapSchoolIdentifier or source is defined, isExternal will be set to true
  otherwise, if none of them are defined it wil be set to false.
- SC-4520 created a new Service called Activation Service; with which jobs can be defined and are
  only executed when an activation link (activation code) is confirmed (e.g.: change of e-mail address/username)
  Also added a sub-service for changing email/username in Activation Service
- SC-5280: the LDAP service will try to reconnect up to three times if the connection was lost or could not be established
- SC-5280: the LDAP service and LDAP syncers now report more errors to the stats object

### Fixed in 23.6.3

- SC-5250: Fixes the CSV-Import, if there are whitespaces in the columnnames
- SC-5686: only users with the team permission "RENAME_TEAM" can execute the patch method in teams route
- SC-5280: the LDAP sync now handles (timeout/firewall) errors much more gracefully
- SC-5280: LDAP bind operations will only be issued if the connection was established successfully
- SC-5280: aggregated LDAP statistics will now show the number of succesful and failed sub-syncs instead of just 1 or 0
- SC-5416: Enable maintenance Mode for LDAP Schools and change the currentSchoolYear for non-LDAP Schools

### Changed in 23.6.3

- SC-5542: Added an after hook for AdminUsers find method which formats birthday date to DD.MM.YYYY format.
- SC-4289 Changed aggregations in admin tables, classes are now taken only from current year or max grade level, and are sorted
  by numeric ordering.
- SC-5280: if disconnected prematurely, the LDAP service will not try to connect again just to unbind from the server

## [23.6.2] - 2020-07-22

### Fixed in 23.6.2

- SC-5773: LDAPSchoolSyncer now correctly populates classes synced from an LDAP server, even if only students or only teachers are assigned to the class.
- SC-5250: Fixes the CSV-Import, if there are whitespaces in the columnnames

## [23.6.1] - 2020-07-22

### Fixed in 23.6.1

- SC-5733: LDAPSchoolSyncer now uses the Users model service to avoid ignoring indexes due to automatic collation

## [23.6.0] - 2020-07-21

### Added in 23.6.0

- SC-4142: Added indexes on TSP sync related attributes in user and school schema.
- SC-4142: Adds info about unchanged entities to TSP sync statistics

## [23.5.4] - 2020-07-08

### Added in 23.5.4

- SC-2714 Added the federal state "Internationale Schule"

## [23.5.0] - 2020-06-15

### Added in 23.5.0

- SC-4192 add tests that ensure classes on other schools cant be manipulated

### Fixed in 23.5.0

### Changed in 23.5.0

- SC-4957 user.ldapId and user.ldapDn are now indexed to improve performance

## [23.4.7] - 2020-07-01

### Fixed in 23.4.7

- SC-4965 Converted "consent" subdocument in "users" to a nested document to fix changing consents in administration and removing a bug in registration that resulted in deleted users.

## [23.4.5] - 2020-06-17

### Fixed in 23.4.5

- SC-5007 re-introduces ldap system root path to API result to fix issue with duplicating schools

## [23.4.3-nbc] - 2020-06-15

### Fixed in 23.4.3-nbc

- SC-5054 Revert hook restrictions that prevented registration with custom deata privacy documents enabled

## [23.4.0-nbc] - 2020-06-11

### Added in 23.4.0-nbc

- SC-4577 extend consentversions with school specific privacy policy, which can be added by the school admin

## [23.2.4] - 2020-06-05

### Fixed in 23.2.4

- SC-4876 soften sanitization to allow editor actions to be persisted correctly

## [23.2.1] - 2020-06-04

### Security - 23.2.1

- SC-4720 improve importhashes for registrationlinks

## [23.2.0] - 2020-06-03

### Security - 23.2.0

- SC-4506 Secure Find User Route. Access user list by students is allowed only if they are eligible to create teams.
- SC-4506 Secure Get User Route. Read user details may only users with STUDENT_LIST or TEACHER_LIST permissions

## [23.1.4] - 2020-05-29

### Fixed in 23.1.4

- SC-4749 avoid xss in image onerror event attribute for submissions

## [23.0.0] - 2020-05-19

### Changed in 23.0.0

- SC-4075 Teams creation by students logic was changed. New environment enumeration variable `STUDENT_TEAM_CREATION`
  with possible values `disabled`, `enabled`, `opt-in`, `opt-out` was introduced. The feature value is set by instance deployment.
  In case of `disabled`, `enabled` it is valid for all schools of the instance and cannot be changed by the admin.
  In case of `opt-in` and `opt-out` the feature should be enabled/disabled by the school admin.

## [22.10.3] - 2020-05-13

### Fixed in 22.10.3

- Unbind errors no longer stop the LDAP sync if more systems follow

## [22.10.2] - 2020-05-12

### Fixed in 22.10.2

- fixed pagination for students/teacher table

## [22.10.0] - 2020-05-11

### Added in 22.10.0

- SC-3719 Files now have a `creator` attribute that references the ID of the user that created the file.
  For old files, it is set to the first user permission inside the permissions array (legacy creator check).
- SC-3719 The `files` collection now has two additional indexes: `{creator}` and `{permissions.refId, permissions.refPermModel}`.
- add MongoDB Collation Support to control sorting behaviour in regards to capitalization.
- SC-3607 CSVSyncer now allows the optional birthday field (formats: dd/mm/yyyy, dd.mm.yyyy, dd-mm-yyyy) in CSV data
- SC-3948 support users query in adminusers routes
- SC-4018 Add additional nexboard permissions
- SC-4008 Migrated generateRegistrationLink Hook from SC-Client into Server
- SC-3686 Added new Registration Link Service for sending mails
- SC-4094 Teachers can now provide feedback in the form of uploaded files

### Fixed in 22.10.0

- SC-3892 Update Filter of submission in order to work with older submissions
- SC-3395 if fetching the release fails, a error will be thrown
- backup.js now outputs valid json exports
- SC-4105 fixed a problem with new users tests not working with recent hotfix.
- Checks of user consent calculated correct now

### Changed in 22.10.0

- User delete now accepts bulk delete requests
- SC-3958: the "general" LDAP strategy now returns an empty array if classes are not configured properly
- Increase performance - error logging in sentry
- Mergify: add and modified some configs

### Removed in 22.10.0

- SC-3958: the LDAP strategy interface no longer supports synchronizing team members to the never-used original N21-IDM
- SC-3958: the environment variables NBC_IMPORTURL, NBC_IMPORTUSER, and NBC_IMPORTPASSWORD are no longer used and have been removed
- Removed the obsolete commentSchema from the homework service. It was not in use.

## [22.9.20]

### Added in 22.9.20

- SC-4042: Added support for a central IServ-Connector

### Changed in 22.9.20

- LDAP syncs on servers with multiple schools now only sync one school at a time to avoid issues when paging search requests
- LDAP syncs use less memory (because they do a lot less in parallel)
- LDAPSchoolSyncer now returns user and class statistics

### Fixed in 22.9.20

- Fixed LDAP-Service disconnect method
- LDAPSystemSyncers now properly close their connections after syncing
- Authentication via LDAP now tries to close the connection after login
- Fixed a warning message appearing when patching users via internal request

## [22.9.18]

### Fixed in 22.9.18

- SC-4215: Do not allow unprivileged users to find users with non-school roles (expert, parent, etc.)

## [22.9.17]

### Fixed in 22.9.17

- SC-4121: File uploads no longer fail if the security scan is misconfigured or errors during enqueuing

## [22.9.10]

### Added in 22.9.10

- enable API key for /mails route

### Fixed in 22.9.10

- fixed an issue that prevented api-key authenticated calls to function with query.

## [22.9.9]

### Added in 22.9.9

- Sync can now be authenticated with an api-key.

## [22.9.8]

### Fixed in 22.9.8

- Fixed an error where ldap users without proper uuid where not filtered correctly.

## [22.9.7]

### Security in 22.9.7

- the /ldap route can now only be triggered for the users own school.

## [22.9.6]

### Added in 22.9.6

- users without `SCHOOL_EDIT` permission, but with `SCHOOL_STUDENT_TEAM_MANAGE` permission can now toggle the school feature `disableStudentTeamCreation`.

### Fixed in 22.9.6

- Admins in Thuringia can now prevent students from creating teams

## [22.9.5]

### Security in 22.9.5

- increased security for the publicTeachers route.

## [22.9.4]

### Fixed in 22.9.4

- fixes an issue with LDAP account updates if more than one account exists for the user (migration from local login to LDAP)

## [22.9.3]

### Fixed in 22.9.3

- fixes regression in LDAP sync, that caused incomplete user updates

## [22.9.2]

### Security in 22.9.2

- increased security for user PUT operation

## [22.9.1]

### Fixed in 22.9.1

- SC-3994: remove unnecessary bucket creation call that caused school administration and LDAP Sync to throw errors

### Changed in 22.9.1

- use collation for /homeworks, /users, /publicTeachers, /users/admin/teachers, /users/admin/students, /classes, and /courses.

## [22.9.0]

- Security updates

## [22.8.0]

### Added in 22.8.0

- This changelog has been added

### Removed in 22.8.0

- Clipboard sockets
- This changelog has been added
- Backend route to confirm analog consents in bulk
- Changed Seed Data + Migration Script: Added feature flag for new Editor to klara.fall@schul-cloud.org
- SC-2922: Enable use of multiple S3 instances as file storage provider
  - A new collection is added to administrate multiple S3 instances
  - A migration will automatically use the AWS environment variables to add those as default provider for all existing schools
  - For new schools the less used provider is assigned as storage provider
  - Environment Variables:
    - FEATURE_MULTIPLE_S3_PROVIDERS_ENABLED=true will activate the feature
    - S3_KEY, used for symmetric encryption, already required for the migration because of the secret access key encryption

### Changed in 22.8.0

- SC-3767: moved env variables to globals.js, NODE_ENV required to equal 'test' for test execution and right database selection
- migrated backup.sh script to node, so it can run platform independant and works on windows.

### Fixed in 22.8.0

- SC-3821: Fix Co-Teachers and Substitution teachers not being able to Grade Homeworks

## 22.7.1

### Fixed in 22.7.1

- Admin and teacher user could change other users without changing them self<|MERGE_RESOLUTION|>--- conflicted
+++ resolved
@@ -52,17 +52,12 @@
 - SC-4667 - Only request and compare LDAP entities that have changed since the last sync (using operational attribute modifyTimestamp with fallback)
 - SC-4667 - Add optional `forceFullSync` option (as get param or json payload) to force a full LDAP sync
 - SC-7499 - add API Specification for public services
-<<<<<<< HEAD
-- SC-7571 - solved performance issues - bulk QR-code generation
-- SC-6294 - Introduce Typescript in schulcloud-server
-- SC-7483 - Updating terms of use for all users for each instance separately
-=======
 - SC-7915 - facade locator
 - SC-7571 - solved performance issues - bulk QR-code generation 
 - SC-6294 - Introduce Typescript in schulcloud-server
 - SC-7028 - Add Course Component API Specification document
 - SC-7476 - Prevent hash generation if user has account
->>>>>>> ad4f0297
+- SC-7483 - Updating terms of use for all users for each instance separately
 
 ### Changed
 
