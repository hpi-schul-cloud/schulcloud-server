# Changelog

All notable changes to this project will be documented in this file.

The format is based on [Keep a Changelog](https://keepachangelog.com/en/1.0.0/),
and this project adheres to [Semantic Versioning](https://semver.org/spec/v2.0.0.html).

Allowed Types of change: `Added`, `Changed`, `Deprecated`, `Removed`, `Fixed`, `Security`

<<<<<<< HEAD
## Unreleased

### Added - Unreleased

### Changed - Unreleased

- Extend JWT payload by schoolId and roleIds
=======
## [24.5.3] - 2020-09-18

### Fixed

- SC-6809 - Reconnect RabbitMQ connection
>>>>>>> dffacad5

## [24.5.1] - 2020-09-16

### Secrutiy - 24.5.1

- Secure admin routes (update, patch, create)

## [24.5.0] - 2020-09-14

- Ignore database seed data with prettier, eslint, and codacy
- SC-6640 - Fixed email check within registration (case insensitive)

### Added - 24.5.0

- Test changelog has been updated for feature or hotfix branches
- SC-5612 - Adding search feature to the admintables for nuxt-client.

## [24.4.6] - 2020-09-11

### Changed
- SC-6733: central personal data does not get updated via CSV import

## [24.4.5] - 2020-09-10

### Fixed in 24.4.5

- SC-6637: generate QR codes for consent print sheets if group size exceeds 20

## [24.4.4] - 2020-09-08

### Fixed

- SC-6697: updates/sync account username when user is updated

## [24.4.3] - 2020-09-09

### Fixed in 24.4.3

- SC-6533 - Login not possible if admin reset password

## [24.4.2] - 2020-08-31

### Fixed in 24.4.2

- SC-6554: CSV-Importer no longer allows patching users with different roles

## [24.4.1] - 2020-08-31

### Fixed in 24.4.1

- SC-6511 - LDAP edit button missing.

### Changed in 24.4.1

- SC-5987 Internationalisation: extend user and school model with default language

### Added 24.4.1

- SC-6172: added hooks and checks to look for unique and not disposable emails in adminUsers service

## [24.4.0] - 2020-8-31

### Fixed in 24.4.0

- SC-6122 - Edusharing preload thumbnails in parallel. Edusharing authentication stabilisation.

## [24.3.3] - 2020-08-28

- SC-6469: prevent admin access to lessons admins shouldnt have access to.

## [24.3.2] - 2020-08-26

- SC-6382: fix handling of consents for users with unknown birthdays. consentStatus: 'ok' will be returned for valid consents without birthday.

## [24.3.1] - 2020-08-25

- SC-5420: TSC Schuljahreswechsel

## [24.3.0] - 2020-08-25

## [24.2.5] - 2020-08-24

- SC-6328 add migration to set student_list settings in all non n21 clouds schools to false.

## [24.2.4] - 2020-08-20

## [24.2.3] - 2020-08-20

## [24.2.2] - 2020-08-20

### Added in 24.2.2

- SC-5280: the LDAP service will try to reconnect up to three times if the connection was lost or could not be established
- SC-5280: the LDAP service and LDAP syncers now report more errors to the stats object
- SC-5808: added an isExternal check to the create method of AdminUsers service, only users from not external schools can create users

### Fixed in 24.2.2

- SC-5280: the LDAP sync now handles (timeout/firewall) errors much more gracefully
- SC-5280: LDAP bind operations will only be issued if the connection was established successfully
- SC-5280: aggregated LDAP statistics will now show the number of succesful and failed sub-syncs instead of just 1 or 0

### Changed in 24.2.2

- SC-5280: if disconnected prematurely, the LDAP service will not try to connect again just to unbind from the server

## [24.0.2] - 2020-08-05

### Fixed in 24.0.2

- SC-5835: Starting the new school year automatically - Cluster 4

## [24.0.1] - 2020-07-31

### Fixed in 24.0.1

- SC-5917 Fix activation of LDAP system

## [23.6.4] - 2020-07-29

### Fixed in 23.6.4

- SC-5883: Choose current schoolyear based on the school instead of the date for creating classes.

## [23.6.3] - 2020-07-28

### Added in 23.6.3

- SC-5754 Added isExternal attribute to school model. If ldapSchoolIdentifier or source is defined, isExternal will be set to true
  otherwise, if none of them are defined it wil be set to false.
- SC-4520 created a new Service called Activation Service; with which jobs can be defined and are
  only executed when an activation link (activation code) is confirmed (e.g.: change of e-mail address/username)
  Also added a sub-service for changing email/username in Activation Service
- SC-5280: the LDAP service will try to reconnect up to three times if the connection was lost or could not be established
- SC-5280: the LDAP service and LDAP syncers now report more errors to the stats object

### Fixed in 23.6.3

- SC-5250: Fixes the CSV-Import, if there are whitespaces in the columnnames
- SC-5686: only users with the team permission "RENAME_TEAM" can execute the patch method in teams route
- SC-5280: the LDAP sync now handles (timeout/firewall) errors much more gracefully
- SC-5280: LDAP bind operations will only be issued if the connection was established successfully
- SC-5280: aggregated LDAP statistics will now show the number of succesful and failed sub-syncs instead of just 1 or 0
- SC-5416: Enable maintenance Mode for LDAP Schools and change the currentSchoolYear for non-LDAP Schools

### Changed in 23.6.3

- SC-5542: Added an after hook for AdminUsers find method which formats birthday date to DD.MM.YYYY format.
- SC-4289 Changed aggregations in admin tables, classes are now taken only from current year or max grade level, and are sorted
  by numeric ordering.
- SC-5280: if disconnected prematurely, the LDAP service will not try to connect again just to unbind from the server

## [23.6.2] - 2020-07-22

### Fixed in 23.6.2

- SC-5773: LDAPSchoolSyncer now correctly populates classes synced from an LDAP server, even if only students or only teachers are assigned to the class.
- SC-5250: Fixes the CSV-Import, if there are whitespaces in the columnnames

## [23.6.1] - 2020-07-22

### Fixed in 23.6.1

- SC-5733: LDAPSchoolSyncer now uses the Users model service to avoid ignoring indexes due to automatic collation

## [23.6.0] - 2020-07-21

### Added in 23.6.0

- SC-4142: Added indexes on TSP sync related attributes in user and school schema.
- SC-4142: Adds info about unchanged entities to TSP sync statistics

## [23.5.4] - 2020-07-08

### Added in 23.5.4

- SC-2714 Added the federal state "Internationale Schule"

## [23.5.0] - 2020-06-15

### Added in 23.5.0

- SC-4192 add tests that ensure classes on other schools cant be manipulated

### Fixed in 23.5.0

### Changed in 23.5.0

- SC-4957 user.ldapId and user.ldapDn are now indexed to improve performance

## [23.4.7] - 2020-07-01

### Fixed in 23.4.7

- SC-4965 Converted "consent" subdocument in "users" to a nested document to fix changing consents in administration and removing a bug in registration that resulted in deleted users.

## [23.4.5] - 2020-06-17

### Fixed in 23.4.5

- SC-5007 re-introduces ldap system root path to API result to fix issue with duplicating schools

## [23.4.3-nbc] - 2020-06-15

### Fixed in 23.4.3-nbc

- SC-5054 Revert hook restrictions that prevented registration with custom deata privacy documents enabled

## [23.4.0-nbc] - 2020-06-11

### Added in 23.4.0-nbc

- SC-4577 extend consentversions with school specific privacy policy, which can be added by the school admin

## [23.2.4] - 2020-06-05

### Fixed in 23.2.4

- SC-4876 soften sanitization to allow editor actions to be persisted correctly

## [23.2.1] - 2020-06-04

### Security - 23.2.1

- SC-4720 improve importhashes for registrationlinks

## [23.2.0] - 2020-06-03

### Security - 23.2.0

- SC-4506 Secure Find User Route. Access user list by students is allowed only if they are eligible to create teams.
- SC-4506 Secure Get User Route. Read user details may only users with STUDENT_LIST or TEACHER_LIST permissions

## [23.1.4] - 2020-05-29

### Fixed in 23.1.4

- SC-4749 avoid xss in image onerror event attribute for submissions

## [23.0.0] - 2020-05-19

### Changed in 23.0.0

- SC-4075 Teams creation by students logic was changed. New environment enumeration variable `STUDENT_TEAM_CREATION`
  with possible values `disabled`, `enabled`, `opt-in`, `opt-out` was introduced. The feature value is set by instance deployment.
  In case of `disabled`, `enabled` it is valid for all schools of the instance and cannot be changed by the admin.
  In case of `opt-in` and `opt-out` the feature should be enabled/disabled by the school admin.

## [22.10.3] - 2020-05-13

### Fixed in 22.10.3

- Unbind errors no longer stop the LDAP sync if more systems follow

## [22.10.2] - 2020-05-12

### Fixed in 22.10.2

- fixed pagination for students/teacher table

## [22.10.0] - 2020-05-11

### Added in 22.10.0

- SC-3719 Files now have a `creator` attribute that references the ID of the user that created the file.
  For old files, it is set to the first user permission inside the permissions array (legacy creator check).
- SC-3719 The `files` collection now has two additional indexes: `{creator}` and `{permissions.refId, permissions.refPermModel}`.
- add MongoDB Collation Support to control sorting behaviour in regards to capitalization.
- SC-3607 CSVSyncer now allows the optional birthday field (formats: dd/mm/yyyy, dd.mm.yyyy, dd-mm-yyyy) in CSV data
- SC-3948 support users query in adminusers routes
- SC-4018 Add additional nexboard permissions
- SC-4008 Migrated generateRegistrationLink Hook from SC-Client into Server
- SC-3686 Added new Registration Link Service for sending mails
- SC-4094 Teachers can now provide feedback in the form of uploaded files

### Fixed in 22.10.0

- SC-3892 Update Filter of submission in order to work with older submissions
- SC-3395 if fetching the release fails, a error will be thrown
- backup.js now outputs valid json exports
- SC-4105 fixed a problem with new users tests not working with recent hotfix.
- Checks of user consent calculated correct now

### Changed in 22.10.0

- User delete now accepts bulk delete requests
- SC-3958: the "general" LDAP strategy now returns an empty array if classes are not configured properly
- Increase performance - error logging in sentry
- Mergify: add and modified some configs

### Removed in 22.10.0

- SC-3958: the LDAP strategy interface no longer supports synchronizing team members to the never-used original N21-IDM
- SC-3958: the environment variables NBC_IMPORTURL, NBC_IMPORTUSER, and NBC_IMPORTPASSWORD are no longer used and have been removed
- Removed the obsolete commentSchema from the homework service. It was not in use.

## [22.9.20]

### Added in 22.9.20

- SC-4042: Added support for a central IServ-Connector

### Changed in 22.9.20

- LDAP syncs on servers with multiple schools now only sync one school at a time to avoid issues when paging search requests
- LDAP syncs use less memory (because they do a lot less in parallel)
- LDAPSchoolSyncer now returns user and class statistics

### Fixed in 22.9.20

- Fixed LDAP-Service disconnect method
- LDAPSystemSyncers now properly close their connections after syncing
- Authentication via LDAP now tries to close the connection after login
- Fixed a warning message appearing when patching users via internal request

## [22.9.18]

### Fixed in 22.9.18

- SC-4215: Do not allow unprivileged users to find users with non-school roles (expert, parent, etc.)

## [22.9.17]

### Fixed in 22.9.17

- SC-4121: File uploads no longer fail if the security scan is misconfigured or errors during enqueuing

## [22.9.10]

### Added in 22.9.10

- enable API key for /mails route

### Fixed in 22.9.10

- fixed an issue that prevented api-key authenticated calls to function with query.

## [22.9.9]

### Added in 22.9.9

- Sync can now be authenticated with an api-key.

## [22.9.8]

### Fixed in 22.9.8

- Fixed an error where ldap users without proper uuid where not filtered correctly.

## [22.9.7]

### Security in 22.9.7

- the /ldap route can now only be triggered for the users own school.

## [22.9.6]

### Added in 22.9.6

- users without `SCHOOL_EDIT` permission, but with `SCHOOL_STUDENT_TEAM_MANAGE` permission can now toggle the school feature `disableStudentTeamCreation`.

### Fixed in 22.9.6

- Admins in Thuringia can now prevent students from creating teams

## [22.9.5]

### Security in 22.9.5

- increased security for the publicTeachers route.

## [22.9.4]

### Fixed in 22.9.4

- fixes an issue with LDAP account updates if more than one account exists for the user (migration from local login to LDAP)

## [22.9.3]

### Fixed in 22.9.3

- fixes regression in LDAP sync, that caused incomplete user updates

## [22.9.2]

### Security in 22.9.2

- increased security for user PUT operation

## [22.9.1]

### Fixed in 22.9.1

- SC-3994: remove unnecessary bucket creation call that caused school administration and LDAP Sync to throw errors

### Changed in 22.9.1

- use collation for /homeworks, /users, /publicTeachers, /users/admin/teachers, /users/admin/students, /classes, and /courses.

## [22.9.0]

- Security updates

## [22.8.0]

### Added in 22.8.0

- This changelog has been added

### Removed in 22.8.0

- Clipboard sockets
- This changelog has been added
- Backend route to confirm analog consents in bulk
- Changed Seed Data + Migration Script: Added feature flag for new Editor to klara.fall@schul-cloud.org
- SC-2922: Enable use of multiple S3 instances as file storage provider
  - A new collection is added to administrate multiple S3 instances
  - A migration will automatically use the AWS environment variables to add those as default provider for all existing schools
  - For new schools the less used provider is assigned as storage provider
  - Environment Variables:
    - FEATURE_MULTIPLE_S3_PROVIDERS_ENABLED=true will activate the feature
    - S3_KEY, used for symmetric encryption, already required for the migration because of the secret access key encryption

### Changed in 22.8.0

- SC-3767: moved env variables to globals.js, NODE_ENV required to equal 'test' for test execution and right database selection
- migrated backup.sh script to node, so it can run platform independant and works on windows.

### Fixed in 22.8.0

- SC-3821: Fix Co-Teachers and Substitution teachers not being able to Grade Homeworks

## 22.7.1

### Fixed in 22.7.1

- Admin and teacher user could change other users without changing them self<|MERGE_RESOLUTION|>--- conflicted
+++ resolved
@@ -7,7 +7,7 @@
 
 Allowed Types of change: `Added`, `Changed`, `Deprecated`, `Removed`, `Fixed`, `Security`
 
-<<<<<<< HEAD
+
 ## Unreleased
 
 ### Added - Unreleased
@@ -15,13 +15,12 @@
 ### Changed - Unreleased
 
 - Extend JWT payload by schoolId and roleIds
-=======
+
 ## [24.5.3] - 2020-09-18
 
 ### Fixed
 
 - SC-6809 - Reconnect RabbitMQ connection
->>>>>>> dffacad5
 
 ## [24.5.1] - 2020-09-16
 
