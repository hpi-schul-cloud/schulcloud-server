--- conflicted
+++ resolved
@@ -33,11 +33,8 @@
 
 ### Added
 
-<<<<<<< HEAD
 - SC-7015 - Added marking user as deleted
-=======
 - SC-4385 - Added a user exclusion regex to IServ strategy
->>>>>>> 8f7b6078
 - SC-7049 - Added unit tests for Merlin Service
 - SC-7157 - add feature flag for Merlin feature with fallback
 - SC-6567 - add new application errros
