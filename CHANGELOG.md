# Changelog

All notable changes to this project will be documented in this file.

The format is based on [Keep a Changelog](https://keepachangelog.com/en/1.0.0/),
and this project adheres to [Semantic Versioning](https://semver.org/spec/v2.0.0.html).

Allowed Types of change: `Added`, `Changed`, `Deprecated`, `Removed`, `Fixed`, `Security`

## [Unreleased]

### Added

<<<<<<< HEAD
- BC-155 - add substitution teacher flag to task
=======
- BC-121 - add console script to delete soft-deleted files
>>>>>>> cd02833b

### Fixed

### Changed

- BC-501 - return lesson name as task description for more detailed informations

## [26.13.0] - 2021-10-19

### Added

- BC-394 - send email wishes to additionally needed addresses
- BC-391 - display special characters properly
- BC-339 - creation of groups in the courses dashboard
- BC-339 - add elements to groups in the courses dashboard

### Fixed

- BC-436 - Fix univention LDAP strategy
- BC-21 - Remove generics from DTOs, because generics can not be used to generate OpenApi properly

### Changed

- BC-487 - update mongodb-memory-server from 6.9.6 to 7.4.4
- BC-490 - setup entities for tests without needing a database

## [26.12.0] - 2021-10-12

### Added

- BC-388 - add simple script for end sjw
- BC-319 - add route to change the position of a course dashboard element
- BC-343 - run unstable e2e tests on label `run unstable tests`
- BC-6   - Show prepared tasks (drafts) for teachers

### Changed

- BC-25 - sort database seeds ascending by date of creation (\_id, createdAt)
- BC-25 - move logic of npm run setup into console application and add management application with same behavior
- BC-237 - Clean up global entity registration
- BC-331 - BC-354 - rename ansible variables for OnePassword
- BC-269 - check in firstLogin that students can only pass with existing birthdate
- BC-154 - remove lesson entity from task repository
- BC-231 - upgraded nestjs@7 to nestjs@8

### Fixed

### Security

- BC-386 - added CREATE tests for consentVersionService
- BC-297 - fixed set-value dependency vulnerabilities
- BC-377 - fixed axios dependency vulnerabilities

## [26.11.3] - 2021-10-05

### Fixed

- BC-121 - run add bucket to files migration in parallel

## [26.11.2] - 2021-09-29

### Fixed

- BC-111 wait for mongodb to spin up in deployment

- BC-370 - fixed file directory creation

## [26.11.1] - 2021-09-29

### Fixed

- BC-365 - fixed task overview pagination

## [26.11.0] - 2021-09-22

### Changed

- BC-274 Change Course Colors
- BC-213 - rewrite file deletion with deletion marker
- BC-68 - e2e run dependent on build image job
- BC-179 - refactor task and entity and relations
- BC-315 - stabilized resolve user roles workflow by use roles from requested user and not from jwt

### Added

- BC-121 add bucket and storage provider to file documents
- BC-164 - refactored the supportJWTservice and added roles information to its jwt data
- BC-279 - introduce console application interface to call providers via console command
- BC-9 add entity and repo for course dashboards
- BC-9 add a route to recieve dummy data for course dashboards
- BC-318 implement persistance for course dashboards

### Fixed

- BC-232 prevent users from changing schoolyears
- BC-233 - when an LDAP system is removed from a school, the ldapschoolidentifier and lastLdapSync are removed as well
- moved some changelog entries into their correct place

### Removed

- BC-262 - remove S3 lifecycle configuration code
- BC-247 - remove timestamp from LDAP search Query for sync

## [26.10.3] - 2021-09-09

### Fixed

- BC-267 - skip whitelist-check for api requests on /wopi

## [26.10.2] - 2021-09-03

### Added

- BC-120 - add feature flag for S3 CORS
- BS-112 - insert missing attribute during school creation

## [26.10.1] - 2021-09-03

### Fixed

- BC-187 - secures the system route

## [26.10.0] - 2021-09-03

### Fixed

- remove broken systemid from seed data
- SC-9083 - expose env variables for school administration
- BC-44 - remove JWT_WHITELIST_ACCEPT_ALL feature flag
- BC-44 - integrate jwt whitelist check in nestjs jwt authentication
- BC-42 - cycle detection in role inheritance
- BC-64 - enable e2e test execution for push event on main branch
- BC-41 - adds feature flag for S3 storage lifecycle management (currently not supported by Strato Hidrive)
- BC-37 - BC-54 - reduce resource consumption for deployed server
- BC-81 - remove old Lern-Store
- BC-119 - remove malfunction S3 lifecycle migration
- BC-38 - BC-124 - Add ansible files for Bosscloud (default)
- BC-110 - fileStorage/security should only be called from within the cluster

### Added

- BC-5 - Show completed tasks for students

### Changed

- Refactor nestjs task module and resort imports for course and coursegroup entities and repositories. Add testHelpers.

## [26.9.3] - 2021-09-10

### Fixed

- BC-239 - fix date parsing for students birth date

## [26.9.2] - 2021-08-27

### Changed

- BC-137 - fix bug with display of Blue Bar
- BC-106 - exit maintenance & change school year for LDAP schools on Boss and NBC

## [26.9.1] - 2021-08-18

### Changed

- SC-9192 - enable cors for nestjs app routes
- SC-9130 - use whiltelisted filenames at the s3 file storage backend

## [26.9.0] - 2021-08-14

### Changed

- OPS-2491 - Change the hydra service url
- SC-9231 - add permissions to SuperHero to edit admin role
- SC-9269 - let eslint ensure no tests with .only exist anymore
- SC-9192 - mount feathers and nestjs apps under dedicated version paths and allow general path prefix for the whole server

## Added

- add inital learnroom module with support of course and coursegroups for preparing the next refactoring iteration in tasks module
- SC-9231 - add permissions to SuperHero to edit admin role

## [26.8.0] - 2021-08-10

## [26.7.1] - 2021-08-03

- SC-9233 - fix Lern-Store on THR to load also WLO content

## [26.7.0] - 2021-07-28

### Added

- SC-9213 - Consider group submissions when deciding what open tasks a student has
- SC-9150 - add script to change school year
- SC-9211 - enable maildrop and mailcatcher for e2e tests (see docker-compose)
- SC-9177 - allow superheros to delete admins

### Changed

- SC-9219 - limited jest workers for not taking all workers within of a single github action

### Fixed

- SC-9212 - fix changing classes via CSV import
- SC-9053 - fix sending registration link via checkbox for student/teacher creation

## [26.6.4] - 2021-07-23

### Changed

- move S3 expiration migration to the end

## [26.6.3] - 2021-07-21

### Fixed

- SC-9092 - add missing S3 key decryption in migration

## [26.6.2] - 2021-07-21

### Changed

- use edusharing lernstore mode on production

## [26.6.1] - 2021-07-21

### Changed

- change default lernstore mode to edusharing

## [26.6.0] - 2021-07-20

### Added

- SC-9018; SC-9003 - created schoolsList public endpoint, and jwt secured /schools endpoint
- SC-9093 - make configured default language and timezone available in config service
- SC-9092 - delete S3 files after 7 days from user deletion
- SC-8959 - Add messenger to deletion concept
- SC-9157 - Add RabbitMQ connection to new mail service
- SC-9157 - Improve config handling for RabbitMQ
- SC-9213 - Consider group submissions when deciding what open tasks a student has
- OPS-2574 - Removeing autodeployed branches for developers if branch deleted
- OPS-2579 - Add Ansible task and templates for adding storage

### Changed

- SC-9190 - publish news target names
- SC-8887 - allow public access to consentVersion service
- SC-8448 - Not storing temporary Merlin links and fixed concurrency bug
- remove unnecessary timeout definitions from tests and avoid promise chains
- SC-6294 Restructure NestJS Sources: Testing, Core Module, Entities, Shared. See details in https://hpi-schul-cloud.github.io/schulcloud-server/
- execute unit tests via github action instead of using travis

### Fixed

- SC-9197 - Limiting the max workers for jest to 2 workers, if the default mechanism runs it's go up to infinity workers and if one die the test never stop
- SC-9202 - fix sending of registration link mails

## [26.5.0] - 2021-06-28

### Added

- SC-9431 - add teacher view to task/open over permission TASK_DASHBOARD_VIEW_V3, solving permissions after authenticate and add v3/user/me route.

### Changed

- SC-6294 Restructure NestJS Sources: Testing, Core Module, Entities, Shared. See details in https://hpi-schul-cloud.github.io/schulcloud-server/

## [26.4.9] - 2021-06-29

### Fixed

- api route forwarding

### Removed

- SC-9159 removed news from feathers except remove team event, which already is replaced by v3/news

## [26.4.8] - 2021-06-29

### Fixed

- route forwarding

## [26.4.7] - 2021-06-22

### Added

- SC-9148 - Add migration for change of school year on BRB

### Fixed

- SC-9170 - let superhero delete other users

## [26.4.6] - 2021-06-24

### Changed

- OPS-2466 - changes build pipeline to github actions

## [26.4.5] - 2021-06-21

### Added

- SC-9156 - Add maintenance mode for LDAP rewrite

## [26.4.4] - 2021-06-16

### Change

- rename permission TASK_DASHBOARD_VIEW_V3

## [26.4.3] - 2021-06-16

### Change

- SC-9139 - Add a check if user roles should be updated or not to the repo

## [26.4.2] - 2021-06-16

### Fixed

- npm run syncIndex work for not existing collections in the db

## [26.4.1] - 2021-06-15

### Change

- SC-9029 - Change place of the channel creation for RabbitMQ

## [26.4.0] - 2021-06-11

- SC-9004 - Sync env variables between backend and frontend

## [26.3.1] - 2021-06-14

### Added

- SC-9134 - Add missing mongo indexes for LDAP Sync

## [26.3.0] - 2021-06-07

### Changed

- SC-8898 - parallelize LDAP sync using RabbitMQ

## [26.2.2] - 2021-06-04

### Fixed

- Fixed dependencies issue

## [26.2.1] - 2021-06-02

### Added

- SC-9103 - add logging for syncIndexes script

## [26.2.0] - 2021-06-01

### Added

- OPS-2418 - Change buildpipelines (Server, Client, Nuxt) to execute E2E tests according QF decision
- SC-8250 - add bulk deletion to user service v2
- SC-8341 - add tombstone school to tombstone user
- SC-8408 - added delete events by scope Id route
- SC-7937 - Allow adding multiple materials to lesson
- SC-7868 - Deletion concept for personal file connections
- SC-8873 - Add prioritization for Matrix messenger tasks
- SC-8982 - add inital service ressource messuring test setup
- OPS-1499 - Add feature to CI Pipeline and provide manual deployments of branches and automatic deploy of release to staging
- Add run script for sync indexes based on existing and registered schemas.
- SC-9085 - add registration pin deletion for parent emails
- SC-9004 - Sync env variables between backend and frontend
- OPS-1499 - Add feature to CI Pipeline and provide manual deployments of branches
- Add run script for sync indexes based on existing and registered schemas.

### Changed

- SC-8440 - fixed open api validation for manual consent
- SC-9055 - changed Edu-Sharing permissions for Brandenburg Sportinhalt content
- SC-6950 - validation for officialSchoonNumber now allows 5 or 6 digits
- SC-8599 - added helparea contact dropdown and send value
- SC-7944 - use persistent ids for Lern-Store content items
- OPS-1508 - added limits for cpu and ram to the docker compose files
- SC-8500 - refactoring in error handling
- SC-7021 - automatic deletion documents in the trashbins collection after 7 days.
- SC-5202 - homework tests refactoring
- SC-7868 - filestorage integration tests are skipped on local test environments if minio is not setup
- SC-8779 - messenger: use user-based fixed device ids

### Fixed

- SC-8933 - fix date format on first login
- SC-8728 - fix configuration reset in tests
- SC-8873 - fix addUser prioritization for full school Matrix messenger sync
- SC-8982 - fix test setup for on the fly building test like routes jwt

## [26.1.0]

### Added

- SC-8910 - added an isExternal check to the adminUsers service remove method

### Changed

- SC-8732 - change search filter gate and weight of values in indexes. Will reduce amount of results
- SC-8880 - changed the validation for search queries in NAT, now it allows empty

## [26.0.16] - 2021-04-20

### Removed

- - SC-8748 - revert: bump feathers-mongoose from 6.3.0 to 8.3.1

## [26.0.15] - 2021-04-19

### Changed

- SC-8909 - messenger: use user-based fixed device ids

## [26.0.14] - 2021-04-16

### Changed

- SC-8934 - no more autosync for the migrations for the mongodb

## [26.0.13] - 2021-04-15

### Fixed

- SC-8917 - verify configuration missing school

## [26.0.12] - 2021-04-14

### Changed

- SC-8929 - increase performance for alert requests

## [26.0.11] - 2021-04-13

### Changed

- SC-8748 - bump feathers-mongoose from 6.3.0 to 8.3.1

## [26.0.10] - 2021-04-09

### Fixed

- SC-8908 ldap sync: fix lock

## [26.0.9] - 2021-04-06

- SC-8779 - fix partial LDAP sync

## [26.0.8] - 2021-03-31

### Fixed

- SC-8691 ldap sync: fix potential deadlock while loadind ldap data

## [26.0.7] - 2021-03-31

### Fixed

- SC-8768 ldap sync: in user search include current school

## [26.0.6] - 2021-03-30

### Fixed

- SC-8836 - teachers can add classes from other teachers to their courses

## [26.0.5] - 2021-03-29

### Fixed

- SC-8691 - LDAP sync can be run with multiple school in parallel

## [26.0.4] - 2021-03-25

### Changed

- SC-8829 - status of logging in rocket chat user is set to offline

## [26.0.3] - 2021-03-17

### Changed

- merged hotfixes 25.6.11 and following into 26.0 branch

## [26.0.2] - 2021-03-10

### Fixed

- SC-5202 - fixed an issue with internal pagination in homework-submissions

## [26.0.1] - 2021-03-09

### Changed

- merged 25.6.10 into new version

## [26.0.0]

### Fixed

- SC-6679 - fixed table styling in topic text-component
- SC-8534 - fix registration link generation
- SC-8682 - fix students are editable in externally managed schools
- SC-8534 fix registration link generation
- Allow sorting after search

## [25.6.11] - 2021-03-17

## [25.6.13] - 2021-03-16

- SC-8782 Migration for changing urls

## [25.6.12] - 2021-03-15

- SC-8782 Fixed lesson context Query

## [25.6.11] - 2021-03-15

### Fixed

- SC-8211 - Fixed course events duplications

## [25.6.10] - 2021-03-09

- SC-8770 Fixed issue where parent consents were overwritten

## [25.6.9] - 2021-02-26

### Fixed

- SC-8714 Fixed an issue in school creation that could cause the iserv-sync to fail

## [25.6.8] - 2021-02-19

### Changed

- SC-8477 LDAP-Sync: Speed up class sync by holding all the school's users in map while creating/populating classes
- SC-8477 LDAP-Sync: Speed up user sync by grouping users into chunks and loading the chunks from DB instead of individual users

## [25.6.7] - 2021-02-18

### Security

- SC-8655 - prevent changes to immutable user attributes

## [25.6.6] - 2021-02-18

### Fixed

- SC-8657 - Recreate shared links for homework

## [25.6.5] - 2021-02-17

### Fixed

- SC-8634 - Recreate shared links for homework

## [25.6.4] - 2021-02-17

### Changed

- Reverted Changes for SC-8410

## [25.6.3] - 2021-02-15

### Security

- VOR-3 - Enable and replace old file links.

## [25.6.2] - 2021-02-11

### Changed

- VOR-2 - Adjusted business rules for adding team members from external school.

## [25.6.1] - 2021-02-11

### Fixed

- VOR-1 - Fix passwordRecovery id validation.

## [25.6.0] - 2021-02-09

### Fixed

- SC-8514 - QR Code generation fails
- SC-8390 - Lern-Store collections feature flag was not excluding collections in search
- SC-8322 prevent wrong assignment from school to storage provider

### Added

- SC-8482 - Deletion concept orchestration integration
- SC-8029 - Add deletion concept handling for pseudonyms and registration pins
- SC-6950 - Add access for superhero to change kreisid and officialSchoolNumber
- SC-8206 - Add school tombstone for deleting concept
- SC-7825 - Deletion concept for user data in tasks

### Changed

- SC-8541 - restrict class modifing requests to the teachers, who are inside these classes
- SC-8380 removed reqlib, replaced by normal require to keep referenced types known
- SC-8213 error handling concept
- SC-4576 - sanitize bbb room and member names
- SC-8300 Added user information to LDAP Sync in case of errors

## [25.5.16] - 2021-02-08

### Added

- SC-8512 - Creating a migration for duplicated events

## [25.5.15]

### Fixed

- SC-8571 - New courses does not appear in bettermarks

## [25.5.14] - 2021-02-02

### Changed

- SC-8420 - Fix old missing indexes that migration for new indexes can executed. 25.5.3

## [25.5.13]

### Changed

- SC-8462 - Add logging for homework deletion

## [25.5.12]

### Fixed

- SC-8499 - Change order of migrations

## [25.5.11]

### Fixed

- SC-8499 - Prevent duplicated pseudonyms

## [25.5.10]

- SC-8506 - add origin server name to bbb create and join requests

## [25.5.9]

### Fixed

- SC-8503 - Clicking on task in BRB and THR shows pencil page

## [25.5.8]

### Changed

- SC-8480 - Return GeneralError if unknown error code is given to error pipeline

## [25.5.7]

## Added

- SC-8489 - Added permission check for homework deletion

## [25.5.6]

### Fixed

- SC-8410 - Verify ldap connection reads the first page of users only to avoid timeouts
- SC-8444 - resolve eventual consistency in course shareToken generation

## [25.5.5]

### Fixed

- SC-8303 - fix wrong assignment from school to storage provider

## [25.5.4]

### Added

- SC-8358 - bettermarks: show hint for safari users
- SC-8412 - update swagger documentation of pseudonym/roster/ltitools

### Fixed

- SC-5287 - Fixed OAuth2 rostering
- SC-5287 - Repair Bettermark's depseudonymization
- SC-8313 - Bettermarks: depseudonymization iframe needs to use Storage Access API in Safari
- SC-8379 - Secure ltiTools route
- SC-8315 - bettermarks: security check and production configuration

## [25.5.3]

### Added

- SC-8420 - Migration for sync new indexes.

## [25.5.2]

### Fixed

- SC-8189 - fix duplicate events by returning updated object at findOneAndUpdate

## [25.5.1]

### Fixed

- SC-8303 - fix wrong assignment from school to storage provider

## [25.5.0]

### Added

- SC-7835 - Add deletion concept handling for helpdesk problems
- SC-8229 - Added invalid DN error to ldap-config service error handling
- SC-7825 - Remove user relations from courses
- SC-7827 - Add deletion concept handling for file permissions.
- SC-8030 - Setup orchestrator for deleting concept
- SC-8060 - increase unit test coverage for lernstore counties
- SC-8179 - repaired unit test
- SC-7763 - adds searchable feature flag for lernstore.
- SC-8020 - adds collections filter to edu-sharing service
- SC-8260 - new team indexes and migration to add this

### Fixed

- SC-8230 - fix deletion of teachers via new route

### Removed

- SC-8233 - Removed attribute and member as required attributes for the LDAP-config service

### Fixed

- SC-8329 - Cluster returns old verison of Pin object after patch

## [25.4.1]

- Update from 25.3.9 into master

## [25.3.9]

- SC-8198 continue school sync on user issues

## [25.3.8]

### Changed

- SC-8198 - handle eventually consistent database in THR sync

## [25.3.7] - 2020-12-18

### Changed

- SC-8209 - prevent sync from stopping if error occurs for a single student

## [25.3.6]

### Fixed

- SC-8235 - repaired reigstration link for students

## [25.3.5]

### Changed

- SC-8149 - no longer require a registrationPin for internal calls

## [25.3.4]

### Changed

- SC-7998 - use default service setup for /version

## [25.3.3] (pick from 25.2)

### Removed

- SC-8101 - Sanitization for read operations

### Fixed

- SC-8101 - Make it possible to disable sentry by removing `SENTRY_DSN`
- OPS-1735 - Fixes transaction handling in file service by using the mongoose transaction helper,
  properly closing the session, and using the correct readPreference (everything except primary fails)

## [25.3.2]

### Added

- SC-7734 - Added a hook that takes care of merlin content to generate valid urls for users
- SC-7483 - Updating terms of use for all users for each instance separately

## [25.3.1]

### Fixed

SC-8077 - the migration copy-parents-data-into-children-entities-and-delete-parent-users is broken

## [25.3.0]

### Added

- SC-7841 - remove deleted user from classes
- SC-7836 - Removing registration pin by removing the user
- SC-7838 - move pseudonyms to trashbin
- SC-7142 - Counties/Kreise added to federal states.
- SC-7555 - move user and account to trashbin
- SC-4666 - Added a pool based LDAP system and school sync. LDAP_SYSTEM_SYNCER_POOL_SIZE and LDAP_SCHOOL_SYNCER_POOL_SIZE variables
  determine how many system/school syncers will be run in parallel (at most) during the LDAP sync.
- SC-7615 - reduces the errors in lernstore
- SC-5476 - Extend tests for Matrix messenger config and permission service
- SC-6690 - refactors edu-sharing service and sets defaults
- SC-6738 - Extend search input field in new admin tables to search for full name
- SC-7293 - added Lern-Store view permission and a feature flag
- SC-7357 - Add config service
- SC-7083 - Added officialSchoolNumber to school-model
- Introduce plainSecrets in Configuration
- Introduce FEATURE_PROMETHEUS_ENABLED to have a flag for enable prometheus api metrics
- SC-7411 - add API Specification and validation for /me service
- SC-7411 - add API Specification and validation for /version service
- SC-7205 - create new data seed for QA
- SC-7614 - creates documentation for edu sharing endpoints
- SC-7370 - Add optional rootPath attribute modifier to iserv-idm strategy
- SC-4667 - persist time of last attempted and last successful LDAP sync to database (based on system)
- SC-4667 - Only request and compare LDAP entities that have changed since the last sync (using operational attribute modifyTimestamp with fallback)
- SC-4667 - Add optional `forceFullSync` option (as get param or json payload) to force a full LDAP sync
- SC-7499 - add API Specification for public services
- SC-7915 - facade locator
- SC-7571 - solved performance issues - bulk QR-code generation
- SC-6294 - Introduce Typescript in schulcloud-server
- SC-7543 - Adds ldap-config service to create, load, and patch LDAP-configs (replaces /ldap endpoints for new client)
- SC-7028 - Add Course Component API Specification document
- SC-7476 - Prevent hash generation if user has account
- SC-6692 - Added Lern-Store counties support for Niedersachsen (Merlin)

### Changed

- request logging disabled for non development environment
- OPS-1289 - moved and updated commons (to hpi-schul-cloud/commons)
- SC-6596 - Changed route for messenger permissions service
- SC-7331 - introduce axios for external requests, implemented in status api
- SC-7395 - Changed ldap general strategy fetching of users from parallel to serialized
- SC-6080 - move REQUEST_TIMEOUT from globals to Configuration
- Dependencies: querystring replaced by qs
- SC-6060 - Updated error handling
- SC-7404 - automatic forwarding for requests without versionnumber if no matching route is found
- SC-7411 - api versioning for /me service
- SC-7411 - api versioning for /version service
- IMP-160 - integration-tests repo renamed to end-to-end-tests
- SC-5900 - Move Synapse synchronization logic into server
- SC-7499 - Fixes documentation for edu sharing endpoints
- SC-7872 - Fix audience of the jwt to new organisation name.
- SC-7543 - deprecates `GET /ldap/:id` and `PATCH /ldap/:id` routes
- SC-7868 - Move external request helpers to more present file location
- SC-7474 pull docker container for tests if commit id exists on docker hub

### Fixed

- SC-6294 fix mocha test execution and build, summarize coverage results
- SC-1589 Trim strings to avoid empty team names
- ARC-138 fix changelog action
- ARC-137 avoid DoS on alerts in error state
- SC-7353 course sharing between teachers
- SC-7530 rename SHOW_VERSION to FEATURE_SHOW_VERSION_ENABLED
- SC-7517 improve oauth test stability
- SC-6586 Repaired migration script
- SC-7454 - Restored invalid birth date fix in adminUsers service
- fixed README badges
- Fix mocha tests
- SC-6151 fixed a bug that prevented api docu from being accessible
- SC-6151 fixed paths to openapi documentation
- Fixed searching for names including a dash
- SC-7572 - Find /users route after hooks - extremely slow
- SC-7573 - Route/hash-broken promise chain
- SC-7884 - Authentication error when accessing any nuxt page in the client.
- Fix typescript compiling error

### Removed

- SC-7413 - Cleanup UnhandledRejection code that is handled from winston now

## [25.2.6]

### Removed

- SC-8101 - Sanitization for read operations

### Fixed

- SC-8101 - Make it possible to disable sentry by removing `SENTRY_DSN`

## [25.2.5]

### Fixed

- OPS-1735 - Fixes transaction handling in file service by using the mongoose transaction helper,
  properly closing the session, and using the correct readPreference (everything except primary fails)

## [25.2.4]

### Changed

- SC-6727 - Change email addresses for tickets for Niedersachsen - fixed after review

## [25.2.3]

### Changed

- SC-6727 - Change email addresses for tickets for Niedersachsen

## [25.2.2]

### Changed

- SC-7773 - moved config values for antivirus file service

## [25.2.1]

### Fixed

- SC-7714 - Fixes script injection issue

## [25.2.0]

### Added

- SC-4385 - Added a user exclusion regex to IServ strategy
- SC-7049 - Added unit tests for Merlin Service
- SC-7157 - add feature flag for Merlin feature with fallback
- SC-6567 - add new application errros
- SC-6766 - Added ESLint rules with Promise rules
- SC-6830 - Added hook to parse request to arrays when > 20 users are requested in adminUsers service
- SC-6769 - Introduce API validation module
- SC-6769 - API validation for users/admin routes
- SC-6510 - Added Merlin Url Generator for Lern Store / Edu-sharing
- SC-5476 - Added school settings to enable students to open own chat rooms
- SC-6567 - Add utils to cleanup incomingMessage stacks by logging errors

### Removed

- SC-6586- Remove parents from users collection to improve maintainability

### Changed

- SC-6986 - Changed a hook in the accounts service that restricts get requests to the same school, it expects a valid userID and matching schoolIds for both the requester and requested users
- SC-6567 - clean up error pipline
- SC-6510, fix a minor syntax error when exporting module
- Update commons to 1.2.7: print configuration on startup, introduce hierarchical configuration file setup
- Support asynchronous calls during server startup
- SC-7091 - Migration to enable the Matrix Messenger for all schools that had RocketChat enabled before

### Fixed

- fixed README badges
- SC-6151 - fixed a bug that prevented api docu from being accessible
- Fix mocha tests

## [25.1.13] - 2020-11-12

### Changed

- SC-7395 - Changed ldap general strategy fetching of users from parallel to serialized

## [25.1.12] - 2020-11-09

### Added

- SC-7683 - add request logging options

## [25.1.11] - 2020-11-06

### Security

- SC-7695 - prevent csv user override operations on other schools

## [25.1.10] - 2020-11-05

### Added

- SC-7683 - Add log metic for memory usage, add async error logging util, catch one unhandledRejection error and remove cronjob task from server.

## [25.1.9] - 2020-11-03

### Fixed

- SC-7638 - fixed pin creation for users with accounts

## [25.1.8] - 2020-10-22

### Fixed

- SC-7333 - fixed creation of homeworks within lessons

## [25.1.7] - 2020-10-28

### Added

- SC-7491 - Add missing index on users.email to speed up slow query in registrationLink service

## [25.1.6] - 2020-10-23

### Changed

- SC-7413 - Remove event listener for unhandled rejections and move this to winston

## [25.1.5] - 2020-10-22

### Fixed

- SC-7452 - fixed time window check for LDAP users

## [25.1.4] - 2020-10-20

### Changed

- SC-6986 - Changed permission check for PATCH method in the account service from STUDENT_CREATE to STUDENT_EDIT to allow teachers to change students' password

## [25.1.3] - 2020-10-20

### Fixed

- SC-6986 - Changed a hook in the accounts service that restricts get requests to the same school, it expects a valid userID and matching schoolIds for both the requester and requested users

## [25.1.2] - 2020-10-15

### Fixed

- SC-7085 - fixed importHash error when asking parent consent

### Added

### Removed

## [25.1.1] - 2020-10-12

### Security

- SC-7165 package update for sanitization and add onload handler

## [25.1.0] - 2020-10-12

### Added

### Removed

- SC-6784 - Removed duplicated birth date formatting code in adminUsers service, which was causing an "Invalid date" output
- SC-6743 - Removed usersForConsent related things in adminUsers service because the client does not send that parameter anymore
- SC-6506 - Remove dependecy to feathers-swagger in routes.test.js

### Changed

- SC-6774 remove no-await-in-loop from eslint exceptions
- Rename statistic mails route, secure it over sync api key now
- SC-6809 - Maintain RabbitMQ connection and channels
- SC-5230 - Unblock Account-Page in Nuxt (securing /accounts and /users routes)

### Security

- Added hotfix merges

## [25.0.12] - 2020-10-12

### Fixed

- SC-6676 allows only following roles for registration: teacher/student…

## [25.0.11] - 2020-10-07

### Fixed

- SC-7180 homework create now validates data properly

## [25.0.12] - 2020-10-12

### Fixed

- SC-6676 allows only following roles for registration: teacher/student…

## [25.0.11] - 2020-10-07

### Fixed

- SC-7180 homework create now validates data properly

## [25.0.10] - 2020-10-07

### Added

- configured prometheus metrics - bucket sizes
- SC-6766 log unhandledRejection and unhandledException

## [25.0.9] - 2020-10-07

### Added

- SC-7115 - Reduce mongoose DB role request by enabling minor caching

## [25.0.8] - 2020-10-06

### Fixed

- SC-6676 - Registration: User with role parent should not be able to log-in
- SC-6960 - instead of deleting and recreating users during the rollback of a failed registration, use replace if necessary
- SC-6960 - properly raise exceptions during the registration process

## [25.0.7] - 2020-10-01

### Removed

- OPS-1316 - removed custom keep-alive header creation in express middleware

## [25.0.6] - 2020-10-01

### Added

- OPS-1316 - add indexes for slow files and submission queries

## [25.0.5] - 2020-10-01

### Added

- SC-6973 - add time window for pin creation

## [25.0.4] - 2020-09-30

### Added

- Added lead time detection

## [25.0.3]

### Added

- SC-6942 - add parse method to TSP strategy to declare it can handle the request and to keep authentication params clean

### Fixed

- SC-6942 - don't override payload defined by authentication method
- SC-6942 - don't search for account to populate if no username is given in `injectUsername`

## [25.0.2]

### Changed

- send mail for registration pin after add pin to db

## [25.0.1]

### Fixed

- SC-6696 - Fixed query used to determine course membership when checking permissions for course group lessons

## [25.0.0]

### Changed

- Extend JWT payload by schoolId and roleIds

## [24.5.1] - 2020-09-16

### Secrutiy

- Secure admin routes (update, patch, create)

## [24.5.0] - 2020-09-14

- Ignore database seed data with prettier, eslint, and codacy
- SC-6640 - Fixed email check within registration (case insensitive)
- SC-2710 - Adding time zones, default for school and theme

### Added - 24.5.0

- Test changelog has been updated for feature or hotfix branches
- SC-5612 - Adding search feature to the admintables for nuxt-client.

## [24.4.6] - 2020-09-11

### Changed

- SC-6733: central personal data does not get updated via CSV import

## [24.4.5] - 2020-09-10

### Fixed in 24.4.5

- SC-6637: generate QR codes for consent print sheets if group size exceeds 20

## [24.4.4] - 2020-09-08

### Fixed in 24.4.4]

- SC-6697: updates/sync account username when user is updated

## [24.4.3] - 2020-09-09

### Fixed in 24.4.3

- SC-6533 - Login not possible if admin reset password

## [24.4.2] - 2020-08-31

### Fixed in 24.4.2

- SC-6554: CSV-Importer no longer allows patching users with different roles

## [24.4.1] - 2020-08-31

### Fixed in 24.4.1

- SC-6511 - LDAP edit button missing.

### Changed in 24.4.1

- SC-5987 Internationalisation: extend user and school model with default language

### Added 24.4.1

- SC-6172: added hooks and checks to look for unique and not disposable emails in adminUsers service

## [24.4.0] - 2020-8-31

### Fixed in 24.4.0

- SC-6122 - Edusharing preload thumbnails in parallel. Edusharing authentication stabilisation.

## [24.3.3] - 2020-08-28

- SC-6469: prevent admin access to lessons admins shouldnt have access to.

## [24.3.2] - 2020-08-26

- SC-6382: fix handling of consents for users with unknown birthdays. consentStatus: 'ok' will be returned for valid consents without birthday.

## [24.3.1] - 2020-08-25

- SC-5420: TSC Schuljahreswechsel

## [24.3.0] - 2020-08-25

## [24.2.5] - 2020-08-24

- SC-6328 add migration to set student_list settings in all non n21 clouds schools to false.

## [24.2.4] - 2020-08-20

## [24.2.3] - 2020-08-20

## [24.2.2] - 2020-08-20

### Added in 24.2.2

- SC-5280: the LDAP service will try to reconnect up to three times if the connection was lost or could not be established
- SC-5280: the LDAP service and LDAP syncers now report more errors to the stats object
- SC-5808: added an isExternal check to the create method of AdminUsers service, only users from not external schools can create users

### Fixed in 24.2.2

- SC-5280: the LDAP sync now handles (timeout/firewall) errors much more gracefully
- SC-5280: LDAP bind operations will only be issued if the connection was established successfully
- SC-5280: aggregated LDAP statistics will now show the number of succesful and failed sub-syncs instead of just 1 or 0

### Changed in 24.2.2

- SC-5280: if disconnected prematurely, the LDAP service will not try to connect again just to unbind from the server

## [24.0.2] - 2020-08-05

### Fixed in 24.0.2

- SC-5835: Starting the new school year automatically - Cluster 4

## [24.0.1] - 2020-07-31

### Fixed in 24.0.1

- SC-5917 Fix activation of LDAP system

## [23.6.4] - 2020-07-29

### Fixed in 23.6.4

- SC-5883: Choose current schoolyear based on the school instead of the date for creating classes.

## [23.6.3] - 2020-07-28

### Added in 23.6.3

- SC-5754 Added isExternal attribute to school model. If ldapSchoolIdentifier or source is defined, isExternal will be set to true
  otherwise, if none of them are defined it wil be set to false.
- SC-4520 created a new Service called Activation Service; with which jobs can be defined and are
  only executed when an activation link (activation code) is confirmed (e.g.: change of e-mail address/username)
  Also added a sub-service for changing email/username in Activation Service
- SC-5280: the LDAP service will try to reconnect up to three times if the connection was lost or could not be established
- SC-5280: the LDAP service and LDAP syncers now report more errors to the stats object

### Fixed in 23.6.3

- SC-5250: Fixes the CSV-Import, if there are whitespaces in the columnnames
- SC-5686: only users with the team permission "RENAME_TEAM" can execute the patch method in teams route
- SC-5280: the LDAP sync now handles (timeout/firewall) errors much more gracefully
- SC-5280: LDAP bind operations will only be issued if the connection was established successfully
- SC-5280: aggregated LDAP statistics will now show the number of succesful and failed sub-syncs instead of just 1 or 0
- SC-5416: Enable maintenance Mode for LDAP Schools and change the currentSchoolYear for non-LDAP Schools

### Changed in 23.6.3

- SC-5542: Added an after hook for AdminUsers find method which formats birthday date to DD.MM.YYYY format.
- SC-4289 Changed aggregations in admin tables, classes are now taken only from current year or max grade level, and are sorted
  by numeric ordering.
- SC-5280: if disconnected prematurely, the LDAP service will not try to connect again just to unbind from the server

## [23.6.2] - 2020-07-22

### Fixed in 23.6.2

- SC-5773: LDAPSchoolSyncer now correctly populates classes synced from an LDAP server, even if only students or only teachers are assigned to the class.
- SC-5250: Fixes the CSV-Import, if there are whitespaces in the columnnames

## [23.6.1] - 2020-07-22

### Fixed in 23.6.1

- SC-5733: LDAPSchoolSyncer now uses the Users model service to avoid ignoring indexes due to automatic collation

## [23.6.0] - 2020-07-21

### Added in 23.6.0

- SC-4142: Added indexes on TSP sync related attributes in user and school schema.
- SC-4142: Adds info about unchanged entities to TSP sync statistics

## [23.5.4] - 2020-07-08

### Added in 23.5.4

- SC-2714 Added the federal state "Internationale Schule"

## [23.5.0] - 2020-06-15

### Added in 23.5.0

- SC-4192 add tests that ensure classes on other schools cant be manipulated

### Fixed in 23.5.0

### Changed in 23.5.0

- SC-4957 user.ldapId and user.ldapDn are now indexed to improve performance

## [23.4.7] - 2020-07-01

### Fixed in 23.4.7

- SC-4965 Converted "consent" subdocument in "users" to a nested document to fix changing consents in administration and removing a bug in registration that resulted in deleted users.

## [23.4.5] - 2020-06-17

### Fixed in 23.4.5

- SC-5007 re-introduces ldap system root path to API result to fix issue with duplicating schools

## [23.4.3-nbc] - 2020-06-15

### Fixed in 23.4.3-nbc

- SC-5054 Revert hook restrictions that prevented registration with custom deata privacy documents enabled

## [23.4.0-nbc] - 2020-06-11

### Added in 23.4.0-nbc

- SC-4577 extend consentversions with school specific privacy policy, which can be added by the school admin

## [23.2.4] - 2020-06-05

### Fixed in 23.2.4

- SC-4876 soften sanitization to allow editor actions to be persisted correctly

## [23.2.1] - 2020-06-04

### Security - 23.2.1

- SC-4720 improve importhashes for registrationlinks

## [23.2.0] - 2020-06-03

### Security - 23.2.0

- SC-4506 Secure Find User Route. Access user list by students is allowed only if they are eligible to create teams.
- SC-4506 Secure Get User Route. Read user details may only users with STUDENT_LIST or TEACHER_LIST permissions

## [23.1.4] - 2020-05-29

### Fixed in 23.1.4

- SC-4749 avoid xss in image onerror event attribute for submissions

## [23.0.0] - 2020-05-19

### Changed in 23.0.0

- SC-4075 Teams creation by students logic was changed. New environment enumeration variable `STUDENT_TEAM_CREATION`
  with possible values `disabled`, `enabled`, `opt-in`, `opt-out` was introduced. The feature value is set by instance deployment.
  In case of `disabled`, `enabled` it is valid for all schools of the instance and cannot be changed by the admin.
  In case of `opt-in` and `opt-out` the feature should be enabled/disabled by the school admin.

## [22.10.3] - 2020-05-13

### Fixed in 22.10.3

- Unbind errors no longer stop the LDAP sync if more systems follow

## [22.10.2] - 2020-05-12

### Fixed in 22.10.2

- fixed pagination for students/teacher table

## [22.10.0] - 2020-05-11

### Added in 22.10.0

- SC-3719 Files now have a `creator` attribute that references the ID of the user that created the file.
  For old files, it is set to the first user permission inside the permissions array (legacy creator check).
- SC-3719 The `files` collection now has two additional indexes: `{creator}` and `{permissions.refId, permissions.refPermModel}`.
- add MongoDB Collation Support to control sorting behaviour in regards to capitalization.
- SC-3607 CSVSyncer now allows the optional birthday field (formats: dd/mm/yyyy, dd.mm.yyyy, dd-mm-yyyy) in CSV data
- SC-3948 support users query in adminusers routes
- SC-4018 Add additional nexboard permissions
- SC-4008 Migrated generateRegistrationLink Hook from SC-Client into Server
- SC-3686 Added new Registration Link Service for sending mails
- SC-4094 Teachers can now provide feedback in the form of uploaded files

### Fixed in 22.10.0

- SC-3892 Update Filter of submission in order to work with older submissions
- SC-3395 if fetching the release fails, a error will be thrown
- backup.js now outputs valid json exports
- SC-4105 fixed a problem with new users tests not working with recent hotfix.
- Checks of user consent calculated correct now

### Changed in 22.10.0

- User delete now accepts bulk delete requests
- SC-3958: the "general" LDAP strategy now returns an empty array if classes are not configured properly
- Increase performance - error logging in sentry
- Mergify: add and modified some configs

### Removed in 22.10.0

- SC-3958: the LDAP strategy interface no longer supports synchronizing team members to the never-used original N21-IDM
- SC-3958: the environment variables NBC_IMPORTURL, NBC_IMPORTUSER, and NBC_IMPORTPASSWORD are no longer used and have been removed
- Removed the obsolete commentSchema from the homework service. It was not in use.

## [22.9.20]

### Added in 22.9.20

- SC-4042: Added support for a central IServ-Connector

### Changed in 22.9.20

- LDAP syncs on servers with multiple schools now only sync one school at a time to avoid issues when paging search requests
- LDAP syncs use less memory (because they do a lot less in parallel)
- LDAPSchoolSyncer now returns user and class statistics

### Fixed in 22.9.20

- Fixed LDAP-Service disconnect method
- LDAPSystemSyncers now properly close their connections after syncing
- Authentication via LDAP now tries to close the connection after login
- Fixed a warning message appearing when patching users via internal request

## [22.9.18]

### Fixed in 22.9.18

- SC-4215: Do not allow unprivileged users to find users with non-school roles (expert, parent, etc.)

## [22.9.17]

### Fixed in 22.9.17

- SC-4121: File uploads no longer fail if the security scan is misconfigured or errors during enqueuing

## [22.9.10]

### Added in 22.9.10

- enable API key for /mails route

### Fixed in 22.9.10

- fixed an issue that prevented api-key authenticated calls to function with query.

## [22.9.9]

### Added in 22.9.9

- Sync can now be authenticated with an api-key.

## [22.9.8]

### Fixed in 22.9.8

- Fixed an error where ldap users without proper uuid where not filtered correctly.

## [22.9.7]

### Security in 22.9.7

- the /ldap route can now only be triggered for the users own school.

## [22.9.6]

### Added in 22.9.6

- users without `SCHOOL_EDIT` permission, but with `SCHOOL_STUDENT_TEAM_MANAGE` permission can now toggle the school feature `disableStudentTeamCreation`.

### Fixed in 22.9.6

- Admins in Thuringia can now prevent students from creating teams

## [22.9.5]

### Security in 22.9.5

- increased security for the publicTeachers route.

## [22.9.4]

### Fixed in 22.9.4

- fixes an issue with LDAP account updates if more than one account exists for the user (migration from local login to LDAP)

## [22.9.3]

### Fixed in 22.9.3

- fixes regression in LDAP sync, that caused incomplete user updates

## [22.9.2]

### Security in 22.9.2

- increased security for user PUT operation

## [22.9.1]

### Fixed in 22.9.1

- SC-3994: remove unnecessary bucket creation call that caused school administration and LDAP Sync to throw errors

### Changed in 22.9.1

- use collation for /homeworks, /users, /publicTeachers, /users/admin/teachers, /users/admin/students, /classes, and /courses.

## [22.9.0]

- Security updates

## [22.8.0]

### Added in 22.8.0

- This changelog has been added

### Removed in 22.8.0

- Clipboard sockets
- This changelog has been added
- Backend route to confirm analog consents in bulk
- Changed Seed Data + Migration Script: Added feature flag for new Editor to klara.fall@schul-cloud.org
- SC-2922: Enable use of multiple S3 instances as file storage provider
  - A new collection is added to administrate multiple S3 instances
  - A migration will automatically use the AWS environment variables to add those as default provider for all existing schools
  - For new schools the less used provider is assigned as storage provider
  - Environment Variables:
    - FEATURE_MULTIPLE_S3_PROVIDERS_ENABLED=true will activate the feature
    - S3_KEY, used for symmetric encryption, already required for the migration because of the secret access key encryption

### Changed in 22.8.0

- SC-3767: moved env variables to globals.js, NODE_ENV required to equal 'test' for test execution and right database selection
- migrated backup.sh script to node, so it can run platform independant and works on windows.

### Fixed in 22.8.0

- SC-3821: Fix Co-Teachers and Substitution teachers not being able to Grade Homeworks

## 22.7.1

### Fixed in 22.7.1

- Admin and teacher user could change other users without changing them self<|MERGE_RESOLUTION|>--- conflicted
+++ resolved
@@ -11,11 +11,8 @@
 
 ### Added
 
-<<<<<<< HEAD
 - BC-155 - add substitution teacher flag to task
-=======
 - BC-121 - add console script to delete soft-deleted files
->>>>>>> cd02833b
 
 ### Fixed
 
