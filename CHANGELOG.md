# Changelog

All notable changes to this project will be documented in this file.

The format is based on [Keep a Changelog](https://keepachangelog.com/en/1.0.0/),
and this project adheres to [Semantic Versioning](https://semver.org/spec/v2.0.0.html).

Allowed Types of change: `Added`, `Changed`, `Deprecated`, `Removed`, `Fixed`, `Security`

<<<<<<< HEAD
## [Unreleased]

### Added

- SC-7049 - Added unit tests for Merlin Service
- SC-7157 - add feature flag for Merlin feature with fallback
- SC-6567 - add new application errros
- SC-6766 - Added ESLint rules with Promise rules
- SC-6830 - Added hook to parse request to arrays when > 20 users are requested in adminUsers service
- SC-6769 - Introduce API validation module
- SC-6769 - API validation for users/admin routes
- SC-6510 - Added Merlin Url Generator for Lern Store / Edu-sharing

### Removed

### Changed

- SC-6986 - Changed a hook in the accounts service that restricts get requests to the same school, it expects a valid userID and matching schoolIds for both the requester and requested users
- SC-6567 - clean up error pipline
- SC-6510, fix a minor syntax error when exporting module
- Update commons to 1.2.7: print configuration on startup, introduce hierarchical configuration file setup
- Support asynchronous calls during server startup

### Fixed

- fixed README badges
- SC-6151 fixed a bug that prevented api docu from being accessible
=======

## [25.1.2] - 2020-10-15

### Fixed

- SC-7085 - fixed importHash error when asking parent consent

### Added

### Removed

>>>>>>> dd52801d

## [25.1.1] - 2020-10-12

### Security

- SC-7165 package update for sanitization and add onload handler

## [25.1.0] - 2020-10-12

### Added

### Removed

- SC-6784 - Removed duplicated birth date formatting code in adminUsers service, which was causing an "Invalid date" output
- SC-6743 - Removed usersForConsent related things in adminUsers service because the client does not send that parameter anymore
- SC-6506 - Remove dependecy to feathers-swagger in routes.test.js

### Changed

- SC-6774 remove no-await-in-loop from eslint exceptions
- Rename statistic mails route, secure it over sync api key now
- SC-6809 - Maintain RabbitMQ connection and channels
- SC-5230 - Unblock Account-Page in Nuxt (securing /accounts and /users routes)

### Security

- Added hotfix merges

## [25.0.12] - 2020-10-12

### Fixed

- SC-6676 allows only following roles for registration: teacher/student…

## [25.0.11] - 2020-10-07

### Fixed

- SC-7180 homework create now validates data properly

## [25.0.12] - 2020-10-12

### Fixed

- SC-6676 allows only following roles for registration: teacher/student…

## [25.0.11] - 2020-10-07

### Fixed

- SC-7180 homework create now validates data properly

## [25.0.10] - 2020-10-07

### Added

- configured prometheus metrics - bucket sizes
- SC-6766 log unhandledRejection and unhandledException

## [25.0.9] - 2020-10-07

### Added

- SC-7115 - Reduce mongoose DB role request by enabling minor caching

## [25.0.8] - 2020-10-06

### Fixed

- SC-6676 - Registration: User with role parent should not be able to log-in
- SC-6960 - instead of deleting and recreating users during the rollback of a failed registration, use replace if necessary
- SC-6960 - properly raise exceptions during the registration process

## [25.0.7] - 2020-10-01

### Removed

- OPS-1316 - removed custom keep-alive header creation in express middleware

## [25.0.6] - 2020-10-01

### Added

- OPS-1316 - add indexes for slow files and submission queries

## [25.0.5] - 2020-10-01

### Added

- SC-6973 - add time window for pin creation

## [25.0.4] - 2020-09-30

### Added

- Added lead time detection

## [25.0.3]

### Added

- SC-6942 - add parse method to TSP strategy to declare it can handle the request and to keep authentication params clean

### Fixed

- SC-6942 - don't override payload defined by authentication method
- SC-6942 - don't search for account to populate if no username is given in `injectUsername`

## [25.0.2]

### Changed

- send mail for registration pin after add pin to db

## [25.0.1]

### Fixed

- SC-6696 - Fixed query used to determine course membership when checking permissions for course group lessons

## [25.0.0]

### Changed

- Extend JWT payload by schoolId and roleIds

## [24.5.1] - 2020-09-16

### Secrutiy

- Secure admin routes (update, patch, create)

## [24.5.0] - 2020-09-14

- SC-6674 Added checks to ensure unique emails
- Ignore database seed data with prettier, eslint, and codacy
- SC-6640 - Fixed email check within registration (case insensitive)

### Added - 24.5.0

- Test changelog has been updated for feature or hotfix branches
- SC-5612 - Adding search feature to the admintables for nuxt-client.

## [24.4.6] - 2020-09-11

### Changed

- SC-6733: central personal data does not get updated via CSV import

## [24.4.5] - 2020-09-10

### Fixed in 24.4.5

- SC-6637: generate QR codes for consent print sheets if group size exceeds 20

## [24.4.4] - 2020-09-08

### Fixed in 24.4.4]

- SC-6697: updates/sync account username when user is updated

## [24.4.3] - 2020-09-09

### Fixed in 24.4.3

- SC-6533 - Login not possible if admin reset password

## [24.4.2] - 2020-08-31

### Fixed in 24.4.2

- SC-6554: CSV-Importer no longer allows patching users with different roles

## [24.4.1] - 2020-08-31

### Fixed in 24.4.1

- SC-6511 - LDAP edit button missing.

### Changed in 24.4.1

- SC-5987 Internationalisation: extend user and school model with default language

### Added 24.4.1

- SC-6172: added hooks and checks to look for unique and not disposable emails in adminUsers service

## [24.4.0] - 2020-8-31

### Fixed in 24.4.0

- SC-6122 - Edusharing preload thumbnails in parallel. Edusharing authentication stabilisation.

## [24.3.3] - 2020-08-28

- SC-6469: prevent admin access to lessons admins shouldnt have access to.

## [24.3.2] - 2020-08-26

- SC-6382: fix handling of consents for users with unknown birthdays. consentStatus: 'ok' will be returned for valid consents without birthday.

## [24.3.1] - 2020-08-25

- SC-5420: TSC Schuljahreswechsel

## [24.3.0] - 2020-08-25

## [24.2.5] - 2020-08-24

- SC-6328 add migration to set student_list settings in all non n21 clouds schools to false.

## [24.2.4] - 2020-08-20

## [24.2.3] - 2020-08-20

## [24.2.2] - 2020-08-20

### Added in 24.2.2

- SC-5280: the LDAP service will try to reconnect up to three times if the connection was lost or could not be established
- SC-5280: the LDAP service and LDAP syncers now report more errors to the stats object
- SC-5808: added an isExternal check to the create method of AdminUsers service, only users from not external schools can create users

### Fixed in 24.2.2

- SC-5280: the LDAP sync now handles (timeout/firewall) errors much more gracefully
- SC-5280: LDAP bind operations will only be issued if the connection was established successfully
- SC-5280: aggregated LDAP statistics will now show the number of succesful and failed sub-syncs instead of just 1 or 0

### Changed in 24.2.2

- SC-5280: if disconnected prematurely, the LDAP service will not try to connect again just to unbind from the server

## [24.0.2] - 2020-08-05

### Fixed in 24.0.2

- SC-5835: Starting the new school year automatically - Cluster 4

## [24.0.1] - 2020-07-31

### Fixed in 24.0.1

- SC-5917 Fix activation of LDAP system

## [23.6.4] - 2020-07-29

### Fixed in 23.6.4

- SC-5883: Choose current schoolyear based on the school instead of the date for creating classes.

## [23.6.3] - 2020-07-28

### Added in 23.6.3

- SC-5754 Added isExternal attribute to school model. If ldapSchoolIdentifier or source is defined, isExternal will be set to true
  otherwise, if none of them are defined it wil be set to false.
- SC-4520 created a new Service called Activation Service; with which jobs can be defined and are
  only executed when an activation link (activation code) is confirmed (e.g.: change of e-mail address/username)
  Also added a sub-service for changing email/username in Activation Service
- SC-5280: the LDAP service will try to reconnect up to three times if the connection was lost or could not be established
- SC-5280: the LDAP service and LDAP syncers now report more errors to the stats object

### Fixed in 23.6.3

- SC-5250: Fixes the CSV-Import, if there are whitespaces in the columnnames
- SC-5686: only users with the team permission "RENAME_TEAM" can execute the patch method in teams route
- SC-5280: the LDAP sync now handles (timeout/firewall) errors much more gracefully
- SC-5280: LDAP bind operations will only be issued if the connection was established successfully
- SC-5280: aggregated LDAP statistics will now show the number of succesful and failed sub-syncs instead of just 1 or 0
- SC-5416: Enable maintenance Mode for LDAP Schools and change the currentSchoolYear for non-LDAP Schools

### Changed in 23.6.3

- SC-5542: Added an after hook for AdminUsers find method which formats birthday date to DD.MM.YYYY format.
- SC-4289 Changed aggregations in admin tables, classes are now taken only from current year or max grade level, and are sorted
  by numeric ordering.
- SC-5280: if disconnected prematurely, the LDAP service will not try to connect again just to unbind from the server

## [23.6.2] - 2020-07-22

### Fixed in 23.6.2

- SC-5773: LDAPSchoolSyncer now correctly populates classes synced from an LDAP server, even if only students or only teachers are assigned to the class.
- SC-5250: Fixes the CSV-Import, if there are whitespaces in the columnnames

## [23.6.1] - 2020-07-22

### Fixed in 23.6.1

- SC-5733: LDAPSchoolSyncer now uses the Users model service to avoid ignoring indexes due to automatic collation

## [23.6.0] - 2020-07-21

### Added in 23.6.0

- SC-4142: Added indexes on TSP sync related attributes in user and school schema.
- SC-4142: Adds info about unchanged entities to TSP sync statistics

## [23.5.4] - 2020-07-08

### Added in 23.5.4

- SC-2714 Added the federal state "Internationale Schule"

## [23.5.0] - 2020-06-15

### Added in 23.5.0

- SC-4192 add tests that ensure classes on other schools cant be manipulated

### Fixed in 23.5.0

### Changed in 23.5.0

- SC-4957 user.ldapId and user.ldapDn are now indexed to improve performance

## [23.4.7] - 2020-07-01

### Fixed in 23.4.7

- SC-4965 Converted "consent" subdocument in "users" to a nested document to fix changing consents in administration and removing a bug in registration that resulted in deleted users.

## [23.4.5] - 2020-06-17

### Fixed in 23.4.5

- SC-5007 re-introduces ldap system root path to API result to fix issue with duplicating schools

## [23.4.3-nbc] - 2020-06-15

### Fixed in 23.4.3-nbc

- SC-5054 Revert hook restrictions that prevented registration with custom deata privacy documents enabled

## [23.4.0-nbc] - 2020-06-11

### Added in 23.4.0-nbc

- SC-4577 extend consentversions with school specific privacy policy, which can be added by the school admin

## [23.2.4] - 2020-06-05

### Fixed in 23.2.4

- SC-4876 soften sanitization to allow editor actions to be persisted correctly

## [23.2.1] - 2020-06-04

### Security - 23.2.1

- SC-4720 improve importhashes for registrationlinks

## [23.2.0] - 2020-06-03

### Security - 23.2.0

- SC-4506 Secure Find User Route. Access user list by students is allowed only if they are eligible to create teams.
- SC-4506 Secure Get User Route. Read user details may only users with STUDENT_LIST or TEACHER_LIST permissions

## [23.1.4] - 2020-05-29

### Fixed in 23.1.4

- SC-4749 avoid xss in image onerror event attribute for submissions

## [23.0.0] - 2020-05-19

### Changed in 23.0.0

- SC-4075 Teams creation by students logic was changed. New environment enumeration variable `STUDENT_TEAM_CREATION`
  with possible values `disabled`, `enabled`, `opt-in`, `opt-out` was introduced. The feature value is set by instance deployment.
  In case of `disabled`, `enabled` it is valid for all schools of the instance and cannot be changed by the admin.
  In case of `opt-in` and `opt-out` the feature should be enabled/disabled by the school admin.

## [22.10.3] - 2020-05-13

### Fixed in 22.10.3

- Unbind errors no longer stop the LDAP sync if more systems follow

## [22.10.2] - 2020-05-12

### Fixed in 22.10.2

- fixed pagination for students/teacher table

## [22.10.0] - 2020-05-11

### Added in 22.10.0

- SC-3719 Files now have a `creator` attribute that references the ID of the user that created the file.
  For old files, it is set to the first user permission inside the permissions array (legacy creator check).
- SC-3719 The `files` collection now has two additional indexes: `{creator}` and `{permissions.refId, permissions.refPermModel}`.
- add MongoDB Collation Support to control sorting behaviour in regards to capitalization.
- SC-3607 CSVSyncer now allows the optional birthday field (formats: dd/mm/yyyy, dd.mm.yyyy, dd-mm-yyyy) in CSV data
- SC-3948 support users query in adminusers routes
- SC-4018 Add additional nexboard permissions
- SC-4008 Migrated generateRegistrationLink Hook from SC-Client into Server
- SC-3686 Added new Registration Link Service for sending mails
- SC-4094 Teachers can now provide feedback in the form of uploaded files

### Fixed in 22.10.0

- SC-3892 Update Filter of submission in order to work with older submissions
- SC-3395 if fetching the release fails, a error will be thrown
- backup.js now outputs valid json exports
- SC-4105 fixed a problem with new users tests not working with recent hotfix.
- Checks of user consent calculated correct now

### Changed in 22.10.0

- User delete now accepts bulk delete requests
- SC-3958: the "general" LDAP strategy now returns an empty array if classes are not configured properly
- Increase performance - error logging in sentry
- Mergify: add and modified some configs

### Removed in 22.10.0

- SC-3958: the LDAP strategy interface no longer supports synchronizing team members to the never-used original N21-IDM
- SC-3958: the environment variables NBC_IMPORTURL, NBC_IMPORTUSER, and NBC_IMPORTPASSWORD are no longer used and have been removed
- Removed the obsolete commentSchema from the homework service. It was not in use.

## [22.9.20]

### Added in 22.9.20

- SC-4042: Added support for a central IServ-Connector

### Changed in 22.9.20

- LDAP syncs on servers with multiple schools now only sync one school at a time to avoid issues when paging search requests
- LDAP syncs use less memory (because they do a lot less in parallel)
- LDAPSchoolSyncer now returns user and class statistics

### Fixed in 22.9.20

- Fixed LDAP-Service disconnect method
- LDAPSystemSyncers now properly close their connections after syncing
- Authentication via LDAP now tries to close the connection after login
- Fixed a warning message appearing when patching users via internal request

## [22.9.18]

### Fixed in 22.9.18

- SC-4215: Do not allow unprivileged users to find users with non-school roles (expert, parent, etc.)

## [22.9.17]

### Fixed in 22.9.17

- SC-4121: File uploads no longer fail if the security scan is misconfigured or errors during enqueuing

## [22.9.10]

### Added in 22.9.10

- enable API key for /mails route

### Fixed in 22.9.10

- fixed an issue that prevented api-key authenticated calls to function with query.

## [22.9.9]

### Added in 22.9.9

- Sync can now be authenticated with an api-key.

## [22.9.8]

### Fixed in 22.9.8

- Fixed an error where ldap users without proper uuid where not filtered correctly.

## [22.9.7]

### Security in 22.9.7

- the /ldap route can now only be triggered for the users own school.

## [22.9.6]

### Added in 22.9.6

- users without `SCHOOL_EDIT` permission, but with `SCHOOL_STUDENT_TEAM_MANAGE` permission can now toggle the school feature `disableStudentTeamCreation`.

### Fixed in 22.9.6

- Admins in Thuringia can now prevent students from creating teams

## [22.9.5]

### Security in 22.9.5

- increased security for the publicTeachers route.

## [22.9.4]

### Fixed in 22.9.4

- fixes an issue with LDAP account updates if more than one account exists for the user (migration from local login to LDAP)

## [22.9.3]

### Fixed in 22.9.3

- fixes regression in LDAP sync, that caused incomplete user updates

## [22.9.2]

### Security in 22.9.2

- increased security for user PUT operation

## [22.9.1]

### Fixed in 22.9.1

- SC-3994: remove unnecessary bucket creation call that caused school administration and LDAP Sync to throw errors

### Changed in 22.9.1

- use collation for /homeworks, /users, /publicTeachers, /users/admin/teachers, /users/admin/students, /classes, and /courses.

## [22.9.0]

- Security updates

## [22.8.0]

### Added in 22.8.0

- This changelog has been added

### Removed in 22.8.0

- Clipboard sockets
- This changelog has been added
- Backend route to confirm analog consents in bulk
- Changed Seed Data + Migration Script: Added feature flag for new Editor to klara.fall@schul-cloud.org
- SC-2922: Enable use of multiple S3 instances as file storage provider
  - A new collection is added to administrate multiple S3 instances
  - A migration will automatically use the AWS environment variables to add those as default provider for all existing schools
  - For new schools the less used provider is assigned as storage provider
  - Environment Variables:
    - FEATURE_MULTIPLE_S3_PROVIDERS_ENABLED=true will activate the feature
    - S3_KEY, used for symmetric encryption, already required for the migration because of the secret access key encryption

### Changed in 22.8.0

- SC-3767: moved env variables to globals.js, NODE_ENV required to equal 'test' for test execution and right database selection
- migrated backup.sh script to node, so it can run platform independant and works on windows.

### Fixed in 22.8.0

- SC-3821: Fix Co-Teachers and Substitution teachers not being able to Grade Homeworks

## 22.7.1

### Fixed in 22.7.1

- Admin and teacher user could change other users without changing them self<|MERGE_RESOLUTION|>--- conflicted
+++ resolved
@@ -7,7 +7,6 @@
 
 Allowed Types of change: `Added`, `Changed`, `Deprecated`, `Removed`, `Fixed`, `Security`
 
-<<<<<<< HEAD
 ## [Unreleased]
 
 ### Added
@@ -35,7 +34,7 @@
 
 - fixed README badges
 - SC-6151 fixed a bug that prevented api docu from being accessible
-=======
+
 
 ## [25.1.2] - 2020-10-15
 
@@ -46,8 +45,6 @@
 ### Added
 
 ### Removed
-
->>>>>>> dd52801d
 
 ## [25.1.1] - 2020-10-12
 
@@ -182,7 +179,6 @@
 
 ## [24.5.0] - 2020-09-14
 
-- SC-6674 Added checks to ensure unique emails
 - Ignore database seed data with prettier, eslint, and codacy
 - SC-6640 - Fixed email check within registration (case insensitive)
 
