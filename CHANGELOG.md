# Changelog

All notable changes to this project will be documented in this file.

The format is based on [Keep a Changelog](https://keepachangelog.com/en/1.0.0/),
and this project adheres to [Semantic Versioning](https://semver.org/spec/v2.0.0.html).

Allowed Types of change: `Added`, `Changed`, `Deprecated`, `Removed`, `Fixed`, `Security`

## Unreleased

<<<<<<< HEAD
=======
## [24.4.0] - 2020-8-31

>>>>>>> 066839e8
### Fixed

- SC-6122 - Edusharing preload thumbnails in parallel. Edusharing authentication stabilisation.

## [24.3.3] - 2020-08-28

- SC-6469: prevent admin access to lessons admins shouldnt have access to.

## [24.3.2] - 2020-08-26

- SC-6382: fix handling of consents for users with unknown birthdays. consentStatus: 'ok' will be returned for valid consents without birthday.

## [24.3.1] - 2020-08-25

- SC-5420: TSC Schuljahreswechsel

## [24.3.0] - 2020-08-25

## [24.2.5] - 2020-08-24

- SC-6328 add migration to set student_list settings in all non n21 clouds schools to false.

## [24.2.4] - 2020-08-20

## [24.2.3] - 2020-08-20

## [24.2.2] - 2020-08-20

### Added
- SC-5280: the LDAP service will try to reconnect up to three times if the connection was lost or could not be established
- SC-5280: the LDAP service and LDAP syncers now report more errors to the stats object

### Fixed
- SC-5280: the LDAP sync now handles (timeout/firewall) errors much more gracefully
- SC-5280: LDAP bind operations will only be issued if the connection was established successfully
- SC-5280: aggregated LDAP statistics will now show the number of succesful and failed sub-syncs instead of just 1 or 0

### Changed
- SC-5280: if disconnected prematurely, the LDAP service will not try to connect again just to unbind from the server

## [24.0.2] - 2020-08-05
### Fixed - 24.0.2
- SC-5835: Starting the new school year automatically - Cluster 4

## [24.0.1] - 2020-07-31
### Fixed - 24.0.1
-  SC-5917 Fix activation of LDAP system

## [23.6.3] - 2020-07-28

### Added

- SC-5754 Added isExternal attribute to school model. If ldapSchoolIdentifier or source is defined, isExternal will be set to true
otherwise, if none of them are defined it wil be set to false.

### Added

- SC-4520 created a new Service called Activation Service; with which jobs can be defined and are 
only executed when an activation link (activation code) is confirmed (e.g.: change of e-mail address/username)
Also added a sub-service for changing email/username in Activation Service
- SC-5280: the LDAP service will try to reconnect up to three times if the connection was lost or could not be established
- SC-5280: the LDAP service and LDAP syncers now report more errors to the stats object

### Fixed

- SC-5250: Fixes the CSV-Import, if there are whitespaces in the columnnames
- SC-5686: only users with the team permission "RENAME_TEAM" can execute the patch method in teams route
- SC-5280: the LDAP sync now handles (timeout/firewall) errors much more gracefully
- SC-5280: LDAP bind operations will only be issued if the connection was established successfully
- SC-5280: aggregated LDAP statistics will now show the number of succesful and failed sub-syncs instead of just 1 or 0

### Changed

- SC-5542: Added an after hook for AdminUsers find method which formats birthday date to DD.MM.YYYY format.
- SC-4289 Changed aggregations in admin tables, classes are now taken only from current year or max grade level, and are sorted
by numeric ordering.
- SC-5280: if disconnected prematurely, the LDAP service will not try to connect again just to unbind from the server

### Security

## [23.6.3] - 2020-07-28

### Fixed - 23.6.3
- SC-5416: Enable maintenance Mode for LDAP Schools and change the currentSchoolYear for non-LDAP Schools


## [23.6.4] - 2020-07-29
### Fixed - 23.6.4
- SC-5883: Choose current schoolyear based on the school instead of the date for creating classes.

## [23.6.3] - 2020-07-28

### Fixed - 23.6.3
- SC-5416: Enable maintenance Mode for LDAP Schools and change the currentSchoolYear for non-LDAP Schools

## [23.6.2] - 2020-07-22

### Fixed - 23.6.2

- SC-5773: LDAPSchoolSyncer now correctly populates classes synced from an LDAP server, even if only students or only teachers are assigned to the class.
- SC-5250: Fixes the CSV-Import, if there are whitespaces in the columnnames

## [23.6.1] - 2020-07-22

### Fixed - 23.6.1

- SC-5733: LDAPSchoolSyncer now uses the Users model service to avoid ignoring indexes due to automatic collation


## [23.6.0] - 2020-07-21

### Added - 23.6.0

- SC-4142: Added indexes on TSP sync related attributes in user and school schema.
- SC-4142: Adds info about unchanged entities to TSP sync statistics

## [23.5.4] - 2020-07-08

### Added - 23.5.4

- SC-2714 Added the federal state "Internationale Schule"


## [23.5.0] - 2020-06-15

### Added in 23.5.0

- SC-4192 add tests that ensure classes on other schools cant be manipulated


### Fixed in 23.5.0

### Changed in 23.5.0

- SC-4957 user.ldapId and user.ldapDn are now indexed to improve performance


## [23.4.7] - 2020-07-01

### Fixed in 23.4.7

- SC-4965 Converted "consent" subdocument in "users" to a nested document to fix changing consents in administration and removing a bug in registration that resulted in deleted users.

## [23.4.5] - 2020-06-17

### Fixed in 23.4.5

- SC-5007 re-introduces ldap system root path to API result to fix issue with duplicating schools


## [23.4.3-nbc] - 2020-06-15

### Fixed in 23.4.3-nbc

- SC-5054 Revert hook restrictions that prevented registration with custom deata privacy documents enabled


## [23.4.0-nbc] - 2020-06-11

### Added - 23.4.0-nbc

- SC-4577 extend consentversions with school specific privacy policy, which can be added by the school admin


## [23.2.4] - 2020-06-05

### Fixed - 23.2.4

- SC-4876 soften sanitization to allow editor actions to be persisted correctly

## [23.2.1] - 2020-06-04

### Security - 23.2.1

- SC-4720 improve importhashes for registrationlinks

## [23.2.0] - 2020-06-03

### Security - 23.2.0

- SC-4506 Secure Find User Route. Access user list by students is allowed only if they are eligible to create teams.
- SC-4506 Secure Get User Route. Read user details may only users with STUDENT_LIST or TEACHER_LIST permissions

## [23.1.4] - 2020-05-29

### Fixed in 23.1.4

- SC-4749 avoid xss in image onerror event attribute for submissions

## [23.0.0] - 2020-05-19

### Changed in 23.0.0

- SC-4075 Teams creation by students logic was changed. New environment enumeration variable `STUDENT_TEAM_CREATION` 
with possible values `disabled`, `enabled`, `opt-in`, `opt-out` was introduced. The feature value is set by instance deployment. 
In case of `disabled`, `enabled` it is valid for all schools of the instance and cannot be changed by the admin. 
In case of `opt-in` and `opt-out` the feature should be enabled/disabled by the school admin.

## [22.10.3] - 2020-05-13

### Fixed in 22.10.3

-   Unbind errors no longer stop the LDAP sync if more systems follow

## [22.10.2] - 2020-05-12

### Fixed in 22.10.2

-   fixed pagination for students/teacher table

## [22.10.0] - 2020-05-11

### Added in 22.10.0

-   SC-3719 Files now have a `creator` attribute that references the ID of the user that created the file.
    For old files, it is set to the first user permission inside the permissions array (legacy creator check).
-   SC-3719 The `files` collection now has two additional indexes: `{creator}` and `{permissions.refId, permissions.refPermModel}`.
-   add MongoDB Collation Support to control sorting behaviour in regards to capitalization.
-   SC-3607 CSVSyncer now allows the optional birthday field (formats: dd/mm/yyyy, dd.mm.yyyy, dd-mm-yyyy) in CSV data
-   SC-3948 support users query in adminusers routes
-   SC-4018 Add additional nexboard permissions
-   SC-4008 Migrated generateRegistrationLink Hook from SC-Client into Server
-   SC-3686 Added new Registration Link Service for sending mails
-   SC-4094 Teachers can now provide feedback in the form of uploaded files

### Fixed in 22.10.0

-   SC-3892 Update Filter of submission in order to work with older submissions
-   SC-3395 if fetching the release fails, a error will be thrown
-   backup.js now outputs valid json exports
-   SC-4105 fixed a problem with new users tests not working with recent hotfix.
-   Checks of user consent calculated correct now

### Changed in 22.10.0

-   User delete now accepts bulk delete requests
-   SC-3958: the "general" LDAP strategy now returns an empty array if classes are not configured properly
-   Increase performance - error logging in sentry
-   Mergify: add and modified some configs

### Removed in 22.10.0

-   SC-3958: the LDAP strategy interface no longer supports synchronizing team members to the never-used original N21-IDM
-   SC-3958: the environment variables NBC_IMPORTURL, NBC_IMPORTUSER, and NBC_IMPORTPASSWORD are no longer used and have been removed
-   Removed the obsolete commentSchema from the homework service. It was not in use.

## [22.9.20]

### Added

-  SC-4042: Added support for a central IServ-Connector

### Changed

-  LDAP syncs on servers with multiple schools now only sync one school at a time to avoid issues when paging search requests
-  LDAP syncs use less memory (because they do a lot less in parallel)
-  LDAPSchoolSyncer now returns user and class statistics

### Fixed

-  Fixed LDAP-Service disconnect method
-  LDAPSystemSyncers now properly close their connections after syncing
-  Authentication via LDAP now tries to close the connection after login
-  Fixed a warning message appearing when patching users via internal request

## [22.9.18]

### Fixed

-  SC-4215: Do not allow unprivileged users to find users with non-school roles (expert, parent, etc.)

## [22.9.17]

### Fixed

-  SC-4121: File uploads no longer fail if the security scan is misconfigured or errors during enqueuing

## [22.9.10]

### Added

-  enable API key for /mails route

## [22.9.10]

### Fixed

-  fixed an issue that prevented api-key authenticated calls to function with query.

## [22.9.9]

### Added

-  Sync can now be authenticated with an api-key.

## [22.9.8]

### Fixed

-  Fixed an error where ldap users without proper uuid where not filtered correctly.

## [22.9.7]

### Security

-  the /ldap route can now only be triggered for the users own school.

## [22.9.6]

### Added

-   users without `SCHOOL_EDIT` permission, but with `SCHOOL_STUDENT_TEAM_MANAGE` permission can now toggle the school feature `disableStudentTeamCreation`.

### Fixed

-   Admins in Thuringia can now prevent students from creating teams


## [22.9.5]

### Security

-   increased security for the publicTeachers route.

## [22.9.4]

### Fixed

-   fixes an issue with LDAP account updates if more than one account exists for the user (migration from local login to LDAP)


## [22.9.3]

### Fixed

-   fixes regression in LDAP sync, that caused incomplete user updates


## [22.9.2]

### Security

-   increased security for user PUT operation


## [22.9.1]

### Fixed

-   SC-3994: remove unnecessary bucket creation call that caused school administration and LDAP Sync to throw errors

### Changed
-   use collation for /homeworks, /users, /publicTeachers, /users/admin/teachers, /users/admin/students, /classes, and /courses.

## [22.9.0]

-   Security updates

## [22.8.0]

### Added

- This changelog has been added

### Removed

-   Clipboard sockets
-   This changelog has been added
-   Backend route to confirm analog consents in bulk
-   Changed Seed Data + Migration Script: Added feature flag for new Editor to klara.fall@schul-cloud.org
-   SC-2922: Enable use of multiple S3 instances as file storage provider
    -   A new collection is added to administrate multiple S3 instances
    -   A migration will automatically use the AWS environment variables to add those as default provider for all existing schools
    -   For new schools the less used provider is assigned as storage provider
    -   Environment Variables:
        -   FEATURE_MULTIPLE_S3_PROVIDERS_ENABLED=true will activate the feature
        -   S3_KEY, used for symmetric encryption, already required for the migration because of the secret access key encryption

### Changed

-   SC-3767: moved env variables to globals.js, NODE_ENV required to equal 'test' for test execution and right database selection

### Changed

-   migrated backup.sh script to node, so it can run platform independant and works on windows.

### Fixed

-   SC-3821: Fix Co-Teachers and Substitution teachers not being able to Grade Homeworks


## 22.7.1

### Fixed

- Admin and teacher user could change other users without changing them self<|MERGE_RESOLUTION|>--- conflicted
+++ resolved
@@ -9,11 +9,8 @@
 
 ## Unreleased
 
-<<<<<<< HEAD
-=======
 ## [24.4.0] - 2020-8-31
 
->>>>>>> 066839e8
 ### Fixed
 
 - SC-6122 - Edusharing preload thumbnails in parallel. Edusharing authentication stabilisation.
