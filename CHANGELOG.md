# Changelog

All notable changes to this project will be documented in this file.

The format is based on [Keep a Changelog](https://keepachangelog.com/en/1.0.0/),
and this project adheres to [Semantic Versioning](https://semver.org/spec/v2.0.0.html).

Allowed Types of change: `Added`, `Changed`, `Deprecated`, `Removed`, `Fixed`, `Security`

## Unreleased

<<<<<<< HEAD
- SC-9083 - expose env variables for school administration
=======
- BC-42 - cycle detection in role inheritance
>>>>>>> 5f7d9f2e
- BC-64 - enable e2e test execution for push event on main branch
- BC-41 - adds feature flag for S3 storage lifecycle management (currently not supported by Strato Hidrive)
- BC-37 - BC-54 - reduce resource consumption for deployed server
- BC-81 - remove old Lern-Store 

## 26.9.1

- SC-9192 - enable cors for nestjs app routes
- add inital learnroom module with support of course and coursegroups for preparing the next refactoring iteration in tasks module
- SC-9130 - use whiltelisted filenames at the s3 file storage backend

## 26.9.0

- SC-9231 - add permissions to SuperHero to edit admin role 
- SC-9269 - let eslint ensure no tests with .only exist anymore
- SC-9192 - mount feathers and nestjs apps under dedicated version paths and allow general path prefix for the whole server

### Changed

- OPS-2491 - Change the hydra service url

## 26.8.0

## [26.7.1] - 2021-08-03
 
- SC-9233 - fix Lern-Store on THR to load also WLO content

## [26.7.0] - 2021-07-28

### Added

- SC-9213 - Consider group submissions when deciding what open tasks a student has
- SC-9150 - add script to change school year
- SC-9211 - enable maildrop and mailcatcher for e2e tests (see docker-compose)
- SC-9177 - allow superheros to delete admins

### Changed

- SC-9219 - limited jest workers for not taking all workers within of a single github action

### Fixed

- SC-9212 - fix changing classes via CSV import
- SC-9053 - fix sending registration link via checkbox for student/teacher creation

## [26.6.4] - 2021-07-23

### Changed

- move S3 expiration migration to the end

## [26.6.3] - 2021-07-21

### Fixed

- SC-9092 - add missing S3 key decryption in migration

## [26.6.2] - 2021-07-21

### Changed

- use edusharing lernstore mode on production

## [26.6.1] - 2021-07-21

### Changed

- change default lernstore mode to edusharing

## [26.6.0] - 2021-07-20

### Added

- SC-9018; SC-9003 - created schoolsList public endpoint, and jwt secured /schools endpoint
- SC-9093 - make configured default language and timezone available in config service
- SC-9092 - delete S3 files after 7 days from user deletion
- SC-8959 - Add messenger to deletion concept
- SC-9157 - Add RabbitMQ connection to new mail service
- SC-9157 - Improve config handling for RabbitMQ
- SC-9213 - Consider group submissions when deciding what open tasks a student has
- OPS-2574 - Removeing autodeployed branches for developers if branch deleted
- OPS-2579 - Add Ansible task and templates for adding storage

### Changed

- SC-9190 - publish news target names
- SC-8887 - allow public access to consentVersion service
- SC-8448 - Not storing temporary Merlin links and fixed concurrency bug
- remove unnecessary timeout definitions from tests and avoid promise chains
- SC-6294 Restructure NestJS Sources: Testing, Core Module, Entities, Shared. See details in https://hpi-schul-cloud.github.io/schulcloud-server/
- execute unit tests via github action instead of using travis

### Fixed

- SC-9197 - Limiting the max workers for jest to 2 workers, if the default mechanism runs it's go up to infinity workers and if one die the test never stop
- SC-9202 - fix sending of registration link mails

## [26.5.0] - 2021-06-28

### Added

- SC-9431 - add teacher view to task/open over permission TASK_DASHBOARD_VIEW_V3, solving permissions after authenticate and add v3/user/me route.

### Changed

- SC-6294 Restructure NestJS Sources: Testing, Core Module, Entities, Shared. See details in https://hpi-schul-cloud.github.io/schulcloud-server/

## [26.4.9] - 2021-06-29

### Fixed

- api route forwarding

### Removed

- SC-9159 removed news from feathers except remove team event, which already is replaced by v3/news

## [26.4.8] - 2021-06-29

### Fixed

- route forwarding

## [26.4.7] - 2021-06-22

### Added

- SC-9148 - Add migration for change of school year on BRB

### Fixed

- SC-9170 - let superhero delete other users

## [26.4.6] - 2021-06-24

### Changed

- OPS-2466 - changes build pipeline to github actions

## [26.4.5] - 2021-06-21

### Added

- SC-9156 - Add maintenance mode for LDAP rewrite

## [26.4.4] - 2021-06-16

### Change

- rename permission TASK_DASHBOARD_VIEW_V3

## [26.4.3] - 2021-06-16

### Change

- SC-9139 - Add a check if user roles should be updated or not to the repo

## [26.4.2] - 2021-06-16

### Fixed

- npm run syncIndex work for not existing collections in the db

## [26.4.1] - 2021-06-15

### Change

- SC-9029 - Change place of the channel creation for RabbitMQ

## [26.4.0] - 2021-06-11

- SC-9004 - Sync env variables between backend and frontend

## [26.3.1] - 2021-06-14

### Added

- SC-9134 - Add missing mongo indexes for LDAP Sync

## [26.3.0] - 2021-06-07

### Changed

- SC-8898 - parallelize LDAP sync using RabbitMQ

## [26.2.2] - 2021-06-04

### Fixed

- Fixed dependencies issue

## [26.2.1] - 2021-06-02

### Added

- SC-9103 - add logging for syncIndexes script

## [26.2.0] - 2021-06-01

### Added

- OPS-2418 - Change buildpipelines (Server, Client, Nuxt) to execute E2E tests according QF decision
- SC-8250 - add bulk deletion to user service v2
- SC-8341 - add tombstone school to tombstone user
- SC-8408 - added delete events by scope Id route
- SC-7937 - Allow adding multiple materials to lesson
- SC-7868 - Deletion concept for personal file connections
- SC-8873 - Add prioritization for Matrix messenger tasks
- SC-8982 - add inital service ressource messuring test setup
- OPS-1499 - Add feature to CI Pipeline and provide manual deployments of branches and automatic deploy of release to staging
- Add run script for sync indexes based on existing and registered schemas.
- SC-9085 - add registration pin deletion for parent emails
- SC-9004 - Sync env variables between backend and frontend
- OPS-1499 - Add feature to CI Pipeline and provide manual deployments of branches
- Add run script for sync indexes based on existing and registered schemas.

### Changed

- SC-8440 - fixed open api validation for manual consent
- SC-9055 - changed Edu-Sharing permissions for Brandenburg Sportinhalt content
- SC-6950 - validation for officialSchoonNumber now allows 5 or 6 digits
- SC-8599 - added helparea contact dropdown and send value
- SC-7944 - use persistent ids for Lern-Store content items
- OPS-1508 - added limits for cpu and ram to the docker compose files
- SC-8500 - refactoring in error handling
- SC-7021 - automatic deletion documents in the trashbins collection after 7 days.
- SC-5202 - homework tests refactoring
- SC-7868 - filestorage integration tests are skipped on local test environments if minio is not setup
- SC-8779 - messenger: use user-based fixed device ids

### Fixed

- SC-8933 - fix date format on first login
- SC-8728 - fix configuration reset in tests
- SC-8873 - fix addUser prioritization for full school Matrix messenger sync
- SC-8982 - fix test setup for on the fly building test like routes jwt

## [26.1.0]

### Added

- SC-8910 - added an isExternal check to the adminUsers service remove method

### Changed

- SC-8732 - change search filter gate and weight of values in indexes. Will reduce amount of results
- SC-8880 - changed the validation for search queries in NAT, now it allows empty

## [26.0.16] - 2021-04-20

### Removed

- - SC-8748 - revert: bump feathers-mongoose from 6.3.0 to 8.3.1

## [26.0.15] - 2021-04-19

### Changed

- SC-8909 - messenger: use user-based fixed device ids

## [26.0.14] - 2021-04-16

### Changed

- SC-8934 - no more autosync for the migrations for the mongodb

## [26.0.13] - 2021-04-15

### Fixed

- SC-8917 - verify configuration missing school

## [26.0.12] - 2021-04-14

### Changed

- SC-8929 - increase performance for alert requests

## [26.0.11] - 2021-04-13

### Changed

- SC-8748 - bump feathers-mongoose from 6.3.0 to 8.3.1

## [26.0.10] - 2021-04-09

### Fixed

- SC-8908 ldap sync: fix lock

## [26.0.9] - 2021-04-06

- SC-8779 - fix partial LDAP sync

## [26.0.8] - 2021-03-31

### Fixed

- SC-8691 ldap sync: fix potential deadlock while loadind ldap data

## [26.0.7] - 2021-03-31

### Fixed

- SC-8768 ldap sync: in user search include current school

## [26.0.6] - 2021-03-30

### Fixed

- SC-8836 - teachers can add classes from other teachers to their courses

## [26.0.5] - 2021-03-29

### Fixed

- SC-8691 - LDAP sync can be run with multiple school in parallel

## [26.0.4] - 2021-03-25

### Changed

- SC-8829 - status of logging in rocket chat user is set to offline

## [26.0.3] - 2021-03-17

### Changed

- merged hotfixes 25.6.11 and following into 26.0 branch

## [26.0.2] - 2021-03-10

### Fixed

- SC-5202 - fixed an issue with internal pagination in homework-submissions

## [26.0.1] - 2021-03-09

### Changed

- merged 25.6.10 into new version

## [26.0.0]

### Fixed

- SC-6679 - fixed table styling in topic text-component
- SC-8534 - fix registration link generation
- SC-8682 - fix students are editable in externally managed schools
- SC-8534 fix registration link generation
- Allow sorting after search

## [25.6.11] - 2021-03-17

## [25.6.13] - 2021-03-16

- SC-8782 Migration for changing urls

## [25.6.12] - 2021-03-15

- SC-8782 Fixed lesson context Query

## [25.6.11] - 2021-03-15

### Fixed

- SC-8211 - Fixed course events duplications

## [25.6.10] - 2021-03-09

- SC-8770 Fixed issue where parent consents were overwritten

## [25.6.9] - 2021-02-26

### Fixed

- SC-8714 Fixed an issue in school creation that could cause the iserv-sync to fail

## [25.6.8] - 2021-02-19

### Changed

- SC-8477 LDAP-Sync: Speed up class sync by holding all the school's users in map while creating/populating classes
- SC-8477 LDAP-Sync: Speed up user sync by grouping users into chunks and loading the chunks from DB instead of individual users

## [25.6.7] - 2021-02-18

### Security

- SC-8655 - prevent changes to immutable user attributes

## [25.6.6] - 2021-02-18

### Fixed

- SC-8657 - Recreate shared links for homework

## [25.6.5] - 2021-02-17

### Fixed

- SC-8634 - Recreate shared links for homework

## [25.6.4] - 2021-02-17

### Changed

- Reverted Changes for SC-8410

## [25.6.3] - 2021-02-15

### Security

- VOR-3 - Enable and replace old file links.

## [25.6.2] - 2021-02-11

### Changed

- VOR-2 - Adjusted business rules for adding team members from external school.

## [25.6.1] - 2021-02-11

### Fixed

- VOR-1 - Fix passwordRecovery id validation.

## [25.6.0] - 2021-02-09

### Fixed

- SC-8514 - QR Code generation fails
- SC-8390 - Lern-Store collections feature flag was not excluding collections in search
- SC-8322 prevent wrong assignment from school to storage provider

### Added

- SC-8482 - Deletion concept orchestration integration
- SC-8029 - Add deletion concept handling for pseudonyms and registration pins
- SC-6950 - Add access for superhero to change kreisid and officialSchoolNumber
- SC-8206 - Add school tombstone for deleting concept
- SC-7825 - Deletion concept for user data in tasks

### Changed

- SC-8541 - restrict class modifing requests to the teachers, who are inside these classes
- SC-8380 removed reqlib, replaced by normal require to keep referenced types known
- SC-8213 error handling concept
- SC-4576 - sanitize bbb room and member names
- SC-8300 Added user information to LDAP Sync in case of errors

## [25.5.16] - 2021-02-08

### Added

- SC-8512 - Creating a migration for duplicated events

## [25.5.15]

### Fixed

- SC-8571 - New courses does not appear in bettermarks

## [25.5.14] - 2021-02-02

### Changed

- SC-8420 - Fix old missing indexes that migration for new indexes can executed. 25.5.3

## [25.5.13]

### Changed

- SC-8462 - Add logging for homework deletion

## [25.5.12]

### Fixed

- SC-8499 - Change order of migrations

## [25.5.11]

### Fixed

- SC-8499 - Prevent duplicated pseudonyms

## [25.5.10]

- SC-8506 - add origin server name to bbb create and join requests

## [25.5.9]

### Fixed

- SC-8503 - Clicking on task in BRB and THR shows pencil page

## [25.5.8]

### Changed

- SC-8480 - Return GeneralError if unknown error code is given to error pipeline

## [25.5.7]

## Added

- SC-8489 - Added permission check for homework deletion

## [25.5.6]

### Fixed

- SC-8410 - Verify ldap connection reads the first page of users only to avoid timeouts
- SC-8444 - resolve eventual consistency in course shareToken generation

## [25.5.5]

### Fixed

- SC-8303 - fix wrong assignment from school to storage provider

## [25.5.4]

### Added

- SC-8358 - bettermarks: show hint for safari users
- SC-8412 - update swagger documentation of pseudonym/roster/ltitools

### Fixed

- SC-5287 - Fixed OAuth2 rostering
- SC-5287 - Repair Bettermark's depseudonymization
- SC-8313 - Bettermarks: depseudonymization iframe needs to use Storage Access API in Safari
- SC-8379 - Secure ltiTools route
- SC-8315 - bettermarks: security check and production configuration

## [25.5.3]

### Added

- SC-8420 - Migration for sync new indexes.

## [25.5.2]

### Fixed

- SC-8189 - fix duplicate events by returning updated object at findOneAndUpdate

## [25.5.1]

### Fixed

- SC-8303 - fix wrong assignment from school to storage provider

## [25.5.0]

### Added

- SC-7835 - Add deletion concept handling for helpdesk problems
- SC-8229 - Added invalid DN error to ldap-config service error handling
- SC-7825 - Remove user relations from courses
- SC-7827 - Add deletion concept handling for file permissions.
- SC-8030 - Setup orchestrator for deleting concept
- SC-8060 - increase unit test coverage for lernstore counties
- SC-8179 - repaired unit test
- SC-7763 - adds searchable feature flag for lernstore.
- SC-8020 - adds collections filter to edu-sharing service
- SC-8260 - new team indexes and migration to add this

### Fixed

- SC-8230 - fix deletion of teachers via new route

### Removed

- SC-8233 - Removed attribute and member as required attributes for the LDAP-config service

### Fixed

- SC-8329 - Cluster returns old verison of Pin object after patch

## [25.4.1]

- Update from 25.3.9 into master

## [25.3.9]

- SC-8198 continue school sync on user issues

## [25.3.8]

### Changed

- SC-8198 - handle eventually consistent database in THR sync

## [25.3.7] - 2020-12-18

### Changed

- SC-8209 - prevent sync from stopping if error occurs for a single student

## [25.3.6]

### Fixed

- SC-8235 - repaired reigstration link for students

## [25.3.5]

### Changed

- SC-8149 - no longer require a registrationPin for internal calls

## [25.3.4]

### Changed

- SC-7998 - use default service setup for /version

## [25.3.3] (pick from 25.2)

### Removed

- SC-8101 - Sanitization for read operations

### Fixed

- SC-8101 - Make it possible to disable sentry by removing `SENTRY_DSN`
- OPS-1735 - Fixes transaction handling in file service by using the mongoose transaction helper,
  properly closing the session, and using the correct readPreference (everything except primary fails)

## [25.3.2]

### Added

- SC-7734 - Added a hook that takes care of merlin content to generate valid urls for users
- SC-7483 - Updating terms of use for all users for each instance separately

## [25.3.1]

### Fixed

SC-8077 - the migration copy-parents-data-into-children-entities-and-delete-parent-users is broken

## [25.3.0]

### Added

- SC-7841 - remove deleted user from classes
- SC-7836 - Removing registration pin by removing the user
- SC-7838 - move pseudonyms to trashbin
- SC-7142 - Counties/Kreise added to federal states.
- SC-7555 - move user and account to trashbin
- SC-4666 - Added a pool based LDAP system and school sync. LDAP_SYSTEM_SYNCER_POOL_SIZE and LDAP_SCHOOL_SYNCER_POOL_SIZE variables
  determine how many system/school syncers will be run in parallel (at most) during the LDAP sync.
- SC-7615 - reduces the errors in lernstore
- SC-5476 - Extend tests for Matrix messenger config and permission service
- SC-6690 - refactors edu-sharing service and sets defaults
- SC-6738 - Extend search input field in new admin tables to search for full name
- SC-7293 - added Lern-Store view permission and a feature flag
- SC-7357 - Add config service
- SC-7083 - Added officialSchoolNumber to school-model
- Introduce plainSecrets in Configuration
- Introduce FEATURE_PROMETHEUS_ENABLED to have a flag for enable prometheus api metrics
- SC-7411 - add API Specification and validation for /me service
- SC-7411 - add API Specification and validation for /version service
- SC-7205 - create new data seed for QA
- SC-7614 - creates documentation for edu sharing endpoints
- SC-7370 - Add optional rootPath attribute modifier to iserv-idm strategy
- SC-4667 - persist time of last attempted and last successful LDAP sync to database (based on system)
- SC-4667 - Only request and compare LDAP entities that have changed since the last sync (using operational attribute modifyTimestamp with fallback)
- SC-4667 - Add optional `forceFullSync` option (as get param or json payload) to force a full LDAP sync
- SC-7499 - add API Specification for public services
- SC-7915 - facade locator
- SC-7571 - solved performance issues - bulk QR-code generation
- SC-6294 - Introduce Typescript in schulcloud-server
- SC-7543 - Adds ldap-config service to create, load, and patch LDAP-configs (replaces /ldap endpoints for new client)
- SC-7028 - Add Course Component API Specification document
- SC-7476 - Prevent hash generation if user has account
- SC-6692 - Added Lern-Store counties support for Niedersachsen (Merlin)

### Changed

- request logging disabled for non development environment
- OPS-1289 - moved and updated commons (to hpi-schul-cloud/commons)
- SC-6596 - Changed route for messenger permissions service
- SC-7331 - introduce axios for external requests, implemented in status api
- SC-7395 - Changed ldap general strategy fetching of users from parallel to serialized
- SC-6080 - move REQUEST_TIMEOUT from globals to Configuration
- Dependencies: querystring replaced by qs
- SC-6060 - Updated error handling
- SC-7404 - automatic forwarding for requests without versionnumber if no matching route is found
- SC-7411 - api versioning for /me service
- SC-7411 - api versioning for /version service
- IMP-160 - integration-tests repo renamed to end-to-end-tests
- SC-5900 - Move Synapse synchronization logic into server
- SC-7499 - Fixes documentation for edu sharing endpoints
- SC-7872 - Fix audience of the jwt to new organisation name.
- SC-7543 - deprecates `GET /ldap/:id` and `PATCH /ldap/:id` routes
- SC-7868 - Move external request helpers to more present file location
- SC-7474 pull docker container for tests if commit id exists on docker hub

### Fixed

- SC-6294 fix mocha test execution and build, summarize coverage results
- SC-1589 Trim strings to avoid empty team names
- ARC-138 fix changelog action
- ARC-137 avoid DoS on alerts in error state
- SC-7353 course sharing between teachers
- SC-7530 rename SHOW_VERSION to FEATURE_SHOW_VERSION_ENABLED
- SC-7517 improve oauth test stability
- SC-6586 Repaired migration script
- SC-7454 - Restored invalid birth date fix in adminUsers service
- fixed README badges
- Fix mocha tests
- SC-6151 fixed a bug that prevented api docu from being accessible
- SC-6151 fixed paths to openapi documentation
- Fixed searching for names including a dash
- SC-7572 - Find /users route after hooks - extremely slow
- SC-7573 - Route/hash-broken promise chain
- SC-7884 - Authentication error when accessing any nuxt page in the client.
- Fix typescript compiling error

### Removed

- SC-7413 - Cleanup UnhandledRejection code that is handled from winston now

## [25.2.6]

### Removed

- SC-8101 - Sanitization for read operations

### Fixed

- SC-8101 - Make it possible to disable sentry by removing `SENTRY_DSN`

## [25.2.5]

### Fixed

- OPS-1735 - Fixes transaction handling in file service by using the mongoose transaction helper,
  properly closing the session, and using the correct readPreference (everything except primary fails)

## [25.2.4]

### Changed

- SC-6727 - Change email addresses for tickets for Niedersachsen - fixed after review

## [25.2.3]

### Changed

- SC-6727 - Change email addresses for tickets for Niedersachsen

## [25.2.2]

### Changed

- SC-7773 - moved config values for antivirus file service

## [25.2.1]

### Fixed

- SC-7714 - Fixes script injection issue

## [25.2.0]

### Added

- SC-4385 - Added a user exclusion regex to IServ strategy
- SC-7049 - Added unit tests for Merlin Service
- SC-7157 - add feature flag for Merlin feature with fallback
- SC-6567 - add new application errros
- SC-6766 - Added ESLint rules with Promise rules
- SC-6830 - Added hook to parse request to arrays when > 20 users are requested in adminUsers service
- SC-6769 - Introduce API validation module
- SC-6769 - API validation for users/admin routes
- SC-6510 - Added Merlin Url Generator for Lern Store / Edu-sharing
- SC-5476 - Added school settings to enable students to open own chat rooms
- SC-6567 - Add utils to cleanup incomingMessage stacks by logging errors

### Removed

- SC-6586- Remove parents from users collection to improve maintainability

### Changed

- SC-6986 - Changed a hook in the accounts service that restricts get requests to the same school, it expects a valid userID and matching schoolIds for both the requester and requested users
- SC-6567 - clean up error pipline
- SC-6510, fix a minor syntax error when exporting module
- Update commons to 1.2.7: print configuration on startup, introduce hierarchical configuration file setup
- Support asynchronous calls during server startup
- SC-7091 - Migration to enable the Matrix Messenger for all schools that had RocketChat enabled before

### Fixed

- fixed README badges
- SC-6151 - fixed a bug that prevented api docu from being accessible
- Fix mocha tests

## [25.1.13] - 2020-11-12

### Changed

- SC-7395 - Changed ldap general strategy fetching of users from parallel to serialized

## [25.1.12] - 2020-11-09

### Added

- SC-7683 - add request logging options

## [25.1.11] - 2020-11-06

### Security

- SC-7695 - prevent csv user override operations on other schools

## [25.1.10] - 2020-11-05

### Added

- SC-7683 - Add log metic for memory usage, add async error logging util, catch one unhandledRejection error and remove cronjob task from server.

## [25.1.9] - 2020-11-03

### Fixed

- SC-7638 - fixed pin creation for users with accounts

## [25.1.8] - 2020-10-22

### Fixed

- SC-7333 - fixed creation of homeworks within lessons

## [25.1.7] - 2020-10-28

### Added

- SC-7491 - Add missing index on users.email to speed up slow query in registrationLink service

## [25.1.6] - 2020-10-23

### Changed

- SC-7413 - Remove event listener for unhandled rejections and move this to winston

## [25.1.5] - 2020-10-22

### Fixed

- SC-7452 - fixed time window check for LDAP users

## [25.1.4] - 2020-10-20

### Changed

- SC-6986 - Changed permission check for PATCH method in the account service from STUDENT_CREATE to STUDENT_EDIT to allow teachers to change students' password

## [25.1.3] - 2020-10-20

### Fixed

- SC-6986 - Changed a hook in the accounts service that restricts get requests to the same school, it expects a valid userID and matching schoolIds for both the requester and requested users

## [25.1.2] - 2020-10-15

### Fixed

- SC-7085 - fixed importHash error when asking parent consent

### Added

### Removed

## [25.1.1] - 2020-10-12

### Security

- SC-7165 package update for sanitization and add onload handler

## [25.1.0] - 2020-10-12

### Added

### Removed

- SC-6784 - Removed duplicated birth date formatting code in adminUsers service, which was causing an "Invalid date" output
- SC-6743 - Removed usersForConsent related things in adminUsers service because the client does not send that parameter anymore
- SC-6506 - Remove dependecy to feathers-swagger in routes.test.js

### Changed

- SC-6774 remove no-await-in-loop from eslint exceptions
- Rename statistic mails route, secure it over sync api key now
- SC-6809 - Maintain RabbitMQ connection and channels
- SC-5230 - Unblock Account-Page in Nuxt (securing /accounts and /users routes)

### Security

- Added hotfix merges

## [25.0.12] - 2020-10-12

### Fixed

- SC-6676 allows only following roles for registration: teacher/student…

## [25.0.11] - 2020-10-07

### Fixed

- SC-7180 homework create now validates data properly

## [25.0.12] - 2020-10-12

### Fixed

- SC-6676 allows only following roles for registration: teacher/student…

## [25.0.11] - 2020-10-07

### Fixed

- SC-7180 homework create now validates data properly

## [25.0.10] - 2020-10-07

### Added

- configured prometheus metrics - bucket sizes
- SC-6766 log unhandledRejection and unhandledException

## [25.0.9] - 2020-10-07

### Added

- SC-7115 - Reduce mongoose DB role request by enabling minor caching

## [25.0.8] - 2020-10-06

### Fixed

- SC-6676 - Registration: User with role parent should not be able to log-in
- SC-6960 - instead of deleting and recreating users during the rollback of a failed registration, use replace if necessary
- SC-6960 - properly raise exceptions during the registration process

## [25.0.7] - 2020-10-01

### Removed

- OPS-1316 - removed custom keep-alive header creation in express middleware

## [25.0.6] - 2020-10-01

### Added

- OPS-1316 - add indexes for slow files and submission queries

## [25.0.5] - 2020-10-01

### Added

- SC-6973 - add time window for pin creation

## [25.0.4] - 2020-09-30

### Added

- Added lead time detection

## [25.0.3]

### Added

- SC-6942 - add parse method to TSP strategy to declare it can handle the request and to keep authentication params clean

### Fixed

- SC-6942 - don't override payload defined by authentication method
- SC-6942 - don't search for account to populate if no username is given in `injectUsername`

## [25.0.2]

### Changed

- send mail for registration pin after add pin to db

## [25.0.1]

### Fixed

- SC-6696 - Fixed query used to determine course membership when checking permissions for course group lessons

## [25.0.0]

### Changed

- Extend JWT payload by schoolId and roleIds

## [24.5.1] - 2020-09-16

### Secrutiy

- Secure admin routes (update, patch, create)

## [24.5.0] - 2020-09-14

- Ignore database seed data with prettier, eslint, and codacy
- SC-6640 - Fixed email check within registration (case insensitive)
- SC-2710 - Adding time zones, default for school and theme

### Added - 24.5.0

- Test changelog has been updated for feature or hotfix branches
- SC-5612 - Adding search feature to the admintables for nuxt-client.

## [24.4.6] - 2020-09-11

### Changed

- SC-6733: central personal data does not get updated via CSV import

## [24.4.5] - 2020-09-10

### Fixed in 24.4.5

- SC-6637: generate QR codes for consent print sheets if group size exceeds 20

## [24.4.4] - 2020-09-08

### Fixed in 24.4.4]

- SC-6697: updates/sync account username when user is updated

## [24.4.3] - 2020-09-09

### Fixed in 24.4.3

- SC-6533 - Login not possible if admin reset password

## [24.4.2] - 2020-08-31

### Fixed in 24.4.2

- SC-6554: CSV-Importer no longer allows patching users with different roles

## [24.4.1] - 2020-08-31

### Fixed in 24.4.1

- SC-6511 - LDAP edit button missing.

### Changed in 24.4.1

- SC-5987 Internationalisation: extend user and school model with default language

### Added 24.4.1

- SC-6172: added hooks and checks to look for unique and not disposable emails in adminUsers service

## [24.4.0] - 2020-8-31

### Fixed in 24.4.0

- SC-6122 - Edusharing preload thumbnails in parallel. Edusharing authentication stabilisation.

## [24.3.3] - 2020-08-28

- SC-6469: prevent admin access to lessons admins shouldnt have access to.

## [24.3.2] - 2020-08-26

- SC-6382: fix handling of consents for users with unknown birthdays. consentStatus: 'ok' will be returned for valid consents without birthday.

## [24.3.1] - 2020-08-25

- SC-5420: TSC Schuljahreswechsel

## [24.3.0] - 2020-08-25

## [24.2.5] - 2020-08-24

- SC-6328 add migration to set student_list settings in all non n21 clouds schools to false.

## [24.2.4] - 2020-08-20

## [24.2.3] - 2020-08-20

## [24.2.2] - 2020-08-20

### Added in 24.2.2

- SC-5280: the LDAP service will try to reconnect up to three times if the connection was lost or could not be established
- SC-5280: the LDAP service and LDAP syncers now report more errors to the stats object
- SC-5808: added an isExternal check to the create method of AdminUsers service, only users from not external schools can create users

### Fixed in 24.2.2

- SC-5280: the LDAP sync now handles (timeout/firewall) errors much more gracefully
- SC-5280: LDAP bind operations will only be issued if the connection was established successfully
- SC-5280: aggregated LDAP statistics will now show the number of succesful and failed sub-syncs instead of just 1 or 0

### Changed in 24.2.2

- SC-5280: if disconnected prematurely, the LDAP service will not try to connect again just to unbind from the server

## [24.0.2] - 2020-08-05

### Fixed in 24.0.2

- SC-5835: Starting the new school year automatically - Cluster 4

## [24.0.1] - 2020-07-31

### Fixed in 24.0.1

- SC-5917 Fix activation of LDAP system

## [23.6.4] - 2020-07-29

### Fixed in 23.6.4

- SC-5883: Choose current schoolyear based on the school instead of the date for creating classes.

## [23.6.3] - 2020-07-28

### Added in 23.6.3

- SC-5754 Added isExternal attribute to school model. If ldapSchoolIdentifier or source is defined, isExternal will be set to true
  otherwise, if none of them are defined it wil be set to false.
- SC-4520 created a new Service called Activation Service; with which jobs can be defined and are
  only executed when an activation link (activation code) is confirmed (e.g.: change of e-mail address/username)
  Also added a sub-service for changing email/username in Activation Service
- SC-5280: the LDAP service will try to reconnect up to three times if the connection was lost or could not be established
- SC-5280: the LDAP service and LDAP syncers now report more errors to the stats object

### Fixed in 23.6.3

- SC-5250: Fixes the CSV-Import, if there are whitespaces in the columnnames
- SC-5686: only users with the team permission "RENAME_TEAM" can execute the patch method in teams route
- SC-5280: the LDAP sync now handles (timeout/firewall) errors much more gracefully
- SC-5280: LDAP bind operations will only be issued if the connection was established successfully
- SC-5280: aggregated LDAP statistics will now show the number of succesful and failed sub-syncs instead of just 1 or 0
- SC-5416: Enable maintenance Mode for LDAP Schools and change the currentSchoolYear for non-LDAP Schools

### Changed in 23.6.3

- SC-5542: Added an after hook for AdminUsers find method which formats birthday date to DD.MM.YYYY format.
- SC-4289 Changed aggregations in admin tables, classes are now taken only from current year or max grade level, and are sorted
  by numeric ordering.
- SC-5280: if disconnected prematurely, the LDAP service will not try to connect again just to unbind from the server

## [23.6.2] - 2020-07-22

### Fixed in 23.6.2

- SC-5773: LDAPSchoolSyncer now correctly populates classes synced from an LDAP server, even if only students or only teachers are assigned to the class.
- SC-5250: Fixes the CSV-Import, if there are whitespaces in the columnnames

## [23.6.1] - 2020-07-22

### Fixed in 23.6.1

- SC-5733: LDAPSchoolSyncer now uses the Users model service to avoid ignoring indexes due to automatic collation

## [23.6.0] - 2020-07-21

### Added in 23.6.0

- SC-4142: Added indexes on TSP sync related attributes in user and school schema.
- SC-4142: Adds info about unchanged entities to TSP sync statistics

## [23.5.4] - 2020-07-08

### Added in 23.5.4

- SC-2714 Added the federal state "Internationale Schule"

## [23.5.0] - 2020-06-15

### Added in 23.5.0

- SC-4192 add tests that ensure classes on other schools cant be manipulated

### Fixed in 23.5.0

### Changed in 23.5.0

- SC-4957 user.ldapId and user.ldapDn are now indexed to improve performance

## [23.4.7] - 2020-07-01

### Fixed in 23.4.7

- SC-4965 Converted "consent" subdocument in "users" to a nested document to fix changing consents in administration and removing a bug in registration that resulted in deleted users.

## [23.4.5] - 2020-06-17

### Fixed in 23.4.5

- SC-5007 re-introduces ldap system root path to API result to fix issue with duplicating schools

## [23.4.3-nbc] - 2020-06-15

### Fixed in 23.4.3-nbc

- SC-5054 Revert hook restrictions that prevented registration with custom deata privacy documents enabled

## [23.4.0-nbc] - 2020-06-11

### Added in 23.4.0-nbc

- SC-4577 extend consentversions with school specific privacy policy, which can be added by the school admin

## [23.2.4] - 2020-06-05

### Fixed in 23.2.4

- SC-4876 soften sanitization to allow editor actions to be persisted correctly

## [23.2.1] - 2020-06-04

### Security - 23.2.1

- SC-4720 improve importhashes for registrationlinks

## [23.2.0] - 2020-06-03

### Security - 23.2.0

- SC-4506 Secure Find User Route. Access user list by students is allowed only if they are eligible to create teams.
- SC-4506 Secure Get User Route. Read user details may only users with STUDENT_LIST or TEACHER_LIST permissions

## [23.1.4] - 2020-05-29

### Fixed in 23.1.4

- SC-4749 avoid xss in image onerror event attribute for submissions

## [23.0.0] - 2020-05-19

### Changed in 23.0.0

- SC-4075 Teams creation by students logic was changed. New environment enumeration variable `STUDENT_TEAM_CREATION`
  with possible values `disabled`, `enabled`, `opt-in`, `opt-out` was introduced. The feature value is set by instance deployment.
  In case of `disabled`, `enabled` it is valid for all schools of the instance and cannot be changed by the admin.
  In case of `opt-in` and `opt-out` the feature should be enabled/disabled by the school admin.

## [22.10.3] - 2020-05-13

### Fixed in 22.10.3

- Unbind errors no longer stop the LDAP sync if more systems follow

## [22.10.2] - 2020-05-12

### Fixed in 22.10.2

- fixed pagination for students/teacher table

## [22.10.0] - 2020-05-11

### Added in 22.10.0

- SC-3719 Files now have a `creator` attribute that references the ID of the user that created the file.
  For old files, it is set to the first user permission inside the permissions array (legacy creator check).
- SC-3719 The `files` collection now has two additional indexes: `{creator}` and `{permissions.refId, permissions.refPermModel}`.
- add MongoDB Collation Support to control sorting behaviour in regards to capitalization.
- SC-3607 CSVSyncer now allows the optional birthday field (formats: dd/mm/yyyy, dd.mm.yyyy, dd-mm-yyyy) in CSV data
- SC-3948 support users query in adminusers routes
- SC-4018 Add additional nexboard permissions
- SC-4008 Migrated generateRegistrationLink Hook from SC-Client into Server
- SC-3686 Added new Registration Link Service for sending mails
- SC-4094 Teachers can now provide feedback in the form of uploaded files

### Fixed in 22.10.0

- SC-3892 Update Filter of submission in order to work with older submissions
- SC-3395 if fetching the release fails, a error will be thrown
- backup.js now outputs valid json exports
- SC-4105 fixed a problem with new users tests not working with recent hotfix.
- Checks of user consent calculated correct now

### Changed in 22.10.0

- User delete now accepts bulk delete requests
- SC-3958: the "general" LDAP strategy now returns an empty array if classes are not configured properly
- Increase performance - error logging in sentry
- Mergify: add and modified some configs

### Removed in 22.10.0

- SC-3958: the LDAP strategy interface no longer supports synchronizing team members to the never-used original N21-IDM
- SC-3958: the environment variables NBC_IMPORTURL, NBC_IMPORTUSER, and NBC_IMPORTPASSWORD are no longer used and have been removed
- Removed the obsolete commentSchema from the homework service. It was not in use.

## [22.9.20]

### Added in 22.9.20

- SC-4042: Added support for a central IServ-Connector

### Changed in 22.9.20

- LDAP syncs on servers with multiple schools now only sync one school at a time to avoid issues when paging search requests
- LDAP syncs use less memory (because they do a lot less in parallel)
- LDAPSchoolSyncer now returns user and class statistics

### Fixed in 22.9.20

- Fixed LDAP-Service disconnect method
- LDAPSystemSyncers now properly close their connections after syncing
- Authentication via LDAP now tries to close the connection after login
- Fixed a warning message appearing when patching users via internal request

## [22.9.18]

### Fixed in 22.9.18

- SC-4215: Do not allow unprivileged users to find users with non-school roles (expert, parent, etc.)

## [22.9.17]

### Fixed in 22.9.17

- SC-4121: File uploads no longer fail if the security scan is misconfigured or errors during enqueuing

## [22.9.10]

### Added in 22.9.10

- enable API key for /mails route

### Fixed in 22.9.10

- fixed an issue that prevented api-key authenticated calls to function with query.

## [22.9.9]

### Added in 22.9.9

- Sync can now be authenticated with an api-key.

## [22.9.8]

### Fixed in 22.9.8

- Fixed an error where ldap users without proper uuid where not filtered correctly.

## [22.9.7]

### Security in 22.9.7

- the /ldap route can now only be triggered for the users own school.

## [22.9.6]

### Added in 22.9.6

- users without `SCHOOL_EDIT` permission, but with `SCHOOL_STUDENT_TEAM_MANAGE` permission can now toggle the school feature `disableStudentTeamCreation`.

### Fixed in 22.9.6

- Admins in Thuringia can now prevent students from creating teams

## [22.9.5]

### Security in 22.9.5

- increased security for the publicTeachers route.

## [22.9.4]

### Fixed in 22.9.4

- fixes an issue with LDAP account updates if more than one account exists for the user (migration from local login to LDAP)

## [22.9.3]

### Fixed in 22.9.3

- fixes regression in LDAP sync, that caused incomplete user updates

## [22.9.2]

### Security in 22.9.2

- increased security for user PUT operation

## [22.9.1]

### Fixed in 22.9.1

- SC-3994: remove unnecessary bucket creation call that caused school administration and LDAP Sync to throw errors

### Changed in 22.9.1

- use collation for /homeworks, /users, /publicTeachers, /users/admin/teachers, /users/admin/students, /classes, and /courses.

## [22.9.0]

- Security updates

## [22.8.0]

### Added in 22.8.0

- This changelog has been added

### Removed in 22.8.0

- Clipboard sockets
- This changelog has been added
- Backend route to confirm analog consents in bulk
- Changed Seed Data + Migration Script: Added feature flag for new Editor to klara.fall@schul-cloud.org
- SC-2922: Enable use of multiple S3 instances as file storage provider
  - A new collection is added to administrate multiple S3 instances
  - A migration will automatically use the AWS environment variables to add those as default provider for all existing schools
  - For new schools the less used provider is assigned as storage provider
  - Environment Variables:
    - FEATURE_MULTIPLE_S3_PROVIDERS_ENABLED=true will activate the feature
    - S3_KEY, used for symmetric encryption, already required for the migration because of the secret access key encryption

### Changed in 22.8.0

- SC-3767: moved env variables to globals.js, NODE_ENV required to equal 'test' for test execution and right database selection
- migrated backup.sh script to node, so it can run platform independant and works on windows.

### Fixed in 22.8.0

- SC-3821: Fix Co-Teachers and Substitution teachers not being able to Grade Homeworks

## 22.7.1

### Fixed in 22.7.1

- Admin and teacher user could change other users without changing them self<|MERGE_RESOLUTION|>--- conflicted
+++ resolved
@@ -9,11 +9,8 @@
 
 ## Unreleased
 
-<<<<<<< HEAD
 - SC-9083 - expose env variables for school administration
-=======
 - BC-42 - cycle detection in role inheritance
->>>>>>> 5f7d9f2e
 - BC-64 - enable e2e test execution for push event on main branch
 - BC-41 - adds feature flag for S3 storage lifecycle management (currently not supported by Strato Hidrive)
 - BC-37 - BC-54 - reduce resource consumption for deployed server
