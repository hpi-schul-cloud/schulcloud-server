# Changelog

All notable changes to this project will be documented in this file.

The format is based on [Keep a Changelog](https://keepachangelog.com/en/1.0.0/),
and this project adheres to [Semantic Versioning](https://semver.org/spec/v2.0.0.html).

Allowed Types of change: `Added`, `Changed`, `Deprecated`, `Removed`, `Fixed`, `Security`

## Unreleased

<<<<<<< HEAD
## [26.0.4] - 2021-03-29

### Fixed
- LDAP sync can be run with multiple school in parallel
=======
## [26.0.4] - 2021-03-25

### Changed

- SC-8829 - status of logging in rocket chat user is set to offline

>>>>>>> 514faf50
## [26.0.3] - 2021-03-17

### Changed

- merged hotfixes 25.6.11 and following into 26.0 branch

## [26.0.2] - 2021-03-10

### Fixed

- SC-5202 - fixed an issue with internal pagination in homework-submissions

## [26.0.1] - 2021-03-09

### Changed

- merged 25.6.10 into new version

## [26.0.0]

### Fixed

- SC-8682 - fix students are editable in externally managed schools
- SC-8534 fix registration link generation
- Allow sorting after search

## [25.6.11] - 2021-03-17

## [25.6.13] - 2021-03-16

- SC-8782 Migration for changing urls

## [25.6.12] - 2021-03-15

- SC-8782 Fixed lesson context Query

## [25.6.11] - 2021-03-15

### Fixed

- SC-8211 - Fixed course events duplications

## [25.6.10] - 2021-03-09

- SC-8770 Fixed issue where parent consents were overwritten

## [25.6.9] - 2021-02-26

### Fixed

- SC-8714 Fixed an issue in school creation that could cause the iserv-sync to fail

## [25.6.8] - 2021-02-19

### Changed

- SC-8477 LDAP-Sync: Speed up class sync by holding all the school's users in map while creating/populating classes
- SC-8477 LDAP-Sync: Speed up user sync by grouping users into chunks and loading the chunks from DB instead of individual users

## [25.6.7] - 2021-02-18

### Security

- SC-8655 - prevent changes to immutable user attributes

## [25.6.6] - 2021-02-18

### Fixed

- SC-8657 - Recreate shared links for homework

## [25.6.5] - 2021-02-17

### Fixed

- SC-8634 - Recreate shared links for homework

## [25.6.4] - 2021-02-17

### Changed

- Reverted Changes for SC-8410

## [25.6.3] - 2021-02-15

### Security

- VOR-3 - Enable and replace old file links.

## [25.6.2] - 2021-02-11

### Changed

- VOR-2 - Adjusted business rules for adding team members from external school.

## [25.6.1] - 2021-02-11

### Fixed

- VOR-1 - Fix passwordRecovery id validation.

## [25.6.0] - 2021-02-09

### Fixed

- SC-8514 - QR Code generation fails
- SC-8390 - Lern-Store collections feature flag was not excluding collections in search
- SC-8322 prevent wrong assignment from school to storage provider

### Added

- SC-8482 - Deletion concept orchestration integration
- SC-8029 - Add deletion concept handling for pseudonyms and registration pins
- SC-6950 - Add access for superhero to change kreisid and officialSchoolNumber
- SC-8206 - Add school tombstone for deleting concept
- SC-7825 - Deletion concept for user data in tasks

### Changed

- SC-8541 - restrict class modifing requests to the teachers, who are inside these classes
- SC-8380 removed reqlib, replaced by normal require to keep referenced types known
- SC-8213 error handling concept
- SC-4576 - sanitize bbb room and member names
- SC-8300 Added user information to LDAP Sync in case of errors

## [25.5.16] - 2021-02-08

### Added

- SC-8512 - Creating a migration for duplicated events

## [25.5.15]

### Fixed

- SC-8571 - New courses does not appear in bettermarks

## [25.5.14] - 2021-02-02

### Changed

- SC-8420 - Fix old missing indexes that migration for new indexes can executed. 25.5.3

## [25.5.13]

### Changed

- SC-8462 - Add logging for homework deletion

## [25.5.12]

### Fixed

- SC-8499 - Change order of migrations

## [25.5.11]

### Fixed

- SC-8499 - Prevent duplicated pseudonyms

## [25.5.10]

- SC-8506 - add origin server name to bbb create and join requests

## [25.5.9]

### Fixed

- SC-8503 - Clicking on task in BRB and THR shows pencil page

## [25.5.8]

### Changed

- SC-8480 - Return GeneralError if unknown error code is given to error pipeline

## [25.5.7]

## Added

- SC-8489 - Added permission check for homework deletion

## [25.5.6]

### Fixed

- SC-8410 - Verify ldap connection reads the first page of users only to avoid timeouts
- SC-8444 - resolve eventual consistency in course shareToken generation

## [25.5.5]

### Fixed

- SC-8303 - fix wrong assignment from school to storage provider

## [25.5.4]

### Added

- SC-8358 - bettermarks: show hint for safari users
- SC-8412 - update swagger documentation of pseudonym/roster/ltitools

### Fixed

- SC-5287 - Fixed OAuth2 rostering
- SC-5287 - Repair Bettermark's depseudonymization
- SC-8313 - Bettermarks: depseudonymization iframe needs to use Storage Access API in Safari
- SC-8379 - Secure ltiTools route
- SC-8315 - bettermarks: security check and production configuration

## [25.5.3]

### Added

- SC-8420 - Migration for sync new indexes.

## [25.5.2]

### Fixed

- SC-8189 - fix duplicate events by returning updated object at findOneAndUpdate

## [25.5.1]

### Fixed

- SC-8303 - fix wrong assignment from school to storage provider

## [25.5.0]

### Added

- SC-7835 - Add deletion concept handling for helpdesk problems
- SC-8229 - Added invalid DN error to ldap-config service error handling
- SC-7825 - Remove user relations from courses
- SC-7827 - Add deletion concept handling for file permissions.
- SC-8030 - Setup orchestrator for deleting concept
- SC-8060 - increase unit test coverage for lernstore counties
- SC-8179 - repaired unit test
- SC-7763 - adds searchable feature flag for lernstore.
- SC-8020 - adds collections filter to edu-sharing service
- SC-8260 - new team indexes and migration to add this

### Removed

- SC-8233 - Removed attribute and member as required attributes for the LDAP-config service

### Fixed

- SC-8329 - Cluster returns old verison of Pin object after patch

## [25.4.1]

- Update from 25.3.9 into master

## [25.3.9]

- SC-8198 continue school sync on user issues

## [25.3.8]

### Changed

- SC-8198 - handle eventually consistent database in THR sync

## [25.3.7] - 2020-12-18

### Changed

- SC-8209 - prevent sync from stopping if error occurs for a single student

## [25.3.6]

### Fixed

- SC-8235 - repaired reigstration link for students

## [25.3.5]

### Changed

- SC-8149 - no longer require a registrationPin for internal calls

## [25.3.4]

### Changed

- SC-7998 - use default service setup for /version

## [25.3.3] (pick from 25.2)

### Removed

- SC-8101 - Sanitization for read operations

### Fixed

- SC-8101 - Make it possible to disable sentry by removing `SENTRY_DSN`
- OPS-1735 - Fixes transaction handling in file service by using the mongoose transaction helper,
  properly closing the session, and using the correct readPreference (everything except primary fails)

## [25.3.2]

### Added

- SC-7734 - Added a hook that takes care of merlin content to generate valid urls for users
- SC-7483 - Updating terms of use for all users for each instance separately

## [25.3.1]

### Fixed

SC-8077 - the migration copy-parents-data-into-children-entities-and-delete-parent-users is broken

## [25.3.0]

### Added

- SC-7841 - remove deleted user from classes
- SC-7836 - Removing registration pin by removing the user
- SC-7838 - move pseudonyms to trashbin
- SC-7142 - Counties/Kreise added to federal states.
- SC-7555 - move user and account to trashbin
- SC-4666 - Added a pool based LDAP system and school sync. LDAP_SYSTEM_SYNCER_POOL_SIZE and LDAP_SCHOOL_SYNCER_POOL_SIZE variables
  determine how many system/school syncers will be run in parallel (at most) during the LDAP sync.
- SC-7615 - reduces the errors in lernstore
- SC-5476 - Extend tests for Matrix messenger config and permission service
- SC-6690 - refactors edu-sharing service and sets defaults
- SC-6738 - Extend search input field in new admin tables to search for full name
- SC-7293 - added Lern-Store view permission and a feature flag
- SC-7357 - Add config service
- SC-7083 - Added officialSchoolNumber to school-model
- Introduce plainSecrets in Configuration
- Introduce FEATURE_PROMETHEUS_ENABLED to have a flag for enable prometheus api metrics
- SC-7411 - add API Specification and validation for /me service
- SC-7411 - add API Specification and validation for /version service
- SC-7205 - create new data seed for QA
- SC-7614 - creates documentation for edu sharing endpoints
- SC-7370 - Add optional rootPath attribute modifier to iserv-idm strategy
- SC-4667 - persist time of last attempted and last successful LDAP sync to database (based on system)
- SC-4667 - Only request and compare LDAP entities that have changed since the last sync (using operational attribute modifyTimestamp with fallback)
- SC-4667 - Add optional `forceFullSync` option (as get param or json payload) to force a full LDAP sync
- SC-7499 - add API Specification for public services
- SC-7915 - facade locator
- SC-7571 - solved performance issues - bulk QR-code generation
- SC-6294 - Introduce Typescript in schulcloud-server
- SC-7543 - Adds ldap-config service to create, load, and patch LDAP-configs (replaces /ldap endpoints for new client)
- SC-7028 - Add Course Component API Specification document
- SC-7476 - Prevent hash generation if user has account
- SC-6692 - Added Lern-Store counties support for Niedersachsen (Merlin)

### Changed

- request logging disabled for non development environment
- OPS-1289 - moved and updated commons (to hpi-schul-cloud/commons)
- SC-6596 - Changed route for messenger permissions service
- SC-7331 - introduce axios for external requests, implemented in status api
- SC-7395 - Changed ldap general strategy fetching of users from parallel to serialized
- SC-6080 - move REQUEST_TIMEOUT from globals to Configuration
- Dependencies: querystring replaced by qs
- SC-6060 - Updated error handling
- SC-7404 - automatic forwarding for requests without versionnumber if no matching route is found
- SC-7411 - api versioning for /me service
- SC-7411 - api versioning for /version service
- IMP-160 - integration-tests repo renamed to end-to-end-tests
- SC-5900 - Move Synapse synchronization logic into server
- SC-7499 - Fixes documentation for edu sharing endpoints
- SC-7872 - Fix audience of the jwt to new organisation name.
- SC-7543 - deprecates `GET /ldap/:id` and `PATCH /ldap/:id` routes
- SC-7868 - Move external request helpers to more present file location
- SC-7474 pull docker container for tests if commit id exists on docker hub

### Fixed

- SC-6294 fix mocha test execution and build, summarize coverage results
- SC-1589 Trim strings to avoid empty team names
- ARC-138 fix changelog action
- ARC-137 avoid DoS on alerts in error state
- SC-7353 course sharing between teachers
- SC-7530 rename SHOW_VERSION to FEATURE_SHOW_VERSION_ENABLED
- SC-7517 improve oauth test stability
- SC-6586 Repaired migration script
- SC-7454 - Restored invalid birth date fix in adminUsers service
- fixed README badges
- Fix mocha tests
- SC-6151 fixed a bug that prevented api docu from being accessible
- SC-6151 fixed paths to openapi documentation
- Fixed searching for names including a dash
- SC-7572 - Find /users route after hooks - extremely slow
- SC-7573 - Route/hash-broken promise chain
- SC-7884 - Authentication error when accessing any nuxt page in the client.
- Fix typescript compiling error

### Removed

- SC-7413 - Cleanup UnhandledRejection code that is handled from winston now

## [25.2.6]

### Removed

- SC-8101 - Sanitization for read operations

### Fixed

- SC-8101 - Make it possible to disable sentry by removing `SENTRY_DSN`

## [25.2.5]

### Fixed

- OPS-1735 - Fixes transaction handling in file service by using the mongoose transaction helper,
  properly closing the session, and using the correct readPreference (everything except primary fails)

## [25.2.4]

### Changed

- SC-6727 - Change email addresses for tickets for Niedersachsen - fixed after review

## [25.2.3]

### Changed

- SC-6727 - Change email addresses for tickets for Niedersachsen

## [25.2.2]

### Changed

- SC-7773 - moved config values for antivirus file service

## [25.2.1]

### Fixed

- SC-7714 - Fixes script injection issue

## [25.2.0]

### Added

- SC-4385 - Added a user exclusion regex to IServ strategy
- SC-7049 - Added unit tests for Merlin Service
- SC-7157 - add feature flag for Merlin feature with fallback
- SC-6567 - add new application errros
- SC-6766 - Added ESLint rules with Promise rules
- SC-6830 - Added hook to parse request to arrays when > 20 users are requested in adminUsers service
- SC-6769 - Introduce API validation module
- SC-6769 - API validation for users/admin routes
- SC-6510 - Added Merlin Url Generator for Lern Store / Edu-sharing
- SC-5476 - Added school settings to enable students to open own chat rooms
- SC-6567 - Add utils to cleanup incomingMessage stacks by logging errors

### Removed

- SC-6586- Remove parents from users collection to improve maintainability

### Changed

- SC-6986 - Changed a hook in the accounts service that restricts get requests to the same school, it expects a valid userID and matching schoolIds for both the requester and requested users
- SC-6567 - clean up error pipline
- SC-6510, fix a minor syntax error when exporting module
- Update commons to 1.2.7: print configuration on startup, introduce hierarchical configuration file setup
- Support asynchronous calls during server startup
- SC-7091 - Migration to enable the Matrix Messenger for all schools that had RocketChat enabled before

### Fixed

- fixed README badges
- SC-6151 - fixed a bug that prevented api docu from being accessible
- Fix mocha tests

## [25.1.13] - 2020-11-12

### Changed

- SC-7395 - Changed ldap general strategy fetching of users from parallel to serialized

## [25.1.12] - 2020-11-09

### Added

- SC-7683 - add request logging options

## [25.1.11] - 2020-11-06

### Security

- SC-7695 - prevent csv user override operations on other schools

## [25.1.10] - 2020-11-05

### Added

- SC-7683 - Add log metic for memory usage, add async error logging util, catch one unhandledRejection error and remove cronjob task from server.

## [25.1.9] - 2020-11-03

### Fixed

- SC-7638 - fixed pin creation for users with accounts

## [25.1.8] - 2020-10-22

### Fixed

- SC-7333 - fixed creation of homeworks within lessons

## [25.1.7] - 2020-10-28

### Added

- SC-7491 - Add missing index on users.email to speed up slow query in registrationLink service

## [25.1.6] - 2020-10-23

### Changed

- SC-7413 - Remove event listener for unhandled rejections and move this to winston

## [25.1.5] - 2020-10-22

### Fixed

- SC-7452 - fixed time window check for LDAP users

## [25.1.4] - 2020-10-20

### Changed

- SC-6986 - Changed permission check for PATCH method in the account service from STUDENT_CREATE to STUDENT_EDIT to allow teachers to change students' password

## [25.1.3] - 2020-10-20

### Fixed

- SC-6986 - Changed a hook in the accounts service that restricts get requests to the same school, it expects a valid userID and matching schoolIds for both the requester and requested users

## [25.1.2] - 2020-10-15

### Fixed

- SC-7085 - fixed importHash error when asking parent consent

### Added

### Removed

## [25.1.1] - 2020-10-12

### Security

- SC-7165 package update for sanitization and add onload handler

## [25.1.0] - 2020-10-12

### Added

### Removed

- SC-6784 - Removed duplicated birth date formatting code in adminUsers service, which was causing an "Invalid date" output
- SC-6743 - Removed usersForConsent related things in adminUsers service because the client does not send that parameter anymore
- SC-6506 - Remove dependecy to feathers-swagger in routes.test.js

### Changed

- SC-6774 remove no-await-in-loop from eslint exceptions
- Rename statistic mails route, secure it over sync api key now
- SC-6809 - Maintain RabbitMQ connection and channels
- SC-5230 - Unblock Account-Page in Nuxt (securing /accounts and /users routes)

### Security

- Added hotfix merges

## [25.0.12] - 2020-10-12

### Fixed

- SC-6676 allows only following roles for registration: teacher/student…

## [25.0.11] - 2020-10-07

### Fixed

- SC-7180 homework create now validates data properly

## [25.0.12] - 2020-10-12

### Fixed

- SC-6676 allows only following roles for registration: teacher/student…

## [25.0.11] - 2020-10-07

### Fixed

- SC-7180 homework create now validates data properly

## [25.0.10] - 2020-10-07

### Added

- configured prometheus metrics - bucket sizes
- SC-6766 log unhandledRejection and unhandledException

## [25.0.9] - 2020-10-07

### Added

- SC-7115 - Reduce mongoose DB role request by enabling minor caching

## [25.0.8] - 2020-10-06

### Fixed

- SC-6676 - Registration: User with role parent should not be able to log-in
- SC-6960 - instead of deleting and recreating users during the rollback of a failed registration, use replace if necessary
- SC-6960 - properly raise exceptions during the registration process

## [25.0.7] - 2020-10-01

### Removed

- OPS-1316 - removed custom keep-alive header creation in express middleware

## [25.0.6] - 2020-10-01

### Added

- OPS-1316 - add indexes for slow files and submission queries

## [25.0.5] - 2020-10-01

### Added

- SC-6973 - add time window for pin creation

## [25.0.4] - 2020-09-30

### Added

- Added lead time detection

## [25.0.3]

### Added

- SC-6942 - add parse method to TSP strategy to declare it can handle the request and to keep authentication params clean

### Fixed

- SC-6942 - don't override payload defined by authentication method
- SC-6942 - don't search for account to populate if no username is given in `injectUsername`

## [25.0.2]

### Changed

- send mail for registration pin after add pin to db

## [25.0.1]

### Fixed

- SC-6696 - Fixed query used to determine course membership when checking permissions for course group lessons

## [25.0.0]

### Changed

- Extend JWT payload by schoolId and roleIds

## [24.5.1] - 2020-09-16

### Secrutiy

- Secure admin routes (update, patch, create)

## [24.5.0] - 2020-09-14

- Ignore database seed data with prettier, eslint, and codacy
- SC-6640 - Fixed email check within registration (case insensitive)
- SC-2710 - Adding time zones, default for school and theme

### Added - 24.5.0

- Test changelog has been updated for feature or hotfix branches
- SC-5612 - Adding search feature to the admintables for nuxt-client.

## [24.4.6] - 2020-09-11

### Changed

- SC-6733: central personal data does not get updated via CSV import

## [24.4.5] - 2020-09-10

### Fixed in 24.4.5

- SC-6637: generate QR codes for consent print sheets if group size exceeds 20

## [24.4.4] - 2020-09-08

### Fixed in 24.4.4]

- SC-6697: updates/sync account username when user is updated

## [24.4.3] - 2020-09-09

### Fixed in 24.4.3

- SC-6533 - Login not possible if admin reset password

## [24.4.2] - 2020-08-31

### Fixed in 24.4.2

- SC-6554: CSV-Importer no longer allows patching users with different roles

## [24.4.1] - 2020-08-31

### Fixed in 24.4.1

- SC-6511 - LDAP edit button missing.

### Changed in 24.4.1

- SC-5987 Internationalisation: extend user and school model with default language

### Added 24.4.1

- SC-6172: added hooks and checks to look for unique and not disposable emails in adminUsers service

## [24.4.0] - 2020-8-31

### Fixed in 24.4.0

- SC-6122 - Edusharing preload thumbnails in parallel. Edusharing authentication stabilisation.

## [24.3.3] - 2020-08-28

- SC-6469: prevent admin access to lessons admins shouldnt have access to.

## [24.3.2] - 2020-08-26

- SC-6382: fix handling of consents for users with unknown birthdays. consentStatus: 'ok' will be returned for valid consents without birthday.

## [24.3.1] - 2020-08-25

- SC-5420: TSC Schuljahreswechsel

## [24.3.0] - 2020-08-25

## [24.2.5] - 2020-08-24

- SC-6328 add migration to set student_list settings in all non n21 clouds schools to false.

## [24.2.4] - 2020-08-20

## [24.2.3] - 2020-08-20

## [24.2.2] - 2020-08-20

### Added in 24.2.2

- SC-5280: the LDAP service will try to reconnect up to three times if the connection was lost or could not be established
- SC-5280: the LDAP service and LDAP syncers now report more errors to the stats object
- SC-5808: added an isExternal check to the create method of AdminUsers service, only users from not external schools can create users

### Fixed in 24.2.2

- SC-5280: the LDAP sync now handles (timeout/firewall) errors much more gracefully
- SC-5280: LDAP bind operations will only be issued if the connection was established successfully
- SC-5280: aggregated LDAP statistics will now show the number of succesful and failed sub-syncs instead of just 1 or 0

### Changed in 24.2.2

- SC-5280: if disconnected prematurely, the LDAP service will not try to connect again just to unbind from the server

## [24.0.2] - 2020-08-05

### Fixed in 24.0.2

- SC-5835: Starting the new school year automatically - Cluster 4

## [24.0.1] - 2020-07-31

### Fixed in 24.0.1

- SC-5917 Fix activation of LDAP system

## [23.6.4] - 2020-07-29

### Fixed in 23.6.4

- SC-5883: Choose current schoolyear based on the school instead of the date for creating classes.

## [23.6.3] - 2020-07-28

### Added in 23.6.3

- SC-5754 Added isExternal attribute to school model. If ldapSchoolIdentifier or source is defined, isExternal will be set to true
  otherwise, if none of them are defined it wil be set to false.
- SC-4520 created a new Service called Activation Service; with which jobs can be defined and are
  only executed when an activation link (activation code) is confirmed (e.g.: change of e-mail address/username)
  Also added a sub-service for changing email/username in Activation Service
- SC-5280: the LDAP service will try to reconnect up to three times if the connection was lost or could not be established
- SC-5280: the LDAP service and LDAP syncers now report more errors to the stats object

### Fixed in 23.6.3

- SC-5250: Fixes the CSV-Import, if there are whitespaces in the columnnames
- SC-5686: only users with the team permission "RENAME_TEAM" can execute the patch method in teams route
- SC-5280: the LDAP sync now handles (timeout/firewall) errors much more gracefully
- SC-5280: LDAP bind operations will only be issued if the connection was established successfully
- SC-5280: aggregated LDAP statistics will now show the number of succesful and failed sub-syncs instead of just 1 or 0
- SC-5416: Enable maintenance Mode for LDAP Schools and change the currentSchoolYear for non-LDAP Schools

### Changed in 23.6.3

- SC-5542: Added an after hook for AdminUsers find method which formats birthday date to DD.MM.YYYY format.
- SC-4289 Changed aggregations in admin tables, classes are now taken only from current year or max grade level, and are sorted
  by numeric ordering.
- SC-5280: if disconnected prematurely, the LDAP service will not try to connect again just to unbind from the server

## [23.6.2] - 2020-07-22

### Fixed in 23.6.2

- SC-5773: LDAPSchoolSyncer now correctly populates classes synced from an LDAP server, even if only students or only teachers are assigned to the class.
- SC-5250: Fixes the CSV-Import, if there are whitespaces in the columnnames

## [23.6.1] - 2020-07-22

### Fixed in 23.6.1

- SC-5733: LDAPSchoolSyncer now uses the Users model service to avoid ignoring indexes due to automatic collation

## [23.6.0] - 2020-07-21

### Added in 23.6.0

- SC-4142: Added indexes on TSP sync related attributes in user and school schema.
- SC-4142: Adds info about unchanged entities to TSP sync statistics

## [23.5.4] - 2020-07-08

### Added in 23.5.4

- SC-2714 Added the federal state "Internationale Schule"

## [23.5.0] - 2020-06-15

### Added in 23.5.0

- SC-4192 add tests that ensure classes on other schools cant be manipulated

### Fixed in 23.5.0

### Changed in 23.5.0

- SC-4957 user.ldapId and user.ldapDn are now indexed to improve performance

## [23.4.7] - 2020-07-01

### Fixed in 23.4.7

- SC-4965 Converted "consent" subdocument in "users" to a nested document to fix changing consents in administration and removing a bug in registration that resulted in deleted users.

## [23.4.5] - 2020-06-17

### Fixed in 23.4.5

- SC-5007 re-introduces ldap system root path to API result to fix issue with duplicating schools

## [23.4.3-nbc] - 2020-06-15

### Fixed in 23.4.3-nbc

- SC-5054 Revert hook restrictions that prevented registration with custom deata privacy documents enabled

## [23.4.0-nbc] - 2020-06-11

### Added in 23.4.0-nbc

- SC-4577 extend consentversions with school specific privacy policy, which can be added by the school admin

## [23.2.4] - 2020-06-05

### Fixed in 23.2.4

- SC-4876 soften sanitization to allow editor actions to be persisted correctly

## [23.2.1] - 2020-06-04

### Security - 23.2.1

- SC-4720 improve importhashes for registrationlinks

## [23.2.0] - 2020-06-03

### Security - 23.2.0

- SC-4506 Secure Find User Route. Access user list by students is allowed only if they are eligible to create teams.
- SC-4506 Secure Get User Route. Read user details may only users with STUDENT_LIST or TEACHER_LIST permissions

## [23.1.4] - 2020-05-29

### Fixed in 23.1.4

- SC-4749 avoid xss in image onerror event attribute for submissions

## [23.0.0] - 2020-05-19

### Changed in 23.0.0

- SC-4075 Teams creation by students logic was changed. New environment enumeration variable `STUDENT_TEAM_CREATION`
  with possible values `disabled`, `enabled`, `opt-in`, `opt-out` was introduced. The feature value is set by instance deployment.
  In case of `disabled`, `enabled` it is valid for all schools of the instance and cannot be changed by the admin.
  In case of `opt-in` and `opt-out` the feature should be enabled/disabled by the school admin.

## [22.10.3] - 2020-05-13

### Fixed in 22.10.3

- Unbind errors no longer stop the LDAP sync if more systems follow

## [22.10.2] - 2020-05-12

### Fixed in 22.10.2

- fixed pagination for students/teacher table

## [22.10.0] - 2020-05-11

### Added in 22.10.0

- SC-3719 Files now have a `creator` attribute that references the ID of the user that created the file.
  For old files, it is set to the first user permission inside the permissions array (legacy creator check).
- SC-3719 The `files` collection now has two additional indexes: `{creator}` and `{permissions.refId, permissions.refPermModel}`.
- add MongoDB Collation Support to control sorting behaviour in regards to capitalization.
- SC-3607 CSVSyncer now allows the optional birthday field (formats: dd/mm/yyyy, dd.mm.yyyy, dd-mm-yyyy) in CSV data
- SC-3948 support users query in adminusers routes
- SC-4018 Add additional nexboard permissions
- SC-4008 Migrated generateRegistrationLink Hook from SC-Client into Server
- SC-3686 Added new Registration Link Service for sending mails
- SC-4094 Teachers can now provide feedback in the form of uploaded files

### Fixed in 22.10.0

- SC-3892 Update Filter of submission in order to work with older submissions
- SC-3395 if fetching the release fails, a error will be thrown
- backup.js now outputs valid json exports
- SC-4105 fixed a problem with new users tests not working with recent hotfix.
- Checks of user consent calculated correct now

### Changed in 22.10.0

- User delete now accepts bulk delete requests
- SC-3958: the "general" LDAP strategy now returns an empty array if classes are not configured properly
- Increase performance - error logging in sentry
- Mergify: add and modified some configs

### Removed in 22.10.0

- SC-3958: the LDAP strategy interface no longer supports synchronizing team members to the never-used original N21-IDM
- SC-3958: the environment variables NBC_IMPORTURL, NBC_IMPORTUSER, and NBC_IMPORTPASSWORD are no longer used and have been removed
- Removed the obsolete commentSchema from the homework service. It was not in use.

## [22.9.20]

### Added in 22.9.20

- SC-4042: Added support for a central IServ-Connector

### Changed in 22.9.20

- LDAP syncs on servers with multiple schools now only sync one school at a time to avoid issues when paging search requests
- LDAP syncs use less memory (because they do a lot less in parallel)
- LDAPSchoolSyncer now returns user and class statistics

### Fixed in 22.9.20

- Fixed LDAP-Service disconnect method
- LDAPSystemSyncers now properly close their connections after syncing
- Authentication via LDAP now tries to close the connection after login
- Fixed a warning message appearing when patching users via internal request

## [22.9.18]

### Fixed in 22.9.18

- SC-4215: Do not allow unprivileged users to find users with non-school roles (expert, parent, etc.)

## [22.9.17]

### Fixed in 22.9.17

- SC-4121: File uploads no longer fail if the security scan is misconfigured or errors during enqueuing

## [22.9.10]

### Added in 22.9.10

- enable API key for /mails route

### Fixed in 22.9.10

- fixed an issue that prevented api-key authenticated calls to function with query.

## [22.9.9]

### Added in 22.9.9

- Sync can now be authenticated with an api-key.

## [22.9.8]

### Fixed in 22.9.8

- Fixed an error where ldap users without proper uuid where not filtered correctly.

## [22.9.7]

### Security in 22.9.7

- the /ldap route can now only be triggered for the users own school.

## [22.9.6]

### Added in 22.9.6

- users without `SCHOOL_EDIT` permission, but with `SCHOOL_STUDENT_TEAM_MANAGE` permission can now toggle the school feature `disableStudentTeamCreation`.

### Fixed in 22.9.6

- Admins in Thuringia can now prevent students from creating teams

## [22.9.5]

### Security in 22.9.5

- increased security for the publicTeachers route.

## [22.9.4]

### Fixed in 22.9.4

- fixes an issue with LDAP account updates if more than one account exists for the user (migration from local login to LDAP)

## [22.9.3]

### Fixed in 22.9.3

- fixes regression in LDAP sync, that caused incomplete user updates

## [22.9.2]

### Security in 22.9.2

- increased security for user PUT operation

## [22.9.1]

### Fixed in 22.9.1

- SC-3994: remove unnecessary bucket creation call that caused school administration and LDAP Sync to throw errors

### Changed in 22.9.1

- use collation for /homeworks, /users, /publicTeachers, /users/admin/teachers, /users/admin/students, /classes, and /courses.

## [22.9.0]

- Security updates

## [22.8.0]

### Added in 22.8.0

- This changelog has been added

### Removed in 22.8.0

- Clipboard sockets
- This changelog has been added
- Backend route to confirm analog consents in bulk
- Changed Seed Data + Migration Script: Added feature flag for new Editor to klara.fall@schul-cloud.org
- SC-2922: Enable use of multiple S3 instances as file storage provider
  - A new collection is added to administrate multiple S3 instances
  - A migration will automatically use the AWS environment variables to add those as default provider for all existing schools
  - For new schools the less used provider is assigned as storage provider
  - Environment Variables:
    - FEATURE_MULTIPLE_S3_PROVIDERS_ENABLED=true will activate the feature
    - S3_KEY, used for symmetric encryption, already required for the migration because of the secret access key encryption

### Changed in 22.8.0

- SC-3767: moved env variables to globals.js, NODE_ENV required to equal 'test' for test execution and right database selection
- migrated backup.sh script to node, so it can run platform independant and works on windows.

### Fixed in 22.8.0

- SC-3821: Fix Co-Teachers and Substitution teachers not being able to Grade Homeworks

## 22.7.1

### Fixed in 22.7.1

- Admin and teacher user could change other users without changing them self<|MERGE_RESOLUTION|>--- conflicted
+++ resolved
@@ -9,19 +9,18 @@
 
 ## Unreleased
 
-<<<<<<< HEAD
-## [26.0.4] - 2021-03-29
-
-### Fixed
+## [26.0.5] - 2021-03-29
+
+### Fixed
+
 - LDAP sync can be run with multiple school in parallel
-=======
+
 ## [26.0.4] - 2021-03-25
 
 ### Changed
 
 - SC-8829 - status of logging in rocket chat user is set to offline
 
->>>>>>> 514faf50
 ## [26.0.3] - 2021-03-17
 
 ### Changed
