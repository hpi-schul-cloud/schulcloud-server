--- conflicted
+++ resolved
@@ -11,11 +11,8 @@
 
 ### Added
 
-<<<<<<< HEAD
 - SC-6567 - add new application errros
-=======
 - SC-6830 - Added hook to parse request to arrays when > 20 users are requested in adminUsers service
->>>>>>> e4addb6b
 
 ### Removed
 
@@ -62,9 +59,6 @@
 
 ## [25.0.3]
 
-<<<<<<< HEAD
-### Changed
-=======
 ### Added
 
 - SC-6942 - add parse method to TSP strategy to declare it can handle the request and to keep authentication params clean
@@ -90,7 +84,6 @@
 ## 25.0.0
 
 ### Changed - 25.0.0
->>>>>>> e4addb6b
 
 - SC-6567 - clean up error pipline 
 - Extend JWT payload by schoolId and roleIds
