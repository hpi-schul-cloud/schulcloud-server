--- conflicted
+++ resolved
@@ -13,11 +13,8 @@
 
 ### Changed
 
-<<<<<<< HEAD
-BC-237 - Clean up global entity registration
-=======
+- BC-237 - Clean up global entity registration
 - BC-331 - BC-354 - rename ansible variables for OnePassword
->>>>>>> 3711e00f
 
 ### Fixed
 
