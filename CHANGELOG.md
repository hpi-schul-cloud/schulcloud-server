# Changelog

All notable changes to this project will be documented in this file.

The format is based on [Keep a Changelog](https://keepachangelog.com/en/1.0.0/),
and this project adheres to [Semantic Versioning](https://semver.org/spec/v2.0.0.html).

Allowed Types of change: `Added`, `Changed`, `Deprecated`, `Removed`, `Fixed`, `Security`

## Unreleased

<<<<<<< HEAD
### Fixed

- SC-8514 - QR Code generation fails
- SC-8390 - Lern-Store collections feature flag was not excluding collections in search
- SC-8322 prevent wrong assignment from school to storage provider

### Added

- SC-8482 - Deletion concept orchestration integration
- SC-8029 - Add deletion concept handling for pseudonyms and registration pins
- SC-6950 - Add access for superhero to change kreisid and officialSchoolNumber
- SC-8206 - Add school tombstone for deleting concept

### Changed

- SC-8380 removed reqlib, replaced by normal require to keep referenced types known
- SC-8213 error handling concept
- SC-4576 - sanitize bbb room and member names
- SC-8300 Added user information to LDAP Sync in case of errors
=======
## [25.5.13]

### Changed

- SC-8462 - Add logging for homework deletion
>>>>>>> 673be3cd

## [25.5.12]

### Fixed

- SC-8499 - Change order of migrations

## [25.5.11]

### Fixed

- SC-8499 - Prevent duplicated pseudonyms

## [25.5.10]

- SC-8506 - add origin server name to bbb create and join requests

## [25.5.9]

### Fixed

- SC-8503 - Clicking on task in BRB and THR shows pencil page

## [25.5.8]

### Changed

- SC-8480 - Return GeneralError if unknown error code is given to error pipeline

## [25.5.7]

## Added

- SC-8489 - Added permission check for homework deletion

## [25.5.6]

### Fixed

- SC-8410 - Verify ldap connection reads the first page of users only to avoid timeouts
- SC-8444 - resolve eventual consistency in course shareToken generation

## [25.5.5]

### Fixed

- SC-8303 - fix wrong assignment from school to storage provider

## [25.5.4]

### Added

- SC-8358 - bettermarks: show hint for safari users
- SC-8412 - update swagger documentation of pseudonym/roster/ltitools

### Fixed

- SC-5287 - Fixed OAuth2 rostering
- SC-5287 - Repair Bettermark's depseudonymization
- SC-8313 - Bettermarks: depseudonymization iframe needs to use Storage Access API in Safari
- SC-8379 - Secure ltiTools route
- SC-8315 - bettermarks: security check and production configuration

## [25.5.3]

### Added

- SC-8420 - Migration for sync new indexes.

## [25.5.2]

### Fixed

- SC-8189 - fix duplicate events by returning updated object at findOneAndUpdate

## [25.5.1]

### Fixed

- SC-8303 - fix wrong assignment from school to storage provider

## [25.5.0]

### Added

- SC-7835 - Add deletion concept handling for helpdesk problems
- SC-8229 - Added invalid DN error to ldap-config service error handling
- SC-7825 - Remove user relations from courses
- SC-7827 - Add deletion concept handling for file permissions.
- SC-8030 - Setup orchestrator for deleting concept
- SC-8060 - increase unit test coverage for lernstore counties
- SC-8179 - repaired unit test
- SC-7763 - adds searchable feature flag for lernstore.
- SC-8020 - adds collections filter to edu-sharing service
- SC-8260 - new team indexes and migration to add this

### Removed

- SC-8233 - Removed attribute and member as required attributes for the LDAP-config service

### Fixed

- SC-8329 - Cluster returns old verison of Pin object after patch

## [25.4.1]

- Update from 25.3.9 into master

## [25.3.9]

- SC-8198 continue school sync on user issues

## [25.3.8]

### Changed

- SC-8198 - handle eventually consistent database in THR sync

## [25.3.7] - 2020-12-18

### Changed

- SC-8209 - prevent sync from stopping if error occurs for a single student

## [25.3.6]

### Fixed

- SC-8235 - repaired reigstration link for students

## [25.3.5]

### Changed

- SC-8149 - no longer require a registrationPin for internal calls

## [25.3.4]

### Changed

- SC-7998 - use default service setup for /version

## [25.3.3] (pick from 25.2)

### Removed

- SC-8101 - Sanitization for read operations

### Fixed

- SC-8101 - Make it possible to disable sentry by removing `SENTRY_DSN`
- OPS-1735 - Fixes transaction handling in file service by using the mongoose transaction helper,
  properly closing the session, and using the correct readPreference (everything except primary fails)

## [25.3.2]

### Added

- SC-7734 - Added a hook that takes care of merlin content to generate valid urls for users
- SC-7483 - Updating terms of use for all users for each instance separately

## [25.3.1]

### Fixed

SC-8077 - the migration copy-parents-data-into-children-entities-and-delete-parent-users is broken

## [25.3.0]

### Added

- SC-7841 - remove deleted user from classes
- SC-7836 - Removing registration pin by removing the user
- SC-7838 - move pseudonyms to trashbin
- SC-7142 - Counties/Kreise added to federal states.
- SC-7555 - move user and account to trashbin
- SC-4666 - Added a pool based LDAP system and school sync. LDAP_SYSTEM_SYNCER_POOL_SIZE and LDAP_SCHOOL_SYNCER_POOL_SIZE variables
  determine how many system/school syncers will be run in parallel (at most) during the LDAP sync.
- SC-7615 - reduces the errors in lernstore
- SC-5476 - Extend tests for Matrix messenger config and permission service
- SC-6690 - refactors edu-sharing service and sets defaults
- SC-6738 - Extend search input field in new admin tables to search for full name
- SC-7293 - added Lern-Store view permission and a feature flag
- SC-7357 - Add config service
- SC-7083 - Added officialSchoolNumber to school-model
- Introduce plainSecrets in Configuration
- Introduce FEATURE_PROMETHEUS_ENABLED to have a flag for enable prometheus api metrics
- SC-7411 - add API Specification and validation for /me service
- SC-7411 - add API Specification and validation for /version service
- SC-7205 - create new data seed for QA
- SC-7614 - creates documentation for edu sharing endpoints
- SC-7370 - Add optional rootPath attribute modifier to iserv-idm strategy
- SC-4667 - persist time of last attempted and last successful LDAP sync to database (based on system)
- SC-4667 - Only request and compare LDAP entities that have changed since the last sync (using operational attribute modifyTimestamp with fallback)
- SC-4667 - Add optional `forceFullSync` option (as get param or json payload) to force a full LDAP sync
- SC-7499 - add API Specification for public services
- SC-7915 - facade locator
- SC-7571 - solved performance issues - bulk QR-code generation
- SC-6294 - Introduce Typescript in schulcloud-server
- SC-7543 - Adds ldap-config service to create, load, and patch LDAP-configs (replaces /ldap endpoints for new client)
- SC-7028 - Add Course Component API Specification document
- SC-7476 - Prevent hash generation if user has account
- SC-6692 - Added Lern-Store counties support for Niedersachsen (Merlin)

### Changed

- request logging disabled for non development environment
- OPS-1289 - moved and updated commons (to hpi-schul-cloud/commons)
- SC-6596 - Changed route for messenger permissions service
- SC-7331 - introduce axios for external requests, implemented in status api
- SC-7395 - Changed ldap general strategy fetching of users from parallel to serialized
- SC-6080 - move REQUEST_TIMEOUT from globals to Configuration
- Dependencies: querystring replaced by qs
- SC-6060 - Updated error handling
- SC-7404 - automatic forwarding for requests without versionnumber if no matching route is found
- SC-7411 - api versioning for /me service
- SC-7411 - api versioning for /version service
- IMP-160 - integration-tests repo renamed to end-to-end-tests
- SC-5900 - Move Synapse synchronization logic into server
- SC-7499 - Fixes documentation for edu sharing endpoints
- SC-7872 - Fix audience of the jwt to new organisation name.
- SC-7543 - deprecates `GET /ldap/:id` and `PATCH /ldap/:id` routes
- SC-7868 - Move external request helpers to more present file location
- SC-7474 pull docker container for tests if commit id exists on docker hub

### Fixed

- SC-6294 fix mocha test execution and build, summarize coverage results
- SC-1589 Trim strings to avoid empty team names
- ARC-138 fix changelog action
- ARC-137 avoid DoS on alerts in error state
- SC-7353 course sharing between teachers
- SC-7530 rename SHOW_VERSION to FEATURE_SHOW_VERSION_ENABLED
- SC-7517 improve oauth test stability
- SC-6586 Repaired migration script
- SC-7454 - Restored invalid birth date fix in adminUsers service
- fixed README badges
- Fix mocha tests
- SC-6151 fixed a bug that prevented api docu from being accessible
- SC-6151 fixed paths to openapi documentation
- Fixed searching for names including a dash
- SC-7572 - Find /users route after hooks - extremely slow
- SC-7573 - Route/hash-broken promise chain
- SC-7884 - Authentication error when accessing any nuxt page in the client.
- Fix typescript compiling error

### Removed

- SC-7413 - Cleanup UnhandledRejection code that is handled from winston now

## [25.2.6]

### Removed

- SC-8101 - Sanitization for read operations

### Fixed

- SC-8101 - Make it possible to disable sentry by removing `SENTRY_DSN`

## [25.2.5]

### Fixed

- OPS-1735 - Fixes transaction handling in file service by using the mongoose transaction helper,
  properly closing the session, and using the correct readPreference (everything except primary fails)

## [25.2.4]

### Changed

- SC-6727 - Change email addresses for tickets for Niedersachsen - fixed after review

## [25.2.3]

### Changed

- SC-6727 - Change email addresses for tickets for Niedersachsen

## [25.2.2]

### Changed

- SC-7773 - moved config values for antivirus file service

## [25.2.1]

### Fixed

- SC-7714 - Fixes script injection issue

## [25.2.0]

### Added

- SC-4385 - Added a user exclusion regex to IServ strategy
- SC-7049 - Added unit tests for Merlin Service
- SC-7157 - add feature flag for Merlin feature with fallback
- SC-6567 - add new application errros
- SC-6766 - Added ESLint rules with Promise rules
- SC-6830 - Added hook to parse request to arrays when > 20 users are requested in adminUsers service
- SC-6769 - Introduce API validation module
- SC-6769 - API validation for users/admin routes
- SC-6510 - Added Merlin Url Generator for Lern Store / Edu-sharing
- SC-5476 - Added school settings to enable students to open own chat rooms
- SC-6567 - Add utils to cleanup incomingMessage stacks by logging errors

### Removed

- SC-6586- Remove parents from users collection to improve maintainability

### Changed

- SC-6986 - Changed a hook in the accounts service that restricts get requests to the same school, it expects a valid userID and matching schoolIds for both the requester and requested users
- SC-6567 - clean up error pipline
- SC-6510, fix a minor syntax error when exporting module
- Update commons to 1.2.7: print configuration on startup, introduce hierarchical configuration file setup
- Support asynchronous calls during server startup
- SC-7091 - Migration to enable the Matrix Messenger for all schools that had RocketChat enabled before

### Fixed

- fixed README badges
- SC-6151 - fixed a bug that prevented api docu from being accessible
- Fix mocha tests

## [25.1.13] - 2020-11-12

### Changed

- SC-7395 - Changed ldap general strategy fetching of users from parallel to serialized

## [25.1.12] - 2020-11-09

### Added

- SC-7683 - add request logging options

## [25.1.11] - 2020-11-06

### Security

- SC-7695 - prevent csv user override operations on other schools

## [25.1.10] - 2020-11-05

### Added

- SC-7683 - Add log metic for memory usage, add async error logging util, catch one unhandledRejection error and remove cronjob task from server.

## [25.1.9] - 2020-11-03

### Fixed

- SC-7638 - fixed pin creation for users with accounts

## [25.1.8] - 2020-10-22

### Fixed

- SC-7333 - fixed creation of homeworks within lessons

## [25.1.7] - 2020-10-28

### Added

- SC-7491 - Add missing index on users.email to speed up slow query in registrationLink service

## [25.1.6] - 2020-10-23

### Changed

- SC-7413 - Remove event listener for unhandled rejections and move this to winston

## [25.1.5] - 2020-10-22

### Fixed

- SC-7452 - fixed time window check for LDAP users

## [25.1.4] - 2020-10-20

### Changed

- SC-6986 - Changed permission check for PATCH method in the account service from STUDENT_CREATE to STUDENT_EDIT to allow teachers to change students' password

## [25.1.3] - 2020-10-20

### Fixed

- SC-6986 - Changed a hook in the accounts service that restricts get requests to the same school, it expects a valid userID and matching schoolIds for both the requester and requested users

## [25.1.2] - 2020-10-15

### Fixed

- SC-7085 - fixed importHash error when asking parent consent

### Added

### Removed

## [25.1.1] - 2020-10-12

### Security

- SC-7165 package update for sanitization and add onload handler

## [25.1.0] - 2020-10-12

### Added

### Removed

- SC-6784 - Removed duplicated birth date formatting code in adminUsers service, which was causing an "Invalid date" output
- SC-6743 - Removed usersForConsent related things in adminUsers service because the client does not send that parameter anymore
- SC-6506 - Remove dependecy to feathers-swagger in routes.test.js

### Changed

- SC-6774 remove no-await-in-loop from eslint exceptions
- Rename statistic mails route, secure it over sync api key now
- SC-6809 - Maintain RabbitMQ connection and channels
- SC-5230 - Unblock Account-Page in Nuxt (securing /accounts and /users routes)

### Security

- Added hotfix merges

## [25.0.12] - 2020-10-12

### Fixed

- SC-6676 allows only following roles for registration: teacher/student…

## [25.0.11] - 2020-10-07

### Fixed

- SC-7180 homework create now validates data properly

## [25.0.12] - 2020-10-12

### Fixed

- SC-6676 allows only following roles for registration: teacher/student…

## [25.0.11] - 2020-10-07

### Fixed

- SC-7180 homework create now validates data properly

## [25.0.10] - 2020-10-07

### Added

- configured prometheus metrics - bucket sizes
- SC-6766 log unhandledRejection and unhandledException

## [25.0.9] - 2020-10-07

### Added

- SC-7115 - Reduce mongoose DB role request by enabling minor caching

## [25.0.8] - 2020-10-06

### Fixed

- SC-6676 - Registration: User with role parent should not be able to log-in
- SC-6960 - instead of deleting and recreating users during the rollback of a failed registration, use replace if necessary
- SC-6960 - properly raise exceptions during the registration process

## [25.0.7] - 2020-10-01

### Removed

- OPS-1316 - removed custom keep-alive header creation in express middleware

## [25.0.6] - 2020-10-01

### Added

- OPS-1316 - add indexes for slow files and submission queries

## [25.0.5] - 2020-10-01

### Added

- SC-6973 - add time window for pin creation

## [25.0.4] - 2020-09-30

### Added

- Added lead time detection

## [25.0.3]

### Added

- SC-6942 - add parse method to TSP strategy to declare it can handle the request and to keep authentication params clean

### Fixed

- SC-6942 - don't override payload defined by authentication method
- SC-6942 - don't search for account to populate if no username is given in `injectUsername`

## [25.0.2]

### Changed

- send mail for registration pin after add pin to db

## [25.0.1]

### Fixed

- SC-6696 - Fixed query used to determine course membership when checking permissions for course group lessons

## [25.0.0]

### Changed

- Extend JWT payload by schoolId and roleIds

## [24.5.1] - 2020-09-16

### Secrutiy

- Secure admin routes (update, patch, create)

## [24.5.0] - 2020-09-14

- Ignore database seed data with prettier, eslint, and codacy
- SC-6640 - Fixed email check within registration (case insensitive)
- SC-2710 - Adding time zones, default for school and theme

### Added - 24.5.0

- Test changelog has been updated for feature or hotfix branches
- SC-5612 - Adding search feature to the admintables for nuxt-client.

## [24.4.6] - 2020-09-11

### Changed

- SC-6733: central personal data does not get updated via CSV import

## [24.4.5] - 2020-09-10

### Fixed in 24.4.5

- SC-6637: generate QR codes for consent print sheets if group size exceeds 20

## [24.4.4] - 2020-09-08

### Fixed in 24.4.4]

- SC-6697: updates/sync account username when user is updated

## [24.4.3] - 2020-09-09

### Fixed in 24.4.3

- SC-6533 - Login not possible if admin reset password

## [24.4.2] - 2020-08-31

### Fixed in 24.4.2

- SC-6554: CSV-Importer no longer allows patching users with different roles

## [24.4.1] - 2020-08-31

### Fixed in 24.4.1

- SC-6511 - LDAP edit button missing.

### Changed in 24.4.1

- SC-5987 Internationalisation: extend user and school model with default language

### Added 24.4.1

- SC-6172: added hooks and checks to look for unique and not disposable emails in adminUsers service

## [24.4.0] - 2020-8-31

### Fixed in 24.4.0

- SC-6122 - Edusharing preload thumbnails in parallel. Edusharing authentication stabilisation.

## [24.3.3] - 2020-08-28

- SC-6469: prevent admin access to lessons admins shouldnt have access to.

## [24.3.2] - 2020-08-26

- SC-6382: fix handling of consents for users with unknown birthdays. consentStatus: 'ok' will be returned for valid consents without birthday.

## [24.3.1] - 2020-08-25

- SC-5420: TSC Schuljahreswechsel

## [24.3.0] - 2020-08-25

## [24.2.5] - 2020-08-24

- SC-6328 add migration to set student_list settings in all non n21 clouds schools to false.

## [24.2.4] - 2020-08-20

## [24.2.3] - 2020-08-20

## [24.2.2] - 2020-08-20

### Added in 24.2.2

- SC-5280: the LDAP service will try to reconnect up to three times if the connection was lost or could not be established
- SC-5280: the LDAP service and LDAP syncers now report more errors to the stats object
- SC-5808: added an isExternal check to the create method of AdminUsers service, only users from not external schools can create users

### Fixed in 24.2.2

- SC-5280: the LDAP sync now handles (timeout/firewall) errors much more gracefully
- SC-5280: LDAP bind operations will only be issued if the connection was established successfully
- SC-5280: aggregated LDAP statistics will now show the number of succesful and failed sub-syncs instead of just 1 or 0

### Changed in 24.2.2

- SC-5280: if disconnected prematurely, the LDAP service will not try to connect again just to unbind from the server

## [24.0.2] - 2020-08-05

### Fixed in 24.0.2

- SC-5835: Starting the new school year automatically - Cluster 4

## [24.0.1] - 2020-07-31

### Fixed in 24.0.1

- SC-5917 Fix activation of LDAP system

## [23.6.4] - 2020-07-29

### Fixed in 23.6.4

- SC-5883: Choose current schoolyear based on the school instead of the date for creating classes.

## [23.6.3] - 2020-07-28

### Added in 23.6.3

- SC-5754 Added isExternal attribute to school model. If ldapSchoolIdentifier or source is defined, isExternal will be set to true
  otherwise, if none of them are defined it wil be set to false.
- SC-4520 created a new Service called Activation Service; with which jobs can be defined and are
  only executed when an activation link (activation code) is confirmed (e.g.: change of e-mail address/username)
  Also added a sub-service for changing email/username in Activation Service
- SC-5280: the LDAP service will try to reconnect up to three times if the connection was lost or could not be established
- SC-5280: the LDAP service and LDAP syncers now report more errors to the stats object

### Fixed in 23.6.3

- SC-5250: Fixes the CSV-Import, if there are whitespaces in the columnnames
- SC-5686: only users with the team permission "RENAME_TEAM" can execute the patch method in teams route
- SC-5280: the LDAP sync now handles (timeout/firewall) errors much more gracefully
- SC-5280: LDAP bind operations will only be issued if the connection was established successfully
- SC-5280: aggregated LDAP statistics will now show the number of succesful and failed sub-syncs instead of just 1 or 0
- SC-5416: Enable maintenance Mode for LDAP Schools and change the currentSchoolYear for non-LDAP Schools

### Changed in 23.6.3

- SC-5542: Added an after hook for AdminUsers find method which formats birthday date to DD.MM.YYYY format.
- SC-4289 Changed aggregations in admin tables, classes are now taken only from current year or max grade level, and are sorted
  by numeric ordering.
- SC-5280: if disconnected prematurely, the LDAP service will not try to connect again just to unbind from the server

## [23.6.2] - 2020-07-22

### Fixed in 23.6.2

- SC-5773: LDAPSchoolSyncer now correctly populates classes synced from an LDAP server, even if only students or only teachers are assigned to the class.
- SC-5250: Fixes the CSV-Import, if there are whitespaces in the columnnames

## [23.6.1] - 2020-07-22

### Fixed in 23.6.1

- SC-5733: LDAPSchoolSyncer now uses the Users model service to avoid ignoring indexes due to automatic collation

## [23.6.0] - 2020-07-21

### Added in 23.6.0

- SC-4142: Added indexes on TSP sync related attributes in user and school schema.
- SC-4142: Adds info about unchanged entities to TSP sync statistics

## [23.5.4] - 2020-07-08

### Added in 23.5.4

- SC-2714 Added the federal state "Internationale Schule"

## [23.5.0] - 2020-06-15

### Added in 23.5.0

- SC-4192 add tests that ensure classes on other schools cant be manipulated

### Fixed in 23.5.0

### Changed in 23.5.0

- SC-4957 user.ldapId and user.ldapDn are now indexed to improve performance

## [23.4.7] - 2020-07-01

### Fixed in 23.4.7

- SC-4965 Converted "consent" subdocument in "users" to a nested document to fix changing consents in administration and removing a bug in registration that resulted in deleted users.

## [23.4.5] - 2020-06-17

### Fixed in 23.4.5

- SC-5007 re-introduces ldap system root path to API result to fix issue with duplicating schools

## [23.4.3-nbc] - 2020-06-15

### Fixed in 23.4.3-nbc

- SC-5054 Revert hook restrictions that prevented registration with custom deata privacy documents enabled

## [23.4.0-nbc] - 2020-06-11

### Added in 23.4.0-nbc

- SC-4577 extend consentversions with school specific privacy policy, which can be added by the school admin

## [23.2.4] - 2020-06-05

### Fixed in 23.2.4

- SC-4876 soften sanitization to allow editor actions to be persisted correctly

## [23.2.1] - 2020-06-04

### Security - 23.2.1

- SC-4720 improve importhashes for registrationlinks

## [23.2.0] - 2020-06-03

### Security - 23.2.0

- SC-4506 Secure Find User Route. Access user list by students is allowed only if they are eligible to create teams.
- SC-4506 Secure Get User Route. Read user details may only users with STUDENT_LIST or TEACHER_LIST permissions

## [23.1.4] - 2020-05-29

### Fixed in 23.1.4

- SC-4749 avoid xss in image onerror event attribute for submissions

## [23.0.0] - 2020-05-19

### Changed in 23.0.0

- SC-4075 Teams creation by students logic was changed. New environment enumeration variable `STUDENT_TEAM_CREATION`
  with possible values `disabled`, `enabled`, `opt-in`, `opt-out` was introduced. The feature value is set by instance deployment.
  In case of `disabled`, `enabled` it is valid for all schools of the instance and cannot be changed by the admin.
  In case of `opt-in` and `opt-out` the feature should be enabled/disabled by the school admin.

## [22.10.3] - 2020-05-13

### Fixed in 22.10.3

- Unbind errors no longer stop the LDAP sync if more systems follow

## [22.10.2] - 2020-05-12

### Fixed in 22.10.2

- fixed pagination for students/teacher table

## [22.10.0] - 2020-05-11

### Added in 22.10.0

- SC-3719 Files now have a `creator` attribute that references the ID of the user that created the file.
  For old files, it is set to the first user permission inside the permissions array (legacy creator check).
- SC-3719 The `files` collection now has two additional indexes: `{creator}` and `{permissions.refId, permissions.refPermModel}`.
- add MongoDB Collation Support to control sorting behaviour in regards to capitalization.
- SC-3607 CSVSyncer now allows the optional birthday field (formats: dd/mm/yyyy, dd.mm.yyyy, dd-mm-yyyy) in CSV data
- SC-3948 support users query in adminusers routes
- SC-4018 Add additional nexboard permissions
- SC-4008 Migrated generateRegistrationLink Hook from SC-Client into Server
- SC-3686 Added new Registration Link Service for sending mails
- SC-4094 Teachers can now provide feedback in the form of uploaded files

### Fixed in 22.10.0

- SC-3892 Update Filter of submission in order to work with older submissions
- SC-3395 if fetching the release fails, a error will be thrown
- backup.js now outputs valid json exports
- SC-4105 fixed a problem with new users tests not working with recent hotfix.
- Checks of user consent calculated correct now

### Changed in 22.10.0

- User delete now accepts bulk delete requests
- SC-3958: the "general" LDAP strategy now returns an empty array if classes are not configured properly
- Increase performance - error logging in sentry
- Mergify: add and modified some configs

### Removed in 22.10.0

- SC-3958: the LDAP strategy interface no longer supports synchronizing team members to the never-used original N21-IDM
- SC-3958: the environment variables NBC_IMPORTURL, NBC_IMPORTUSER, and NBC_IMPORTPASSWORD are no longer used and have been removed
- Removed the obsolete commentSchema from the homework service. It was not in use.

## [22.9.20]

### Added in 22.9.20

- SC-4042: Added support for a central IServ-Connector

### Changed in 22.9.20

- LDAP syncs on servers with multiple schools now only sync one school at a time to avoid issues when paging search requests
- LDAP syncs use less memory (because they do a lot less in parallel)
- LDAPSchoolSyncer now returns user and class statistics

### Fixed in 22.9.20

- Fixed LDAP-Service disconnect method
- LDAPSystemSyncers now properly close their connections after syncing
- Authentication via LDAP now tries to close the connection after login
- Fixed a warning message appearing when patching users via internal request

## [22.9.18]

### Fixed in 22.9.18

- SC-4215: Do not allow unprivileged users to find users with non-school roles (expert, parent, etc.)

## [22.9.17]

### Fixed in 22.9.17

- SC-4121: File uploads no longer fail if the security scan is misconfigured or errors during enqueuing

## [22.9.10]

### Added in 22.9.10

- enable API key for /mails route

### Fixed in 22.9.10

- fixed an issue that prevented api-key authenticated calls to function with query.

## [22.9.9]

### Added in 22.9.9

- Sync can now be authenticated with an api-key.

## [22.9.8]

### Fixed in 22.9.8

- Fixed an error where ldap users without proper uuid where not filtered correctly.

## [22.9.7]

### Security in 22.9.7

- the /ldap route can now only be triggered for the users own school.

## [22.9.6]

### Added in 22.9.6

- users without `SCHOOL_EDIT` permission, but with `SCHOOL_STUDENT_TEAM_MANAGE` permission can now toggle the school feature `disableStudentTeamCreation`.

### Fixed in 22.9.6

- Admins in Thuringia can now prevent students from creating teams

## [22.9.5]

### Security in 22.9.5

- increased security for the publicTeachers route.

## [22.9.4]

### Fixed in 22.9.4

- fixes an issue with LDAP account updates if more than one account exists for the user (migration from local login to LDAP)

## [22.9.3]

### Fixed in 22.9.3

- fixes regression in LDAP sync, that caused incomplete user updates

## [22.9.2]

### Security in 22.9.2

- increased security for user PUT operation

## [22.9.1]

### Fixed in 22.9.1

- SC-3994: remove unnecessary bucket creation call that caused school administration and LDAP Sync to throw errors

### Changed in 22.9.1

- use collation for /homeworks, /users, /publicTeachers, /users/admin/teachers, /users/admin/students, /classes, and /courses.

## [22.9.0]

- Security updates

## [22.8.0]

### Added in 22.8.0

- This changelog has been added

### Removed in 22.8.0

- Clipboard sockets
- This changelog has been added
- Backend route to confirm analog consents in bulk
- Changed Seed Data + Migration Script: Added feature flag for new Editor to klara.fall@schul-cloud.org
- SC-2922: Enable use of multiple S3 instances as file storage provider
  - A new collection is added to administrate multiple S3 instances
  - A migration will automatically use the AWS environment variables to add those as default provider for all existing schools
  - For new schools the less used provider is assigned as storage provider
  - Environment Variables:
    - FEATURE_MULTIPLE_S3_PROVIDERS_ENABLED=true will activate the feature
    - S3_KEY, used for symmetric encryption, already required for the migration because of the secret access key encryption

### Changed in 22.8.0

- SC-3767: moved env variables to globals.js, NODE_ENV required to equal 'test' for test execution and right database selection
- migrated backup.sh script to node, so it can run platform independant and works on windows.

### Fixed in 22.8.0

- SC-3821: Fix Co-Teachers and Substitution teachers not being able to Grade Homeworks

## 22.7.1

### Fixed in 22.7.1

- Admin and teacher user could change other users without changing them self<|MERGE_RESOLUTION|>--- conflicted
+++ resolved
@@ -9,7 +9,6 @@
 
 ## Unreleased
 
-<<<<<<< HEAD
 ### Fixed
 
 - SC-8514 - QR Code generation fails
@@ -29,13 +28,12 @@
 - SC-8213 error handling concept
 - SC-4576 - sanitize bbb room and member names
 - SC-8300 Added user information to LDAP Sync in case of errors
-=======
+
 ## [25.5.13]
 
 ### Changed
 
 - SC-8462 - Add logging for homework deletion
->>>>>>> 673be3cd
 
 ## [25.5.12]
 
