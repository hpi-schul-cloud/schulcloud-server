# Changelog

All notable changes to this project will be documented in this file.

The format is based on [Keep a Changelog](https://keepachangelog.com/en/1.0.0/),
and this project adheres to [Semantic Versioning](https://semver.org/spec/v2.0.0.html).

Allowed Types of change: `Added`, `Changed`, `Deprecated`, `Removed`, `Fixed`, `Security`

## [Unreleased]

### Added

- SC-7293 - added Lern-Store view permission and a feature flag
- SC-7357 - Add config service
- SC-7083 - Added officialSchoolNumber to school-model
- Introduce plainSecrets in Configuration
- Introduce FEATURE_PROMETHEUS_ENABLED to have a flag for enable prometheus api metrics
- SC-7411 - add API Specification and validation for /me service
- SC-7411 - add API Specification and validation for /version service

### Changed

- SC-7508 - Changed config from global.js to new config -> see default/default.json
- SC-7395 - Changed ldap general strategy fetching of users from parallel to serialized
- SC-6080 - move REQUEST_TIMEOUT from globals to Configuration
- Dependencies: querystring replaced by qs
- SC-6060 - Updated error handling
- SC-7404 - automatic forwarding for requests without versionnumber if no matching route is found
- SC-7411 - api versioning for /me service
- SC-7411 - api versioning for /version service

### Fixed

- SC-6586 Repaired migration script
- SC-7454 - Restored invalid birth date fix in adminUsers service
- fixed README badges
- Fix mocha tests
- SC-6151 fixed a bug that prevented api docu from being accessible
- SC-6151 fixed paths to openapi documentation

## [25.2.0]

### Added

- SC-4385 - Added a user exclusion regex to IServ strategy
- SC-7049 - Added unit tests for Merlin Service
- SC-7157 - add feature flag for Merlin feature with fallback
- SC-6567 - add new application errros
- SC-6766 - Added ESLint rules with Promise rules
- SC-6830 - Added hook to parse request to arrays when > 20 users are requested in adminUsers service
- SC-6769 - Introduce API validation module
- SC-6769 - API validation for users/admin routes
- SC-6510 - Added Merlin Url Generator for Lern Store / Edu-sharing
- SC-6567 - Add utils to cleanup incomingMessage stacks by logging errors

### Removed

- SC-6586- Remove parents from users collection to improve maintainability

### Changed

- SC-6986 - Changed a hook in the accounts service that restricts get requests to the same school, it expects a valid userID and matching schoolIds for both the requester and requested users
- SC-6567 - clean up error pipline
- SC-6510, fix a minor syntax error when exporting module
- Update commons to 1.2.7: print configuration on startup, introduce hierarchical configuration file setup
- Support asynchronous calls during server startup
- SC-7091 Migration to enable the Matrix Messenger for all schools that had RocketChat enabled before

### Fixed

-         - fixed README badges
- SC-6151 - fixed a bug that prevented api docu from being accessible
-         - Fix mocha tests
<<<<<<< HEAD
=======
## [25.1.7] - 2020-10-28

### Added

- SC-7491 - Add missing index on users.email to speed up slow query in registrationLink service
>>>>>>> c8ee41a3

## [25.1.6] - 2020-10-23

### Changed

- SC-7413 - Remove event listener for unhandled rejections and move this to winston

## [25.1.5] - 2020-10-22

### Fixed

- SC-7452 - fixed time window check for LDAP users

## [25.1.4] - 2020-10-20

### Changed

- SC-6986 - Changed permission check for PATCH method in the account service from STUDENT_CREATE to STUDENT_EDIT to allow teachers to change students' password

## [25.1.3] - 2020-10-20

### Fixed

- SC-6986 - Changed a hook in the accounts service that restricts get requests to the same school, it expects a valid userID and matching schoolIds for both the requester and requested users

## [25.1.2] - 2020-10-15

### Fixed

- SC-7085 - fixed importHash error when asking parent consent

### Added

### Removed

## [25.1.1] - 2020-10-12

### Security

- SC-7165 package update for sanitization and add onload handler

## [25.1.0] - 2020-10-12

### Added

### Removed

- SC-6784 - Removed duplicated birth date formatting code in adminUsers service, which was causing an "Invalid date" output
- SC-6743 - Removed usersForConsent related things in adminUsers service because the client does not send that parameter anymore
- SC-6506 - Remove dependecy to feathers-swagger in routes.test.js

### Changed

- SC-6774 remove no-await-in-loop from eslint exceptions
- Rename statistic mails route, secure it over sync api key now
- SC-6809 - Maintain RabbitMQ connection and channels
- SC-5230 - Unblock Account-Page in Nuxt (securing /accounts and /users routes)

### Security

- Added hotfix merges

## [25.0.12] - 2020-10-12

### Fixed

- SC-6676 allows only following roles for registration: teacher/student…

## [25.0.11] - 2020-10-07

### Fixed

- SC-7180 homework create now validates data properly

## [25.0.12] - 2020-10-12

### Fixed

- SC-6676 allows only following roles for registration: teacher/student…

## [25.0.11] - 2020-10-07

### Fixed

- SC-7180 homework create now validates data properly

## [25.0.10] - 2020-10-07

### Added

- configured prometheus metrics - bucket sizes
- SC-6766 log unhandledRejection and unhandledException

## [25.0.9] - 2020-10-07

### Added

- SC-7115 - Reduce mongoose DB role request by enabling minor caching

## [25.0.8] - 2020-10-06

### Fixed

- SC-6676 - Registration: User with role parent should not be able to log-in
- SC-6960 - instead of deleting and recreating users during the rollback of a failed registration, use replace if necessary
- SC-6960 - properly raise exceptions during the registration process

## [25.0.7] - 2020-10-01

### Removed

- OPS-1316 - removed custom keep-alive header creation in express middleware

## [25.0.6] - 2020-10-01

### Added

- OPS-1316 - add indexes for slow files and submission queries

## [25.0.5] - 2020-10-01

### Added

- SC-6973 - add time window for pin creation

## [25.0.4] - 2020-09-30

### Added

- Added lead time detection

## [25.0.3]

### Added

- SC-6942 - add parse method to TSP strategy to declare it can handle the request and to keep authentication params clean

### Fixed

- SC-6942 - don't override payload defined by authentication method
- SC-6942 - don't search for account to populate if no username is given in `injectUsername`

## [25.0.2]

### Changed

- send mail for registration pin after add pin to db

## [25.0.1]

### Fixed

- SC-6696 - Fixed query used to determine course membership when checking permissions for course group lessons

## [25.0.0]

### Changed

- Extend JWT payload by schoolId and roleIds

## [24.5.1] - 2020-09-16

### Secrutiy

- Secure admin routes (update, patch, create)

## [24.5.0] - 2020-09-14

- Ignore database seed data with prettier, eslint, and codacy
- SC-6640 - Fixed email check within registration (case insensitive)

### Added - 24.5.0

- Test changelog has been updated for feature or hotfix branches
- SC-5612 - Adding search feature to the admintables for nuxt-client.

## [24.4.6] - 2020-09-11

### Changed

- SC-6733: central personal data does not get updated via CSV import

## [24.4.5] - 2020-09-10

### Fixed in 24.4.5

- SC-6637: generate QR codes for consent print sheets if group size exceeds 20

## [24.4.4] - 2020-09-08

### Fixed in 24.4.4]

- SC-6697: updates/sync account username when user is updated

## [24.4.3] - 2020-09-09

### Fixed in 24.4.3

- SC-6533 - Login not possible if admin reset password

## [24.4.2] - 2020-08-31

### Fixed in 24.4.2

- SC-6554: CSV-Importer no longer allows patching users with different roles

## [24.4.1] - 2020-08-31

### Fixed in 24.4.1

- SC-6511 - LDAP edit button missing.

### Changed in 24.4.1

- SC-5987 Internationalisation: extend user and school model with default language

### Added 24.4.1

- SC-6172: added hooks and checks to look for unique and not disposable emails in adminUsers service

## [24.4.0] - 2020-8-31

### Fixed in 24.4.0

- SC-6122 - Edusharing preload thumbnails in parallel. Edusharing authentication stabilisation.

## [24.3.3] - 2020-08-28

- SC-6469: prevent admin access to lessons admins shouldnt have access to.

## [24.3.2] - 2020-08-26

- SC-6382: fix handling of consents for users with unknown birthdays. consentStatus: 'ok' will be returned for valid consents without birthday.

## [24.3.1] - 2020-08-25

- SC-5420: TSC Schuljahreswechsel

## [24.3.0] - 2020-08-25

## [24.2.5] - 2020-08-24

- SC-6328 add migration to set student_list settings in all non n21 clouds schools to false.

## [24.2.4] - 2020-08-20

## [24.2.3] - 2020-08-20

## [24.2.2] - 2020-08-20

### Added in 24.2.2

- SC-5280: the LDAP service will try to reconnect up to three times if the connection was lost or could not be established
- SC-5280: the LDAP service and LDAP syncers now report more errors to the stats object
- SC-5808: added an isExternal check to the create method of AdminUsers service, only users from not external schools can create users

### Fixed in 24.2.2

- SC-5280: the LDAP sync now handles (timeout/firewall) errors much more gracefully
- SC-5280: LDAP bind operations will only be issued if the connection was established successfully
- SC-5280: aggregated LDAP statistics will now show the number of succesful and failed sub-syncs instead of just 1 or 0

### Changed in 24.2.2

- SC-5280: if disconnected prematurely, the LDAP service will not try to connect again just to unbind from the server

## [24.0.2] - 2020-08-05

### Fixed in 24.0.2

- SC-5835: Starting the new school year automatically - Cluster 4

## [24.0.1] - 2020-07-31

### Fixed in 24.0.1

- SC-5917 Fix activation of LDAP system

## [23.6.4] - 2020-07-29

### Fixed in 23.6.4

- SC-5883: Choose current schoolyear based on the school instead of the date for creating classes.

## [23.6.3] - 2020-07-28

### Added in 23.6.3

- SC-5754 Added isExternal attribute to school model. If ldapSchoolIdentifier or source is defined, isExternal will be set to true
  otherwise, if none of them are defined it wil be set to false.
- SC-4520 created a new Service called Activation Service; with which jobs can be defined and are
  only executed when an activation link (activation code) is confirmed (e.g.: change of e-mail address/username)
  Also added a sub-service for changing email/username in Activation Service
- SC-5280: the LDAP service will try to reconnect up to three times if the connection was lost or could not be established
- SC-5280: the LDAP service and LDAP syncers now report more errors to the stats object

### Fixed in 23.6.3

- SC-5250: Fixes the CSV-Import, if there are whitespaces in the columnnames
- SC-5686: only users with the team permission "RENAME_TEAM" can execute the patch method in teams route
- SC-5280: the LDAP sync now handles (timeout/firewall) errors much more gracefully
- SC-5280: LDAP bind operations will only be issued if the connection was established successfully
- SC-5280: aggregated LDAP statistics will now show the number of succesful and failed sub-syncs instead of just 1 or 0
- SC-5416: Enable maintenance Mode for LDAP Schools and change the currentSchoolYear for non-LDAP Schools

### Changed in 23.6.3

- SC-5542: Added an after hook for AdminUsers find method which formats birthday date to DD.MM.YYYY format.
- SC-4289 Changed aggregations in admin tables, classes are now taken only from current year or max grade level, and are sorted
  by numeric ordering.
- SC-5280: if disconnected prematurely, the LDAP service will not try to connect again just to unbind from the server

## [23.6.2] - 2020-07-22

### Fixed in 23.6.2

- SC-5773: LDAPSchoolSyncer now correctly populates classes synced from an LDAP server, even if only students or only teachers are assigned to the class.
- SC-5250: Fixes the CSV-Import, if there are whitespaces in the columnnames

## [23.6.1] - 2020-07-22

### Fixed in 23.6.1

- SC-5733: LDAPSchoolSyncer now uses the Users model service to avoid ignoring indexes due to automatic collation

## [23.6.0] - 2020-07-21

### Added in 23.6.0

- SC-4142: Added indexes on TSP sync related attributes in user and school schema.
- SC-4142: Adds info about unchanged entities to TSP sync statistics

## [23.5.4] - 2020-07-08

### Added in 23.5.4

- SC-2714 Added the federal state "Internationale Schule"

## [23.5.0] - 2020-06-15

### Added in 23.5.0

- SC-4192 add tests that ensure classes on other schools cant be manipulated

### Fixed in 23.5.0

### Changed in 23.5.0

- SC-4957 user.ldapId and user.ldapDn are now indexed to improve performance

## [23.4.7] - 2020-07-01

### Fixed in 23.4.7

- SC-4965 Converted "consent" subdocument in "users" to a nested document to fix changing consents in administration and removing a bug in registration that resulted in deleted users.

## [23.4.5] - 2020-06-17

### Fixed in 23.4.5

- SC-5007 re-introduces ldap system root path to API result to fix issue with duplicating schools

## [23.4.3-nbc] - 2020-06-15

### Fixed in 23.4.3-nbc

- SC-5054 Revert hook restrictions that prevented registration with custom deata privacy documents enabled

## [23.4.0-nbc] - 2020-06-11

### Added in 23.4.0-nbc

- SC-4577 extend consentversions with school specific privacy policy, which can be added by the school admin

## [23.2.4] - 2020-06-05

### Fixed in 23.2.4

- SC-4876 soften sanitization to allow editor actions to be persisted correctly

## [23.2.1] - 2020-06-04

### Security - 23.2.1

- SC-4720 improve importhashes for registrationlinks

## [23.2.0] - 2020-06-03

### Security - 23.2.0

- SC-4506 Secure Find User Route. Access user list by students is allowed only if they are eligible to create teams.
- SC-4506 Secure Get User Route. Read user details may only users with STUDENT_LIST or TEACHER_LIST permissions

## [23.1.4] - 2020-05-29

### Fixed in 23.1.4

- SC-4749 avoid xss in image onerror event attribute for submissions

## [23.0.0] - 2020-05-19

### Changed in 23.0.0

- SC-4075 Teams creation by students logic was changed. New environment enumeration variable `STUDENT_TEAM_CREATION`
  with possible values `disabled`, `enabled`, `opt-in`, `opt-out` was introduced. The feature value is set by instance deployment.
  In case of `disabled`, `enabled` it is valid for all schools of the instance and cannot be changed by the admin.
  In case of `opt-in` and `opt-out` the feature should be enabled/disabled by the school admin.

## [22.10.3] - 2020-05-13

### Fixed in 22.10.3

- Unbind errors no longer stop the LDAP sync if more systems follow

## [22.10.2] - 2020-05-12

### Fixed in 22.10.2

- fixed pagination for students/teacher table

## [22.10.0] - 2020-05-11

### Added in 22.10.0

- SC-3719 Files now have a `creator` attribute that references the ID of the user that created the file.
  For old files, it is set to the first user permission inside the permissions array (legacy creator check).
- SC-3719 The `files` collection now has two additional indexes: `{creator}` and `{permissions.refId, permissions.refPermModel}`.
- add MongoDB Collation Support to control sorting behaviour in regards to capitalization.
- SC-3607 CSVSyncer now allows the optional birthday field (formats: dd/mm/yyyy, dd.mm.yyyy, dd-mm-yyyy) in CSV data
- SC-3948 support users query in adminusers routes
- SC-4018 Add additional nexboard permissions
- SC-4008 Migrated generateRegistrationLink Hook from SC-Client into Server
- SC-3686 Added new Registration Link Service for sending mails
- SC-4094 Teachers can now provide feedback in the form of uploaded files

### Fixed in 22.10.0

- SC-3892 Update Filter of submission in order to work with older submissions
- SC-3395 if fetching the release fails, a error will be thrown
- backup.js now outputs valid json exports
- SC-4105 fixed a problem with new users tests not working with recent hotfix.
- Checks of user consent calculated correct now

### Changed in 22.10.0

- User delete now accepts bulk delete requests
- SC-3958: the "general" LDAP strategy now returns an empty array if classes are not configured properly
- Increase performance - error logging in sentry
- Mergify: add and modified some configs

### Removed in 22.10.0

- SC-3958: the LDAP strategy interface no longer supports synchronizing team members to the never-used original N21-IDM
- SC-3958: the environment variables NBC_IMPORTURL, NBC_IMPORTUSER, and NBC_IMPORTPASSWORD are no longer used and have been removed
- Removed the obsolete commentSchema from the homework service. It was not in use.

## [22.9.20]

### Added in 22.9.20

- SC-4042: Added support for a central IServ-Connector

### Changed in 22.9.20

- LDAP syncs on servers with multiple schools now only sync one school at a time to avoid issues when paging search requests
- LDAP syncs use less memory (because they do a lot less in parallel)
- LDAPSchoolSyncer now returns user and class statistics

### Fixed in 22.9.20

- Fixed LDAP-Service disconnect method
- LDAPSystemSyncers now properly close their connections after syncing
- Authentication via LDAP now tries to close the connection after login
- Fixed a warning message appearing when patching users via internal request

## [22.9.18]

### Fixed in 22.9.18

- SC-4215: Do not allow unprivileged users to find users with non-school roles (expert, parent, etc.)

## [22.9.17]

### Fixed in 22.9.17

- SC-4121: File uploads no longer fail if the security scan is misconfigured or errors during enqueuing

## [22.9.10]

### Added in 22.9.10

- enable API key for /mails route

### Fixed in 22.9.10

- fixed an issue that prevented api-key authenticated calls to function with query.

## [22.9.9]

### Added in 22.9.9

- Sync can now be authenticated with an api-key.

## [22.9.8]

### Fixed in 22.9.8

- Fixed an error where ldap users without proper uuid where not filtered correctly.

## [22.9.7]

### Security in 22.9.7

- the /ldap route can now only be triggered for the users own school.

## [22.9.6]

### Added in 22.9.6

- users without `SCHOOL_EDIT` permission, but with `SCHOOL_STUDENT_TEAM_MANAGE` permission can now toggle the school feature `disableStudentTeamCreation`.

### Fixed in 22.9.6

- Admins in Thuringia can now prevent students from creating teams

## [22.9.5]

### Security in 22.9.5

- increased security for the publicTeachers route.

## [22.9.4]

### Fixed in 22.9.4

- fixes an issue with LDAP account updates if more than one account exists for the user (migration from local login to LDAP)

## [22.9.3]

### Fixed in 22.9.3

- fixes regression in LDAP sync, that caused incomplete user updates

## [22.9.2]

### Security in 22.9.2

- increased security for user PUT operation

## [22.9.1]

### Fixed in 22.9.1

- SC-3994: remove unnecessary bucket creation call that caused school administration and LDAP Sync to throw errors

### Changed in 22.9.1

- use collation for /homeworks, /users, /publicTeachers, /users/admin/teachers, /users/admin/students, /classes, and /courses.

## [22.9.0]

- Security updates

## [22.8.0]

### Added in 22.8.0

- This changelog has been added

### Removed in 22.8.0

- Clipboard sockets
- This changelog has been added
- Backend route to confirm analog consents in bulk
- Changed Seed Data + Migration Script: Added feature flag for new Editor to klara.fall@schul-cloud.org
- SC-2922: Enable use of multiple S3 instances as file storage provider
  - A new collection is added to administrate multiple S3 instances
  - A migration will automatically use the AWS environment variables to add those as default provider for all existing schools
  - For new schools the less used provider is assigned as storage provider
  - Environment Variables:
    - FEATURE_MULTIPLE_S3_PROVIDERS_ENABLED=true will activate the feature
    - S3_KEY, used for symmetric encryption, already required for the migration because of the secret access key encryption

### Changed in 22.8.0

- SC-3767: moved env variables to globals.js, NODE_ENV required to equal 'test' for test execution and right database selection
- migrated backup.sh script to node, so it can run platform independant and works on windows.

### Fixed in 22.8.0

- SC-3821: Fix Co-Teachers and Substitution teachers not being able to Grade Homeworks

## 22.7.1

### Fixed in 22.7.1

- Admin and teacher user could change other users without changing them self<|MERGE_RESOLUTION|>--- conflicted
+++ resolved
@@ -72,14 +72,12 @@
 -         - fixed README badges
 - SC-6151 - fixed a bug that prevented api docu from being accessible
 -         - Fix mocha tests
-<<<<<<< HEAD
-=======
+
 ## [25.1.7] - 2020-10-28
 
 ### Added
 
 - SC-7491 - Add missing index on users.email to speed up slow query in registrationLink service
->>>>>>> c8ee41a3
 
 ## [25.1.6] - 2020-10-23
 
