# Changelog

All notable changes to this project will be documented in this file.

The format is based on [Keep a Changelog](https://keepachangelog.com/en/1.0.0/),
and this project adheres to [Semantic Versioning](https://semver.org/spec/v2.0.0.html).

Allowed Types of change: `Added`, `Changed`, `Deprecated`, `Removed`, `Fixed`, `Security`

## [Unreleased]

### Changed

- BC-179 - refactor task and entity and relations

### Added

- BC-279 - introduce console application interface to call providers via console command
- BC-9 add entity and repo for course dashboards
- BC-9 add a route to recieve dummy data for course dashboards

### Fixed

- BC-232 prevent users from changing schoolyears
- BC-233 - when an LDAP system is removed from a school, the ldapschoolidentifier and lastLdapSync are removed as well
- moved some changelog entries into their correct place

### Removed

- BC-262 - remove S3 lifecycle configuration code

## [26.10.3] - 2021-09-09

### Fixed

- BC-267 - skip whitelist-check for api requests on /wopi


## [26.10.2] - 2021-09-03

### Added

- BC-120 - add feature flag for S3 CORS
- BS-112 - insert missing attribute during school creation

## [26.10.1] - 2021-09-03

### Fixed

- BC-187 - secures the system route

## [26.10.0] - 2021-09-03

### Fixed

- remove broken systemid from seed data
- SC-9083 - expose env variables for school administration
- BC-44 - remove JWT_WHITELIST_ACCEPT_ALL feature flag
- BC-44 - integrate jwt whitelist check in nestjs jwt authentication
- BC-42 - cycle detection in role inheritance
- BC-64 - enable e2e test execution for push event on main branch
- BC-41 - adds feature flag for S3 storage lifecycle management (currently not supported by Strato Hidrive)
- BC-37 - BC-54 - reduce resource consumption for deployed server
- BC-81 - remove old Lern-Store
- BC-119 - remove malfunction S3 lifecycle migration
- BC-38 - BC-124 - Add ansible files for Bosscloud (default)
- BC-110 - fileStorage/security should only be called from within the cluster

### Added

- BC-5 - Show completed tasks for students

### Changed

- Refactor nestjs task module and resort imports for course and coursegroup entities and repositories. Add testHelpers.

## [26.9.3] - 2021-09-10

### Fixed

- BC-239 - fix date parsing for students birth date

## [26.9.2] - 2021-08-27

### Changed

- BC-137 - fix bug with display of Blue Bar
- BC-106 - exit maintenance & change school year for LDAP schools on Boss and NBC

## [26.9.1] - 2021-08-18

<<<<<<< HEAD
### Changed
=======
## changed
>>>>>>> 00f764c2

- SC-9192 - enable cors for nestjs app routes
- SC-9130 - use whiltelisted filenames at the s3 file storage backend

## [26.9.0] - 2021-08-14

<<<<<<< HEAD
### Changed
=======
## changed
>>>>>>> 00f764c2

- OPS-2491 - Change the hydra service url
- SC-9231 - add permissions to SuperHero to edit admin role
- SC-9269 - let eslint ensure no tests with .only exist anymore
- SC-9192 - mount feathers and nestjs apps under dedicated version paths and allow general path prefix for the whole server

## Added

- add inital learnroom module with support of course and coursegroups for preparing the next refactoring iteration in tasks module
- SC-9231 - add permissions to SuperHero to edit admin role

## [26.8.0] - 2021-08-10

## [26.7.1] - 2021-08-03

- SC-9233 - fix Lern-Store on THR to load also WLO content

## [26.7.0] - 2021-07-28

### Added

- SC-9213 - Consider group submissions when deciding what open tasks a student has
- SC-9150 - add script to change school year
- SC-9211 - enable maildrop and mailcatcher for e2e tests (see docker-compose)
- SC-9177 - allow superheros to delete admins

### Changed

- SC-9219 - limited jest workers for not taking all workers within of a single github action

### Fixed

- SC-9212 - fix changing classes via CSV import
- SC-9053 - fix sending registration link via checkbox for student/teacher creation

## [26.6.4] - 2021-07-23

### Changed

- move S3 expiration migration to the end

## [26.6.3] - 2021-07-21

### Fixed

- SC-9092 - add missing S3 key decryption in migration

## [26.6.2] - 2021-07-21

### Changed

- use edusharing lernstore mode on production

## [26.6.1] - 2021-07-21

### Changed

- change default lernstore mode to edusharing

## [26.6.0] - 2021-07-20

### Added

- SC-9018; SC-9003 - created schoolsList public endpoint, and jwt secured /schools endpoint
- SC-9093 - make configured default language and timezone available in config service
- SC-9092 - delete S3 files after 7 days from user deletion
- SC-8959 - Add messenger to deletion concept
- SC-9157 - Add RabbitMQ connection to new mail service
- SC-9157 - Improve config handling for RabbitMQ
- SC-9213 - Consider group submissions when deciding what open tasks a student has
- OPS-2574 - Removeing autodeployed branches for developers if branch deleted
- OPS-2579 - Add Ansible task and templates for adding storage

### Changed

- SC-9190 - publish news target names
- SC-8887 - allow public access to consentVersion service
- SC-8448 - Not storing temporary Merlin links and fixed concurrency bug
- remove unnecessary timeout definitions from tests and avoid promise chains
- SC-6294 Restructure NestJS Sources: Testing, Core Module, Entities, Shared. See details in https://hpi-schul-cloud.github.io/schulcloud-server/
- execute unit tests via github action instead of using travis

### Fixed

- SC-9197 - Limiting the max workers for jest to 2 workers, if the default mechanism runs it's go up to infinity workers and if one die the test never stop
- SC-9202 - fix sending of registration link mails

## [26.5.0] - 2021-06-28

### Added

- SC-9431 - add teacher view to task/open over permission TASK_DASHBOARD_VIEW_V3, solving permissions after authenticate and add v3/user/me route.

### Changed

- SC-6294 Restructure NestJS Sources: Testing, Core Module, Entities, Shared. See details in https://hpi-schul-cloud.github.io/schulcloud-server/

## [26.4.9] - 2021-06-29

### Fixed

- api route forwarding

### Removed

- SC-9159 removed news from feathers except remove team event, which already is replaced by v3/news

## [26.4.8] - 2021-06-29

### Fixed

- route forwarding

## [26.4.7] - 2021-06-22

### Added

- SC-9148 - Add migration for change of school year on BRB

### Fixed

- SC-9170 - let superhero delete other users

## [26.4.6] - 2021-06-24

### Changed

- OPS-2466 - changes build pipeline to github actions

## [26.4.5] - 2021-06-21

### Added

- SC-9156 - Add maintenance mode for LDAP rewrite

## [26.4.4] - 2021-06-16

### Change

- rename permission TASK_DASHBOARD_VIEW_V3

## [26.4.3] - 2021-06-16

### Change

- SC-9139 - Add a check if user roles should be updated or not to the repo

## [26.4.2] - 2021-06-16

### Fixed

- npm run syncIndex work for not existing collections in the db

## [26.4.1] - 2021-06-15

### Change

- SC-9029 - Change place of the channel creation for RabbitMQ

## [26.4.0] - 2021-06-11

- SC-9004 - Sync env variables between backend and frontend

## [26.3.1] - 2021-06-14

### Added

- SC-9134 - Add missing mongo indexes for LDAP Sync

## [26.3.0] - 2021-06-07

### Changed

- SC-8898 - parallelize LDAP sync using RabbitMQ

## [26.2.2] - 2021-06-04

### Fixed

- Fixed dependencies issue

## [26.2.1] - 2021-06-02

### Added

- SC-9103 - add logging for syncIndexes script

## [26.2.0] - 2021-06-01

### Added

- OPS-2418 - Change buildpipelines (Server, Client, Nuxt) to execute E2E tests according QF decision
- SC-8250 - add bulk deletion to user service v2
- SC-8341 - add tombstone school to tombstone user
- SC-8408 - added delete events by scope Id route
- SC-7937 - Allow adding multiple materials to lesson
- SC-7868 - Deletion concept for personal file connections
- SC-8873 - Add prioritization for Matrix messenger tasks
- SC-8982 - add inital service ressource messuring test setup
- OPS-1499 - Add feature to CI Pipeline and provide manual deployments of branches and automatic deploy of release to staging
- Add run script for sync indexes based on existing and registered schemas.
- SC-9085 - add registration pin deletion for parent emails
- SC-9004 - Sync env variables between backend and frontend
- OPS-1499 - Add feature to CI Pipeline and provide manual deployments of branches
- Add run script for sync indexes based on existing and registered schemas.

### Changed

- SC-8440 - fixed open api validation for manual consent
- SC-9055 - changed Edu-Sharing permissions for Brandenburg Sportinhalt content
- SC-6950 - validation for officialSchoonNumber now allows 5 or 6 digits
- SC-8599 - added helparea contact dropdown and send value
- SC-7944 - use persistent ids for Lern-Store content items
- OPS-1508 - added limits for cpu and ram to the docker compose files
- SC-8500 - refactoring in error handling
- SC-7021 - automatic deletion documents in the trashbins collection after 7 days.
- SC-5202 - homework tests refactoring
- SC-7868 - filestorage integration tests are skipped on local test environments if minio is not setup
- SC-8779 - messenger: use user-based fixed device ids

### Fixed

- SC-8933 - fix date format on first login
- SC-8728 - fix configuration reset in tests
- SC-8873 - fix addUser prioritization for full school Matrix messenger sync
- SC-8982 - fix test setup for on the fly building test like routes jwt

## [26.1.0]

### Added

- SC-8910 - added an isExternal check to the adminUsers service remove method

### Changed

- SC-8732 - change search filter gate and weight of values in indexes. Will reduce amount of results
- SC-8880 - changed the validation for search queries in NAT, now it allows empty

## [26.0.16] - 2021-04-20

### Removed

- - SC-8748 - revert: bump feathers-mongoose from 6.3.0 to 8.3.1

## [26.0.15] - 2021-04-19

### Changed

- SC-8909 - messenger: use user-based fixed device ids

## [26.0.14] - 2021-04-16

### Changed

- SC-8934 - no more autosync for the migrations for the mongodb

## [26.0.13] - 2021-04-15

### Fixed

- SC-8917 - verify configuration missing school

## [26.0.12] - 2021-04-14

### Changed

- SC-8929 - increase performance for alert requests

## [26.0.11] - 2021-04-13

### Changed

- SC-8748 - bump feathers-mongoose from 6.3.0 to 8.3.1

## [26.0.10] - 2021-04-09

### Fixed

- SC-8908 ldap sync: fix lock

## [26.0.9] - 2021-04-06

- SC-8779 - fix partial LDAP sync

## [26.0.8] - 2021-03-31

### Fixed

- SC-8691 ldap sync: fix potential deadlock while loadind ldap data

## [26.0.7] - 2021-03-31

### Fixed

- SC-8768 ldap sync: in user search include current school

## [26.0.6] - 2021-03-30

### Fixed

- SC-8836 - teachers can add classes from other teachers to their courses

## [26.0.5] - 2021-03-29

### Fixed

- SC-8691 - LDAP sync can be run with multiple school in parallel

## [26.0.4] - 2021-03-25

### Changed

- SC-8829 - status of logging in rocket chat user is set to offline

## [26.0.3] - 2021-03-17

### Changed

- merged hotfixes 25.6.11 and following into 26.0 branch

## [26.0.2] - 2021-03-10

### Fixed

- SC-5202 - fixed an issue with internal pagination in homework-submissions

## [26.0.1] - 2021-03-09

### Changed

- merged 25.6.10 into new version

## [26.0.0]

### Fixed

- SC-6679 - fixed table styling in topic text-component
- SC-8534 - fix registration link generation
- SC-8682 - fix students are editable in externally managed schools
- SC-8534 fix registration link generation
- Allow sorting after search

## [25.6.11] - 2021-03-17

## [25.6.13] - 2021-03-16

- SC-8782 Migration for changing urls

## [25.6.12] - 2021-03-15

- SC-8782 Fixed lesson context Query

## [25.6.11] - 2021-03-15

### Fixed

- SC-8211 - Fixed course events duplications

## [25.6.10] - 2021-03-09

- SC-8770 Fixed issue where parent consents were overwritten

## [25.6.9] - 2021-02-26

### Fixed

- SC-8714 Fixed an issue in school creation that could cause the iserv-sync to fail

## [25.6.8] - 2021-02-19

### Changed

- SC-8477 LDAP-Sync: Speed up class sync by holding all the school's users in map while creating/populating classes
- SC-8477 LDAP-Sync: Speed up user sync by grouping users into chunks and loading the chunks from DB instead of individual users

## [25.6.7] - 2021-02-18

### Security

- SC-8655 - prevent changes to immutable user attributes

## [25.6.6] - 2021-02-18

### Fixed

- SC-8657 - Recreate shared links for homework

## [25.6.5] - 2021-02-17

### Fixed

- SC-8634 - Recreate shared links for homework

## [25.6.4] - 2021-02-17

### Changed

- Reverted Changes for SC-8410

## [25.6.3] - 2021-02-15

### Security

- VOR-3 - Enable and replace old file links.

## [25.6.2] - 2021-02-11

### Changed

- VOR-2 - Adjusted business rules for adding team members from external school.

## [25.6.1] - 2021-02-11

### Fixed

- VOR-1 - Fix passwordRecovery id validation.

## [25.6.0] - 2021-02-09

### Fixed

- SC-8514 - QR Code generation fails
- SC-8390 - Lern-Store collections feature flag was not excluding collections in search
- SC-8322 prevent wrong assignment from school to storage provider

### Added

- SC-8482 - Deletion concept orchestration integration
- SC-8029 - Add deletion concept handling for pseudonyms and registration pins
- SC-6950 - Add access for superhero to change kreisid and officialSchoolNumber
- SC-8206 - Add school tombstone for deleting concept
- SC-7825 - Deletion concept for user data in tasks

### Changed

- SC-8541 - restrict class modifing requests to the teachers, who are inside these classes
- SC-8380 removed reqlib, replaced by normal require to keep referenced types known
- SC-8213 error handling concept
- SC-4576 - sanitize bbb room and member names
- SC-8300 Added user information to LDAP Sync in case of errors

## [25.5.16] - 2021-02-08

### Added

- SC-8512 - Creating a migration for duplicated events

## [25.5.15]

### Fixed

- SC-8571 - New courses does not appear in bettermarks

## [25.5.14] - 2021-02-02

### Changed

- SC-8420 - Fix old missing indexes that migration for new indexes can executed. 25.5.3

## [25.5.13]

### Changed

- SC-8462 - Add logging for homework deletion

## [25.5.12]

### Fixed

- SC-8499 - Change order of migrations

## [25.5.11]

### Fixed

- SC-8499 - Prevent duplicated pseudonyms

## [25.5.10]

- SC-8506 - add origin server name to bbb create and join requests

## [25.5.9]

### Fixed

- SC-8503 - Clicking on task in BRB and THR shows pencil page

## [25.5.8]

### Changed

- SC-8480 - Return GeneralError if unknown error code is given to error pipeline

## [25.5.7]

## Added

- SC-8489 - Added permission check for homework deletion

## [25.5.6]

### Fixed

- SC-8410 - Verify ldap connection reads the first page of users only to avoid timeouts
- SC-8444 - resolve eventual consistency in course shareToken generation

## [25.5.5]

### Fixed

- SC-8303 - fix wrong assignment from school to storage provider

## [25.5.4]

### Added

- SC-8358 - bettermarks: show hint for safari users
- SC-8412 - update swagger documentation of pseudonym/roster/ltitools

### Fixed

- SC-5287 - Fixed OAuth2 rostering
- SC-5287 - Repair Bettermark's depseudonymization
- SC-8313 - Bettermarks: depseudonymization iframe needs to use Storage Access API in Safari
- SC-8379 - Secure ltiTools route
- SC-8315 - bettermarks: security check and production configuration

## [25.5.3]

### Added

- SC-8420 - Migration for sync new indexes.

## [25.5.2]

### Fixed

- SC-8189 - fix duplicate events by returning updated object at findOneAndUpdate

## [25.5.1]

### Fixed

- SC-8303 - fix wrong assignment from school to storage provider

## [25.5.0]

### Added

- SC-7835 - Add deletion concept handling for helpdesk problems
- SC-8229 - Added invalid DN error to ldap-config service error handling
- SC-7825 - Remove user relations from courses
- SC-7827 - Add deletion concept handling for file permissions.
- SC-8030 - Setup orchestrator for deleting concept
- SC-8060 - increase unit test coverage for lernstore counties
- SC-8179 - repaired unit test
- SC-7763 - adds searchable feature flag for lernstore.
- SC-8020 - adds collections filter to edu-sharing service
- SC-8260 - new team indexes and migration to add this

### Fixed

- SC-8230 - fix deletion of teachers via new route

### Removed

- SC-8233 - Removed attribute and member as required attributes for the LDAP-config service

### Fixed

- SC-8329 - Cluster returns old verison of Pin object after patch

## [25.4.1]

- Update from 25.3.9 into master

## [25.3.9]

- SC-8198 continue school sync on user issues

## [25.3.8]

### Changed

- SC-8198 - handle eventually consistent database in THR sync

## [25.3.7] - 2020-12-18

### Changed

- SC-8209 - prevent sync from stopping if error occurs for a single student

## [25.3.6]

### Fixed

- SC-8235 - repaired reigstration link for students

## [25.3.5]

### Changed

- SC-8149 - no longer require a registrationPin for internal calls

## [25.3.4]

### Changed

- SC-7998 - use default service setup for /version

## [25.3.3] (pick from 25.2)

### Removed

- SC-8101 - Sanitization for read operations

### Fixed

- SC-8101 - Make it possible to disable sentry by removing `SENTRY_DSN`
- OPS-1735 - Fixes transaction handling in file service by using the mongoose transaction helper,
  properly closing the session, and using the correct readPreference (everything except primary fails)

## [25.3.2]

### Added

- SC-7734 - Added a hook that takes care of merlin content to generate valid urls for users
- SC-7483 - Updating terms of use for all users for each instance separately

## [25.3.1]

### Fixed

SC-8077 - the migration copy-parents-data-into-children-entities-and-delete-parent-users is broken

## [25.3.0]

### Added

- SC-7841 - remove deleted user from classes
- SC-7836 - Removing registration pin by removing the user
- SC-7838 - move pseudonyms to trashbin
- SC-7142 - Counties/Kreise added to federal states.
- SC-7555 - move user and account to trashbin
- SC-4666 - Added a pool based LDAP system and school sync. LDAP_SYSTEM_SYNCER_POOL_SIZE and LDAP_SCHOOL_SYNCER_POOL_SIZE variables
  determine how many system/school syncers will be run in parallel (at most) during the LDAP sync.
- SC-7615 - reduces the errors in lernstore
- SC-5476 - Extend tests for Matrix messenger config and permission service
- SC-6690 - refactors edu-sharing service and sets defaults
- SC-6738 - Extend search input field in new admin tables to search for full name
- SC-7293 - added Lern-Store view permission and a feature flag
- SC-7357 - Add config service
- SC-7083 - Added officialSchoolNumber to school-model
- Introduce plainSecrets in Configuration
- Introduce FEATURE_PROMETHEUS_ENABLED to have a flag for enable prometheus api metrics
- SC-7411 - add API Specification and validation for /me service
- SC-7411 - add API Specification and validation for /version service
- SC-7205 - create new data seed for QA
- SC-7614 - creates documentation for edu sharing endpoints
- SC-7370 - Add optional rootPath attribute modifier to iserv-idm strategy
- SC-4667 - persist time of last attempted and last successful LDAP sync to database (based on system)
- SC-4667 - Only request and compare LDAP entities that have changed since the last sync (using operational attribute modifyTimestamp with fallback)
- SC-4667 - Add optional `forceFullSync` option (as get param or json payload) to force a full LDAP sync
- SC-7499 - add API Specification for public services
- SC-7915 - facade locator
- SC-7571 - solved performance issues - bulk QR-code generation
- SC-6294 - Introduce Typescript in schulcloud-server
- SC-7543 - Adds ldap-config service to create, load, and patch LDAP-configs (replaces /ldap endpoints for new client)
- SC-7028 - Add Course Component API Specification document
- SC-7476 - Prevent hash generation if user has account
- SC-6692 - Added Lern-Store counties support for Niedersachsen (Merlin)

### Changed

- request logging disabled for non development environment
- OPS-1289 - moved and updated commons (to hpi-schul-cloud/commons)
- SC-6596 - Changed route for messenger permissions service
- SC-7331 - introduce axios for external requests, implemented in status api
- SC-7395 - Changed ldap general strategy fetching of users from parallel to serialized
- SC-6080 - move REQUEST_TIMEOUT from globals to Configuration
- Dependencies: querystring replaced by qs
- SC-6060 - Updated error handling
- SC-7404 - automatic forwarding for requests without versionnumber if no matching route is found
- SC-7411 - api versioning for /me service
- SC-7411 - api versioning for /version service
- IMP-160 - integration-tests repo renamed to end-to-end-tests
- SC-5900 - Move Synapse synchronization logic into server
- SC-7499 - Fixes documentation for edu sharing endpoints
- SC-7872 - Fix audience of the jwt to new organisation name.
- SC-7543 - deprecates `GET /ldap/:id` and `PATCH /ldap/:id` routes
- SC-7868 - Move external request helpers to more present file location
- SC-7474 pull docker container for tests if commit id exists on docker hub

### Fixed

- SC-6294 fix mocha test execution and build, summarize coverage results
- SC-1589 Trim strings to avoid empty team names
- ARC-138 fix changelog action
- ARC-137 avoid DoS on alerts in error state
- SC-7353 course sharing between teachers
- SC-7530 rename SHOW_VERSION to FEATURE_SHOW_VERSION_ENABLED
- SC-7517 improve oauth test stability
- SC-6586 Repaired migration script
- SC-7454 - Restored invalid birth date fix in adminUsers service
- fixed README badges
- Fix mocha tests
- SC-6151 fixed a bug that prevented api docu from being accessible
- SC-6151 fixed paths to openapi documentation
- Fixed searching for names including a dash
- SC-7572 - Find /users route after hooks - extremely slow
- SC-7573 - Route/hash-broken promise chain
- SC-7884 - Authentication error when accessing any nuxt page in the client.
- Fix typescript compiling error

### Removed

- SC-7413 - Cleanup UnhandledRejection code that is handled from winston now

## [25.2.6]

### Removed

- SC-8101 - Sanitization for read operations

### Fixed

- SC-8101 - Make it possible to disable sentry by removing `SENTRY_DSN`

## [25.2.5]

### Fixed

- OPS-1735 - Fixes transaction handling in file service by using the mongoose transaction helper,
  properly closing the session, and using the correct readPreference (everything except primary fails)

## [25.2.4]

### Changed

- SC-6727 - Change email addresses for tickets for Niedersachsen - fixed after review

## [25.2.3]

### Changed

- SC-6727 - Change email addresses for tickets for Niedersachsen

## [25.2.2]

### Changed

- SC-7773 - moved config values for antivirus file service

## [25.2.1]

### Fixed

- SC-7714 - Fixes script injection issue

## [25.2.0]

### Added

- SC-4385 - Added a user exclusion regex to IServ strategy
- SC-7049 - Added unit tests for Merlin Service
- SC-7157 - add feature flag for Merlin feature with fallback
- SC-6567 - add new application errros
- SC-6766 - Added ESLint rules with Promise rules
- SC-6830 - Added hook to parse request to arrays when > 20 users are requested in adminUsers service
- SC-6769 - Introduce API validation module
- SC-6769 - API validation for users/admin routes
- SC-6510 - Added Merlin Url Generator for Lern Store / Edu-sharing
- SC-5476 - Added school settings to enable students to open own chat rooms
- SC-6567 - Add utils to cleanup incomingMessage stacks by logging errors

### Removed

- SC-6586- Remove parents from users collection to improve maintainability

### Changed

- SC-6986 - Changed a hook in the accounts service that restricts get requests to the same school, it expects a valid userID and matching schoolIds for both the requester and requested users
- SC-6567 - clean up error pipline
- SC-6510, fix a minor syntax error when exporting module
- Update commons to 1.2.7: print configuration on startup, introduce hierarchical configuration file setup
- Support asynchronous calls during server startup
- SC-7091 - Migration to enable the Matrix Messenger for all schools that had RocketChat enabled before

### Fixed

- fixed README badges
- SC-6151 - fixed a bug that prevented api docu from being accessible
- Fix mocha tests

## [25.1.13] - 2020-11-12

### Changed

- SC-7395 - Changed ldap general strategy fetching of users from parallel to serialized

## [25.1.12] - 2020-11-09

### Added

- SC-7683 - add request logging options

## [25.1.11] - 2020-11-06

### Security

- SC-7695 - prevent csv user override operations on other schools

## [25.1.10] - 2020-11-05

### Added

- SC-7683 - Add log metic for memory usage, add async error logging util, catch one unhandledRejection error and remove cronjob task from server.

## [25.1.9] - 2020-11-03

### Fixed

- SC-7638 - fixed pin creation for users with accounts

## [25.1.8] - 2020-10-22

### Fixed

- SC-7333 - fixed creation of homeworks within lessons

## [25.1.7] - 2020-10-28

### Added

- SC-7491 - Add missing index on users.email to speed up slow query in registrationLink service

## [25.1.6] - 2020-10-23

### Changed

- SC-7413 - Remove event listener for unhandled rejections and move this to winston

## [25.1.5] - 2020-10-22

### Fixed

- SC-7452 - fixed time window check for LDAP users

## [25.1.4] - 2020-10-20

### Changed

- SC-6986 - Changed permission check for PATCH method in the account service from STUDENT_CREATE to STUDENT_EDIT to allow teachers to change students' password

## [25.1.3] - 2020-10-20

### Fixed

- SC-6986 - Changed a hook in the accounts service that restricts get requests to the same school, it expects a valid userID and matching schoolIds for both the requester and requested users

## [25.1.2] - 2020-10-15

### Fixed

- SC-7085 - fixed importHash error when asking parent consent

### Added

### Removed

## [25.1.1] - 2020-10-12

### Security

- SC-7165 package update for sanitization and add onload handler

## [25.1.0] - 2020-10-12

### Added

### Removed

- SC-6784 - Removed duplicated birth date formatting code in adminUsers service, which was causing an "Invalid date" output
- SC-6743 - Removed usersForConsent related things in adminUsers service because the client does not send that parameter anymore
- SC-6506 - Remove dependecy to feathers-swagger in routes.test.js

### Changed

- SC-6774 remove no-await-in-loop from eslint exceptions
- Rename statistic mails route, secure it over sync api key now
- SC-6809 - Maintain RabbitMQ connection and channels
- SC-5230 - Unblock Account-Page in Nuxt (securing /accounts and /users routes)

### Security

- Added hotfix merges

## [25.0.12] - 2020-10-12

### Fixed

- SC-6676 allows only following roles for registration: teacher/student…

## [25.0.11] - 2020-10-07

### Fixed

- SC-7180 homework create now validates data properly

## [25.0.12] - 2020-10-12

### Fixed

- SC-6676 allows only following roles for registration: teacher/student…

## [25.0.11] - 2020-10-07

### Fixed

- SC-7180 homework create now validates data properly

## [25.0.10] - 2020-10-07

### Added

- configured prometheus metrics - bucket sizes
- SC-6766 log unhandledRejection and unhandledException

## [25.0.9] - 2020-10-07

### Added

- SC-7115 - Reduce mongoose DB role request by enabling minor caching

## [25.0.8] - 2020-10-06

### Fixed

- SC-6676 - Registration: User with role parent should not be able to log-in
- SC-6960 - instead of deleting and recreating users during the rollback of a failed registration, use replace if necessary
- SC-6960 - properly raise exceptions during the registration process

## [25.0.7] - 2020-10-01

### Removed

- OPS-1316 - removed custom keep-alive header creation in express middleware

## [25.0.6] - 2020-10-01

### Added

- OPS-1316 - add indexes for slow files and submission queries

## [25.0.5] - 2020-10-01

### Added

- SC-6973 - add time window for pin creation

## [25.0.4] - 2020-09-30

### Added

- Added lead time detection

## [25.0.3]

### Added

- SC-6942 - add parse method to TSP strategy to declare it can handle the request and to keep authentication params clean

### Fixed

- SC-6942 - don't override payload defined by authentication method
- SC-6942 - don't search for account to populate if no username is given in `injectUsername`

## [25.0.2]

### Changed

- send mail for registration pin after add pin to db

## [25.0.1]

### Fixed

- SC-6696 - Fixed query used to determine course membership when checking permissions for course group lessons

## [25.0.0]

### Changed

- Extend JWT payload by schoolId and roleIds

## [24.5.1] - 2020-09-16

### Secrutiy

- Secure admin routes (update, patch, create)

## [24.5.0] - 2020-09-14

- Ignore database seed data with prettier, eslint, and codacy
- SC-6640 - Fixed email check within registration (case insensitive)
- SC-2710 - Adding time zones, default for school and theme

### Added - 24.5.0

- Test changelog has been updated for feature or hotfix branches
- SC-5612 - Adding search feature to the admintables for nuxt-client.

## [24.4.6] - 2020-09-11

### Changed

- SC-6733: central personal data does not get updated via CSV import

## [24.4.5] - 2020-09-10

### Fixed in 24.4.5

- SC-6637: generate QR codes for consent print sheets if group size exceeds 20

## [24.4.4] - 2020-09-08

### Fixed in 24.4.4]

- SC-6697: updates/sync account username when user is updated

## [24.4.3] - 2020-09-09

### Fixed in 24.4.3

- SC-6533 - Login not possible if admin reset password

## [24.4.2] - 2020-08-31

### Fixed in 24.4.2

- SC-6554: CSV-Importer no longer allows patching users with different roles

## [24.4.1] - 2020-08-31

### Fixed in 24.4.1

- SC-6511 - LDAP edit button missing.

### Changed in 24.4.1

- SC-5987 Internationalisation: extend user and school model with default language

### Added 24.4.1

- SC-6172: added hooks and checks to look for unique and not disposable emails in adminUsers service

## [24.4.0] - 2020-8-31

### Fixed in 24.4.0

- SC-6122 - Edusharing preload thumbnails in parallel. Edusharing authentication stabilisation.

## [24.3.3] - 2020-08-28

- SC-6469: prevent admin access to lessons admins shouldnt have access to.

## [24.3.2] - 2020-08-26

- SC-6382: fix handling of consents for users with unknown birthdays. consentStatus: 'ok' will be returned for valid consents without birthday.

## [24.3.1] - 2020-08-25

- SC-5420: TSC Schuljahreswechsel

## [24.3.0] - 2020-08-25

## [24.2.5] - 2020-08-24

- SC-6328 add migration to set student_list settings in all non n21 clouds schools to false.

## [24.2.4] - 2020-08-20

## [24.2.3] - 2020-08-20

## [24.2.2] - 2020-08-20

### Added in 24.2.2

- SC-5280: the LDAP service will try to reconnect up to three times if the connection was lost or could not be established
- SC-5280: the LDAP service and LDAP syncers now report more errors to the stats object
- SC-5808: added an isExternal check to the create method of AdminUsers service, only users from not external schools can create users

### Fixed in 24.2.2

- SC-5280: the LDAP sync now handles (timeout/firewall) errors much more gracefully
- SC-5280: LDAP bind operations will only be issued if the connection was established successfully
- SC-5280: aggregated LDAP statistics will now show the number of succesful and failed sub-syncs instead of just 1 or 0

### Changed in 24.2.2

- SC-5280: if disconnected prematurely, the LDAP service will not try to connect again just to unbind from the server

## [24.0.2] - 2020-08-05

### Fixed in 24.0.2

- SC-5835: Starting the new school year automatically - Cluster 4

## [24.0.1] - 2020-07-31

### Fixed in 24.0.1

- SC-5917 Fix activation of LDAP system

## [23.6.4] - 2020-07-29

### Fixed in 23.6.4

- SC-5883: Choose current schoolyear based on the school instead of the date for creating classes.

## [23.6.3] - 2020-07-28

### Added in 23.6.3

- SC-5754 Added isExternal attribute to school model. If ldapSchoolIdentifier or source is defined, isExternal will be set to true
  otherwise, if none of them are defined it wil be set to false.
- SC-4520 created a new Service called Activation Service; with which jobs can be defined and are
  only executed when an activation link (activation code) is confirmed (e.g.: change of e-mail address/username)
  Also added a sub-service for changing email/username in Activation Service
- SC-5280: the LDAP service will try to reconnect up to three times if the connection was lost or could not be established
- SC-5280: the LDAP service and LDAP syncers now report more errors to the stats object

### Fixed in 23.6.3

- SC-5250: Fixes the CSV-Import, if there are whitespaces in the columnnames
- SC-5686: only users with the team permission "RENAME_TEAM" can execute the patch method in teams route
- SC-5280: the LDAP sync now handles (timeout/firewall) errors much more gracefully
- SC-5280: LDAP bind operations will only be issued if the connection was established successfully
- SC-5280: aggregated LDAP statistics will now show the number of succesful and failed sub-syncs instead of just 1 or 0
- SC-5416: Enable maintenance Mode for LDAP Schools and change the currentSchoolYear for non-LDAP Schools

### Changed in 23.6.3

- SC-5542: Added an after hook for AdminUsers find method which formats birthday date to DD.MM.YYYY format.
- SC-4289 Changed aggregations in admin tables, classes are now taken only from current year or max grade level, and are sorted
  by numeric ordering.
- SC-5280: if disconnected prematurely, the LDAP service will not try to connect again just to unbind from the server

## [23.6.2] - 2020-07-22

### Fixed in 23.6.2

- SC-5773: LDAPSchoolSyncer now correctly populates classes synced from an LDAP server, even if only students or only teachers are assigned to the class.
- SC-5250: Fixes the CSV-Import, if there are whitespaces in the columnnames

## [23.6.1] - 2020-07-22

### Fixed in 23.6.1

- SC-5733: LDAPSchoolSyncer now uses the Users model service to avoid ignoring indexes due to automatic collation

## [23.6.0] - 2020-07-21

### Added in 23.6.0

- SC-4142: Added indexes on TSP sync related attributes in user and school schema.
- SC-4142: Adds info about unchanged entities to TSP sync statistics

## [23.5.4] - 2020-07-08

### Added in 23.5.4

- SC-2714 Added the federal state "Internationale Schule"

## [23.5.0] - 2020-06-15

### Added in 23.5.0

- SC-4192 add tests that ensure classes on other schools cant be manipulated

### Fixed in 23.5.0

### Changed in 23.5.0

- SC-4957 user.ldapId and user.ldapDn are now indexed to improve performance

## [23.4.7] - 2020-07-01

### Fixed in 23.4.7

- SC-4965 Converted "consent" subdocument in "users" to a nested document to fix changing consents in administration and removing a bug in registration that resulted in deleted users.

## [23.4.5] - 2020-06-17

### Fixed in 23.4.5

- SC-5007 re-introduces ldap system root path to API result to fix issue with duplicating schools

## [23.4.3-nbc] - 2020-06-15

### Fixed in 23.4.3-nbc

- SC-5054 Revert hook restrictions that prevented registration with custom deata privacy documents enabled

## [23.4.0-nbc] - 2020-06-11

### Added in 23.4.0-nbc

- SC-4577 extend consentversions with school specific privacy policy, which can be added by the school admin

## [23.2.4] - 2020-06-05

### Fixed in 23.2.4

- SC-4876 soften sanitization to allow editor actions to be persisted correctly

## [23.2.1] - 2020-06-04

### Security - 23.2.1

- SC-4720 improve importhashes for registrationlinks

## [23.2.0] - 2020-06-03

### Security - 23.2.0

- SC-4506 Secure Find User Route. Access user list by students is allowed only if they are eligible to create teams.
- SC-4506 Secure Get User Route. Read user details may only users with STUDENT_LIST or TEACHER_LIST permissions

## [23.1.4] - 2020-05-29

### Fixed in 23.1.4

- SC-4749 avoid xss in image onerror event attribute for submissions

## [23.0.0] - 2020-05-19

### Changed in 23.0.0

- SC-4075 Teams creation by students logic was changed. New environment enumeration variable `STUDENT_TEAM_CREATION`
  with possible values `disabled`, `enabled`, `opt-in`, `opt-out` was introduced. The feature value is set by instance deployment.
  In case of `disabled`, `enabled` it is valid for all schools of the instance and cannot be changed by the admin.
  In case of `opt-in` and `opt-out` the feature should be enabled/disabled by the school admin.

## [22.10.3] - 2020-05-13

### Fixed in 22.10.3

- Unbind errors no longer stop the LDAP sync if more systems follow

## [22.10.2] - 2020-05-12

### Fixed in 22.10.2

- fixed pagination for students/teacher table

## [22.10.0] - 2020-05-11

### Added in 22.10.0

- SC-3719 Files now have a `creator` attribute that references the ID of the user that created the file.
  For old files, it is set to the first user permission inside the permissions array (legacy creator check).
- SC-3719 The `files` collection now has two additional indexes: `{creator}` and `{permissions.refId, permissions.refPermModel}`.
- add MongoDB Collation Support to control sorting behaviour in regards to capitalization.
- SC-3607 CSVSyncer now allows the optional birthday field (formats: dd/mm/yyyy, dd.mm.yyyy, dd-mm-yyyy) in CSV data
- SC-3948 support users query in adminusers routes
- SC-4018 Add additional nexboard permissions
- SC-4008 Migrated generateRegistrationLink Hook from SC-Client into Server
- SC-3686 Added new Registration Link Service for sending mails
- SC-4094 Teachers can now provide feedback in the form of uploaded files

### Fixed in 22.10.0

- SC-3892 Update Filter of submission in order to work with older submissions
- SC-3395 if fetching the release fails, a error will be thrown
- backup.js now outputs valid json exports
- SC-4105 fixed a problem with new users tests not working with recent hotfix.
- Checks of user consent calculated correct now

### Changed in 22.10.0

- User delete now accepts bulk delete requests
- SC-3958: the "general" LDAP strategy now returns an empty array if classes are not configured properly
- Increase performance - error logging in sentry
- Mergify: add and modified some configs

### Removed in 22.10.0

- SC-3958: the LDAP strategy interface no longer supports synchronizing team members to the never-used original N21-IDM
- SC-3958: the environment variables NBC_IMPORTURL, NBC_IMPORTUSER, and NBC_IMPORTPASSWORD are no longer used and have been removed
- Removed the obsolete commentSchema from the homework service. It was not in use.

## [22.9.20]

### Added in 22.9.20

- SC-4042: Added support for a central IServ-Connector

### Changed in 22.9.20

- LDAP syncs on servers with multiple schools now only sync one school at a time to avoid issues when paging search requests
- LDAP syncs use less memory (because they do a lot less in parallel)
- LDAPSchoolSyncer now returns user and class statistics

### Fixed in 22.9.20

- Fixed LDAP-Service disconnect method
- LDAPSystemSyncers now properly close their connections after syncing
- Authentication via LDAP now tries to close the connection after login
- Fixed a warning message appearing when patching users via internal request

## [22.9.18]

### Fixed in 22.9.18

- SC-4215: Do not allow unprivileged users to find users with non-school roles (expert, parent, etc.)

## [22.9.17]

### Fixed in 22.9.17

- SC-4121: File uploads no longer fail if the security scan is misconfigured or errors during enqueuing

## [22.9.10]

### Added in 22.9.10

- enable API key for /mails route

### Fixed in 22.9.10

- fixed an issue that prevented api-key authenticated calls to function with query.

## [22.9.9]

### Added in 22.9.9

- Sync can now be authenticated with an api-key.

## [22.9.8]

### Fixed in 22.9.8

- Fixed an error where ldap users without proper uuid where not filtered correctly.

## [22.9.7]

### Security in 22.9.7

- the /ldap route can now only be triggered for the users own school.

## [22.9.6]

### Added in 22.9.6

- users without `SCHOOL_EDIT` permission, but with `SCHOOL_STUDENT_TEAM_MANAGE` permission can now toggle the school feature `disableStudentTeamCreation`.

### Fixed in 22.9.6

- Admins in Thuringia can now prevent students from creating teams

## [22.9.5]

### Security in 22.9.5

- increased security for the publicTeachers route.

## [22.9.4]

### Fixed in 22.9.4

- fixes an issue with LDAP account updates if more than one account exists for the user (migration from local login to LDAP)

## [22.9.3]

### Fixed in 22.9.3

- fixes regression in LDAP sync, that caused incomplete user updates

## [22.9.2]

### Security in 22.9.2

- increased security for user PUT operation

## [22.9.1]

### Fixed in 22.9.1

- SC-3994: remove unnecessary bucket creation call that caused school administration and LDAP Sync to throw errors

### Changed in 22.9.1

- use collation for /homeworks, /users, /publicTeachers, /users/admin/teachers, /users/admin/students, /classes, and /courses.

## [22.9.0]

- Security updates

## [22.8.0]

### Added in 22.8.0

- This changelog has been added

### Removed in 22.8.0

- Clipboard sockets
- This changelog has been added
- Backend route to confirm analog consents in bulk
- Changed Seed Data + Migration Script: Added feature flag for new Editor to klara.fall@schul-cloud.org
- SC-2922: Enable use of multiple S3 instances as file storage provider
  - A new collection is added to administrate multiple S3 instances
  - A migration will automatically use the AWS environment variables to add those as default provider for all existing schools
  - For new schools the less used provider is assigned as storage provider
  - Environment Variables:
    - FEATURE_MULTIPLE_S3_PROVIDERS_ENABLED=true will activate the feature
    - S3_KEY, used for symmetric encryption, already required for the migration because of the secret access key encryption

### Changed in 22.8.0

- SC-3767: moved env variables to globals.js, NODE_ENV required to equal 'test' for test execution and right database selection
- migrated backup.sh script to node, so it can run platform independant and works on windows.

### Fixed in 22.8.0

- SC-3821: Fix Co-Teachers and Substitution teachers not being able to Grade Homeworks

## 22.7.1

### Fixed in 22.7.1

- Admin and teacher user could change other users without changing them self<|MERGE_RESOLUTION|>--- conflicted
+++ resolved
@@ -89,22 +89,14 @@
 
 ## [26.9.1] - 2021-08-18
 
-<<<<<<< HEAD
-### Changed
-=======
-## changed
->>>>>>> 00f764c2
+### Changed
 
 - SC-9192 - enable cors for nestjs app routes
 - SC-9130 - use whiltelisted filenames at the s3 file storage backend
 
 ## [26.9.0] - 2021-08-14
 
-<<<<<<< HEAD
-### Changed
-=======
-## changed
->>>>>>> 00f764c2
+### Changed
 
 - OPS-2491 - Change the hydra service url
 - SC-9231 - add permissions to SuperHero to edit admin role
