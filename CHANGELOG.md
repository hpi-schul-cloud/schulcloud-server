# Changelog

All notable changes to this project will be documented in this file.

The format is based on [Keep a Changelog](https://keepachangelog.com/en/1.0.0/),
and this project adheres to [Semantic Versioning](https://semver.org/spec/v2.0.0.html).

Allowed Types of change: `Added`, `Changed`, `Deprecated`, `Removed`, `Fixed`, `Security`

## [Unreleased]

### Added

- SC-7615 - reduces the errors in lernstore
- SC-5476 - Extend tests for Matrix messenger config and permission service
- SC-6690 - refactors edu-sharing service and sets defaults
- SC-6738 - Extend search input field in new admin tables to search for full name
- SC-7293 - added Lern-Store view permission and a feature flag
- SC-7357 - Add config service
- SC-7083 - Added officialSchoolNumber to school-model
- Introduce plainSecrets in Configuration
- Introduce FEATURE_PROMETHEUS_ENABLED to have a flag for enable prometheus api metrics
- SC-7411 - add API Specification and validation for /me service
- SC-7411 - add API Specification and validation for /version service
- SC-7205 - create new data seed for QA
- SC-7614 - creates documentation for edu sharing endpoints
- SC-7370 - Add optional rootPath attribute modifier to iserv-idm strategy
- SC-7499 - add API Specification for public services

### Changed

<<<<<<< HEAD

- SC-7476 - Prevent hash generation if user has account
=======
- SC-6596 - Changed route for messenger permissions service
>>>>>>> 268a8870
- SC-7331 - introduce axios for external requests, implemented in status api
- SC-7395 - Changed ldap general strategy fetching of users from parallel to serialized
- SC-6080 - move REQUEST_TIMEOUT from globals to Configuration
- Dependencies: querystring replaced by qs
- SC-6060 - Updated error handling
- SC-7404 - automatic forwarding for requests without versionnumber if no matching route is found
- SC-7411 - api versioning for /me service
- SC-7411 - api versioning for /version service
- IMP-160 - integration-tests repo renamed to end-to-end-tests
- SC-5900 - Move Synapse synchronization logic into server

### Fixed

- ARC-137 avoid DoS on alerts in error state
- SC-7353 course sharing between teachers
- SC-7530 rename SHOW_VERSION to FEATURE_SHOW_VERSION_ENABLED
- SC-7517 improve oauth test stability
- SC-6586 Repaired migration script
- SC-7454 - Restored invalid birth date fix in adminUsers service
- fixed README badges
- Fix mocha tests
- SC-6151 fixed a bug that prevented api docu from being accessible
- SC-6151 fixed paths to openapi documentation
- Fixed searching for names including a dash
- SC-7572 - Find /users route after hooks - extremely slow

### Removed

- SC-7413 - Cleanup UnhandledRejection code that is handled from winston now

## [25.2.0]

### Added

- SC-4385 - Added a user exclusion regex to IServ strategy
- SC-7049 - Added unit tests for Merlin Service
- SC-7157 - add feature flag for Merlin feature with fallback
- SC-6567 - add new application errros
- SC-6766 - Added ESLint rules with Promise rules
- SC-6830 - Added hook to parse request to arrays when > 20 users are requested in adminUsers service
- SC-6769 - Introduce API validation module
- SC-6769 - API validation for users/admin routes
- SC-6510 - Added Merlin Url Generator for Lern Store / Edu-sharing
- SC-5476 - Added school settings to enable students to open own chat rooms
- SC-6567 - Add utils to cleanup incomingMessage stacks by logging errors

### Removed

- SC-6586- Remove parents from users collection to improve maintainability

### Changed

- SC-6986 - Changed a hook in the accounts service that restricts get requests to the same school, it expects a valid userID and matching schoolIds for both the requester and requested users
- SC-6567 - clean up error pipline
- SC-6510, fix a minor syntax error when exporting module
- Update commons to 1.2.7: print configuration on startup, introduce hierarchical configuration file setup
- Support asynchronous calls during server startup
- SC-7091 Migration to enable the Matrix Messenger for all schools that had RocketChat enabled before

### Fixed

- fixed README badges
- SC-6151 - fixed a bug that prevented api docu from being accessible
- Fix mocha tests

## [25.1.13] - 2020-11-12

### Changed

- SC-7395 - Changed ldap general strategy fetching of users from parallel to serialized

## [25.1.12] - 2020-11-09

### Added

- SC-7683 - add request logging options

## [25.1.11] - 2020-11-06

### Security

- SC-7695 - prevent csv user override operations on other schools

## [25.1.10] - 2020-11-05

### Added

- SC-7683 - Add log metic for memory usage, add async error logging util, catch one unhandledRejection error and remove cronjob task from server.

## [25.1.9] - 2020-11-03

### Fixed

- SC-7638 - fixed pin creation for users with accounts

## [25.1.8] - 2020-10-22

### Fixed

- SC-7333 - fixed creation of homeworks within lessons

## [25.1.7] - 2020-10-28

### Added

- SC-7491 - Add missing index on users.email to speed up slow query in registrationLink service

## [25.1.6] - 2020-10-23

### Changed

- SC-7413 - Remove event listener for unhandled rejections and move this to winston

## [25.1.5] - 2020-10-22

### Fixed

- SC-7452 - fixed time window check for LDAP users

## [25.1.4] - 2020-10-20

### Changed

- SC-6986 - Changed permission check for PATCH method in the account service from STUDENT_CREATE to STUDENT_EDIT to allow teachers to change students' password

## [25.1.3] - 2020-10-20

### Fixed

- SC-6986 - Changed a hook in the accounts service that restricts get requests to the same school, it expects a valid userID and matching schoolIds for both the requester and requested users

## [25.1.2] - 2020-10-15

### Fixed

- SC-7085 - fixed importHash error when asking parent consent

### Added

### Removed

## [25.1.1] - 2020-10-12

### Security

- SC-7165 package update for sanitization and add onload handler

## [25.1.0] - 2020-10-12

### Added

### Removed

- SC-6784 - Removed duplicated birth date formatting code in adminUsers service, which was causing an "Invalid date" output
- SC-6743 - Removed usersForConsent related things in adminUsers service because the client does not send that parameter anymore
- SC-6506 - Remove dependecy to feathers-swagger in routes.test.js

### Changed

- SC-6774 remove no-await-in-loop from eslint exceptions
- Rename statistic mails route, secure it over sync api key now
- SC-6809 - Maintain RabbitMQ connection and channels
- SC-5230 - Unblock Account-Page in Nuxt (securing /accounts and /users routes)

### Security

- Added hotfix merges

## [25.0.12] - 2020-10-12

### Fixed

- SC-6676 allows only following roles for registration: teacher/student…

## [25.0.11] - 2020-10-07

### Fixed

- SC-7180 homework create now validates data properly

## [25.0.12] - 2020-10-12

### Fixed

- SC-6676 allows only following roles for registration: teacher/student…

## [25.0.11] - 2020-10-07

### Fixed

- SC-7180 homework create now validates data properly

## [25.0.10] - 2020-10-07

### Added

- configured prometheus metrics - bucket sizes
- SC-6766 log unhandledRejection and unhandledException

## [25.0.9] - 2020-10-07

### Added

- SC-7115 - Reduce mongoose DB role request by enabling minor caching

## [25.0.8] - 2020-10-06

### Fixed

- SC-6676 - Registration: User with role parent should not be able to log-in
- SC-6960 - instead of deleting and recreating users during the rollback of a failed registration, use replace if necessary
- SC-6960 - properly raise exceptions during the registration process

## [25.0.7] - 2020-10-01

### Removed

- OPS-1316 - removed custom keep-alive header creation in express middleware

## [25.0.6] - 2020-10-01

### Added

- OPS-1316 - add indexes for slow files and submission queries

## [25.0.5] - 2020-10-01

### Added

- SC-6973 - add time window for pin creation

## [25.0.4] - 2020-09-30

### Added

- Added lead time detection

## [25.0.3]

### Added

- SC-6942 - add parse method to TSP strategy to declare it can handle the request and to keep authentication params clean

### Fixed

- SC-6942 - don't override payload defined by authentication method
- SC-6942 - don't search for account to populate if no username is given in `injectUsername`

## [25.0.2]

### Changed

- send mail for registration pin after add pin to db

## [25.0.1]

### Fixed

- SC-6696 - Fixed query used to determine course membership when checking permissions for course group lessons

## [25.0.0]

### Changed

- Extend JWT payload by schoolId and roleIds

## [24.5.1] - 2020-09-16

### Secrutiy

- Secure admin routes (update, patch, create)

## [24.5.0] - 2020-09-14

- Ignore database seed data with prettier, eslint, and codacy
- SC-6640 - Fixed email check within registration (case insensitive)
- SC-2710 - Adding time zones, default for school and theme

### Added - 24.5.0

- Test changelog has been updated for feature or hotfix branches
- SC-5612 - Adding search feature to the admintables for nuxt-client.

## [24.4.6] - 2020-09-11

### Changed

- SC-6733: central personal data does not get updated via CSV import

## [24.4.5] - 2020-09-10

### Fixed in 24.4.5

- SC-6637: generate QR codes for consent print sheets if group size exceeds 20

## [24.4.4] - 2020-09-08

### Fixed in 24.4.4]

- SC-6697: updates/sync account username when user is updated

## [24.4.3] - 2020-09-09

### Fixed in 24.4.3

- SC-6533 - Login not possible if admin reset password

## [24.4.2] - 2020-08-31

### Fixed in 24.4.2

- SC-6554: CSV-Importer no longer allows patching users with different roles

## [24.4.1] - 2020-08-31

### Fixed in 24.4.1

- SC-6511 - LDAP edit button missing.

### Changed in 24.4.1

- SC-5987 Internationalisation: extend user and school model with default language

### Added 24.4.1

- SC-6172: added hooks and checks to look for unique and not disposable emails in adminUsers service

## [24.4.0] - 2020-8-31

### Fixed in 24.4.0

- SC-6122 - Edusharing preload thumbnails in parallel. Edusharing authentication stabilisation.

## [24.3.3] - 2020-08-28

- SC-6469: prevent admin access to lessons admins shouldnt have access to.

## [24.3.2] - 2020-08-26

- SC-6382: fix handling of consents for users with unknown birthdays. consentStatus: 'ok' will be returned for valid consents without birthday.

## [24.3.1] - 2020-08-25

- SC-5420: TSC Schuljahreswechsel

## [24.3.0] - 2020-08-25

## [24.2.5] - 2020-08-24

- SC-6328 add migration to set student_list settings in all non n21 clouds schools to false.

## [24.2.4] - 2020-08-20

## [24.2.3] - 2020-08-20

## [24.2.2] - 2020-08-20

### Added in 24.2.2

- SC-5280: the LDAP service will try to reconnect up to three times if the connection was lost or could not be established
- SC-5280: the LDAP service and LDAP syncers now report more errors to the stats object
- SC-5808: added an isExternal check to the create method of AdminUsers service, only users from not external schools can create users

### Fixed in 24.2.2

- SC-5280: the LDAP sync now handles (timeout/firewall) errors much more gracefully
- SC-5280: LDAP bind operations will only be issued if the connection was established successfully
- SC-5280: aggregated LDAP statistics will now show the number of succesful and failed sub-syncs instead of just 1 or 0

### Changed in 24.2.2

- SC-5280: if disconnected prematurely, the LDAP service will not try to connect again just to unbind from the server

## [24.0.2] - 2020-08-05

### Fixed in 24.0.2

- SC-5835: Starting the new school year automatically - Cluster 4

## [24.0.1] - 2020-07-31

### Fixed in 24.0.1

- SC-5917 Fix activation of LDAP system

## [23.6.4] - 2020-07-29

### Fixed in 23.6.4

- SC-5883: Choose current schoolyear based on the school instead of the date for creating classes.

## [23.6.3] - 2020-07-28

### Added in 23.6.3

- SC-5754 Added isExternal attribute to school model. If ldapSchoolIdentifier or source is defined, isExternal will be set to true
  otherwise, if none of them are defined it wil be set to false.
- SC-4520 created a new Service called Activation Service; with which jobs can be defined and are
  only executed when an activation link (activation code) is confirmed (e.g.: change of e-mail address/username)
  Also added a sub-service for changing email/username in Activation Service
- SC-5280: the LDAP service will try to reconnect up to three times if the connection was lost or could not be established
- SC-5280: the LDAP service and LDAP syncers now report more errors to the stats object

### Fixed in 23.6.3

- SC-5250: Fixes the CSV-Import, if there are whitespaces in the columnnames
- SC-5686: only users with the team permission "RENAME_TEAM" can execute the patch method in teams route
- SC-5280: the LDAP sync now handles (timeout/firewall) errors much more gracefully
- SC-5280: LDAP bind operations will only be issued if the connection was established successfully
- SC-5280: aggregated LDAP statistics will now show the number of succesful and failed sub-syncs instead of just 1 or 0
- SC-5416: Enable maintenance Mode for LDAP Schools and change the currentSchoolYear for non-LDAP Schools

### Changed in 23.6.3

- SC-5542: Added an after hook for AdminUsers find method which formats birthday date to DD.MM.YYYY format.
- SC-4289 Changed aggregations in admin tables, classes are now taken only from current year or max grade level, and are sorted
  by numeric ordering.
- SC-5280: if disconnected prematurely, the LDAP service will not try to connect again just to unbind from the server

## [23.6.2] - 2020-07-22

### Fixed in 23.6.2

- SC-5773: LDAPSchoolSyncer now correctly populates classes synced from an LDAP server, even if only students or only teachers are assigned to the class.
- SC-5250: Fixes the CSV-Import, if there are whitespaces in the columnnames

## [23.6.1] - 2020-07-22

### Fixed in 23.6.1

- SC-5733: LDAPSchoolSyncer now uses the Users model service to avoid ignoring indexes due to automatic collation

## [23.6.0] - 2020-07-21

### Added in 23.6.0

- SC-4142: Added indexes on TSP sync related attributes in user and school schema.
- SC-4142: Adds info about unchanged entities to TSP sync statistics

## [23.5.4] - 2020-07-08

### Added in 23.5.4

- SC-2714 Added the federal state "Internationale Schule"

## [23.5.0] - 2020-06-15

### Added in 23.5.0

- SC-4192 add tests that ensure classes on other schools cant be manipulated

### Fixed in 23.5.0

### Changed in 23.5.0

- SC-4957 user.ldapId and user.ldapDn are now indexed to improve performance

## [23.4.7] - 2020-07-01

### Fixed in 23.4.7

- SC-4965 Converted "consent" subdocument in "users" to a nested document to fix changing consents in administration and removing a bug in registration that resulted in deleted users.

## [23.4.5] - 2020-06-17

### Fixed in 23.4.5

- SC-5007 re-introduces ldap system root path to API result to fix issue with duplicating schools

## [23.4.3-nbc] - 2020-06-15

### Fixed in 23.4.3-nbc

- SC-5054 Revert hook restrictions that prevented registration with custom deata privacy documents enabled

## [23.4.0-nbc] - 2020-06-11

### Added in 23.4.0-nbc

- SC-4577 extend consentversions with school specific privacy policy, which can be added by the school admin

## [23.2.4] - 2020-06-05

### Fixed in 23.2.4

- SC-4876 soften sanitization to allow editor actions to be persisted correctly

## [23.2.1] - 2020-06-04

### Security - 23.2.1

- SC-4720 improve importhashes for registrationlinks

## [23.2.0] - 2020-06-03

### Security - 23.2.0

- SC-4506 Secure Find User Route. Access user list by students is allowed only if they are eligible to create teams.
- SC-4506 Secure Get User Route. Read user details may only users with STUDENT_LIST or TEACHER_LIST permissions

## [23.1.4] - 2020-05-29

### Fixed in 23.1.4

- SC-4749 avoid xss in image onerror event attribute for submissions

## [23.0.0] - 2020-05-19

### Changed in 23.0.0

- SC-4075 Teams creation by students logic was changed. New environment enumeration variable `STUDENT_TEAM_CREATION`
  with possible values `disabled`, `enabled`, `opt-in`, `opt-out` was introduced. The feature value is set by instance deployment.
  In case of `disabled`, `enabled` it is valid for all schools of the instance and cannot be changed by the admin.
  In case of `opt-in` and `opt-out` the feature should be enabled/disabled by the school admin.

## [22.10.3] - 2020-05-13

### Fixed in 22.10.3

- Unbind errors no longer stop the LDAP sync if more systems follow

## [22.10.2] - 2020-05-12

### Fixed in 22.10.2

- fixed pagination for students/teacher table

## [22.10.0] - 2020-05-11

### Added in 22.10.0

- SC-3719 Files now have a `creator` attribute that references the ID of the user that created the file.
  For old files, it is set to the first user permission inside the permissions array (legacy creator check).
- SC-3719 The `files` collection now has two additional indexes: `{creator}` and `{permissions.refId, permissions.refPermModel}`.
- add MongoDB Collation Support to control sorting behaviour in regards to capitalization.
- SC-3607 CSVSyncer now allows the optional birthday field (formats: dd/mm/yyyy, dd.mm.yyyy, dd-mm-yyyy) in CSV data
- SC-3948 support users query in adminusers routes
- SC-4018 Add additional nexboard permissions
- SC-4008 Migrated generateRegistrationLink Hook from SC-Client into Server
- SC-3686 Added new Registration Link Service for sending mails
- SC-4094 Teachers can now provide feedback in the form of uploaded files

### Fixed in 22.10.0

- SC-3892 Update Filter of submission in order to work with older submissions
- SC-3395 if fetching the release fails, a error will be thrown
- backup.js now outputs valid json exports
- SC-4105 fixed a problem with new users tests not working with recent hotfix.
- Checks of user consent calculated correct now

### Changed in 22.10.0

- User delete now accepts bulk delete requests
- SC-3958: the "general" LDAP strategy now returns an empty array if classes are not configured properly
- Increase performance - error logging in sentry
- Mergify: add and modified some configs

### Removed in 22.10.0

- SC-3958: the LDAP strategy interface no longer supports synchronizing team members to the never-used original N21-IDM
- SC-3958: the environment variables NBC_IMPORTURL, NBC_IMPORTUSER, and NBC_IMPORTPASSWORD are no longer used and have been removed
- Removed the obsolete commentSchema from the homework service. It was not in use.

## [22.9.20]

### Added in 22.9.20

- SC-4042: Added support for a central IServ-Connector

### Changed in 22.9.20

- LDAP syncs on servers with multiple schools now only sync one school at a time to avoid issues when paging search requests
- LDAP syncs use less memory (because they do a lot less in parallel)
- LDAPSchoolSyncer now returns user and class statistics

### Fixed in 22.9.20

- Fixed LDAP-Service disconnect method
- LDAPSystemSyncers now properly close their connections after syncing
- Authentication via LDAP now tries to close the connection after login
- Fixed a warning message appearing when patching users via internal request

## [22.9.18]

### Fixed in 22.9.18

- SC-4215: Do not allow unprivileged users to find users with non-school roles (expert, parent, etc.)

## [22.9.17]

### Fixed in 22.9.17

- SC-4121: File uploads no longer fail if the security scan is misconfigured or errors during enqueuing

## [22.9.10]

### Added in 22.9.10

- enable API key for /mails route

### Fixed in 22.9.10

- fixed an issue that prevented api-key authenticated calls to function with query.

## [22.9.9]

### Added in 22.9.9

- Sync can now be authenticated with an api-key.

## [22.9.8]

### Fixed in 22.9.8

- Fixed an error where ldap users without proper uuid where not filtered correctly.

## [22.9.7]

### Security in 22.9.7

- the /ldap route can now only be triggered for the users own school.

## [22.9.6]

### Added in 22.9.6

- users without `SCHOOL_EDIT` permission, but with `SCHOOL_STUDENT_TEAM_MANAGE` permission can now toggle the school feature `disableStudentTeamCreation`.

### Fixed in 22.9.6

- Admins in Thuringia can now prevent students from creating teams

## [22.9.5]

### Security in 22.9.5

- increased security for the publicTeachers route.

## [22.9.4]

### Fixed in 22.9.4

- fixes an issue with LDAP account updates if more than one account exists for the user (migration from local login to LDAP)

## [22.9.3]

### Fixed in 22.9.3

- fixes regression in LDAP sync, that caused incomplete user updates

## [22.9.2]

### Security in 22.9.2

- increased security for user PUT operation

## [22.9.1]

### Fixed in 22.9.1

- SC-3994: remove unnecessary bucket creation call that caused school administration and LDAP Sync to throw errors

### Changed in 22.9.1

- use collation for /homeworks, /users, /publicTeachers, /users/admin/teachers, /users/admin/students, /classes, and /courses.

## [22.9.0]

- Security updates

## [22.8.0]

### Added in 22.8.0

- This changelog has been added

### Removed in 22.8.0

- Clipboard sockets
- This changelog has been added
- Backend route to confirm analog consents in bulk
- Changed Seed Data + Migration Script: Added feature flag for new Editor to klara.fall@schul-cloud.org
- SC-2922: Enable use of multiple S3 instances as file storage provider
  - A new collection is added to administrate multiple S3 instances
  - A migration will automatically use the AWS environment variables to add those as default provider for all existing schools
  - For new schools the less used provider is assigned as storage provider
  - Environment Variables:
    - FEATURE_MULTIPLE_S3_PROVIDERS_ENABLED=true will activate the feature
    - S3_KEY, used for symmetric encryption, already required for the migration because of the secret access key encryption

### Changed in 22.8.0

- SC-3767: moved env variables to globals.js, NODE_ENV required to equal 'test' for test execution and right database selection
- migrated backup.sh script to node, so it can run platform independant and works on windows.

### Fixed in 22.8.0

- SC-3821: Fix Co-Teachers and Substitution teachers not being able to Grade Homeworks

## 22.7.1

### Fixed in 22.7.1

- Admin and teacher user could change other users without changing them self<|MERGE_RESOLUTION|>--- conflicted
+++ resolved
@@ -29,12 +29,8 @@
 
 ### Changed
 
-<<<<<<< HEAD
-
 - SC-7476 - Prevent hash generation if user has account
-=======
 - SC-6596 - Changed route for messenger permissions service
->>>>>>> 268a8870
 - SC-7331 - introduce axios for external requests, implemented in status api
 - SC-7395 - Changed ldap general strategy fetching of users from parallel to serialized
 - SC-6080 - move REQUEST_TIMEOUT from globals to Configuration
