--- conflicted
+++ resolved
@@ -25,14 +25,6 @@
 
 ### Changed
 
-<<<<<<< HEAD
-### Added
--  SC-2483 add depseudonymization iframe to pseudonym (to support LTI 1.3)
-
-## [24.0.1] - 2020-07-31
-### Fixed - 24.0.1
--  SC-5917 Fix activation of LDAP system
-=======
 - SC-7331 - introduce axios for external requests, implemented in status api
 - SC-7395 - Changed ldap general strategy fetching of users from parallel to serialized
 - SC-6080 - move REQUEST_TIMEOUT from globals to Configuration
@@ -42,7 +34,6 @@
 - SC-7411 - api versioning for /me service
 - SC-7411 - api versioning for /version service
 - IMP-160 - integration-tests repo renamed to end-to-end-tests
->>>>>>> 21ecb8bf
 
 ### Fixed
 
