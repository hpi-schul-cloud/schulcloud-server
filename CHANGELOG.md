--- conflicted
+++ resolved
@@ -16,6 +16,7 @@
 
 - SC-6784 - Removed duplicated birth date formatting code in adminUsers service, which was causing an "Invalid date" output
 - SC-6743 - Removed usersForConsent related things in adminUsers service because the client does not send that parameter anymore
+- SC-6506 - Remove dependecy to feathers-swagger in routes.test.js
 
 ### Changed - Unreleased
 
@@ -47,13 +48,6 @@
 - Test changelog has been updated for feature or hotfix branches
 - SC-5612 - Adding search feature to the admintables for nuxt-client.
 
-<<<<<<< HEAD
-### Removed
-
-- SC-6506 - Remove dependecy to feathers-swagger in routes.test.js
-
-## [24.4.3] - 2020-09-09
-=======
 ## [24.4.6] - 2020-09-11
 
 ### Changed
@@ -66,7 +60,6 @@
 - SC-6637: generate QR codes for consent print sheets if group size exceeds 20
 
 ## [24.4.4] - 2020-09-08
->>>>>>> 9ea6c3ff
 
 ### Fixed
 
