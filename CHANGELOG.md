# Changelog

All notable changes to this project will be documented in this file.

The format is based on [Keep a Changelog](https://keepachangelog.com/en/1.0.0/),
and this project adheres to [Semantic Versioning](https://semver.org/spec/v2.0.0.html).

Allowed Types of change: `Added`, `Changed`, `Deprecated`, `Removed`, `Fixed`, `Security`

## [Unreleased]

### Added

- SC-7293 - added Lern-Store view permission and a feature flag
- SC-7357 - Add config service
- SC-7083 - Added officialSchoolNumber to school-model
- Introduce plainSecrets in Configuration
- Introduce FEATURE_PROMETHEUS_ENABLED to have a flag for enable prometheus api metrics

### Changed

<<<<<<< HEAD
- SC-6080 - Changed Database Configuration
=======
- SC-7395 - Changed ldap general strategy fetching of users from parallel to serialized
- SC-6080 - move REQUEST_TIMEOUT from globals to Configuration
- Dependencies: querystring replaced by qs
>>>>>>> d6e2d6a2
- SC-6060 - Updated error handling

### Fixed

- SC-6586 Repaired migration script
- SC-7454 - Restored invalid birth date fix in adminUsers service
- fixed README badges
- Fix mocha tests
- SC-6151 fixed a bug that prevented api docu from being accessible
- SC-6151 fixed paths to openapi documentation


## [25.2.0]

### Added

- SC-4385 - Added a user exclusion regex to IServ strategy
- SC-7049 - Added unit tests for Merlin Service
- SC-7157 - add feature flag for Merlin feature with fallback
- SC-6567 - add new application errros
- SC-6766 - Added ESLint rules with Promise rules
- SC-6830 - Added hook to parse request to arrays when > 20 users are requested in adminUsers service
- SC-6769 - Introduce API validation module
- SC-6769 - API validation for users/admin routes
- SC-6510 - Added Merlin Url Generator for Lern Store / Edu-sharing
- SC-6567 - Add utils to cleanup incomingMessage stacks by logging errors

### Removed

- SC-6586- Remove parents from users collection to improve maintainability

### Changed

- SC-6986 - Changed a hook in the accounts service that restricts get requests to the same school, it expects a valid userID and matching schoolIds for both the requester and requested users
- SC-6567 - clean up error pipline
- SC-6510, fix a minor syntax error when exporting module
- Update commons to 1.2.7: print configuration on startup, introduce hierarchical configuration file setup
- Support asynchronous calls during server startup
- SC-7091 Migration to enable the Matrix Messenger for all schools that had RocketChat enabled before

### Fixed

-         - fixed README badges
- SC-6151 - fixed a bug that prevented api docu from being accessible
-         - Fix mocha tests
## [25.1.6] - 2020-10-23

### Changed

- SC-7413 - Remove event listener for unhandled rejections and move this to winston

## [25.1.5] - 2020-10-22

### Fixed

- SC-7452 - fixed time window check for LDAP users

## [25.1.4] - 2020-10-20

### Changed

- SC-6986 - Changed permission check for PATCH method in the account service from STUDENT_CREATE to STUDENT_EDIT to allow teachers to change students' password

## [25.1.3] - 2020-10-20

### Fixed

- SC-6986 - Changed a hook in the accounts service that restricts get requests to the same school, it expects a valid userID and matching schoolIds for both the requester and requested users

## [25.1.2] - 2020-10-15

### Fixed

- SC-7085 - fixed importHash error when asking parent consent

### Added

### Removed

## [25.1.1] - 2020-10-12

### Security

- SC-7165 package update for sanitization and add onload handler

## [25.1.0] - 2020-10-12

### Added

### Removed

- SC-6784 - Removed duplicated birth date formatting code in adminUsers service, which was causing an "Invalid date" output
- SC-6743 - Removed usersForConsent related things in adminUsers service because the client does not send that parameter anymore
- SC-6506 - Remove dependecy to feathers-swagger in routes.test.js

### Changed

- SC-6774 remove no-await-in-loop from eslint exceptions
- Rename statistic mails route, secure it over sync api key now
- SC-6809 - Maintain RabbitMQ connection and channels
- SC-5230 - Unblock Account-Page in Nuxt (securing /accounts and /users routes)

### Security

- Added hotfix merges

## [25.0.12] - 2020-10-12

### Fixed

- SC-6676 allows only following roles for registration: teacher/student…

## [25.0.11] - 2020-10-07

### Fixed

- SC-7180 homework create now validates data properly

## [25.0.12] - 2020-10-12

### Fixed

- SC-6676 allows only following roles for registration: teacher/student…

## [25.0.11] - 2020-10-07

### Fixed

- SC-7180 homework create now validates data properly

## [25.0.10] - 2020-10-07

### Added

- configured prometheus metrics - bucket sizes
- SC-6766 log unhandledRejection and unhandledException

## [25.0.9] - 2020-10-07

### Added

- SC-7115 - Reduce mongoose DB role request by enabling minor caching

## [25.0.8] - 2020-10-06

### Fixed

- SC-6676 - Registration: User with role parent should not be able to log-in
- SC-6960 - instead of deleting and recreating users during the rollback of a failed registration, use replace if necessary
- SC-6960 - properly raise exceptions during the registration process

## [25.0.7] - 2020-10-01

### Removed

- OPS-1316 - removed custom keep-alive header creation in express middleware

## [25.0.6] - 2020-10-01

### Added

- OPS-1316 - add indexes for slow files and submission queries

## [25.0.5] - 2020-10-01

### Added

- SC-6973 - add time window for pin creation

## [25.0.4] - 2020-09-30

### Added

- Added lead time detection

## [25.0.3]

### Added

- SC-6942 - add parse method to TSP strategy to declare it can handle the request and to keep authentication params clean

### Fixed

- SC-6942 - don't override payload defined by authentication method
- SC-6942 - don't search for account to populate if no username is given in `injectUsername`

## [25.0.2]

### Changed

- send mail for registration pin after add pin to db

## [25.0.1]

### Fixed

- SC-6696 - Fixed query used to determine course membership when checking permissions for course group lessons

## [25.0.0]

### Changed

- Extend JWT payload by schoolId and roleIds

## [24.5.1] - 2020-09-16

### Secrutiy

- Secure admin routes (update, patch, create)

## [24.5.0] - 2020-09-14

- Ignore database seed data with prettier, eslint, and codacy
- SC-6640 - Fixed email check within registration (case insensitive)

### Added - 24.5.0

- Test changelog has been updated for feature or hotfix branches
- SC-5612 - Adding search feature to the admintables for nuxt-client.

## [24.4.6] - 2020-09-11

### Changed

- SC-6733: central personal data does not get updated via CSV import

## [24.4.5] - 2020-09-10

### Fixed in 24.4.5

- SC-6637: generate QR codes for consent print sheets if group size exceeds 20

## [24.4.4] - 2020-09-08

### Fixed in 24.4.4]

- SC-6697: updates/sync account username when user is updated

## [24.4.3] - 2020-09-09

### Fixed in 24.4.3

- SC-6533 - Login not possible if admin reset password

## [24.4.2] - 2020-08-31

### Fixed in 24.4.2

- SC-6554: CSV-Importer no longer allows patching users with different roles

## [24.4.1] - 2020-08-31

### Fixed in 24.4.1

- SC-6511 - LDAP edit button missing.

### Changed in 24.4.1

- SC-5987 Internationalisation: extend user and school model with default language

### Added 24.4.1

- SC-6172: added hooks and checks to look for unique and not disposable emails in adminUsers service

## [24.4.0] - 2020-8-31

### Fixed in 24.4.0

- SC-6122 - Edusharing preload thumbnails in parallel. Edusharing authentication stabilisation.

## [24.3.3] - 2020-08-28

- SC-6469: prevent admin access to lessons admins shouldnt have access to.

## [24.3.2] - 2020-08-26

- SC-6382: fix handling of consents for users with unknown birthdays. consentStatus: 'ok' will be returned for valid consents without birthday.

## [24.3.1] - 2020-08-25

- SC-5420: TSC Schuljahreswechsel

## [24.3.0] - 2020-08-25

## [24.2.5] - 2020-08-24

- SC-6328 add migration to set student_list settings in all non n21 clouds schools to false.

## [24.2.4] - 2020-08-20

## [24.2.3] - 2020-08-20

## [24.2.2] - 2020-08-20

### Added in 24.2.2

- SC-5280: the LDAP service will try to reconnect up to three times if the connection was lost or could not be established
- SC-5280: the LDAP service and LDAP syncers now report more errors to the stats object
- SC-5808: added an isExternal check to the create method of AdminUsers service, only users from not external schools can create users

### Fixed in 24.2.2

- SC-5280: the LDAP sync now handles (timeout/firewall) errors much more gracefully
- SC-5280: LDAP bind operations will only be issued if the connection was established successfully
- SC-5280: aggregated LDAP statistics will now show the number of succesful and failed sub-syncs instead of just 1 or 0

### Changed in 24.2.2

- SC-5280: if disconnected prematurely, the LDAP service will not try to connect again just to unbind from the server

## [24.0.2] - 2020-08-05

### Fixed in 24.0.2

- SC-5835: Starting the new school year automatically - Cluster 4

## [24.0.1] - 2020-07-31

### Fixed in 24.0.1

- SC-5917 Fix activation of LDAP system

## [23.6.4] - 2020-07-29

### Fixed in 23.6.4

- SC-5883: Choose current schoolyear based on the school instead of the date for creating classes.

## [23.6.3] - 2020-07-28

### Added in 23.6.3

- SC-5754 Added isExternal attribute to school model. If ldapSchoolIdentifier or source is defined, isExternal will be set to true
  otherwise, if none of them are defined it wil be set to false.
- SC-4520 created a new Service called Activation Service; with which jobs can be defined and are
  only executed when an activation link (activation code) is confirmed (e.g.: change of e-mail address/username)
  Also added a sub-service for changing email/username in Activation Service
- SC-5280: the LDAP service will try to reconnect up to three times if the connection was lost or could not be established
- SC-5280: the LDAP service and LDAP syncers now report more errors to the stats object

### Fixed in 23.6.3

- SC-5250: Fixes the CSV-Import, if there are whitespaces in the columnnames
- SC-5686: only users with the team permission "RENAME_TEAM" can execute the patch method in teams route
- SC-5280: the LDAP sync now handles (timeout/firewall) errors much more gracefully
- SC-5280: LDAP bind operations will only be issued if the connection was established successfully
- SC-5280: aggregated LDAP statistics will now show the number of succesful and failed sub-syncs instead of just 1 or 0
- SC-5416: Enable maintenance Mode for LDAP Schools and change the currentSchoolYear for non-LDAP Schools

### Changed in 23.6.3

- SC-5542: Added an after hook for AdminUsers find method which formats birthday date to DD.MM.YYYY format.
- SC-4289 Changed aggregations in admin tables, classes are now taken only from current year or max grade level, and are sorted
  by numeric ordering.
- SC-5280: if disconnected prematurely, the LDAP service will not try to connect again just to unbind from the server

## [23.6.2] - 2020-07-22

### Fixed in 23.6.2

- SC-5773: LDAPSchoolSyncer now correctly populates classes synced from an LDAP server, even if only students or only teachers are assigned to the class.
- SC-5250: Fixes the CSV-Import, if there are whitespaces in the columnnames

## [23.6.1] - 2020-07-22

### Fixed in 23.6.1

- SC-5733: LDAPSchoolSyncer now uses the Users model service to avoid ignoring indexes due to automatic collation

## [23.6.0] - 2020-07-21

### Added in 23.6.0

- SC-4142: Added indexes on TSP sync related attributes in user and school schema.
- SC-4142: Adds info about unchanged entities to TSP sync statistics

## [23.5.4] - 2020-07-08

### Added in 23.5.4

- SC-2714 Added the federal state "Internationale Schule"

## [23.5.0] - 2020-06-15

### Added in 23.5.0

- SC-4192 add tests that ensure classes on other schools cant be manipulated

### Fixed in 23.5.0

### Changed in 23.5.0

- SC-4957 user.ldapId and user.ldapDn are now indexed to improve performance

## [23.4.7] - 2020-07-01

### Fixed in 23.4.7

- SC-4965 Converted "consent" subdocument in "users" to a nested document to fix changing consents in administration and removing a bug in registration that resulted in deleted users.

## [23.4.5] - 2020-06-17

### Fixed in 23.4.5

- SC-5007 re-introduces ldap system root path to API result to fix issue with duplicating schools

## [23.4.3-nbc] - 2020-06-15

### Fixed in 23.4.3-nbc

- SC-5054 Revert hook restrictions that prevented registration with custom deata privacy documents enabled

## [23.4.0-nbc] - 2020-06-11

### Added in 23.4.0-nbc

- SC-4577 extend consentversions with school specific privacy policy, which can be added by the school admin

## [23.2.4] - 2020-06-05

### Fixed in 23.2.4

- SC-4876 soften sanitization to allow editor actions to be persisted correctly

## [23.2.1] - 2020-06-04

### Security - 23.2.1

- SC-4720 improve importhashes for registrationlinks

## [23.2.0] - 2020-06-03

### Security - 23.2.0

- SC-4506 Secure Find User Route. Access user list by students is allowed only if they are eligible to create teams.
- SC-4506 Secure Get User Route. Read user details may only users with STUDENT_LIST or TEACHER_LIST permissions

## [23.1.4] - 2020-05-29

### Fixed in 23.1.4

- SC-4749 avoid xss in image onerror event attribute for submissions

## [23.0.0] - 2020-05-19

### Changed in 23.0.0

- SC-4075 Teams creation by students logic was changed. New environment enumeration variable `STUDENT_TEAM_CREATION`
  with possible values `disabled`, `enabled`, `opt-in`, `opt-out` was introduced. The feature value is set by instance deployment.
  In case of `disabled`, `enabled` it is valid for all schools of the instance and cannot be changed by the admin.
  In case of `opt-in` and `opt-out` the feature should be enabled/disabled by the school admin.

## [22.10.3] - 2020-05-13

### Fixed in 22.10.3

- Unbind errors no longer stop the LDAP sync if more systems follow

## [22.10.2] - 2020-05-12

### Fixed in 22.10.2

- fixed pagination for students/teacher table

## [22.10.0] - 2020-05-11

### Added in 22.10.0

- SC-3719 Files now have a `creator` attribute that references the ID of the user that created the file.
  For old files, it is set to the first user permission inside the permissions array (legacy creator check).
- SC-3719 The `files` collection now has two additional indexes: `{creator}` and `{permissions.refId, permissions.refPermModel}`.
- add MongoDB Collation Support to control sorting behaviour in regards to capitalization.
- SC-3607 CSVSyncer now allows the optional birthday field (formats: dd/mm/yyyy, dd.mm.yyyy, dd-mm-yyyy) in CSV data
- SC-3948 support users query in adminusers routes
- SC-4018 Add additional nexboard permissions
- SC-4008 Migrated generateRegistrationLink Hook from SC-Client into Server
- SC-3686 Added new Registration Link Service for sending mails
- SC-4094 Teachers can now provide feedback in the form of uploaded files

### Fixed in 22.10.0

- SC-3892 Update Filter of submission in order to work with older submissions
- SC-3395 if fetching the release fails, a error will be thrown
- backup.js now outputs valid json exports
- SC-4105 fixed a problem with new users tests not working with recent hotfix.
- Checks of user consent calculated correct now

### Changed in 22.10.0

- User delete now accepts bulk delete requests
- SC-3958: the "general" LDAP strategy now returns an empty array if classes are not configured properly
- Increase performance - error logging in sentry
- Mergify: add and modified some configs

### Removed in 22.10.0

- SC-3958: the LDAP strategy interface no longer supports synchronizing team members to the never-used original N21-IDM
- SC-3958: the environment variables NBC_IMPORTURL, NBC_IMPORTUSER, and NBC_IMPORTPASSWORD are no longer used and have been removed
- Removed the obsolete commentSchema from the homework service. It was not in use.

## [22.9.20]

### Added in 22.9.20

- SC-4042: Added support for a central IServ-Connector

### Changed in 22.9.20

- LDAP syncs on servers with multiple schools now only sync one school at a time to avoid issues when paging search requests
- LDAP syncs use less memory (because they do a lot less in parallel)
- LDAPSchoolSyncer now returns user and class statistics

### Fixed in 22.9.20

- Fixed LDAP-Service disconnect method
- LDAPSystemSyncers now properly close their connections after syncing
- Authentication via LDAP now tries to close the connection after login
- Fixed a warning message appearing when patching users via internal request

## [22.9.18]

### Fixed in 22.9.18

- SC-4215: Do not allow unprivileged users to find users with non-school roles (expert, parent, etc.)

## [22.9.17]

### Fixed in 22.9.17

- SC-4121: File uploads no longer fail if the security scan is misconfigured or errors during enqueuing

## [22.9.10]

### Added in 22.9.10

- enable API key for /mails route

### Fixed in 22.9.10

- fixed an issue that prevented api-key authenticated calls to function with query.

## [22.9.9]

### Added in 22.9.9

- Sync can now be authenticated with an api-key.

## [22.9.8]

### Fixed in 22.9.8

- Fixed an error where ldap users without proper uuid where not filtered correctly.

## [22.9.7]

### Security in 22.9.7

- the /ldap route can now only be triggered for the users own school.

## [22.9.6]

### Added in 22.9.6

- users without `SCHOOL_EDIT` permission, but with `SCHOOL_STUDENT_TEAM_MANAGE` permission can now toggle the school feature `disableStudentTeamCreation`.

### Fixed in 22.9.6

- Admins in Thuringia can now prevent students from creating teams

## [22.9.5]

### Security in 22.9.5

- increased security for the publicTeachers route.

## [22.9.4]

### Fixed in 22.9.4

- fixes an issue with LDAP account updates if more than one account exists for the user (migration from local login to LDAP)

## [22.9.3]

### Fixed in 22.9.3

- fixes regression in LDAP sync, that caused incomplete user updates

## [22.9.2]

### Security in 22.9.2

- increased security for user PUT operation

## [22.9.1]

### Fixed in 22.9.1

- SC-3994: remove unnecessary bucket creation call that caused school administration and LDAP Sync to throw errors

### Changed in 22.9.1

- use collation for /homeworks, /users, /publicTeachers, /users/admin/teachers, /users/admin/students, /classes, and /courses.

## [22.9.0]

- Security updates

## [22.8.0]

### Added in 22.8.0

- This changelog has been added

### Removed in 22.8.0

- Clipboard sockets
- This changelog has been added
- Backend route to confirm analog consents in bulk
- Changed Seed Data + Migration Script: Added feature flag for new Editor to klara.fall@schul-cloud.org
- SC-2922: Enable use of multiple S3 instances as file storage provider
  - A new collection is added to administrate multiple S3 instances
  - A migration will automatically use the AWS environment variables to add those as default provider for all existing schools
  - For new schools the less used provider is assigned as storage provider
  - Environment Variables:
    - FEATURE_MULTIPLE_S3_PROVIDERS_ENABLED=true will activate the feature
    - S3_KEY, used for symmetric encryption, already required for the migration because of the secret access key encryption

### Changed in 22.8.0

- SC-3767: moved env variables to globals.js, NODE_ENV required to equal 'test' for test execution and right database selection
- migrated backup.sh script to node, so it can run platform independant and works on windows.

### Fixed in 22.8.0

- SC-3821: Fix Co-Teachers and Substitution teachers not being able to Grade Homeworks

## 22.7.1

### Fixed in 22.7.1

- Admin and teacher user could change other users without changing them self<|MERGE_RESOLUTION|>--- conflicted
+++ resolved
@@ -19,13 +19,10 @@
 
 ### Changed
 
-<<<<<<< HEAD
 - SC-6080 - Changed Database Configuration
-=======
 - SC-7395 - Changed ldap general strategy fetching of users from parallel to serialized
 - SC-6080 - move REQUEST_TIMEOUT from globals to Configuration
 - Dependencies: querystring replaced by qs
->>>>>>> d6e2d6a2
 - SC-6060 - Updated error handling
 
 ### Fixed
