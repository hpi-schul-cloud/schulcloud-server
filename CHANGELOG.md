--- conflicted
+++ resolved
@@ -177,11 +177,8 @@
 
 ### Added
 
-<<<<<<< HEAD
 - OPS-1499 - Add feature to CI Pipeline and provide team based HPI Schul-Cloud instances
-=======
 - SC-7841 - remove deleted user from classes
->>>>>>> ccd68593
 - SC-7836 - Removing registration pin by removing the user
 - SC-7838 - move pseudonyms to trashbin
 - SC-7142 - Counties/Kreise added to federal states.
