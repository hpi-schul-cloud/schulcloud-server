# Changelog

All notable changes to this project will be documented in this file.

The format is based on [Keep a Changelog](https://keepachangelog.com/en/1.0.0/),
and this project adheres to [Semantic Versioning](https://semver.org/spec/v2.0.0.html).

Allowed Types of change: `Added`, `Changed`, `Deprecated`, `Removed`, `Fixed`, `Security`

## [Unreleased]

### Added

### Fixed

### Changed

<<<<<<< HEAD
- BC-372 - replace task seed data, fix test, cleanup error handling and promise chains in task copy service
=======
- BC-501 - return lesson name as task description for more detailed informations
>>>>>>> 8cd1a70f

## [26.13.0] - 2021-10-19

### Added

- BC-394 - send email wishes to additionally needed addresses
- BC-391 - display special characters properly
- BC-339 - creation of groups in the courses dashboard
- BC-339 - add elements to groups in the courses dashboard
- BC-6   - Show prepared tasks (drafts) for teachers

### Fixed

- BC-436 - Fix univention LDAP strategy
- BC-21 - Remove generics from DTOs, because generics can not be used to generate OpenApi properly

### Changed

- BC-487 - update mongodb-memory-server from 6.9.6 to 7.4.4
- BC-490 - setup entities for tests without needing a database

## [26.12.0] - 2021-10-12

### Added

- BC-388 - add simple script for end sjw
- BC-319 - add route to change the position of a course dashboard element
- BC-343 - run unstable e2e tests on label `run unstable tests`

### Changed

- BC-25 - sort database seeds ascending by date of creation (\_id, createdAt)
- BC-25 - move logic of npm run setup into console application and add management application with same behavior
- BC-237 - Clean up global entity registration
- BC-331 - BC-354 - rename ansible variables for OnePassword
- BC-269 - check in firstLogin that students can only pass with existing birthdate
- BC-154 - remove lesson entity from task repository
- BC-231 - upgraded nestjs@7 to nestjs@8

### Fixed

### Security

- BC-386 - added CREATE tests for consentVersionService
- BC-297 - fixed set-value dependency vulnerabilities
- BC-377 - fixed axios dependency vulnerabilities

## [26.11.3] - 2021-10-05

### Fixed

- BC-121 - run add bucket to files migration in parallel

## [26.11.2] - 2021-09-29

### Fixed

- BC-111 wait for mongodb to spin up in deployment

- BC-370 - fixed file directory creation

## [26.11.1] - 2021-09-29

### Fixed

- BC-365 - fixed task overview pagination

## [26.11.0] - 2021-09-22

### Changed

- BC-274 Change Course Colors
- BC-213 - rewrite file deletion with deletion marker
- BC-68 - e2e run dependent on build image job
- BC-179 - refactor task and entity and relations
- BC-315 - stabilized resolve user roles workflow by use roles from requested user and not from jwt

### Added

- BC-121 add bucket and storage provider to file documents
- BC-164 - refactored the supportJWTservice and added roles information to its jwt data
- BC-279 - introduce console application interface to call providers via console command
- BC-9 add entity and repo for course dashboards
- BC-9 add a route to recieve dummy data for course dashboards
- BC-318 implement persistance for course dashboards

### Fixed

- BC-232 prevent users from changing schoolyears
- BC-233 - when an LDAP system is removed from a school, the ldapschoolidentifier and lastLdapSync are removed as well
- moved some changelog entries into their correct place

### Removed

- BC-262 - remove S3 lifecycle configuration code
- BC-247 - remove timestamp from LDAP search Query for sync

## [26.10.3] - 2021-09-09

### Fixed

- BC-267 - skip whitelist-check for api requests on /wopi

## [26.10.2] - 2021-09-03

### Added

- BC-120 - add feature flag for S3 CORS
- BS-112 - insert missing attribute during school creation

## [26.10.1] - 2021-09-03

### Fixed

- BC-187 - secures the system route

## [26.10.0] - 2021-09-03

### Fixed

- remove broken systemid from seed data
- SC-9083 - expose env variables for school administration
- BC-44 - remove JWT_WHITELIST_ACCEPT_ALL feature flag
- BC-44 - integrate jwt whitelist check in nestjs jwt authentication
- BC-42 - cycle detection in role inheritance
- BC-64 - enable e2e test execution for push event on main branch
- BC-41 - adds feature flag for S3 storage lifecycle management (currently not supported by Strato Hidrive)
- BC-37 - BC-54 - reduce resource consumption for deployed server
- BC-81 - remove old Lern-Store
- BC-119 - remove malfunction S3 lifecycle migration
- BC-38 - BC-124 - Add ansible files for Bosscloud (default)
- BC-110 - fileStorage/security should only be called from within the cluster

### Added

- BC-5 - Show completed tasks for students

### Changed

- Refactor nestjs task module and resort imports for course and coursegroup entities and repositories. Add testHelpers.

## [26.9.3] - 2021-09-10

### Fixed

- BC-239 - fix date parsing for students birth date

## [26.9.2] - 2021-08-27

### Changed

- BC-137 - fix bug with display of Blue Bar
- BC-106 - exit maintenance & change school year for LDAP schools on Boss and NBC

## [26.9.1] - 2021-08-18

### Changed

- SC-9192 - enable cors for nestjs app routes
- SC-9130 - use whiltelisted filenames at the s3 file storage backend

## [26.9.0] - 2021-08-14

### Changed

- OPS-2491 - Change the hydra service url
- SC-9231 - add permissions to SuperHero to edit admin role
- SC-9269 - let eslint ensure no tests with .only exist anymore
- SC-9192 - mount feathers and nestjs apps under dedicated version paths and allow general path prefix for the whole server

## Added

- add inital learnroom module with support of course and coursegroups for preparing the next refactoring iteration in tasks module
- SC-9231 - add permissions to SuperHero to edit admin role

## [26.8.0] - 2021-08-10

## [26.7.1] - 2021-08-03

- SC-9233 - fix Lern-Store on THR to load also WLO content

## [26.7.0] - 2021-07-28

### Added

- SC-9213 - Consider group submissions when deciding what open tasks a student has
- SC-9150 - add script to change school year
- SC-9211 - enable maildrop and mailcatcher for e2e tests (see docker-compose)
- SC-9177 - allow superheros to delete admins

### Changed

- SC-9219 - limited jest workers for not taking all workers within of a single github action

### Fixed

- SC-9212 - fix changing classes via CSV import
- SC-9053 - fix sending registration link via checkbox for student/teacher creation

## [26.6.4] - 2021-07-23

### Changed

- move S3 expiration migration to the end

## [26.6.3] - 2021-07-21

### Fixed

- SC-9092 - add missing S3 key decryption in migration

## [26.6.2] - 2021-07-21

### Changed

- use edusharing lernstore mode on production

## [26.6.1] - 2021-07-21

### Changed

- change default lernstore mode to edusharing

## [26.6.0] - 2021-07-20

### Added

- SC-9018; SC-9003 - created schoolsList public endpoint, and jwt secured /schools endpoint
- SC-9093 - make configured default language and timezone available in config service
- SC-9092 - delete S3 files after 7 days from user deletion
- SC-8959 - Add messenger to deletion concept
- SC-9157 - Add RabbitMQ connection to new mail service
- SC-9157 - Improve config handling for RabbitMQ
- SC-9213 - Consider group submissions when deciding what open tasks a student has
- OPS-2574 - Removeing autodeployed branches for developers if branch deleted
- OPS-2579 - Add Ansible task and templates for adding storage

### Changed

- SC-9190 - publish news target names
- SC-8887 - allow public access to consentVersion service
- SC-8448 - Not storing temporary Merlin links and fixed concurrency bug
- remove unnecessary timeout definitions from tests and avoid promise chains
- SC-6294 Restructure NestJS Sources: Testing, Core Module, Entities, Shared. See details in https://hpi-schul-cloud.github.io/schulcloud-server/
- execute unit tests via github action instead of using travis

### Fixed

- SC-9197 - Limiting the max workers for jest to 2 workers, if the default mechanism runs it's go up to infinity workers and if one die the test never stop
- SC-9202 - fix sending of registration link mails

## [26.5.0] - 2021-06-28

### Added

- SC-9431 - add teacher view to task/open over permission TASK_DASHBOARD_VIEW_V3, solving permissions after authenticate and add v3/user/me route.

### Changed

- SC-6294 Restructure NestJS Sources: Testing, Core Module, Entities, Shared. See details in https://hpi-schul-cloud.github.io/schulcloud-server/

## [26.4.9] - 2021-06-29

### Fixed

- api route forwarding

### Removed

- SC-9159 removed news from feathers except remove team event, which already is replaced by v3/news

## [26.4.8] - 2021-06-29

### Fixed

- route forwarding

## [26.4.7] - 2021-06-22

### Added

- SC-9148 - Add migration for change of school year on BRB

### Fixed

- SC-9170 - let superhero delete other users

## [26.4.6] - 2021-06-24

### Changed

- OPS-2466 - changes build pipeline to github actions

## [26.4.5] - 2021-06-21

### Added

- SC-9156 - Add maintenance mode for LDAP rewrite

## [26.4.4] - 2021-06-16

### Change

- rename permission TASK_DASHBOARD_VIEW_V3

## [26.4.3] - 2021-06-16

### Change

- SC-9139 - Add a check if user roles should be updated or not to the repo

## [26.4.2] - 2021-06-16

### Fixed

- npm run syncIndex work for not existing collections in the db

## [26.4.1] - 2021-06-15

### Change

- SC-9029 - Change place of the channel creation for RabbitMQ

## [26.4.0] - 2021-06-11

- SC-9004 - Sync env variables between backend and frontend

## [26.3.1] - 2021-06-14

### Added

- SC-9134 - Add missing mongo indexes for LDAP Sync

## [26.3.0] - 2021-06-07

### Changed

- SC-8898 - parallelize LDAP sync using RabbitMQ

## [26.2.2] - 2021-06-04

### Fixed

- Fixed dependencies issue

## [26.2.1] - 2021-06-02

### Added

- SC-9103 - add logging for syncIndexes script

## [26.2.0] - 2021-06-01

### Added

- OPS-2418 - Change buildpipelines (Server, Client, Nuxt) to execute E2E tests according QF decision
- SC-8250 - add bulk deletion to user service v2
- SC-8341 - add tombstone school to tombstone user
- SC-8408 - added delete events by scope Id route
- SC-7937 - Allow adding multiple materials to lesson
- SC-7868 - Deletion concept for personal file connections
- SC-8873 - Add prioritization for Matrix messenger tasks
- SC-8982 - add inital service ressource messuring test setup
- OPS-1499 - Add feature to CI Pipeline and provide manual deployments of branches and automatic deploy of release to staging
- Add run script for sync indexes based on existing and registered schemas.
- SC-9085 - add registration pin deletion for parent emails
- SC-9004 - Sync env variables between backend and frontend
- OPS-1499 - Add feature to CI Pipeline and provide manual deployments of branches
- Add run script for sync indexes based on existing and registered schemas.

### Changed

- SC-8440 - fixed open api validation for manual consent
- SC-9055 - changed Edu-Sharing permissions for Brandenburg Sportinhalt content
- SC-6950 - validation for officialSchoonNumber now allows 5 or 6 digits
- SC-8599 - added helparea contact dropdown and send value
- SC-7944 - use persistent ids for Lern-Store content items
- OPS-1508 - added limits for cpu and ram to the docker compose files
- SC-8500 - refactoring in error handling
- SC-7021 - automatic deletion documents in the trashbins collection after 7 days.
- SC-5202 - homework tests refactoring
- SC-7868 - filestorage integration tests are skipped on local test environments if minio is not setup
- SC-8779 - messenger: use user-based fixed device ids

### Fixed

- SC-8933 - fix date format on first login
- SC-8728 - fix configuration reset in tests
- SC-8873 - fix addUser prioritization for full school Matrix messenger sync
- SC-8982 - fix test setup for on the fly building test like routes jwt

## [26.1.0]

### Added

- SC-8910 - added an isExternal check to the adminUsers service remove method

### Changed

- SC-8732 - change search filter gate and weight of values in indexes. Will reduce amount of results
- SC-8880 - changed the validation for search queries in NAT, now it allows empty

## [26.0.16] - 2021-04-20

### Removed

- - SC-8748 - revert: bump feathers-mongoose from 6.3.0 to 8.3.1

## [26.0.15] - 2021-04-19

### Changed

- SC-8909 - messenger: use user-based fixed device ids

## [26.0.14] - 2021-04-16

### Changed

- SC-8934 - no more autosync for the migrations for the mongodb

## [26.0.13] - 2021-04-15

### Fixed

- SC-8917 - verify configuration missing school

## [26.0.12] - 2021-04-14

### Changed

- SC-8929 - increase performance for alert requests

## [26.0.11] - 2021-04-13

### Changed

- SC-8748 - bump feathers-mongoose from 6.3.0 to 8.3.1

## [26.0.10] - 2021-04-09

### Fixed

- SC-8908 ldap sync: fix lock

## [26.0.9] - 2021-04-06

- SC-8779 - fix partial LDAP sync

## [26.0.8] - 2021-03-31

### Fixed

- SC-8691 ldap sync: fix potential deadlock while loadind ldap data

## [26.0.7] - 2021-03-31

### Fixed

- SC-8768 ldap sync: in user search include current school

## [26.0.6] - 2021-03-30

### Fixed

- SC-8836 - teachers can add classes from other teachers to their courses

## [26.0.5] - 2021-03-29

### Fixed

- SC-8691 - LDAP sync can be run with multiple school in parallel

## [26.0.4] - 2021-03-25

### Changed

- SC-8829 - status of logging in rocket chat user is set to offline

## [26.0.3] - 2021-03-17

### Changed

- merged hotfixes 25.6.11 and following into 26.0 branch

## [26.0.2] - 2021-03-10

### Fixed

- SC-5202 - fixed an issue with internal pagination in homework-submissions

## [26.0.1] - 2021-03-09

### Changed

- merged 25.6.10 into new version

## [26.0.0]

### Fixed

- SC-6679 - fixed table styling in topic text-component
- SC-8534 - fix registration link generation
- SC-8682 - fix students are editable in externally managed schools
- SC-8534 fix registration link generation
- Allow sorting after search

## [25.6.11] - 2021-03-17

## [25.6.13] - 2021-03-16

- SC-8782 Migration for changing urls

## [25.6.12] - 2021-03-15

- SC-8782 Fixed lesson context Query

## [25.6.11] - 2021-03-15

### Fixed

- SC-8211 - Fixed course events duplications

## [25.6.10] - 2021-03-09

- SC-8770 Fixed issue where parent consents were overwritten

## [25.6.9] - 2021-02-26

### Fixed

- SC-8714 Fixed an issue in school creation that could cause the iserv-sync to fail

## [25.6.8] - 2021-02-19

### Changed

- SC-8477 LDAP-Sync: Speed up class sync by holding all the school's users in map while creating/populating classes
- SC-8477 LDAP-Sync: Speed up user sync by grouping users into chunks and loading the chunks from DB instead of individual users

## [25.6.7] - 2021-02-18

### Security

- SC-8655 - prevent changes to immutable user attributes

## [25.6.6] - 2021-02-18

### Fixed

- SC-8657 - Recreate shared links for homework

## [25.6.5] - 2021-02-17

### Fixed

- SC-8634 - Recreate shared links for homework

## [25.6.4] - 2021-02-17

### Changed

- Reverted Changes for SC-8410

## [25.6.3] - 2021-02-15

### Security

- VOR-3 - Enable and replace old file links.

## [25.6.2] - 2021-02-11

### Changed

- VOR-2 - Adjusted business rules for adding team members from external school.

## [25.6.1] - 2021-02-11

### Fixed

- VOR-1 - Fix passwordRecovery id validation.

## [25.6.0] - 2021-02-09

### Fixed

- SC-8514 - QR Code generation fails
- SC-8390 - Lern-Store collections feature flag was not excluding collections in search
- SC-8322 prevent wrong assignment from school to storage provider

### Added

- SC-8482 - Deletion concept orchestration integration
- SC-8029 - Add deletion concept handling for pseudonyms and registration pins
- SC-6950 - Add access for superhero to change kreisid and officialSchoolNumber
- SC-8206 - Add school tombstone for deleting concept
- SC-7825 - Deletion concept for user data in tasks

### Changed

- SC-8541 - restrict class modifing requests to the teachers, who are inside these classes
- SC-8380 removed reqlib, replaced by normal require to keep referenced types known
- SC-8213 error handling concept
- SC-4576 - sanitize bbb room and member names
- SC-8300 Added user information to LDAP Sync in case of errors

## [25.5.16] - 2021-02-08

### Added

- SC-8512 - Creating a migration for duplicated events

## [25.5.15]

### Fixed

- SC-8571 - New courses does not appear in bettermarks

## [25.5.14] - 2021-02-02

### Changed

- SC-8420 - Fix old missing indexes that migration for new indexes can executed. 25.5.3

## [25.5.13]

### Changed

- SC-8462 - Add logging for homework deletion

## [25.5.12]

### Fixed

- SC-8499 - Change order of migrations

## [25.5.11]

### Fixed

- SC-8499 - Prevent duplicated pseudonyms

## [25.5.10]

- SC-8506 - add origin server name to bbb create and join requests

## [25.5.9]

### Fixed

- SC-8503 - Clicking on task in BRB and THR shows pencil page

## [25.5.8]

### Changed

- SC-8480 - Return GeneralError if unknown error code is given to error pipeline

## [25.5.7]

## Added

- SC-8489 - Added permission check for homework deletion

## [25.5.6]

### Fixed

- SC-8410 - Verify ldap connection reads the first page of users only to avoid timeouts
- SC-8444 - resolve eventual consistency in course shareToken generation

## [25.5.5]

### Fixed

- SC-8303 - fix wrong assignment from school to storage provider

## [25.5.4]

### Added

- SC-8358 - bettermarks: show hint for safari users
- SC-8412 - update swagger documentation of pseudonym/roster/ltitools

### Fixed

- SC-5287 - Fixed OAuth2 rostering
- SC-5287 - Repair Bettermark's depseudonymization
- SC-8313 - Bettermarks: depseudonymization iframe needs to use Storage Access API in Safari
- SC-8379 - Secure ltiTools route
- SC-8315 - bettermarks: security check and production configuration

## [25.5.3]

### Added

- SC-8420 - Migration for sync new indexes.

## [25.5.2]

### Fixed

- SC-8189 - fix duplicate events by returning updated object at findOneAndUpdate

## [25.5.1]

### Fixed

- SC-8303 - fix wrong assignment from school to storage provider

## [25.5.0]

### Added

- SC-7835 - Add deletion concept handling for helpdesk problems
- SC-8229 - Added invalid DN error to ldap-config service error handling
- SC-7825 - Remove user relations from courses
- SC-7827 - Add deletion concept handling for file permissions.
- SC-8030 - Setup orchestrator for deleting concept
- SC-8060 - increase unit test coverage for lernstore counties
- SC-8179 - repaired unit test
- SC-7763 - adds searchable feature flag for lernstore.
- SC-8020 - adds collections filter to edu-sharing service
- SC-8260 - new team indexes and migration to add this

### Fixed

- SC-8230 - fix deletion of teachers via new route

### Removed

- SC-8233 - Removed attribute and member as required attributes for the LDAP-config service

### Fixed

- SC-8329 - Cluster returns old verison of Pin object after patch

## [25.4.1]

- Update from 25.3.9 into master

## [25.3.9]

- SC-8198 continue school sync on user issues

## [25.3.8]

### Changed

- SC-8198 - handle eventually consistent database in THR sync

## [25.3.7] - 2020-12-18

### Changed

- SC-8209 - prevent sync from stopping if error occurs for a single student

## [25.3.6]

### Fixed

- SC-8235 - repaired reigstration link for students

## [25.3.5]

### Changed

- SC-8149 - no longer require a registrationPin for internal calls

## [25.3.4]

### Changed

- SC-7998 - use default service setup for /version

## [25.3.3] (pick from 25.2)

### Removed

- SC-8101 - Sanitization for read operations

### Fixed

- SC-8101 - Make it possible to disable sentry by removing `SENTRY_DSN`
- OPS-1735 - Fixes transaction handling in file service by using the mongoose transaction helper,
  properly closing the session, and using the correct readPreference (everything except primary fails)

## [25.3.2]

### Added

- SC-7734 - Added a hook that takes care of merlin content to generate valid urls for users
- SC-7483 - Updating terms of use for all users for each instance separately

## [25.3.1]

### Fixed

SC-8077 - the migration copy-parents-data-into-children-entities-and-delete-parent-users is broken

## [25.3.0]

### Added

- SC-7841 - remove deleted user from classes
- SC-7836 - Removing registration pin by removing the user
- SC-7838 - move pseudonyms to trashbin
- SC-7142 - Counties/Kreise added to federal states.
- SC-7555 - move user and account to trashbin
- SC-4666 - Added a pool based LDAP system and school sync. LDAP_SYSTEM_SYNCER_POOL_SIZE and LDAP_SCHOOL_SYNCER_POOL_SIZE variables
  determine how many system/school syncers will be run in parallel (at most) during the LDAP sync.
- SC-7615 - reduces the errors in lernstore
- SC-5476 - Extend tests for Matrix messenger config and permission service
- SC-6690 - refactors edu-sharing service and sets defaults
- SC-6738 - Extend search input field in new admin tables to search for full name
- SC-7293 - added Lern-Store view permission and a feature flag
- SC-7357 - Add config service
- SC-7083 - Added officialSchoolNumber to school-model
- Introduce plainSecrets in Configuration
- Introduce FEATURE_PROMETHEUS_ENABLED to have a flag for enable prometheus api metrics
- SC-7411 - add API Specification and validation for /me service
- SC-7411 - add API Specification and validation for /version service
- SC-7205 - create new data seed for QA
- SC-7614 - creates documentation for edu sharing endpoints
- SC-7370 - Add optional rootPath attribute modifier to iserv-idm strategy
- SC-4667 - persist time of last attempted and last successful LDAP sync to database (based on system)
- SC-4667 - Only request and compare LDAP entities that have changed since the last sync (using operational attribute modifyTimestamp with fallback)
- SC-4667 - Add optional `forceFullSync` option (as get param or json payload) to force a full LDAP sync
- SC-7499 - add API Specification for public services
- SC-7915 - facade locator
- SC-7571 - solved performance issues - bulk QR-code generation
- SC-6294 - Introduce Typescript in schulcloud-server
- SC-7543 - Adds ldap-config service to create, load, and patch LDAP-configs (replaces /ldap endpoints for new client)
- SC-7028 - Add Course Component API Specification document
- SC-7476 - Prevent hash generation if user has account
- SC-6692 - Added Lern-Store counties support for Niedersachsen (Merlin)

### Changed

- request logging disabled for non development environment
- OPS-1289 - moved and updated commons (to hpi-schul-cloud/commons)
- SC-6596 - Changed route for messenger permissions service
- SC-7331 - introduce axios for external requests, implemented in status api
- SC-7395 - Changed ldap general strategy fetching of users from parallel to serialized
- SC-6080 - move REQUEST_TIMEOUT from globals to Configuration
- Dependencies: querystring replaced by qs
- SC-6060 - Updated error handling
- SC-7404 - automatic forwarding for requests without versionnumber if no matching route is found
- SC-7411 - api versioning for /me service
- SC-7411 - api versioning for /version service
- IMP-160 - integration-tests repo renamed to end-to-end-tests
- SC-5900 - Move Synapse synchronization logic into server
- SC-7499 - Fixes documentation for edu sharing endpoints
- SC-7872 - Fix audience of the jwt to new organisation name.
- SC-7543 - deprecates `GET /ldap/:id` and `PATCH /ldap/:id` routes
- SC-7868 - Move external request helpers to more present file location
- SC-7474 pull docker container for tests if commit id exists on docker hub

### Fixed

- SC-6294 fix mocha test execution and build, summarize coverage results
- SC-1589 Trim strings to avoid empty team names
- ARC-138 fix changelog action
- ARC-137 avoid DoS on alerts in error state
- SC-7353 course sharing between teachers
- SC-7530 rename SHOW_VERSION to FEATURE_SHOW_VERSION_ENABLED
- SC-7517 improve oauth test stability
- SC-6586 Repaired migration script
- SC-7454 - Restored invalid birth date fix in adminUsers service
- fixed README badges
- Fix mocha tests
- SC-6151 fixed a bug that prevented api docu from being accessible
- SC-6151 fixed paths to openapi documentation
- Fixed searching for names including a dash
- SC-7572 - Find /users route after hooks - extremely slow
- SC-7573 - Route/hash-broken promise chain
- SC-7884 - Authentication error when accessing any nuxt page in the client.
- Fix typescript compiling error

### Removed

- SC-7413 - Cleanup UnhandledRejection code that is handled from winston now

## [25.2.6]

### Removed

- SC-8101 - Sanitization for read operations

### Fixed

- SC-8101 - Make it possible to disable sentry by removing `SENTRY_DSN`

## [25.2.5]

### Fixed

- OPS-1735 - Fixes transaction handling in file service by using the mongoose transaction helper,
  properly closing the session, and using the correct readPreference (everything except primary fails)

## [25.2.4]

### Changed

- SC-6727 - Change email addresses for tickets for Niedersachsen - fixed after review

## [25.2.3]

### Changed

- SC-6727 - Change email addresses for tickets for Niedersachsen

## [25.2.2]

### Changed

- SC-7773 - moved config values for antivirus file service

## [25.2.1]

### Fixed

- SC-7714 - Fixes script injection issue

## [25.2.0]

### Added

- SC-4385 - Added a user exclusion regex to IServ strategy
- SC-7049 - Added unit tests for Merlin Service
- SC-7157 - add feature flag for Merlin feature with fallback
- SC-6567 - add new application errros
- SC-6766 - Added ESLint rules with Promise rules
- SC-6830 - Added hook to parse request to arrays when > 20 users are requested in adminUsers service
- SC-6769 - Introduce API validation module
- SC-6769 - API validation for users/admin routes
- SC-6510 - Added Merlin Url Generator for Lern Store / Edu-sharing
- SC-5476 - Added school settings to enable students to open own chat rooms
- SC-6567 - Add utils to cleanup incomingMessage stacks by logging errors

### Removed

- SC-6586- Remove parents from users collection to improve maintainability

### Changed

- SC-6986 - Changed a hook in the accounts service that restricts get requests to the same school, it expects a valid userID and matching schoolIds for both the requester and requested users
- SC-6567 - clean up error pipline
- SC-6510, fix a minor syntax error when exporting module
- Update commons to 1.2.7: print configuration on startup, introduce hierarchical configuration file setup
- Support asynchronous calls during server startup
- SC-7091 - Migration to enable the Matrix Messenger for all schools that had RocketChat enabled before

### Fixed

- fixed README badges
- SC-6151 - fixed a bug that prevented api docu from being accessible
- Fix mocha tests

## [25.1.13] - 2020-11-12

### Changed

- SC-7395 - Changed ldap general strategy fetching of users from parallel to serialized

## [25.1.12] - 2020-11-09

### Added

- SC-7683 - add request logging options

## [25.1.11] - 2020-11-06

### Security

- SC-7695 - prevent csv user override operations on other schools

## [25.1.10] - 2020-11-05

### Added

- SC-7683 - Add log metic for memory usage, add async error logging util, catch one unhandledRejection error and remove cronjob task from server.

## [25.1.9] - 2020-11-03

### Fixed

- SC-7638 - fixed pin creation for users with accounts

## [25.1.8] - 2020-10-22

### Fixed

- SC-7333 - fixed creation of homeworks within lessons

## [25.1.7] - 2020-10-28

### Added

- SC-7491 - Add missing index on users.email to speed up slow query in registrationLink service

## [25.1.6] - 2020-10-23

### Changed

- SC-7413 - Remove event listener for unhandled rejections and move this to winston

## [25.1.5] - 2020-10-22

### Fixed

- SC-7452 - fixed time window check for LDAP users

## [25.1.4] - 2020-10-20

### Changed

- SC-6986 - Changed permission check for PATCH method in the account service from STUDENT_CREATE to STUDENT_EDIT to allow teachers to change students' password

## [25.1.3] - 2020-10-20

### Fixed

- SC-6986 - Changed a hook in the accounts service that restricts get requests to the same school, it expects a valid userID and matching schoolIds for both the requester and requested users

## [25.1.2] - 2020-10-15

### Fixed

- SC-7085 - fixed importHash error when asking parent consent

### Added

### Removed

## [25.1.1] - 2020-10-12

### Security

- SC-7165 package update for sanitization and add onload handler

## [25.1.0] - 2020-10-12

### Added

### Removed

- SC-6784 - Removed duplicated birth date formatting code in adminUsers service, which was causing an "Invalid date" output
- SC-6743 - Removed usersForConsent related things in adminUsers service because the client does not send that parameter anymore
- SC-6506 - Remove dependecy to feathers-swagger in routes.test.js

### Changed

- SC-6774 remove no-await-in-loop from eslint exceptions
- Rename statistic mails route, secure it over sync api key now
- SC-6809 - Maintain RabbitMQ connection and channels
- SC-5230 - Unblock Account-Page in Nuxt (securing /accounts and /users routes)

### Security

- Added hotfix merges

## [25.0.12] - 2020-10-12

### Fixed

- SC-6676 allows only following roles for registration: teacher/student…

## [25.0.11] - 2020-10-07

### Fixed

- SC-7180 homework create now validates data properly

## [25.0.12] - 2020-10-12

### Fixed

- SC-6676 allows only following roles for registration: teacher/student…

## [25.0.11] - 2020-10-07

### Fixed

- SC-7180 homework create now validates data properly

## [25.0.10] - 2020-10-07

### Added

- configured prometheus metrics - bucket sizes
- SC-6766 log unhandledRejection and unhandledException

## [25.0.9] - 2020-10-07

### Added

- SC-7115 - Reduce mongoose DB role request by enabling minor caching

## [25.0.8] - 2020-10-06

### Fixed

- SC-6676 - Registration: User with role parent should not be able to log-in
- SC-6960 - instead of deleting and recreating users during the rollback of a failed registration, use replace if necessary
- SC-6960 - properly raise exceptions during the registration process

## [25.0.7] - 2020-10-01

### Removed

- OPS-1316 - removed custom keep-alive header creation in express middleware

## [25.0.6] - 2020-10-01

### Added

- OPS-1316 - add indexes for slow files and submission queries

## [25.0.5] - 2020-10-01

### Added

- SC-6973 - add time window for pin creation

## [25.0.4] - 2020-09-30

### Added

- Added lead time detection

## [25.0.3]

### Added

- SC-6942 - add parse method to TSP strategy to declare it can handle the request and to keep authentication params clean

### Fixed

- SC-6942 - don't override payload defined by authentication method
- SC-6942 - don't search for account to populate if no username is given in `injectUsername`

## [25.0.2]

### Changed

- send mail for registration pin after add pin to db

## [25.0.1]

### Fixed

- SC-6696 - Fixed query used to determine course membership when checking permissions for course group lessons

## [25.0.0]

### Changed

- Extend JWT payload by schoolId and roleIds

## [24.5.1] - 2020-09-16

### Secrutiy

- Secure admin routes (update, patch, create)

## [24.5.0] - 2020-09-14

- Ignore database seed data with prettier, eslint, and codacy
- SC-6640 - Fixed email check within registration (case insensitive)
- SC-2710 - Adding time zones, default for school and theme

### Added - 24.5.0

- Test changelog has been updated for feature or hotfix branches
- SC-5612 - Adding search feature to the admintables for nuxt-client.

## [24.4.6] - 2020-09-11

### Changed

- SC-6733: central personal data does not get updated via CSV import

## [24.4.5] - 2020-09-10

### Fixed in 24.4.5

- SC-6637: generate QR codes for consent print sheets if group size exceeds 20

## [24.4.4] - 2020-09-08

### Fixed in 24.4.4]

- SC-6697: updates/sync account username when user is updated

## [24.4.3] - 2020-09-09

### Fixed in 24.4.3

- SC-6533 - Login not possible if admin reset password

## [24.4.2] - 2020-08-31

### Fixed in 24.4.2

- SC-6554: CSV-Importer no longer allows patching users with different roles

## [24.4.1] - 2020-08-31

### Fixed in 24.4.1

- SC-6511 - LDAP edit button missing.

### Changed in 24.4.1

- SC-5987 Internationalisation: extend user and school model with default language

### Added 24.4.1

- SC-6172: added hooks and checks to look for unique and not disposable emails in adminUsers service

## [24.4.0] - 2020-8-31

### Fixed in 24.4.0

- SC-6122 - Edusharing preload thumbnails in parallel. Edusharing authentication stabilisation.

## [24.3.3] - 2020-08-28

- SC-6469: prevent admin access to lessons admins shouldnt have access to.

## [24.3.2] - 2020-08-26

- SC-6382: fix handling of consents for users with unknown birthdays. consentStatus: 'ok' will be returned for valid consents without birthday.

## [24.3.1] - 2020-08-25

- SC-5420: TSC Schuljahreswechsel

## [24.3.0] - 2020-08-25

## [24.2.5] - 2020-08-24

- SC-6328 add migration to set student_list settings in all non n21 clouds schools to false.

## [24.2.4] - 2020-08-20

## [24.2.3] - 2020-08-20

## [24.2.2] - 2020-08-20

### Added in 24.2.2

- SC-5280: the LDAP service will try to reconnect up to three times if the connection was lost or could not be established
- SC-5280: the LDAP service and LDAP syncers now report more errors to the stats object
- SC-5808: added an isExternal check to the create method of AdminUsers service, only users from not external schools can create users

### Fixed in 24.2.2

- SC-5280: the LDAP sync now handles (timeout/firewall) errors much more gracefully
- SC-5280: LDAP bind operations will only be issued if the connection was established successfully
- SC-5280: aggregated LDAP statistics will now show the number of succesful and failed sub-syncs instead of just 1 or 0

### Changed in 24.2.2

- SC-5280: if disconnected prematurely, the LDAP service will not try to connect again just to unbind from the server

## [24.0.2] - 2020-08-05

### Fixed in 24.0.2

- SC-5835: Starting the new school year automatically - Cluster 4

## [24.0.1] - 2020-07-31

### Fixed in 24.0.1

- SC-5917 Fix activation of LDAP system

## [23.6.4] - 2020-07-29

### Fixed in 23.6.4

- SC-5883: Choose current schoolyear based on the school instead of the date for creating classes.

## [23.6.3] - 2020-07-28

### Added in 23.6.3

- SC-5754 Added isExternal attribute to school model. If ldapSchoolIdentifier or source is defined, isExternal will be set to true
  otherwise, if none of them are defined it wil be set to false.
- SC-4520 created a new Service called Activation Service; with which jobs can be defined and are
  only executed when an activation link (activation code) is confirmed (e.g.: change of e-mail address/username)
  Also added a sub-service for changing email/username in Activation Service
- SC-5280: the LDAP service will try to reconnect up to three times if the connection was lost or could not be established
- SC-5280: the LDAP service and LDAP syncers now report more errors to the stats object

### Fixed in 23.6.3

- SC-5250: Fixes the CSV-Import, if there are whitespaces in the columnnames
- SC-5686: only users with the team permission "RENAME_TEAM" can execute the patch method in teams route
- SC-5280: the LDAP sync now handles (timeout/firewall) errors much more gracefully
- SC-5280: LDAP bind operations will only be issued if the connection was established successfully
- SC-5280: aggregated LDAP statistics will now show the number of succesful and failed sub-syncs instead of just 1 or 0
- SC-5416: Enable maintenance Mode for LDAP Schools and change the currentSchoolYear for non-LDAP Schools

### Changed in 23.6.3

- SC-5542: Added an after hook for AdminUsers find method which formats birthday date to DD.MM.YYYY format.
- SC-4289 Changed aggregations in admin tables, classes are now taken only from current year or max grade level, and are sorted
  by numeric ordering.
- SC-5280: if disconnected prematurely, the LDAP service will not try to connect again just to unbind from the server

## [23.6.2] - 2020-07-22

### Fixed in 23.6.2

- SC-5773: LDAPSchoolSyncer now correctly populates classes synced from an LDAP server, even if only students or only teachers are assigned to the class.
- SC-5250: Fixes the CSV-Import, if there are whitespaces in the columnnames

## [23.6.1] - 2020-07-22

### Fixed in 23.6.1

- SC-5733: LDAPSchoolSyncer now uses the Users model service to avoid ignoring indexes due to automatic collation

## [23.6.0] - 2020-07-21

### Added in 23.6.0

- SC-4142: Added indexes on TSP sync related attributes in user and school schema.
- SC-4142: Adds info about unchanged entities to TSP sync statistics

## [23.5.4] - 2020-07-08

### Added in 23.5.4

- SC-2714 Added the federal state "Internationale Schule"

## [23.5.0] - 2020-06-15

### Added in 23.5.0

- SC-4192 add tests that ensure classes on other schools cant be manipulated

### Fixed in 23.5.0

### Changed in 23.5.0

- SC-4957 user.ldapId and user.ldapDn are now indexed to improve performance

## [23.4.7] - 2020-07-01

### Fixed in 23.4.7

- SC-4965 Converted "consent" subdocument in "users" to a nested document to fix changing consents in administration and removing a bug in registration that resulted in deleted users.

## [23.4.5] - 2020-06-17

### Fixed in 23.4.5

- SC-5007 re-introduces ldap system root path to API result to fix issue with duplicating schools

## [23.4.3-nbc] - 2020-06-15

### Fixed in 23.4.3-nbc

- SC-5054 Revert hook restrictions that prevented registration with custom deata privacy documents enabled

## [23.4.0-nbc] - 2020-06-11

### Added in 23.4.0-nbc

- SC-4577 extend consentversions with school specific privacy policy, which can be added by the school admin

## [23.2.4] - 2020-06-05

### Fixed in 23.2.4

- SC-4876 soften sanitization to allow editor actions to be persisted correctly

## [23.2.1] - 2020-06-04

### Security - 23.2.1

- SC-4720 improve importhashes for registrationlinks

## [23.2.0] - 2020-06-03

### Security - 23.2.0

- SC-4506 Secure Find User Route. Access user list by students is allowed only if they are eligible to create teams.
- SC-4506 Secure Get User Route. Read user details may only users with STUDENT_LIST or TEACHER_LIST permissions

## [23.1.4] - 2020-05-29

### Fixed in 23.1.4

- SC-4749 avoid xss in image onerror event attribute for submissions

## [23.0.0] - 2020-05-19

### Changed in 23.0.0

- SC-4075 Teams creation by students logic was changed. New environment enumeration variable `STUDENT_TEAM_CREATION`
  with possible values `disabled`, `enabled`, `opt-in`, `opt-out` was introduced. The feature value is set by instance deployment.
  In case of `disabled`, `enabled` it is valid for all schools of the instance and cannot be changed by the admin.
  In case of `opt-in` and `opt-out` the feature should be enabled/disabled by the school admin.

## [22.10.3] - 2020-05-13

### Fixed in 22.10.3

- Unbind errors no longer stop the LDAP sync if more systems follow

## [22.10.2] - 2020-05-12

### Fixed in 22.10.2

- fixed pagination for students/teacher table

## [22.10.0] - 2020-05-11

### Added in 22.10.0

- SC-3719 Files now have a `creator` attribute that references the ID of the user that created the file.
  For old files, it is set to the first user permission inside the permissions array (legacy creator check).
- SC-3719 The `files` collection now has two additional indexes: `{creator}` and `{permissions.refId, permissions.refPermModel}`.
- add MongoDB Collation Support to control sorting behaviour in regards to capitalization.
- SC-3607 CSVSyncer now allows the optional birthday field (formats: dd/mm/yyyy, dd.mm.yyyy, dd-mm-yyyy) in CSV data
- SC-3948 support users query in adminusers routes
- SC-4018 Add additional nexboard permissions
- SC-4008 Migrated generateRegistrationLink Hook from SC-Client into Server
- SC-3686 Added new Registration Link Service for sending mails
- SC-4094 Teachers can now provide feedback in the form of uploaded files

### Fixed in 22.10.0

- SC-3892 Update Filter of submission in order to work with older submissions
- SC-3395 if fetching the release fails, a error will be thrown
- backup.js now outputs valid json exports
- SC-4105 fixed a problem with new users tests not working with recent hotfix.
- Checks of user consent calculated correct now

### Changed in 22.10.0

- User delete now accepts bulk delete requests
- SC-3958: the "general" LDAP strategy now returns an empty array if classes are not configured properly
- Increase performance - error logging in sentry
- Mergify: add and modified some configs

### Removed in 22.10.0

- SC-3958: the LDAP strategy interface no longer supports synchronizing team members to the never-used original N21-IDM
- SC-3958: the environment variables NBC_IMPORTURL, NBC_IMPORTUSER, and NBC_IMPORTPASSWORD are no longer used and have been removed
- Removed the obsolete commentSchema from the homework service. It was not in use.

## [22.9.20]

### Added in 22.9.20

- SC-4042: Added support for a central IServ-Connector

### Changed in 22.9.20

- LDAP syncs on servers with multiple schools now only sync one school at a time to avoid issues when paging search requests
- LDAP syncs use less memory (because they do a lot less in parallel)
- LDAPSchoolSyncer now returns user and class statistics

### Fixed in 22.9.20

- Fixed LDAP-Service disconnect method
- LDAPSystemSyncers now properly close their connections after syncing
- Authentication via LDAP now tries to close the connection after login
- Fixed a warning message appearing when patching users via internal request

## [22.9.18]

### Fixed in 22.9.18

- SC-4215: Do not allow unprivileged users to find users with non-school roles (expert, parent, etc.)

## [22.9.17]

### Fixed in 22.9.17

- SC-4121: File uploads no longer fail if the security scan is misconfigured or errors during enqueuing

## [22.9.10]

### Added in 22.9.10

- enable API key for /mails route

### Fixed in 22.9.10

- fixed an issue that prevented api-key authenticated calls to function with query.

## [22.9.9]

### Added in 22.9.9

- Sync can now be authenticated with an api-key.

## [22.9.8]

### Fixed in 22.9.8

- Fixed an error where ldap users without proper uuid where not filtered correctly.

## [22.9.7]

### Security in 22.9.7

- the /ldap route can now only be triggered for the users own school.

## [22.9.6]

### Added in 22.9.6

- users without `SCHOOL_EDIT` permission, but with `SCHOOL_STUDENT_TEAM_MANAGE` permission can now toggle the school feature `disableStudentTeamCreation`.

### Fixed in 22.9.6

- Admins in Thuringia can now prevent students from creating teams

## [22.9.5]

### Security in 22.9.5

- increased security for the publicTeachers route.

## [22.9.4]

### Fixed in 22.9.4

- fixes an issue with LDAP account updates if more than one account exists for the user (migration from local login to LDAP)

## [22.9.3]

### Fixed in 22.9.3

- fixes regression in LDAP sync, that caused incomplete user updates

## [22.9.2]

### Security in 22.9.2

- increased security for user PUT operation

## [22.9.1]

### Fixed in 22.9.1

- SC-3994: remove unnecessary bucket creation call that caused school administration and LDAP Sync to throw errors

### Changed in 22.9.1

- use collation for /homeworks, /users, /publicTeachers, /users/admin/teachers, /users/admin/students, /classes, and /courses.

## [22.9.0]

- Security updates

## [22.8.0]

### Added in 22.8.0

- This changelog has been added

### Removed in 22.8.0

- Clipboard sockets
- This changelog has been added
- Backend route to confirm analog consents in bulk
- Changed Seed Data + Migration Script: Added feature flag for new Editor to klara.fall@schul-cloud.org
- SC-2922: Enable use of multiple S3 instances as file storage provider
  - A new collection is added to administrate multiple S3 instances
  - A migration will automatically use the AWS environment variables to add those as default provider for all existing schools
  - For new schools the less used provider is assigned as storage provider
  - Environment Variables:
    - FEATURE_MULTIPLE_S3_PROVIDERS_ENABLED=true will activate the feature
    - S3_KEY, used for symmetric encryption, already required for the migration because of the secret access key encryption

### Changed in 22.8.0

- SC-3767: moved env variables to globals.js, NODE_ENV required to equal 'test' for test execution and right database selection
- migrated backup.sh script to node, so it can run platform independant and works on windows.

### Fixed in 22.8.0

- SC-3821: Fix Co-Teachers and Substitution teachers not being able to Grade Homeworks

## 22.7.1

### Fixed in 22.7.1

- Admin and teacher user could change other users without changing them self<|MERGE_RESOLUTION|>--- conflicted
+++ resolved
@@ -15,11 +15,8 @@
 
 ### Changed
 
-<<<<<<< HEAD
 - BC-372 - replace task seed data, fix test, cleanup error handling and promise chains in task copy service
-=======
 - BC-501 - return lesson name as task description for more detailed informations
->>>>>>> 8cd1a70f
 
 ## [26.13.0] - 2021-10-19
 
