# Changelog

All notable changes to this project will be documented in this file.

The format is based on [Keep a Changelog](https://keepachangelog.com/en/1.0.0/),
and this project adheres to [Semantic Versioning](https://semver.org/spec/v2.0.0.html).

Allowed Types of change: `Added`, `Changed`, `Deprecated`, `Removed`, `Fixed`, `Security`

## [25.2.0]

- SC-6060 - Updated error handling

### Added

- SC-7083 - Added officialSchoolNumber to school-model
- SC-7049 - Added unit tests for Merlin Service
- SC-7157 - add feature flag for Merlin feature with fallback
- SC-6567 - add new application errros
- SC-6766 - Added ESLint rules with Promise rules
- SC-6830 - Added hook to parse request to arrays when > 20 users are requested in adminUsers service
- SC-6769 - Introduce API validation module
- SC-6769 - API validation for users/admin routes
- SC-6510 - Added Merlin Url Generator for Lern Store / Edu-sharing
- SC-6567 - Add utils to cleanup incomingMessage stacks by logging errors

### Removed

- SC-6586- Remove parents from users collection to improve maintainability

### Changed

- SC-6986 - Changed a hook in the accounts service that restricts get requests to the same school, it expects a valid userID and matching schoolIds for both the requester and requested users
- SC-6567 - clean up error pipline
- SC-6510, fix a minor syntax error when exporting module
- Update commons to 1.2.7: print configuration on startup, introduce hierarchical configuration file setup
- Support asynchronous calls during server startup

### Fixed

<<<<<<< HEAD
- fixed README badges
- SC-6151 fixed a bug that prevented api docu from being accessible
- SC-6151 fixed paths to openapi documentation
=======
-         - fixed README badges
- SC-6151 - fixed a bug that prevented api docu from being accessible
-         - Fix mocha tests
>>>>>>> cc06058b


## [25.1.2] - 2020-10-15

### Fixed

- SC-7085 - fixed importHash error when asking parent consent

### Added

### Removed

## [25.1.1] - 2020-10-12

### Security

- SC-7165 package update for sanitization and add onload handler

## [25.1.0] - 2020-10-12

### Added

### Removed

- SC-6784 - Removed duplicated birth date formatting code in adminUsers service, which was causing an "Invalid date" output
- SC-6743 - Removed usersForConsent related things in adminUsers service because the client does not send that parameter anymore
- SC-6506 - Remove dependecy to feathers-swagger in routes.test.js

### Changed

- SC-6774 remove no-await-in-loop from eslint exceptions
- Rename statistic mails route, secure it over sync api key now
- SC-6809 - Maintain RabbitMQ connection and channels
- SC-5230 - Unblock Account-Page in Nuxt (securing /accounts and /users routes)

### Security

- Added hotfix merges

## [25.0.12] - 2020-10-12

### Fixed

- SC-6676 allows only following roles for registration: teacher/student…

## [25.0.11] - 2020-10-07

### Fixed

- SC-7180 homework create now validates data properly

## [25.0.12] - 2020-10-12

### Fixed

- SC-6676 allows only following roles for registration: teacher/student…

## [25.0.11] - 2020-10-07

### Fixed

- SC-7180 homework create now validates data properly

## [25.0.10] - 2020-10-07

### Added

- configured prometheus metrics - bucket sizes
- SC-6766 log unhandledRejection and unhandledException

## [25.0.9] - 2020-10-07

### Added

- SC-7115 - Reduce mongoose DB role request by enabling minor caching

## [25.0.8] - 2020-10-06

### Fixed

- SC-6676 - Registration: User with role parent should not be able to log-in
- SC-6960 - instead of deleting and recreating users during the rollback of a failed registration, use replace if necessary
- SC-6960 - properly raise exceptions during the registration process

## [25.0.7] - 2020-10-01

### Removed

- OPS-1316 - removed custom keep-alive header creation in express middleware

## [25.0.6] - 2020-10-01

### Added

- OPS-1316 - add indexes for slow files and submission queries

## [25.0.5] - 2020-10-01

### Added

- SC-6973 - add time window for pin creation

## [25.0.4] - 2020-09-30

### Added

- Added lead time detection

## [25.0.3]

### Added

- SC-6942 - add parse method to TSP strategy to declare it can handle the request and to keep authentication params clean

### Fixed

- SC-6942 - don't override payload defined by authentication method
- SC-6942 - don't search for account to populate if no username is given in `injectUsername`

## [25.0.2]

### Changed

- send mail for registration pin after add pin to db

## [25.0.1]

### Fixed

- SC-6696 - Fixed query used to determine course membership when checking permissions for course group lessons

## [25.0.0]

### Changed

- Extend JWT payload by schoolId and roleIds

## [24.5.1] - 2020-09-16

### Secrutiy

- Secure admin routes (update, patch, create)

## [24.5.0] - 2020-09-14

- Ignore database seed data with prettier, eslint, and codacy
- SC-6640 - Fixed email check within registration (case insensitive)

### Added - 24.5.0

- Test changelog has been updated for feature or hotfix branches
- SC-5612 - Adding search feature to the admintables for nuxt-client.

## [24.4.6] - 2020-09-11

### Changed

- SC-6733: central personal data does not get updated via CSV import

## [24.4.5] - 2020-09-10

### Fixed in 24.4.5

- SC-6637: generate QR codes for consent print sheets if group size exceeds 20

## [24.4.4] - 2020-09-08

### Fixed in 24.4.4]

- SC-6697: updates/sync account username when user is updated

## [24.4.3] - 2020-09-09

### Fixed in 24.4.3

- SC-6533 - Login not possible if admin reset password

## [24.4.2] - 2020-08-31

### Fixed in 24.4.2

- SC-6554: CSV-Importer no longer allows patching users with different roles

## [24.4.1] - 2020-08-31

### Fixed in 24.4.1

- SC-6511 - LDAP edit button missing.

### Changed in 24.4.1

- SC-5987 Internationalisation: extend user and school model with default language

### Added 24.4.1

- SC-6172: added hooks and checks to look for unique and not disposable emails in adminUsers service

## [24.4.0] - 2020-8-31

### Fixed in 24.4.0

- SC-6122 - Edusharing preload thumbnails in parallel. Edusharing authentication stabilisation.

## [24.3.3] - 2020-08-28

- SC-6469: prevent admin access to lessons admins shouldnt have access to.

## [24.3.2] - 2020-08-26

- SC-6382: fix handling of consents for users with unknown birthdays. consentStatus: 'ok' will be returned for valid consents without birthday.

## [24.3.1] - 2020-08-25

- SC-5420: TSC Schuljahreswechsel

## [24.3.0] - 2020-08-25

## [24.2.5] - 2020-08-24

- SC-6328 add migration to set student_list settings in all non n21 clouds schools to false.

## [24.2.4] - 2020-08-20

## [24.2.3] - 2020-08-20

## [24.2.2] - 2020-08-20

### Added in 24.2.2

- SC-5280: the LDAP service will try to reconnect up to three times if the connection was lost or could not be established
- SC-5280: the LDAP service and LDAP syncers now report more errors to the stats object
- SC-5808: added an isExternal check to the create method of AdminUsers service, only users from not external schools can create users

### Fixed in 24.2.2

- SC-5280: the LDAP sync now handles (timeout/firewall) errors much more gracefully
- SC-5280: LDAP bind operations will only be issued if the connection was established successfully
- SC-5280: aggregated LDAP statistics will now show the number of succesful and failed sub-syncs instead of just 1 or 0

### Changed in 24.2.2

- SC-5280: if disconnected prematurely, the LDAP service will not try to connect again just to unbind from the server

## [24.0.2] - 2020-08-05

### Fixed in 24.0.2

- SC-5835: Starting the new school year automatically - Cluster 4

## [24.0.1] - 2020-07-31

### Fixed in 24.0.1

- SC-5917 Fix activation of LDAP system

## [23.6.4] - 2020-07-29

### Fixed in 23.6.4

- SC-5883: Choose current schoolyear based on the school instead of the date for creating classes.

## [23.6.3] - 2020-07-28

### Added in 23.6.3

- SC-5754 Added isExternal attribute to school model. If ldapSchoolIdentifier or source is defined, isExternal will be set to true
  otherwise, if none of them are defined it wil be set to false.
- SC-4520 created a new Service called Activation Service; with which jobs can be defined and are
  only executed when an activation link (activation code) is confirmed (e.g.: change of e-mail address/username)
  Also added a sub-service for changing email/username in Activation Service
- SC-5280: the LDAP service will try to reconnect up to three times if the connection was lost or could not be established
- SC-5280: the LDAP service and LDAP syncers now report more errors to the stats object

### Fixed in 23.6.3

- SC-5250: Fixes the CSV-Import, if there are whitespaces in the columnnames
- SC-5686: only users with the team permission "RENAME_TEAM" can execute the patch method in teams route
- SC-5280: the LDAP sync now handles (timeout/firewall) errors much more gracefully
- SC-5280: LDAP bind operations will only be issued if the connection was established successfully
- SC-5280: aggregated LDAP statistics will now show the number of succesful and failed sub-syncs instead of just 1 or 0
- SC-5416: Enable maintenance Mode for LDAP Schools and change the currentSchoolYear for non-LDAP Schools

### Changed in 23.6.3

- SC-5542: Added an after hook for AdminUsers find method which formats birthday date to DD.MM.YYYY format.
- SC-4289 Changed aggregations in admin tables, classes are now taken only from current year or max grade level, and are sorted
  by numeric ordering.
- SC-5280: if disconnected prematurely, the LDAP service will not try to connect again just to unbind from the server

## [23.6.2] - 2020-07-22

### Fixed in 23.6.2

- SC-5773: LDAPSchoolSyncer now correctly populates classes synced from an LDAP server, even if only students or only teachers are assigned to the class.
- SC-5250: Fixes the CSV-Import, if there are whitespaces in the columnnames

## [23.6.1] - 2020-07-22

### Fixed in 23.6.1

- SC-5733: LDAPSchoolSyncer now uses the Users model service to avoid ignoring indexes due to automatic collation

## [23.6.0] - 2020-07-21

### Added in 23.6.0

- SC-4142: Added indexes on TSP sync related attributes in user and school schema.
- SC-4142: Adds info about unchanged entities to TSP sync statistics

## [23.5.4] - 2020-07-08

### Added in 23.5.4

- SC-2714 Added the federal state "Internationale Schule"

## [23.5.0] - 2020-06-15

### Added in 23.5.0

- SC-4192 add tests that ensure classes on other schools cant be manipulated

### Fixed in 23.5.0

### Changed in 23.5.0

- SC-4957 user.ldapId and user.ldapDn are now indexed to improve performance

## [23.4.7] - 2020-07-01

### Fixed in 23.4.7

- SC-4965 Converted "consent" subdocument in "users" to a nested document to fix changing consents in administration and removing a bug in registration that resulted in deleted users.

## [23.4.5] - 2020-06-17

### Fixed in 23.4.5

- SC-5007 re-introduces ldap system root path to API result to fix issue with duplicating schools

## [23.4.3-nbc] - 2020-06-15

### Fixed in 23.4.3-nbc

- SC-5054 Revert hook restrictions that prevented registration with custom deata privacy documents enabled

## [23.4.0-nbc] - 2020-06-11

### Added in 23.4.0-nbc

- SC-4577 extend consentversions with school specific privacy policy, which can be added by the school admin

## [23.2.4] - 2020-06-05

### Fixed in 23.2.4

- SC-4876 soften sanitization to allow editor actions to be persisted correctly

## [23.2.1] - 2020-06-04

### Security - 23.2.1

- SC-4720 improve importhashes for registrationlinks

## [23.2.0] - 2020-06-03

### Security - 23.2.0

- SC-4506 Secure Find User Route. Access user list by students is allowed only if they are eligible to create teams.
- SC-4506 Secure Get User Route. Read user details may only users with STUDENT_LIST or TEACHER_LIST permissions

## [23.1.4] - 2020-05-29

### Fixed in 23.1.4

- SC-4749 avoid xss in image onerror event attribute for submissions

## [23.0.0] - 2020-05-19

### Changed in 23.0.0

- SC-4075 Teams creation by students logic was changed. New environment enumeration variable `STUDENT_TEAM_CREATION`
  with possible values `disabled`, `enabled`, `opt-in`, `opt-out` was introduced. The feature value is set by instance deployment.
  In case of `disabled`, `enabled` it is valid for all schools of the instance and cannot be changed by the admin.
  In case of `opt-in` and `opt-out` the feature should be enabled/disabled by the school admin.

## [22.10.3] - 2020-05-13

### Fixed in 22.10.3

- Unbind errors no longer stop the LDAP sync if more systems follow

## [22.10.2] - 2020-05-12

### Fixed in 22.10.2

- fixed pagination for students/teacher table

## [22.10.0] - 2020-05-11

### Added in 22.10.0

- SC-3719 Files now have a `creator` attribute that references the ID of the user that created the file.
  For old files, it is set to the first user permission inside the permissions array (legacy creator check).
- SC-3719 The `files` collection now has two additional indexes: `{creator}` and `{permissions.refId, permissions.refPermModel}`.
- add MongoDB Collation Support to control sorting behaviour in regards to capitalization.
- SC-3607 CSVSyncer now allows the optional birthday field (formats: dd/mm/yyyy, dd.mm.yyyy, dd-mm-yyyy) in CSV data
- SC-3948 support users query in adminusers routes
- SC-4018 Add additional nexboard permissions
- SC-4008 Migrated generateRegistrationLink Hook from SC-Client into Server
- SC-3686 Added new Registration Link Service for sending mails
- SC-4094 Teachers can now provide feedback in the form of uploaded files

### Fixed in 22.10.0

- SC-3892 Update Filter of submission in order to work with older submissions
- SC-3395 if fetching the release fails, a error will be thrown
- backup.js now outputs valid json exports
- SC-4105 fixed a problem with new users tests not working with recent hotfix.
- Checks of user consent calculated correct now

### Changed in 22.10.0

- User delete now accepts bulk delete requests
- SC-3958: the "general" LDAP strategy now returns an empty array if classes are not configured properly
- Increase performance - error logging in sentry
- Mergify: add and modified some configs

### Removed in 22.10.0

- SC-3958: the LDAP strategy interface no longer supports synchronizing team members to the never-used original N21-IDM
- SC-3958: the environment variables NBC_IMPORTURL, NBC_IMPORTUSER, and NBC_IMPORTPASSWORD are no longer used and have been removed
- Removed the obsolete commentSchema from the homework service. It was not in use.

## [22.9.20]

### Added in 22.9.20

- SC-4042: Added support for a central IServ-Connector

### Changed in 22.9.20

- LDAP syncs on servers with multiple schools now only sync one school at a time to avoid issues when paging search requests
- LDAP syncs use less memory (because they do a lot less in parallel)
- LDAPSchoolSyncer now returns user and class statistics

### Fixed in 22.9.20

- Fixed LDAP-Service disconnect method
- LDAPSystemSyncers now properly close their connections after syncing
- Authentication via LDAP now tries to close the connection after login
- Fixed a warning message appearing when patching users via internal request

## [22.9.18]

### Fixed in 22.9.18

- SC-4215: Do not allow unprivileged users to find users with non-school roles (expert, parent, etc.)

## [22.9.17]

### Fixed in 22.9.17

- SC-4121: File uploads no longer fail if the security scan is misconfigured or errors during enqueuing

## [22.9.10]

### Added in 22.9.10

- enable API key for /mails route

### Fixed in 22.9.10

- fixed an issue that prevented api-key authenticated calls to function with query.

## [22.9.9]

### Added in 22.9.9

- Sync can now be authenticated with an api-key.

## [22.9.8]

### Fixed in 22.9.8

- Fixed an error where ldap users without proper uuid where not filtered correctly.

## [22.9.7]

### Security in 22.9.7

- the /ldap route can now only be triggered for the users own school.

## [22.9.6]

### Added in 22.9.6

- users without `SCHOOL_EDIT` permission, but with `SCHOOL_STUDENT_TEAM_MANAGE` permission can now toggle the school feature `disableStudentTeamCreation`.

### Fixed in 22.9.6

- Admins in Thuringia can now prevent students from creating teams

## [22.9.5]

### Security in 22.9.5

- increased security for the publicTeachers route.

## [22.9.4]

### Fixed in 22.9.4

- fixes an issue with LDAP account updates if more than one account exists for the user (migration from local login to LDAP)

## [22.9.3]

### Fixed in 22.9.3

- fixes regression in LDAP sync, that caused incomplete user updates

## [22.9.2]

### Security in 22.9.2

- increased security for user PUT operation

## [22.9.1]

### Fixed in 22.9.1

- SC-3994: remove unnecessary bucket creation call that caused school administration and LDAP Sync to throw errors

### Changed in 22.9.1

- use collation for /homeworks, /users, /publicTeachers, /users/admin/teachers, /users/admin/students, /classes, and /courses.

## [22.9.0]

- Security updates

## [22.8.0]

### Added in 22.8.0

- This changelog has been added

### Removed in 22.8.0

- Clipboard sockets
- This changelog has been added
- Backend route to confirm analog consents in bulk
- Changed Seed Data + Migration Script: Added feature flag for new Editor to klara.fall@schul-cloud.org
- SC-2922: Enable use of multiple S3 instances as file storage provider
  - A new collection is added to administrate multiple S3 instances
  - A migration will automatically use the AWS environment variables to add those as default provider for all existing schools
  - For new schools the less used provider is assigned as storage provider
  - Environment Variables:
    - FEATURE_MULTIPLE_S3_PROVIDERS_ENABLED=true will activate the feature
    - S3_KEY, used for symmetric encryption, already required for the migration because of the secret access key encryption

### Changed in 22.8.0

- SC-3767: moved env variables to globals.js, NODE_ENV required to equal 'test' for test execution and right database selection
- migrated backup.sh script to node, so it can run platform independant and works on windows.

### Fixed in 22.8.0

- SC-3821: Fix Co-Teachers and Substitution teachers not being able to Grade Homeworks

## 22.7.1

### Fixed in 22.7.1

- Admin and teacher user could change other users without changing them self<|MERGE_RESOLUTION|>--- conflicted
+++ resolved
@@ -38,15 +38,10 @@
 
 ### Fixed
 
-<<<<<<< HEAD
 - fixed README badges
 - SC-6151 fixed a bug that prevented api docu from being accessible
 - SC-6151 fixed paths to openapi documentation
-=======
--         - fixed README badges
-- SC-6151 - fixed a bug that prevented api docu from being accessible
--         - Fix mocha tests
->>>>>>> cc06058b
+- Fix mocha tests
 
 
 ## [25.1.2] - 2020-10-15
