--- conflicted
+++ resolved
@@ -19,12 +19,8 @@
 ### Changed
 
 - BC-379 - updated the engine version to node 16 and npm 8
-<<<<<<< HEAD
-- BC-477 - remove generics from test-module getter
-=======
 - BC-477 remove generics from test-module getter
 - BC-507 - remove orphaned GridElements from database
->>>>>>> 4cb04e19
 - BC-469 - defined docker base image
 - BC-543 - move status logic to task entity
 
