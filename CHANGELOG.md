--- conflicted
+++ resolved
@@ -9,17 +9,17 @@
 
 ## Unreleased
 
+## [26.4.3] - 2021-06-16
+
+### Change
+
+- SC-9139 - Add a check if user roles should be updated or not to the repo
+
 ## [26.4.2] - 2021-06-16
 
-<<<<<<< HEAD
-### Change
-
-- SC-9139 - Add a check if user roles should be updated or not to the repo
-=======
 ### Fixed
 
 - npm run syncIndex work for not existing collections in the db
->>>>>>> 33934b5d
 
 ## [26.4.1] - 2021-06-15
 
