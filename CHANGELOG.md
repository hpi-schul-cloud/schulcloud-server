--- conflicted
+++ resolved
@@ -9,6 +9,8 @@
 
 ### Unreleased
 
+## Added
+- SC-7825 - Deletion concept for user data in tasks
 - SC-8060 - increase unit test coverage for lernstore counties
 
 ## [25.3.5]
@@ -82,11 +84,7 @@
 - SC-7543 - Adds ldap-config service to create, load, and patch LDAP-configs (replaces /ldap endpoints for new client)
 - SC-7028 - Add Course Component API Specification document
 - SC-7476 - Prevent hash generation if user has account
-<<<<<<< HEAD
-- SC-7825 - Deletion concept for user data in tasks
-=======
 - SC-6692 - Added Lern-Store counties support for Niedersachsen (Merlin)
->>>>>>> f573cfb0
 
 ### Changed
 
