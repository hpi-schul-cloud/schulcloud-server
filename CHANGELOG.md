--- conflicted
+++ resolved
@@ -11,11 +11,8 @@
 
 ### Added
 
-<<<<<<< HEAD
 - BC-526 - files deleted via directory deletion will be deleted with the deletion concept
-=======
 - BC-155 - add substitution teacher flag to task
->>>>>>> e71aaf1e
 - BC-121 - add console script to delete soft-deleted files
 - BC-495 - ungroup elements from groups in the course dashboard
 - BC-496 - naming of groups in the course dashboard
