--- conflicted
+++ resolved
@@ -7,13 +7,11 @@
 
 Allowed Types of change: `Added`, `Changed`, `Deprecated`, `Removed`, `Fixed`, `Security`
 
-<<<<<<< HEAD
 ## [25.1.5] - 2020-10-22
 
 ### Fixed
 
 - SC-7452 - fixed time window check for LDAP users
-=======
 
 ## [Unreleased] 
 
@@ -68,7 +66,12 @@
 -         - fixed README badges
 - SC-6151 - fixed a bug that prevented api docu from being accessible
 -         - Fix mocha tests
->>>>>>> f586a571
+
+## [25.1.5] - 2020-10-22
+
+### Fixed
+
+- SC-7452 - fixed time window check for LDAP users
 
 ## [25.1.4] - 2020-10-20
 
