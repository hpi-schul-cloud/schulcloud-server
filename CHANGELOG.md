# Changelog

All notable changes to this project will be documented in this file.

The format is based on [Keep a Changelog](https://keepachangelog.com/en/1.0.0/),
and this project adheres to [Semantic Versioning](https://semver.org/spec/v2.0.0.html).

Allowed Types of change: `Added`, `Changed`, `Deprecated`, `Removed`, `Fixed`, `Security`
<<<<<<< HEAD

## Unreleased

### Fixed
- SC-8057 Fix Mocha config
=======
## [25.2.4]

### Changed

- SC-6727 Change email addresses for tickets for Niedersachsen - fixed after review
>>>>>>> ec0c9705

## [25.2.3]

### Changed

- SC-6727 Change email addresses for tickets for Niedersachsen

## [25.2.2]

### Changed

- SC-7773 - moved config values for antivirus file service

## [25.2.1]

### Fixed

- SC-7714 Fixes script injection issue

## [Unreleased]

### Added

- SC-7836 - Removing registration pin by removing the user
- SC-7838 - move pseudonyms to trashbin
- SC-7142 - Counties/Kreise added to federal states.
- SC-7555 - move user and account to trashbin
- SC-4666 - Added a pool based LDAP system and school sync. LDAP_SYSTEM_SYNCER_POOL_SIZE and LDAP_SCHOOL_SYNCER_POOL_SIZE variables
  determine how many system/school syncers will be run in parallel (at most) during the LDAP sync.
- SC-7615 - reduces the errors in lernstore
- SC-5476 - Extend tests for Matrix messenger config and permission service
- SC-6690 - refactors edu-sharing service and sets defaults
- SC-6738 - Extend search input field in new admin tables to search for full name
- SC-7293 - added Lern-Store view permission and a feature flag
- SC-7357 - Add config service
- SC-7083 - Added officialSchoolNumber to school-model
- Introduce plainSecrets in Configuration
- Introduce FEATURE_PROMETHEUS_ENABLED to have a flag for enable prometheus api metrics
- SC-7411 - add API Specification and validation for /me service
- SC-7411 - add API Specification and validation for /version service
- SC-7205 - create new data seed for QA
- SC-7614 - creates documentation for edu sharing endpoints
- SC-7370 - Add optional rootPath attribute modifier to iserv-idm strategy
- SC-4667 - persist time of last attempted and last successful LDAP sync to database (based on system)
- SC-4667 - Only request and compare LDAP entities that have changed since the last sync (using operational attribute modifyTimestamp with fallback)
- SC-4667 - Add optional `forceFullSync` option (as get param or json payload) to force a full LDAP sync
- SC-7499 - add API Specification for public services
- SC-7915 - facade locator
- SC-7571 - solved performance issues - bulk QR-code generation 
- SC-6294 - Introduce Typescript in schulcloud-server
- SC-7028 - Add Course Component API Specification document
- SC-7476 - Prevent hash generation if user has account

### Changed

- request logging disabled for non development environment
- OPS-1289 - moved and updated commons (to hpi-schul-cloud/commons)
- SC-6596 - Changed route for messenger permissions service
- SC-7331 - introduce axios for external requests, implemented in status api
- SC-7395 - Changed ldap general strategy fetching of users from parallel to serialized
- SC-6080 - move REQUEST_TIMEOUT from globals to Configuration
- Dependencies: querystring replaced by qs
- SC-6060 - Updated error handling
- SC-7404 - automatic forwarding for requests without versionnumber if no matching route is found
- SC-7411 - api versioning for /me service
- SC-7411 - api versioning for /version service
- IMP-160 - integration-tests repo renamed to end-to-end-tests
- SC-5900 - Move Synapse synchronization logic into server
- SC-7499 - Fixes documentation for edu sharing endpoints
- SC-7872 - Fix audience of the jwt to new organisation name.
- SC-7868 - Move external request helpers to more present file location

### Fixed

- SC-1589 Trim strings to avoid empty team names
- ARC-138 fix changelog action
- ARC-137 avoid DoS on alerts in error state
- SC-7353 course sharing between teachers
- SC-7530 rename SHOW_VERSION to FEATURE_SHOW_VERSION_ENABLED
- SC-7517 improve oauth test stability
- SC-6586 Repaired migration script
- SC-7454 - Restored invalid birth date fix in adminUsers service
- fixed README badges
- Fix mocha tests
- SC-6151 fixed a bug that prevented api docu from being accessible
- SC-6151 fixed paths to openapi documentation
- Fixed searching for names including a dash
- SC-7572 - Find /users route after hooks - extremely slow
- SC-7573 - Route/hash-broken promise chain
- SC-7884 - Authentication error when accessing any nuxt page in the client.
- Fix typescript compiling error

### Removed

- SC-7413 - Cleanup UnhandledRejection code that is handled from winston now

## [25.2.0]

### Added

- SC-4385 - Added a user exclusion regex to IServ strategy
- SC-7049 - Added unit tests for Merlin Service
- SC-7157 - add feature flag for Merlin feature with fallback
- SC-6567 - add new application errros
- SC-6766 - Added ESLint rules with Promise rules
- SC-6830 - Added hook to parse request to arrays when > 20 users are requested in adminUsers service
- SC-6769 - Introduce API validation module
- SC-6769 - API validation for users/admin routes
- SC-6510 - Added Merlin Url Generator for Lern Store / Edu-sharing
- SC-5476 - Added school settings to enable students to open own chat rooms
- SC-6567 - Add utils to cleanup incomingMessage stacks by logging errors

### Removed

- SC-6586- Remove parents from users collection to improve maintainability

### Changed

- SC-6986 - Changed a hook in the accounts service that restricts get requests to the same school, it expects a valid userID and matching schoolIds for both the requester and requested users
- SC-6567 - clean up error pipline
- SC-6510, fix a minor syntax error when exporting module
- Update commons to 1.2.7: print configuration on startup, introduce hierarchical configuration file setup
- Support asynchronous calls during server startup
- SC-7091 Migration to enable the Matrix Messenger for all schools that had RocketChat enabled before

### Fixed

- fixed README badges
- SC-6151 - fixed a bug that prevented api docu from being accessible
- Fix mocha tests

## [25.1.13] - 2020-11-12

### Changed

- SC-7395 - Changed ldap general strategy fetching of users from parallel to serialized

## [25.1.12] - 2020-11-09

### Added

- SC-7683 - add request logging options

## [25.1.11] - 2020-11-06

### Security

- SC-7695 - prevent csv user override operations on other schools

## [25.1.10] - 2020-11-05

### Added

- SC-7683 - Add log metic for memory usage, add async error logging util, catch one unhandledRejection error and remove cronjob task from server.

## [25.1.9] - 2020-11-03

### Fixed

- SC-7638 - fixed pin creation for users with accounts

## [25.1.8] - 2020-10-22

### Fixed

- SC-7333 - fixed creation of homeworks within lessons

## [25.1.7] - 2020-10-28

### Added

- SC-7491 - Add missing index on users.email to speed up slow query in registrationLink service

## [25.1.6] - 2020-10-23

### Changed

- SC-7413 - Remove event listener for unhandled rejections and move this to winston

## [25.1.5] - 2020-10-22

### Fixed

- SC-7452 - fixed time window check for LDAP users

## [25.1.4] - 2020-10-20

### Changed

- SC-6986 - Changed permission check for PATCH method in the account service from STUDENT_CREATE to STUDENT_EDIT to allow teachers to change students' password

## [25.1.3] - 2020-10-20

### Fixed

- SC-6986 - Changed a hook in the accounts service that restricts get requests to the same school, it expects a valid userID and matching schoolIds for both the requester and requested users

## [25.1.2] - 2020-10-15

### Fixed

- SC-7085 - fixed importHash error when asking parent consent

### Added

### Removed

## [25.1.1] - 2020-10-12

### Security

- SC-7165 package update for sanitization and add onload handler

## [25.1.0] - 2020-10-12

### Added

### Removed

- SC-6784 - Removed duplicated birth date formatting code in adminUsers service, which was causing an "Invalid date" output
- SC-6743 - Removed usersForConsent related things in adminUsers service because the client does not send that parameter anymore
- SC-6506 - Remove dependecy to feathers-swagger in routes.test.js

### Changed

- SC-6774 remove no-await-in-loop from eslint exceptions
- Rename statistic mails route, secure it over sync api key now
- SC-6809 - Maintain RabbitMQ connection and channels
- SC-5230 - Unblock Account-Page in Nuxt (securing /accounts and /users routes)

### Security

- Added hotfix merges

## [25.0.12] - 2020-10-12

### Fixed

- SC-6676 allows only following roles for registration: teacher/student…

## [25.0.11] - 2020-10-07

### Fixed

- SC-7180 homework create now validates data properly

## [25.0.12] - 2020-10-12

### Fixed

- SC-6676 allows only following roles for registration: teacher/student…

## [25.0.11] - 2020-10-07

### Fixed

- SC-7180 homework create now validates data properly

## [25.0.10] - 2020-10-07

### Added

- configured prometheus metrics - bucket sizes
- SC-6766 log unhandledRejection and unhandledException

## [25.0.9] - 2020-10-07

### Added

- SC-7115 - Reduce mongoose DB role request by enabling minor caching

## [25.0.8] - 2020-10-06

### Fixed

- SC-6676 - Registration: User with role parent should not be able to log-in
- SC-6960 - instead of deleting and recreating users during the rollback of a failed registration, use replace if necessary
- SC-6960 - properly raise exceptions during the registration process

## [25.0.7] - 2020-10-01

### Removed

- OPS-1316 - removed custom keep-alive header creation in express middleware

## [25.0.6] - 2020-10-01

### Added

- OPS-1316 - add indexes for slow files and submission queries

## [25.0.5] - 2020-10-01

### Added

- SC-6973 - add time window for pin creation

## [25.0.4] - 2020-09-30

### Added

- Added lead time detection

## [25.0.3]

### Added

- SC-6942 - add parse method to TSP strategy to declare it can handle the request and to keep authentication params clean

### Fixed

- SC-6942 - don't override payload defined by authentication method
- SC-6942 - don't search for account to populate if no username is given in `injectUsername`

## [25.0.2]

### Changed

- send mail for registration pin after add pin to db

## [25.0.1]

### Fixed

- SC-6696 - Fixed query used to determine course membership when checking permissions for course group lessons

## [25.0.0]

### Changed

- Extend JWT payload by schoolId and roleIds

## [24.5.1] - 2020-09-16

### Secrutiy

- Secure admin routes (update, patch, create)

## [24.5.0] - 2020-09-14

- Ignore database seed data with prettier, eslint, and codacy
- SC-6640 - Fixed email check within registration (case insensitive)
- SC-2710 - Adding time zones, default for school and theme

### Added - 24.5.0

- Test changelog has been updated for feature or hotfix branches
- SC-5612 - Adding search feature to the admintables for nuxt-client.

## [24.4.6] - 2020-09-11

### Changed

- SC-6733: central personal data does not get updated via CSV import

## [24.4.5] - 2020-09-10

### Fixed in 24.4.5

- SC-6637: generate QR codes for consent print sheets if group size exceeds 20

## [24.4.4] - 2020-09-08

### Fixed in 24.4.4]

- SC-6697: updates/sync account username when user is updated

## [24.4.3] - 2020-09-09

### Fixed in 24.4.3

- SC-6533 - Login not possible if admin reset password

## [24.4.2] - 2020-08-31

### Fixed in 24.4.2

- SC-6554: CSV-Importer no longer allows patching users with different roles

## [24.4.1] - 2020-08-31

### Fixed in 24.4.1

- SC-6511 - LDAP edit button missing.

### Changed in 24.4.1

- SC-5987 Internationalisation: extend user and school model with default language

### Added 24.4.1

- SC-6172: added hooks and checks to look for unique and not disposable emails in adminUsers service

## [24.4.0] - 2020-8-31

### Fixed in 24.4.0

- SC-6122 - Edusharing preload thumbnails in parallel. Edusharing authentication stabilisation.

## [24.3.3] - 2020-08-28

- SC-6469: prevent admin access to lessons admins shouldnt have access to.

## [24.3.2] - 2020-08-26

- SC-6382: fix handling of consents for users with unknown birthdays. consentStatus: 'ok' will be returned for valid consents without birthday.

## [24.3.1] - 2020-08-25

- SC-5420: TSC Schuljahreswechsel

## [24.3.0] - 2020-08-25

## [24.2.5] - 2020-08-24

- SC-6328 add migration to set student_list settings in all non n21 clouds schools to false.

## [24.2.4] - 2020-08-20

## [24.2.3] - 2020-08-20

## [24.2.2] - 2020-08-20

### Added in 24.2.2

- SC-5280: the LDAP service will try to reconnect up to three times if the connection was lost or could not be established
- SC-5280: the LDAP service and LDAP syncers now report more errors to the stats object
- SC-5808: added an isExternal check to the create method of AdminUsers service, only users from not external schools can create users

### Fixed in 24.2.2

- SC-5280: the LDAP sync now handles (timeout/firewall) errors much more gracefully
- SC-5280: LDAP bind operations will only be issued if the connection was established successfully
- SC-5280: aggregated LDAP statistics will now show the number of succesful and failed sub-syncs instead of just 1 or 0

### Changed in 24.2.2

- SC-5280: if disconnected prematurely, the LDAP service will not try to connect again just to unbind from the server

## [24.0.2] - 2020-08-05

### Fixed in 24.0.2

- SC-5835: Starting the new school year automatically - Cluster 4

## [24.0.1] - 2020-07-31

### Fixed in 24.0.1

- SC-5917 Fix activation of LDAP system

## [23.6.4] - 2020-07-29

### Fixed in 23.6.4

- SC-5883: Choose current schoolyear based on the school instead of the date for creating classes.

## [23.6.3] - 2020-07-28

### Added in 23.6.3

- SC-5754 Added isExternal attribute to school model. If ldapSchoolIdentifier or source is defined, isExternal will be set to true
  otherwise, if none of them are defined it wil be set to false.
- SC-4520 created a new Service called Activation Service; with which jobs can be defined and are
  only executed when an activation link (activation code) is confirmed (e.g.: change of e-mail address/username)
  Also added a sub-service for changing email/username in Activation Service
- SC-5280: the LDAP service will try to reconnect up to three times if the connection was lost or could not be established
- SC-5280: the LDAP service and LDAP syncers now report more errors to the stats object

### Fixed in 23.6.3

- SC-5250: Fixes the CSV-Import, if there are whitespaces in the columnnames
- SC-5686: only users with the team permission "RENAME_TEAM" can execute the patch method in teams route
- SC-5280: the LDAP sync now handles (timeout/firewall) errors much more gracefully
- SC-5280: LDAP bind operations will only be issued if the connection was established successfully
- SC-5280: aggregated LDAP statistics will now show the number of succesful and failed sub-syncs instead of just 1 or 0
- SC-5416: Enable maintenance Mode for LDAP Schools and change the currentSchoolYear for non-LDAP Schools

### Changed in 23.6.3

- SC-5542: Added an after hook for AdminUsers find method which formats birthday date to DD.MM.YYYY format.
- SC-4289 Changed aggregations in admin tables, classes are now taken only from current year or max grade level, and are sorted
  by numeric ordering.
- SC-5280: if disconnected prematurely, the LDAP service will not try to connect again just to unbind from the server

## [23.6.2] - 2020-07-22

### Fixed in 23.6.2

- SC-5773: LDAPSchoolSyncer now correctly populates classes synced from an LDAP server, even if only students or only teachers are assigned to the class.
- SC-5250: Fixes the CSV-Import, if there are whitespaces in the columnnames

## [23.6.1] - 2020-07-22

### Fixed in 23.6.1

- SC-5733: LDAPSchoolSyncer now uses the Users model service to avoid ignoring indexes due to automatic collation

## [23.6.0] - 2020-07-21

### Added in 23.6.0

- SC-4142: Added indexes on TSP sync related attributes in user and school schema.
- SC-4142: Adds info about unchanged entities to TSP sync statistics

## [23.5.4] - 2020-07-08

### Added in 23.5.4

- SC-2714 Added the federal state "Internationale Schule"

## [23.5.0] - 2020-06-15

### Added in 23.5.0

- SC-4192 add tests that ensure classes on other schools cant be manipulated

### Fixed in 23.5.0

### Changed in 23.5.0

- SC-4957 user.ldapId and user.ldapDn are now indexed to improve performance

## [23.4.7] - 2020-07-01

### Fixed in 23.4.7

- SC-4965 Converted "consent" subdocument in "users" to a nested document to fix changing consents in administration and removing a bug in registration that resulted in deleted users.

## [23.4.5] - 2020-06-17

### Fixed in 23.4.5

- SC-5007 re-introduces ldap system root path to API result to fix issue with duplicating schools

## [23.4.3-nbc] - 2020-06-15

### Fixed in 23.4.3-nbc

- SC-5054 Revert hook restrictions that prevented registration with custom deata privacy documents enabled

## [23.4.0-nbc] - 2020-06-11

### Added in 23.4.0-nbc

- SC-4577 extend consentversions with school specific privacy policy, which can be added by the school admin

## [23.2.4] - 2020-06-05

### Fixed in 23.2.4

- SC-4876 soften sanitization to allow editor actions to be persisted correctly

## [23.2.1] - 2020-06-04

### Security - 23.2.1

- SC-4720 improve importhashes for registrationlinks

## [23.2.0] - 2020-06-03

### Security - 23.2.0

- SC-4506 Secure Find User Route. Access user list by students is allowed only if they are eligible to create teams.
- SC-4506 Secure Get User Route. Read user details may only users with STUDENT_LIST or TEACHER_LIST permissions

## [23.1.4] - 2020-05-29

### Fixed in 23.1.4

- SC-4749 avoid xss in image onerror event attribute for submissions

## [23.0.0] - 2020-05-19

### Changed in 23.0.0

- SC-4075 Teams creation by students logic was changed. New environment enumeration variable `STUDENT_TEAM_CREATION`
  with possible values `disabled`, `enabled`, `opt-in`, `opt-out` was introduced. The feature value is set by instance deployment.
  In case of `disabled`, `enabled` it is valid for all schools of the instance and cannot be changed by the admin.
  In case of `opt-in` and `opt-out` the feature should be enabled/disabled by the school admin.

## [22.10.3] - 2020-05-13

### Fixed in 22.10.3

- Unbind errors no longer stop the LDAP sync if more systems follow

## [22.10.2] - 2020-05-12

### Fixed in 22.10.2

- fixed pagination for students/teacher table

## [22.10.0] - 2020-05-11

### Added in 22.10.0

- SC-3719 Files now have a `creator` attribute that references the ID of the user that created the file.
  For old files, it is set to the first user permission inside the permissions array (legacy creator check).
- SC-3719 The `files` collection now has two additional indexes: `{creator}` and `{permissions.refId, permissions.refPermModel}`.
- add MongoDB Collation Support to control sorting behaviour in regards to capitalization.
- SC-3607 CSVSyncer now allows the optional birthday field (formats: dd/mm/yyyy, dd.mm.yyyy, dd-mm-yyyy) in CSV data
- SC-3948 support users query in adminusers routes
- SC-4018 Add additional nexboard permissions
- SC-4008 Migrated generateRegistrationLink Hook from SC-Client into Server
- SC-3686 Added new Registration Link Service for sending mails
- SC-4094 Teachers can now provide feedback in the form of uploaded files

### Fixed in 22.10.0

- SC-3892 Update Filter of submission in order to work with older submissions
- SC-3395 if fetching the release fails, a error will be thrown
- backup.js now outputs valid json exports
- SC-4105 fixed a problem with new users tests not working with recent hotfix.
- Checks of user consent calculated correct now

### Changed in 22.10.0

- User delete now accepts bulk delete requests
- SC-3958: the "general" LDAP strategy now returns an empty array if classes are not configured properly
- Increase performance - error logging in sentry
- Mergify: add and modified some configs

### Removed in 22.10.0

- SC-3958: the LDAP strategy interface no longer supports synchronizing team members to the never-used original N21-IDM
- SC-3958: the environment variables NBC_IMPORTURL, NBC_IMPORTUSER, and NBC_IMPORTPASSWORD are no longer used and have been removed
- Removed the obsolete commentSchema from the homework service. It was not in use.

## [22.9.20]

### Added in 22.9.20

- SC-4042: Added support for a central IServ-Connector

### Changed in 22.9.20

- LDAP syncs on servers with multiple schools now only sync one school at a time to avoid issues when paging search requests
- LDAP syncs use less memory (because they do a lot less in parallel)
- LDAPSchoolSyncer now returns user and class statistics

### Fixed in 22.9.20

- Fixed LDAP-Service disconnect method
- LDAPSystemSyncers now properly close their connections after syncing
- Authentication via LDAP now tries to close the connection after login
- Fixed a warning message appearing when patching users via internal request

## [22.9.18]

### Fixed in 22.9.18

- SC-4215: Do not allow unprivileged users to find users with non-school roles (expert, parent, etc.)

## [22.9.17]

### Fixed in 22.9.17

- SC-4121: File uploads no longer fail if the security scan is misconfigured or errors during enqueuing

## [22.9.10]

### Added in 22.9.10

- enable API key for /mails route

### Fixed in 22.9.10

- fixed an issue that prevented api-key authenticated calls to function with query.

## [22.9.9]

### Added in 22.9.9

- Sync can now be authenticated with an api-key.

## [22.9.8]

### Fixed in 22.9.8

- Fixed an error where ldap users without proper uuid where not filtered correctly.

## [22.9.7]

### Security in 22.9.7

- the /ldap route can now only be triggered for the users own school.

## [22.9.6]

### Added in 22.9.6

- users without `SCHOOL_EDIT` permission, but with `SCHOOL_STUDENT_TEAM_MANAGE` permission can now toggle the school feature `disableStudentTeamCreation`.

### Fixed in 22.9.6

- Admins in Thuringia can now prevent students from creating teams

## [22.9.5]

### Security in 22.9.5

- increased security for the publicTeachers route.

## [22.9.4]

### Fixed in 22.9.4

- fixes an issue with LDAP account updates if more than one account exists for the user (migration from local login to LDAP)

## [22.9.3]

### Fixed in 22.9.3

- fixes regression in LDAP sync, that caused incomplete user updates

## [22.9.2]

### Security in 22.9.2

- increased security for user PUT operation

## [22.9.1]

### Fixed in 22.9.1

- SC-3994: remove unnecessary bucket creation call that caused school administration and LDAP Sync to throw errors

### Changed in 22.9.1

- use collation for /homeworks, /users, /publicTeachers, /users/admin/teachers, /users/admin/students, /classes, and /courses.

## [22.9.0]

- Security updates

## [22.8.0]

### Added in 22.8.0

- This changelog has been added

### Removed in 22.8.0

- Clipboard sockets
- This changelog has been added
- Backend route to confirm analog consents in bulk
- Changed Seed Data + Migration Script: Added feature flag for new Editor to klara.fall@schul-cloud.org
- SC-2922: Enable use of multiple S3 instances as file storage provider
  - A new collection is added to administrate multiple S3 instances
  - A migration will automatically use the AWS environment variables to add those as default provider for all existing schools
  - For new schools the less used provider is assigned as storage provider
  - Environment Variables:
    - FEATURE_MULTIPLE_S3_PROVIDERS_ENABLED=true will activate the feature
    - S3_KEY, used for symmetric encryption, already required for the migration because of the secret access key encryption

### Changed in 22.8.0

- SC-3767: moved env variables to globals.js, NODE_ENV required to equal 'test' for test execution and right database selection
- migrated backup.sh script to node, so it can run platform independant and works on windows.

### Fixed in 22.8.0

- SC-3821: Fix Co-Teachers and Substitution teachers not being able to Grade Homeworks

## 22.7.1

### Fixed in 22.7.1

- Admin and teacher user could change other users without changing them self<|MERGE_RESOLUTION|>--- conflicted
+++ resolved
@@ -6,19 +6,17 @@
 and this project adheres to [Semantic Versioning](https://semver.org/spec/v2.0.0.html).
 
 Allowed Types of change: `Added`, `Changed`, `Deprecated`, `Removed`, `Fixed`, `Security`
-<<<<<<< HEAD
 
 ## Unreleased
 
 ### Fixed
 - SC-8057 Fix Mocha config
-=======
+
 ## [25.2.4]
 
 ### Changed
 
 - SC-6727 Change email addresses for tickets for Niedersachsen - fixed after review
->>>>>>> ec0c9705
 
 ## [25.2.3]
 
