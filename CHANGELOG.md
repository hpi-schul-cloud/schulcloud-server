--- conflicted
+++ resolved
@@ -23,11 +23,8 @@
 
 ### Changed
 
-<<<<<<< HEAD
 - SC-6567 - clean up error pipline 
-=======
 - SC-6510, fix a minor syntax error when exporting module
->>>>>>> 8e6d4694
 - Update commons to 1.2.7: print configuration on startup, introduce hierarchical configuration file setup
 - SC-6774 remove no-await-in-loop from eslint exceptions
 - Rename statistic mails route, secure it over sync api key now
