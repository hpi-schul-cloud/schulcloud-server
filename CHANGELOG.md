--- conflicted
+++ resolved
@@ -9,13 +9,12 @@
 
 ## Unreleased
 
-<<<<<<< HEAD
-## 25.0.4
-
-### Fixed - 25.0.4
+## 25.0.6
+
+### Fixed - 25.0.6
 
 - SC-6676 - Registration: User with role parent should not be able to log-in
-=======
+
 ## [25.0.5] - 2020-10-01
 
 ### Added
@@ -27,7 +26,6 @@
 ### Added
 
 - Added lead time detection
->>>>>>> 182ee40c
 
 ## 25.0.3
 
