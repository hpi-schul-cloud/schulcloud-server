# Changelog

All notable changes to this project will be documented in this file.

The format is based on [Keep a Changelog](https://keepachangelog.com/en/1.0.0/),
and this project adheres to [Semantic Versioning](https://semver.org/spec/v2.0.0.html).

Allowed Types of change: `Added`, `Changed`, `Deprecated`, `Removed`, `Fixed`, `Security`

## Unreleased

<<<<<<< HEAD
- remove broken systemid from seed data
=======

- SC-9083 - expose env variables for school administration
- BC-44 - remove JWT_WHITELIST_ACCEPT_ALL feature flag
- BC-44 - integrate jwt whitelist check in nestjs jwt authentication
>>>>>>> b1e528dd
- BC-42 - cycle detection in role inheritance
- BC-64 - enable e2e test execution for push event on main branch
- BC-41 - adds feature flag for S3 storage lifecycle management (currently not supported by Strato Hidrive)
- BC-37 - BC-54 - reduce resource consumption for deployed server
- BC-81 - remove old Lern-Store 
- BC-119 - remove malfunction S3 lifecycle migration

## 26.9.1

- SC-9192 - enable cors for nestjs app routes
- add inital learnroom module with support of course and coursegroups for preparing the next refactoring iteration in tasks module
- SC-9130 - use whiltelisted filenames at the s3 file storage backend

## 26.9.0

- SC-9231 - add permissions to SuperHero to edit admin role 
- SC-9269 - let eslint ensure no tests with .only exist anymore
- SC-9192 - mount feathers and nestjs apps under dedicated version paths and allow general path prefix for the whole server

### Changed

- OPS-2491 - Change the hydra service url

## 26.8.0

## [26.7.1] - 2021-08-03
 
- SC-9233 - fix Lern-Store on THR to load also WLO content

## [26.7.0] - 2021-07-28

### Added

- SC-9213 - Consider group submissions when deciding what open tasks a student has
- SC-9150 - add script to change school year
- SC-9211 - enable maildrop and mailcatcher for e2e tests (see docker-compose)
- SC-9177 - allow superheros to delete admins

### Changed

- SC-9219 - limited jest workers for not taking all workers within of a single github action

### Fixed

- SC-9212 - fix changing classes via CSV import
- SC-9053 - fix sending registration link via checkbox for student/teacher creation

## [26.6.4] - 2021-07-23

### Changed

- move S3 expiration migration to the end

## [26.6.3] - 2021-07-21

### Fixed

- SC-9092 - add missing S3 key decryption in migration

## [26.6.2] - 2021-07-21

### Changed

- use edusharing lernstore mode on production

## [26.6.1] - 2021-07-21

### Changed

- change default lernstore mode to edusharing

## [26.6.0] - 2021-07-20

### Added

- SC-9018; SC-9003 - created schoolsList public endpoint, and jwt secured /schools endpoint
- SC-9093 - make configured default language and timezone available in config service
- SC-9092 - delete S3 files after 7 days from user deletion
- SC-8959 - Add messenger to deletion concept
- SC-9157 - Add RabbitMQ connection to new mail service
- SC-9157 - Improve config handling for RabbitMQ
- SC-9213 - Consider group submissions when deciding what open tasks a student has
- OPS-2574 - Removeing autodeployed branches for developers if branch deleted
- OPS-2579 - Add Ansible task and templates for adding storage

### Changed

- SC-9190 - publish news target names
- SC-8887 - allow public access to consentVersion service
- SC-8448 - Not storing temporary Merlin links and fixed concurrency bug
- remove unnecessary timeout definitions from tests and avoid promise chains
- SC-6294 Restructure NestJS Sources: Testing, Core Module, Entities, Shared. See details in https://hpi-schul-cloud.github.io/schulcloud-server/
- execute unit tests via github action instead of using travis

### Fixed

- SC-9197 - Limiting the max workers for jest to 2 workers, if the default mechanism runs it's go up to infinity workers and if one die the test never stop
- SC-9202 - fix sending of registration link mails

## [26.5.0] - 2021-06-28

### Added

- SC-9431 - add teacher view to task/open over permission TASK_DASHBOARD_VIEW_V3, solving permissions after authenticate and add v3/user/me route.

### Changed

- SC-6294 Restructure NestJS Sources: Testing, Core Module, Entities, Shared. See details in https://hpi-schul-cloud.github.io/schulcloud-server/

## [26.4.9] - 2021-06-29

### Fixed

- api route forwarding

### Removed

- SC-9159 removed news from feathers except remove team event, which already is replaced by v3/news

## [26.4.8] - 2021-06-29

### Fixed

- route forwarding

## [26.4.7] - 2021-06-22

### Added

- SC-9148 - Add migration for change of school year on BRB

### Fixed

- SC-9170 - let superhero delete other users

## [26.4.6] - 2021-06-24

### Changed

- OPS-2466 - changes build pipeline to github actions

## [26.4.5] - 2021-06-21

### Added

- SC-9156 - Add maintenance mode for LDAP rewrite

## [26.4.4] - 2021-06-16

### Change

- rename permission TASK_DASHBOARD_VIEW_V3

## [26.4.3] - 2021-06-16

### Change

- SC-9139 - Add a check if user roles should be updated or not to the repo

## [26.4.2] - 2021-06-16

### Fixed

- npm run syncIndex work for not existing collections in the db

## [26.4.1] - 2021-06-15

### Change

- SC-9029 - Change place of the channel creation for RabbitMQ

## [26.4.0] - 2021-06-11

- SC-9004 - Sync env variables between backend and frontend

## [26.3.1] - 2021-06-14

### Added

- SC-9134 - Add missing mongo indexes for LDAP Sync

## [26.3.0] - 2021-06-07

### Changed

- SC-8898 - parallelize LDAP sync using RabbitMQ

## [26.2.2] - 2021-06-04

### Fixed

- Fixed dependencies issue

## [26.2.1] - 2021-06-02

### Added

- SC-9103 - add logging for syncIndexes script

## [26.2.0] - 2021-06-01

### Added

- OPS-2418 - Change buildpipelines (Server, Client, Nuxt) to execute E2E tests according QF decision
- SC-8250 - add bulk deletion to user service v2
- SC-8341 - add tombstone school to tombstone user
- SC-8408 - added delete events by scope Id route
- SC-7937 - Allow adding multiple materials to lesson
- SC-7868 - Deletion concept for personal file connections
- SC-8873 - Add prioritization for Matrix messenger tasks
- SC-8982 - add inital service ressource messuring test setup
- OPS-1499 - Add feature to CI Pipeline and provide manual deployments of branches and automatic deploy of release to staging
- Add run script for sync indexes based on existing and registered schemas.
- SC-9085 - add registration pin deletion for parent emails
- SC-9004 - Sync env variables between backend and frontend
- OPS-1499 - Add feature to CI Pipeline and provide manual deployments of branches
- Add run script for sync indexes based on existing and registered schemas.

### Changed

- SC-8440 - fixed open api validation for manual consent
- SC-9055 - changed Edu-Sharing permissions for Brandenburg Sportinhalt content
- SC-6950 - validation for officialSchoonNumber now allows 5 or 6 digits
- SC-8599 - added helparea contact dropdown and send value
- SC-7944 - use persistent ids for Lern-Store content items
- OPS-1508 - added limits for cpu and ram to the docker compose files
- SC-8500 - refactoring in error handling
- SC-7021 - automatic deletion documents in the trashbins collection after 7 days.
- SC-5202 - homework tests refactoring
- SC-7868 - filestorage integration tests are skipped on local test environments if minio is not setup
- SC-8779 - messenger: use user-based fixed device ids

### Fixed

- SC-8933 - fix date format on first login
- SC-8728 - fix configuration reset in tests
- SC-8873 - fix addUser prioritization for full school Matrix messenger sync
- SC-8982 - fix test setup for on the fly building test like routes jwt

## [26.1.0]

### Added

- SC-8910 - added an isExternal check to the adminUsers service remove method

### Changed

- SC-8732 - change search filter gate and weight of values in indexes. Will reduce amount of results
- SC-8880 - changed the validation for search queries in NAT, now it allows empty

## [26.0.16] - 2021-04-20

### Removed

- - SC-8748 - revert: bump feathers-mongoose from 6.3.0 to 8.3.1

## [26.0.15] - 2021-04-19

### Changed

- SC-8909 - messenger: use user-based fixed device ids

## [26.0.14] - 2021-04-16

### Changed

- SC-8934 - no more autosync for the migrations for the mongodb

## [26.0.13] - 2021-04-15

### Fixed

- SC-8917 - verify configuration missing school

## [26.0.12] - 2021-04-14

### Changed

- SC-8929 - increase performance for alert requests

## [26.0.11] - 2021-04-13

### Changed

- SC-8748 - bump feathers-mongoose from 6.3.0 to 8.3.1

## [26.0.10] - 2021-04-09

### Fixed

- SC-8908 ldap sync: fix lock

## [26.0.9] - 2021-04-06

- SC-8779 - fix partial LDAP sync

## [26.0.8] - 2021-03-31

### Fixed

- SC-8691 ldap sync: fix potential deadlock while loadind ldap data

## [26.0.7] - 2021-03-31

### Fixed

- SC-8768 ldap sync: in user search include current school

## [26.0.6] - 2021-03-30

### Fixed

- SC-8836 - teachers can add classes from other teachers to their courses

## [26.0.5] - 2021-03-29

### Fixed

- SC-8691 - LDAP sync can be run with multiple school in parallel

## [26.0.4] - 2021-03-25

### Changed

- SC-8829 - status of logging in rocket chat user is set to offline

## [26.0.3] - 2021-03-17

### Changed

- merged hotfixes 25.6.11 and following into 26.0 branch

## [26.0.2] - 2021-03-10

### Fixed

- SC-5202 - fixed an issue with internal pagination in homework-submissions

## [26.0.1] - 2021-03-09

### Changed

- merged 25.6.10 into new version

## [26.0.0]

### Fixed

- SC-6679 - fixed table styling in topic text-component
- SC-8534 - fix registration link generation
- SC-8682 - fix students are editable in externally managed schools
- SC-8534 fix registration link generation
- Allow sorting after search

## [25.6.11] - 2021-03-17

## [25.6.13] - 2021-03-16

- SC-8782 Migration for changing urls

## [25.6.12] - 2021-03-15

- SC-8782 Fixed lesson context Query

## [25.6.11] - 2021-03-15

### Fixed

- SC-8211 - Fixed course events duplications

## [25.6.10] - 2021-03-09

- SC-8770 Fixed issue where parent consents were overwritten

## [25.6.9] - 2021-02-26

### Fixed

- SC-8714 Fixed an issue in school creation that could cause the iserv-sync to fail

## [25.6.8] - 2021-02-19

### Changed

- SC-8477 LDAP-Sync: Speed up class sync by holding all the school's users in map while creating/populating classes
- SC-8477 LDAP-Sync: Speed up user sync by grouping users into chunks and loading the chunks from DB instead of individual users

## [25.6.7] - 2021-02-18

### Security

- SC-8655 - prevent changes to immutable user attributes

## [25.6.6] - 2021-02-18

### Fixed

- SC-8657 - Recreate shared links for homework

## [25.6.5] - 2021-02-17

### Fixed

- SC-8634 - Recreate shared links for homework

## [25.6.4] - 2021-02-17

### Changed

- Reverted Changes for SC-8410

## [25.6.3] - 2021-02-15

### Security

- VOR-3 - Enable and replace old file links.

## [25.6.2] - 2021-02-11

### Changed

- VOR-2 - Adjusted business rules for adding team members from external school.

## [25.6.1] - 2021-02-11

### Fixed

- VOR-1 - Fix passwordRecovery id validation.

## [25.6.0] - 2021-02-09

### Fixed

- SC-8514 - QR Code generation fails
- SC-8390 - Lern-Store collections feature flag was not excluding collections in search
- SC-8322 prevent wrong assignment from school to storage provider

### Added

- SC-8482 - Deletion concept orchestration integration
- SC-8029 - Add deletion concept handling for pseudonyms and registration pins
- SC-6950 - Add access for superhero to change kreisid and officialSchoolNumber
- SC-8206 - Add school tombstone for deleting concept
- SC-7825 - Deletion concept for user data in tasks

### Changed

- SC-8541 - restrict class modifing requests to the teachers, who are inside these classes
- SC-8380 removed reqlib, replaced by normal require to keep referenced types known
- SC-8213 error handling concept
- SC-4576 - sanitize bbb room and member names
- SC-8300 Added user information to LDAP Sync in case of errors

## [25.5.16] - 2021-02-08

### Added

- SC-8512 - Creating a migration for duplicated events

## [25.5.15]

### Fixed

- SC-8571 - New courses does not appear in bettermarks

## [25.5.14] - 2021-02-02

### Changed

- SC-8420 - Fix old missing indexes that migration for new indexes can executed. 25.5.3

## [25.5.13]

### Changed

- SC-8462 - Add logging for homework deletion

## [25.5.12]

### Fixed

- SC-8499 - Change order of migrations

## [25.5.11]

### Fixed

- SC-8499 - Prevent duplicated pseudonyms

## [25.5.10]

- SC-8506 - add origin server name to bbb create and join requests

## [25.5.9]

### Fixed

- SC-8503 - Clicking on task in BRB and THR shows pencil page

## [25.5.8]

### Changed

- SC-8480 - Return GeneralError if unknown error code is given to error pipeline

## [25.5.7]

## Added

- SC-8489 - Added permission check for homework deletion

## [25.5.6]

### Fixed

- SC-8410 - Verify ldap connection reads the first page of users only to avoid timeouts
- SC-8444 - resolve eventual consistency in course shareToken generation

## [25.5.5]

### Fixed

- SC-8303 - fix wrong assignment from school to storage provider

## [25.5.4]

### Added

- SC-8358 - bettermarks: show hint for safari users
- SC-8412 - update swagger documentation of pseudonym/roster/ltitools

### Fixed

- SC-5287 - Fixed OAuth2 rostering
- SC-5287 - Repair Bettermark's depseudonymization
- SC-8313 - Bettermarks: depseudonymization iframe needs to use Storage Access API in Safari
- SC-8379 - Secure ltiTools route
- SC-8315 - bettermarks: security check and production configuration

## [25.5.3]

### Added

- SC-8420 - Migration for sync new indexes.

## [25.5.2]

### Fixed

- SC-8189 - fix duplicate events by returning updated object at findOneAndUpdate

## [25.5.1]

### Fixed

- SC-8303 - fix wrong assignment from school to storage provider

## [25.5.0]

### Added

- SC-7835 - Add deletion concept handling for helpdesk problems
- SC-8229 - Added invalid DN error to ldap-config service error handling
- SC-7825 - Remove user relations from courses
- SC-7827 - Add deletion concept handling for file permissions.
- SC-8030 - Setup orchestrator for deleting concept
- SC-8060 - increase unit test coverage for lernstore counties
- SC-8179 - repaired unit test
- SC-7763 - adds searchable feature flag for lernstore.
- SC-8020 - adds collections filter to edu-sharing service
- SC-8260 - new team indexes and migration to add this

### Fixed

- SC-8230 - fix deletion of teachers via new route

### Removed

- SC-8233 - Removed attribute and member as required attributes for the LDAP-config service

### Fixed

- SC-8329 - Cluster returns old verison of Pin object after patch

## [25.4.1]

- Update from 25.3.9 into master

## [25.3.9]

- SC-8198 continue school sync on user issues

## [25.3.8]

### Changed

- SC-8198 - handle eventually consistent database in THR sync

## [25.3.7] - 2020-12-18

### Changed

- SC-8209 - prevent sync from stopping if error occurs for a single student

## [25.3.6]

### Fixed

- SC-8235 - repaired reigstration link for students

## [25.3.5]

### Changed

- SC-8149 - no longer require a registrationPin for internal calls

## [25.3.4]

### Changed

- SC-7998 - use default service setup for /version

## [25.3.3] (pick from 25.2)

### Removed

- SC-8101 - Sanitization for read operations

### Fixed

- SC-8101 - Make it possible to disable sentry by removing `SENTRY_DSN`
- OPS-1735 - Fixes transaction handling in file service by using the mongoose transaction helper,
  properly closing the session, and using the correct readPreference (everything except primary fails)

## [25.3.2]

### Added

- SC-7734 - Added a hook that takes care of merlin content to generate valid urls for users
- SC-7483 - Updating terms of use for all users for each instance separately

## [25.3.1]

### Fixed

SC-8077 - the migration copy-parents-data-into-children-entities-and-delete-parent-users is broken

## [25.3.0]

### Added

- SC-7841 - remove deleted user from classes
- SC-7836 - Removing registration pin by removing the user
- SC-7838 - move pseudonyms to trashbin
- SC-7142 - Counties/Kreise added to federal states.
- SC-7555 - move user and account to trashbin
- SC-4666 - Added a pool based LDAP system and school sync. LDAP_SYSTEM_SYNCER_POOL_SIZE and LDAP_SCHOOL_SYNCER_POOL_SIZE variables
  determine how many system/school syncers will be run in parallel (at most) during the LDAP sync.
- SC-7615 - reduces the errors in lernstore
- SC-5476 - Extend tests for Matrix messenger config and permission service
- SC-6690 - refactors edu-sharing service and sets defaults
- SC-6738 - Extend search input field in new admin tables to search for full name
- SC-7293 - added Lern-Store view permission and a feature flag
- SC-7357 - Add config service
- SC-7083 - Added officialSchoolNumber to school-model
- Introduce plainSecrets in Configuration
- Introduce FEATURE_PROMETHEUS_ENABLED to have a flag for enable prometheus api metrics
- SC-7411 - add API Specification and validation for /me service
- SC-7411 - add API Specification and validation for /version service
- SC-7205 - create new data seed for QA
- SC-7614 - creates documentation for edu sharing endpoints
- SC-7370 - Add optional rootPath attribute modifier to iserv-idm strategy
- SC-4667 - persist time of last attempted and last successful LDAP sync to database (based on system)
- SC-4667 - Only request and compare LDAP entities that have changed since the last sync (using operational attribute modifyTimestamp with fallback)
- SC-4667 - Add optional `forceFullSync` option (as get param or json payload) to force a full LDAP sync
- SC-7499 - add API Specification for public services
- SC-7915 - facade locator
- SC-7571 - solved performance issues - bulk QR-code generation
- SC-6294 - Introduce Typescript in schulcloud-server
- SC-7543 - Adds ldap-config service to create, load, and patch LDAP-configs (replaces /ldap endpoints for new client)
- SC-7028 - Add Course Component API Specification document
- SC-7476 - Prevent hash generation if user has account
- SC-6692 - Added Lern-Store counties support for Niedersachsen (Merlin)

### Changed

- request logging disabled for non development environment
- OPS-1289 - moved and updated commons (to hpi-schul-cloud/commons)
- SC-6596 - Changed route for messenger permissions service
- SC-7331 - introduce axios for external requests, implemented in status api
- SC-7395 - Changed ldap general strategy fetching of users from parallel to serialized
- SC-6080 - move REQUEST_TIMEOUT from globals to Configuration
- Dependencies: querystring replaced by qs
- SC-6060 - Updated error handling
- SC-7404 - automatic forwarding for requests without versionnumber if no matching route is found
- SC-7411 - api versioning for /me service
- SC-7411 - api versioning for /version service
- IMP-160 - integration-tests repo renamed to end-to-end-tests
- SC-5900 - Move Synapse synchronization logic into server
- SC-7499 - Fixes documentation for edu sharing endpoints
- SC-7872 - Fix audience of the jwt to new organisation name.
- SC-7543 - deprecates `GET /ldap/:id` and `PATCH /ldap/:id` routes
- SC-7868 - Move external request helpers to more present file location
- SC-7474 pull docker container for tests if commit id exists on docker hub

### Fixed

- SC-6294 fix mocha test execution and build, summarize coverage results
- SC-1589 Trim strings to avoid empty team names
- ARC-138 fix changelog action
- ARC-137 avoid DoS on alerts in error state
- SC-7353 course sharing between teachers
- SC-7530 rename SHOW_VERSION to FEATURE_SHOW_VERSION_ENABLED
- SC-7517 improve oauth test stability
- SC-6586 Repaired migration script
- SC-7454 - Restored invalid birth date fix in adminUsers service
- fixed README badges
- Fix mocha tests
- SC-6151 fixed a bug that prevented api docu from being accessible
- SC-6151 fixed paths to openapi documentation
- Fixed searching for names including a dash
- SC-7572 - Find /users route after hooks - extremely slow
- SC-7573 - Route/hash-broken promise chain
- SC-7884 - Authentication error when accessing any nuxt page in the client.
- Fix typescript compiling error

### Removed

- SC-7413 - Cleanup UnhandledRejection code that is handled from winston now

## [25.2.6]

### Removed

- SC-8101 - Sanitization for read operations

### Fixed

- SC-8101 - Make it possible to disable sentry by removing `SENTRY_DSN`

## [25.2.5]

### Fixed

- OPS-1735 - Fixes transaction handling in file service by using the mongoose transaction helper,
  properly closing the session, and using the correct readPreference (everything except primary fails)

## [25.2.4]

### Changed

- SC-6727 - Change email addresses for tickets for Niedersachsen - fixed after review

## [25.2.3]

### Changed

- SC-6727 - Change email addresses for tickets for Niedersachsen

## [25.2.2]

### Changed

- SC-7773 - moved config values for antivirus file service

## [25.2.1]

### Fixed

- SC-7714 - Fixes script injection issue

## [25.2.0]

### Added

- SC-4385 - Added a user exclusion regex to IServ strategy
- SC-7049 - Added unit tests for Merlin Service
- SC-7157 - add feature flag for Merlin feature with fallback
- SC-6567 - add new application errros
- SC-6766 - Added ESLint rules with Promise rules
- SC-6830 - Added hook to parse request to arrays when > 20 users are requested in adminUsers service
- SC-6769 - Introduce API validation module
- SC-6769 - API validation for users/admin routes
- SC-6510 - Added Merlin Url Generator for Lern Store / Edu-sharing
- SC-5476 - Added school settings to enable students to open own chat rooms
- SC-6567 - Add utils to cleanup incomingMessage stacks by logging errors

### Removed

- SC-6586- Remove parents from users collection to improve maintainability

### Changed

- SC-6986 - Changed a hook in the accounts service that restricts get requests to the same school, it expects a valid userID and matching schoolIds for both the requester and requested users
- SC-6567 - clean up error pipline
- SC-6510, fix a minor syntax error when exporting module
- Update commons to 1.2.7: print configuration on startup, introduce hierarchical configuration file setup
- Support asynchronous calls during server startup
- SC-7091 - Migration to enable the Matrix Messenger for all schools that had RocketChat enabled before

### Fixed

- fixed README badges
- SC-6151 - fixed a bug that prevented api docu from being accessible
- Fix mocha tests

## [25.1.13] - 2020-11-12

### Changed

- SC-7395 - Changed ldap general strategy fetching of users from parallel to serialized

## [25.1.12] - 2020-11-09

### Added

- SC-7683 - add request logging options

## [25.1.11] - 2020-11-06

### Security

- SC-7695 - prevent csv user override operations on other schools

## [25.1.10] - 2020-11-05

### Added

- SC-7683 - Add log metic for memory usage, add async error logging util, catch one unhandledRejection error and remove cronjob task from server.

## [25.1.9] - 2020-11-03

### Fixed

- SC-7638 - fixed pin creation for users with accounts

## [25.1.8] - 2020-10-22

### Fixed

- SC-7333 - fixed creation of homeworks within lessons

## [25.1.7] - 2020-10-28

### Added

- SC-7491 - Add missing index on users.email to speed up slow query in registrationLink service

## [25.1.6] - 2020-10-23

### Changed

- SC-7413 - Remove event listener for unhandled rejections and move this to winston

## [25.1.5] - 2020-10-22

### Fixed

- SC-7452 - fixed time window check for LDAP users

## [25.1.4] - 2020-10-20

### Changed

- SC-6986 - Changed permission check for PATCH method in the account service from STUDENT_CREATE to STUDENT_EDIT to allow teachers to change students' password

## [25.1.3] - 2020-10-20

### Fixed

- SC-6986 - Changed a hook in the accounts service that restricts get requests to the same school, it expects a valid userID and matching schoolIds for both the requester and requested users

## [25.1.2] - 2020-10-15

### Fixed

- SC-7085 - fixed importHash error when asking parent consent

### Added

### Removed

## [25.1.1] - 2020-10-12

### Security

- SC-7165 package update for sanitization and add onload handler

## [25.1.0] - 2020-10-12

### Added

### Removed

- SC-6784 - Removed duplicated birth date formatting code in adminUsers service, which was causing an "Invalid date" output
- SC-6743 - Removed usersForConsent related things in adminUsers service because the client does not send that parameter anymore
- SC-6506 - Remove dependecy to feathers-swagger in routes.test.js

### Changed

- SC-6774 remove no-await-in-loop from eslint exceptions
- Rename statistic mails route, secure it over sync api key now
- SC-6809 - Maintain RabbitMQ connection and channels
- SC-5230 - Unblock Account-Page in Nuxt (securing /accounts and /users routes)

### Security

- Added hotfix merges

## [25.0.12] - 2020-10-12

### Fixed

- SC-6676 allows only following roles for registration: teacher/student…

## [25.0.11] - 2020-10-07

### Fixed

- SC-7180 homework create now validates data properly

## [25.0.12] - 2020-10-12

### Fixed

- SC-6676 allows only following roles for registration: teacher/student…

## [25.0.11] - 2020-10-07

### Fixed

- SC-7180 homework create now validates data properly

## [25.0.10] - 2020-10-07

### Added

- configured prometheus metrics - bucket sizes
- SC-6766 log unhandledRejection and unhandledException

## [25.0.9] - 2020-10-07

### Added

- SC-7115 - Reduce mongoose DB role request by enabling minor caching

## [25.0.8] - 2020-10-06

### Fixed

- SC-6676 - Registration: User with role parent should not be able to log-in
- SC-6960 - instead of deleting and recreating users during the rollback of a failed registration, use replace if necessary
- SC-6960 - properly raise exceptions during the registration process

## [25.0.7] - 2020-10-01

### Removed

- OPS-1316 - removed custom keep-alive header creation in express middleware

## [25.0.6] - 2020-10-01

### Added

- OPS-1316 - add indexes for slow files and submission queries

## [25.0.5] - 2020-10-01

### Added

- SC-6973 - add time window for pin creation

## [25.0.4] - 2020-09-30

### Added

- Added lead time detection

## [25.0.3]

### Added

- SC-6942 - add parse method to TSP strategy to declare it can handle the request and to keep authentication params clean

### Fixed

- SC-6942 - don't override payload defined by authentication method
- SC-6942 - don't search for account to populate if no username is given in `injectUsername`

## [25.0.2]

### Changed

- send mail for registration pin after add pin to db

## [25.0.1]

### Fixed

- SC-6696 - Fixed query used to determine course membership when checking permissions for course group lessons

## [25.0.0]

### Changed

- Extend JWT payload by schoolId and roleIds

## [24.5.1] - 2020-09-16

### Secrutiy

- Secure admin routes (update, patch, create)

## [24.5.0] - 2020-09-14

- Ignore database seed data with prettier, eslint, and codacy
- SC-6640 - Fixed email check within registration (case insensitive)
- SC-2710 - Adding time zones, default for school and theme

### Added - 24.5.0

- Test changelog has been updated for feature or hotfix branches
- SC-5612 - Adding search feature to the admintables for nuxt-client.

## [24.4.6] - 2020-09-11

### Changed

- SC-6733: central personal data does not get updated via CSV import

## [24.4.5] - 2020-09-10

### Fixed in 24.4.5

- SC-6637: generate QR codes for consent print sheets if group size exceeds 20

## [24.4.4] - 2020-09-08

### Fixed in 24.4.4]

- SC-6697: updates/sync account username when user is updated

## [24.4.3] - 2020-09-09

### Fixed in 24.4.3

- SC-6533 - Login not possible if admin reset password

## [24.4.2] - 2020-08-31

### Fixed in 24.4.2

- SC-6554: CSV-Importer no longer allows patching users with different roles

## [24.4.1] - 2020-08-31

### Fixed in 24.4.1

- SC-6511 - LDAP edit button missing.

### Changed in 24.4.1

- SC-5987 Internationalisation: extend user and school model with default language

### Added 24.4.1

- SC-6172: added hooks and checks to look for unique and not disposable emails in adminUsers service

## [24.4.0] - 2020-8-31

### Fixed in 24.4.0

- SC-6122 - Edusharing preload thumbnails in parallel. Edusharing authentication stabilisation.

## [24.3.3] - 2020-08-28

- SC-6469: prevent admin access to lessons admins shouldnt have access to.

## [24.3.2] - 2020-08-26

- SC-6382: fix handling of consents for users with unknown birthdays. consentStatus: 'ok' will be returned for valid consents without birthday.

## [24.3.1] - 2020-08-25

- SC-5420: TSC Schuljahreswechsel

## [24.3.0] - 2020-08-25

## [24.2.5] - 2020-08-24

- SC-6328 add migration to set student_list settings in all non n21 clouds schools to false.

## [24.2.4] - 2020-08-20

## [24.2.3] - 2020-08-20

## [24.2.2] - 2020-08-20

### Added in 24.2.2

- SC-5280: the LDAP service will try to reconnect up to three times if the connection was lost or could not be established
- SC-5280: the LDAP service and LDAP syncers now report more errors to the stats object
- SC-5808: added an isExternal check to the create method of AdminUsers service, only users from not external schools can create users

### Fixed in 24.2.2

- SC-5280: the LDAP sync now handles (timeout/firewall) errors much more gracefully
- SC-5280: LDAP bind operations will only be issued if the connection was established successfully
- SC-5280: aggregated LDAP statistics will now show the number of succesful and failed sub-syncs instead of just 1 or 0

### Changed in 24.2.2

- SC-5280: if disconnected prematurely, the LDAP service will not try to connect again just to unbind from the server

## [24.0.2] - 2020-08-05

### Fixed in 24.0.2

- SC-5835: Starting the new school year automatically - Cluster 4

## [24.0.1] - 2020-07-31

### Fixed in 24.0.1

- SC-5917 Fix activation of LDAP system

## [23.6.4] - 2020-07-29

### Fixed in 23.6.4

- SC-5883: Choose current schoolyear based on the school instead of the date for creating classes.

## [23.6.3] - 2020-07-28

### Added in 23.6.3

- SC-5754 Added isExternal attribute to school model. If ldapSchoolIdentifier or source is defined, isExternal will be set to true
  otherwise, if none of them are defined it wil be set to false.
- SC-4520 created a new Service called Activation Service; with which jobs can be defined and are
  only executed when an activation link (activation code) is confirmed (e.g.: change of e-mail address/username)
  Also added a sub-service for changing email/username in Activation Service
- SC-5280: the LDAP service will try to reconnect up to three times if the connection was lost or could not be established
- SC-5280: the LDAP service and LDAP syncers now report more errors to the stats object

### Fixed in 23.6.3

- SC-5250: Fixes the CSV-Import, if there are whitespaces in the columnnames
- SC-5686: only users with the team permission "RENAME_TEAM" can execute the patch method in teams route
- SC-5280: the LDAP sync now handles (timeout/firewall) errors much more gracefully
- SC-5280: LDAP bind operations will only be issued if the connection was established successfully
- SC-5280: aggregated LDAP statistics will now show the number of succesful and failed sub-syncs instead of just 1 or 0
- SC-5416: Enable maintenance Mode for LDAP Schools and change the currentSchoolYear for non-LDAP Schools

### Changed in 23.6.3

- SC-5542: Added an after hook for AdminUsers find method which formats birthday date to DD.MM.YYYY format.
- SC-4289 Changed aggregations in admin tables, classes are now taken only from current year or max grade level, and are sorted
  by numeric ordering.
- SC-5280: if disconnected prematurely, the LDAP service will not try to connect again just to unbind from the server

## [23.6.2] - 2020-07-22

### Fixed in 23.6.2

- SC-5773: LDAPSchoolSyncer now correctly populates classes synced from an LDAP server, even if only students or only teachers are assigned to the class.
- SC-5250: Fixes the CSV-Import, if there are whitespaces in the columnnames

## [23.6.1] - 2020-07-22

### Fixed in 23.6.1

- SC-5733: LDAPSchoolSyncer now uses the Users model service to avoid ignoring indexes due to automatic collation

## [23.6.0] - 2020-07-21

### Added in 23.6.0

- SC-4142: Added indexes on TSP sync related attributes in user and school schema.
- SC-4142: Adds info about unchanged entities to TSP sync statistics

## [23.5.4] - 2020-07-08

### Added in 23.5.4

- SC-2714 Added the federal state "Internationale Schule"

## [23.5.0] - 2020-06-15

### Added in 23.5.0

- SC-4192 add tests that ensure classes on other schools cant be manipulated

### Fixed in 23.5.0

### Changed in 23.5.0

- SC-4957 user.ldapId and user.ldapDn are now indexed to improve performance

## [23.4.7] - 2020-07-01

### Fixed in 23.4.7

- SC-4965 Converted "consent" subdocument in "users" to a nested document to fix changing consents in administration and removing a bug in registration that resulted in deleted users.

## [23.4.5] - 2020-06-17

### Fixed in 23.4.5

- SC-5007 re-introduces ldap system root path to API result to fix issue with duplicating schools

## [23.4.3-nbc] - 2020-06-15

### Fixed in 23.4.3-nbc

- SC-5054 Revert hook restrictions that prevented registration with custom deata privacy documents enabled

## [23.4.0-nbc] - 2020-06-11

### Added in 23.4.0-nbc

- SC-4577 extend consentversions with school specific privacy policy, which can be added by the school admin

## [23.2.4] - 2020-06-05

### Fixed in 23.2.4

- SC-4876 soften sanitization to allow editor actions to be persisted correctly

## [23.2.1] - 2020-06-04

### Security - 23.2.1

- SC-4720 improve importhashes for registrationlinks

## [23.2.0] - 2020-06-03

### Security - 23.2.0

- SC-4506 Secure Find User Route. Access user list by students is allowed only if they are eligible to create teams.
- SC-4506 Secure Get User Route. Read user details may only users with STUDENT_LIST or TEACHER_LIST permissions

## [23.1.4] - 2020-05-29

### Fixed in 23.1.4

- SC-4749 avoid xss in image onerror event attribute for submissions

## [23.0.0] - 2020-05-19

### Changed in 23.0.0

- SC-4075 Teams creation by students logic was changed. New environment enumeration variable `STUDENT_TEAM_CREATION`
  with possible values `disabled`, `enabled`, `opt-in`, `opt-out` was introduced. The feature value is set by instance deployment.
  In case of `disabled`, `enabled` it is valid for all schools of the instance and cannot be changed by the admin.
  In case of `opt-in` and `opt-out` the feature should be enabled/disabled by the school admin.

## [22.10.3] - 2020-05-13

### Fixed in 22.10.3

- Unbind errors no longer stop the LDAP sync if more systems follow

## [22.10.2] - 2020-05-12

### Fixed in 22.10.2

- fixed pagination for students/teacher table

## [22.10.0] - 2020-05-11

### Added in 22.10.0

- SC-3719 Files now have a `creator` attribute that references the ID of the user that created the file.
  For old files, it is set to the first user permission inside the permissions array (legacy creator check).
- SC-3719 The `files` collection now has two additional indexes: `{creator}` and `{permissions.refId, permissions.refPermModel}`.
- add MongoDB Collation Support to control sorting behaviour in regards to capitalization.
- SC-3607 CSVSyncer now allows the optional birthday field (formats: dd/mm/yyyy, dd.mm.yyyy, dd-mm-yyyy) in CSV data
- SC-3948 support users query in adminusers routes
- SC-4018 Add additional nexboard permissions
- SC-4008 Migrated generateRegistrationLink Hook from SC-Client into Server
- SC-3686 Added new Registration Link Service for sending mails
- SC-4094 Teachers can now provide feedback in the form of uploaded files

### Fixed in 22.10.0

- SC-3892 Update Filter of submission in order to work with older submissions
- SC-3395 if fetching the release fails, a error will be thrown
- backup.js now outputs valid json exports
- SC-4105 fixed a problem with new users tests not working with recent hotfix.
- Checks of user consent calculated correct now

### Changed in 22.10.0

- User delete now accepts bulk delete requests
- SC-3958: the "general" LDAP strategy now returns an empty array if classes are not configured properly
- Increase performance - error logging in sentry
- Mergify: add and modified some configs

### Removed in 22.10.0

- SC-3958: the LDAP strategy interface no longer supports synchronizing team members to the never-used original N21-IDM
- SC-3958: the environment variables NBC_IMPORTURL, NBC_IMPORTUSER, and NBC_IMPORTPASSWORD are no longer used and have been removed
- Removed the obsolete commentSchema from the homework service. It was not in use.

## [22.9.20]

### Added in 22.9.20

- SC-4042: Added support for a central IServ-Connector

### Changed in 22.9.20

- LDAP syncs on servers with multiple schools now only sync one school at a time to avoid issues when paging search requests
- LDAP syncs use less memory (because they do a lot less in parallel)
- LDAPSchoolSyncer now returns user and class statistics

### Fixed in 22.9.20

- Fixed LDAP-Service disconnect method
- LDAPSystemSyncers now properly close their connections after syncing
- Authentication via LDAP now tries to close the connection after login
- Fixed a warning message appearing when patching users via internal request

## [22.9.18]

### Fixed in 22.9.18

- SC-4215: Do not allow unprivileged users to find users with non-school roles (expert, parent, etc.)

## [22.9.17]

### Fixed in 22.9.17

- SC-4121: File uploads no longer fail if the security scan is misconfigured or errors during enqueuing

## [22.9.10]

### Added in 22.9.10

- enable API key for /mails route

### Fixed in 22.9.10

- fixed an issue that prevented api-key authenticated calls to function with query.

## [22.9.9]

### Added in 22.9.9

- Sync can now be authenticated with an api-key.

## [22.9.8]

### Fixed in 22.9.8

- Fixed an error where ldap users without proper uuid where not filtered correctly.

## [22.9.7]

### Security in 22.9.7

- the /ldap route can now only be triggered for the users own school.

## [22.9.6]

### Added in 22.9.6

- users without `SCHOOL_EDIT` permission, but with `SCHOOL_STUDENT_TEAM_MANAGE` permission can now toggle the school feature `disableStudentTeamCreation`.

### Fixed in 22.9.6

- Admins in Thuringia can now prevent students from creating teams

## [22.9.5]

### Security in 22.9.5

- increased security for the publicTeachers route.

## [22.9.4]

### Fixed in 22.9.4

- fixes an issue with LDAP account updates if more than one account exists for the user (migration from local login to LDAP)

## [22.9.3]

### Fixed in 22.9.3

- fixes regression in LDAP sync, that caused incomplete user updates

## [22.9.2]

### Security in 22.9.2

- increased security for user PUT operation

## [22.9.1]

### Fixed in 22.9.1

- SC-3994: remove unnecessary bucket creation call that caused school administration and LDAP Sync to throw errors

### Changed in 22.9.1

- use collation for /homeworks, /users, /publicTeachers, /users/admin/teachers, /users/admin/students, /classes, and /courses.

## [22.9.0]

- Security updates

## [22.8.0]

### Added in 22.8.0

- This changelog has been added

### Removed in 22.8.0

- Clipboard sockets
- This changelog has been added
- Backend route to confirm analog consents in bulk
- Changed Seed Data + Migration Script: Added feature flag for new Editor to klara.fall@schul-cloud.org
- SC-2922: Enable use of multiple S3 instances as file storage provider
  - A new collection is added to administrate multiple S3 instances
  - A migration will automatically use the AWS environment variables to add those as default provider for all existing schools
  - For new schools the less used provider is assigned as storage provider
  - Environment Variables:
    - FEATURE_MULTIPLE_S3_PROVIDERS_ENABLED=true will activate the feature
    - S3_KEY, used for symmetric encryption, already required for the migration because of the secret access key encryption

### Changed in 22.8.0

- SC-3767: moved env variables to globals.js, NODE_ENV required to equal 'test' for test execution and right database selection
- migrated backup.sh script to node, so it can run platform independant and works on windows.

### Fixed in 22.8.0

- SC-3821: Fix Co-Teachers and Substitution teachers not being able to Grade Homeworks

## 22.7.1

### Fixed in 22.7.1

- Admin and teacher user could change other users without changing them self<|MERGE_RESOLUTION|>--- conflicted
+++ resolved
@@ -9,14 +9,10 @@
 
 ## Unreleased
 
-<<<<<<< HEAD
 - remove broken systemid from seed data
-=======
-
 - SC-9083 - expose env variables for school administration
 - BC-44 - remove JWT_WHITELIST_ACCEPT_ALL feature flag
 - BC-44 - integrate jwt whitelist check in nestjs jwt authentication
->>>>>>> b1e528dd
 - BC-42 - cycle detection in role inheritance
 - BC-64 - enable e2e test execution for push event on main branch
 - BC-41 - adds feature flag for S3 storage lifecycle management (currently not supported by Strato Hidrive)
