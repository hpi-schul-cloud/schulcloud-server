--- conflicted
+++ resolved
@@ -12,6 +12,10 @@
 ### Added
 
 ### Fixed
+
+### Changed
+
+- BC-701 - bump packages 
 
 ## [26.19.0] - 2021-11-30
 
@@ -33,11 +37,7 @@
 
 ### Changed
 
-<<<<<<< HEAD
-- BC-701 - bump packages 
-=======
 - BC-609 - open task do not longer published open tasks of finished courses
->>>>>>> 9ef58f8d
 
 ## [26.17.0] - 2021-11-16
 
