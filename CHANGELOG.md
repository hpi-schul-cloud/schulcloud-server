--- conflicted
+++ resolved
@@ -18,20 +18,13 @@
 - Introduce plainSecrets in Configuration
 - Introduce FEATURE_PROMETHEUS_ENABLED to have a flag for enable prometheus api metrics
 
-<<<<<<< HEAD
+### Changed
+
+- SC-6060 - Updated error handling
+
 ### Fixed
 
 - SC-6586 Repaired migration script
-
-## [25.2.0]
-=======
-### Changed
->>>>>>> f586a571
-
-- SC-6060 - Updated error handling
-
-### Fixed
-
 - fixed README badges
 - Fix mocha tests
 - SC-6151 fixed a bug that prevented api docu from being accessible
