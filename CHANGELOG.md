# Changelog

All notable changes to this project will be documented in this file.

The format is based on [Keep a Changelog](https://keepachangelog.com/en/1.0.0/),
and this project adheres to [Semantic Versioning](https://semver.org/spec/v2.0.0.html).

Allowed Types of change: `Added`, `Changed`, `Deprecated`, `Removed`, `Fixed`, `Security`

## [Unreleased]

### Added

- SC-7615 - reduces the errors in lernstore
- SC-5476 - Extend tests for Matrix messenger config and permission service
- SC-6690 - refactors edu-sharing service and sets defaults
- SC-6738 - Extend search input field in new admin tables to search for full name
- SC-7293 - added Lern-Store view permission and a feature flag
- SC-7357 - Add config service
- SC-7083 - Added officialSchoolNumber to school-model
- Introduce plainSecrets in Configuration
- Introduce FEATURE_PROMETHEUS_ENABLED to have a flag for enable prometheus api metrics
- SC-7411 - add API Specification and validation for /me service
- SC-7411 - add API Specification and validation for /version service
- SC-7205 - create new data seed for QA
- SC-7614 - creates documentation for edu sharing endpoints
- SC-7370 - Add optional rootPath attribute modifier to iserv-idm strategy
<<<<<<< HEAD
- SC-4667 - persist time of last attempted and last successful LDAP sync to database (based on system)
- SC-4667 - Only request and compare LDAP entities that have changed since the last sync (using operational attribute modifyTimestamp with fallback)
- SC-4667 - Add optional `forceFullSync` option (as get param or json payload) to force a full LDAP sync
=======
- SC-7499 - add API Specification for public services
>>>>>>> 8d53fc2f

### Changed

- SC-7331 - introduce axios for external requests, implemented in status api
- SC-7395 - Changed ldap general strategy fetching of users from parallel to serialized
- SC-6080 - move REQUEST_TIMEOUT from globals to Configuration
- Dependencies: querystring replaced by qs
- SC-6060 - Updated error handling
- SC-7404 - automatic forwarding for requests without versionnumber if no matching route is found
- SC-7411 - api versioning for /me service
- SC-7411 - api versioning for /version service
- IMP-160 - integration-tests repo renamed to end-to-end-tests
- SC-5900 - Move Synapse synchronization logic into server

### Fixed

- SC-7353 course sharing between teachers
- SC-7530 rename SHOW_VERSION to FEATURE_SHOW_VERSION_ENABLED
- SC-7517 improve oauth test stability
- SC-6586 Repaired migration script
- SC-7454 - Restored invalid birth date fix in adminUsers service
- fixed README badges
- Fix mocha tests
- SC-6151 fixed a bug that prevented api docu from being accessible
- SC-6151 fixed paths to openapi documentation
- Fixed searching for names including a dash
- SC-7572 - Find /users route after hooks - extremely slow

### Removed

- SC-7413 - Cleanup UnhandledRejection code that is handled from winston now

## [25.2.0]

### Added

- SC-4385 - Added a user exclusion regex to IServ strategy
- SC-7049 - Added unit tests for Merlin Service
- SC-7157 - add feature flag for Merlin feature with fallback
- SC-6567 - add new application errros
- SC-6766 - Added ESLint rules with Promise rules
- SC-6830 - Added hook to parse request to arrays when > 20 users are requested in adminUsers service
- SC-6769 - Introduce API validation module
- SC-6769 - API validation for users/admin routes
- SC-6510 - Added Merlin Url Generator for Lern Store / Edu-sharing
- SC-5476 - Added school settings to enable students to open own chat rooms
- SC-6567 - Add utils to cleanup incomingMessage stacks by logging errors

### Removed

- SC-6586- Remove parents from users collection to improve maintainability

### Changed

- SC-6986 - Changed a hook in the accounts service that restricts get requests to the same school, it expects a valid userID and matching schoolIds for both the requester and requested users
- SC-6567 - clean up error pipline
- SC-6510, fix a minor syntax error when exporting module
- Update commons to 1.2.7: print configuration on startup, introduce hierarchical configuration file setup
- Support asynchronous calls during server startup
- SC-7091 Migration to enable the Matrix Messenger for all schools that had RocketChat enabled before

### Fixed

- fixed README badges
- SC-6151 - fixed a bug that prevented api docu from being accessible
- Fix mocha tests

## [25.1.12] - 2020-11-09

### Added

- SC-7683 - add request logging options

## [25.1.11] - 2020-11-06

### Security

- SC-7695 - prevent csv user override operations on other schools

## [25.1.10] - 2020-11-05

### Added

- SC-7683 - Add log metic for memory usage, add async error logging util, catch one unhandledRejection error and remove cronjob task from server.

## [25.1.9] - 2020-11-03

### Fixed

- SC-7638 - fixed pin creation for users with accounts

## [25.1.8] - 2020-10-22

### Fixed

- SC-7333 - fixed creation of homeworks within lessons

## [25.1.7] - 2020-10-28

### Added

- SC-7491 - Add missing index on users.email to speed up slow query in registrationLink service

## [25.1.6] - 2020-10-23

### Changed

- SC-7413 - Remove event listener for unhandled rejections and move this to winston

## [25.1.5] - 2020-10-22

### Fixed

- SC-7452 - fixed time window check for LDAP users

## [25.1.4] - 2020-10-20

### Changed

- SC-6986 - Changed permission check for PATCH method in the account service from STUDENT_CREATE to STUDENT_EDIT to allow teachers to change students' password

## [25.1.3] - 2020-10-20

### Fixed

- SC-6986 - Changed a hook in the accounts service that restricts get requests to the same school, it expects a valid userID and matching schoolIds for both the requester and requested users

## [25.1.2] - 2020-10-15

### Fixed

- SC-7085 - fixed importHash error when asking parent consent

### Added

### Removed

## [25.1.1] - 2020-10-12

### Security

- SC-7165 package update for sanitization and add onload handler

## [25.1.0] - 2020-10-12

### Added

### Removed

- SC-6784 - Removed duplicated birth date formatting code in adminUsers service, which was causing an "Invalid date" output
- SC-6743 - Removed usersForConsent related things in adminUsers service because the client does not send that parameter anymore
- SC-6506 - Remove dependecy to feathers-swagger in routes.test.js

### Changed

- SC-6774 remove no-await-in-loop from eslint exceptions
- Rename statistic mails route, secure it over sync api key now
- SC-6809 - Maintain RabbitMQ connection and channels
- SC-5230 - Unblock Account-Page in Nuxt (securing /accounts and /users routes)

### Security

- Added hotfix merges

## [25.0.12] - 2020-10-12

### Fixed

- SC-6676 allows only following roles for registration: teacher/student…

## [25.0.11] - 2020-10-07

### Fixed

- SC-7180 homework create now validates data properly

## [25.0.12] - 2020-10-12

### Fixed

- SC-6676 allows only following roles for registration: teacher/student…

## [25.0.11] - 2020-10-07

### Fixed

- SC-7180 homework create now validates data properly

## [25.0.10] - 2020-10-07

### Added

- configured prometheus metrics - bucket sizes
- SC-6766 log unhandledRejection and unhandledException

## [25.0.9] - 2020-10-07

### Added

- SC-7115 - Reduce mongoose DB role request by enabling minor caching

## [25.0.8] - 2020-10-06

### Fixed

- SC-6676 - Registration: User with role parent should not be able to log-in
- SC-6960 - instead of deleting and recreating users during the rollback of a failed registration, use replace if necessary
- SC-6960 - properly raise exceptions during the registration process

## [25.0.7] - 2020-10-01

### Removed

- OPS-1316 - removed custom keep-alive header creation in express middleware

## [25.0.6] - 2020-10-01

### Added

- OPS-1316 - add indexes for slow files and submission queries

## [25.0.5] - 2020-10-01

### Added

- SC-6973 - add time window for pin creation

## [25.0.4] - 2020-09-30

### Added

- Added lead time detection

## [25.0.3]

### Added

- SC-6942 - add parse method to TSP strategy to declare it can handle the request and to keep authentication params clean

### Fixed

- SC-6942 - don't override payload defined by authentication method
- SC-6942 - don't search for account to populate if no username is given in `injectUsername`

## [25.0.2]

### Changed

- send mail for registration pin after add pin to db

## [25.0.1]

### Fixed

- SC-6696 - Fixed query used to determine course membership when checking permissions for course group lessons

## [25.0.0]

### Changed

- Extend JWT payload by schoolId and roleIds

## [24.5.1] - 2020-09-16

### Secrutiy

- Secure admin routes (update, patch, create)

## [24.5.0] - 2020-09-14

- Ignore database seed data with prettier, eslint, and codacy
- SC-6640 - Fixed email check within registration (case insensitive)
- SC-2710 - Adding time zones, default for school and theme

### Added - 24.5.0

- Test changelog has been updated for feature or hotfix branches
- SC-5612 - Adding search feature to the admintables for nuxt-client.

## [24.4.6] - 2020-09-11

### Changed

- SC-6733: central personal data does not get updated via CSV import

## [24.4.5] - 2020-09-10

### Fixed in 24.4.5

- SC-6637: generate QR codes for consent print sheets if group size exceeds 20

## [24.4.4] - 2020-09-08

### Fixed in 24.4.4]

- SC-6697: updates/sync account username when user is updated

## [24.4.3] - 2020-09-09

### Fixed in 24.4.3

- SC-6533 - Login not possible if admin reset password

## [24.4.2] - 2020-08-31

### Fixed in 24.4.2

- SC-6554: CSV-Importer no longer allows patching users with different roles

## [24.4.1] - 2020-08-31

### Fixed in 24.4.1

- SC-6511 - LDAP edit button missing.

### Changed in 24.4.1

- SC-5987 Internationalisation: extend user and school model with default language

### Added 24.4.1

- SC-6172: added hooks and checks to look for unique and not disposable emails in adminUsers service

## [24.4.0] - 2020-8-31

### Fixed in 24.4.0

- SC-6122 - Edusharing preload thumbnails in parallel. Edusharing authentication stabilisation.

## [24.3.3] - 2020-08-28

- SC-6469: prevent admin access to lessons admins shouldnt have access to.

## [24.3.2] - 2020-08-26

- SC-6382: fix handling of consents for users with unknown birthdays. consentStatus: 'ok' will be returned for valid consents without birthday.

## [24.3.1] - 2020-08-25

- SC-5420: TSC Schuljahreswechsel

## [24.3.0] - 2020-08-25

## [24.2.5] - 2020-08-24

- SC-6328 add migration to set student_list settings in all non n21 clouds schools to false.

## [24.2.4] - 2020-08-20

## [24.2.3] - 2020-08-20

## [24.2.2] - 2020-08-20

### Added in 24.2.2

- SC-5280: the LDAP service will try to reconnect up to three times if the connection was lost or could not be established
- SC-5280: the LDAP service and LDAP syncers now report more errors to the stats object
- SC-5808: added an isExternal check to the create method of AdminUsers service, only users from not external schools can create users

### Fixed in 24.2.2

- SC-5280: the LDAP sync now handles (timeout/firewall) errors much more gracefully
- SC-5280: LDAP bind operations will only be issued if the connection was established successfully
- SC-5280: aggregated LDAP statistics will now show the number of succesful and failed sub-syncs instead of just 1 or 0

### Changed in 24.2.2

- SC-5280: if disconnected prematurely, the LDAP service will not try to connect again just to unbind from the server

## [24.0.2] - 2020-08-05

### Fixed in 24.0.2

- SC-5835: Starting the new school year automatically - Cluster 4

## [24.0.1] - 2020-07-31

### Fixed in 24.0.1

- SC-5917 Fix activation of LDAP system

## [23.6.4] - 2020-07-29

### Fixed in 23.6.4

- SC-5883: Choose current schoolyear based on the school instead of the date for creating classes.

## [23.6.3] - 2020-07-28

### Added in 23.6.3

- SC-5754 Added isExternal attribute to school model. If ldapSchoolIdentifier or source is defined, isExternal will be set to true
  otherwise, if none of them are defined it wil be set to false.
- SC-4520 created a new Service called Activation Service; with which jobs can be defined and are
  only executed when an activation link (activation code) is confirmed (e.g.: change of e-mail address/username)
  Also added a sub-service for changing email/username in Activation Service
- SC-5280: the LDAP service will try to reconnect up to three times if the connection was lost or could not be established
- SC-5280: the LDAP service and LDAP syncers now report more errors to the stats object

### Fixed in 23.6.3

- SC-5250: Fixes the CSV-Import, if there are whitespaces in the columnnames
- SC-5686: only users with the team permission "RENAME_TEAM" can execute the patch method in teams route
- SC-5280: the LDAP sync now handles (timeout/firewall) errors much more gracefully
- SC-5280: LDAP bind operations will only be issued if the connection was established successfully
- SC-5280: aggregated LDAP statistics will now show the number of succesful and failed sub-syncs instead of just 1 or 0
- SC-5416: Enable maintenance Mode for LDAP Schools and change the currentSchoolYear for non-LDAP Schools

### Changed in 23.6.3

- SC-5542: Added an after hook for AdminUsers find method which formats birthday date to DD.MM.YYYY format.
- SC-4289 Changed aggregations in admin tables, classes are now taken only from current year or max grade level, and are sorted
  by numeric ordering.
- SC-5280: if disconnected prematurely, the LDAP service will not try to connect again just to unbind from the server

## [23.6.2] - 2020-07-22

### Fixed in 23.6.2

- SC-5773: LDAPSchoolSyncer now correctly populates classes synced from an LDAP server, even if only students or only teachers are assigned to the class.
- SC-5250: Fixes the CSV-Import, if there are whitespaces in the columnnames

## [23.6.1] - 2020-07-22

### Fixed in 23.6.1

- SC-5733: LDAPSchoolSyncer now uses the Users model service to avoid ignoring indexes due to automatic collation

## [23.6.0] - 2020-07-21

### Added in 23.6.0

- SC-4142: Added indexes on TSP sync related attributes in user and school schema.
- SC-4142: Adds info about unchanged entities to TSP sync statistics

## [23.5.4] - 2020-07-08

### Added in 23.5.4

- SC-2714 Added the federal state "Internationale Schule"

## [23.5.0] - 2020-06-15

### Added in 23.5.0

- SC-4192 add tests that ensure classes on other schools cant be manipulated

### Fixed in 23.5.0

### Changed in 23.5.0

- SC-4957 user.ldapId and user.ldapDn are now indexed to improve performance

## [23.4.7] - 2020-07-01

### Fixed in 23.4.7

- SC-4965 Converted "consent" subdocument in "users" to a nested document to fix changing consents in administration and removing a bug in registration that resulted in deleted users.

## [23.4.5] - 2020-06-17

### Fixed in 23.4.5

- SC-5007 re-introduces ldap system root path to API result to fix issue with duplicating schools

## [23.4.3-nbc] - 2020-06-15

### Fixed in 23.4.3-nbc

- SC-5054 Revert hook restrictions that prevented registration with custom deata privacy documents enabled

## [23.4.0-nbc] - 2020-06-11

### Added in 23.4.0-nbc

- SC-4577 extend consentversions with school specific privacy policy, which can be added by the school admin

## [23.2.4] - 2020-06-05

### Fixed in 23.2.4

- SC-4876 soften sanitization to allow editor actions to be persisted correctly

## [23.2.1] - 2020-06-04

### Security - 23.2.1

- SC-4720 improve importhashes for registrationlinks

## [23.2.0] - 2020-06-03

### Security - 23.2.0

- SC-4506 Secure Find User Route. Access user list by students is allowed only if they are eligible to create teams.
- SC-4506 Secure Get User Route. Read user details may only users with STUDENT_LIST or TEACHER_LIST permissions

## [23.1.4] - 2020-05-29

### Fixed in 23.1.4

- SC-4749 avoid xss in image onerror event attribute for submissions

## [23.0.0] - 2020-05-19

### Changed in 23.0.0

- SC-4075 Teams creation by students logic was changed. New environment enumeration variable `STUDENT_TEAM_CREATION`
  with possible values `disabled`, `enabled`, `opt-in`, `opt-out` was introduced. The feature value is set by instance deployment.
  In case of `disabled`, `enabled` it is valid for all schools of the instance and cannot be changed by the admin.
  In case of `opt-in` and `opt-out` the feature should be enabled/disabled by the school admin.

## [22.10.3] - 2020-05-13

### Fixed in 22.10.3

- Unbind errors no longer stop the LDAP sync if more systems follow

## [22.10.2] - 2020-05-12

### Fixed in 22.10.2

- fixed pagination for students/teacher table

## [22.10.0] - 2020-05-11

### Added in 22.10.0

- SC-3719 Files now have a `creator` attribute that references the ID of the user that created the file.
  For old files, it is set to the first user permission inside the permissions array (legacy creator check).
- SC-3719 The `files` collection now has two additional indexes: `{creator}` and `{permissions.refId, permissions.refPermModel}`.
- add MongoDB Collation Support to control sorting behaviour in regards to capitalization.
- SC-3607 CSVSyncer now allows the optional birthday field (formats: dd/mm/yyyy, dd.mm.yyyy, dd-mm-yyyy) in CSV data
- SC-3948 support users query in adminusers routes
- SC-4018 Add additional nexboard permissions
- SC-4008 Migrated generateRegistrationLink Hook from SC-Client into Server
- SC-3686 Added new Registration Link Service for sending mails
- SC-4094 Teachers can now provide feedback in the form of uploaded files

### Fixed in 22.10.0

- SC-3892 Update Filter of submission in order to work with older submissions
- SC-3395 if fetching the release fails, a error will be thrown
- backup.js now outputs valid json exports
- SC-4105 fixed a problem with new users tests not working with recent hotfix.
- Checks of user consent calculated correct now

### Changed in 22.10.0

- User delete now accepts bulk delete requests
- SC-3958: the "general" LDAP strategy now returns an empty array if classes are not configured properly
- Increase performance - error logging in sentry
- Mergify: add and modified some configs

### Removed in 22.10.0

- SC-3958: the LDAP strategy interface no longer supports synchronizing team members to the never-used original N21-IDM
- SC-3958: the environment variables NBC_IMPORTURL, NBC_IMPORTUSER, and NBC_IMPORTPASSWORD are no longer used and have been removed
- Removed the obsolete commentSchema from the homework service. It was not in use.

## [22.9.20]

### Added in 22.9.20

- SC-4042: Added support for a central IServ-Connector

### Changed in 22.9.20

- LDAP syncs on servers with multiple schools now only sync one school at a time to avoid issues when paging search requests
- LDAP syncs use less memory (because they do a lot less in parallel)
- LDAPSchoolSyncer now returns user and class statistics

### Fixed in 22.9.20

- Fixed LDAP-Service disconnect method
- LDAPSystemSyncers now properly close their connections after syncing
- Authentication via LDAP now tries to close the connection after login
- Fixed a warning message appearing when patching users via internal request

## [22.9.18]

### Fixed in 22.9.18

- SC-4215: Do not allow unprivileged users to find users with non-school roles (expert, parent, etc.)

## [22.9.17]

### Fixed in 22.9.17

- SC-4121: File uploads no longer fail if the security scan is misconfigured or errors during enqueuing

## [22.9.10]

### Added in 22.9.10

- enable API key for /mails route

### Fixed in 22.9.10

- fixed an issue that prevented api-key authenticated calls to function with query.

## [22.9.9]

### Added in 22.9.9

- Sync can now be authenticated with an api-key.

## [22.9.8]

### Fixed in 22.9.8

- Fixed an error where ldap users without proper uuid where not filtered correctly.

## [22.9.7]

### Security in 22.9.7

- the /ldap route can now only be triggered for the users own school.

## [22.9.6]

### Added in 22.9.6

- users without `SCHOOL_EDIT` permission, but with `SCHOOL_STUDENT_TEAM_MANAGE` permission can now toggle the school feature `disableStudentTeamCreation`.

### Fixed in 22.9.6

- Admins in Thuringia can now prevent students from creating teams

## [22.9.5]

### Security in 22.9.5

- increased security for the publicTeachers route.

## [22.9.4]

### Fixed in 22.9.4

- fixes an issue with LDAP account updates if more than one account exists for the user (migration from local login to LDAP)

## [22.9.3]

### Fixed in 22.9.3

- fixes regression in LDAP sync, that caused incomplete user updates

## [22.9.2]

### Security in 22.9.2

- increased security for user PUT operation

## [22.9.1]

### Fixed in 22.9.1

- SC-3994: remove unnecessary bucket creation call that caused school administration and LDAP Sync to throw errors

### Changed in 22.9.1

- use collation for /homeworks, /users, /publicTeachers, /users/admin/teachers, /users/admin/students, /classes, and /courses.

## [22.9.0]

- Security updates

## [22.8.0]

### Added in 22.8.0

- This changelog has been added

### Removed in 22.8.0

- Clipboard sockets
- This changelog has been added
- Backend route to confirm analog consents in bulk
- Changed Seed Data + Migration Script: Added feature flag for new Editor to klara.fall@schul-cloud.org
- SC-2922: Enable use of multiple S3 instances as file storage provider
  - A new collection is added to administrate multiple S3 instances
  - A migration will automatically use the AWS environment variables to add those as default provider for all existing schools
  - For new schools the less used provider is assigned as storage provider
  - Environment Variables:
    - FEATURE_MULTIPLE_S3_PROVIDERS_ENABLED=true will activate the feature
    - S3_KEY, used for symmetric encryption, already required for the migration because of the secret access key encryption

### Changed in 22.8.0

- SC-3767: moved env variables to globals.js, NODE_ENV required to equal 'test' for test execution and right database selection
- migrated backup.sh script to node, so it can run platform independant and works on windows.

### Fixed in 22.8.0

- SC-3821: Fix Co-Teachers and Substitution teachers not being able to Grade Homeworks

## 22.7.1

### Fixed in 22.7.1

- Admin and teacher user could change other users without changing them self<|MERGE_RESOLUTION|>--- conflicted
+++ resolved
@@ -25,13 +25,10 @@
 - SC-7205 - create new data seed for QA
 - SC-7614 - creates documentation for edu sharing endpoints
 - SC-7370 - Add optional rootPath attribute modifier to iserv-idm strategy
-<<<<<<< HEAD
 - SC-4667 - persist time of last attempted and last successful LDAP sync to database (based on system)
 - SC-4667 - Only request and compare LDAP entities that have changed since the last sync (using operational attribute modifyTimestamp with fallback)
 - SC-4667 - Add optional `forceFullSync` option (as get param or json payload) to force a full LDAP sync
-=======
 - SC-7499 - add API Specification for public services
->>>>>>> 8d53fc2f
 
 ### Changed
 
