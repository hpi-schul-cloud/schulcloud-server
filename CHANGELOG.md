# Changelog

All notable changes to this project will be documented in this file.

The format is based on [Keep a Changelog](https://keepachangelog.com/en/1.0.0/),
and this project adheres to [Semantic Versioning](https://semver.org/spec/v2.0.0.html).

Allowed Types of change: `Added`, `Changed`, `Deprecated`, `Removed`, `Fixed`, `Security`


## [Unreleased] 

### Added

- SC-7357 - Add config service
- SC-7083 - Added officialSchoolNumber to school-model
-         - Introduce plainSecrets in Configuration
-         - Introduce FEATURE_PROMETHEUS_ENABLED to have a flag for enable prometheus api metrics

### Changed

- SC-6060 - Updated error handling

### Fixed

-         - Fix mocha tests

## [25.2.0]

### Added

- SC-4385 - Added a user exclusion regex to IServ strategy
- SC-7049 - Added unit tests for Merlin Service
- SC-7157 - add feature flag for Merlin feature with fallback
- SC-6567 - add new application errros
- SC-6766 - Added ESLint rules with Promise rules
- SC-6830 - Added hook to parse request to arrays when > 20 users are requested in adminUsers service
- SC-6769 - Introduce API validation module
- SC-6769 - API validation for users/admin routes
- SC-6510 - Added Merlin Url Generator for Lern Store / Edu-sharing
- SC-6567 - Add utils to cleanup incomingMessage stacks by logging errors

### Removed

- SC-6586- Remove parents from users collection to improve maintainability

### Changed

- SC-6986 - Changed a hook in the accounts service that restricts get requests to the same school, it expects a valid userID and matching schoolIds for both the requester and requested users
- SC-6567 - clean up error pipline
- SC-6510, fix a minor syntax error when exporting module
- Update commons to 1.2.7: print configuration on startup, introduce hierarchical configuration file setup
- Support asynchronous calls during server startup

### Fixed

<<<<<<< HEAD
- fixed README badges
- SC-6151 fixed a bug that prevented api docu from being accessible
- SC-6151 fixed paths to openapi documentation
- Fix mocha tests

=======
-         - fixed README badges
- SC-6151 - fixed a bug that prevented api docu from being accessible
>>>>>>> d055347f

## [25.1.2] - 2020-10-15

### Fixed

- SC-7085 - fixed importHash error when asking parent consent

### Added

### Removed

## [25.1.1] - 2020-10-12

### Security

- SC-7165 package update for sanitization and add onload handler

## [25.1.0] - 2020-10-12

### Added

### Removed

- SC-6784 - Removed duplicated birth date formatting code in adminUsers service, which was causing an "Invalid date" output
- SC-6743 - Removed usersForConsent related things in adminUsers service because the client does not send that parameter anymore
- SC-6506 - Remove dependecy to feathers-swagger in routes.test.js

### Changed

- SC-6774 remove no-await-in-loop from eslint exceptions
- Rename statistic mails route, secure it over sync api key now
- SC-6809 - Maintain RabbitMQ connection and channels
- SC-5230 - Unblock Account-Page in Nuxt (securing /accounts and /users routes)

### Security

- Added hotfix merges

## [25.0.12] - 2020-10-12

### Fixed

- SC-6676 allows only following roles for registration: teacher/student…

## [25.0.11] - 2020-10-07

### Fixed

- SC-7180 homework create now validates data properly

## [25.0.12] - 2020-10-12

### Fixed

- SC-6676 allows only following roles for registration: teacher/student…

## [25.0.11] - 2020-10-07

### Fixed

- SC-7180 homework create now validates data properly

## [25.0.10] - 2020-10-07

### Added

- configured prometheus metrics - bucket sizes
- SC-6766 log unhandledRejection and unhandledException

## [25.0.9] - 2020-10-07

### Added

- SC-7115 - Reduce mongoose DB role request by enabling minor caching

## [25.0.8] - 2020-10-06

### Fixed

- SC-6676 - Registration: User with role parent should not be able to log-in
- SC-6960 - instead of deleting and recreating users during the rollback of a failed registration, use replace if necessary
- SC-6960 - properly raise exceptions during the registration process

## [25.0.7] - 2020-10-01

### Removed

- OPS-1316 - removed custom keep-alive header creation in express middleware

## [25.0.6] - 2020-10-01

### Added

- OPS-1316 - add indexes for slow files and submission queries

## [25.0.5] - 2020-10-01

### Added

- SC-6973 - add time window for pin creation

## [25.0.4] - 2020-09-30

### Added

- Added lead time detection

## [25.0.3]

### Added

- SC-6942 - add parse method to TSP strategy to declare it can handle the request and to keep authentication params clean

### Fixed

- SC-6942 - don't override payload defined by authentication method
- SC-6942 - don't search for account to populate if no username is given in `injectUsername`

## [25.0.2]

### Changed

- send mail for registration pin after add pin to db

## [25.0.1]

### Fixed

- SC-6696 - Fixed query used to determine course membership when checking permissions for course group lessons

## [25.0.0]

### Changed

- Extend JWT payload by schoolId and roleIds

## [24.5.1] - 2020-09-16

### Secrutiy

- Secure admin routes (update, patch, create)

## [24.5.0] - 2020-09-14

- Ignore database seed data with prettier, eslint, and codacy
- SC-6640 - Fixed email check within registration (case insensitive)

### Added - 24.5.0

- Test changelog has been updated for feature or hotfix branches
- SC-5612 - Adding search feature to the admintables for nuxt-client.

## [24.4.6] - 2020-09-11

### Changed

- SC-6733: central personal data does not get updated via CSV import

## [24.4.5] - 2020-09-10

### Fixed in 24.4.5

- SC-6637: generate QR codes for consent print sheets if group size exceeds 20

## [24.4.4] - 2020-09-08

### Fixed in 24.4.4]

- SC-6697: updates/sync account username when user is updated

## [24.4.3] - 2020-09-09

### Fixed in 24.4.3

- SC-6533 - Login not possible if admin reset password

## [24.4.2] - 2020-08-31

### Fixed in 24.4.2

- SC-6554: CSV-Importer no longer allows patching users with different roles

## [24.4.1] - 2020-08-31

### Fixed in 24.4.1

- SC-6511 - LDAP edit button missing.

### Changed in 24.4.1

- SC-5987 Internationalisation: extend user and school model with default language

### Added 24.4.1

- SC-6172: added hooks and checks to look for unique and not disposable emails in adminUsers service

## [24.4.0] - 2020-8-31

### Fixed in 24.4.0

- SC-6122 - Edusharing preload thumbnails in parallel. Edusharing authentication stabilisation.

## [24.3.3] - 2020-08-28

- SC-6469: prevent admin access to lessons admins shouldnt have access to.

## [24.3.2] - 2020-08-26

- SC-6382: fix handling of consents for users with unknown birthdays. consentStatus: 'ok' will be returned for valid consents without birthday.

## [24.3.1] - 2020-08-25

- SC-5420: TSC Schuljahreswechsel

## [24.3.0] - 2020-08-25

## [24.2.5] - 2020-08-24

- SC-6328 add migration to set student_list settings in all non n21 clouds schools to false.

## [24.2.4] - 2020-08-20

## [24.2.3] - 2020-08-20

## [24.2.2] - 2020-08-20

### Added in 24.2.2

- SC-5280: the LDAP service will try to reconnect up to three times if the connection was lost or could not be established
- SC-5280: the LDAP service and LDAP syncers now report more errors to the stats object
- SC-5808: added an isExternal check to the create method of AdminUsers service, only users from not external schools can create users

### Fixed in 24.2.2

- SC-5280: the LDAP sync now handles (timeout/firewall) errors much more gracefully
- SC-5280: LDAP bind operations will only be issued if the connection was established successfully
- SC-5280: aggregated LDAP statistics will now show the number of succesful and failed sub-syncs instead of just 1 or 0

### Changed in 24.2.2

- SC-5280: if disconnected prematurely, the LDAP service will not try to connect again just to unbind from the server

## [24.0.2] - 2020-08-05

### Fixed in 24.0.2

- SC-5835: Starting the new school year automatically - Cluster 4

## [24.0.1] - 2020-07-31

### Fixed in 24.0.1

- SC-5917 Fix activation of LDAP system

## [23.6.4] - 2020-07-29

### Fixed in 23.6.4

- SC-5883: Choose current schoolyear based on the school instead of the date for creating classes.

## [23.6.3] - 2020-07-28

### Added in 23.6.3

- SC-5754 Added isExternal attribute to school model. If ldapSchoolIdentifier or source is defined, isExternal will be set to true
  otherwise, if none of them are defined it wil be set to false.
- SC-4520 created a new Service called Activation Service; with which jobs can be defined and are
  only executed when an activation link (activation code) is confirmed (e.g.: change of e-mail address/username)
  Also added a sub-service for changing email/username in Activation Service
- SC-5280: the LDAP service will try to reconnect up to three times if the connection was lost or could not be established
- SC-5280: the LDAP service and LDAP syncers now report more errors to the stats object

### Fixed in 23.6.3

- SC-5250: Fixes the CSV-Import, if there are whitespaces in the columnnames
- SC-5686: only users with the team permission "RENAME_TEAM" can execute the patch method in teams route
- SC-5280: the LDAP sync now handles (timeout/firewall) errors much more gracefully
- SC-5280: LDAP bind operations will only be issued if the connection was established successfully
- SC-5280: aggregated LDAP statistics will now show the number of succesful and failed sub-syncs instead of just 1 or 0
- SC-5416: Enable maintenance Mode for LDAP Schools and change the currentSchoolYear for non-LDAP Schools

### Changed in 23.6.3

- SC-5542: Added an after hook for AdminUsers find method which formats birthday date to DD.MM.YYYY format.
- SC-4289 Changed aggregations in admin tables, classes are now taken only from current year or max grade level, and are sorted
  by numeric ordering.
- SC-5280: if disconnected prematurely, the LDAP service will not try to connect again just to unbind from the server

## [23.6.2] - 2020-07-22

### Fixed in 23.6.2

- SC-5773: LDAPSchoolSyncer now correctly populates classes synced from an LDAP server, even if only students or only teachers are assigned to the class.
- SC-5250: Fixes the CSV-Import, if there are whitespaces in the columnnames

## [23.6.1] - 2020-07-22

### Fixed in 23.6.1

- SC-5733: LDAPSchoolSyncer now uses the Users model service to avoid ignoring indexes due to automatic collation

## [23.6.0] - 2020-07-21

### Added in 23.6.0

- SC-4142: Added indexes on TSP sync related attributes in user and school schema.
- SC-4142: Adds info about unchanged entities to TSP sync statistics

## [23.5.4] - 2020-07-08

### Added in 23.5.4

- SC-2714 Added the federal state "Internationale Schule"

## [23.5.0] - 2020-06-15

### Added in 23.5.0

- SC-4192 add tests that ensure classes on other schools cant be manipulated

### Fixed in 23.5.0

### Changed in 23.5.0

- SC-4957 user.ldapId and user.ldapDn are now indexed to improve performance

## [23.4.7] - 2020-07-01

### Fixed in 23.4.7

- SC-4965 Converted "consent" subdocument in "users" to a nested document to fix changing consents in administration and removing a bug in registration that resulted in deleted users.

## [23.4.5] - 2020-06-17

### Fixed in 23.4.5

- SC-5007 re-introduces ldap system root path to API result to fix issue with duplicating schools

## [23.4.3-nbc] - 2020-06-15

### Fixed in 23.4.3-nbc

- SC-5054 Revert hook restrictions that prevented registration with custom deata privacy documents enabled

## [23.4.0-nbc] - 2020-06-11

### Added in 23.4.0-nbc

- SC-4577 extend consentversions with school specific privacy policy, which can be added by the school admin

## [23.2.4] - 2020-06-05

### Fixed in 23.2.4

- SC-4876 soften sanitization to allow editor actions to be persisted correctly

## [23.2.1] - 2020-06-04

### Security - 23.2.1

- SC-4720 improve importhashes for registrationlinks

## [23.2.0] - 2020-06-03

### Security - 23.2.0

- SC-4506 Secure Find User Route. Access user list by students is allowed only if they are eligible to create teams.
- SC-4506 Secure Get User Route. Read user details may only users with STUDENT_LIST or TEACHER_LIST permissions

## [23.1.4] - 2020-05-29

### Fixed in 23.1.4

- SC-4749 avoid xss in image onerror event attribute for submissions

## [23.0.0] - 2020-05-19

### Changed in 23.0.0

- SC-4075 Teams creation by students logic was changed. New environment enumeration variable `STUDENT_TEAM_CREATION`
  with possible values `disabled`, `enabled`, `opt-in`, `opt-out` was introduced. The feature value is set by instance deployment.
  In case of `disabled`, `enabled` it is valid for all schools of the instance and cannot be changed by the admin.
  In case of `opt-in` and `opt-out` the feature should be enabled/disabled by the school admin.

## [22.10.3] - 2020-05-13

### Fixed in 22.10.3

- Unbind errors no longer stop the LDAP sync if more systems follow

## [22.10.2] - 2020-05-12

### Fixed in 22.10.2

- fixed pagination for students/teacher table

## [22.10.0] - 2020-05-11

### Added in 22.10.0

- SC-3719 Files now have a `creator` attribute that references the ID of the user that created the file.
  For old files, it is set to the first user permission inside the permissions array (legacy creator check).
- SC-3719 The `files` collection now has two additional indexes: `{creator}` and `{permissions.refId, permissions.refPermModel}`.
- add MongoDB Collation Support to control sorting behaviour in regards to capitalization.
- SC-3607 CSVSyncer now allows the optional birthday field (formats: dd/mm/yyyy, dd.mm.yyyy, dd-mm-yyyy) in CSV data
- SC-3948 support users query in adminusers routes
- SC-4018 Add additional nexboard permissions
- SC-4008 Migrated generateRegistrationLink Hook from SC-Client into Server
- SC-3686 Added new Registration Link Service for sending mails
- SC-4094 Teachers can now provide feedback in the form of uploaded files

### Fixed in 22.10.0

- SC-3892 Update Filter of submission in order to work with older submissions
- SC-3395 if fetching the release fails, a error will be thrown
- backup.js now outputs valid json exports
- SC-4105 fixed a problem with new users tests not working with recent hotfix.
- Checks of user consent calculated correct now

### Changed in 22.10.0

- User delete now accepts bulk delete requests
- SC-3958: the "general" LDAP strategy now returns an empty array if classes are not configured properly
- Increase performance - error logging in sentry
- Mergify: add and modified some configs

### Removed in 22.10.0

- SC-3958: the LDAP strategy interface no longer supports synchronizing team members to the never-used original N21-IDM
- SC-3958: the environment variables NBC_IMPORTURL, NBC_IMPORTUSER, and NBC_IMPORTPASSWORD are no longer used and have been removed
- Removed the obsolete commentSchema from the homework service. It was not in use.

## [22.9.20]

### Added in 22.9.20

- SC-4042: Added support for a central IServ-Connector

### Changed in 22.9.20

- LDAP syncs on servers with multiple schools now only sync one school at a time to avoid issues when paging search requests
- LDAP syncs use less memory (because they do a lot less in parallel)
- LDAPSchoolSyncer now returns user and class statistics

### Fixed in 22.9.20

- Fixed LDAP-Service disconnect method
- LDAPSystemSyncers now properly close their connections after syncing
- Authentication via LDAP now tries to close the connection after login
- Fixed a warning message appearing when patching users via internal request

## [22.9.18]

### Fixed in 22.9.18

- SC-4215: Do not allow unprivileged users to find users with non-school roles (expert, parent, etc.)

## [22.9.17]

### Fixed in 22.9.17

- SC-4121: File uploads no longer fail if the security scan is misconfigured or errors during enqueuing

## [22.9.10]

### Added in 22.9.10

- enable API key for /mails route

### Fixed in 22.9.10

- fixed an issue that prevented api-key authenticated calls to function with query.

## [22.9.9]

### Added in 22.9.9

- Sync can now be authenticated with an api-key.

## [22.9.8]

### Fixed in 22.9.8

- Fixed an error where ldap users without proper uuid where not filtered correctly.

## [22.9.7]

### Security in 22.9.7

- the /ldap route can now only be triggered for the users own school.

## [22.9.6]

### Added in 22.9.6

- users without `SCHOOL_EDIT` permission, but with `SCHOOL_STUDENT_TEAM_MANAGE` permission can now toggle the school feature `disableStudentTeamCreation`.

### Fixed in 22.9.6

- Admins in Thuringia can now prevent students from creating teams

## [22.9.5]

### Security in 22.9.5

- increased security for the publicTeachers route.

## [22.9.4]

### Fixed in 22.9.4

- fixes an issue with LDAP account updates if more than one account exists for the user (migration from local login to LDAP)

## [22.9.3]

### Fixed in 22.9.3

- fixes regression in LDAP sync, that caused incomplete user updates

## [22.9.2]

### Security in 22.9.2

- increased security for user PUT operation

## [22.9.1]

### Fixed in 22.9.1

- SC-3994: remove unnecessary bucket creation call that caused school administration and LDAP Sync to throw errors

### Changed in 22.9.1

- use collation for /homeworks, /users, /publicTeachers, /users/admin/teachers, /users/admin/students, /classes, and /courses.

## [22.9.0]

- Security updates

## [22.8.0]

### Added in 22.8.0

- This changelog has been added

### Removed in 22.8.0

- Clipboard sockets
- This changelog has been added
- Backend route to confirm analog consents in bulk
- Changed Seed Data + Migration Script: Added feature flag for new Editor to klara.fall@schul-cloud.org
- SC-2922: Enable use of multiple S3 instances as file storage provider
  - A new collection is added to administrate multiple S3 instances
  - A migration will automatically use the AWS environment variables to add those as default provider for all existing schools
  - For new schools the less used provider is assigned as storage provider
  - Environment Variables:
    - FEATURE_MULTIPLE_S3_PROVIDERS_ENABLED=true will activate the feature
    - S3_KEY, used for symmetric encryption, already required for the migration because of the secret access key encryption

### Changed in 22.8.0

- SC-3767: moved env variables to globals.js, NODE_ENV required to equal 'test' for test execution and right database selection
- migrated backup.sh script to node, so it can run platform independant and works on windows.

### Fixed in 22.8.0

- SC-3821: Fix Co-Teachers and Substitution teachers not being able to Grade Homeworks

## 22.7.1

### Fixed in 22.7.1

- Admin and teacher user could change other users without changing them self<|MERGE_RESOLUTION|>--- conflicted
+++ resolved
@@ -54,16 +54,10 @@
 
 ### Fixed
 
-<<<<<<< HEAD
 - fixed README badges
+- Fix mocha tests
 - SC-6151 fixed a bug that prevented api docu from being accessible
 - SC-6151 fixed paths to openapi documentation
-- Fix mocha tests
-
-=======
--         - fixed README badges
-- SC-6151 - fixed a bug that prevented api docu from being accessible
->>>>>>> d055347f
 
 ## [25.1.2] - 2020-10-15
 
