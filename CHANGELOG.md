# Changelog

All notable changes to this project will be documented in this file.

The format is based on [Keep a Changelog](https://keepachangelog.com/en/1.0.0/),
and this project adheres to [Semantic Versioning](https://semver.org/spec/v2.0.0.html).

Allowed Types of change: `Added`, `Changed`, `Deprecated`, `Removed`, `Fixed`, `Security`

## [Unreleased]

### Added
 
- BC-489 - create a migration to add federal state to systems (ldap)  

### Changed

### Fixed

- BC-526 - fix flaky file repository test

## [26.15.0] - 2021-11-02

- BC-526 - files deleted via directory deletion will be deleted with the deletion concept
- BC-369 - add more LDAP systems to the init deployment
- BC-174 - Improve test data generation with factories
- BC-40  - rocketchat authentication via user+password
- BC-532 - add index to course, lesson, task entity and fix permission issue

### Changed

- BC-451 - move repos to shared: files(-storage), news
- BC-451 - move database, feathers, mail from modules to @shared/infra
- BC-379 - updated the engine version to node 16 and npm 8
- BC-477 remove generics from test-module getter
- BC-507 - remove orphaned GridElements from database
- BC-469 - defined docker base image
- BC-543 - move status logic to task entity
- BC-402 - change e2e test include to reusable workflows

### Fixed

<<<<<<< HEAD
- BC-404 - students from other schools can not be invited via email anymore
=======
- BC-451 - fix timezone related test issues
>>>>>>> 4d86f25f

## [26.14.0] - 2021-10-26

### Added

- BC-155 - add substitution teacher flag to task
- BC-121 - add console script to delete soft-deleted files
- BC-495 - ungroup elements from groups in the course dashboard
- BC-496 - naming of groups in the course dashboard

### Changed

- BC-383 - remove usage of npm run seed in server
- BC-527 - cleanup legacy code for filestorage deletion concept
- BC-13 - filter archived tasks and dont return it by task.findAll uc
- BC-501 - return lesson name as task description for more detailed informations
- BC-578 - enable `esModuleInterop` in typescript configuration

## [26.13.2] - 2021-10-22

### Changed

- BC-379 - hard-code node 14 and npm 6

## [26.13.0] - 2021-10-19

### Added

- BC-394 - send email wishes to additionally needed addresses
- BC-391 - display special characters properly
- BC-339 - creation of groups in the courses dashboard
- BC-339 - add elements to groups in the courses dashboard

### Fixed

- BC-436 - Fix univention LDAP strategy
- BC-21 - Remove generics from DTOs, because generics can not be used to generate OpenApi properly

### Changed

- BC-487 - update mongodb-memory-server from 6.9.6 to 7.4.4
- BC-490 - setup entities for tests without needing a database

## [26.12.0] - 2021-10-12

### Added

- BC-388 - add simple script for end sjw
- BC-319 - add route to change the position of a course dashboard element
- BC-343 - run unstable e2e tests on label `run unstable tests`
- BC-6 - Show prepared tasks (drafts) for teachers

### Changed

- BC-25 - sort database seeds ascending by date of creation (\_id, createdAt)
- BC-25 - move logic of npm run setup into console application and add management application with same behavior
- BC-237 - Clean up global entity registration
- BC-331 - BC-354 - rename ansible variables for OnePassword
- BC-269 - check in firstLogin that students can only pass with existing birthdate
- BC-154 - remove lesson entity from task repository
- BC-231 - upgraded nestjs@7 to nestjs@8

### Fixed

### Security

- BC-386 - added CREATE tests for consentVersionService
- BC-297 - fixed set-value dependency vulnerabilities
- BC-377 - fixed axios dependency vulnerabilities

## [26.11.3] - 2021-10-05

### Fixed

- BC-121 - run add bucket to files migration in parallel

## [26.11.2] - 2021-09-29

### Fixed

- BC-111 wait for mongodb to spin up in deployment

- BC-370 - fixed file directory creation

## [26.11.1] - 2021-09-29

### Fixed

- BC-365 - fixed task overview pagination

## [26.11.0] - 2021-09-22

### Changed

- BC-274 Change Course Colors
- BC-213 - rewrite file deletion with deletion marker
- BC-68 - e2e run dependent on build image job
- BC-179 - refactor task and entity and relations
- BC-315 - stabilized resolve user roles workflow by use roles from requested user and not from jwt

### Added

- BC-121 add bucket and storage provider to file documents
- BC-164 - refactored the supportJWTservice and added roles information to its jwt data
- BC-279 - introduce console application interface to call providers via console command
- BC-9 add entity and repo for course dashboards
- BC-9 add a route to recieve dummy data for course dashboards
- BC-318 implement persistance for course dashboards

### Fixed

- BC-232 prevent users from changing schoolyears
- BC-233 - when an LDAP system is removed from a school, the ldapschoolidentifier and lastLdapSync are removed as well
- moved some changelog entries into their correct place

### Removed

- BC-262 - remove S3 lifecycle configuration code
- BC-247 - remove timestamp from LDAP search Query for sync

## [26.10.3] - 2021-09-09

### Fixed

- BC-267 - skip whitelist-check for api requests on /wopi

## [26.10.2] - 2021-09-03

### Added

- BC-120 - add feature flag for S3 CORS
- BS-112 - insert missing attribute during school creation

## [26.10.1] - 2021-09-03

### Fixed

- BC-187 - secures the system route

## [26.10.0] - 2021-09-03

### Fixed

- remove broken systemid from seed data
- SC-9083 - expose env variables for school administration
- BC-44 - remove JWT_WHITELIST_ACCEPT_ALL feature flag
- BC-44 - integrate jwt whitelist check in nestjs jwt authentication
- BC-42 - cycle detection in role inheritance
- BC-64 - enable e2e test execution for push event on main branch
- BC-41 - adds feature flag for S3 storage lifecycle management (currently not supported by Strato Hidrive)
- BC-37 - BC-54 - reduce resource consumption for deployed server
- BC-81 - remove old Lern-Store
- BC-119 - remove malfunction S3 lifecycle migration
- BC-38 - BC-124 - Add ansible files for Bosscloud (default)
- BC-110 - fileStorage/security should only be called from within the cluster

### Added

- BC-5 - Show completed tasks for students

### Changed

- Refactor nestjs task module and resort imports for course and coursegroup entities and repositories. Add testHelpers.

## [26.9.3] - 2021-09-10

### Fixed

- BC-239 - fix date parsing for students birth date

## [26.9.2] - 2021-08-27

### Changed

- BC-137 - fix bug with display of Blue Bar
- BC-106 - exit maintenance & change school year for LDAP schools on Boss and NBC

## [26.9.1] - 2021-08-18

### Changed

- SC-9192 - enable cors for nestjs app routes
- SC-9130 - use whiltelisted filenames at the s3 file storage backend

## [26.9.0] - 2021-08-14

### Changed

- OPS-2491 - Change the hydra service url
- SC-9231 - add permissions to SuperHero to edit admin role
- SC-9269 - let eslint ensure no tests with .only exist anymore
- SC-9192 - mount feathers and nestjs apps under dedicated version paths and allow general path prefix for the whole server

## Added

- add inital learnroom module with support of course and coursegroups for preparing the next refactoring iteration in tasks module
- SC-9231 - add permissions to SuperHero to edit admin role

## [26.8.0] - 2021-08-10

## [26.7.1] - 2021-08-03

- SC-9233 - fix Lern-Store on THR to load also WLO content

## [26.7.0] - 2021-07-28

### Added

- SC-9213 - Consider group submissions when deciding what open tasks a student has
- SC-9150 - add script to change school year
- SC-9211 - enable maildrop and mailcatcher for e2e tests (see docker-compose)
- SC-9177 - allow superheros to delete admins

### Changed

- SC-9219 - limited jest workers for not taking all workers within of a single github action

### Fixed

- SC-9212 - fix changing classes via CSV import
- SC-9053 - fix sending registration link via checkbox for student/teacher creation

## [26.6.4] - 2021-07-23

### Changed

- move S3 expiration migration to the end

## [26.6.3] - 2021-07-21

### Fixed

- SC-9092 - add missing S3 key decryption in migration

## [26.6.2] - 2021-07-21

### Changed

- use edusharing lernstore mode on production

## [26.6.1] - 2021-07-21

### Changed

- change default lernstore mode to edusharing

## [26.6.0] - 2021-07-20

### Added

- SC-9018; SC-9003 - created schoolsList public endpoint, and jwt secured /schools endpoint
- SC-9093 - make configured default language and timezone available in config service
- SC-9092 - delete S3 files after 7 days from user deletion
- SC-8959 - Add messenger to deletion concept
- SC-9157 - Add RabbitMQ connection to new mail service
- SC-9157 - Improve config handling for RabbitMQ
- SC-9213 - Consider group submissions when deciding what open tasks a student has
- OPS-2574 - Removeing autodeployed branches for developers if branch deleted
- OPS-2579 - Add Ansible task and templates for adding storage

### Changed

- SC-9190 - publish news target names
- SC-8887 - allow public access to consentVersion service
- SC-8448 - Not storing temporary Merlin links and fixed concurrency bug
- remove unnecessary timeout definitions from tests and avoid promise chains
- SC-6294 Restructure NestJS Sources: Testing, Core Module, Entities, Shared. See details in https://hpi-schul-cloud.github.io/schulcloud-server/
- execute unit tests via github action instead of using travis

### Fixed

- SC-9197 - Limiting the max workers for jest to 2 workers, if the default mechanism runs it's go up to infinity workers and if one die the test never stop
- SC-9202 - fix sending of registration link mails

## [26.5.0] - 2021-06-28

### Added

- SC-9431 - add teacher view to task/open over permission TASK_DASHBOARD_VIEW_V3, solving permissions after authenticate and add v3/user/me route.

### Changed

- SC-6294 Restructure NestJS Sources: Testing, Core Module, Entities, Shared. See details in https://hpi-schul-cloud.github.io/schulcloud-server/

## [26.4.9] - 2021-06-29

### Fixed

- api route forwarding

### Removed

- SC-9159 removed news from feathers except remove team event, which already is replaced by v3/news

## [26.4.8] - 2021-06-29

### Fixed

- route forwarding

## [26.4.7] - 2021-06-22

### Added

- SC-9148 - Add migration for change of school year on BRB

### Fixed

- SC-9170 - let superhero delete other users

## [26.4.6] - 2021-06-24

### Changed

- OPS-2466 - changes build pipeline to github actions

## [26.4.5] - 2021-06-21

### Added

- SC-9156 - Add maintenance mode for LDAP rewrite

## [26.4.4] - 2021-06-16

### Change

- rename permission TASK_DASHBOARD_VIEW_V3

## [26.4.3] - 2021-06-16

### Change

- SC-9139 - Add a check if user roles should be updated or not to the repo

## [26.4.2] - 2021-06-16

### Fixed

- npm run syncIndex work for not existing collections in the db

## [26.4.1] - 2021-06-15

### Change

- SC-9029 - Change place of the channel creation for RabbitMQ

## [26.4.0] - 2021-06-11

- SC-9004 - Sync env variables between backend and frontend

## [26.3.1] - 2021-06-14

### Added

- SC-9134 - Add missing mongo indexes for LDAP Sync

## [26.3.0] - 2021-06-07

### Changed

- SC-8898 - parallelize LDAP sync using RabbitMQ

## [26.2.2] - 2021-06-04

### Fixed

- Fixed dependencies issue

## [26.2.1] - 2021-06-02

### Added

- SC-9103 - add logging for syncIndexes script

## [26.2.0] - 2021-06-01

### Added

- OPS-2418 - Change buildpipelines (Server, Client, Nuxt) to execute E2E tests according QF decision
- SC-8250 - add bulk deletion to user service v2
- SC-8341 - add tombstone school to tombstone user
- SC-8408 - added delete events by scope Id route
- SC-7937 - Allow adding multiple materials to lesson
- SC-7868 - Deletion concept for personal file connections
- SC-8873 - Add prioritization for Matrix messenger tasks
- SC-8982 - add inital service ressource messuring test setup
- OPS-1499 - Add feature to CI Pipeline and provide manual deployments of branches and automatic deploy of release to staging
- Add run script for sync indexes based on existing and registered schemas.
- SC-9085 - add registration pin deletion for parent emails
- SC-9004 - Sync env variables between backend and frontend
- OPS-1499 - Add feature to CI Pipeline and provide manual deployments of branches
- Add run script for sync indexes based on existing and registered schemas.

### Changed

- SC-8440 - fixed open api validation for manual consent
- SC-9055 - changed Edu-Sharing permissions for Brandenburg Sportinhalt content
- SC-6950 - validation for officialSchoonNumber now allows 5 or 6 digits
- SC-8599 - added helparea contact dropdown and send value
- SC-7944 - use persistent ids for Lern-Store content items
- OPS-1508 - added limits for cpu and ram to the docker compose files
- SC-8500 - refactoring in error handling
- SC-7021 - automatic deletion documents in the trashbins collection after 7 days.
- SC-5202 - homework tests refactoring
- SC-7868 - filestorage integration tests are skipped on local test environments if minio is not setup
- SC-8779 - messenger: use user-based fixed device ids

### Fixed

- SC-8933 - fix date format on first login
- SC-8728 - fix configuration reset in tests
- SC-8873 - fix addUser prioritization for full school Matrix messenger sync
- SC-8982 - fix test setup for on the fly building test like routes jwt

## [26.1.0]

### Added

- SC-8910 - added an isExternal check to the adminUsers service remove method

### Changed

- SC-8732 - change search filter gate and weight of values in indexes. Will reduce amount of results
- SC-8880 - changed the validation for search queries in NAT, now it allows empty

## [26.0.16] - 2021-04-20

### Removed

- - SC-8748 - revert: bump feathers-mongoose from 6.3.0 to 8.3.1

## [26.0.15] - 2021-04-19

### Changed

- SC-8909 - messenger: use user-based fixed device ids

## [26.0.14] - 2021-04-16

### Changed

- SC-8934 - no more autosync for the migrations for the mongodb

## [26.0.13] - 2021-04-15

### Fixed

- SC-8917 - verify configuration missing school

## [26.0.12] - 2021-04-14

### Changed

- SC-8929 - increase performance for alert requests

## [26.0.11] - 2021-04-13

### Changed

- SC-8748 - bump feathers-mongoose from 6.3.0 to 8.3.1

## [26.0.10] - 2021-04-09

### Fixed

- SC-8908 ldap sync: fix lock

## [26.0.9] - 2021-04-06

- SC-8779 - fix partial LDAP sync

## [26.0.8] - 2021-03-31

### Fixed

- SC-8691 ldap sync: fix potential deadlock while loadind ldap data

## [26.0.7] - 2021-03-31

### Fixed

- SC-8768 ldap sync: in user search include current school

## [26.0.6] - 2021-03-30

### Fixed

- SC-8836 - teachers can add classes from other teachers to their courses

## [26.0.5] - 2021-03-29

### Fixed

- SC-8691 - LDAP sync can be run with multiple school in parallel

## [26.0.4] - 2021-03-25

### Changed

- SC-8829 - status of logging in rocket chat user is set to offline

## [26.0.3] - 2021-03-17

### Changed

- merged hotfixes 25.6.11 and following into 26.0 branch

## [26.0.2] - 2021-03-10

### Fixed

- SC-5202 - fixed an issue with internal pagination in homework-submissions

## [26.0.1] - 2021-03-09

### Changed

- merged 25.6.10 into new version

## [26.0.0]

### Fixed

- SC-6679 - fixed table styling in topic text-component
- SC-8534 - fix registration link generation
- SC-8682 - fix students are editable in externally managed schools
- SC-8534 fix registration link generation
- Allow sorting after search

## [25.6.11] - 2021-03-17

## [25.6.13] - 2021-03-16

- SC-8782 Migration for changing urls

## [25.6.12] - 2021-03-15

- SC-8782 Fixed lesson context Query

## [25.6.11] - 2021-03-15

### Fixed

- SC-8211 - Fixed course events duplications

## [25.6.10] - 2021-03-09

- SC-8770 Fixed issue where parent consents were overwritten

## [25.6.9] - 2021-02-26

### Fixed

- SC-8714 Fixed an issue in school creation that could cause the iserv-sync to fail

## [25.6.8] - 2021-02-19

### Changed

- SC-8477 LDAP-Sync: Speed up class sync by holding all the school's users in map while creating/populating classes
- SC-8477 LDAP-Sync: Speed up user sync by grouping users into chunks and loading the chunks from DB instead of individual users

## [25.6.7] - 2021-02-18

### Security

- SC-8655 - prevent changes to immutable user attributes

## [25.6.6] - 2021-02-18

### Fixed

- SC-8657 - Recreate shared links for homework

## [25.6.5] - 2021-02-17

### Fixed

- SC-8634 - Recreate shared links for homework

## [25.6.4] - 2021-02-17

### Changed

- Reverted Changes for SC-8410

## [25.6.3] - 2021-02-15

### Security

- VOR-3 - Enable and replace old file links.

## [25.6.2] - 2021-02-11

### Changed

- VOR-2 - Adjusted business rules for adding team members from external school.

## [25.6.1] - 2021-02-11

### Fixed

- VOR-1 - Fix passwordRecovery id validation.

## [25.6.0] - 2021-02-09

### Fixed

- SC-8514 - QR Code generation fails
- SC-8390 - Lern-Store collections feature flag was not excluding collections in search
- SC-8322 prevent wrong assignment from school to storage provider

### Added

- SC-8482 - Deletion concept orchestration integration
- SC-8029 - Add deletion concept handling for pseudonyms and registration pins
- SC-6950 - Add access for superhero to change kreisid and officialSchoolNumber
- SC-8206 - Add school tombstone for deleting concept
- SC-7825 - Deletion concept for user data in tasks

### Changed

- SC-8541 - restrict class modifing requests to the teachers, who are inside these classes
- SC-8380 removed reqlib, replaced by normal require to keep referenced types known
- SC-8213 error handling concept
- SC-4576 - sanitize bbb room and member names
- SC-8300 Added user information to LDAP Sync in case of errors

## [25.5.16] - 2021-02-08

### Added

- SC-8512 - Creating a migration for duplicated events

## [25.5.15]

### Fixed

- SC-8571 - New courses does not appear in bettermarks

## [25.5.14] - 2021-02-02

### Changed

- SC-8420 - Fix old missing indexes that migration for new indexes can executed. 25.5.3

## [25.5.13]

### Changed

- SC-8462 - Add logging for homework deletion

## [25.5.12]

### Fixed

- SC-8499 - Change order of migrations

## [25.5.11]

### Fixed

- SC-8499 - Prevent duplicated pseudonyms

## [25.5.10]

- SC-8506 - add origin server name to bbb create and join requests

## [25.5.9]

### Fixed

- SC-8503 - Clicking on task in BRB and THR shows pencil page

## [25.5.8]

### Changed

- SC-8480 - Return GeneralError if unknown error code is given to error pipeline

## [25.5.7]

## Added

- SC-8489 - Added permission check for homework deletion

## [25.5.6]

### Fixed

- SC-8410 - Verify ldap connection reads the first page of users only to avoid timeouts
- SC-8444 - resolve eventual consistency in course shareToken generation

## [25.5.5]

### Fixed

- SC-8303 - fix wrong assignment from school to storage provider

## [25.5.4]

### Added

- SC-8358 - bettermarks: show hint for safari users
- SC-8412 - update swagger documentation of pseudonym/roster/ltitools

### Fixed

- SC-5287 - Fixed OAuth2 rostering
- SC-5287 - Repair Bettermark's depseudonymization
- SC-8313 - Bettermarks: depseudonymization iframe needs to use Storage Access API in Safari
- SC-8379 - Secure ltiTools route
- SC-8315 - bettermarks: security check and production configuration

## [25.5.3]

### Added

- SC-8420 - Migration for sync new indexes.

## [25.5.2]

### Fixed

- SC-8189 - fix duplicate events by returning updated object at findOneAndUpdate

## [25.5.1]

### Fixed

- SC-8303 - fix wrong assignment from school to storage provider

## [25.5.0]

### Added

- SC-7835 - Add deletion concept handling for helpdesk problems
- SC-8229 - Added invalid DN error to ldap-config service error handling
- SC-7825 - Remove user relations from courses
- SC-7827 - Add deletion concept handling for file permissions.
- SC-8030 - Setup orchestrator for deleting concept
- SC-8060 - increase unit test coverage for lernstore counties
- SC-8179 - repaired unit test
- SC-7763 - adds searchable feature flag for lernstore.
- SC-8020 - adds collections filter to edu-sharing service
- SC-8260 - new team indexes and migration to add this

### Fixed

- SC-8230 - fix deletion of teachers via new route

### Removed

- SC-8233 - Removed attribute and member as required attributes for the LDAP-config service

### Fixed

- SC-8329 - Cluster returns old verison of Pin object after patch

## [25.4.1]

- Update from 25.3.9 into master

## [25.3.9]

- SC-8198 continue school sync on user issues

## [25.3.8]

### Changed

- SC-8198 - handle eventually consistent database in THR sync

## [25.3.7] - 2020-12-18

### Changed

- SC-8209 - prevent sync from stopping if error occurs for a single student

## [25.3.6]

### Fixed

- SC-8235 - repaired reigstration link for students

## [25.3.5]

### Changed

- SC-8149 - no longer require a registrationPin for internal calls

## [25.3.4]

### Changed

- SC-7998 - use default service setup for /version

## [25.3.3] (pick from 25.2)

### Removed

- SC-8101 - Sanitization for read operations

### Fixed

- SC-8101 - Make it possible to disable sentry by removing `SENTRY_DSN`
- OPS-1735 - Fixes transaction handling in file service by using the mongoose transaction helper,
  properly closing the session, and using the correct readPreference (everything except primary fails)

## [25.3.2]

### Added

- SC-7734 - Added a hook that takes care of merlin content to generate valid urls for users
- SC-7483 - Updating terms of use for all users for each instance separately

## [25.3.1]

### Fixed

SC-8077 - the migration copy-parents-data-into-children-entities-and-delete-parent-users is broken

## [25.3.0]

### Added

- SC-7841 - remove deleted user from classes
- SC-7836 - Removing registration pin by removing the user
- SC-7838 - move pseudonyms to trashbin
- SC-7142 - Counties/Kreise added to federal states.
- SC-7555 - move user and account to trashbin
- SC-4666 - Added a pool based LDAP system and school sync. LDAP_SYSTEM_SYNCER_POOL_SIZE and LDAP_SCHOOL_SYNCER_POOL_SIZE variables
  determine how many system/school syncers will be run in parallel (at most) during the LDAP sync.
- SC-7615 - reduces the errors in lernstore
- SC-5476 - Extend tests for Matrix messenger config and permission service
- SC-6690 - refactors edu-sharing service and sets defaults
- SC-6738 - Extend search input field in new admin tables to search for full name
- SC-7293 - added Lern-Store view permission and a feature flag
- SC-7357 - Add config service
- SC-7083 - Added officialSchoolNumber to school-model
- Introduce plainSecrets in Configuration
- Introduce FEATURE_PROMETHEUS_ENABLED to have a flag for enable prometheus api metrics
- SC-7411 - add API Specification and validation for /me service
- SC-7411 - add API Specification and validation for /version service
- SC-7205 - create new data seed for QA
- SC-7614 - creates documentation for edu sharing endpoints
- SC-7370 - Add optional rootPath attribute modifier to iserv-idm strategy
- SC-4667 - persist time of last attempted and last successful LDAP sync to database (based on system)
- SC-4667 - Only request and compare LDAP entities that have changed since the last sync (using operational attribute modifyTimestamp with fallback)
- SC-4667 - Add optional `forceFullSync` option (as get param or json payload) to force a full LDAP sync
- SC-7499 - add API Specification for public services
- SC-7915 - facade locator
- SC-7571 - solved performance issues - bulk QR-code generation
- SC-6294 - Introduce Typescript in schulcloud-server
- SC-7543 - Adds ldap-config service to create, load, and patch LDAP-configs (replaces /ldap endpoints for new client)
- SC-7028 - Add Course Component API Specification document
- SC-7476 - Prevent hash generation if user has account
- SC-6692 - Added Lern-Store counties support for Niedersachsen (Merlin)

### Changed

- request logging disabled for non development environment
- OPS-1289 - moved and updated commons (to hpi-schul-cloud/commons)
- SC-6596 - Changed route for messenger permissions service
- SC-7331 - introduce axios for external requests, implemented in status api
- SC-7395 - Changed ldap general strategy fetching of users from parallel to serialized
- SC-6080 - move REQUEST_TIMEOUT from globals to Configuration
- Dependencies: querystring replaced by qs
- SC-6060 - Updated error handling
- SC-7404 - automatic forwarding for requests without versionnumber if no matching route is found
- SC-7411 - api versioning for /me service
- SC-7411 - api versioning for /version service
- IMP-160 - integration-tests repo renamed to end-to-end-tests
- SC-5900 - Move Synapse synchronization logic into server
- SC-7499 - Fixes documentation for edu sharing endpoints
- SC-7872 - Fix audience of the jwt to new organisation name.
- SC-7543 - deprecates `GET /ldap/:id` and `PATCH /ldap/:id` routes
- SC-7868 - Move external request helpers to more present file location
- SC-7474 pull docker container for tests if commit id exists on docker hub

### Fixed

- SC-6294 fix mocha test execution and build, summarize coverage results
- SC-1589 Trim strings to avoid empty team names
- ARC-138 fix changelog action
- ARC-137 avoid DoS on alerts in error state
- SC-7353 course sharing between teachers
- SC-7530 rename SHOW_VERSION to FEATURE_SHOW_VERSION_ENABLED
- SC-7517 improve oauth test stability
- SC-6586 Repaired migration script
- SC-7454 - Restored invalid birth date fix in adminUsers service
- fixed README badges
- Fix mocha tests
- SC-6151 fixed a bug that prevented api docu from being accessible
- SC-6151 fixed paths to openapi documentation
- Fixed searching for names including a dash
- SC-7572 - Find /users route after hooks - extremely slow
- SC-7573 - Route/hash-broken promise chain
- SC-7884 - Authentication error when accessing any nuxt page in the client.
- Fix typescript compiling error

### Removed

- SC-7413 - Cleanup UnhandledRejection code that is handled from winston now

## [25.2.6]

### Removed

- SC-8101 - Sanitization for read operations

### Fixed

- SC-8101 - Make it possible to disable sentry by removing `SENTRY_DSN`

## [25.2.5]

### Fixed

- OPS-1735 - Fixes transaction handling in file service by using the mongoose transaction helper,
  properly closing the session, and using the correct readPreference (everything except primary fails)

## [25.2.4]

### Changed

- SC-6727 - Change email addresses for tickets for Niedersachsen - fixed after review

## [25.2.3]

### Changed

- SC-6727 - Change email addresses for tickets for Niedersachsen

## [25.2.2]

### Changed

- SC-7773 - moved config values for antivirus file service

## [25.2.1]

### Fixed

- SC-7714 - Fixes script injection issue

## [25.2.0]

### Added

- SC-4385 - Added a user exclusion regex to IServ strategy
- SC-7049 - Added unit tests for Merlin Service
- SC-7157 - add feature flag for Merlin feature with fallback
- SC-6567 - add new application errros
- SC-6766 - Added ESLint rules with Promise rules
- SC-6830 - Added hook to parse request to arrays when > 20 users are requested in adminUsers service
- SC-6769 - Introduce API validation module
- SC-6769 - API validation for users/admin routes
- SC-6510 - Added Merlin Url Generator for Lern Store / Edu-sharing
- SC-5476 - Added school settings to enable students to open own chat rooms
- SC-6567 - Add utils to cleanup incomingMessage stacks by logging errors

### Removed

- SC-6586- Remove parents from users collection to improve maintainability

### Changed

- SC-6986 - Changed a hook in the accounts service that restricts get requests to the same school, it expects a valid userID and matching schoolIds for both the requester and requested users
- SC-6567 - clean up error pipline
- SC-6510, fix a minor syntax error when exporting module
- Update commons to 1.2.7: print configuration on startup, introduce hierarchical configuration file setup
- Support asynchronous calls during server startup
- SC-7091 - Migration to enable the Matrix Messenger for all schools that had RocketChat enabled before

### Fixed

- fixed README badges
- SC-6151 - fixed a bug that prevented api docu from being accessible
- Fix mocha tests

## [25.1.13] - 2020-11-12

### Changed

- SC-7395 - Changed ldap general strategy fetching of users from parallel to serialized

## [25.1.12] - 2020-11-09

### Added

- SC-7683 - add request logging options

## [25.1.11] - 2020-11-06

### Security

- SC-7695 - prevent csv user override operations on other schools

## [25.1.10] - 2020-11-05

### Added

- SC-7683 - Add log metic for memory usage, add async error logging util, catch one unhandledRejection error and remove cronjob task from server.

## [25.1.9] - 2020-11-03

### Fixed

- SC-7638 - fixed pin creation for users with accounts

## [25.1.8] - 2020-10-22

### Fixed

- SC-7333 - fixed creation of homeworks within lessons

## [25.1.7] - 2020-10-28

### Added

- SC-7491 - Add missing index on users.email to speed up slow query in registrationLink service

## [25.1.6] - 2020-10-23

### Changed

- SC-7413 - Remove event listener for unhandled rejections and move this to winston

## [25.1.5] - 2020-10-22

### Fixed

- SC-7452 - fixed time window check for LDAP users

## [25.1.4] - 2020-10-20

### Changed

- SC-6986 - Changed permission check for PATCH method in the account service from STUDENT_CREATE to STUDENT_EDIT to allow teachers to change students' password

## [25.1.3] - 2020-10-20

### Fixed

- SC-6986 - Changed a hook in the accounts service that restricts get requests to the same school, it expects a valid userID and matching schoolIds for both the requester and requested users

## [25.1.2] - 2020-10-15

### Fixed

- SC-7085 - fixed importHash error when asking parent consent

### Added

### Removed

## [25.1.1] - 2020-10-12

### Security

- SC-7165 package update for sanitization and add onload handler

## [25.1.0] - 2020-10-12

### Added

### Removed

- SC-6784 - Removed duplicated birth date formatting code in adminUsers service, which was causing an "Invalid date" output
- SC-6743 - Removed usersForConsent related things in adminUsers service because the client does not send that parameter anymore
- SC-6506 - Remove dependecy to feathers-swagger in routes.test.js

### Changed

- SC-6774 remove no-await-in-loop from eslint exceptions
- Rename statistic mails route, secure it over sync api key now
- SC-6809 - Maintain RabbitMQ connection and channels
- SC-5230 - Unblock Account-Page in Nuxt (securing /accounts and /users routes)

### Security

- Added hotfix merges

## [25.0.12] - 2020-10-12

### Fixed

- SC-6676 allows only following roles for registration: teacher/student…

## [25.0.11] - 2020-10-07

### Fixed

- SC-7180 homework create now validates data properly

## [25.0.12] - 2020-10-12

### Fixed

- SC-6676 allows only following roles for registration: teacher/student…

## [25.0.11] - 2020-10-07

### Fixed

- SC-7180 homework create now validates data properly

## [25.0.10] - 2020-10-07

### Added

- configured prometheus metrics - bucket sizes
- SC-6766 log unhandledRejection and unhandledException

## [25.0.9] - 2020-10-07

### Added

- SC-7115 - Reduce mongoose DB role request by enabling minor caching

## [25.0.8] - 2020-10-06

### Fixed

- SC-6676 - Registration: User with role parent should not be able to log-in
- SC-6960 - instead of deleting and recreating users during the rollback of a failed registration, use replace if necessary
- SC-6960 - properly raise exceptions during the registration process

## [25.0.7] - 2020-10-01

### Removed

- OPS-1316 - removed custom keep-alive header creation in express middleware

## [25.0.6] - 2020-10-01

### Added

- OPS-1316 - add indexes for slow files and submission queries

## [25.0.5] - 2020-10-01

### Added

- SC-6973 - add time window for pin creation

## [25.0.4] - 2020-09-30

### Added

- Added lead time detection

## [25.0.3]

### Added

- SC-6942 - add parse method to TSP strategy to declare it can handle the request and to keep authentication params clean

### Fixed

- SC-6942 - don't override payload defined by authentication method
- SC-6942 - don't search for account to populate if no username is given in `injectUsername`

## [25.0.2]

### Changed

- send mail for registration pin after add pin to db

## [25.0.1]

### Fixed

- SC-6696 - Fixed query used to determine course membership when checking permissions for course group lessons

## [25.0.0]

### Changed

- Extend JWT payload by schoolId and roleIds

## [24.5.1] - 2020-09-16

### Secrutiy

- Secure admin routes (update, patch, create)

## [24.5.0] - 2020-09-14

- Ignore database seed data with prettier, eslint, and codacy
- SC-6640 - Fixed email check within registration (case insensitive)
- SC-2710 - Adding time zones, default for school and theme

### Added - 24.5.0

- Test changelog has been updated for feature or hotfix branches
- SC-5612 - Adding search feature to the admintables for nuxt-client.

## [24.4.6] - 2020-09-11

### Changed

- SC-6733: central personal data does not get updated via CSV import

## [24.4.5] - 2020-09-10

### Fixed in 24.4.5

- SC-6637: generate QR codes for consent print sheets if group size exceeds 20

## [24.4.4] - 2020-09-08

### Fixed in 24.4.4]

- SC-6697: updates/sync account username when user is updated

## [24.4.3] - 2020-09-09

### Fixed in 24.4.3

- SC-6533 - Login not possible if admin reset password

## [24.4.2] - 2020-08-31

### Fixed in 24.4.2

- SC-6554: CSV-Importer no longer allows patching users with different roles

## [24.4.1] - 2020-08-31

### Fixed in 24.4.1

- SC-6511 - LDAP edit button missing.

### Changed in 24.4.1

- SC-5987 Internationalisation: extend user and school model with default language

### Added 24.4.1

- SC-6172: added hooks and checks to look for unique and not disposable emails in adminUsers service

## [24.4.0] - 2020-8-31

### Fixed in 24.4.0

- SC-6122 - Edusharing preload thumbnails in parallel. Edusharing authentication stabilisation.

## [24.3.3] - 2020-08-28

- SC-6469: prevent admin access to lessons admins shouldnt have access to.

## [24.3.2] - 2020-08-26

- SC-6382: fix handling of consents for users with unknown birthdays. consentStatus: 'ok' will be returned for valid consents without birthday.

## [24.3.1] - 2020-08-25

- SC-5420: TSC Schuljahreswechsel

## [24.3.0] - 2020-08-25

## [24.2.5] - 2020-08-24

- SC-6328 add migration to set student_list settings in all non n21 clouds schools to false.

## [24.2.4] - 2020-08-20

## [24.2.3] - 2020-08-20

## [24.2.2] - 2020-08-20

### Added in 24.2.2

- SC-5280: the LDAP service will try to reconnect up to three times if the connection was lost or could not be established
- SC-5280: the LDAP service and LDAP syncers now report more errors to the stats object
- SC-5808: added an isExternal check to the create method of AdminUsers service, only users from not external schools can create users

### Fixed in 24.2.2

- SC-5280: the LDAP sync now handles (timeout/firewall) errors much more gracefully
- SC-5280: LDAP bind operations will only be issued if the connection was established successfully
- SC-5280: aggregated LDAP statistics will now show the number of succesful and failed sub-syncs instead of just 1 or 0

### Changed in 24.2.2

- SC-5280: if disconnected prematurely, the LDAP service will not try to connect again just to unbind from the server

## [24.0.2] - 2020-08-05

### Fixed in 24.0.2

- SC-5835: Starting the new school year automatically - Cluster 4

## [24.0.1] - 2020-07-31

### Fixed in 24.0.1

- SC-5917 Fix activation of LDAP system

## [23.6.4] - 2020-07-29

### Fixed in 23.6.4

- SC-5883: Choose current schoolyear based on the school instead of the date for creating classes.

## [23.6.3] - 2020-07-28

### Added in 23.6.3

- SC-5754 Added isExternal attribute to school model. If ldapSchoolIdentifier or source is defined, isExternal will be set to true
  otherwise, if none of them are defined it wil be set to false.
- SC-4520 created a new Service called Activation Service; with which jobs can be defined and are
  only executed when an activation link (activation code) is confirmed (e.g.: change of e-mail address/username)
  Also added a sub-service for changing email/username in Activation Service
- SC-5280: the LDAP service will try to reconnect up to three times if the connection was lost or could not be established
- SC-5280: the LDAP service and LDAP syncers now report more errors to the stats object

### Fixed in 23.6.3

- SC-5250: Fixes the CSV-Import, if there are whitespaces in the columnnames
- SC-5686: only users with the team permission "RENAME_TEAM" can execute the patch method in teams route
- SC-5280: the LDAP sync now handles (timeout/firewall) errors much more gracefully
- SC-5280: LDAP bind operations will only be issued if the connection was established successfully
- SC-5280: aggregated LDAP statistics will now show the number of succesful and failed sub-syncs instead of just 1 or 0
- SC-5416: Enable maintenance Mode for LDAP Schools and change the currentSchoolYear for non-LDAP Schools

### Changed in 23.6.3

- SC-5542: Added an after hook for AdminUsers find method which formats birthday date to DD.MM.YYYY format.
- SC-4289 Changed aggregations in admin tables, classes are now taken only from current year or max grade level, and are sorted
  by numeric ordering.
- SC-5280: if disconnected prematurely, the LDAP service will not try to connect again just to unbind from the server

## [23.6.2] - 2020-07-22

### Fixed in 23.6.2

- SC-5773: LDAPSchoolSyncer now correctly populates classes synced from an LDAP server, even if only students or only teachers are assigned to the class.
- SC-5250: Fixes the CSV-Import, if there are whitespaces in the columnnames

## [23.6.1] - 2020-07-22

### Fixed in 23.6.1

- SC-5733: LDAPSchoolSyncer now uses the Users model service to avoid ignoring indexes due to automatic collation

## [23.6.0] - 2020-07-21

### Added in 23.6.0

- SC-4142: Added indexes on TSP sync related attributes in user and school schema.
- SC-4142: Adds info about unchanged entities to TSP sync statistics

## [23.5.4] - 2020-07-08

### Added in 23.5.4

- SC-2714 Added the federal state "Internationale Schule"

## [23.5.0] - 2020-06-15

### Added in 23.5.0

- SC-4192 add tests that ensure classes on other schools cant be manipulated

### Fixed in 23.5.0

### Changed in 23.5.0

- SC-4957 user.ldapId and user.ldapDn are now indexed to improve performance

## [23.4.7] - 2020-07-01

### Fixed in 23.4.7

- SC-4965 Converted "consent" subdocument in "users" to a nested document to fix changing consents in administration and removing a bug in registration that resulted in deleted users.

## [23.4.5] - 2020-06-17

### Fixed in 23.4.5

- SC-5007 re-introduces ldap system root path to API result to fix issue with duplicating schools

## [23.4.3-nbc] - 2020-06-15

### Fixed in 23.4.3-nbc

- SC-5054 Revert hook restrictions that prevented registration with custom deata privacy documents enabled

## [23.4.0-nbc] - 2020-06-11

### Added in 23.4.0-nbc

- SC-4577 extend consentversions with school specific privacy policy, which can be added by the school admin

## [23.2.4] - 2020-06-05

### Fixed in 23.2.4

- SC-4876 soften sanitization to allow editor actions to be persisted correctly

## [23.2.1] - 2020-06-04

### Security - 23.2.1

- SC-4720 improve importhashes for registrationlinks

## [23.2.0] - 2020-06-03

### Security - 23.2.0

- SC-4506 Secure Find User Route. Access user list by students is allowed only if they are eligible to create teams.
- SC-4506 Secure Get User Route. Read user details may only users with STUDENT_LIST or TEACHER_LIST permissions

## [23.1.4] - 2020-05-29

### Fixed in 23.1.4

- SC-4749 avoid xss in image onerror event attribute for submissions

## [23.0.0] - 2020-05-19

### Changed in 23.0.0

- SC-4075 Teams creation by students logic was changed. New environment enumeration variable `STUDENT_TEAM_CREATION`
  with possible values `disabled`, `enabled`, `opt-in`, `opt-out` was introduced. The feature value is set by instance deployment.
  In case of `disabled`, `enabled` it is valid for all schools of the instance and cannot be changed by the admin.
  In case of `opt-in` and `opt-out` the feature should be enabled/disabled by the school admin.

## [22.10.3] - 2020-05-13

### Fixed in 22.10.3

- Unbind errors no longer stop the LDAP sync if more systems follow

## [22.10.2] - 2020-05-12

### Fixed in 22.10.2

- fixed pagination for students/teacher table

## [22.10.0] - 2020-05-11

### Added in 22.10.0

- SC-3719 Files now have a `creator` attribute that references the ID of the user that created the file.
  For old files, it is set to the first user permission inside the permissions array (legacy creator check).
- SC-3719 The `files` collection now has two additional indexes: `{creator}` and `{permissions.refId, permissions.refPermModel}`.
- add MongoDB Collation Support to control sorting behaviour in regards to capitalization.
- SC-3607 CSVSyncer now allows the optional birthday field (formats: dd/mm/yyyy, dd.mm.yyyy, dd-mm-yyyy) in CSV data
- SC-3948 support users query in adminusers routes
- SC-4018 Add additional nexboard permissions
- SC-4008 Migrated generateRegistrationLink Hook from SC-Client into Server
- SC-3686 Added new Registration Link Service for sending mails
- SC-4094 Teachers can now provide feedback in the form of uploaded files

### Fixed in 22.10.0

- SC-3892 Update Filter of submission in order to work with older submissions
- SC-3395 if fetching the release fails, a error will be thrown
- backup.js now outputs valid json exports
- SC-4105 fixed a problem with new users tests not working with recent hotfix.
- Checks of user consent calculated correct now

### Changed in 22.10.0

- User delete now accepts bulk delete requests
- SC-3958: the "general" LDAP strategy now returns an empty array if classes are not configured properly
- Increase performance - error logging in sentry
- Mergify: add and modified some configs

### Removed in 22.10.0

- SC-3958: the LDAP strategy interface no longer supports synchronizing team members to the never-used original N21-IDM
- SC-3958: the environment variables NBC_IMPORTURL, NBC_IMPORTUSER, and NBC_IMPORTPASSWORD are no longer used and have been removed
- Removed the obsolete commentSchema from the homework service. It was not in use.

## [22.9.20]

### Added in 22.9.20

- SC-4042: Added support for a central IServ-Connector

### Changed in 22.9.20

- LDAP syncs on servers with multiple schools now only sync one school at a time to avoid issues when paging search requests
- LDAP syncs use less memory (because they do a lot less in parallel)
- LDAPSchoolSyncer now returns user and class statistics

### Fixed in 22.9.20

- Fixed LDAP-Service disconnect method
- LDAPSystemSyncers now properly close their connections after syncing
- Authentication via LDAP now tries to close the connection after login
- Fixed a warning message appearing when patching users via internal request

## [22.9.18]

### Fixed in 22.9.18

- SC-4215: Do not allow unprivileged users to find users with non-school roles (expert, parent, etc.)

## [22.9.17]

### Fixed in 22.9.17

- SC-4121: File uploads no longer fail if the security scan is misconfigured or errors during enqueuing

## [22.9.10]

### Added in 22.9.10

- enable API key for /mails route

### Fixed in 22.9.10

- fixed an issue that prevented api-key authenticated calls to function with query.

## [22.9.9]

### Added in 22.9.9

- Sync can now be authenticated with an api-key.

## [22.9.8]

### Fixed in 22.9.8

- Fixed an error where ldap users without proper uuid where not filtered correctly.

## [22.9.7]

### Security in 22.9.7

- the /ldap route can now only be triggered for the users own school.

## [22.9.6]

### Added in 22.9.6

- users without `SCHOOL_EDIT` permission, but with `SCHOOL_STUDENT_TEAM_MANAGE` permission can now toggle the school feature `disableStudentTeamCreation`.

### Fixed in 22.9.6

- Admins in Thuringia can now prevent students from creating teams

## [22.9.5]

### Security in 22.9.5

- increased security for the publicTeachers route.

## [22.9.4]

### Fixed in 22.9.4

- fixes an issue with LDAP account updates if more than one account exists for the user (migration from local login to LDAP)

## [22.9.3]

### Fixed in 22.9.3

- fixes regression in LDAP sync, that caused incomplete user updates

## [22.9.2]

### Security in 22.9.2

- increased security for user PUT operation

## [22.9.1]

### Fixed in 22.9.1

- SC-3994: remove unnecessary bucket creation call that caused school administration and LDAP Sync to throw errors

### Changed in 22.9.1

- use collation for /homeworks, /users, /publicTeachers, /users/admin/teachers, /users/admin/students, /classes, and /courses.

## [22.9.0]

- Security updates

## [22.8.0]

### Added in 22.8.0

- This changelog has been added

### Removed in 22.8.0

- Clipboard sockets
- This changelog has been added
- Backend route to confirm analog consents in bulk
- Changed Seed Data + Migration Script: Added feature flag for new Editor to klara.fall@schul-cloud.org
- SC-2922: Enable use of multiple S3 instances as file storage provider
  - A new collection is added to administrate multiple S3 instances
  - A migration will automatically use the AWS environment variables to add those as default provider for all existing schools
  - For new schools the less used provider is assigned as storage provider
  - Environment Variables:
    - FEATURE_MULTIPLE_S3_PROVIDERS_ENABLED=true will activate the feature
    - S3_KEY, used for symmetric encryption, already required for the migration because of the secret access key encryption

### Changed in 22.8.0

- SC-3767: moved env variables to globals.js, NODE_ENV required to equal 'test' for test execution and right database selection
- migrated backup.sh script to node, so it can run platform independant and works on windows.

### Fixed in 22.8.0

- SC-3821: Fix Co-Teachers and Substitution teachers not being able to Grade Homeworks

## 22.7.1

### Fixed in 22.7.1

- Admin and teacher user could change other users without changing them self<|MERGE_RESOLUTION|>--- conflicted
+++ resolved
@@ -18,6 +18,7 @@
 ### Fixed
 
 - BC-526 - fix flaky file repository test
+- BC-404 - students from other schools can not be invited via email anymore
 
 ## [26.15.0] - 2021-11-02
 
@@ -40,11 +41,7 @@
 
 ### Fixed
 
-<<<<<<< HEAD
-- BC-404 - students from other schools can not be invited via email anymore
-=======
 - BC-451 - fix timezone related test issues
->>>>>>> 4d86f25f
 
 ## [26.14.0] - 2021-10-26
 
