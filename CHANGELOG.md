# Changelog

All notable changes to this project will be documented in this file.

The format is based on [Keep a Changelog](https://keepachangelog.com/en/1.0.0/),
and this project adheres to [Semantic Versioning](https://semver.org/spec/v2.0.0.html).

Allowed Types of change: `Added`, `Changed`, `Deprecated`, `Removed`, `Fixed`, `Security`
<<<<<<< HEAD

## [25.2.4]
=======
>>>>>>> a8bf9cfc

## Unreleased

### Added

- SC-7827 - Add deletion concept handling for file permissions.
- SC-8030 - Setup orchestrator for deleting concept
- SC-8060 - increase unit test coverage for lernstore counties
- SC-8179 - repaired unit test

## [25.3.5]

### Changed

- SC-8149 - no longer require a registrationPin for internal calls

## [25.3.4]

### Changed

- SC-7998 - use default service setup for /version

## [25.3.3] (pick from 25.2)

### Removed

- SC-8101 - Sanitization for read operations

### Fixed

- SC-8101 - Make it possible to disable sentry by removing `SENTRY_DSN`
- OPS-1735 - Fixes transaction handling in file service by using the mongoose transaction helper,
properly closing the session, and using the correct readPreference (everything except primary fails)

## [25.3.2]

### Added

- SC-7734 - Added a hook that takes care of merlin content to generate valid urls for users
- SC-7483 - Updating terms of use for all users for each instance separately

## [25.3.1]

### Fixed

SC-8077 - the migration copy-parents-data-into-children-entities-and-delete-parent-users is broken

## [25.3.0]

### Added

<<<<<<< HEAD
- SC-7825 - Remove user relations from courses
=======
- SC-7841 - remove deleted user from classes
>>>>>>> a8bf9cfc
- SC-7836 - Removing registration pin by removing the user
- SC-7838 - move pseudonyms to trashbin
- SC-7142 - Counties/Kreise added to federal states.
- SC-7555 - move user and account to trashbin
- SC-4666 - Added a pool based LDAP system and school sync. LDAP_SYSTEM_SYNCER_POOL_SIZE and LDAP_SCHOOL_SYNCER_POOL_SIZE variables
  determine how many system/school syncers will be run in parallel (at most) during the LDAP sync.
- SC-7615 - reduces the errors in lernstore
- SC-5476 - Extend tests for Matrix messenger config and permission service
- SC-6690 - refactors edu-sharing service and sets defaults
- SC-6738 - Extend search input field in new admin tables to search for full name
- SC-7293 - added Lern-Store view permission and a feature flag
- SC-7357 - Add config service
- SC-7083 - Added officialSchoolNumber to school-model
- Introduce plainSecrets in Configuration
- Introduce FEATURE_PROMETHEUS_ENABLED to have a flag for enable prometheus api metrics
- SC-7411 - add API Specification and validation for /me service
- SC-7411 - add API Specification and validation for /version service
- SC-7205 - create new data seed for QA
- SC-7614 - creates documentation for edu sharing endpoints
- SC-7370 - Add optional rootPath attribute modifier to iserv-idm strategy
- SC-4667 - persist time of last attempted and last successful LDAP sync to database (based on system)
- SC-4667 - Only request and compare LDAP entities that have changed since the last sync (using operational attribute modifyTimestamp with fallback)
- SC-4667 - Add optional `forceFullSync` option (as get param or json payload) to force a full LDAP sync
- SC-7499 - add API Specification for public services
- SC-7915 - facade locator
- SC-7571 - solved performance issues - bulk QR-code generation
- SC-6294 - Introduce Typescript in schulcloud-server
- SC-7543 - Adds ldap-config service to create, load, and patch LDAP-configs (replaces /ldap endpoints for new client)
- SC-7028 - Add Course Component API Specification document
- SC-7476 - Prevent hash generation if user has account
- SC-6692 - Added Lern-Store counties support for Niedersachsen (Merlin)

### Changed

- request logging disabled for non development environment
- OPS-1289 - moved and updated commons (to hpi-schul-cloud/commons)
- SC-6596 - Changed route for messenger permissions service
- SC-7331 - introduce axios for external requests, implemented in status api
- SC-7395 - Changed ldap general strategy fetching of users from parallel to serialized
- SC-6080 - move REQUEST_TIMEOUT from globals to Configuration
- Dependencies: querystring replaced by qs
- SC-6060 - Updated error handling
- SC-7404 - automatic forwarding for requests without versionnumber if no matching route is found
- SC-7411 - api versioning for /me service
- SC-7411 - api versioning for /version service
- IMP-160 - integration-tests repo renamed to end-to-end-tests
- SC-5900 - Move Synapse synchronization logic into server
- SC-7499 - Fixes documentation for edu sharing endpoints
- SC-7872 - Fix audience of the jwt to new organisation name.
- SC-7543 - deprecates `GET /ldap/:id` and `PATCH /ldap/:id` routes 
- SC-7868 - Move external request helpers to more present file location
- SC-7474 pull docker container for tests if commit id exists on docker hub

### Fixed

- SC-6294 fix mocha test execution and build, summarize coverage results
- SC-1589 Trim strings to avoid empty team names
- ARC-138 fix changelog action
- ARC-137 avoid DoS on alerts in error state
- SC-7353 course sharing between teachers
- SC-7530 rename SHOW_VERSION to FEATURE_SHOW_VERSION_ENABLED
- SC-7517 improve oauth test stability
- SC-6586 Repaired migration script
- SC-7454 - Restored invalid birth date fix in adminUsers service
- fixed README badges
- Fix mocha tests
- SC-6151 fixed a bug that prevented api docu from being accessible
- SC-6151 fixed paths to openapi documentation
- Fixed searching for names including a dash
- SC-7572 - Find /users route after hooks - extremely slow
- SC-7573 - Route/hash-broken promise chain
- SC-7884 - Authentication error when accessing any nuxt page in the client.
- Fix typescript compiling error

### Removed

- SC-7413 - Cleanup UnhandledRejection code that is handled from winston now

## [25.2.6]

### Removed

- SC-8101 - Sanitization for read operations

### Fixed

- SC-8101 - Make it possible to disable sentry by removing `SENTRY_DSN`

## [25.2.5]

### Fixed

- OPS-1735 - Fixes transaction handling in file service by using the mongoose transaction helper,
properly closing the session, and using the correct readPreference (everything except primary fails)

## [25.2.4]

### Changed

- SC-6727 - Change email addresses for tickets for Niedersachsen - fixed after review

## [25.2.3]

### Changed

- SC-6727 - Change email addresses for tickets for Niedersachsen

## [25.2.2]

### Changed

- SC-7773 - moved config values for antivirus file service

## [25.2.1]

### Fixed

- SC-7714 - Fixes script injection issue

## [25.2.0]

### Added

- SC-4385 - Added a user exclusion regex to IServ strategy
- SC-7049 - Added unit tests for Merlin Service
- SC-7157 - add feature flag for Merlin feature with fallback
- SC-6567 - add new application errros
- SC-6766 - Added ESLint rules with Promise rules
- SC-6830 - Added hook to parse request to arrays when > 20 users are requested in adminUsers service
- SC-6769 - Introduce API validation module
- SC-6769 - API validation for users/admin routes
- SC-6510 - Added Merlin Url Generator for Lern Store / Edu-sharing
- SC-5476 - Added school settings to enable students to open own chat rooms
- SC-6567 - Add utils to cleanup incomingMessage stacks by logging errors

### Removed

- SC-6586- Remove parents from users collection to improve maintainability

### Changed

- SC-6986 - Changed a hook in the accounts service that restricts get requests to the same school, it expects a valid userID and matching schoolIds for both the requester and requested users
- SC-6567 - clean up error pipline
- SC-6510, fix a minor syntax error when exporting module
- Update commons to 1.2.7: print configuration on startup, introduce hierarchical configuration file setup
- Support asynchronous calls during server startup
- SC-7091 - Migration to enable the Matrix Messenger for all schools that had RocketChat enabled before

### Fixed

- fixed README badges
- SC-6151 - fixed a bug that prevented api docu from being accessible
- Fix mocha tests

## [25.1.13] - 2020-11-12

### Changed

- SC-7395 - Changed ldap general strategy fetching of users from parallel to serialized

## [25.1.12] - 2020-11-09

### Added

- SC-7683 - add request logging options

## [25.1.11] - 2020-11-06

### Security

- SC-7695 - prevent csv user override operations on other schools

## [25.1.10] - 2020-11-05

### Added

- SC-7683 - Add log metic for memory usage, add async error logging util, catch one unhandledRejection error and remove cronjob task from server.

## [25.1.9] - 2020-11-03

### Fixed

- SC-7638 - fixed pin creation for users with accounts

## [25.1.8] - 2020-10-22

### Fixed

- SC-7333 - fixed creation of homeworks within lessons

## [25.1.7] - 2020-10-28

### Added

- SC-7491 - Add missing index on users.email to speed up slow query in registrationLink service

## [25.1.6] - 2020-10-23

### Changed

- SC-7413 - Remove event listener for unhandled rejections and move this to winston

## [25.1.5] - 2020-10-22

### Fixed

- SC-7452 - fixed time window check for LDAP users

## [25.1.4] - 2020-10-20

### Changed

- SC-6986 - Changed permission check for PATCH method in the account service from STUDENT_CREATE to STUDENT_EDIT to allow teachers to change students' password

## [25.1.3] - 2020-10-20

### Fixed

- SC-6986 - Changed a hook in the accounts service that restricts get requests to the same school, it expects a valid userID and matching schoolIds for both the requester and requested users

## [25.1.2] - 2020-10-15

### Fixed

- SC-7085 - fixed importHash error when asking parent consent

### Added

### Removed

## [25.1.1] - 2020-10-12

### Security

- SC-7165 package update for sanitization and add onload handler

## [25.1.0] - 2020-10-12

### Added

### Removed

- SC-6784 - Removed duplicated birth date formatting code in adminUsers service, which was causing an "Invalid date" output
- SC-6743 - Removed usersForConsent related things in adminUsers service because the client does not send that parameter anymore
- SC-6506 - Remove dependecy to feathers-swagger in routes.test.js

### Changed

- SC-6774 remove no-await-in-loop from eslint exceptions
- Rename statistic mails route, secure it over sync api key now
- SC-6809 - Maintain RabbitMQ connection and channels
- SC-5230 - Unblock Account-Page in Nuxt (securing /accounts and /users routes)

### Security

- Added hotfix merges

## [25.0.12] - 2020-10-12

### Fixed

- SC-6676 allows only following roles for registration: teacher/student…

## [25.0.11] - 2020-10-07

### Fixed

- SC-7180 homework create now validates data properly

## [25.0.12] - 2020-10-12

### Fixed

- SC-6676 allows only following roles for registration: teacher/student…

## [25.0.11] - 2020-10-07

### Fixed

- SC-7180 homework create now validates data properly

## [25.0.10] - 2020-10-07

### Added

- configured prometheus metrics - bucket sizes
- SC-6766 log unhandledRejection and unhandledException

## [25.0.9] - 2020-10-07

### Added

- SC-7115 - Reduce mongoose DB role request by enabling minor caching

## [25.0.8] - 2020-10-06

### Fixed

- SC-6676 - Registration: User with role parent should not be able to log-in
- SC-6960 - instead of deleting and recreating users during the rollback of a failed registration, use replace if necessary
- SC-6960 - properly raise exceptions during the registration process

## [25.0.7] - 2020-10-01

### Removed

- OPS-1316 - removed custom keep-alive header creation in express middleware

## [25.0.6] - 2020-10-01

### Added

- OPS-1316 - add indexes for slow files and submission queries

## [25.0.5] - 2020-10-01

### Added

- SC-6973 - add time window for pin creation

## [25.0.4] - 2020-09-30

### Added

- Added lead time detection

## [25.0.3]

### Added

- SC-6942 - add parse method to TSP strategy to declare it can handle the request and to keep authentication params clean

### Fixed

- SC-6942 - don't override payload defined by authentication method
- SC-6942 - don't search for account to populate if no username is given in `injectUsername`

## [25.0.2]

### Changed

- send mail for registration pin after add pin to db

## [25.0.1]

### Fixed

- SC-6696 - Fixed query used to determine course membership when checking permissions for course group lessons

## [25.0.0]

### Changed

- Extend JWT payload by schoolId and roleIds

## [24.5.1] - 2020-09-16

### Secrutiy

- Secure admin routes (update, patch, create)

## [24.5.0] - 2020-09-14

- Ignore database seed data with prettier, eslint, and codacy
- SC-6640 - Fixed email check within registration (case insensitive)
- SC-2710 - Adding time zones, default for school and theme

### Added - 24.5.0

- Test changelog has been updated for feature or hotfix branches
- SC-5612 - Adding search feature to the admintables for nuxt-client.

## [24.4.6] - 2020-09-11

### Changed

- SC-6733: central personal data does not get updated via CSV import

## [24.4.5] - 2020-09-10

### Fixed in 24.4.5

- SC-6637: generate QR codes for consent print sheets if group size exceeds 20

## [24.4.4] - 2020-09-08

### Fixed in 24.4.4]

- SC-6697: updates/sync account username when user is updated

## [24.4.3] - 2020-09-09

### Fixed in 24.4.3

- SC-6533 - Login not possible if admin reset password

## [24.4.2] - 2020-08-31

### Fixed in 24.4.2

- SC-6554: CSV-Importer no longer allows patching users with different roles

## [24.4.1] - 2020-08-31

### Fixed in 24.4.1

- SC-6511 - LDAP edit button missing.

### Changed in 24.4.1

- SC-5987 Internationalisation: extend user and school model with default language

### Added 24.4.1

- SC-6172: added hooks and checks to look for unique and not disposable emails in adminUsers service

## [24.4.0] - 2020-8-31

### Fixed in 24.4.0

- SC-6122 - Edusharing preload thumbnails in parallel. Edusharing authentication stabilisation.

## [24.3.3] - 2020-08-28

- SC-6469: prevent admin access to lessons admins shouldnt have access to.

## [24.3.2] - 2020-08-26

- SC-6382: fix handling of consents for users with unknown birthdays. consentStatus: 'ok' will be returned for valid consents without birthday.

## [24.3.1] - 2020-08-25

- SC-5420: TSC Schuljahreswechsel

## [24.3.0] - 2020-08-25

## [24.2.5] - 2020-08-24

- SC-6328 add migration to set student_list settings in all non n21 clouds schools to false.

## [24.2.4] - 2020-08-20

## [24.2.3] - 2020-08-20

## [24.2.2] - 2020-08-20

### Added in 24.2.2

- SC-5280: the LDAP service will try to reconnect up to three times if the connection was lost or could not be established
- SC-5280: the LDAP service and LDAP syncers now report more errors to the stats object
- SC-5808: added an isExternal check to the create method of AdminUsers service, only users from not external schools can create users

### Fixed in 24.2.2

- SC-5280: the LDAP sync now handles (timeout/firewall) errors much more gracefully
- SC-5280: LDAP bind operations will only be issued if the connection was established successfully
- SC-5280: aggregated LDAP statistics will now show the number of succesful and failed sub-syncs instead of just 1 or 0

### Changed in 24.2.2

- SC-5280: if disconnected prematurely, the LDAP service will not try to connect again just to unbind from the server

## [24.0.2] - 2020-08-05

### Fixed in 24.0.2

- SC-5835: Starting the new school year automatically - Cluster 4

## [24.0.1] - 2020-07-31

### Fixed in 24.0.1

- SC-5917 Fix activation of LDAP system

## [23.6.4] - 2020-07-29

### Fixed in 23.6.4

- SC-5883: Choose current schoolyear based on the school instead of the date for creating classes.

## [23.6.3] - 2020-07-28

### Added in 23.6.3

- SC-5754 Added isExternal attribute to school model. If ldapSchoolIdentifier or source is defined, isExternal will be set to true
  otherwise, if none of them are defined it wil be set to false.
- SC-4520 created a new Service called Activation Service; with which jobs can be defined and are
  only executed when an activation link (activation code) is confirmed (e.g.: change of e-mail address/username)
  Also added a sub-service for changing email/username in Activation Service
- SC-5280: the LDAP service will try to reconnect up to three times if the connection was lost or could not be established
- SC-5280: the LDAP service and LDAP syncers now report more errors to the stats object

### Fixed in 23.6.3

- SC-5250: Fixes the CSV-Import, if there are whitespaces in the columnnames
- SC-5686: only users with the team permission "RENAME_TEAM" can execute the patch method in teams route
- SC-5280: the LDAP sync now handles (timeout/firewall) errors much more gracefully
- SC-5280: LDAP bind operations will only be issued if the connection was established successfully
- SC-5280: aggregated LDAP statistics will now show the number of succesful and failed sub-syncs instead of just 1 or 0
- SC-5416: Enable maintenance Mode for LDAP Schools and change the currentSchoolYear for non-LDAP Schools

### Changed in 23.6.3

- SC-5542: Added an after hook for AdminUsers find method which formats birthday date to DD.MM.YYYY format.
- SC-4289 Changed aggregations in admin tables, classes are now taken only from current year or max grade level, and are sorted
  by numeric ordering.
- SC-5280: if disconnected prematurely, the LDAP service will not try to connect again just to unbind from the server

## [23.6.2] - 2020-07-22

### Fixed in 23.6.2

- SC-5773: LDAPSchoolSyncer now correctly populates classes synced from an LDAP server, even if only students or only teachers are assigned to the class.
- SC-5250: Fixes the CSV-Import, if there are whitespaces in the columnnames

## [23.6.1] - 2020-07-22

### Fixed in 23.6.1

- SC-5733: LDAPSchoolSyncer now uses the Users model service to avoid ignoring indexes due to automatic collation

## [23.6.0] - 2020-07-21

### Added in 23.6.0

- SC-4142: Added indexes on TSP sync related attributes in user and school schema.
- SC-4142: Adds info about unchanged entities to TSP sync statistics

## [23.5.4] - 2020-07-08

### Added in 23.5.4

- SC-2714 Added the federal state "Internationale Schule"

## [23.5.0] - 2020-06-15

### Added in 23.5.0

- SC-4192 add tests that ensure classes on other schools cant be manipulated

### Fixed in 23.5.0

### Changed in 23.5.0

- SC-4957 user.ldapId and user.ldapDn are now indexed to improve performance

## [23.4.7] - 2020-07-01

### Fixed in 23.4.7

- SC-4965 Converted "consent" subdocument in "users" to a nested document to fix changing consents in administration and removing a bug in registration that resulted in deleted users.

## [23.4.5] - 2020-06-17

### Fixed in 23.4.5

- SC-5007 re-introduces ldap system root path to API result to fix issue with duplicating schools

## [23.4.3-nbc] - 2020-06-15

### Fixed in 23.4.3-nbc

- SC-5054 Revert hook restrictions that prevented registration with custom deata privacy documents enabled

## [23.4.0-nbc] - 2020-06-11

### Added in 23.4.0-nbc

- SC-4577 extend consentversions with school specific privacy policy, which can be added by the school admin

## [23.2.4] - 2020-06-05

### Fixed in 23.2.4

- SC-4876 soften sanitization to allow editor actions to be persisted correctly

## [23.2.1] - 2020-06-04

### Security - 23.2.1

- SC-4720 improve importhashes for registrationlinks

## [23.2.0] - 2020-06-03

### Security - 23.2.0

- SC-4506 Secure Find User Route. Access user list by students is allowed only if they are eligible to create teams.
- SC-4506 Secure Get User Route. Read user details may only users with STUDENT_LIST or TEACHER_LIST permissions

## [23.1.4] - 2020-05-29

### Fixed in 23.1.4

- SC-4749 avoid xss in image onerror event attribute for submissions

## [23.0.0] - 2020-05-19

### Changed in 23.0.0

- SC-4075 Teams creation by students logic was changed. New environment enumeration variable `STUDENT_TEAM_CREATION`
  with possible values `disabled`, `enabled`, `opt-in`, `opt-out` was introduced. The feature value is set by instance deployment.
  In case of `disabled`, `enabled` it is valid for all schools of the instance and cannot be changed by the admin.
  In case of `opt-in` and `opt-out` the feature should be enabled/disabled by the school admin.

## [22.10.3] - 2020-05-13

### Fixed in 22.10.3

- Unbind errors no longer stop the LDAP sync if more systems follow

## [22.10.2] - 2020-05-12

### Fixed in 22.10.2

- fixed pagination for students/teacher table

## [22.10.0] - 2020-05-11

### Added in 22.10.0

- SC-3719 Files now have a `creator` attribute that references the ID of the user that created the file.
  For old files, it is set to the first user permission inside the permissions array (legacy creator check).
- SC-3719 The `files` collection now has two additional indexes: `{creator}` and `{permissions.refId, permissions.refPermModel}`.
- add MongoDB Collation Support to control sorting behaviour in regards to capitalization.
- SC-3607 CSVSyncer now allows the optional birthday field (formats: dd/mm/yyyy, dd.mm.yyyy, dd-mm-yyyy) in CSV data
- SC-3948 support users query in adminusers routes
- SC-4018 Add additional nexboard permissions
- SC-4008 Migrated generateRegistrationLink Hook from SC-Client into Server
- SC-3686 Added new Registration Link Service for sending mails
- SC-4094 Teachers can now provide feedback in the form of uploaded files

### Fixed in 22.10.0

- SC-3892 Update Filter of submission in order to work with older submissions
- SC-3395 if fetching the release fails, a error will be thrown
- backup.js now outputs valid json exports
- SC-4105 fixed a problem with new users tests not working with recent hotfix.
- Checks of user consent calculated correct now

### Changed in 22.10.0

- User delete now accepts bulk delete requests
- SC-3958: the "general" LDAP strategy now returns an empty array if classes are not configured properly
- Increase performance - error logging in sentry
- Mergify: add and modified some configs

### Removed in 22.10.0

- SC-3958: the LDAP strategy interface no longer supports synchronizing team members to the never-used original N21-IDM
- SC-3958: the environment variables NBC_IMPORTURL, NBC_IMPORTUSER, and NBC_IMPORTPASSWORD are no longer used and have been removed
- Removed the obsolete commentSchema from the homework service. It was not in use.

## [22.9.20]

### Added in 22.9.20

- SC-4042: Added support for a central IServ-Connector

### Changed in 22.9.20

- LDAP syncs on servers with multiple schools now only sync one school at a time to avoid issues when paging search requests
- LDAP syncs use less memory (because they do a lot less in parallel)
- LDAPSchoolSyncer now returns user and class statistics

### Fixed in 22.9.20

- Fixed LDAP-Service disconnect method
- LDAPSystemSyncers now properly close their connections after syncing
- Authentication via LDAP now tries to close the connection after login
- Fixed a warning message appearing when patching users via internal request

## [22.9.18]

### Fixed in 22.9.18

- SC-4215: Do not allow unprivileged users to find users with non-school roles (expert, parent, etc.)

## [22.9.17]

### Fixed in 22.9.17

- SC-4121: File uploads no longer fail if the security scan is misconfigured or errors during enqueuing

## [22.9.10]

### Added in 22.9.10

- enable API key for /mails route

### Fixed in 22.9.10

- fixed an issue that prevented api-key authenticated calls to function with query.

## [22.9.9]

### Added in 22.9.9

- Sync can now be authenticated with an api-key.

## [22.9.8]

### Fixed in 22.9.8

- Fixed an error where ldap users without proper uuid where not filtered correctly.

## [22.9.7]

### Security in 22.9.7

- the /ldap route can now only be triggered for the users own school.

## [22.9.6]

### Added in 22.9.6

- users without `SCHOOL_EDIT` permission, but with `SCHOOL_STUDENT_TEAM_MANAGE` permission can now toggle the school feature `disableStudentTeamCreation`.

### Fixed in 22.9.6

- Admins in Thuringia can now prevent students from creating teams

## [22.9.5]

### Security in 22.9.5

- increased security for the publicTeachers route.

## [22.9.4]

### Fixed in 22.9.4

- fixes an issue with LDAP account updates if more than one account exists for the user (migration from local login to LDAP)

## [22.9.3]

### Fixed in 22.9.3

- fixes regression in LDAP sync, that caused incomplete user updates

## [22.9.2]

### Security in 22.9.2

- increased security for user PUT operation

## [22.9.1]

### Fixed in 22.9.1

- SC-3994: remove unnecessary bucket creation call that caused school administration and LDAP Sync to throw errors

### Changed in 22.9.1

- use collation for /homeworks, /users, /publicTeachers, /users/admin/teachers, /users/admin/students, /classes, and /courses.

## [22.9.0]

- Security updates

## [22.8.0]

### Added in 22.8.0

- This changelog has been added

### Removed in 22.8.0

- Clipboard sockets
- This changelog has been added
- Backend route to confirm analog consents in bulk
- Changed Seed Data + Migration Script: Added feature flag for new Editor to klara.fall@schul-cloud.org
- SC-2922: Enable use of multiple S3 instances as file storage provider
  - A new collection is added to administrate multiple S3 instances
  - A migration will automatically use the AWS environment variables to add those as default provider for all existing schools
  - For new schools the less used provider is assigned as storage provider
  - Environment Variables:
    - FEATURE_MULTIPLE_S3_PROVIDERS_ENABLED=true will activate the feature
    - S3_KEY, used for symmetric encryption, already required for the migration because of the secret access key encryption

### Changed in 22.8.0

- SC-3767: moved env variables to globals.js, NODE_ENV required to equal 'test' for test execution and right database selection
- migrated backup.sh script to node, so it can run platform independant and works on windows.

### Fixed in 22.8.0

- SC-3821: Fix Co-Teachers and Substitution teachers not being able to Grade Homeworks

## 22.7.1

### Fixed in 22.7.1

- Admin and teacher user could change other users without changing them self<|MERGE_RESOLUTION|>--- conflicted
+++ resolved
@@ -6,16 +6,13 @@
 and this project adheres to [Semantic Versioning](https://semver.org/spec/v2.0.0.html).
 
 Allowed Types of change: `Added`, `Changed`, `Deprecated`, `Removed`, `Fixed`, `Security`
-<<<<<<< HEAD
-
 ## [25.2.4]
-=======
->>>>>>> a8bf9cfc
 
 ## Unreleased
 
 ### Added
 
+- SC-7825 - Remove user relations from courses
 - SC-7827 - Add deletion concept handling for file permissions.
 - SC-8030 - Setup orchestrator for deleting concept
 - SC-8060 - increase unit test coverage for lernstore counties
@@ -62,11 +59,7 @@
 
 ### Added
 
-<<<<<<< HEAD
-- SC-7825 - Remove user relations from courses
-=======
 - SC-7841 - remove deleted user from classes
->>>>>>> a8bf9cfc
 - SC-7836 - Removing registration pin by removing the user
 - SC-7838 - move pseudonyms to trashbin
 - SC-7142 - Counties/Kreise added to federal states.
