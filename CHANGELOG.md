# Changelog

All notable changes to this project will be documented in this file.

The format is based on [Keep a Changelog](https://keepachangelog.com/en/1.0.0/),
and this project adheres to [Semantic Versioning](https://semver.org/spec/v2.0.0.html).

Allowed Types of change: `Added`, `Changed`, `Deprecated`, `Removed`, `Fixed`, `Security`

## [Unreleased]

### Added

- SC-7615 - reduces the errors in lernstore
- SC-5476 - Extend tests for Matrix messenger config and permission service
- SC-6690 - refactors edu-sharing service and sets defaults
- SC-6738 - Extend search input field in new admin tables to search for full name
- SC-7293 - added Lern-Store view permission and a feature flag
- SC-7357 - Add config service
- SC-7083 - Added officialSchoolNumber to school-model
- Introduce plainSecrets in Configuration
- Introduce FEATURE_PROMETHEUS_ENABLED to have a flag for enable prometheus api metrics
- SC-7411 - add API Specification and validation for /me service
- SC-7411 - add API Specification and validation for /version service
- SC-7205 - create new data seed for QA
<<<<<<< HEAD
- SC-7614 - creates documentation for edu sharing endpoints
=======
- SC-7370 - Add optional rootPath attribute modifier to iserv-idm strategy
>>>>>>> f9268ba6

### Changed

- SC-7331 - introduce axios for external requests, implemented in status api
- SC-7395 - Changed ldap general strategy fetching of users from parallel to serialized
- SC-6080 - move REQUEST_TIMEOUT from globals to Configuration
- Dependencies: querystring replaced by qs
- SC-6060 - Updated error handling
- SC-7404 - automatic forwarding for requests without versionnumber if no matching route is found
- SC-7411 - api versioning for /me service
- SC-7411 - api versioning for /version service
- IMP-160 - integration-tests repo renamed to end-to-end-tests
- SC-5900 - Move Synapse synchronization logic into server

### Fixed

- SC-7353 course sharing between teachers
- SC-7530 rename SHOW_VERSION to FEATURE_SHOW_VERSION_ENABLED
- SC-7517 improve oauth test stability
- SC-6586 Repaired migration script
- SC-7454 - Restored invalid birth date fix in adminUsers service
- fixed README badges
- Fix mocha tests
- SC-6151 fixed a bug that prevented api docu from being accessible
- SC-6151 fixed paths to openapi documentation
- Fixed searching for names including a dash
- SC-7572 - Find /users route after hooks - extremely slow

### Removed

- SC-7413 - Cleanup UnhandledRejection code that is handled from winston now

## [25.2.0]

### Added

- SC-4385 - Added a user exclusion regex to IServ strategy
- SC-7049 - Added unit tests for Merlin Service
- SC-7157 - add feature flag for Merlin feature with fallback
- SC-6567 - add new application errros
- SC-6766 - Added ESLint rules with Promise rules
- SC-6830 - Added hook to parse request to arrays when > 20 users are requested in adminUsers service
- SC-6769 - Introduce API validation module
- SC-6769 - API validation for users/admin routes
- SC-6510 - Added Merlin Url Generator for Lern Store / Edu-sharing
- SC-5476 - Added school settings to enable students to open own chat rooms
- SC-6567 - Add utils to cleanup incomingMessage stacks by logging errors

### Removed

- SC-6586- Remove parents from users collection to improve maintainability

### Changed

- SC-6986 - Changed a hook in the accounts service that restricts get requests to the same school, it expects a valid userID and matching schoolIds for both the requester and requested users
- SC-6567 - clean up error pipline
- SC-6510, fix a minor syntax error when exporting module
- Update commons to 1.2.7: print configuration on startup, introduce hierarchical configuration file setup
- Support asynchronous calls during server startup
- SC-7091 Migration to enable the Matrix Messenger for all schools that had RocketChat enabled before

### Fixed

- fixed README badges
- SC-6151 - fixed a bug that prevented api docu from being accessible
- Fix mocha tests

## [25.1.12] - 2020-11-09

### Added

- SC-7683 - add request logging options

## [25.1.11] - 2020-11-06

### Security

- SC-7695 - prevent csv user override operations on other schools

## [25.1.10] - 2020-11-05

### Added

- SC-7683 - Add log metic for memory usage, add async error logging util, catch one unhandledRejection error and remove cronjob task from server.

## [25.1.9] - 2020-11-03

### Fixed

- SC-7638 - fixed pin creation for users with accounts

## [25.1.8] - 2020-10-22

### Fixed

- SC-7333 - fixed creation of homeworks within lessons

## [25.1.7] - 2020-10-28

### Added

- SC-7491 - Add missing index on users.email to speed up slow query in registrationLink service

## [25.1.6] - 2020-10-23

### Changed

- SC-7413 - Remove event listener for unhandled rejections and move this to winston

## [25.1.5] - 2020-10-22

### Fixed

- SC-7452 - fixed time window check for LDAP users

## [25.1.4] - 2020-10-20

### Changed

- SC-6986 - Changed permission check for PATCH method in the account service from STUDENT_CREATE to STUDENT_EDIT to allow teachers to change students' password

## [25.1.3] - 2020-10-20

### Fixed

- SC-6986 - Changed a hook in the accounts service that restricts get requests to the same school, it expects a valid userID and matching schoolIds for both the requester and requested users

## [25.1.2] - 2020-10-15

### Fixed

- SC-7085 - fixed importHash error when asking parent consent

### Added

### Removed

## [25.1.1] - 2020-10-12

### Security

- SC-7165 package update for sanitization and add onload handler

## [25.1.0] - 2020-10-12

### Added

### Removed

- SC-6784 - Removed duplicated birth date formatting code in adminUsers service, which was causing an "Invalid date" output
- SC-6743 - Removed usersForConsent related things in adminUsers service because the client does not send that parameter anymore
- SC-6506 - Remove dependecy to feathers-swagger in routes.test.js

### Changed

- SC-6774 remove no-await-in-loop from eslint exceptions
- Rename statistic mails route, secure it over sync api key now
- SC-6809 - Maintain RabbitMQ connection and channels
- SC-5230 - Unblock Account-Page in Nuxt (securing /accounts and /users routes)

### Security

- Added hotfix merges

## [25.0.12] - 2020-10-12

### Fixed

- SC-6676 allows only following roles for registration: teacher/student…

## [25.0.11] - 2020-10-07

### Fixed

- SC-7180 homework create now validates data properly

## [25.0.12] - 2020-10-12

### Fixed

- SC-6676 allows only following roles for registration: teacher/student…

## [25.0.11] - 2020-10-07

### Fixed

- SC-7180 homework create now validates data properly

## [25.0.10] - 2020-10-07

### Added

- configured prometheus metrics - bucket sizes
- SC-6766 log unhandledRejection and unhandledException

## [25.0.9] - 2020-10-07

### Added

- SC-7115 - Reduce mongoose DB role request by enabling minor caching

## [25.0.8] - 2020-10-06

### Fixed

- SC-6676 - Registration: User with role parent should not be able to log-in
- SC-6960 - instead of deleting and recreating users during the rollback of a failed registration, use replace if necessary
- SC-6960 - properly raise exceptions during the registration process

## [25.0.7] - 2020-10-01

### Removed

- OPS-1316 - removed custom keep-alive header creation in express middleware

## [25.0.6] - 2020-10-01

### Added

- OPS-1316 - add indexes for slow files and submission queries

## [25.0.5] - 2020-10-01

### Added

- SC-6973 - add time window for pin creation

## [25.0.4] - 2020-09-30

### Added

- Added lead time detection

## [25.0.3]

### Added

- SC-6942 - add parse method to TSP strategy to declare it can handle the request and to keep authentication params clean

### Fixed

- SC-6942 - don't override payload defined by authentication method
- SC-6942 - don't search for account to populate if no username is given in `injectUsername`

## [25.0.2]

### Changed

- send mail for registration pin after add pin to db

## [25.0.1]

### Fixed

- SC-6696 - Fixed query used to determine course membership when checking permissions for course group lessons

## [25.0.0]

### Changed

- Extend JWT payload by schoolId and roleIds

## [24.5.1] - 2020-09-16

### Secrutiy

- Secure admin routes (update, patch, create)

## [24.5.0] - 2020-09-14

- Ignore database seed data with prettier, eslint, and codacy
- SC-6640 - Fixed email check within registration (case insensitive)
- SC-2710 - Adding time zones, default for school and theme

### Added - 24.5.0

- Test changelog has been updated for feature or hotfix branches
- SC-5612 - Adding search feature to the admintables for nuxt-client.

## [24.4.6] - 2020-09-11

### Changed

- SC-6733: central personal data does not get updated via CSV import

## [24.4.5] - 2020-09-10

### Fixed in 24.4.5

- SC-6637: generate QR codes for consent print sheets if group size exceeds 20

## [24.4.4] - 2020-09-08

### Fixed in 24.4.4]

- SC-6697: updates/sync account username when user is updated

## [24.4.3] - 2020-09-09

### Fixed in 24.4.3

- SC-6533 - Login not possible if admin reset password

## [24.4.2] - 2020-08-31

### Fixed in 24.4.2

- SC-6554: CSV-Importer no longer allows patching users with different roles

## [24.4.1] - 2020-08-31

### Fixed in 24.4.1

- SC-6511 - LDAP edit button missing.

### Changed in 24.4.1

- SC-5987 Internationalisation: extend user and school model with default language

### Added 24.4.1

- SC-6172: added hooks and checks to look for unique and not disposable emails in adminUsers service

## [24.4.0] - 2020-8-31

### Fixed in 24.4.0

- SC-6122 - Edusharing preload thumbnails in parallel. Edusharing authentication stabilisation.

## [24.3.3] - 2020-08-28

- SC-6469: prevent admin access to lessons admins shouldnt have access to.

## [24.3.2] - 2020-08-26

- SC-6382: fix handling of consents for users with unknown birthdays. consentStatus: 'ok' will be returned for valid consents without birthday.

## [24.3.1] - 2020-08-25

- SC-5420: TSC Schuljahreswechsel

## [24.3.0] - 2020-08-25

## [24.2.5] - 2020-08-24

- SC-6328 add migration to set student_list settings in all non n21 clouds schools to false.

## [24.2.4] - 2020-08-20

## [24.2.3] - 2020-08-20

## [24.2.2] - 2020-08-20

### Added in 24.2.2

- SC-5280: the LDAP service will try to reconnect up to three times if the connection was lost or could not be established
- SC-5280: the LDAP service and LDAP syncers now report more errors to the stats object
- SC-5808: added an isExternal check to the create method of AdminUsers service, only users from not external schools can create users

### Fixed in 24.2.2

- SC-5280: the LDAP sync now handles (timeout/firewall) errors much more gracefully
- SC-5280: LDAP bind operations will only be issued if the connection was established successfully
- SC-5280: aggregated LDAP statistics will now show the number of succesful and failed sub-syncs instead of just 1 or 0

### Changed in 24.2.2

- SC-5280: if disconnected prematurely, the LDAP service will not try to connect again just to unbind from the server

## [24.0.2] - 2020-08-05

### Fixed in 24.0.2

- SC-5835: Starting the new school year automatically - Cluster 4

## [24.0.1] - 2020-07-31

### Fixed in 24.0.1

- SC-5917 Fix activation of LDAP system

## [23.6.4] - 2020-07-29

### Fixed in 23.6.4

- SC-5883: Choose current schoolyear based on the school instead of the date for creating classes.

## [23.6.3] - 2020-07-28

### Added in 23.6.3

- SC-5754 Added isExternal attribute to school model. If ldapSchoolIdentifier or source is defined, isExternal will be set to true
  otherwise, if none of them are defined it wil be set to false.
- SC-4520 created a new Service called Activation Service; with which jobs can be defined and are
  only executed when an activation link (activation code) is confirmed (e.g.: change of e-mail address/username)
  Also added a sub-service for changing email/username in Activation Service
- SC-5280: the LDAP service will try to reconnect up to three times if the connection was lost or could not be established
- SC-5280: the LDAP service and LDAP syncers now report more errors to the stats object

### Fixed in 23.6.3

- SC-5250: Fixes the CSV-Import, if there are whitespaces in the columnnames
- SC-5686: only users with the team permission "RENAME_TEAM" can execute the patch method in teams route
- SC-5280: the LDAP sync now handles (timeout/firewall) errors much more gracefully
- SC-5280: LDAP bind operations will only be issued if the connection was established successfully
- SC-5280: aggregated LDAP statistics will now show the number of succesful and failed sub-syncs instead of just 1 or 0
- SC-5416: Enable maintenance Mode for LDAP Schools and change the currentSchoolYear for non-LDAP Schools

### Changed in 23.6.3

- SC-5542: Added an after hook for AdminUsers find method which formats birthday date to DD.MM.YYYY format.
- SC-4289 Changed aggregations in admin tables, classes are now taken only from current year or max grade level, and are sorted
  by numeric ordering.
- SC-5280: if disconnected prematurely, the LDAP service will not try to connect again just to unbind from the server

## [23.6.2] - 2020-07-22

### Fixed in 23.6.2

- SC-5773: LDAPSchoolSyncer now correctly populates classes synced from an LDAP server, even if only students or only teachers are assigned to the class.
- SC-5250: Fixes the CSV-Import, if there are whitespaces in the columnnames

## [23.6.1] - 2020-07-22

### Fixed in 23.6.1

- SC-5733: LDAPSchoolSyncer now uses the Users model service to avoid ignoring indexes due to automatic collation

## [23.6.0] - 2020-07-21

### Added in 23.6.0

- SC-4142: Added indexes on TSP sync related attributes in user and school schema.
- SC-4142: Adds info about unchanged entities to TSP sync statistics

## [23.5.4] - 2020-07-08

### Added in 23.5.4

- SC-2714 Added the federal state "Internationale Schule"

## [23.5.0] - 2020-06-15

### Added in 23.5.0

- SC-4192 add tests that ensure classes on other schools cant be manipulated

### Fixed in 23.5.0

### Changed in 23.5.0

- SC-4957 user.ldapId and user.ldapDn are now indexed to improve performance

## [23.4.7] - 2020-07-01

### Fixed in 23.4.7

- SC-4965 Converted "consent" subdocument in "users" to a nested document to fix changing consents in administration and removing a bug in registration that resulted in deleted users.

## [23.4.5] - 2020-06-17

### Fixed in 23.4.5

- SC-5007 re-introduces ldap system root path to API result to fix issue with duplicating schools

## [23.4.3-nbc] - 2020-06-15

### Fixed in 23.4.3-nbc

- SC-5054 Revert hook restrictions that prevented registration with custom deata privacy documents enabled

## [23.4.0-nbc] - 2020-06-11

### Added in 23.4.0-nbc

- SC-4577 extend consentversions with school specific privacy policy, which can be added by the school admin

## [23.2.4] - 2020-06-05

### Fixed in 23.2.4

- SC-4876 soften sanitization to allow editor actions to be persisted correctly

## [23.2.1] - 2020-06-04

### Security - 23.2.1

- SC-4720 improve importhashes for registrationlinks

## [23.2.0] - 2020-06-03

### Security - 23.2.0

- SC-4506 Secure Find User Route. Access user list by students is allowed only if they are eligible to create teams.
- SC-4506 Secure Get User Route. Read user details may only users with STUDENT_LIST or TEACHER_LIST permissions

## [23.1.4] - 2020-05-29

### Fixed in 23.1.4

- SC-4749 avoid xss in image onerror event attribute for submissions

## [23.0.0] - 2020-05-19

### Changed in 23.0.0

- SC-4075 Teams creation by students logic was changed. New environment enumeration variable `STUDENT_TEAM_CREATION`
  with possible values `disabled`, `enabled`, `opt-in`, `opt-out` was introduced. The feature value is set by instance deployment.
  In case of `disabled`, `enabled` it is valid for all schools of the instance and cannot be changed by the admin.
  In case of `opt-in` and `opt-out` the feature should be enabled/disabled by the school admin.

## [22.10.3] - 2020-05-13

### Fixed in 22.10.3

- Unbind errors no longer stop the LDAP sync if more systems follow

## [22.10.2] - 2020-05-12

### Fixed in 22.10.2

- fixed pagination for students/teacher table

## [22.10.0] - 2020-05-11

### Added in 22.10.0

- SC-3719 Files now have a `creator` attribute that references the ID of the user that created the file.
  For old files, it is set to the first user permission inside the permissions array (legacy creator check).
- SC-3719 The `files` collection now has two additional indexes: `{creator}` and `{permissions.refId, permissions.refPermModel}`.
- add MongoDB Collation Support to control sorting behaviour in regards to capitalization.
- SC-3607 CSVSyncer now allows the optional birthday field (formats: dd/mm/yyyy, dd.mm.yyyy, dd-mm-yyyy) in CSV data
- SC-3948 support users query in adminusers routes
- SC-4018 Add additional nexboard permissions
- SC-4008 Migrated generateRegistrationLink Hook from SC-Client into Server
- SC-3686 Added new Registration Link Service for sending mails
- SC-4094 Teachers can now provide feedback in the form of uploaded files

### Fixed in 22.10.0

- SC-3892 Update Filter of submission in order to work with older submissions
- SC-3395 if fetching the release fails, a error will be thrown
- backup.js now outputs valid json exports
- SC-4105 fixed a problem with new users tests not working with recent hotfix.
- Checks of user consent calculated correct now

### Changed in 22.10.0

- User delete now accepts bulk delete requests
- SC-3958: the "general" LDAP strategy now returns an empty array if classes are not configured properly
- Increase performance - error logging in sentry
- Mergify: add and modified some configs

### Removed in 22.10.0

- SC-3958: the LDAP strategy interface no longer supports synchronizing team members to the never-used original N21-IDM
- SC-3958: the environment variables NBC_IMPORTURL, NBC_IMPORTUSER, and NBC_IMPORTPASSWORD are no longer used and have been removed
- Removed the obsolete commentSchema from the homework service. It was not in use.

## [22.9.20]

### Added in 22.9.20

- SC-4042: Added support for a central IServ-Connector

### Changed in 22.9.20

- LDAP syncs on servers with multiple schools now only sync one school at a time to avoid issues when paging search requests
- LDAP syncs use less memory (because they do a lot less in parallel)
- LDAPSchoolSyncer now returns user and class statistics

### Fixed in 22.9.20

- Fixed LDAP-Service disconnect method
- LDAPSystemSyncers now properly close their connections after syncing
- Authentication via LDAP now tries to close the connection after login
- Fixed a warning message appearing when patching users via internal request

## [22.9.18]

### Fixed in 22.9.18

- SC-4215: Do not allow unprivileged users to find users with non-school roles (expert, parent, etc.)

## [22.9.17]

### Fixed in 22.9.17

- SC-4121: File uploads no longer fail if the security scan is misconfigured or errors during enqueuing

## [22.9.10]

### Added in 22.9.10

- enable API key for /mails route

### Fixed in 22.9.10

- fixed an issue that prevented api-key authenticated calls to function with query.

## [22.9.9]

### Added in 22.9.9

- Sync can now be authenticated with an api-key.

## [22.9.8]

### Fixed in 22.9.8

- Fixed an error where ldap users without proper uuid where not filtered correctly.

## [22.9.7]

### Security in 22.9.7

- the /ldap route can now only be triggered for the users own school.

## [22.9.6]

### Added in 22.9.6

- users without `SCHOOL_EDIT` permission, but with `SCHOOL_STUDENT_TEAM_MANAGE` permission can now toggle the school feature `disableStudentTeamCreation`.

### Fixed in 22.9.6

- Admins in Thuringia can now prevent students from creating teams

## [22.9.5]

### Security in 22.9.5

- increased security for the publicTeachers route.

## [22.9.4]

### Fixed in 22.9.4

- fixes an issue with LDAP account updates if more than one account exists for the user (migration from local login to LDAP)

## [22.9.3]

### Fixed in 22.9.3

- fixes regression in LDAP sync, that caused incomplete user updates

## [22.9.2]

### Security in 22.9.2

- increased security for user PUT operation

## [22.9.1]

### Fixed in 22.9.1

- SC-3994: remove unnecessary bucket creation call that caused school administration and LDAP Sync to throw errors

### Changed in 22.9.1

- use collation for /homeworks, /users, /publicTeachers, /users/admin/teachers, /users/admin/students, /classes, and /courses.

## [22.9.0]

- Security updates

## [22.8.0]

### Added in 22.8.0

- This changelog has been added

### Removed in 22.8.0

- Clipboard sockets
- This changelog has been added
- Backend route to confirm analog consents in bulk
- Changed Seed Data + Migration Script: Added feature flag for new Editor to klara.fall@schul-cloud.org
- SC-2922: Enable use of multiple S3 instances as file storage provider
  - A new collection is added to administrate multiple S3 instances
  - A migration will automatically use the AWS environment variables to add those as default provider for all existing schools
  - For new schools the less used provider is assigned as storage provider
  - Environment Variables:
    - FEATURE_MULTIPLE_S3_PROVIDERS_ENABLED=true will activate the feature
    - S3_KEY, used for symmetric encryption, already required for the migration because of the secret access key encryption

### Changed in 22.8.0

- SC-3767: moved env variables to globals.js, NODE_ENV required to equal 'test' for test execution and right database selection
- migrated backup.sh script to node, so it can run platform independant and works on windows.

### Fixed in 22.8.0

- SC-3821: Fix Co-Teachers and Substitution teachers not being able to Grade Homeworks

## 22.7.1

### Fixed in 22.7.1

- Admin and teacher user could change other users without changing them self<|MERGE_RESOLUTION|>--- conflicted
+++ resolved
@@ -23,11 +23,8 @@
 - SC-7411 - add API Specification and validation for /me service
 - SC-7411 - add API Specification and validation for /version service
 - SC-7205 - create new data seed for QA
-<<<<<<< HEAD
 - SC-7614 - creates documentation for edu sharing endpoints
-=======
 - SC-7370 - Add optional rootPath attribute modifier to iserv-idm strategy
->>>>>>> f9268ba6
 
 ### Changed
 
