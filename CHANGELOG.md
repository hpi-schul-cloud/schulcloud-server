--- conflicted
+++ resolved
@@ -7,7 +7,6 @@
 
 Allowed Types of change: `Added`, `Changed`, `Deprecated`, `Removed`, `Fixed`, `Security`
 
-<<<<<<< HEAD
 ## [Unreleased]
 
 ### Added
@@ -69,14 +68,12 @@
 -         - fixed README badges
 - SC-6151 - fixed a bug that prevented api docu from being accessible
 -         - Fix mocha tests
-=======
 ## [25.1.7] - 2020-10-28
 
 ### Added
 
 - SC-7491 - Add missing index on users.email to speed up slow query in registrationLink service
 
->>>>>>> 61e04c6b
 ## [25.1.6] - 2020-10-23
 
 ### Changed
@@ -107,13 +104,10 @@
 
 - SC-7085 - fixed importHash error when asking parent consent
 
-<<<<<<< HEAD
 ### Added
 
 ### Removed
 
-=======
->>>>>>> 61e04c6b
 ## [25.1.1] - 2020-10-12
 
 ### Security
