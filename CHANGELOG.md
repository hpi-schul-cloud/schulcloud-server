--- conflicted
+++ resolved
@@ -9,14 +9,12 @@
 
 ## Unreleased
 
-<<<<<<< HEAD
 - SC-9018; SC-9003 - created schoolsList public endpoint, and jwt secured /schools endpoint
 - SC-8959 - Add messenger to deletion concept
-=======
+
 ## [26.4.0] - 2021-06-11
 
 - SC-9004 - Sync env variables between backend and frontend
->>>>>>> 935a04db
 
 ## [26.3.0] - 2021-06-07
 
