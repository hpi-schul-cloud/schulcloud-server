# Changelog

All notable changes to this project will be documented in this file.

The format is based on [Keep a Changelog](https://keepachangelog.com/en/1.0.0/),
and this project adheres to [Semantic Versioning](https://semver.org/spec/v2.0.0.html).

Allowed Types of change: `Added`, `Changed`, `Deprecated`, `Removed`, `Fixed`, `Security`

## Unreleased

<<<<<<< HEAD
## [26.5.0] - 2021-06-28

### Added

- SC-9431 - add teacher view to task/open over permission TASK_DASHBOARD_VIEW_V3, solving permissions after authenticate and add v3/user/me route.

### Changed

- SC-6294 Restructure NestJS Sources: Testing, Core Module, Entities, Shared. See details in https://hpi-schul-cloud.github.io/schulcloud-server/
=======
## [26.4.9] - 2021-06-29

### Fixed

- api route forwarding

>>>>>>> 7d4d179b

## [26.4.8] - 2021-06-29

### Fixed

- route forwarding

## [26.4.7] - 2021-06-22

### Added

- SC-9148 - Add migration for change of school year on BRB

## [26.4.6] - 2021-06-24

### Changed

- OPS-2466 - changes build pipeline to github actions

## [26.4.5] - 2021-06-21

### Added

- SC-9156 - Add maintenance mode for LDAP rewrite

## [26.4.4] - 2021-06-16

### Change

- rename permission TASK_DASHBOARD_VIEW_V3

## [26.4.3] - 2021-06-16

### Change

- SC-9139 - Add a check if user roles should be updated or not to the repo

## [26.4.2] - 2021-06-16

### Fixed

- npm run syncIndex work for not existing collections in the db

## [26.4.1] - 2021-06-15

### Change

- SC-9029 - Change place of the channel creation for RabbitMQ

## [26.4.0] - 2021-06-11

- SC-9004 - Sync env variables between backend and frontend

## [26.3.1] - 2021-06-14

### Added

- SC-9134 - Add missing mongo indexes for LDAP Sync

## [26.3.0] - 2021-06-07

### Changed

- SC-8898 - parallelize LDAP sync using RabbitMQ

## 26.2.2 - 2021-06-04

### Fixed

- Fixed dependencies issue

## 26.2.1 - 2021-06-02

### Added

- SC-9103 - add logging for syncIndexes script

## 26.2.0 - 2021-06-01

### Added

- SC-8250 - add bulk deletion to user service v2
- SC-8341 - add tombstone school to tombstone user
- SC-8408 - added delete events by scope Id route
- SC-7937 - Allow adding multiple materials to lesson
- SC-7868 - Deletion concept for personal file connections
- SC-8873 - Add prioritization for Matrix messenger tasks
- SC-8982 - add inital service ressource messuring test setup
- OPS-1499 - Add feature to CI Pipeline and provide manual deployments of branches and automatic deploy of release to staging
- Add run script for sync indexes based on existing and registered schemas.
- SC-9085 - add registration pin deletion for parent emails

### Changed

- SC-6950 - validation for officialSchoonNumber now allows 5 or 6 digits
- SC-8599 - added helparea contact dropdown and send value
- SC-7944 - use persistent ids for Lern-Store content items
- OPS-1508 - added limits for cpu and ram to the docker compose files
- SC-8500 - refactoring in error handling
- SC-7021 - automatic deletion documents in the trashbins collection after 7 days.
- SC-5202 - homework tests refactoring
- SC-7868 - filestorage integration tests are skipped on local test environments if minio is not setup
- SC-8779 - messenger: use user-based fixed device ids

### Fixed

- SC-8728 - fix configuration reset in tests
- SC-8873 - fix addUser prioritization for full school Matrix messenger sync
- SC-8982 - fix test setup for on the fly building test like routes jwt

## [26.1.0]


### Added

- SC-8910 - added an isExternal check to the adminUsers service remove method

### Changed

- SC-8732 - change search filter gate and weight of values in indexes. Will reduce amount of results
- SC-8880 - changed the validation for search queries in NAT, now it allows empty

## [26.0.16] - 2021-04-20

### Removed

- - SC-8748 - revert: bump feathers-mongoose from 6.3.0 to 8.3.1

## [26.0.15] - 2021-04-19

### Changed

- SC-8909 - messenger: use user-based fixed device ids

## [26.0.14] - 2021-04-16

### Changed

- SC-8934 - no more autosync for the migrations for the mongodb

## [26.0.13] - 2021-04-15

### Fixed

- SC-8917 - verify configuration missing school

## [26.0.12] - 2021-04-14

### Changed

- SC-8929 - increase performance for alert requests

## [26.0.11] - 2021-04-13

### Changed

- SC-8748 - bump feathers-mongoose from 6.3.0 to 8.3.1

## [26.0.10] - 2021-04-09

### Fixed

- SC-8908 ldap sync: fix lock

## [26.0.9] - 2021-04-06

- SC-8779 - fix partial LDAP sync

## [26.0.8] - 2021-03-31

### Fixed

- SC-8691 ldap sync: fix potential deadlock while loadind ldap data

## [26.0.7] - 2021-03-31

### Fixed

- SC-8768 ldap sync: in user search include current school

## [26.0.6] - 2021-03-30

### Fixed

- SC-8836 - teachers can add classes from other teachers to their courses

## [26.0.5] - 2021-03-29

### Fixed

- SC-8691 - LDAP sync can be run with multiple school in parallel

## [26.0.4] - 2021-03-25

### Changed

- SC-8829 - status of logging in rocket chat user is set to offline

## [26.0.3] - 2021-03-17

### Changed

- merged hotfixes 25.6.11 and following into 26.0 branch

## [26.0.2] - 2021-03-10

### Fixed

- SC-5202 - fixed an issue with internal pagination in homework-submissions

## [26.0.1] - 2021-03-09

### Changed

- merged 25.6.10 into new version

## [26.0.0]

### Fixed

- SC-6679 - fixed table styling in topic text-component
- SC-8534 - fix registration link generation
- SC-8682 - fix students are editable in externally managed schools
- SC-8534 fix registration link generation
- Allow sorting after search

## [25.6.11] - 2021-03-17

## [25.6.13] - 2021-03-16

- SC-8782 Migration for changing urls

## [25.6.12] - 2021-03-15

- SC-8782 Fixed lesson context Query

## [25.6.11] - 2021-03-15

### Fixed

- SC-8211 - Fixed course events duplications

## [25.6.10] - 2021-03-09

- SC-8770 Fixed issue where parent consents were overwritten

## [25.6.9] - 2021-02-26

### Fixed

- SC-8714 Fixed an issue in school creation that could cause the iserv-sync to fail

## [25.6.8] - 2021-02-19

### Changed

- SC-8477 LDAP-Sync: Speed up class sync by holding all the school's users in map while creating/populating classes
- SC-8477 LDAP-Sync: Speed up user sync by grouping users into chunks and loading the chunks from DB instead of individual users

## [25.6.7] - 2021-02-18

### Security

- SC-8655 - prevent changes to immutable user attributes

## [25.6.6] - 2021-02-18

### Fixed

- SC-8657 - Recreate shared links for homework

## [25.6.5] - 2021-02-17

### Fixed

- SC-8634 - Recreate shared links for homework

## [25.6.4] - 2021-02-17

### Changed

- Reverted Changes for SC-8410

## [25.6.3] - 2021-02-15

### Security

- VOR-3 - Enable and replace old file links.

## [25.6.2] - 2021-02-11

### Changed

- VOR-2 - Adjusted business rules for adding team members from external school.

## [25.6.1] - 2021-02-11

### Fixed

- VOR-1 - Fix passwordRecovery id validation.

## [25.6.0] - 2021-02-09

### Fixed

- SC-8514 - QR Code generation fails
- SC-8390 - Lern-Store collections feature flag was not excluding collections in search
- SC-8322 prevent wrong assignment from school to storage provider

### Added

- SC-8482 - Deletion concept orchestration integration
- SC-8029 - Add deletion concept handling for pseudonyms and registration pins
- SC-6950 - Add access for superhero to change kreisid and officialSchoolNumber
- SC-8206 - Add school tombstone for deleting concept
- SC-7825 - Deletion concept for user data in tasks

### Changed

- SC-8541 - restrict class modifing requests to the teachers, who are inside these classes
- SC-8380 removed reqlib, replaced by normal require to keep referenced types known
- SC-8213 error handling concept
- SC-4576 - sanitize bbb room and member names
- SC-8300 Added user information to LDAP Sync in case of errors

## [25.5.16] - 2021-02-08

### Added

- SC-8512 - Creating a migration for duplicated events

## [25.5.15]

### Fixed

- SC-8571 - New courses does not appear in bettermarks

## [25.5.14] - 2021-02-02

### Changed

- SC-8420 - Fix old missing indexes that migration for new indexes can executed. 25.5.3

## [25.5.13]

### Changed

- SC-8462 - Add logging for homework deletion

## [25.5.12]

### Fixed

- SC-8499 - Change order of migrations

## [25.5.11]

### Fixed

- SC-8499 - Prevent duplicated pseudonyms

## [25.5.10]

- SC-8506 - add origin server name to bbb create and join requests

## [25.5.9]

### Fixed

- SC-8503 - Clicking on task in BRB and THR shows pencil page

## [25.5.8]

### Changed

- SC-8480 - Return GeneralError if unknown error code is given to error pipeline

## [25.5.7]

## Added

- SC-8489 - Added permission check for homework deletion

## [25.5.6]

### Fixed

- SC-8410 - Verify ldap connection reads the first page of users only to avoid timeouts
- SC-8444 - resolve eventual consistency in course shareToken generation

## [25.5.5]

### Fixed

- SC-8303 - fix wrong assignment from school to storage provider

## [25.5.4]

### Added

- SC-8358 - bettermarks: show hint for safari users
- SC-8412 - update swagger documentation of pseudonym/roster/ltitools

### Fixed

- SC-5287 - Fixed OAuth2 rostering
- SC-5287 - Repair Bettermark's depseudonymization
- SC-8313 - Bettermarks: depseudonymization iframe needs to use Storage Access API in Safari
- SC-8379 - Secure ltiTools route
- SC-8315 - bettermarks: security check and production configuration

## [25.5.3]

### Added

- SC-8420 - Migration for sync new indexes.

## [25.5.2]

### Fixed

- SC-8189 - fix duplicate events by returning updated object at findOneAndUpdate

## [25.5.1]

### Fixed

- SC-8303 - fix wrong assignment from school to storage provider

## [25.5.0]

### Added

- SC-7835 - Add deletion concept handling for helpdesk problems
- SC-8229 - Added invalid DN error to ldap-config service error handling
- SC-7825 - Remove user relations from courses
- SC-7827 - Add deletion concept handling for file permissions.
- SC-8030 - Setup orchestrator for deleting concept
- SC-8060 - increase unit test coverage for lernstore counties
- SC-8179 - repaired unit test
- SC-7763 - adds searchable feature flag for lernstore.
- SC-8020 - adds collections filter to edu-sharing service
- SC-8260 - new team indexes and migration to add this

### Fixed

- SC-8230 - fix deletion of teachers via new route

### Removed

- SC-8233 - Removed attribute and member as required attributes for the LDAP-config service

### Fixed

- SC-8329 - Cluster returns old verison of Pin object after patch

## [25.4.1]

- Update from 25.3.9 into master

## [25.3.9]

- SC-8198 continue school sync on user issues

## [25.3.8]

### Changed

- SC-8198 - handle eventually consistent database in THR sync

## [25.3.7] - 2020-12-18

### Changed

- SC-8209 - prevent sync from stopping if error occurs for a single student

## [25.3.6]

### Fixed

- SC-8235 - repaired reigstration link for students

## [25.3.5]

### Changed

- SC-8149 - no longer require a registrationPin for internal calls

## [25.3.4]

### Changed

- SC-7998 - use default service setup for /version

## [25.3.3] (pick from 25.2)

### Removed

- SC-8101 - Sanitization for read operations

### Fixed

- SC-8101 - Make it possible to disable sentry by removing `SENTRY_DSN`
- OPS-1735 - Fixes transaction handling in file service by using the mongoose transaction helper,
  properly closing the session, and using the correct readPreference (everything except primary fails)

## [25.3.2]

### Added

- SC-7734 - Added a hook that takes care of merlin content to generate valid urls for users
- SC-7483 - Updating terms of use for all users for each instance separately

## [25.3.1]

### Fixed

SC-8077 - the migration copy-parents-data-into-children-entities-and-delete-parent-users is broken

## [25.3.0]

### Added

- SC-7841 - remove deleted user from classes
- SC-7836 - Removing registration pin by removing the user
- SC-7838 - move pseudonyms to trashbin
- SC-7142 - Counties/Kreise added to federal states.
- SC-7555 - move user and account to trashbin
- SC-4666 - Added a pool based LDAP system and school sync. LDAP_SYSTEM_SYNCER_POOL_SIZE and LDAP_SCHOOL_SYNCER_POOL_SIZE variables
  determine how many system/school syncers will be run in parallel (at most) during the LDAP sync.
- SC-7615 - reduces the errors in lernstore
- SC-5476 - Extend tests for Matrix messenger config and permission service
- SC-6690 - refactors edu-sharing service and sets defaults
- SC-6738 - Extend search input field in new admin tables to search for full name
- SC-7293 - added Lern-Store view permission and a feature flag
- SC-7357 - Add config service
- SC-7083 - Added officialSchoolNumber to school-model
- Introduce plainSecrets in Configuration
- Introduce FEATURE_PROMETHEUS_ENABLED to have a flag for enable prometheus api metrics
- SC-7411 - add API Specification and validation for /me service
- SC-7411 - add API Specification and validation for /version service
- SC-7205 - create new data seed for QA
- SC-7614 - creates documentation for edu sharing endpoints
- SC-7370 - Add optional rootPath attribute modifier to iserv-idm strategy
- SC-4667 - persist time of last attempted and last successful LDAP sync to database (based on system)
- SC-4667 - Only request and compare LDAP entities that have changed since the last sync (using operational attribute modifyTimestamp with fallback)
- SC-4667 - Add optional `forceFullSync` option (as get param or json payload) to force a full LDAP sync
- SC-7499 - add API Specification for public services
- SC-7915 - facade locator
- SC-7571 - solved performance issues - bulk QR-code generation
- SC-6294 - Introduce Typescript in schulcloud-server
- SC-7543 - Adds ldap-config service to create, load, and patch LDAP-configs (replaces /ldap endpoints for new client)
- SC-7028 - Add Course Component API Specification document
- SC-7476 - Prevent hash generation if user has account
- SC-6692 - Added Lern-Store counties support for Niedersachsen (Merlin)

### Changed

- request logging disabled for non development environment
- OPS-1289 - moved and updated commons (to hpi-schul-cloud/commons)
- SC-6596 - Changed route for messenger permissions service
- SC-7331 - introduce axios for external requests, implemented in status api
- SC-7395 - Changed ldap general strategy fetching of users from parallel to serialized
- SC-6080 - move REQUEST_TIMEOUT from globals to Configuration
- Dependencies: querystring replaced by qs
- SC-6060 - Updated error handling
- SC-7404 - automatic forwarding for requests without versionnumber if no matching route is found
- SC-7411 - api versioning for /me service
- SC-7411 - api versioning for /version service
- IMP-160 - integration-tests repo renamed to end-to-end-tests
- SC-5900 - Move Synapse synchronization logic into server
- SC-7499 - Fixes documentation for edu sharing endpoints
- SC-7872 - Fix audience of the jwt to new organisation name.
- SC-7543 - deprecates `GET /ldap/:id` and `PATCH /ldap/:id` routes
- SC-7868 - Move external request helpers to more present file location
- SC-7474 pull docker container for tests if commit id exists on docker hub

### Fixed

- SC-6294 fix mocha test execution and build, summarize coverage results
- SC-1589 Trim strings to avoid empty team names
- ARC-138 fix changelog action
- ARC-137 avoid DoS on alerts in error state
- SC-7353 course sharing between teachers
- SC-7530 rename SHOW_VERSION to FEATURE_SHOW_VERSION_ENABLED
- SC-7517 improve oauth test stability
- SC-6586 Repaired migration script
- SC-7454 - Restored invalid birth date fix in adminUsers service
- fixed README badges
- Fix mocha tests
- SC-6151 fixed a bug that prevented api docu from being accessible
- SC-6151 fixed paths to openapi documentation
- Fixed searching for names including a dash
- SC-7572 - Find /users route after hooks - extremely slow
- SC-7573 - Route/hash-broken promise chain
- SC-7884 - Authentication error when accessing any nuxt page in the client.
- Fix typescript compiling error

### Removed

- SC-7413 - Cleanup UnhandledRejection code that is handled from winston now

## [25.2.6]

### Removed

- SC-8101 - Sanitization for read operations

### Fixed

- SC-8101 - Make it possible to disable sentry by removing `SENTRY_DSN`

## [25.2.5]

### Fixed

- OPS-1735 - Fixes transaction handling in file service by using the mongoose transaction helper,
  properly closing the session, and using the correct readPreference (everything except primary fails)

## [25.2.4]

### Changed

- SC-6727 - Change email addresses for tickets for Niedersachsen - fixed after review

## [25.2.3]

### Changed

- SC-6727 - Change email addresses for tickets for Niedersachsen

## [25.2.2]

### Changed

- SC-7773 - moved config values for antivirus file service

## [25.2.1]

### Fixed

- SC-7714 - Fixes script injection issue

## [25.2.0]

### Added

- SC-4385 - Added a user exclusion regex to IServ strategy
- SC-7049 - Added unit tests for Merlin Service
- SC-7157 - add feature flag for Merlin feature with fallback
- SC-6567 - add new application errros
- SC-6766 - Added ESLint rules with Promise rules
- SC-6830 - Added hook to parse request to arrays when > 20 users are requested in adminUsers service
- SC-6769 - Introduce API validation module
- SC-6769 - API validation for users/admin routes
- SC-6510 - Added Merlin Url Generator for Lern Store / Edu-sharing
- SC-5476 - Added school settings to enable students to open own chat rooms
- SC-6567 - Add utils to cleanup incomingMessage stacks by logging errors

### Removed

- SC-6586- Remove parents from users collection to improve maintainability

### Changed

- SC-6986 - Changed a hook in the accounts service that restricts get requests to the same school, it expects a valid userID and matching schoolIds for both the requester and requested users
- SC-6567 - clean up error pipline
- SC-6510, fix a minor syntax error when exporting module
- Update commons to 1.2.7: print configuration on startup, introduce hierarchical configuration file setup
- Support asynchronous calls during server startup
- SC-7091 - Migration to enable the Matrix Messenger for all schools that had RocketChat enabled before

### Fixed

- fixed README badges
- SC-6151 - fixed a bug that prevented api docu from being accessible
- Fix mocha tests

## [25.1.13] - 2020-11-12

### Changed

- SC-7395 - Changed ldap general strategy fetching of users from parallel to serialized

## [25.1.12] - 2020-11-09

### Added

- SC-7683 - add request logging options

## [25.1.11] - 2020-11-06

### Security

- SC-7695 - prevent csv user override operations on other schools

## [25.1.10] - 2020-11-05

### Added

- SC-7683 - Add log metic for memory usage, add async error logging util, catch one unhandledRejection error and remove cronjob task from server.

## [25.1.9] - 2020-11-03

### Fixed

- SC-7638 - fixed pin creation for users with accounts

## [25.1.8] - 2020-10-22

### Fixed

- SC-7333 - fixed creation of homeworks within lessons

## [25.1.7] - 2020-10-28

### Added

- SC-7491 - Add missing index on users.email to speed up slow query in registrationLink service

## [25.1.6] - 2020-10-23

### Changed

- SC-7413 - Remove event listener for unhandled rejections and move this to winston

## [25.1.5] - 2020-10-22

### Fixed

- SC-7452 - fixed time window check for LDAP users

## [25.1.4] - 2020-10-20

### Changed

- SC-6986 - Changed permission check for PATCH method in the account service from STUDENT_CREATE to STUDENT_EDIT to allow teachers to change students' password

## [25.1.3] - 2020-10-20

### Fixed

- SC-6986 - Changed a hook in the accounts service that restricts get requests to the same school, it expects a valid userID and matching schoolIds for both the requester and requested users

## [25.1.2] - 2020-10-15

### Fixed

- SC-7085 - fixed importHash error when asking parent consent

### Added

### Removed

## [25.1.1] - 2020-10-12

### Security

- SC-7165 package update for sanitization and add onload handler

## [25.1.0] - 2020-10-12

### Added

### Removed

- SC-6784 - Removed duplicated birth date formatting code in adminUsers service, which was causing an "Invalid date" output
- SC-6743 - Removed usersForConsent related things in adminUsers service because the client does not send that parameter anymore
- SC-6506 - Remove dependecy to feathers-swagger in routes.test.js

### Changed

- SC-6774 remove no-await-in-loop from eslint exceptions
- Rename statistic mails route, secure it over sync api key now
- SC-6809 - Maintain RabbitMQ connection and channels
- SC-5230 - Unblock Account-Page in Nuxt (securing /accounts and /users routes)

### Security

- Added hotfix merges

## [25.0.12] - 2020-10-12

### Fixed

- SC-6676 allows only following roles for registration: teacher/student…

## [25.0.11] - 2020-10-07

### Fixed

- SC-7180 homework create now validates data properly

## [25.0.12] - 2020-10-12

### Fixed

- SC-6676 allows only following roles for registration: teacher/student…

## [25.0.11] - 2020-10-07

### Fixed

- SC-7180 homework create now validates data properly

## [25.0.10] - 2020-10-07

### Added

- configured prometheus metrics - bucket sizes
- SC-6766 log unhandledRejection and unhandledException

## [25.0.9] - 2020-10-07

### Added

- SC-7115 - Reduce mongoose DB role request by enabling minor caching

## [25.0.8] - 2020-10-06

### Fixed

- SC-6676 - Registration: User with role parent should not be able to log-in
- SC-6960 - instead of deleting and recreating users during the rollback of a failed registration, use replace if necessary
- SC-6960 - properly raise exceptions during the registration process

## [25.0.7] - 2020-10-01

### Removed

- OPS-1316 - removed custom keep-alive header creation in express middleware

## [25.0.6] - 2020-10-01

### Added

- OPS-1316 - add indexes for slow files and submission queries

## [25.0.5] - 2020-10-01

### Added

- SC-6973 - add time window for pin creation

## [25.0.4] - 2020-09-30

### Added

- Added lead time detection

## [25.0.3]

### Added

- SC-6942 - add parse method to TSP strategy to declare it can handle the request and to keep authentication params clean

### Fixed

- SC-6942 - don't override payload defined by authentication method
- SC-6942 - don't search for account to populate if no username is given in `injectUsername`

## [25.0.2]

### Changed

- send mail for registration pin after add pin to db

## [25.0.1]

### Fixed

- SC-6696 - Fixed query used to determine course membership when checking permissions for course group lessons

## [25.0.0]

### Changed

- Extend JWT payload by schoolId and roleIds

## [24.5.1] - 2020-09-16

### Secrutiy

- Secure admin routes (update, patch, create)

## [24.5.0] - 2020-09-14

- Ignore database seed data with prettier, eslint, and codacy
- SC-6640 - Fixed email check within registration (case insensitive)
- SC-2710 - Adding time zones, default for school and theme

### Added - 24.5.0

- Test changelog has been updated for feature or hotfix branches
- SC-5612 - Adding search feature to the admintables for nuxt-client.

## [24.4.6] - 2020-09-11

### Changed

- SC-6733: central personal data does not get updated via CSV import

## [24.4.5] - 2020-09-10

### Fixed in 24.4.5

- SC-6637: generate QR codes for consent print sheets if group size exceeds 20

## [24.4.4] - 2020-09-08

### Fixed in 24.4.4]

- SC-6697: updates/sync account username when user is updated

## [24.4.3] - 2020-09-09

### Fixed in 24.4.3

- SC-6533 - Login not possible if admin reset password

## [24.4.2] - 2020-08-31

### Fixed in 24.4.2

- SC-6554: CSV-Importer no longer allows patching users with different roles

## [24.4.1] - 2020-08-31

### Fixed in 24.4.1

- SC-6511 - LDAP edit button missing.

### Changed in 24.4.1

- SC-5987 Internationalisation: extend user and school model with default language

### Added 24.4.1

- SC-6172: added hooks and checks to look for unique and not disposable emails in adminUsers service

## [24.4.0] - 2020-8-31

### Fixed in 24.4.0

- SC-6122 - Edusharing preload thumbnails in parallel. Edusharing authentication stabilisation.

## [24.3.3] - 2020-08-28

- SC-6469: prevent admin access to lessons admins shouldnt have access to.

## [24.3.2] - 2020-08-26

- SC-6382: fix handling of consents for users with unknown birthdays. consentStatus: 'ok' will be returned for valid consents without birthday.

## [24.3.1] - 2020-08-25

- SC-5420: TSC Schuljahreswechsel

## [24.3.0] - 2020-08-25

## [24.2.5] - 2020-08-24

- SC-6328 add migration to set student_list settings in all non n21 clouds schools to false.

## [24.2.4] - 2020-08-20

## [24.2.3] - 2020-08-20

## [24.2.2] - 2020-08-20

### Added in 24.2.2

- SC-5280: the LDAP service will try to reconnect up to three times if the connection was lost or could not be established
- SC-5280: the LDAP service and LDAP syncers now report more errors to the stats object
- SC-5808: added an isExternal check to the create method of AdminUsers service, only users from not external schools can create users

### Fixed in 24.2.2

- SC-5280: the LDAP sync now handles (timeout/firewall) errors much more gracefully
- SC-5280: LDAP bind operations will only be issued if the connection was established successfully
- SC-5280: aggregated LDAP statistics will now show the number of succesful and failed sub-syncs instead of just 1 or 0

### Changed in 24.2.2

- SC-5280: if disconnected prematurely, the LDAP service will not try to connect again just to unbind from the server

## [24.0.2] - 2020-08-05

### Fixed in 24.0.2

- SC-5835: Starting the new school year automatically - Cluster 4

## [24.0.1] - 2020-07-31

### Fixed in 24.0.1

- SC-5917 Fix activation of LDAP system

## [23.6.4] - 2020-07-29

### Fixed in 23.6.4

- SC-5883: Choose current schoolyear based on the school instead of the date for creating classes.

## [23.6.3] - 2020-07-28

### Added in 23.6.3

- SC-5754 Added isExternal attribute to school model. If ldapSchoolIdentifier or source is defined, isExternal will be set to true
  otherwise, if none of them are defined it wil be set to false.
- SC-4520 created a new Service called Activation Service; with which jobs can be defined and are
  only executed when an activation link (activation code) is confirmed (e.g.: change of e-mail address/username)
  Also added a sub-service for changing email/username in Activation Service
- SC-5280: the LDAP service will try to reconnect up to three times if the connection was lost or could not be established
- SC-5280: the LDAP service and LDAP syncers now report more errors to the stats object

### Fixed in 23.6.3

- SC-5250: Fixes the CSV-Import, if there are whitespaces in the columnnames
- SC-5686: only users with the team permission "RENAME_TEAM" can execute the patch method in teams route
- SC-5280: the LDAP sync now handles (timeout/firewall) errors much more gracefully
- SC-5280: LDAP bind operations will only be issued if the connection was established successfully
- SC-5280: aggregated LDAP statistics will now show the number of succesful and failed sub-syncs instead of just 1 or 0
- SC-5416: Enable maintenance Mode for LDAP Schools and change the currentSchoolYear for non-LDAP Schools

### Changed in 23.6.3

- SC-5542: Added an after hook for AdminUsers find method which formats birthday date to DD.MM.YYYY format.
- SC-4289 Changed aggregations in admin tables, classes are now taken only from current year or max grade level, and are sorted
  by numeric ordering.
- SC-5280: if disconnected prematurely, the LDAP service will not try to connect again just to unbind from the server

## [23.6.2] - 2020-07-22

### Fixed in 23.6.2

- SC-5773: LDAPSchoolSyncer now correctly populates classes synced from an LDAP server, even if only students or only teachers are assigned to the class.
- SC-5250: Fixes the CSV-Import, if there are whitespaces in the columnnames

## [23.6.1] - 2020-07-22

### Fixed in 23.6.1

- SC-5733: LDAPSchoolSyncer now uses the Users model service to avoid ignoring indexes due to automatic collation

## [23.6.0] - 2020-07-21

### Added in 23.6.0

- SC-4142: Added indexes on TSP sync related attributes in user and school schema.
- SC-4142: Adds info about unchanged entities to TSP sync statistics

## [23.5.4] - 2020-07-08

### Added in 23.5.4

- SC-2714 Added the federal state "Internationale Schule"

## [23.5.0] - 2020-06-15

### Added in 23.5.0

- SC-4192 add tests that ensure classes on other schools cant be manipulated

### Fixed in 23.5.0

### Changed in 23.5.0

- SC-4957 user.ldapId and user.ldapDn are now indexed to improve performance

## [23.4.7] - 2020-07-01

### Fixed in 23.4.7

- SC-4965 Converted "consent" subdocument in "users" to a nested document to fix changing consents in administration and removing a bug in registration that resulted in deleted users.

## [23.4.5] - 2020-06-17

### Fixed in 23.4.5

- SC-5007 re-introduces ldap system root path to API result to fix issue with duplicating schools

## [23.4.3-nbc] - 2020-06-15

### Fixed in 23.4.3-nbc

- SC-5054 Revert hook restrictions that prevented registration with custom deata privacy documents enabled

## [23.4.0-nbc] - 2020-06-11

### Added in 23.4.0-nbc

- SC-4577 extend consentversions with school specific privacy policy, which can be added by the school admin

## [23.2.4] - 2020-06-05

### Fixed in 23.2.4

- SC-4876 soften sanitization to allow editor actions to be persisted correctly

## [23.2.1] - 2020-06-04

### Security - 23.2.1

- SC-4720 improve importhashes for registrationlinks

## [23.2.0] - 2020-06-03

### Security - 23.2.0

- SC-4506 Secure Find User Route. Access user list by students is allowed only if they are eligible to create teams.
- SC-4506 Secure Get User Route. Read user details may only users with STUDENT_LIST or TEACHER_LIST permissions

## [23.1.4] - 2020-05-29

### Fixed in 23.1.4

- SC-4749 avoid xss in image onerror event attribute for submissions

## [23.0.0] - 2020-05-19

### Changed in 23.0.0

- SC-4075 Teams creation by students logic was changed. New environment enumeration variable `STUDENT_TEAM_CREATION`
  with possible values `disabled`, `enabled`, `opt-in`, `opt-out` was introduced. The feature value is set by instance deployment.
  In case of `disabled`, `enabled` it is valid for all schools of the instance and cannot be changed by the admin.
  In case of `opt-in` and `opt-out` the feature should be enabled/disabled by the school admin.

## [22.10.3] - 2020-05-13

### Fixed in 22.10.3

- Unbind errors no longer stop the LDAP sync if more systems follow

## [22.10.2] - 2020-05-12

### Fixed in 22.10.2

- fixed pagination for students/teacher table

## [22.10.0] - 2020-05-11

### Added in 22.10.0

- SC-3719 Files now have a `creator` attribute that references the ID of the user that created the file.
  For old files, it is set to the first user permission inside the permissions array (legacy creator check).
- SC-3719 The `files` collection now has two additional indexes: `{creator}` and `{permissions.refId, permissions.refPermModel}`.
- add MongoDB Collation Support to control sorting behaviour in regards to capitalization.
- SC-3607 CSVSyncer now allows the optional birthday field (formats: dd/mm/yyyy, dd.mm.yyyy, dd-mm-yyyy) in CSV data
- SC-3948 support users query in adminusers routes
- SC-4018 Add additional nexboard permissions
- SC-4008 Migrated generateRegistrationLink Hook from SC-Client into Server
- SC-3686 Added new Registration Link Service for sending mails
- SC-4094 Teachers can now provide feedback in the form of uploaded files

### Fixed in 22.10.0

- SC-3892 Update Filter of submission in order to work with older submissions
- SC-3395 if fetching the release fails, a error will be thrown
- backup.js now outputs valid json exports
- SC-4105 fixed a problem with new users tests not working with recent hotfix.
- Checks of user consent calculated correct now

### Changed in 22.10.0

- User delete now accepts bulk delete requests
- SC-3958: the "general" LDAP strategy now returns an empty array if classes are not configured properly
- Increase performance - error logging in sentry
- Mergify: add and modified some configs

### Removed in 22.10.0

- SC-3958: the LDAP strategy interface no longer supports synchronizing team members to the never-used original N21-IDM
- SC-3958: the environment variables NBC_IMPORTURL, NBC_IMPORTUSER, and NBC_IMPORTPASSWORD are no longer used and have been removed
- Removed the obsolete commentSchema from the homework service. It was not in use.

## [22.9.20]

### Added in 22.9.20

- SC-4042: Added support for a central IServ-Connector

### Changed in 22.9.20

- LDAP syncs on servers with multiple schools now only sync one school at a time to avoid issues when paging search requests
- LDAP syncs use less memory (because they do a lot less in parallel)
- LDAPSchoolSyncer now returns user and class statistics

### Fixed in 22.9.20

- Fixed LDAP-Service disconnect method
- LDAPSystemSyncers now properly close their connections after syncing
- Authentication via LDAP now tries to close the connection after login
- Fixed a warning message appearing when patching users via internal request

## [22.9.18]

### Fixed in 22.9.18

- SC-4215: Do not allow unprivileged users to find users with non-school roles (expert, parent, etc.)

## [22.9.17]

### Fixed in 22.9.17

- SC-4121: File uploads no longer fail if the security scan is misconfigured or errors during enqueuing

## [22.9.10]

### Added in 22.9.10

- enable API key for /mails route

### Fixed in 22.9.10

- fixed an issue that prevented api-key authenticated calls to function with query.

## [22.9.9]

### Added in 22.9.9

- Sync can now be authenticated with an api-key.

## [22.9.8]

### Fixed in 22.9.8

- Fixed an error where ldap users without proper uuid where not filtered correctly.

## [22.9.7]

### Security in 22.9.7

- the /ldap route can now only be triggered for the users own school.

## [22.9.6]

### Added in 22.9.6

- users without `SCHOOL_EDIT` permission, but with `SCHOOL_STUDENT_TEAM_MANAGE` permission can now toggle the school feature `disableStudentTeamCreation`.

### Fixed in 22.9.6

- Admins in Thuringia can now prevent students from creating teams

## [22.9.5]

### Security in 22.9.5

- increased security for the publicTeachers route.

## [22.9.4]

### Fixed in 22.9.4

- fixes an issue with LDAP account updates if more than one account exists for the user (migration from local login to LDAP)

## [22.9.3]

### Fixed in 22.9.3

- fixes regression in LDAP sync, that caused incomplete user updates

## [22.9.2]

### Security in 22.9.2

- increased security for user PUT operation

## [22.9.1]

### Fixed in 22.9.1

- SC-3994: remove unnecessary bucket creation call that caused school administration and LDAP Sync to throw errors

### Changed in 22.9.1

- use collation for /homeworks, /users, /publicTeachers, /users/admin/teachers, /users/admin/students, /classes, and /courses.

## [22.9.0]

- Security updates

## [22.8.0]

### Added in 22.8.0

- This changelog has been added

### Removed in 22.8.0

- Clipboard sockets
- This changelog has been added
- Backend route to confirm analog consents in bulk
- Changed Seed Data + Migration Script: Added feature flag for new Editor to klara.fall@schul-cloud.org
- SC-2922: Enable use of multiple S3 instances as file storage provider
  - A new collection is added to administrate multiple S3 instances
  - A migration will automatically use the AWS environment variables to add those as default provider for all existing schools
  - For new schools the less used provider is assigned as storage provider
  - Environment Variables:
    - FEATURE_MULTIPLE_S3_PROVIDERS_ENABLED=true will activate the feature
    - S3_KEY, used for symmetric encryption, already required for the migration because of the secret access key encryption

### Changed in 22.8.0

- SC-3767: moved env variables to globals.js, NODE_ENV required to equal 'test' for test execution and right database selection
- migrated backup.sh script to node, so it can run platform independant and works on windows.

### Fixed in 22.8.0

- SC-3821: Fix Co-Teachers and Substitution teachers not being able to Grade Homeworks

## 22.7.1

### Fixed in 22.7.1

- Admin and teacher user could change other users without changing them self<|MERGE_RESOLUTION|>--- conflicted
+++ resolved
@@ -9,7 +9,6 @@
 
 ## Unreleased
 
-<<<<<<< HEAD
 ## [26.5.0] - 2021-06-28
 
 ### Added
@@ -19,14 +18,13 @@
 ### Changed
 
 - SC-6294 Restructure NestJS Sources: Testing, Core Module, Entities, Shared. See details in https://hpi-schul-cloud.github.io/schulcloud-server/
-=======
+
 ## [26.4.9] - 2021-06-29
 
 ### Fixed
 
 - api route forwarding
 
->>>>>>> 7d4d179b
 
 ## [26.4.8] - 2021-06-29
 
