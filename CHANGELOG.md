# Changelog

All notable changes to this project will be documented in this file.

The format is based on [Keep a Changelog](https://keepachangelog.com/en/1.0.0/),
and this project adheres to [Semantic Versioning](https://semver.org/spec/v2.0.0.html).

Allowed Types of change: `Added`, `Changed`, `Deprecated`, `Removed`, `Fixed`, `Security`

## Unreleased

<<<<<<< HEAD
### Added
- SC-5612 - Adding search feature to the admintables for nuxt-client.
=======
## [24.4.1] - 2020-08-31

### Fixed

- SC-6554: CSV-Importer no longer allows patching users with different roles
>>>>>>> 33558524

## [24.4.1] - 2020-08-31

### Fixed

- SC-6511 - LDAP edit button missing.

### Changed

- SC-5987 Internationalisation: extend user and school model with default language

### Added
- SC-6172: added hooks and checks to look for unique and not disposable emails in adminUsers service

## [24.4.0] - 2020-8-31

### Fixed

- SC-6122 - Edusharing preload thumbnails in parallel. Edusharing authentication stabilisation.

## [24.3.3] - 2020-08-28

- SC-6469: prevent admin access to lessons admins shouldnt have access to.

## [24.3.2] - 2020-08-26

- SC-6382: fix handling of consents for users with unknown birthdays. consentStatus: 'ok' will be returned for valid consents without birthday.

## [24.3.1] - 2020-08-25

- SC-5420: TSC Schuljahreswechsel

## [24.3.0] - 2020-08-25

## [24.2.5] - 2020-08-24

- SC-6328 add migration to set student_list settings in all non n21 clouds schools to false.

## [24.2.4] - 2020-08-20

## [24.2.3] - 2020-08-20

## [24.2.2] - 2020-08-20

### Added
- SC-5280: the LDAP service will try to reconnect up to three times if the connection was lost or could not be established
- SC-5280: the LDAP service and LDAP syncers now report more errors to the stats object

### Fixed
- SC-5280: the LDAP sync now handles (timeout/firewall) errors much more gracefully
- SC-5280: LDAP bind operations will only be issued if the connection was established successfully
- SC-5280: aggregated LDAP statistics will now show the number of succesful and failed sub-syncs instead of just 1 or 0

### Changed
- SC-5280: if disconnected prematurely, the LDAP service will not try to connect again just to unbind from the server

### Added

- SC-5808: added an isExternal check to the create method of AdminUsers service, only users from not external schools can create users

## [24.0.2] - 2020-08-05
### Fixed - 24.0.2
- SC-5835: Starting the new school year automatically - Cluster 4

## [24.0.1] - 2020-07-31
### Fixed - 24.0.1
-  SC-5917 Fix activation of LDAP system

## [23.6.3] - 2020-07-28

### Added

- SC-5754 Added isExternal attribute to school model. If ldapSchoolIdentifier or source is defined, isExternal will be set to true
otherwise, if none of them are defined it wil be set to false.

### Added

- SC-4520 created a new Service called Activation Service; with which jobs can be defined and are 
only executed when an activation link (activation code) is confirmed (e.g.: change of e-mail address/username)
Also added a sub-service for changing email/username in Activation Service
- SC-5280: the LDAP service will try to reconnect up to three times if the connection was lost or could not be established
- SC-5280: the LDAP service and LDAP syncers now report more errors to the stats object

### Fixed

- SC-5250: Fixes the CSV-Import, if there are whitespaces in the columnnames
- SC-5686: only users with the team permission "RENAME_TEAM" can execute the patch method in teams route
- SC-5280: the LDAP sync now handles (timeout/firewall) errors much more gracefully
- SC-5280: LDAP bind operations will only be issued if the connection was established successfully
- SC-5280: aggregated LDAP statistics will now show the number of succesful and failed sub-syncs instead of just 1 or 0

### Changed

- SC-5542: Added an after hook for AdminUsers find method which formats birthday date to DD.MM.YYYY format.
- SC-4289 Changed aggregations in admin tables, classes are now taken only from current year or max grade level, and are sorted
by numeric ordering.
- SC-5280: if disconnected prematurely, the LDAP service will not try to connect again just to unbind from the server

### Security

## [23.6.3] - 2020-07-28

### Fixed - 23.6.3
- SC-5416: Enable maintenance Mode for LDAP Schools and change the currentSchoolYear for non-LDAP Schools


## [23.6.4] - 2020-07-29
### Fixed - 23.6.4
- SC-5883: Choose current schoolyear based on the school instead of the date for creating classes.

## [23.6.3] - 2020-07-28

### Fixed - 23.6.3
- SC-5416: Enable maintenance Mode for LDAP Schools and change the currentSchoolYear for non-LDAP Schools

## [23.6.2] - 2020-07-22

### Fixed - 23.6.2

- SC-5773: LDAPSchoolSyncer now correctly populates classes synced from an LDAP server, even if only students or only teachers are assigned to the class.
- SC-5250: Fixes the CSV-Import, if there are whitespaces in the columnnames

## [23.6.1] - 2020-07-22

### Fixed - 23.6.1

- SC-5733: LDAPSchoolSyncer now uses the Users model service to avoid ignoring indexes due to automatic collation


## [23.6.0] - 2020-07-21

### Added - 23.6.0

- SC-4142: Added indexes on TSP sync related attributes in user and school schema.
- SC-4142: Adds info about unchanged entities to TSP sync statistics

## [23.5.4] - 2020-07-08

### Added - 23.5.4

- SC-2714 Added the federal state "Internationale Schule"


## [23.5.0] - 2020-06-15

### Added in 23.5.0

- SC-4192 add tests that ensure classes on other schools cant be manipulated


### Fixed in 23.5.0

### Changed in 23.5.0

- SC-4957 user.ldapId and user.ldapDn are now indexed to improve performance


## [23.4.7] - 2020-07-01

### Fixed in 23.4.7

- SC-4965 Converted "consent" subdocument in "users" to a nested document to fix changing consents in administration and removing a bug in registration that resulted in deleted users.

## [23.4.5] - 2020-06-17

### Fixed in 23.4.5

- SC-5007 re-introduces ldap system root path to API result to fix issue with duplicating schools


## [23.4.3-nbc] - 2020-06-15

### Fixed in 23.4.3-nbc

- SC-5054 Revert hook restrictions that prevented registration with custom deata privacy documents enabled


## [23.4.0-nbc] - 2020-06-11

### Added - 23.4.0-nbc

- SC-4577 extend consentversions with school specific privacy policy, which can be added by the school admin


## [23.2.4] - 2020-06-05

### Fixed - 23.2.4

- SC-4876 soften sanitization to allow editor actions to be persisted correctly

## [23.2.1] - 2020-06-04

### Security - 23.2.1

- SC-4720 improve importhashes for registrationlinks

## [23.2.0] - 2020-06-03

### Security - 23.2.0

- SC-4506 Secure Find User Route. Access user list by students is allowed only if they are eligible to create teams.
- SC-4506 Secure Get User Route. Read user details may only users with STUDENT_LIST or TEACHER_LIST permissions

## [23.1.4] - 2020-05-29

### Fixed in 23.1.4

- SC-4749 avoid xss in image onerror event attribute for submissions

## [23.0.0] - 2020-05-19

### Changed in 23.0.0

- SC-4075 Teams creation by students logic was changed. New environment enumeration variable `STUDENT_TEAM_CREATION` 
with possible values `disabled`, `enabled`, `opt-in`, `opt-out` was introduced. The feature value is set by instance deployment. 
In case of `disabled`, `enabled` it is valid for all schools of the instance and cannot be changed by the admin. 
In case of `opt-in` and `opt-out` the feature should be enabled/disabled by the school admin.

## [22.10.3] - 2020-05-13

### Fixed in 22.10.3

-   Unbind errors no longer stop the LDAP sync if more systems follow

## [22.10.2] - 2020-05-12

### Fixed in 22.10.2

-   fixed pagination for students/teacher table

## [22.10.0] - 2020-05-11

### Added in 22.10.0

-   SC-3719 Files now have a `creator` attribute that references the ID of the user that created the file.
    For old files, it is set to the first user permission inside the permissions array (legacy creator check).
-   SC-3719 The `files` collection now has two additional indexes: `{creator}` and `{permissions.refId, permissions.refPermModel}`.
-   add MongoDB Collation Support to control sorting behaviour in regards to capitalization.
-   SC-3607 CSVSyncer now allows the optional birthday field (formats: dd/mm/yyyy, dd.mm.yyyy, dd-mm-yyyy) in CSV data
-   SC-3948 support users query in adminusers routes
-   SC-4018 Add additional nexboard permissions
-   SC-4008 Migrated generateRegistrationLink Hook from SC-Client into Server
-   SC-3686 Added new Registration Link Service for sending mails
-   SC-4094 Teachers can now provide feedback in the form of uploaded files

### Fixed in 22.10.0

-   SC-3892 Update Filter of submission in order to work with older submissions
-   SC-3395 if fetching the release fails, a error will be thrown
-   backup.js now outputs valid json exports
-   SC-4105 fixed a problem with new users tests not working with recent hotfix.
-   Checks of user consent calculated correct now

### Changed in 22.10.0

-   User delete now accepts bulk delete requests
-   SC-3958: the "general" LDAP strategy now returns an empty array if classes are not configured properly
-   Increase performance - error logging in sentry
-   Mergify: add and modified some configs

### Removed in 22.10.0

-   SC-3958: the LDAP strategy interface no longer supports synchronizing team members to the never-used original N21-IDM
-   SC-3958: the environment variables NBC_IMPORTURL, NBC_IMPORTUSER, and NBC_IMPORTPASSWORD are no longer used and have been removed
-   Removed the obsolete commentSchema from the homework service. It was not in use.

## [22.9.20]

### Added

-  SC-4042: Added support for a central IServ-Connector

### Changed

-  LDAP syncs on servers with multiple schools now only sync one school at a time to avoid issues when paging search requests
-  LDAP syncs use less memory (because they do a lot less in parallel)
-  LDAPSchoolSyncer now returns user and class statistics

### Fixed

-  Fixed LDAP-Service disconnect method
-  LDAPSystemSyncers now properly close their connections after syncing
-  Authentication via LDAP now tries to close the connection after login
-  Fixed a warning message appearing when patching users via internal request

## [22.9.18]

### Fixed

-  SC-4215: Do not allow unprivileged users to find users with non-school roles (expert, parent, etc.)

## [22.9.17]

### Fixed

-  SC-4121: File uploads no longer fail if the security scan is misconfigured or errors during enqueuing

## [22.9.10]

### Added

-  enable API key for /mails route

## [22.9.10]

### Fixed

-  fixed an issue that prevented api-key authenticated calls to function with query.

## [22.9.9]

### Added

-  Sync can now be authenticated with an api-key.

## [22.9.8]

### Fixed

-  Fixed an error where ldap users without proper uuid where not filtered correctly.

## [22.9.7]

### Security

-  the /ldap route can now only be triggered for the users own school.

## [22.9.6]

### Added

-   users without `SCHOOL_EDIT` permission, but with `SCHOOL_STUDENT_TEAM_MANAGE` permission can now toggle the school feature `disableStudentTeamCreation`.

### Fixed

-   Admins in Thuringia can now prevent students from creating teams


## [22.9.5]

### Security

-   increased security for the publicTeachers route.

## [22.9.4]

### Fixed

-   fixes an issue with LDAP account updates if more than one account exists for the user (migration from local login to LDAP)


## [22.9.3]

### Fixed

-   fixes regression in LDAP sync, that caused incomplete user updates


## [22.9.2]

### Security

-   increased security for user PUT operation


## [22.9.1]

### Fixed

-   SC-3994: remove unnecessary bucket creation call that caused school administration and LDAP Sync to throw errors

### Changed
-   use collation for /homeworks, /users, /publicTeachers, /users/admin/teachers, /users/admin/students, /classes, and /courses.

## [22.9.0]

-   Security updates

## [22.8.0]

### Added

- This changelog has been added

### Removed

-   Clipboard sockets
-   This changelog has been added
-   Backend route to confirm analog consents in bulk
-   Changed Seed Data + Migration Script: Added feature flag for new Editor to klara.fall@schul-cloud.org
-   SC-2922: Enable use of multiple S3 instances as file storage provider
    -   A new collection is added to administrate multiple S3 instances
    -   A migration will automatically use the AWS environment variables to add those as default provider for all existing schools
    -   For new schools the less used provider is assigned as storage provider
    -   Environment Variables:
        -   FEATURE_MULTIPLE_S3_PROVIDERS_ENABLED=true will activate the feature
        -   S3_KEY, used for symmetric encryption, already required for the migration because of the secret access key encryption

### Changed

-   SC-3767: moved env variables to globals.js, NODE_ENV required to equal 'test' for test execution and right database selection

### Changed

-   migrated backup.sh script to node, so it can run platform independant and works on windows.

### Fixed

-   SC-3821: Fix Co-Teachers and Substitution teachers not being able to Grade Homeworks


## 22.7.1

### Fixed

- Admin and teacher user could change other users without changing them self<|MERGE_RESOLUTION|>--- conflicted
+++ resolved
@@ -9,16 +9,15 @@
 
 ## Unreleased
 
-<<<<<<< HEAD
-### Added
+### Added
+
 - SC-5612 - Adding search feature to the admintables for nuxt-client.
-=======
+
 ## [24.4.1] - 2020-08-31
 
 ### Fixed
 
 - SC-6554: CSV-Importer no longer allows patching users with different roles
->>>>>>> 33558524
 
 ## [24.4.1] - 2020-08-31
 
