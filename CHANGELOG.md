# Changelog

All notable changes to this project will be documented in this file.

The format is based on [Keep a Changelog](https://keepachangelog.com/en/1.0.0/),
and this project adheres to [Semantic Versioning](https://semver.org/spec/v2.0.0.html).

Allowed Types of change: `Added`, `Changed`, `Deprecated`, `Removed`, `Fixed`, `Security`

## [Unreleased]

### Changed

### Fixed

## [26.20.0] - 2021-21-07

### Added

- BC-829 - dashboards are populated with courses before their first use
- BC-830 - return start and enddates of courses
- BC-874 - add dependency updates

### Changed

<<<<<<< HEAD
- BC-826 - show teacher status for privileged members for tasks
- BC-701 - bump packages
=======
- BC-701 - bump packages
- BC-830 - show archived courses in course list
- BC-741 - Sort and split ansible rols
- BC-830 - change sorting of rooms-list to updatedAt descending
>>>>>>> 15a2053e

## [26.19.0] - 2021-11-30

### Changed

- BC-617 - changes for transition to Dataport
- BC-740 - BC-847 - change ansible vars for docker image and tag
- BC-157 - add typescript to task store: update task api response
- BC-609 BC-612 - Add new route and endpoints for finished task (for students and teachers)

## [26.18.0] - 2021-11-23

### Added

- BC-485 - ansible role for management service

### Fixed

- BC-724 - fixed OpenAPI spec for dashboard

## [26.17.0] - 2021-11-16

### Changed

- BC-688 - disable allowJS
- BC-488 - Set federal state in LDAPSyncer by system
- BC-589 - BC-652 - change auto deployment to a reusable workflow
- BC-240 - Dashboards are now personalized

### Fixed

- BC-369 - fix wrong behavior by the general LDAP Strategy if an attribute is not set
- BC-668 - fixed security issues/updated dependencies
- BC-596 - enable strict property inizialization for typescript

## [26.16.0] - 2021-11-09

### Added

- BC-489 - create a migration to add federal state to systems (ldap) and sync with school's

### Changed

- BC-451 - move repos to shared: user, role
- BC-451 - move repos to shared: dashboard, files-storage, course, coursegroup, task, submission and update imports
- BC-605 - sort references within groups alphabetically

### Fixed

- BC-599 - fix email return
- BC-526 - fix flaky file repository test
- BC-404 - students from other schools can not be invited via email anymore
- fixed autodeployment storageprovider initialization race condition

## [26.15.0] - 2021-11-02

- BC-526 - files deleted via directory deletion will be deleted with the deletion concept
- BC-369 - add more LDAP systems to the init deployment
- BC-174 - Improve test data generation with factories
- BC-40 - rocketchat authentication via user+password
- BC-532 - add index to course, lesson, task entity and fix permission issue

### Changed

- BC-451 - move repos to shared: files(-storage), news
- BC-451 - move database, feathers, mail from modules to @shared/infra
- BC-379 - updated the engine version to node 16 and npm 8
- BC-477 remove generics from test-module getter
- BC-507 - remove orphaned GridElements from database
- BC-469 - defined docker base image
- BC-543 - move status logic to task entity
- BC-402 - change e2e test include to reusable workflows

### Fixed

- BC-451 - fix timezone related test issues

## [26.14.0] - 2021-10-26

### Added

- BC-155 - add substitution teacher flag to task
- BC-121 - add console script to delete soft-deleted files
- BC-495 - ungroup elements from groups in the course dashboard
- BC-496 - naming of groups in the course dashboard

### Changed

- BC-383 - remove usage of npm run seed in server
- BC-527 - cleanup legacy code for filestorage deletion concept
- BC-13 - filter archived tasks and dont return it by task.findAll uc
- BC-501 - return lesson name as task description for more detailed informations
- BC-578 - enable `esModuleInterop` in typescript configuration

## [26.13.2] - 2021-10-22

### Changed

- BC-379 - hard-code node 14 and npm 6

## [26.13.0] - 2021-10-19

### Added

- BC-394 - send email wishes to additionally needed addresses
- BC-391 - display special characters properly
- BC-339 - creation of groups in the courses dashboard
- BC-339 - add elements to groups in the courses dashboard

### Fixed

- BC-436 - Fix univention LDAP strategy
- BC-21 - Remove generics from DTOs, because generics can not be used to generate OpenApi properly

### Changed

- BC-487 - update mongodb-memory-server from 6.9.6 to 7.4.4
- BC-490 - setup entities for tests without needing a database

## [26.12.0] - 2021-10-12

### Added

- BC-388 - add simple script for end sjw
- BC-319 - add route to change the position of a course dashboard element
- BC-343 - run unstable e2e tests on label `run unstable tests`
- BC-6 - Show prepared tasks (drafts) for teachers

### Changed

- BC-25 - sort database seeds ascending by date of creation (\_id, createdAt)
- BC-25 - move logic of npm run setup into console application and add management application with same behavior
- BC-237 - Clean up global entity registration
- BC-331 - BC-354 - rename ansible variables for OnePassword
- BC-269 - check in firstLogin that students can only pass with existing birthdate
- BC-154 - remove lesson entity from task repository
- BC-231 - upgraded nestjs@7 to nestjs@8

### Fixed

### Security

- BC-386 - added CREATE tests for consentVersionService
- BC-297 - fixed set-value dependency vulnerabilities
- BC-377 - fixed axios dependency vulnerabilities

## [26.11.3] - 2021-10-05

### Fixed

- BC-121 - run add bucket to files migration in parallel

## [26.11.2] - 2021-09-29

### Fixed

- BC-111 wait for mongodb to spin up in deployment

- BC-370 - fixed file directory creation

## [26.11.1] - 2021-09-29

### Fixed

- BC-365 - fixed task overview pagination

## [26.11.0] - 2021-09-22

### Changed

- BC-274 Change Course Colors
- BC-213 - rewrite file deletion with deletion marker
- BC-68 - e2e run dependent on build image job
- BC-179 - refactor task and entity and relations
- BC-315 - stabilized resolve user roles workflow by use roles from requested user and not from jwt

### Added

- BC-121 add bucket and storage provider to file documents
- BC-164 - refactored the supportJWTservice and added roles information to its jwt data
- BC-279 - introduce console application interface to call providers via console command
- BC-9 add entity and repo for course dashboards
- BC-9 add a route to recieve dummy data for course dashboards
- BC-318 implement persistance for course dashboards

### Fixed

- BC-232 prevent users from changing schoolyears
- BC-233 - when an LDAP system is removed from a school, the ldapschoolidentifier and lastLdapSync are removed as well
- moved some changelog entries into their correct place

### Removed

- BC-262 - remove S3 lifecycle configuration code
- BC-247 - remove timestamp from LDAP search Query for sync

## [26.10.3] - 2021-09-09

### Fixed

- BC-267 - skip whitelist-check for api requests on /wopi

## [26.10.2] - 2021-09-03

### Added

- BC-120 - add feature flag for S3 CORS
- BS-112 - insert missing attribute during school creation

## [26.10.1] - 2021-09-03

### Fixed

- BC-187 - secures the system route

## [26.10.0] - 2021-09-03

### Fixed

- remove broken systemid from seed data
- SC-9083 - expose env variables for school administration
- BC-44 - remove JWT_WHITELIST_ACCEPT_ALL feature flag
- BC-44 - integrate jwt whitelist check in nestjs jwt authentication
- BC-42 - cycle detection in role inheritance
- BC-64 - enable e2e test execution for push event on main branch
- BC-41 - adds feature flag for S3 storage lifecycle management (currently not supported by Strato Hidrive)
- BC-37 - BC-54 - reduce resource consumption for deployed server
- BC-81 - remove old Lern-Store
- BC-119 - remove malfunction S3 lifecycle migration
- BC-38 - BC-124 - Add ansible files for Bosscloud (default)
- BC-110 - fileStorage/security should only be called from within the cluster

### Added

- BC-5 - Show completed tasks for students

### Changed

- Refactor nestjs task module and resort imports for course and coursegroup entities and repositories. Add testHelpers.

## [26.9.3] - 2021-09-10

### Fixed

- BC-239 - fix date parsing for students birth date

## [26.9.2] - 2021-08-27

### Changed

- BC-137 - fix bug with display of Blue Bar
- BC-106 - exit maintenance & change school year for LDAP schools on Boss and NBC

## [26.9.1] - 2021-08-18

### Changed

- SC-9192 - enable cors for nestjs app routes
- SC-9130 - use whiltelisted filenames at the s3 file storage backend

## [26.9.0] - 2021-08-14

### Changed

- OPS-2491 - Change the hydra service url
- SC-9231 - add permissions to SuperHero to edit admin role
- SC-9269 - let eslint ensure no tests with .only exist anymore
- SC-9192 - mount feathers and nestjs apps under dedicated version paths and allow general path prefix for the whole server

## Added

- add inital learnroom module with support of course and coursegroups for preparing the next refactoring iteration in tasks module
- SC-9231 - add permissions to SuperHero to edit admin role

## [26.8.0] - 2021-08-10

## [26.7.1] - 2021-08-03

- SC-9233 - fix Lern-Store on THR to load also WLO content

## [26.7.0] - 2021-07-28

### Added

- SC-9213 - Consider group submissions when deciding what open tasks a student has
- SC-9150 - add script to change school year
- SC-9211 - enable maildrop and mailcatcher for e2e tests (see docker-compose)
- SC-9177 - allow superheros to delete admins

### Changed

- SC-9219 - limited jest workers for not taking all workers within of a single github action

### Fixed

- SC-9212 - fix changing classes via CSV import
- SC-9053 - fix sending registration link via checkbox for student/teacher creation

## [26.6.4] - 2021-07-23

### Changed

- move S3 expiration migration to the end

## [26.6.3] - 2021-07-21

### Fixed

- SC-9092 - add missing S3 key decryption in migration

## [26.6.2] - 2021-07-21

### Changed

- use edusharing lernstore mode on production

## [26.6.1] - 2021-07-21

### Changed

- change default lernstore mode to edusharing

## [26.6.0] - 2021-07-20

### Added

- SC-9018; SC-9003 - created schoolsList public endpoint, and jwt secured /schools endpoint
- SC-9093 - make configured default language and timezone available in config service
- SC-9092 - delete S3 files after 7 days from user deletion
- SC-8959 - Add messenger to deletion concept
- SC-9157 - Add RabbitMQ connection to new mail service
- SC-9157 - Improve config handling for RabbitMQ
- SC-9213 - Consider group submissions when deciding what open tasks a student has
- OPS-2574 - Removeing autodeployed branches for developers if branch deleted
- OPS-2579 - Add Ansible task and templates for adding storage

### Changed

- SC-9190 - publish news target names
- SC-8887 - allow public access to consentVersion service
- SC-8448 - Not storing temporary Merlin links and fixed concurrency bug
- remove unnecessary timeout definitions from tests and avoid promise chains
- SC-6294 Restructure NestJS Sources: Testing, Core Module, Entities, Shared. See details in https://hpi-schul-cloud.github.io/schulcloud-server/
- execute unit tests via github action instead of using travis

### Fixed

- SC-9197 - Limiting the max workers for jest to 2 workers, if the default mechanism runs it's go up to infinity workers and if one die the test never stop
- SC-9202 - fix sending of registration link mails

## [26.5.0] - 2021-06-28

### Added

- SC-9431 - add teacher view to task/open over permission TASK_DASHBOARD_VIEW_V3, solving permissions after authenticate and add v3/user/me route.

### Changed

- SC-6294 Restructure NestJS Sources: Testing, Core Module, Entities, Shared. See details in https://hpi-schul-cloud.github.io/schulcloud-server/

## [26.4.9] - 2021-06-29

### Fixed

- api route forwarding

### Removed

- SC-9159 removed news from feathers except remove team event, which already is replaced by v3/news

## [26.4.8] - 2021-06-29

### Fixed

- route forwarding

## [26.4.7] - 2021-06-22

### Added

- SC-9148 - Add migration for change of school year on BRB

### Fixed

- SC-9170 - let superhero delete other users

## [26.4.6] - 2021-06-24

### Changed

- OPS-2466 - changes build pipeline to github actions

## [26.4.5] - 2021-06-21

### Added

- SC-9156 - Add maintenance mode for LDAP rewrite

## [26.4.4] - 2021-06-16

### Change

- rename permission TASK_DASHBOARD_VIEW_V3

## [26.4.3] - 2021-06-16

### Change

- SC-9139 - Add a check if user roles should be updated or not to the repo

## [26.4.2] - 2021-06-16

### Fixed

- npm run syncIndex work for not existing collections in the db

## [26.4.1] - 2021-06-15

### Change

- SC-9029 - Change place of the channel creation for RabbitMQ

## [26.4.0] - 2021-06-11

- SC-9004 - Sync env variables between backend and frontend

## [26.3.1] - 2021-06-14

### Added

- SC-9134 - Add missing mongo indexes for LDAP Sync

## [26.3.0] - 2021-06-07

### Changed

- SC-8898 - parallelize LDAP sync using RabbitMQ

## [26.2.2] - 2021-06-04

### Fixed

- Fixed dependencies issue

## [26.2.1] - 2021-06-02

### Added

- SC-9103 - add logging for syncIndexes script

## [26.2.0] - 2021-06-01

### Added

- OPS-2418 - Change buildpipelines (Server, Client, Nuxt) to execute E2E tests according QF decision
- SC-8250 - add bulk deletion to user service v2
- SC-8341 - add tombstone school to tombstone user
- SC-8408 - added delete events by scope Id route
- SC-7937 - Allow adding multiple materials to lesson
- SC-7868 - Deletion concept for personal file connections
- SC-8873 - Add prioritization for Matrix messenger tasks
- SC-8982 - add inital service ressource messuring test setup
- OPS-1499 - Add feature to CI Pipeline and provide manual deployments of branches and automatic deploy of release to staging
- Add run script for sync indexes based on existing and registered schemas.
- SC-9085 - add registration pin deletion for parent emails
- SC-9004 - Sync env variables between backend and frontend
- OPS-1499 - Add feature to CI Pipeline and provide manual deployments of branches
- Add run script for sync indexes based on existing and registered schemas.

### Changed

- SC-8440 - fixed open api validation for manual consent
- SC-9055 - changed Edu-Sharing permissions for Brandenburg Sportinhalt content
- SC-6950 - validation for officialSchoonNumber now allows 5 or 6 digits
- SC-8599 - added helparea contact dropdown and send value
- SC-7944 - use persistent ids for Lern-Store content items
- OPS-1508 - added limits for cpu and ram to the docker compose files
- SC-8500 - refactoring in error handling
- SC-7021 - automatic deletion documents in the trashbins collection after 7 days.
- SC-5202 - homework tests refactoring
- SC-7868 - filestorage integration tests are skipped on local test environments if minio is not setup
- SC-8779 - messenger: use user-based fixed device ids

### Fixed

- SC-8933 - fix date format on first login
- SC-8728 - fix configuration reset in tests
- SC-8873 - fix addUser prioritization for full school Matrix messenger sync
- SC-8982 - fix test setup for on the fly building test like routes jwt

## [26.1.0]

### Added

- SC-8910 - added an isExternal check to the adminUsers service remove method

### Changed

- SC-8732 - change search filter gate and weight of values in indexes. Will reduce amount of results
- SC-8880 - changed the validation for search queries in NAT, now it allows empty

## [26.0.16] - 2021-04-20

### Removed

- - SC-8748 - revert: bump feathers-mongoose from 6.3.0 to 8.3.1

## [26.0.15] - 2021-04-19

### Changed

- SC-8909 - messenger: use user-based fixed device ids

## [26.0.14] - 2021-04-16

### Changed

- SC-8934 - no more autosync for the migrations for the mongodb

## [26.0.13] - 2021-04-15

### Fixed

- SC-8917 - verify configuration missing school

## [26.0.12] - 2021-04-14

### Changed

- SC-8929 - increase performance for alert requests

## [26.0.11] - 2021-04-13

### Changed

- SC-8748 - bump feathers-mongoose from 6.3.0 to 8.3.1

## [26.0.10] - 2021-04-09

### Fixed

- SC-8908 ldap sync: fix lock

## [26.0.9] - 2021-04-06

- SC-8779 - fix partial LDAP sync

## [26.0.8] - 2021-03-31

### Fixed

- SC-8691 ldap sync: fix potential deadlock while loadind ldap data

## [26.0.7] - 2021-03-31

### Fixed

- SC-8768 ldap sync: in user search include current school

## [26.0.6] - 2021-03-30

### Fixed

- SC-8836 - teachers can add classes from other teachers to their courses

## [26.0.5] - 2021-03-29

### Fixed

- SC-8691 - LDAP sync can be run with multiple school in parallel

## [26.0.4] - 2021-03-25

### Changed

- SC-8829 - status of logging in rocket chat user is set to offline

## [26.0.3] - 2021-03-17

### Changed

- merged hotfixes 25.6.11 and following into 26.0 branch

## [26.0.2] - 2021-03-10

### Fixed

- SC-5202 - fixed an issue with internal pagination in homework-submissions

## [26.0.1] - 2021-03-09

### Changed

- merged 25.6.10 into new version

## [26.0.0]

### Fixed

- SC-6679 - fixed table styling in topic text-component
- SC-8534 - fix registration link generation
- SC-8682 - fix students are editable in externally managed schools
- SC-8534 fix registration link generation
- Allow sorting after search

## [25.6.11] - 2021-03-17

## [25.6.13] - 2021-03-16

- SC-8782 Migration for changing urls

## [25.6.12] - 2021-03-15

- SC-8782 Fixed lesson context Query

## [25.6.11] - 2021-03-15

### Fixed

- SC-8211 - Fixed course events duplications

## [25.6.10] - 2021-03-09

- SC-8770 Fixed issue where parent consents were overwritten

## [25.6.9] - 2021-02-26

### Fixed

- SC-8714 Fixed an issue in school creation that could cause the iserv-sync to fail

## [25.6.8] - 2021-02-19

### Changed

- SC-8477 LDAP-Sync: Speed up class sync by holding all the school's users in map while creating/populating classes
- SC-8477 LDAP-Sync: Speed up user sync by grouping users into chunks and loading the chunks from DB instead of individual users

## [25.6.7] - 2021-02-18

### Security

- SC-8655 - prevent changes to immutable user attributes

## [25.6.6] - 2021-02-18

### Fixed

- SC-8657 - Recreate shared links for homework

## [25.6.5] - 2021-02-17

### Fixed

- SC-8634 - Recreate shared links for homework

## [25.6.4] - 2021-02-17

### Changed

- Reverted Changes for SC-8410

## [25.6.3] - 2021-02-15

### Security

- VOR-3 - Enable and replace old file links.

## [25.6.2] - 2021-02-11

### Changed

- VOR-2 - Adjusted business rules for adding team members from external school.

## [25.6.1] - 2021-02-11

### Fixed

- VOR-1 - Fix passwordRecovery id validation.

## [25.6.0] - 2021-02-09

### Fixed

- SC-8514 - QR Code generation fails
- SC-8390 - Lern-Store collections feature flag was not excluding collections in search
- SC-8322 prevent wrong assignment from school to storage provider

### Added

- SC-8482 - Deletion concept orchestration integration
- SC-8029 - Add deletion concept handling for pseudonyms and registration pins
- SC-6950 - Add access for superhero to change kreisid and officialSchoolNumber
- SC-8206 - Add school tombstone for deleting concept
- SC-7825 - Deletion concept for user data in tasks

### Changed

- SC-8541 - restrict class modifing requests to the teachers, who are inside these classes
- SC-8380 removed reqlib, replaced by normal require to keep referenced types known
- SC-8213 error handling concept
- SC-4576 - sanitize bbb room and member names
- SC-8300 Added user information to LDAP Sync in case of errors

## [25.5.16] - 2021-02-08

### Added

- SC-8512 - Creating a migration for duplicated events

## [25.5.15]

### Fixed

- SC-8571 - New courses does not appear in bettermarks

## [25.5.14] - 2021-02-02

### Changed

- SC-8420 - Fix old missing indexes that migration for new indexes can executed. 25.5.3

## [25.5.13]

### Changed

- SC-8462 - Add logging for homework deletion

## [25.5.12]

### Fixed

- SC-8499 - Change order of migrations

## [25.5.11]

### Fixed

- SC-8499 - Prevent duplicated pseudonyms

## [25.5.10]

- SC-8506 - add origin server name to bbb create and join requests

## [25.5.9]

### Fixed

- SC-8503 - Clicking on task in BRB and THR shows pencil page

## [25.5.8]

### Changed

- SC-8480 - Return GeneralError if unknown error code is given to error pipeline

## [25.5.7]

## Added

- SC-8489 - Added permission check for homework deletion

## [25.5.6]

### Fixed

- SC-8410 - Verify ldap connection reads the first page of users only to avoid timeouts
- SC-8444 - resolve eventual consistency in course shareToken generation

## [25.5.5]

### Fixed

- SC-8303 - fix wrong assignment from school to storage provider

## [25.5.4]

### Added

- SC-8358 - bettermarks: show hint for safari users
- SC-8412 - update swagger documentation of pseudonym/roster/ltitools

### Fixed

- SC-5287 - Fixed OAuth2 rostering
- SC-5287 - Repair Bettermark's depseudonymization
- SC-8313 - Bettermarks: depseudonymization iframe needs to use Storage Access API in Safari
- SC-8379 - Secure ltiTools route
- SC-8315 - bettermarks: security check and production configuration

## [25.5.3]

### Added

- SC-8420 - Migration for sync new indexes.

## [25.5.2]

### Fixed

- SC-8189 - fix duplicate events by returning updated object at findOneAndUpdate

## [25.5.1]

### Fixed

- SC-8303 - fix wrong assignment from school to storage provider

## [25.5.0]

### Added

- SC-7835 - Add deletion concept handling for helpdesk problems
- SC-8229 - Added invalid DN error to ldap-config service error handling
- SC-7825 - Remove user relations from courses
- SC-7827 - Add deletion concept handling for file permissions.
- SC-8030 - Setup orchestrator for deleting concept
- SC-8060 - increase unit test coverage for lernstore counties
- SC-8179 - repaired unit test
- SC-7763 - adds searchable feature flag for lernstore.
- SC-8020 - adds collections filter to edu-sharing service
- SC-8260 - new team indexes and migration to add this

### Fixed

- SC-8230 - fix deletion of teachers via new route

### Removed

- SC-8233 - Removed attribute and member as required attributes for the LDAP-config service

### Fixed

- SC-8329 - Cluster returns old verison of Pin object after patch

## [25.4.1]

- Update from 25.3.9 into master

## [25.3.9]

- SC-8198 continue school sync on user issues

## [25.3.8]

### Changed

- SC-8198 - handle eventually consistent database in THR sync

## [25.3.7] - 2020-12-18

### Changed

- SC-8209 - prevent sync from stopping if error occurs for a single student

## [25.3.6]

### Fixed

- SC-8235 - repaired reigstration link for students

## [25.3.5]

### Changed

- SC-8149 - no longer require a registrationPin for internal calls

## [25.3.4]

### Changed

- SC-7998 - use default service setup for /version

## [25.3.3] (pick from 25.2)

### Removed

- SC-8101 - Sanitization for read operations

### Fixed

- SC-8101 - Make it possible to disable sentry by removing `SENTRY_DSN`
- OPS-1735 - Fixes transaction handling in file service by using the mongoose transaction helper,
  properly closing the session, and using the correct readPreference (everything except primary fails)

## [25.3.2]

### Added

- SC-7734 - Added a hook that takes care of merlin content to generate valid urls for users
- SC-7483 - Updating terms of use for all users for each instance separately

## [25.3.1]

### Fixed

SC-8077 - the migration copy-parents-data-into-children-entities-and-delete-parent-users is broken

## [25.3.0]

### Added

- SC-7841 - remove deleted user from classes
- SC-7836 - Removing registration pin by removing the user
- SC-7838 - move pseudonyms to trashbin
- SC-7142 - Counties/Kreise added to federal states.
- SC-7555 - move user and account to trashbin
- SC-4666 - Added a pool based LDAP system and school sync. LDAP_SYSTEM_SYNCER_POOL_SIZE and LDAP_SCHOOL_SYNCER_POOL_SIZE variables
  determine how many system/school syncers will be run in parallel (at most) during the LDAP sync.
- SC-7615 - reduces the errors in lernstore
- SC-5476 - Extend tests for Matrix messenger config and permission service
- SC-6690 - refactors edu-sharing service and sets defaults
- SC-6738 - Extend search input field in new admin tables to search for full name
- SC-7293 - added Lern-Store view permission and a feature flag
- SC-7357 - Add config service
- SC-7083 - Added officialSchoolNumber to school-model
- Introduce plainSecrets in Configuration
- Introduce FEATURE_PROMETHEUS_ENABLED to have a flag for enable prometheus api metrics
- SC-7411 - add API Specification and validation for /me service
- SC-7411 - add API Specification and validation for /version service
- SC-7205 - create new data seed for QA
- SC-7614 - creates documentation for edu sharing endpoints
- SC-7370 - Add optional rootPath attribute modifier to iserv-idm strategy
- SC-4667 - persist time of last attempted and last successful LDAP sync to database (based on system)
- SC-4667 - Only request and compare LDAP entities that have changed since the last sync (using operational attribute modifyTimestamp with fallback)
- SC-4667 - Add optional `forceFullSync` option (as get param or json payload) to force a full LDAP sync
- SC-7499 - add API Specification for public services
- SC-7915 - facade locator
- SC-7571 - solved performance issues - bulk QR-code generation
- SC-6294 - Introduce Typescript in schulcloud-server
- SC-7543 - Adds ldap-config service to create, load, and patch LDAP-configs (replaces /ldap endpoints for new client)
- SC-7028 - Add Course Component API Specification document
- SC-7476 - Prevent hash generation if user has account
- SC-6692 - Added Lern-Store counties support for Niedersachsen (Merlin)

### Changed

- request logging disabled for non development environment
- OPS-1289 - moved and updated commons (to hpi-schul-cloud/commons)
- SC-6596 - Changed route for messenger permissions service
- SC-7331 - introduce axios for external requests, implemented in status api
- SC-7395 - Changed ldap general strategy fetching of users from parallel to serialized
- SC-6080 - move REQUEST_TIMEOUT from globals to Configuration
- Dependencies: querystring replaced by qs
- SC-6060 - Updated error handling
- SC-7404 - automatic forwarding for requests without versionnumber if no matching route is found
- SC-7411 - api versioning for /me service
- SC-7411 - api versioning for /version service
- IMP-160 - integration-tests repo renamed to end-to-end-tests
- SC-5900 - Move Synapse synchronization logic into server
- SC-7499 - Fixes documentation for edu sharing endpoints
- SC-7872 - Fix audience of the jwt to new organisation name.
- SC-7543 - deprecates `GET /ldap/:id` and `PATCH /ldap/:id` routes
- SC-7868 - Move external request helpers to more present file location
- SC-7474 pull docker container for tests if commit id exists on docker hub

### Fixed

- SC-6294 fix mocha test execution and build, summarize coverage results
- SC-1589 Trim strings to avoid empty team names
- ARC-138 fix changelog action
- ARC-137 avoid DoS on alerts in error state
- SC-7353 course sharing between teachers
- SC-7530 rename SHOW_VERSION to FEATURE_SHOW_VERSION_ENABLED
- SC-7517 improve oauth test stability
- SC-6586 Repaired migration script
- SC-7454 - Restored invalid birth date fix in adminUsers service
- fixed README badges
- Fix mocha tests
- SC-6151 fixed a bug that prevented api docu from being accessible
- SC-6151 fixed paths to openapi documentation
- Fixed searching for names including a dash
- SC-7572 - Find /users route after hooks - extremely slow
- SC-7573 - Route/hash-broken promise chain
- SC-7884 - Authentication error when accessing any nuxt page in the client.
- Fix typescript compiling error

### Removed

- SC-7413 - Cleanup UnhandledRejection code that is handled from winston now

## [25.2.6]

### Removed

- SC-8101 - Sanitization for read operations

### Fixed

- SC-8101 - Make it possible to disable sentry by removing `SENTRY_DSN`

## [25.2.5]

### Fixed

- OPS-1735 - Fixes transaction handling in file service by using the mongoose transaction helper,
  properly closing the session, and using the correct readPreference (everything except primary fails)

## [25.2.4]

### Changed

- SC-6727 - Change email addresses for tickets for Niedersachsen - fixed after review

## [25.2.3]

### Changed

- SC-6727 - Change email addresses for tickets for Niedersachsen

## [25.2.2]

### Changed

- SC-7773 - moved config values for antivirus file service

## [25.2.1]

### Fixed

- SC-7714 - Fixes script injection issue

## [25.2.0]

### Added

- SC-4385 - Added a user exclusion regex to IServ strategy
- SC-7049 - Added unit tests for Merlin Service
- SC-7157 - add feature flag for Merlin feature with fallback
- SC-6567 - add new application errros
- SC-6766 - Added ESLint rules with Promise rules
- SC-6830 - Added hook to parse request to arrays when > 20 users are requested in adminUsers service
- SC-6769 - Introduce API validation module
- SC-6769 - API validation for users/admin routes
- SC-6510 - Added Merlin Url Generator for Lern Store / Edu-sharing
- SC-5476 - Added school settings to enable students to open own chat rooms
- SC-6567 - Add utils to cleanup incomingMessage stacks by logging errors

### Removed

- SC-6586- Remove parents from users collection to improve maintainability

### Changed

- SC-6986 - Changed a hook in the accounts service that restricts get requests to the same school, it expects a valid userID and matching schoolIds for both the requester and requested users
- SC-6567 - clean up error pipline
- SC-6510, fix a minor syntax error when exporting module
- Update commons to 1.2.7: print configuration on startup, introduce hierarchical configuration file setup
- Support asynchronous calls during server startup
- SC-7091 - Migration to enable the Matrix Messenger for all schools that had RocketChat enabled before

### Fixed

- fixed README badges
- SC-6151 - fixed a bug that prevented api docu from being accessible
- Fix mocha tests

## [25.1.13] - 2020-11-12

### Changed

- SC-7395 - Changed ldap general strategy fetching of users from parallel to serialized

## [25.1.12] - 2020-11-09

### Added

- SC-7683 - add request logging options

## [25.1.11] - 2020-11-06

### Security

- SC-7695 - prevent csv user override operations on other schools

## [25.1.10] - 2020-11-05

### Added

- SC-7683 - Add log metic for memory usage, add async error logging util, catch one unhandledRejection error and remove cronjob task from server.

## [25.1.9] - 2020-11-03

### Fixed

- SC-7638 - fixed pin creation for users with accounts

## [25.1.8] - 2020-10-22

### Fixed

- SC-7333 - fixed creation of homeworks within lessons

## [25.1.7] - 2020-10-28

### Added

- SC-7491 - Add missing index on users.email to speed up slow query in registrationLink service

## [25.1.6] - 2020-10-23

### Changed

- SC-7413 - Remove event listener for unhandled rejections and move this to winston

## [25.1.5] - 2020-10-22

### Fixed

- SC-7452 - fixed time window check for LDAP users

## [25.1.4] - 2020-10-20

### Changed

- SC-6986 - Changed permission check for PATCH method in the account service from STUDENT_CREATE to STUDENT_EDIT to allow teachers to change students' password

## [25.1.3] - 2020-10-20

### Fixed

- SC-6986 - Changed a hook in the accounts service that restricts get requests to the same school, it expects a valid userID and matching schoolIds for both the requester and requested users

## [25.1.2] - 2020-10-15

### Fixed

- SC-7085 - fixed importHash error when asking parent consent

### Added

### Removed

## [25.1.1] - 2020-10-12

### Security

- SC-7165 package update for sanitization and add onload handler

## [25.1.0] - 2020-10-12

### Added

### Removed

- SC-6784 - Removed duplicated birth date formatting code in adminUsers service, which was causing an "Invalid date" output
- SC-6743 - Removed usersForConsent related things in adminUsers service because the client does not send that parameter anymore
- SC-6506 - Remove dependecy to feathers-swagger in routes.test.js

### Changed

- SC-6774 remove no-await-in-loop from eslint exceptions
- Rename statistic mails route, secure it over sync api key now
- SC-6809 - Maintain RabbitMQ connection and channels
- SC-5230 - Unblock Account-Page in Nuxt (securing /accounts and /users routes)

### Security

- Added hotfix merges

## [25.0.12] - 2020-10-12

### Fixed

- SC-6676 allows only following roles for registration: teacher/student…

## [25.0.11] - 2020-10-07

### Fixed

- SC-7180 homework create now validates data properly

## [25.0.12] - 2020-10-12

### Fixed

- SC-6676 allows only following roles for registration: teacher/student…

## [25.0.11] - 2020-10-07

### Fixed

- SC-7180 homework create now validates data properly

## [25.0.10] - 2020-10-07

### Added

- configured prometheus metrics - bucket sizes
- SC-6766 log unhandledRejection and unhandledException

## [25.0.9] - 2020-10-07

### Added

- SC-7115 - Reduce mongoose DB role request by enabling minor caching

## [25.0.8] - 2020-10-06

### Fixed

- SC-6676 - Registration: User with role parent should not be able to log-in
- SC-6960 - instead of deleting and recreating users during the rollback of a failed registration, use replace if necessary
- SC-6960 - properly raise exceptions during the registration process

## [25.0.7] - 2020-10-01

### Removed

- OPS-1316 - removed custom keep-alive header creation in express middleware

## [25.0.6] - 2020-10-01

### Added

- OPS-1316 - add indexes for slow files and submission queries

## [25.0.5] - 2020-10-01

### Added

- SC-6973 - add time window for pin creation

## [25.0.4] - 2020-09-30

### Added

- Added lead time detection

## [25.0.3]

### Added

- SC-6942 - add parse method to TSP strategy to declare it can handle the request and to keep authentication params clean

### Fixed

- SC-6942 - don't override payload defined by authentication method
- SC-6942 - don't search for account to populate if no username is given in `injectUsername`

## [25.0.2]

### Changed

- send mail for registration pin after add pin to db

## [25.0.1]

### Fixed

- SC-6696 - Fixed query used to determine course membership when checking permissions for course group lessons

## [25.0.0]

### Changed

- Extend JWT payload by schoolId and roleIds

## [24.5.1] - 2020-09-16

### Secrutiy

- Secure admin routes (update, patch, create)

## [24.5.0] - 2020-09-14

- Ignore database seed data with prettier, eslint, and codacy
- SC-6640 - Fixed email check within registration (case insensitive)
- SC-2710 - Adding time zones, default for school and theme

### Added - 24.5.0

- Test changelog has been updated for feature or hotfix branches
- SC-5612 - Adding search feature to the admintables for nuxt-client.

## [24.4.6] - 2020-09-11

### Changed

- SC-6733: central personal data does not get updated via CSV import

## [24.4.5] - 2020-09-10

### Fixed in 24.4.5

- SC-6637: generate QR codes for consent print sheets if group size exceeds 20

## [24.4.4] - 2020-09-08

### Fixed in 24.4.4]

- SC-6697: updates/sync account username when user is updated

## [24.4.3] - 2020-09-09

### Fixed in 24.4.3

- SC-6533 - Login not possible if admin reset password

## [24.4.2] - 2020-08-31

### Fixed in 24.4.2

- SC-6554: CSV-Importer no longer allows patching users with different roles

## [24.4.1] - 2020-08-31

### Fixed in 24.4.1

- SC-6511 - LDAP edit button missing.

### Changed in 24.4.1

- SC-5987 Internationalisation: extend user and school model with default language

### Added 24.4.1

- SC-6172: added hooks and checks to look for unique and not disposable emails in adminUsers service

## [24.4.0] - 2020-8-31

### Fixed in 24.4.0

- SC-6122 - Edusharing preload thumbnails in parallel. Edusharing authentication stabilisation.

## [24.3.3] - 2020-08-28

- SC-6469: prevent admin access to lessons admins shouldnt have access to.

## [24.3.2] - 2020-08-26

- SC-6382: fix handling of consents for users with unknown birthdays. consentStatus: 'ok' will be returned for valid consents without birthday.

## [24.3.1] - 2020-08-25

- SC-5420: TSC Schuljahreswechsel

## [24.3.0] - 2020-08-25

## [24.2.5] - 2020-08-24

- SC-6328 add migration to set student_list settings in all non n21 clouds schools to false.

## [24.2.4] - 2020-08-20

## [24.2.3] - 2020-08-20

## [24.2.2] - 2020-08-20

### Added in 24.2.2

- SC-5280: the LDAP service will try to reconnect up to three times if the connection was lost or could not be established
- SC-5280: the LDAP service and LDAP syncers now report more errors to the stats object
- SC-5808: added an isExternal check to the create method of AdminUsers service, only users from not external schools can create users

### Fixed in 24.2.2

- SC-5280: the LDAP sync now handles (timeout/firewall) errors much more gracefully
- SC-5280: LDAP bind operations will only be issued if the connection was established successfully
- SC-5280: aggregated LDAP statistics will now show the number of succesful and failed sub-syncs instead of just 1 or 0

### Changed in 24.2.2

- SC-5280: if disconnected prematurely, the LDAP service will not try to connect again just to unbind from the server

## [24.0.2] - 2020-08-05

### Fixed in 24.0.2

- SC-5835: Starting the new school year automatically - Cluster 4

## [24.0.1] - 2020-07-31

### Fixed in 24.0.1

- SC-5917 Fix activation of LDAP system

## [23.6.4] - 2020-07-29

### Fixed in 23.6.4

- SC-5883: Choose current schoolyear based on the school instead of the date for creating classes.

## [23.6.3] - 2020-07-28

### Added in 23.6.3

- SC-5754 Added isExternal attribute to school model. If ldapSchoolIdentifier or source is defined, isExternal will be set to true
  otherwise, if none of them are defined it wil be set to false.
- SC-4520 created a new Service called Activation Service; with which jobs can be defined and are
  only executed when an activation link (activation code) is confirmed (e.g.: change of e-mail address/username)
  Also added a sub-service for changing email/username in Activation Service
- SC-5280: the LDAP service will try to reconnect up to three times if the connection was lost or could not be established
- SC-5280: the LDAP service and LDAP syncers now report more errors to the stats object

### Fixed in 23.6.3

- SC-5250: Fixes the CSV-Import, if there are whitespaces in the columnnames
- SC-5686: only users with the team permission "RENAME_TEAM" can execute the patch method in teams route
- SC-5280: the LDAP sync now handles (timeout/firewall) errors much more gracefully
- SC-5280: LDAP bind operations will only be issued if the connection was established successfully
- SC-5280: aggregated LDAP statistics will now show the number of succesful and failed sub-syncs instead of just 1 or 0
- SC-5416: Enable maintenance Mode for LDAP Schools and change the currentSchoolYear for non-LDAP Schools

### Changed in 23.6.3

- SC-5542: Added an after hook for AdminUsers find method which formats birthday date to DD.MM.YYYY format.
- SC-4289 Changed aggregations in admin tables, classes are now taken only from current year or max grade level, and are sorted
  by numeric ordering.
- SC-5280: if disconnected prematurely, the LDAP service will not try to connect again just to unbind from the server

## [23.6.2] - 2020-07-22

### Fixed in 23.6.2

- SC-5773: LDAPSchoolSyncer now correctly populates classes synced from an LDAP server, even if only students or only teachers are assigned to the class.
- SC-5250: Fixes the CSV-Import, if there are whitespaces in the columnnames

## [23.6.1] - 2020-07-22

### Fixed in 23.6.1

- SC-5733: LDAPSchoolSyncer now uses the Users model service to avoid ignoring indexes due to automatic collation

## [23.6.0] - 2020-07-21

### Added in 23.6.0

- SC-4142: Added indexes on TSP sync related attributes in user and school schema.
- SC-4142: Adds info about unchanged entities to TSP sync statistics

## [23.5.4] - 2020-07-08

### Added in 23.5.4

- SC-2714 Added the federal state "Internationale Schule"

## [23.5.0] - 2020-06-15

### Added in 23.5.0

- SC-4192 add tests that ensure classes on other schools cant be manipulated

### Fixed in 23.5.0

### Changed in 23.5.0

- SC-4957 user.ldapId and user.ldapDn are now indexed to improve performance

## [23.4.7] - 2020-07-01

### Fixed in 23.4.7

- SC-4965 Converted "consent" subdocument in "users" to a nested document to fix changing consents in administration and removing a bug in registration that resulted in deleted users.

## [23.4.5] - 2020-06-17

### Fixed in 23.4.5

- SC-5007 re-introduces ldap system root path to API result to fix issue with duplicating schools

## [23.4.3-nbc] - 2020-06-15

### Fixed in 23.4.3-nbc

- SC-5054 Revert hook restrictions that prevented registration with custom deata privacy documents enabled

## [23.4.0-nbc] - 2020-06-11

### Added in 23.4.0-nbc

- SC-4577 extend consentversions with school specific privacy policy, which can be added by the school admin

## [23.2.4] - 2020-06-05

### Fixed in 23.2.4

- SC-4876 soften sanitization to allow editor actions to be persisted correctly

## [23.2.1] - 2020-06-04

### Security - 23.2.1

- SC-4720 improve importhashes for registrationlinks

## [23.2.0] - 2020-06-03

### Security - 23.2.0

- SC-4506 Secure Find User Route. Access user list by students is allowed only if they are eligible to create teams.
- SC-4506 Secure Get User Route. Read user details may only users with STUDENT_LIST or TEACHER_LIST permissions

## [23.1.4] - 2020-05-29

### Fixed in 23.1.4

- SC-4749 avoid xss in image onerror event attribute for submissions

## [23.0.0] - 2020-05-19

### Changed in 23.0.0

- SC-4075 Teams creation by students logic was changed. New environment enumeration variable `STUDENT_TEAM_CREATION`
  with possible values `disabled`, `enabled`, `opt-in`, `opt-out` was introduced. The feature value is set by instance deployment.
  In case of `disabled`, `enabled` it is valid for all schools of the instance and cannot be changed by the admin.
  In case of `opt-in` and `opt-out` the feature should be enabled/disabled by the school admin.

## [22.10.3] - 2020-05-13

### Fixed in 22.10.3

- Unbind errors no longer stop the LDAP sync if more systems follow

## [22.10.2] - 2020-05-12

### Fixed in 22.10.2

- fixed pagination for students/teacher table

## [22.10.0] - 2020-05-11

### Added in 22.10.0

- SC-3719 Files now have a `creator` attribute that references the ID of the user that created the file.
  For old files, it is set to the first user permission inside the permissions array (legacy creator check).
- SC-3719 The `files` collection now has two additional indexes: `{creator}` and `{permissions.refId, permissions.refPermModel}`.
- add MongoDB Collation Support to control sorting behaviour in regards to capitalization.
- SC-3607 CSVSyncer now allows the optional birthday field (formats: dd/mm/yyyy, dd.mm.yyyy, dd-mm-yyyy) in CSV data
- SC-3948 support users query in adminusers routes
- SC-4018 Add additional nexboard permissions
- SC-4008 Migrated generateRegistrationLink Hook from SC-Client into Server
- SC-3686 Added new Registration Link Service for sending mails
- SC-4094 Teachers can now provide feedback in the form of uploaded files

### Fixed in 22.10.0

- SC-3892 Update Filter of submission in order to work with older submissions
- SC-3395 if fetching the release fails, a error will be thrown
- backup.js now outputs valid json exports
- SC-4105 fixed a problem with new users tests not working with recent hotfix.
- Checks of user consent calculated correct now

### Changed in 22.10.0

- User delete now accepts bulk delete requests
- SC-3958: the "general" LDAP strategy now returns an empty array if classes are not configured properly
- Increase performance - error logging in sentry
- Mergify: add and modified some configs

### Removed in 22.10.0

- SC-3958: the LDAP strategy interface no longer supports synchronizing team members to the never-used original N21-IDM
- SC-3958: the environment variables NBC_IMPORTURL, NBC_IMPORTUSER, and NBC_IMPORTPASSWORD are no longer used and have been removed
- Removed the obsolete commentSchema from the homework service. It was not in use.

## [22.9.20]

### Added in 22.9.20

- SC-4042: Added support for a central IServ-Connector

### Changed in 22.9.20

- LDAP syncs on servers with multiple schools now only sync one school at a time to avoid issues when paging search requests
- LDAP syncs use less memory (because they do a lot less in parallel)
- LDAPSchoolSyncer now returns user and class statistics

### Fixed in 22.9.20

- Fixed LDAP-Service disconnect method
- LDAPSystemSyncers now properly close their connections after syncing
- Authentication via LDAP now tries to close the connection after login
- Fixed a warning message appearing when patching users via internal request

## [22.9.18]

### Fixed in 22.9.18

- SC-4215: Do not allow unprivileged users to find users with non-school roles (expert, parent, etc.)

## [22.9.17]

### Fixed in 22.9.17

- SC-4121: File uploads no longer fail if the security scan is misconfigured or errors during enqueuing

## [22.9.10]

### Added in 22.9.10

- enable API key for /mails route

### Fixed in 22.9.10

- fixed an issue that prevented api-key authenticated calls to function with query.

## [22.9.9]

### Added in 22.9.9

- Sync can now be authenticated with an api-key.

## [22.9.8]

### Fixed in 22.9.8

- Fixed an error where ldap users without proper uuid where not filtered correctly.

## [22.9.7]

### Security in 22.9.7

- the /ldap route can now only be triggered for the users own school.

## [22.9.6]

### Added in 22.9.6

- users without `SCHOOL_EDIT` permission, but with `SCHOOL_STUDENT_TEAM_MANAGE` permission can now toggle the school feature `disableStudentTeamCreation`.

### Fixed in 22.9.6

- Admins in Thuringia can now prevent students from creating teams

## [22.9.5]

### Security in 22.9.5

- increased security for the publicTeachers route.

## [22.9.4]

### Fixed in 22.9.4

- fixes an issue with LDAP account updates if more than one account exists for the user (migration from local login to LDAP)

## [22.9.3]

### Fixed in 22.9.3

- fixes regression in LDAP sync, that caused incomplete user updates

## [22.9.2]

### Security in 22.9.2

- increased security for user PUT operation

## [22.9.1]

### Fixed in 22.9.1

- SC-3994: remove unnecessary bucket creation call that caused school administration and LDAP Sync to throw errors

### Changed in 22.9.1

- use collation for /homeworks, /users, /publicTeachers, /users/admin/teachers, /users/admin/students, /classes, and /courses.

## [22.9.0]

- Security updates

## [22.8.0]

### Added in 22.8.0

- This changelog has been added

### Removed in 22.8.0

- Clipboard sockets
- This changelog has been added
- Backend route to confirm analog consents in bulk
- Changed Seed Data + Migration Script: Added feature flag for new Editor to klara.fall@schul-cloud.org
- SC-2922: Enable use of multiple S3 instances as file storage provider
  - A new collection is added to administrate multiple S3 instances
  - A migration will automatically use the AWS environment variables to add those as default provider for all existing schools
  - For new schools the less used provider is assigned as storage provider
  - Environment Variables:
    - FEATURE_MULTIPLE_S3_PROVIDERS_ENABLED=true will activate the feature
    - S3_KEY, used for symmetric encryption, already required for the migration because of the secret access key encryption

### Changed in 22.8.0

- SC-3767: moved env variables to globals.js, NODE_ENV required to equal 'test' for test execution and right database selection
- migrated backup.sh script to node, so it can run platform independant and works on windows.

### Fixed in 22.8.0

- SC-3821: Fix Co-Teachers and Substitution teachers not being able to Grade Homeworks

## 22.7.1

### Fixed in 22.7.1

- Admin and teacher user could change other users without changing them self<|MERGE_RESOLUTION|>--- conflicted
+++ resolved
@@ -10,6 +10,9 @@
 ## [Unreleased]
 
 ### Changed
+
+- BC-826 - show teacher status for privileged members for tasks
+- BC-701 - bump packages
 
 ### Fixed
 
@@ -23,15 +26,10 @@
 
 ### Changed
 
-<<<<<<< HEAD
-- BC-826 - show teacher status for privileged members for tasks
-- BC-701 - bump packages
-=======
 - BC-701 - bump packages
 - BC-830 - show archived courses in course list
 - BC-741 - Sort and split ansible rols
 - BC-830 - change sorting of rooms-list to updatedAt descending
->>>>>>> 15a2053e
 
 ## [26.19.0] - 2021-11-30
 
