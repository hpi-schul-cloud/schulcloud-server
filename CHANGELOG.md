# Changelog

All notable changes to this project will be documented in this file.

The format is based on [Keep a Changelog](https://keepachangelog.com/en/1.0.0/),
and this project adheres to [Semantic Versioning](https://semver.org/spec/v2.0.0.html).

Allowed Types of change: `Added`, `Changed`, `Deprecated`, `Removed`, `Fixed`, `Security`

<<<<<<< HEAD
## Unreleased

### Added - Unreleased

### Removed - Unreleased

- SC-6784 - Removed duplicated birth date formatting code in adminUsers service, which was causing an "Invalid date" output
- SC-6743 - Removed usersForConsent related things in adminUsers service because the client does not send that parameter anymore
- SC-6506 - Remove dependecy to feathers-swagger in routes.test.js

### Changed - Unreleased
=======
## 25.0.2

### Changed - 25.0.2

- send mail for registration pin after add pin to db

## 25.0.1

### Fixed - 25.0.1

- SC-6696 - Fixed query used to determine course membership when checking permissions for course group lessons

## 25.0.0
>>>>>>> 7c4dd2d4

- SC-6774 remove no-await-in-loop from eslint exceptions
- Rename statistic mails route, secure it over sync api key now
- SC-6809 - Maintain RabbitMQ connection and channels
- SC-5230 - Unblock Account-Page in Nuxt (securing /accounts and /users routes)

### Security - Unreleased

- Added hotfix merges

## 25.0.0

### Changed - 25.0.0

- Extend JWT payload by schoolId and roleIds

## [24.5.1] - 2020-09-16

### Secrutiy - 24.5.1

- Secure admin routes (update, patch, create)

## [24.5.0] - 2020-09-14

- Ignore database seed data with prettier, eslint, and codacy
- SC-6640 - Fixed email check within registration (case insensitive)

### Added - 24.5.0

- Test changelog has been updated for feature or hotfix branches
- SC-5612 - Adding search feature to the admintables for nuxt-client.

## [24.4.6] - 2020-09-11

### Changed in 24.4.6

- SC-6733: central personal data does not get updated via CSV import

## [24.4.5] - 2020-09-10

### Fixed in 24.4.5

- SC-6637: generate QR codes for consent print sheets if group size exceeds 20

## [24.4.4] - 2020-09-08

### Fixed in 24.4.4]

- SC-6697: updates/sync account username when user is updated

## [24.4.3] - 2020-09-09

### Fixed in 24.4.3

- SC-6533 - Login not possible if admin reset password

## [24.4.2] - 2020-08-31

### Fixed in 24.4.2

- SC-6554: CSV-Importer no longer allows patching users with different roles

## [24.4.1] - 2020-08-31

### Fixed in 24.4.1

- SC-6511 - LDAP edit button missing.

### Changed in 24.4.1

- SC-5987 Internationalisation: extend user and school model with default language

### Added 24.4.1

- SC-6172: added hooks and checks to look for unique and not disposable emails in adminUsers service

## [24.4.0] - 2020-8-31

### Fixed in 24.4.0

- SC-6122 - Edusharing preload thumbnails in parallel. Edusharing authentication stabilisation.

## [24.3.3] - 2020-08-28

- SC-6469: prevent admin access to lessons admins shouldnt have access to.

## [24.3.2] - 2020-08-26

- SC-6382: fix handling of consents for users with unknown birthdays. consentStatus: 'ok' will be returned for valid consents without birthday.

## [24.3.1] - 2020-08-25

- SC-5420: TSC Schuljahreswechsel

## [24.3.0] - 2020-08-25

## [24.2.5] - 2020-08-24

- SC-6328 add migration to set student_list settings in all non n21 clouds schools to false.

## [24.2.4] - 2020-08-20

## [24.2.3] - 2020-08-20

## [24.2.2] - 2020-08-20

### Added in 24.2.2

- SC-5280: the LDAP service will try to reconnect up to three times if the connection was lost or could not be established
- SC-5280: the LDAP service and LDAP syncers now report more errors to the stats object
- SC-5808: added an isExternal check to the create method of AdminUsers service, only users from not external schools can create users

### Fixed in 24.2.2

- SC-5280: the LDAP sync now handles (timeout/firewall) errors much more gracefully
- SC-5280: LDAP bind operations will only be issued if the connection was established successfully
- SC-5280: aggregated LDAP statistics will now show the number of succesful and failed sub-syncs instead of just 1 or 0

### Changed in 24.2.2

- SC-5280: if disconnected prematurely, the LDAP service will not try to connect again just to unbind from the server

## [24.0.2] - 2020-08-05

### Fixed in 24.0.2

- SC-5835: Starting the new school year automatically - Cluster 4

## [24.0.1] - 2020-07-31

### Fixed in 24.0.1

- SC-5917 Fix activation of LDAP system

## [23.6.4] - 2020-07-29

### Fixed in 23.6.4

- SC-5883: Choose current schoolyear based on the school instead of the date for creating classes.

## [23.6.3] - 2020-07-28

### Added in 23.6.3

- SC-5754 Added isExternal attribute to school model. If ldapSchoolIdentifier or source is defined, isExternal will be set to true
  otherwise, if none of them are defined it wil be set to false.
- SC-4520 created a new Service called Activation Service; with which jobs can be defined and are
  only executed when an activation link (activation code) is confirmed (e.g.: change of e-mail address/username)
  Also added a sub-service for changing email/username in Activation Service
- SC-5280: the LDAP service will try to reconnect up to three times if the connection was lost or could not be established
- SC-5280: the LDAP service and LDAP syncers now report more errors to the stats object

### Fixed in 23.6.3

- SC-5250: Fixes the CSV-Import, if there are whitespaces in the columnnames
- SC-5686: only users with the team permission "RENAME_TEAM" can execute the patch method in teams route
- SC-5280: the LDAP sync now handles (timeout/firewall) errors much more gracefully
- SC-5280: LDAP bind operations will only be issued if the connection was established successfully
- SC-5280: aggregated LDAP statistics will now show the number of succesful and failed sub-syncs instead of just 1 or 0
- SC-5416: Enable maintenance Mode for LDAP Schools and change the currentSchoolYear for non-LDAP Schools

### Changed in 23.6.3

- SC-5542: Added an after hook for AdminUsers find method which formats birthday date to DD.MM.YYYY format.
- SC-4289 Changed aggregations in admin tables, classes are now taken only from current year or max grade level, and are sorted
  by numeric ordering.
- SC-5280: if disconnected prematurely, the LDAP service will not try to connect again just to unbind from the server

## [23.6.2] - 2020-07-22

### Fixed in 23.6.2

- SC-5773: LDAPSchoolSyncer now correctly populates classes synced from an LDAP server, even if only students or only teachers are assigned to the class.
- SC-5250: Fixes the CSV-Import, if there are whitespaces in the columnnames

## [23.6.1] - 2020-07-22

### Fixed in 23.6.1

- SC-5733: LDAPSchoolSyncer now uses the Users model service to avoid ignoring indexes due to automatic collation

## [23.6.0] - 2020-07-21

### Added in 23.6.0

- SC-4142: Added indexes on TSP sync related attributes in user and school schema.
- SC-4142: Adds info about unchanged entities to TSP sync statistics

## [23.5.4] - 2020-07-08

### Added in 23.5.4

- SC-2714 Added the federal state "Internationale Schule"

## [23.5.0] - 2020-06-15

### Added in 23.5.0

- SC-4192 add tests that ensure classes on other schools cant be manipulated

### Fixed in 23.5.0

### Changed in 23.5.0

- SC-4957 user.ldapId and user.ldapDn are now indexed to improve performance

## [23.4.7] - 2020-07-01

### Fixed in 23.4.7

- SC-4965 Converted "consent" subdocument in "users" to a nested document to fix changing consents in administration and removing a bug in registration that resulted in deleted users.

## [23.4.5] - 2020-06-17

### Fixed in 23.4.5

- SC-5007 re-introduces ldap system root path to API result to fix issue with duplicating schools

## [23.4.3-nbc] - 2020-06-15

### Fixed in 23.4.3-nbc

- SC-5054 Revert hook restrictions that prevented registration with custom deata privacy documents enabled

## [23.4.0-nbc] - 2020-06-11

### Added in 23.4.0-nbc

- SC-4577 extend consentversions with school specific privacy policy, which can be added by the school admin

## [23.2.4] - 2020-06-05

### Fixed in 23.2.4

- SC-4876 soften sanitization to allow editor actions to be persisted correctly

## [23.2.1] - 2020-06-04

### Security - 23.2.1

- SC-4720 improve importhashes for registrationlinks

## [23.2.0] - 2020-06-03

### Security - 23.2.0

- SC-4506 Secure Find User Route. Access user list by students is allowed only if they are eligible to create teams.
- SC-4506 Secure Get User Route. Read user details may only users with STUDENT_LIST or TEACHER_LIST permissions

## [23.1.4] - 2020-05-29

### Fixed in 23.1.4

- SC-4749 avoid xss in image onerror event attribute for submissions

## [23.0.0] - 2020-05-19

### Changed in 23.0.0

- SC-4075 Teams creation by students logic was changed. New environment enumeration variable `STUDENT_TEAM_CREATION`
  with possible values `disabled`, `enabled`, `opt-in`, `opt-out` was introduced. The feature value is set by instance deployment.
  In case of `disabled`, `enabled` it is valid for all schools of the instance and cannot be changed by the admin.
  In case of `opt-in` and `opt-out` the feature should be enabled/disabled by the school admin.

## [22.10.3] - 2020-05-13

### Fixed in 22.10.3

- Unbind errors no longer stop the LDAP sync if more systems follow

## [22.10.2] - 2020-05-12

### Fixed in 22.10.2

- fixed pagination for students/teacher table

## [22.10.0] - 2020-05-11

### Added in 22.10.0

- SC-3719 Files now have a `creator` attribute that references the ID of the user that created the file.
  For old files, it is set to the first user permission inside the permissions array (legacy creator check).
- SC-3719 The `files` collection now has two additional indexes: `{creator}` and `{permissions.refId, permissions.refPermModel}`.
- add MongoDB Collation Support to control sorting behaviour in regards to capitalization.
- SC-3607 CSVSyncer now allows the optional birthday field (formats: dd/mm/yyyy, dd.mm.yyyy, dd-mm-yyyy) in CSV data
- SC-3948 support users query in adminusers routes
- SC-4018 Add additional nexboard permissions
- SC-4008 Migrated generateRegistrationLink Hook from SC-Client into Server
- SC-3686 Added new Registration Link Service for sending mails
- SC-4094 Teachers can now provide feedback in the form of uploaded files

### Fixed in 22.10.0

- SC-3892 Update Filter of submission in order to work with older submissions
- SC-3395 if fetching the release fails, a error will be thrown
- backup.js now outputs valid json exports
- SC-4105 fixed a problem with new users tests not working with recent hotfix.
- Checks of user consent calculated correct now

### Changed in 22.10.0

- User delete now accepts bulk delete requests
- SC-3958: the "general" LDAP strategy now returns an empty array if classes are not configured properly
- Increase performance - error logging in sentry
- Mergify: add and modified some configs

### Removed in 22.10.0

- SC-3958: the LDAP strategy interface no longer supports synchronizing team members to the never-used original N21-IDM
- SC-3958: the environment variables NBC_IMPORTURL, NBC_IMPORTUSER, and NBC_IMPORTPASSWORD are no longer used and have been removed
- Removed the obsolete commentSchema from the homework service. It was not in use.

## [22.9.20]

### Added in 22.9.20

- SC-4042: Added support for a central IServ-Connector

### Changed in 22.9.20

- LDAP syncs on servers with multiple schools now only sync one school at a time to avoid issues when paging search requests
- LDAP syncs use less memory (because they do a lot less in parallel)
- LDAPSchoolSyncer now returns user and class statistics

### Fixed in 22.9.20

- Fixed LDAP-Service disconnect method
- LDAPSystemSyncers now properly close their connections after syncing
- Authentication via LDAP now tries to close the connection after login
- Fixed a warning message appearing when patching users via internal request

## [22.9.18]

### Fixed in 22.9.18

- SC-4215: Do not allow unprivileged users to find users with non-school roles (expert, parent, etc.)

## [22.9.17]

### Fixed in 22.9.17

- SC-4121: File uploads no longer fail if the security scan is misconfigured or errors during enqueuing

## [22.9.10]

### Added in 22.9.10

- enable API key for /mails route

### Fixed in 22.9.10

- fixed an issue that prevented api-key authenticated calls to function with query.

## [22.9.9]

### Added in 22.9.9

- Sync can now be authenticated with an api-key.

## [22.9.8]

### Fixed in 22.9.8

- Fixed an error where ldap users without proper uuid where not filtered correctly.

## [22.9.7]

### Security in 22.9.7

- the /ldap route can now only be triggered for the users own school.

## [22.9.6]

### Added in 22.9.6

- users without `SCHOOL_EDIT` permission, but with `SCHOOL_STUDENT_TEAM_MANAGE` permission can now toggle the school feature `disableStudentTeamCreation`.

### Fixed in 22.9.6

- Admins in Thuringia can now prevent students from creating teams

## [22.9.5]

### Security in 22.9.5

- increased security for the publicTeachers route.

## [22.9.4]

### Fixed in 22.9.4

- fixes an issue with LDAP account updates if more than one account exists for the user (migration from local login to LDAP)

## [22.9.3]

### Fixed in 22.9.3

- fixes regression in LDAP sync, that caused incomplete user updates

## [22.9.2]

### Security in 22.9.2

- increased security for user PUT operation

## [22.9.1]

### Fixed in 22.9.1

- SC-3994: remove unnecessary bucket creation call that caused school administration and LDAP Sync to throw errors

### Changed in 22.9.1

- use collation for /homeworks, /users, /publicTeachers, /users/admin/teachers, /users/admin/students, /classes, and /courses.

## [22.9.0]

- Security updates

## [22.8.0]

### Added in 22.8.0

- This changelog has been added

### Removed in 22.8.0

- Clipboard sockets
- This changelog has been added
- Backend route to confirm analog consents in bulk
- Changed Seed Data + Migration Script: Added feature flag for new Editor to klara.fall@schul-cloud.org
- SC-2922: Enable use of multiple S3 instances as file storage provider
  - A new collection is added to administrate multiple S3 instances
  - A migration will automatically use the AWS environment variables to add those as default provider for all existing schools
  - For new schools the less used provider is assigned as storage provider
  - Environment Variables:
    - FEATURE_MULTIPLE_S3_PROVIDERS_ENABLED=true will activate the feature
    - S3_KEY, used for symmetric encryption, already required for the migration because of the secret access key encryption

### Changed in 22.8.0

- SC-3767: moved env variables to globals.js, NODE_ENV required to equal 'test' for test execution and right database selection
- migrated backup.sh script to node, so it can run platform independant and works on windows.

### Fixed in 22.8.0

- SC-3821: Fix Co-Teachers and Substitution teachers not being able to Grade Homeworks

## 22.7.1

### Fixed in 22.7.1

- Admin and teacher user could change other users without changing them self<|MERGE_RESOLUTION|>--- conflicted
+++ resolved
@@ -7,7 +7,6 @@
 
 Allowed Types of change: `Added`, `Changed`, `Deprecated`, `Removed`, `Fixed`, `Security`
 
-<<<<<<< HEAD
 ## Unreleased
 
 ### Added - Unreleased
@@ -19,21 +18,6 @@
 - SC-6506 - Remove dependecy to feathers-swagger in routes.test.js
 
 ### Changed - Unreleased
-=======
-## 25.0.2
-
-### Changed - 25.0.2
-
-- send mail for registration pin after add pin to db
-
-## 25.0.1
-
-### Fixed - 25.0.1
-
-- SC-6696 - Fixed query used to determine course membership when checking permissions for course group lessons
-
-## 25.0.0
->>>>>>> 7c4dd2d4
 
 - SC-6774 remove no-await-in-loop from eslint exceptions
 - Rename statistic mails route, secure it over sync api key now
@@ -43,6 +27,18 @@
 ### Security - Unreleased
 
 - Added hotfix merges
+
+## 25.0.2
+
+### Changed - 25.0.2
+
+- send mail for registration pin after add pin to db
+
+## 25.0.1
+
+### Fixed - 25.0.1
+
+- SC-6696 - Fixed query used to determine course membership when checking permissions for course group lessons
 
 ## 25.0.0
 
