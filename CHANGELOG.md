--- conflicted
+++ resolved
@@ -37,11 +37,7 @@
 -   SC-4018 Add additional nexboard permissions
 -   SC-4008 Migrated generateRegistrationLink Hook from SC-Client into Server
 -   SC-3686 Added new Registration Link Service for sending mails
-<<<<<<< HEAD
--   Mark consentService as depricated
-=======
 -   SC-4094 Teachers can now provide feedback in the form of uploaded files
->>>>>>> 327ad564
 
 ### Fixed in 22.10.0
 
@@ -56,12 +52,7 @@
 -   User delete now accepts bulk delete requests
 -   SC-3958: the "general" LDAP strategy now returns an empty array if classes are not configured properly
 -   Increase performance - error logging in sentry
-<<<<<<< HEAD
--   Moved consent to user. In the first step consent will save in user and the consent collection, next step removes consent collection
--   Filter and sort request to userAdminService by consentStatus, by the request itself
-=======
 -   Mergify: add and modified some configs
->>>>>>> 327ad564
 
 ### Removed in 22.10.0
 
