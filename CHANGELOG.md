--- conflicted
+++ resolved
@@ -9,17 +9,15 @@
 
 ## Unreleased
 
-<<<<<<< HEAD
-## [26.0.4] - 2021-03-26
+## [26.0.5] - 2021-03-26
 
 - SC-8779 - fix partial LDAP sync
-=======
+
 ## [26.0.4] - 2021-03-25
 
 ### Changed
 
 - SC-8829 - status of logging in rocket chat user is set to offline
->>>>>>> 22a28736
 
 ## [26.0.3] - 2021-03-17
 
