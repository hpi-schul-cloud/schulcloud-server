# Changelog

All notable changes to this project will be documented in this file.

The format is based on [Keep a Changelog](https://keepachangelog.com/en/1.0.0/),
and this project adheres to [Semantic Versioning](https://semver.org/spec/v2.0.0.html).

Allowed Types of change: `Added`, `Changed`, `Deprecated`, `Removed`, `Fixed`, `Security`

## [Unreleased]

### Added

- SC-4666 - Added a pool based LDAP system and school sync. LDAP_SYSTEM_SYNCER_POOL_SIZE and LDAP_SCHOOL_SYNCER_POOL_SIZE variables
determine how many system/school syncers will be run in parallel (at most) during the LDAP sync.
- SC-7615 - reduces the errors in lernstore
- SC-5476 - Extend tests for Matrix messenger config and permission service
- SC-6690 - refactors edu-sharing service and sets defaults
- SC-6738 - Extend search input field in new admin tables to search for full name
- SC-7293 - added Lern-Store view permission and a feature flag
- SC-7357 - Add config service
- SC-7083 - Added officialSchoolNumber to school-model
- Introduce plainSecrets in Configuration
- Introduce FEATURE_PROMETHEUS_ENABLED to have a flag for enable prometheus api metrics
- SC-7411 - add API Specification and validation for /me service
- SC-7411 - add API Specification and validation for /version service
- SC-7205 - create new data seed for QA
- SC-7614 - creates documentation for edu sharing endpoints
- SC-7370 - Add optional rootPath attribute modifier to iserv-idm strategy
- SC-4667 - persist time of last attempted and last successful LDAP sync to database (based on system)
- SC-4667 - Only request and compare LDAP entities that have changed since the last sync (using operational attribute modifyTimestamp with fallback)
- SC-4667 - Add optional `forceFullSync` option (as get param or json payload) to force a full LDAP sync
- SC-7499 - add API Specification for public services
- SC-7571 - solved performance issues - bulk QR-code generation 

### Changed

- SC-6596 - Changed route for messenger permissions service
- SC-7331 - introduce axios for external requests, implemented in status api
- SC-7395 - Changed ldap general strategy fetching of users from parallel to serialized
- SC-6080 - move REQUEST_TIMEOUT from globals to Configuration
- Dependencies: querystring replaced by qs
- SC-6060 - Updated error handling
- SC-7404 - automatic forwarding for requests without versionnumber if no matching route is found
- SC-7411 - api versioning for /me service
- SC-7411 - api versioning for /version service
- IMP-160 - integration-tests repo renamed to end-to-end-tests
- SC-5900 - Move Synapse synchronization logic into server
- SC-7499 Fixes documentation for edu sharing endpoints

### Fixed

- ARC-137 avoid DoS on alerts in error state
- SC-7353 course sharing between teachers
- SC-7530 rename SHOW_VERSION to FEATURE_SHOW_VERSION_ENABLED
- SC-7517 improve oauth test stability
- SC-6586 Repaired migration script
- SC-7454 - Restored invalid birth date fix in adminUsers service
- fixed README badges
- Fix mocha tests
- SC-6151 fixed a bug that prevented api docu from being accessible
- SC-6151 fixed paths to openapi documentation
- Fixed searching for names including a dash
<<<<<<< HEAD
- SC-5287 -  Fixed OAuth2 rostering
=======
- SC-7572 - Find /users route after hooks - extremely slow
>>>>>>> 39dda485

### Removed

- SC-7413 - Cleanup UnhandledRejection code that is handled from winston now

## [25.2.0]

### Added

- SC-4385 - Added a user exclusion regex to IServ strategy
- SC-7049 - Added unit tests for Merlin Service
- SC-7157 - add feature flag for Merlin feature with fallback
- SC-6567 - add new application errros
- SC-6766 - Added ESLint rules with Promise rules
- SC-6830 - Added hook to parse request to arrays when > 20 users are requested in adminUsers service
- SC-6769 - Introduce API validation module
- SC-6769 - API validation for users/admin routes
- SC-6510 - Added Merlin Url Generator for Lern Store / Edu-sharing
- SC-5476 - Added school settings to enable students to open own chat rooms
- SC-6567 - Add utils to cleanup incomingMessage stacks by logging errors

### Removed

- SC-6586- Remove parents from users collection to improve maintainability

### Changed

- SC-6986 - Changed a hook in the accounts service that restricts get requests to the same school, it expects a valid userID and matching schoolIds for both the requester and requested users
- SC-6567 - clean up error pipline
- SC-6510, fix a minor syntax error when exporting module
- Update commons to 1.2.7: print configuration on startup, introduce hierarchical configuration file setup
- Support asynchronous calls during server startup
- SC-7091 Migration to enable the Matrix Messenger for all schools that had RocketChat enabled before

### Fixed

- fixed README badges
- SC-6151 - fixed a bug that prevented api docu from being accessible
- Fix mocha tests

## [25.1.13] - 2020-11-12

### Changed

- SC-7395 - Changed ldap general strategy fetching of users from parallel to serialized

## [25.1.12] - 2020-11-09

### Added

- SC-7683 - add request logging options

## [25.1.11] - 2020-11-06

### Security

- SC-7695 - prevent csv user override operations on other schools

## [25.1.10] - 2020-11-05

### Added

- SC-7683 - Add log metic for memory usage, add async error logging util, catch one unhandledRejection error and remove cronjob task from server.

## [25.1.9] - 2020-11-03

### Fixed

- SC-7638 - fixed pin creation for users with accounts

## [25.1.8] - 2020-10-22

### Fixed

- SC-7333 - fixed creation of homeworks within lessons

## [25.1.7] - 2020-10-28

### Added

- SC-7491 - Add missing index on users.email to speed up slow query in registrationLink service

## [25.1.6] - 2020-10-23

### Changed

- SC-7413 - Remove event listener for unhandled rejections and move this to winston

## [25.1.5] - 2020-10-22

### Fixed

- SC-7452 - fixed time window check for LDAP users

## [25.1.4] - 2020-10-20

### Changed

- SC-6986 - Changed permission check for PATCH method in the account service from STUDENT_CREATE to STUDENT_EDIT to allow teachers to change students' password

## [25.1.3] - 2020-10-20

### Fixed

- SC-6986 - Changed a hook in the accounts service that restricts get requests to the same school, it expects a valid userID and matching schoolIds for both the requester and requested users

## [25.1.2] - 2020-10-15

### Fixed

- SC-7085 - fixed importHash error when asking parent consent

### Added

### Removed

## [25.1.1] - 2020-10-12

### Security

- SC-7165 package update for sanitization and add onload handler

## [25.1.0] - 2020-10-12

### Added

### Removed

- SC-6784 - Removed duplicated birth date formatting code in adminUsers service, which was causing an "Invalid date" output
- SC-6743 - Removed usersForConsent related things in adminUsers service because the client does not send that parameter anymore
- SC-6506 - Remove dependecy to feathers-swagger in routes.test.js

### Changed

- SC-6774 remove no-await-in-loop from eslint exceptions
- Rename statistic mails route, secure it over sync api key now
- SC-6809 - Maintain RabbitMQ connection and channels
- SC-5230 - Unblock Account-Page in Nuxt (securing /accounts and /users routes)

### Security

- Added hotfix merges

## [25.0.12] - 2020-10-12

### Fixed

- SC-6676 allows only following roles for registration: teacher/student…

## [25.0.11] - 2020-10-07

### Fixed

- SC-7180 homework create now validates data properly

## [25.0.12] - 2020-10-12

### Fixed

- SC-6676 allows only following roles for registration: teacher/student…

## [25.0.11] - 2020-10-07

### Fixed

- SC-7180 homework create now validates data properly

## [25.0.10] - 2020-10-07

### Added

- configured prometheus metrics - bucket sizes
- SC-6766 log unhandledRejection and unhandledException

## [25.0.9] - 2020-10-07

### Added

- SC-7115 - Reduce mongoose DB role request by enabling minor caching

## [25.0.8] - 2020-10-06

### Fixed

- SC-6676 - Registration: User with role parent should not be able to log-in
- SC-6960 - instead of deleting and recreating users during the rollback of a failed registration, use replace if necessary
- SC-6960 - properly raise exceptions during the registration process

## [25.0.7] - 2020-10-01

### Removed

- OPS-1316 - removed custom keep-alive header creation in express middleware

## [25.0.6] - 2020-10-01

### Added

- OPS-1316 - add indexes for slow files and submission queries

## [25.0.5] - 2020-10-01

### Added

- SC-6973 - add time window for pin creation

## [25.0.4] - 2020-09-30

### Added

- Added lead time detection

## [25.0.3]

### Added

- SC-6942 - add parse method to TSP strategy to declare it can handle the request and to keep authentication params clean

### Fixed

- SC-6942 - don't override payload defined by authentication method
- SC-6942 - don't search for account to populate if no username is given in `injectUsername`

## [25.0.2]

### Changed

- send mail for registration pin after add pin to db

## [25.0.1]

### Fixed

- SC-6696 - Fixed query used to determine course membership when checking permissions for course group lessons

## [25.0.0]

### Changed

- Extend JWT payload by schoolId and roleIds

## [24.5.1] - 2020-09-16

### Secrutiy

- Secure admin routes (update, patch, create)

## [24.5.0] - 2020-09-14

- Ignore database seed data with prettier, eslint, and codacy
- SC-6640 - Fixed email check within registration (case insensitive)
- SC-2710 - Adding time zones, default for school and theme

### Added - 24.5.0

- Test changelog has been updated for feature or hotfix branches
- SC-5612 - Adding search feature to the admintables for nuxt-client.

## [24.4.6] - 2020-09-11

### Changed

- SC-6733: central personal data does not get updated via CSV import

## [24.4.5] - 2020-09-10

### Fixed in 24.4.5

- SC-6637: generate QR codes for consent print sheets if group size exceeds 20

## [24.4.4] - 2020-09-08

### Fixed in 24.4.4]

- SC-6697: updates/sync account username when user is updated

## [24.4.3] - 2020-09-09

### Fixed in 24.4.3

- SC-6533 - Login not possible if admin reset password

## [24.4.2] - 2020-08-31

### Fixed in 24.4.2

- SC-6554: CSV-Importer no longer allows patching users with different roles

## [24.4.1] - 2020-08-31

### Fixed in 24.4.1

- SC-6511 - LDAP edit button missing.

### Changed in 24.4.1

- SC-5987 Internationalisation: extend user and school model with default language

### Added 24.4.1

- SC-6172: added hooks and checks to look for unique and not disposable emails in adminUsers service

## [24.4.0] - 2020-8-31

### Fixed in 24.4.0

- SC-6122 - Edusharing preload thumbnails in parallel. Edusharing authentication stabilisation.

## [24.3.3] - 2020-08-28

- SC-6469: prevent admin access to lessons admins shouldnt have access to.

## [24.3.2] - 2020-08-26

- SC-6382: fix handling of consents for users with unknown birthdays. consentStatus: 'ok' will be returned for valid consents without birthday.

## [24.3.1] - 2020-08-25

- SC-5420: TSC Schuljahreswechsel

## [24.3.0] - 2020-08-25

## [24.2.5] - 2020-08-24

- SC-6328 add migration to set student_list settings in all non n21 clouds schools to false.

## [24.2.4] - 2020-08-20

## [24.2.3] - 2020-08-20

## [24.2.2] - 2020-08-20

### Added in 24.2.2

- SC-5280: the LDAP service will try to reconnect up to three times if the connection was lost or could not be established
- SC-5280: the LDAP service and LDAP syncers now report more errors to the stats object
- SC-5808: added an isExternal check to the create method of AdminUsers service, only users from not external schools can create users

### Fixed in 24.2.2

- SC-5280: the LDAP sync now handles (timeout/firewall) errors much more gracefully
- SC-5280: LDAP bind operations will only be issued if the connection was established successfully
- SC-5280: aggregated LDAP statistics will now show the number of succesful and failed sub-syncs instead of just 1 or 0

### Changed in 24.2.2

- SC-5280: if disconnected prematurely, the LDAP service will not try to connect again just to unbind from the server

## [24.0.2] - 2020-08-05

### Fixed in 24.0.2

- SC-5835: Starting the new school year automatically - Cluster 4

## [24.0.1] - 2020-07-31

### Fixed in 24.0.1

- SC-5917 Fix activation of LDAP system

## [23.6.4] - 2020-07-29

### Fixed in 23.6.4

- SC-5883: Choose current schoolyear based on the school instead of the date for creating classes.

## [23.6.3] - 2020-07-28

### Added in 23.6.3

- SC-5754 Added isExternal attribute to school model. If ldapSchoolIdentifier or source is defined, isExternal will be set to true
  otherwise, if none of them are defined it wil be set to false.
- SC-4520 created a new Service called Activation Service; with which jobs can be defined and are
  only executed when an activation link (activation code) is confirmed (e.g.: change of e-mail address/username)
  Also added a sub-service for changing email/username in Activation Service
- SC-5280: the LDAP service will try to reconnect up to three times if the connection was lost or could not be established
- SC-5280: the LDAP service and LDAP syncers now report more errors to the stats object

### Fixed in 23.6.3

- SC-5250: Fixes the CSV-Import, if there are whitespaces in the columnnames
- SC-5686: only users with the team permission "RENAME_TEAM" can execute the patch method in teams route
- SC-5280: the LDAP sync now handles (timeout/firewall) errors much more gracefully
- SC-5280: LDAP bind operations will only be issued if the connection was established successfully
- SC-5280: aggregated LDAP statistics will now show the number of succesful and failed sub-syncs instead of just 1 or 0
- SC-5416: Enable maintenance Mode for LDAP Schools and change the currentSchoolYear for non-LDAP Schools

### Changed in 23.6.3

- SC-5542: Added an after hook for AdminUsers find method which formats birthday date to DD.MM.YYYY format.
- SC-4289 Changed aggregations in admin tables, classes are now taken only from current year or max grade level, and are sorted
  by numeric ordering.
- SC-5280: if disconnected prematurely, the LDAP service will not try to connect again just to unbind from the server

## [23.6.2] - 2020-07-22

### Fixed in 23.6.2

- SC-5773: LDAPSchoolSyncer now correctly populates classes synced from an LDAP server, even if only students or only teachers are assigned to the class.
- SC-5250: Fixes the CSV-Import, if there are whitespaces in the columnnames

## [23.6.1] - 2020-07-22

### Fixed in 23.6.1

- SC-5733: LDAPSchoolSyncer now uses the Users model service to avoid ignoring indexes due to automatic collation

## [23.6.0] - 2020-07-21

### Added in 23.6.0

- SC-4142: Added indexes on TSP sync related attributes in user and school schema.
- SC-4142: Adds info about unchanged entities to TSP sync statistics

## [23.5.4] - 2020-07-08

### Added in 23.5.4

- SC-2714 Added the federal state "Internationale Schule"

## [23.5.0] - 2020-06-15

### Added in 23.5.0

- SC-4192 add tests that ensure classes on other schools cant be manipulated

### Fixed in 23.5.0

### Changed in 23.5.0

- SC-4957 user.ldapId and user.ldapDn are now indexed to improve performance

## [23.4.7] - 2020-07-01

### Fixed in 23.4.7

- SC-4965 Converted "consent" subdocument in "users" to a nested document to fix changing consents in administration and removing a bug in registration that resulted in deleted users.

## [23.4.5] - 2020-06-17

### Fixed in 23.4.5

- SC-5007 re-introduces ldap system root path to API result to fix issue with duplicating schools

## [23.4.3-nbc] - 2020-06-15

### Fixed in 23.4.3-nbc

- SC-5054 Revert hook restrictions that prevented registration with custom deata privacy documents enabled

## [23.4.0-nbc] - 2020-06-11

### Added in 23.4.0-nbc

- SC-4577 extend consentversions with school specific privacy policy, which can be added by the school admin

## [23.2.4] - 2020-06-05

### Fixed in 23.2.4

- SC-4876 soften sanitization to allow editor actions to be persisted correctly

## [23.2.1] - 2020-06-04

### Security - 23.2.1

- SC-4720 improve importhashes for registrationlinks

## [23.2.0] - 2020-06-03

### Security - 23.2.0

- SC-4506 Secure Find User Route. Access user list by students is allowed only if they are eligible to create teams.
- SC-4506 Secure Get User Route. Read user details may only users with STUDENT_LIST or TEACHER_LIST permissions

## [23.1.4] - 2020-05-29

### Fixed in 23.1.4

- SC-4749 avoid xss in image onerror event attribute for submissions

## [23.0.0] - 2020-05-19

### Changed in 23.0.0

- SC-4075 Teams creation by students logic was changed. New environment enumeration variable `STUDENT_TEAM_CREATION`
  with possible values `disabled`, `enabled`, `opt-in`, `opt-out` was introduced. The feature value is set by instance deployment.
  In case of `disabled`, `enabled` it is valid for all schools of the instance and cannot be changed by the admin.
  In case of `opt-in` and `opt-out` the feature should be enabled/disabled by the school admin.

## [22.10.3] - 2020-05-13

### Fixed in 22.10.3

- Unbind errors no longer stop the LDAP sync if more systems follow

## [22.10.2] - 2020-05-12

### Fixed in 22.10.2

- fixed pagination for students/teacher table

## [22.10.0] - 2020-05-11

### Added in 22.10.0

- SC-3719 Files now have a `creator` attribute that references the ID of the user that created the file.
  For old files, it is set to the first user permission inside the permissions array (legacy creator check).
- SC-3719 The `files` collection now has two additional indexes: `{creator}` and `{permissions.refId, permissions.refPermModel}`.
- add MongoDB Collation Support to control sorting behaviour in regards to capitalization.
- SC-3607 CSVSyncer now allows the optional birthday field (formats: dd/mm/yyyy, dd.mm.yyyy, dd-mm-yyyy) in CSV data
- SC-3948 support users query in adminusers routes
- SC-4018 Add additional nexboard permissions
- SC-4008 Migrated generateRegistrationLink Hook from SC-Client into Server
- SC-3686 Added new Registration Link Service for sending mails
- SC-4094 Teachers can now provide feedback in the form of uploaded files

### Fixed in 22.10.0

- SC-3892 Update Filter of submission in order to work with older submissions
- SC-3395 if fetching the release fails, a error will be thrown
- backup.js now outputs valid json exports
- SC-4105 fixed a problem with new users tests not working with recent hotfix.
- Checks of user consent calculated correct now

### Changed in 22.10.0

- User delete now accepts bulk delete requests
- SC-3958: the "general" LDAP strategy now returns an empty array if classes are not configured properly
- Increase performance - error logging in sentry
- Mergify: add and modified some configs

### Removed in 22.10.0

- SC-3958: the LDAP strategy interface no longer supports synchronizing team members to the never-used original N21-IDM
- SC-3958: the environment variables NBC_IMPORTURL, NBC_IMPORTUSER, and NBC_IMPORTPASSWORD are no longer used and have been removed
- Removed the obsolete commentSchema from the homework service. It was not in use.

## [22.9.20]

### Added in 22.9.20

- SC-4042: Added support for a central IServ-Connector

### Changed in 22.9.20

- LDAP syncs on servers with multiple schools now only sync one school at a time to avoid issues when paging search requests
- LDAP syncs use less memory (because they do a lot less in parallel)
- LDAPSchoolSyncer now returns user and class statistics

### Fixed in 22.9.20

- Fixed LDAP-Service disconnect method
- LDAPSystemSyncers now properly close their connections after syncing
- Authentication via LDAP now tries to close the connection after login
- Fixed a warning message appearing when patching users via internal request

## [22.9.18]

### Fixed in 22.9.18

- SC-4215: Do not allow unprivileged users to find users with non-school roles (expert, parent, etc.)

## [22.9.17]

### Fixed in 22.9.17

- SC-4121: File uploads no longer fail if the security scan is misconfigured or errors during enqueuing

## [22.9.10]

### Added in 22.9.10

- enable API key for /mails route

### Fixed in 22.9.10

- fixed an issue that prevented api-key authenticated calls to function with query.

## [22.9.9]

### Added in 22.9.9

- Sync can now be authenticated with an api-key.

## [22.9.8]

### Fixed in 22.9.8

- Fixed an error where ldap users without proper uuid where not filtered correctly.

## [22.9.7]

### Security in 22.9.7

- the /ldap route can now only be triggered for the users own school.

## [22.9.6]

### Added in 22.9.6

- users without `SCHOOL_EDIT` permission, but with `SCHOOL_STUDENT_TEAM_MANAGE` permission can now toggle the school feature `disableStudentTeamCreation`.

### Fixed in 22.9.6

- Admins in Thuringia can now prevent students from creating teams

## [22.9.5]

### Security in 22.9.5

- increased security for the publicTeachers route.

## [22.9.4]

### Fixed in 22.9.4

- fixes an issue with LDAP account updates if more than one account exists for the user (migration from local login to LDAP)

## [22.9.3]

### Fixed in 22.9.3

- fixes regression in LDAP sync, that caused incomplete user updates

## [22.9.2]

### Security in 22.9.2

- increased security for user PUT operation

## [22.9.1]

### Fixed in 22.9.1

- SC-3994: remove unnecessary bucket creation call that caused school administration and LDAP Sync to throw errors

### Changed in 22.9.1

- use collation for /homeworks, /users, /publicTeachers, /users/admin/teachers, /users/admin/students, /classes, and /courses.

## [22.9.0]

- Security updates

## [22.8.0]

### Added in 22.8.0

- This changelog has been added

### Removed in 22.8.0

- Clipboard sockets
- This changelog has been added
- Backend route to confirm analog consents in bulk
- Changed Seed Data + Migration Script: Added feature flag for new Editor to klara.fall@schul-cloud.org
- SC-2922: Enable use of multiple S3 instances as file storage provider
  - A new collection is added to administrate multiple S3 instances
  - A migration will automatically use the AWS environment variables to add those as default provider for all existing schools
  - For new schools the less used provider is assigned as storage provider
  - Environment Variables:
    - FEATURE_MULTIPLE_S3_PROVIDERS_ENABLED=true will activate the feature
    - S3_KEY, used for symmetric encryption, already required for the migration because of the secret access key encryption

### Changed in 22.8.0

- SC-3767: moved env variables to globals.js, NODE_ENV required to equal 'test' for test execution and right database selection
- migrated backup.sh script to node, so it can run platform independant and works on windows.

### Fixed in 22.8.0

- SC-3821: Fix Co-Teachers and Substitution teachers not being able to Grade Homeworks

## 22.7.1

### Fixed in 22.7.1

- Admin and teacher user could change other users without changing them self<|MERGE_RESOLUTION|>--- conflicted
+++ resolved
@@ -61,11 +61,8 @@
 - SC-6151 fixed a bug that prevented api docu from being accessible
 - SC-6151 fixed paths to openapi documentation
 - Fixed searching for names including a dash
-<<<<<<< HEAD
+- SC-7572 - Find /users route after hooks - extremely slow
 - SC-5287 -  Fixed OAuth2 rostering
-=======
-- SC-7572 - Find /users route after hooks - extremely slow
->>>>>>> 39dda485
 
 ### Removed
 
