# Changelog

All notable changes to this project will be documented in this file.

The format is based on [Keep a Changelog](https://keepachangelog.com/en/1.0.0/),
and this project adheres to [Semantic Versioning](https://semver.org/spec/v2.0.0.html).

Allowed Types of change: `Added`, `Changed`, `Deprecated`, `Removed`, `Fixed`, `Security`

## Unreleased

<<<<<<< HEAD
## 26.9.1

- SC-9192 - enable cors for nestjs app routes
=======
- add inital learnroom module with support of course and coursegroups for preparing the next refactoring iteration in tasks module
>>>>>>> 5296889a

## 26.9.0

- SC-9231 - add permissions to SuperHero to edit admin role 
- SC-9269 - let eslint ensure no tests with .only exist anymore
- SC-9192 - mount feathers and nestjs apps under dedicated version paths and allow general path prefix for the whole server

## 26.8.0

## [26.7.1] - 2021-08-03
 
- SC-9233 - fix Lern-Store on THR to load also WLO content

## [26.7.0] - 2021-07-28

### Added

- SC-9213 - Consider group submissions when deciding what open tasks a student has
- SC-9150 - add script to change school year
- SC-9211 - enable maildrop and mailcatcher for e2e tests (see docker-compose)
- SC-9177 - allow superheros to delete admins

### Changed

- SC-9219 - limited jest workers for not taking all workers within of a single github action

### Fixed

- SC-9212 - fix changing classes via CSV import
- SC-9053 - fix sending registration link via checkbox for student/teacher creation

## [26.6.4] - 2021-07-23

### Changed

- move S3 expiration migration to the end

## [26.6.3] - 2021-07-21

### Fixed

- SC-9092 - add missing S3 key decryption in migration

## [26.6.2] - 2021-07-21

### Changed

- use edusharing lernstore mode on production

## [26.6.1] - 2021-07-21

### Changed

- change default lernstore mode to edusharing

## [26.6.0] - 2021-07-20

### Added

- SC-9018; SC-9003 - created schoolsList public endpoint, and jwt secured /schools endpoint
- SC-9093 - make configured default language and timezone available in config service
- SC-9092 - delete S3 files after 7 days from user deletion
- SC-8959 - Add messenger to deletion concept
- SC-9157 - Add RabbitMQ connection to new mail service
- SC-9157 - Improve config handling for RabbitMQ
- SC-9213 - Consider group submissions when deciding what open tasks a student has
- OPS-2574 - Removeing autodeployed branches for developers if branch deleted
- OPS-2579 - Add Ansible task and templates for adding storage

### Changed

- SC-9190 - publish news target names
- SC-8887 - allow public access to consentVersion service
- SC-8448 - Not storing temporary Merlin links and fixed concurrency bug
- remove unnecessary timeout definitions from tests and avoid promise chains
- SC-6294 Restructure NestJS Sources: Testing, Core Module, Entities, Shared. See details in https://hpi-schul-cloud.github.io/schulcloud-server/
- execute unit tests via github action instead of using travis

### Fixed

- SC-9197 - Limiting the max workers for jest to 2 workers, if the default mechanism runs it's go up to infinity workers and if one die the test never stop
- SC-9202 - fix sending of registration link mails

## [26.5.0] - 2021-06-28

### Added

- SC-9431 - add teacher view to task/open over permission TASK_DASHBOARD_VIEW_V3, solving permissions after authenticate and add v3/user/me route.

### Changed

- SC-6294 Restructure NestJS Sources: Testing, Core Module, Entities, Shared. See details in https://hpi-schul-cloud.github.io/schulcloud-server/

## [26.4.9] - 2021-06-29

### Fixed

- api route forwarding

### Removed

- SC-9159 removed news from feathers except remove team event, which already is replaced by v3/news

## [26.4.8] - 2021-06-29

### Fixed

- route forwarding

## [26.4.7] - 2021-06-22

### Added

- SC-9148 - Add migration for change of school year on BRB

### Fixed

- SC-9170 - let superhero delete other users

## [26.4.6] - 2021-06-24

### Changed

- OPS-2466 - changes build pipeline to github actions

## [26.4.5] - 2021-06-21

### Added

- SC-9156 - Add maintenance mode for LDAP rewrite

## [26.4.4] - 2021-06-16

### Change

- rename permission TASK_DASHBOARD_VIEW_V3

## [26.4.3] - 2021-06-16

### Change

- SC-9139 - Add a check if user roles should be updated or not to the repo

## [26.4.2] - 2021-06-16

### Fixed

- npm run syncIndex work for not existing collections in the db

## [26.4.1] - 2021-06-15

### Change

- SC-9029 - Change place of the channel creation for RabbitMQ

## [26.4.0] - 2021-06-11

- SC-9004 - Sync env variables between backend and frontend

## [26.3.1] - 2021-06-14

### Added

- SC-9134 - Add missing mongo indexes for LDAP Sync

## [26.3.0] - 2021-06-07

### Changed

- SC-8898 - parallelize LDAP sync using RabbitMQ

## [26.2.2] - 2021-06-04

### Fixed

- Fixed dependencies issue

## [26.2.1] - 2021-06-02

### Added

- SC-9103 - add logging for syncIndexes script

## [26.2.0] - 2021-06-01

### Added

- OPS-2418 - Change buildpipelines (Server, Client, Nuxt) to execute E2E tests according QF decision
- SC-8250 - add bulk deletion to user service v2
- SC-8341 - add tombstone school to tombstone user
- SC-8408 - added delete events by scope Id route
- SC-7937 - Allow adding multiple materials to lesson
- SC-7868 - Deletion concept for personal file connections
- SC-8873 - Add prioritization for Matrix messenger tasks
- SC-8982 - add inital service ressource messuring test setup
- OPS-1499 - Add feature to CI Pipeline and provide manual deployments of branches and automatic deploy of release to staging
- Add run script for sync indexes based on existing and registered schemas.
- SC-9085 - add registration pin deletion for parent emails
- SC-9004 - Sync env variables between backend and frontend
- OPS-1499 - Add feature to CI Pipeline and provide manual deployments of branches
- Add run script for sync indexes based on existing and registered schemas.

### Changed

- SC-8440 - fixed open api validation for manual consent
- SC-9055 - changed Edu-Sharing permissions for Brandenburg Sportinhalt content
- SC-6950 - validation for officialSchoonNumber now allows 5 or 6 digits
- SC-8599 - added helparea contact dropdown and send value
- SC-7944 - use persistent ids for Lern-Store content items
- OPS-1508 - added limits for cpu and ram to the docker compose files
- SC-8500 - refactoring in error handling
- SC-7021 - automatic deletion documents in the trashbins collection after 7 days.
- SC-5202 - homework tests refactoring
- SC-7868 - filestorage integration tests are skipped on local test environments if minio is not setup
- SC-8779 - messenger: use user-based fixed device ids

### Fixed

- SC-8933 - fix date format on first login
- SC-8728 - fix configuration reset in tests
- SC-8873 - fix addUser prioritization for full school Matrix messenger sync
- SC-8982 - fix test setup for on the fly building test like routes jwt

## [26.1.0]

### Added

- SC-8910 - added an isExternal check to the adminUsers service remove method

### Changed

- SC-8732 - change search filter gate and weight of values in indexes. Will reduce amount of results
- SC-8880 - changed the validation for search queries in NAT, now it allows empty

## [26.0.16] - 2021-04-20

### Removed

- - SC-8748 - revert: bump feathers-mongoose from 6.3.0 to 8.3.1

## [26.0.15] - 2021-04-19

### Changed

- SC-8909 - messenger: use user-based fixed device ids

## [26.0.14] - 2021-04-16

### Changed

- SC-8934 - no more autosync for the migrations for the mongodb

## [26.0.13] - 2021-04-15

### Fixed

- SC-8917 - verify configuration missing school

## [26.0.12] - 2021-04-14

### Changed

- SC-8929 - increase performance for alert requests

## [26.0.11] - 2021-04-13

### Changed

- SC-8748 - bump feathers-mongoose from 6.3.0 to 8.3.1

## [26.0.10] - 2021-04-09

### Fixed

- SC-8908 ldap sync: fix lock

## [26.0.9] - 2021-04-06

- SC-8779 - fix partial LDAP sync

## [26.0.8] - 2021-03-31

### Fixed

- SC-8691 ldap sync: fix potential deadlock while loadind ldap data

## [26.0.7] - 2021-03-31

### Fixed

- SC-8768 ldap sync: in user search include current school

## [26.0.6] - 2021-03-30

### Fixed

- SC-8836 - teachers can add classes from other teachers to their courses

## [26.0.5] - 2021-03-29

### Fixed

- SC-8691 - LDAP sync can be run with multiple school in parallel

## [26.0.4] - 2021-03-25

### Changed

- SC-8829 - status of logging in rocket chat user is set to offline

## [26.0.3] - 2021-03-17

### Changed

- merged hotfixes 25.6.11 and following into 26.0 branch

## [26.0.2] - 2021-03-10

### Fixed

- SC-5202 - fixed an issue with internal pagination in homework-submissions

## [26.0.1] - 2021-03-09

### Changed

- merged 25.6.10 into new version

## [26.0.0]

### Fixed

- SC-6679 - fixed table styling in topic text-component
- SC-8534 - fix registration link generation
- SC-8682 - fix students are editable in externally managed schools
- SC-8534 fix registration link generation
- Allow sorting after search

## [25.6.11] - 2021-03-17

## [25.6.13] - 2021-03-16

- SC-8782 Migration for changing urls

## [25.6.12] - 2021-03-15

- SC-8782 Fixed lesson context Query

## [25.6.11] - 2021-03-15

### Fixed

- SC-8211 - Fixed course events duplications

## [25.6.10] - 2021-03-09

- SC-8770 Fixed issue where parent consents were overwritten

## [25.6.9] - 2021-02-26

### Fixed

- SC-8714 Fixed an issue in school creation that could cause the iserv-sync to fail

## [25.6.8] - 2021-02-19

### Changed

- SC-8477 LDAP-Sync: Speed up class sync by holding all the school's users in map while creating/populating classes
- SC-8477 LDAP-Sync: Speed up user sync by grouping users into chunks and loading the chunks from DB instead of individual users

## [25.6.7] - 2021-02-18

### Security

- SC-8655 - prevent changes to immutable user attributes

## [25.6.6] - 2021-02-18

### Fixed

- SC-8657 - Recreate shared links for homework

## [25.6.5] - 2021-02-17

### Fixed

- SC-8634 - Recreate shared links for homework

## [25.6.4] - 2021-02-17

### Changed

- Reverted Changes for SC-8410

## [25.6.3] - 2021-02-15

### Security

- VOR-3 - Enable and replace old file links.

## [25.6.2] - 2021-02-11

### Changed

- VOR-2 - Adjusted business rules for adding team members from external school.

## [25.6.1] - 2021-02-11

### Fixed

- VOR-1 - Fix passwordRecovery id validation.

## [25.6.0] - 2021-02-09

### Fixed

- SC-8514 - QR Code generation fails
- SC-8390 - Lern-Store collections feature flag was not excluding collections in search
- SC-8322 prevent wrong assignment from school to storage provider

### Added

- SC-8482 - Deletion concept orchestration integration
- SC-8029 - Add deletion concept handling for pseudonyms and registration pins
- SC-6950 - Add access for superhero to change kreisid and officialSchoolNumber
- SC-8206 - Add school tombstone for deleting concept
- SC-7825 - Deletion concept for user data in tasks

### Changed

- SC-8541 - restrict class modifing requests to the teachers, who are inside these classes
- SC-8380 removed reqlib, replaced by normal require to keep referenced types known
- SC-8213 error handling concept
- SC-4576 - sanitize bbb room and member names
- SC-8300 Added user information to LDAP Sync in case of errors

## [25.5.16] - 2021-02-08

### Added

- SC-8512 - Creating a migration for duplicated events

## [25.5.15]

### Fixed

- SC-8571 - New courses does not appear in bettermarks

## [25.5.14] - 2021-02-02

### Changed

- SC-8420 - Fix old missing indexes that migration for new indexes can executed. 25.5.3

## [25.5.13]

### Changed

- SC-8462 - Add logging for homework deletion

## [25.5.12]

### Fixed

- SC-8499 - Change order of migrations

## [25.5.11]

### Fixed

- SC-8499 - Prevent duplicated pseudonyms

## [25.5.10]

- SC-8506 - add origin server name to bbb create and join requests

## [25.5.9]

### Fixed

- SC-8503 - Clicking on task in BRB and THR shows pencil page

## [25.5.8]

### Changed

- SC-8480 - Return GeneralError if unknown error code is given to error pipeline

## [25.5.7]

## Added

- SC-8489 - Added permission check for homework deletion

## [25.5.6]

### Fixed

- SC-8410 - Verify ldap connection reads the first page of users only to avoid timeouts
- SC-8444 - resolve eventual consistency in course shareToken generation

## [25.5.5]

### Fixed

- SC-8303 - fix wrong assignment from school to storage provider

## [25.5.4]

### Added

- SC-8358 - bettermarks: show hint for safari users
- SC-8412 - update swagger documentation of pseudonym/roster/ltitools

### Fixed

- SC-5287 - Fixed OAuth2 rostering
- SC-5287 - Repair Bettermark's depseudonymization
- SC-8313 - Bettermarks: depseudonymization iframe needs to use Storage Access API in Safari
- SC-8379 - Secure ltiTools route
- SC-8315 - bettermarks: security check and production configuration

## [25.5.3]

### Added

- SC-8420 - Migration for sync new indexes.

## [25.5.2]

### Fixed

- SC-8189 - fix duplicate events by returning updated object at findOneAndUpdate

## [25.5.1]

### Fixed

- SC-8303 - fix wrong assignment from school to storage provider

## [25.5.0]

### Added

- SC-7835 - Add deletion concept handling for helpdesk problems
- SC-8229 - Added invalid DN error to ldap-config service error handling
- SC-7825 - Remove user relations from courses
- SC-7827 - Add deletion concept handling for file permissions.
- SC-8030 - Setup orchestrator for deleting concept
- SC-8060 - increase unit test coverage for lernstore counties
- SC-8179 - repaired unit test
- SC-7763 - adds searchable feature flag for lernstore.
- SC-8020 - adds collections filter to edu-sharing service
- SC-8260 - new team indexes and migration to add this

### Fixed

- SC-8230 - fix deletion of teachers via new route

### Removed

- SC-8233 - Removed attribute and member as required attributes for the LDAP-config service

### Fixed

- SC-8329 - Cluster returns old verison of Pin object after patch

## [25.4.1]

- Update from 25.3.9 into master

## [25.3.9]

- SC-8198 continue school sync on user issues

## [25.3.8]

### Changed

- SC-8198 - handle eventually consistent database in THR sync

## [25.3.7] - 2020-12-18

### Changed

- SC-8209 - prevent sync from stopping if error occurs for a single student

## [25.3.6]

### Fixed

- SC-8235 - repaired reigstration link for students

## [25.3.5]

### Changed

- SC-8149 - no longer require a registrationPin for internal calls

## [25.3.4]

### Changed

- SC-7998 - use default service setup for /version

## [25.3.3] (pick from 25.2)

### Removed

- SC-8101 - Sanitization for read operations

### Fixed

- SC-8101 - Make it possible to disable sentry by removing `SENTRY_DSN`
- OPS-1735 - Fixes transaction handling in file service by using the mongoose transaction helper,
  properly closing the session, and using the correct readPreference (everything except primary fails)

## [25.3.2]

### Added

- SC-7734 - Added a hook that takes care of merlin content to generate valid urls for users
- SC-7483 - Updating terms of use for all users for each instance separately

## [25.3.1]

### Fixed

SC-8077 - the migration copy-parents-data-into-children-entities-and-delete-parent-users is broken

## [25.3.0]

### Added

- SC-7841 - remove deleted user from classes
- SC-7836 - Removing registration pin by removing the user
- SC-7838 - move pseudonyms to trashbin
- SC-7142 - Counties/Kreise added to federal states.
- SC-7555 - move user and account to trashbin
- SC-4666 - Added a pool based LDAP system and school sync. LDAP_SYSTEM_SYNCER_POOL_SIZE and LDAP_SCHOOL_SYNCER_POOL_SIZE variables
  determine how many system/school syncers will be run in parallel (at most) during the LDAP sync.
- SC-7615 - reduces the errors in lernstore
- SC-5476 - Extend tests for Matrix messenger config and permission service
- SC-6690 - refactors edu-sharing service and sets defaults
- SC-6738 - Extend search input field in new admin tables to search for full name
- SC-7293 - added Lern-Store view permission and a feature flag
- SC-7357 - Add config service
- SC-7083 - Added officialSchoolNumber to school-model
- Introduce plainSecrets in Configuration
- Introduce FEATURE_PROMETHEUS_ENABLED to have a flag for enable prometheus api metrics
- SC-7411 - add API Specification and validation for /me service
- SC-7411 - add API Specification and validation for /version service
- SC-7205 - create new data seed for QA
- SC-7614 - creates documentation for edu sharing endpoints
- SC-7370 - Add optional rootPath attribute modifier to iserv-idm strategy
- SC-4667 - persist time of last attempted and last successful LDAP sync to database (based on system)
- SC-4667 - Only request and compare LDAP entities that have changed since the last sync (using operational attribute modifyTimestamp with fallback)
- SC-4667 - Add optional `forceFullSync` option (as get param or json payload) to force a full LDAP sync
- SC-7499 - add API Specification for public services
- SC-7915 - facade locator
- SC-7571 - solved performance issues - bulk QR-code generation
- SC-6294 - Introduce Typescript in schulcloud-server
- SC-7543 - Adds ldap-config service to create, load, and patch LDAP-configs (replaces /ldap endpoints for new client)
- SC-7028 - Add Course Component API Specification document
- SC-7476 - Prevent hash generation if user has account
- SC-6692 - Added Lern-Store counties support for Niedersachsen (Merlin)

### Changed

- request logging disabled for non development environment
- OPS-1289 - moved and updated commons (to hpi-schul-cloud/commons)
- SC-6596 - Changed route for messenger permissions service
- SC-7331 - introduce axios for external requests, implemented in status api
- SC-7395 - Changed ldap general strategy fetching of users from parallel to serialized
- SC-6080 - move REQUEST_TIMEOUT from globals to Configuration
- Dependencies: querystring replaced by qs
- SC-6060 - Updated error handling
- SC-7404 - automatic forwarding for requests without versionnumber if no matching route is found
- SC-7411 - api versioning for /me service
- SC-7411 - api versioning for /version service
- IMP-160 - integration-tests repo renamed to end-to-end-tests
- SC-5900 - Move Synapse synchronization logic into server
- SC-7499 - Fixes documentation for edu sharing endpoints
- SC-7872 - Fix audience of the jwt to new organisation name.
- SC-7543 - deprecates `GET /ldap/:id` and `PATCH /ldap/:id` routes
- SC-7868 - Move external request helpers to more present file location
- SC-7474 pull docker container for tests if commit id exists on docker hub

### Fixed

- SC-6294 fix mocha test execution and build, summarize coverage results
- SC-1589 Trim strings to avoid empty team names
- ARC-138 fix changelog action
- ARC-137 avoid DoS on alerts in error state
- SC-7353 course sharing between teachers
- SC-7530 rename SHOW_VERSION to FEATURE_SHOW_VERSION_ENABLED
- SC-7517 improve oauth test stability
- SC-6586 Repaired migration script
- SC-7454 - Restored invalid birth date fix in adminUsers service
- fixed README badges
- Fix mocha tests
- SC-6151 fixed a bug that prevented api docu from being accessible
- SC-6151 fixed paths to openapi documentation
- Fixed searching for names including a dash
- SC-7572 - Find /users route after hooks - extremely slow
- SC-7573 - Route/hash-broken promise chain
- SC-7884 - Authentication error when accessing any nuxt page in the client.
- Fix typescript compiling error

### Removed

- SC-7413 - Cleanup UnhandledRejection code that is handled from winston now

## [25.2.6]

### Removed

- SC-8101 - Sanitization for read operations

### Fixed

- SC-8101 - Make it possible to disable sentry by removing `SENTRY_DSN`

## [25.2.5]

### Fixed

- OPS-1735 - Fixes transaction handling in file service by using the mongoose transaction helper,
  properly closing the session, and using the correct readPreference (everything except primary fails)

## [25.2.4]

### Changed

- SC-6727 - Change email addresses for tickets for Niedersachsen - fixed after review

## [25.2.3]

### Changed

- SC-6727 - Change email addresses for tickets for Niedersachsen

## [25.2.2]

### Changed

- SC-7773 - moved config values for antivirus file service

## [25.2.1]

### Fixed

- SC-7714 - Fixes script injection issue

## [25.2.0]

### Added

- SC-4385 - Added a user exclusion regex to IServ strategy
- SC-7049 - Added unit tests for Merlin Service
- SC-7157 - add feature flag for Merlin feature with fallback
- SC-6567 - add new application errros
- SC-6766 - Added ESLint rules with Promise rules
- SC-6830 - Added hook to parse request to arrays when > 20 users are requested in adminUsers service
- SC-6769 - Introduce API validation module
- SC-6769 - API validation for users/admin routes
- SC-6510 - Added Merlin Url Generator for Lern Store / Edu-sharing
- SC-5476 - Added school settings to enable students to open own chat rooms
- SC-6567 - Add utils to cleanup incomingMessage stacks by logging errors

### Removed

- SC-6586- Remove parents from users collection to improve maintainability

### Changed

- SC-6986 - Changed a hook in the accounts service that restricts get requests to the same school, it expects a valid userID and matching schoolIds for both the requester and requested users
- SC-6567 - clean up error pipline
- SC-6510, fix a minor syntax error when exporting module
- Update commons to 1.2.7: print configuration on startup, introduce hierarchical configuration file setup
- Support asynchronous calls during server startup
- SC-7091 - Migration to enable the Matrix Messenger for all schools that had RocketChat enabled before

### Fixed

- fixed README badges
- SC-6151 - fixed a bug that prevented api docu from being accessible
- Fix mocha tests

## [25.1.13] - 2020-11-12

### Changed

- SC-7395 - Changed ldap general strategy fetching of users from parallel to serialized

## [25.1.12] - 2020-11-09

### Added

- SC-7683 - add request logging options

## [25.1.11] - 2020-11-06

### Security

- SC-7695 - prevent csv user override operations on other schools

## [25.1.10] - 2020-11-05

### Added

- SC-7683 - Add log metic for memory usage, add async error logging util, catch one unhandledRejection error and remove cronjob task from server.

## [25.1.9] - 2020-11-03

### Fixed

- SC-7638 - fixed pin creation for users with accounts

## [25.1.8] - 2020-10-22

### Fixed

- SC-7333 - fixed creation of homeworks within lessons

## [25.1.7] - 2020-10-28

### Added

- SC-7491 - Add missing index on users.email to speed up slow query in registrationLink service

## [25.1.6] - 2020-10-23

### Changed

- SC-7413 - Remove event listener for unhandled rejections and move this to winston

## [25.1.5] - 2020-10-22

### Fixed

- SC-7452 - fixed time window check for LDAP users

## [25.1.4] - 2020-10-20

### Changed

- SC-6986 - Changed permission check for PATCH method in the account service from STUDENT_CREATE to STUDENT_EDIT to allow teachers to change students' password

## [25.1.3] - 2020-10-20

### Fixed

- SC-6986 - Changed a hook in the accounts service that restricts get requests to the same school, it expects a valid userID and matching schoolIds for both the requester and requested users

## [25.1.2] - 2020-10-15

### Fixed

- SC-7085 - fixed importHash error when asking parent consent

### Added

### Removed

## [25.1.1] - 2020-10-12

### Security

- SC-7165 package update for sanitization and add onload handler

## [25.1.0] - 2020-10-12

### Added

### Removed

- SC-6784 - Removed duplicated birth date formatting code in adminUsers service, which was causing an "Invalid date" output
- SC-6743 - Removed usersForConsent related things in adminUsers service because the client does not send that parameter anymore
- SC-6506 - Remove dependecy to feathers-swagger in routes.test.js

### Changed

- SC-6774 remove no-await-in-loop from eslint exceptions
- Rename statistic mails route, secure it over sync api key now
- SC-6809 - Maintain RabbitMQ connection and channels
- SC-5230 - Unblock Account-Page in Nuxt (securing /accounts and /users routes)

### Security

- Added hotfix merges

## [25.0.12] - 2020-10-12

### Fixed

- SC-6676 allows only following roles for registration: teacher/student…

## [25.0.11] - 2020-10-07

### Fixed

- SC-7180 homework create now validates data properly

## [25.0.12] - 2020-10-12

### Fixed

- SC-6676 allows only following roles for registration: teacher/student…

## [25.0.11] - 2020-10-07

### Fixed

- SC-7180 homework create now validates data properly

## [25.0.10] - 2020-10-07

### Added

- configured prometheus metrics - bucket sizes
- SC-6766 log unhandledRejection and unhandledException

## [25.0.9] - 2020-10-07

### Added

- SC-7115 - Reduce mongoose DB role request by enabling minor caching

## [25.0.8] - 2020-10-06

### Fixed

- SC-6676 - Registration: User with role parent should not be able to log-in
- SC-6960 - instead of deleting and recreating users during the rollback of a failed registration, use replace if necessary
- SC-6960 - properly raise exceptions during the registration process

## [25.0.7] - 2020-10-01

### Removed

- OPS-1316 - removed custom keep-alive header creation in express middleware

## [25.0.6] - 2020-10-01

### Added

- OPS-1316 - add indexes for slow files and submission queries

## [25.0.5] - 2020-10-01

### Added

- SC-6973 - add time window for pin creation

## [25.0.4] - 2020-09-30

### Added

- Added lead time detection

## [25.0.3]

### Added

- SC-6942 - add parse method to TSP strategy to declare it can handle the request and to keep authentication params clean

### Fixed

- SC-6942 - don't override payload defined by authentication method
- SC-6942 - don't search for account to populate if no username is given in `injectUsername`

## [25.0.2]

### Changed

- send mail for registration pin after add pin to db

## [25.0.1]

### Fixed

- SC-6696 - Fixed query used to determine course membership when checking permissions for course group lessons

## [25.0.0]

### Changed

- Extend JWT payload by schoolId and roleIds

## [24.5.1] - 2020-09-16

### Secrutiy

- Secure admin routes (update, patch, create)

## [24.5.0] - 2020-09-14

- Ignore database seed data with prettier, eslint, and codacy
- SC-6640 - Fixed email check within registration (case insensitive)
- SC-2710 - Adding time zones, default for school and theme

### Added - 24.5.0

- Test changelog has been updated for feature or hotfix branches
- SC-5612 - Adding search feature to the admintables for nuxt-client.

## [24.4.6] - 2020-09-11

### Changed

- SC-6733: central personal data does not get updated via CSV import

## [24.4.5] - 2020-09-10

### Fixed in 24.4.5

- SC-6637: generate QR codes for consent print sheets if group size exceeds 20

## [24.4.4] - 2020-09-08

### Fixed in 24.4.4]

- SC-6697: updates/sync account username when user is updated

## [24.4.3] - 2020-09-09

### Fixed in 24.4.3

- SC-6533 - Login not possible if admin reset password

## [24.4.2] - 2020-08-31

### Fixed in 24.4.2

- SC-6554: CSV-Importer no longer allows patching users with different roles

## [24.4.1] - 2020-08-31

### Fixed in 24.4.1

- SC-6511 - LDAP edit button missing.

### Changed in 24.4.1

- SC-5987 Internationalisation: extend user and school model with default language

### Added 24.4.1

- SC-6172: added hooks and checks to look for unique and not disposable emails in adminUsers service

## [24.4.0] - 2020-8-31

### Fixed in 24.4.0

- SC-6122 - Edusharing preload thumbnails in parallel. Edusharing authentication stabilisation.

## [24.3.3] - 2020-08-28

- SC-6469: prevent admin access to lessons admins shouldnt have access to.

## [24.3.2] - 2020-08-26

- SC-6382: fix handling of consents for users with unknown birthdays. consentStatus: 'ok' will be returned for valid consents without birthday.

## [24.3.1] - 2020-08-25

- SC-5420: TSC Schuljahreswechsel

## [24.3.0] - 2020-08-25

## [24.2.5] - 2020-08-24

- SC-6328 add migration to set student_list settings in all non n21 clouds schools to false.

## [24.2.4] - 2020-08-20

## [24.2.3] - 2020-08-20

## [24.2.2] - 2020-08-20

### Added in 24.2.2

- SC-5280: the LDAP service will try to reconnect up to three times if the connection was lost or could not be established
- SC-5280: the LDAP service and LDAP syncers now report more errors to the stats object
- SC-5808: added an isExternal check to the create method of AdminUsers service, only users from not external schools can create users

### Fixed in 24.2.2

- SC-5280: the LDAP sync now handles (timeout/firewall) errors much more gracefully
- SC-5280: LDAP bind operations will only be issued if the connection was established successfully
- SC-5280: aggregated LDAP statistics will now show the number of succesful and failed sub-syncs instead of just 1 or 0

### Changed in 24.2.2

- SC-5280: if disconnected prematurely, the LDAP service will not try to connect again just to unbind from the server

## [24.0.2] - 2020-08-05

### Fixed in 24.0.2

- SC-5835: Starting the new school year automatically - Cluster 4

## [24.0.1] - 2020-07-31

### Fixed in 24.0.1

- SC-5917 Fix activation of LDAP system

## [23.6.4] - 2020-07-29

### Fixed in 23.6.4

- SC-5883: Choose current schoolyear based on the school instead of the date for creating classes.

## [23.6.3] - 2020-07-28

### Added in 23.6.3

- SC-5754 Added isExternal attribute to school model. If ldapSchoolIdentifier or source is defined, isExternal will be set to true
  otherwise, if none of them are defined it wil be set to false.
- SC-4520 created a new Service called Activation Service; with which jobs can be defined and are
  only executed when an activation link (activation code) is confirmed (e.g.: change of e-mail address/username)
  Also added a sub-service for changing email/username in Activation Service
- SC-5280: the LDAP service will try to reconnect up to three times if the connection was lost or could not be established
- SC-5280: the LDAP service and LDAP syncers now report more errors to the stats object

### Fixed in 23.6.3

- SC-5250: Fixes the CSV-Import, if there are whitespaces in the columnnames
- SC-5686: only users with the team permission "RENAME_TEAM" can execute the patch method in teams route
- SC-5280: the LDAP sync now handles (timeout/firewall) errors much more gracefully
- SC-5280: LDAP bind operations will only be issued if the connection was established successfully
- SC-5280: aggregated LDAP statistics will now show the number of succesful and failed sub-syncs instead of just 1 or 0
- SC-5416: Enable maintenance Mode for LDAP Schools and change the currentSchoolYear for non-LDAP Schools

### Changed in 23.6.3

- SC-5542: Added an after hook for AdminUsers find method which formats birthday date to DD.MM.YYYY format.
- SC-4289 Changed aggregations in admin tables, classes are now taken only from current year or max grade level, and are sorted
  by numeric ordering.
- SC-5280: if disconnected prematurely, the LDAP service will not try to connect again just to unbind from the server

## [23.6.2] - 2020-07-22

### Fixed in 23.6.2

- SC-5773: LDAPSchoolSyncer now correctly populates classes synced from an LDAP server, even if only students or only teachers are assigned to the class.
- SC-5250: Fixes the CSV-Import, if there are whitespaces in the columnnames

## [23.6.1] - 2020-07-22

### Fixed in 23.6.1

- SC-5733: LDAPSchoolSyncer now uses the Users model service to avoid ignoring indexes due to automatic collation

## [23.6.0] - 2020-07-21

### Added in 23.6.0

- SC-4142: Added indexes on TSP sync related attributes in user and school schema.
- SC-4142: Adds info about unchanged entities to TSP sync statistics

## [23.5.4] - 2020-07-08

### Added in 23.5.4

- SC-2714 Added the federal state "Internationale Schule"

## [23.5.0] - 2020-06-15

### Added in 23.5.0

- SC-4192 add tests that ensure classes on other schools cant be manipulated

### Fixed in 23.5.0

### Changed in 23.5.0

- SC-4957 user.ldapId and user.ldapDn are now indexed to improve performance

## [23.4.7] - 2020-07-01

### Fixed in 23.4.7

- SC-4965 Converted "consent" subdocument in "users" to a nested document to fix changing consents in administration and removing a bug in registration that resulted in deleted users.

## [23.4.5] - 2020-06-17

### Fixed in 23.4.5

- SC-5007 re-introduces ldap system root path to API result to fix issue with duplicating schools

## [23.4.3-nbc] - 2020-06-15

### Fixed in 23.4.3-nbc

- SC-5054 Revert hook restrictions that prevented registration with custom deata privacy documents enabled

## [23.4.0-nbc] - 2020-06-11

### Added in 23.4.0-nbc

- SC-4577 extend consentversions with school specific privacy policy, which can be added by the school admin

## [23.2.4] - 2020-06-05

### Fixed in 23.2.4

- SC-4876 soften sanitization to allow editor actions to be persisted correctly

## [23.2.1] - 2020-06-04

### Security - 23.2.1

- SC-4720 improve importhashes for registrationlinks

## [23.2.0] - 2020-06-03

### Security - 23.2.0

- SC-4506 Secure Find User Route. Access user list by students is allowed only if they are eligible to create teams.
- SC-4506 Secure Get User Route. Read user details may only users with STUDENT_LIST or TEACHER_LIST permissions

## [23.1.4] - 2020-05-29

### Fixed in 23.1.4

- SC-4749 avoid xss in image onerror event attribute for submissions

## [23.0.0] - 2020-05-19

### Changed in 23.0.0

- SC-4075 Teams creation by students logic was changed. New environment enumeration variable `STUDENT_TEAM_CREATION`
  with possible values `disabled`, `enabled`, `opt-in`, `opt-out` was introduced. The feature value is set by instance deployment.
  In case of `disabled`, `enabled` it is valid for all schools of the instance and cannot be changed by the admin.
  In case of `opt-in` and `opt-out` the feature should be enabled/disabled by the school admin.

## [22.10.3] - 2020-05-13

### Fixed in 22.10.3

- Unbind errors no longer stop the LDAP sync if more systems follow

## [22.10.2] - 2020-05-12

### Fixed in 22.10.2

- fixed pagination for students/teacher table

## [22.10.0] - 2020-05-11

### Added in 22.10.0

- SC-3719 Files now have a `creator` attribute that references the ID of the user that created the file.
  For old files, it is set to the first user permission inside the permissions array (legacy creator check).
- SC-3719 The `files` collection now has two additional indexes: `{creator}` and `{permissions.refId, permissions.refPermModel}`.
- add MongoDB Collation Support to control sorting behaviour in regards to capitalization.
- SC-3607 CSVSyncer now allows the optional birthday field (formats: dd/mm/yyyy, dd.mm.yyyy, dd-mm-yyyy) in CSV data
- SC-3948 support users query in adminusers routes
- SC-4018 Add additional nexboard permissions
- SC-4008 Migrated generateRegistrationLink Hook from SC-Client into Server
- SC-3686 Added new Registration Link Service for sending mails
- SC-4094 Teachers can now provide feedback in the form of uploaded files

### Fixed in 22.10.0

- SC-3892 Update Filter of submission in order to work with older submissions
- SC-3395 if fetching the release fails, a error will be thrown
- backup.js now outputs valid json exports
- SC-4105 fixed a problem with new users tests not working with recent hotfix.
- Checks of user consent calculated correct now

### Changed in 22.10.0

- User delete now accepts bulk delete requests
- SC-3958: the "general" LDAP strategy now returns an empty array if classes are not configured properly
- Increase performance - error logging in sentry
- Mergify: add and modified some configs

### Removed in 22.10.0

- SC-3958: the LDAP strategy interface no longer supports synchronizing team members to the never-used original N21-IDM
- SC-3958: the environment variables NBC_IMPORTURL, NBC_IMPORTUSER, and NBC_IMPORTPASSWORD are no longer used and have been removed
- Removed the obsolete commentSchema from the homework service. It was not in use.

## [22.9.20]

### Added in 22.9.20

- SC-4042: Added support for a central IServ-Connector

### Changed in 22.9.20

- LDAP syncs on servers with multiple schools now only sync one school at a time to avoid issues when paging search requests
- LDAP syncs use less memory (because they do a lot less in parallel)
- LDAPSchoolSyncer now returns user and class statistics

### Fixed in 22.9.20

- Fixed LDAP-Service disconnect method
- LDAPSystemSyncers now properly close their connections after syncing
- Authentication via LDAP now tries to close the connection after login
- Fixed a warning message appearing when patching users via internal request

## [22.9.18]

### Fixed in 22.9.18

- SC-4215: Do not allow unprivileged users to find users with non-school roles (expert, parent, etc.)

## [22.9.17]

### Fixed in 22.9.17

- SC-4121: File uploads no longer fail if the security scan is misconfigured or errors during enqueuing

## [22.9.10]

### Added in 22.9.10

- enable API key for /mails route

### Fixed in 22.9.10

- fixed an issue that prevented api-key authenticated calls to function with query.

## [22.9.9]

### Added in 22.9.9

- Sync can now be authenticated with an api-key.

## [22.9.8]

### Fixed in 22.9.8

- Fixed an error where ldap users without proper uuid where not filtered correctly.

## [22.9.7]

### Security in 22.9.7

- the /ldap route can now only be triggered for the users own school.

## [22.9.6]

### Added in 22.9.6

- users without `SCHOOL_EDIT` permission, but with `SCHOOL_STUDENT_TEAM_MANAGE` permission can now toggle the school feature `disableStudentTeamCreation`.

### Fixed in 22.9.6

- Admins in Thuringia can now prevent students from creating teams

## [22.9.5]

### Security in 22.9.5

- increased security for the publicTeachers route.

## [22.9.4]

### Fixed in 22.9.4

- fixes an issue with LDAP account updates if more than one account exists for the user (migration from local login to LDAP)

## [22.9.3]

### Fixed in 22.9.3

- fixes regression in LDAP sync, that caused incomplete user updates

## [22.9.2]

### Security in 22.9.2

- increased security for user PUT operation

## [22.9.1]

### Fixed in 22.9.1

- SC-3994: remove unnecessary bucket creation call that caused school administration and LDAP Sync to throw errors

### Changed in 22.9.1

- use collation for /homeworks, /users, /publicTeachers, /users/admin/teachers, /users/admin/students, /classes, and /courses.

## [22.9.0]

- Security updates

## [22.8.0]

### Added in 22.8.0

- This changelog has been added

### Removed in 22.8.0

- Clipboard sockets
- This changelog has been added
- Backend route to confirm analog consents in bulk
- Changed Seed Data + Migration Script: Added feature flag for new Editor to klara.fall@schul-cloud.org
- SC-2922: Enable use of multiple S3 instances as file storage provider
  - A new collection is added to administrate multiple S3 instances
  - A migration will automatically use the AWS environment variables to add those as default provider for all existing schools
  - For new schools the less used provider is assigned as storage provider
  - Environment Variables:
    - FEATURE_MULTIPLE_S3_PROVIDERS_ENABLED=true will activate the feature
    - S3_KEY, used for symmetric encryption, already required for the migration because of the secret access key encryption

### Changed in 22.8.0

- SC-3767: moved env variables to globals.js, NODE_ENV required to equal 'test' for test execution and right database selection
- migrated backup.sh script to node, so it can run platform independant and works on windows.

### Fixed in 22.8.0

- SC-3821: Fix Co-Teachers and Substitution teachers not being able to Grade Homeworks

## 22.7.1

### Fixed in 22.7.1

- Admin and teacher user could change other users without changing them self<|MERGE_RESOLUTION|>--- conflicted
+++ resolved
@@ -9,13 +9,11 @@
 
 ## Unreleased
 
-<<<<<<< HEAD
 ## 26.9.1
 
 - SC-9192 - enable cors for nestjs app routes
-=======
 - add inital learnroom module with support of course and coursegroups for preparing the next refactoring iteration in tasks module
->>>>>>> 5296889a
+
 
 ## 26.9.0
 
