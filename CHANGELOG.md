# Changelog

All notable changes to this project will be documented in this file.

The format is based on [Keep a Changelog](https://keepachangelog.com/en/1.0.0/),
and this project adheres to [Semantic Versioning](https://semver.org/spec/v2.0.0.html).

Allowed Types of change: `Added`, `Changed`, `Deprecated`, `Removed`, `Fixed`, `Security`

## [Unreleased]

### Added

- SC-6567 - add new application errros
- SC-6766 - Added ESLint rules with Promise rules
- SC-6830 - Added hook to parse request to arrays when > 20 users are requested in adminUsers service
- SC-6769 - Introduce API validation module
- SC-6769 - API validation for users/admin routes
- SC-6510 - Added Merlin Url Generator for Lern Store / Edu-sharing

### Removed

<<<<<<< HEAD
- SC-6586 - Remove parents from users collection to improve maintainability
- SC-6784 - Removed duplicated birth date formatting code in adminUsers service, which was causing an "Invalid date" output
- SC-6743 - Removed usersForConsent related things in adminUsers service because the client does not send that parameter anymore
- SC-6506 - Remove dependecy to feathers-swagger in routes.test.js

=======
>>>>>>> b2ba0d3d
### Changed

- SC-6567 - clean up error pipline
- SC-6510, fix a minor syntax error when exporting module
- Update commons to 1.2.7: print configuration on startup, introduce hierarchical configuration file setup
- Support asynchronous calls during server startup

### Fixed

- fixed README badges

## [25.1.0] - 2020-10-12

### Removed - 25.1.0


- SC-6784 - Removed duplicated birth date formatting code in adminUsers service, which was causing an "Invalid date" output
- SC-6743 - Removed usersForConsent related things in adminUsers service because the client does not send that parameter anymore
- SC-6506 - Remove dependecy to feathers-swagger in routes.test.js

### Changed - 25.1.0

- SC-6774 remove no-await-in-loop from eslint exceptions
- Rename statistic mails route, secure it over sync api key now
- SC-6809 - Maintain RabbitMQ connection and channels
- SC-5230 - Unblock Account-Page in Nuxt (securing /accounts and /users routes)

### Security - 25.1.0

- Added hotfix merges

## [25.0.12] - 2020-10-12

### Fixed

- SC-6676 allows only following roles for registration: teacher/student…

## [25.0.11] - 2020-10-07

### Fixed

- SC-7180 homework create now validates data properly

## [25.0.10] - 2020-10-07

### Added

- configured prometheus metrics - bucket sizes
- SC-6766 log unhandledRejection and unhandledException

## [25.0.9] - 2020-10-07

### Added

- SC-7115 - Reduce mongoose DB role request by enabling minor caching

## [25.0.8] - 2020-10-06

### Fixed

- SC-6676 - Registration: User with role parent should not be able to log-in
- SC-6960 - instead of deleting and recreating users during the rollback of a failed registration, use replace if necessary
- SC-6960 - properly raise exceptions during the registration process

## [25.0.7] - 2020-10-01

### Removed

- OPS-1316 - removed custom keep-alive header creation in express middleware

## [25.0.6] - 2020-10-01

### Added

- OPS-1316 - add indexes for slow files and submission queries

## [25.0.5] - 2020-10-01

### Added

- SC-6973 - add time window for pin creation

## [25.0.4] - 2020-09-30

### Added

- Added lead time detection

## [25.0.3]

### Added

- SC-6942 - add parse method to TSP strategy to declare it can handle the request and to keep authentication params clean

### Fixed

- SC-6942 - don't override payload defined by authentication method
- SC-6942 - don't search for account to populate if no username is given in `injectUsername`

## [25.0.2]

### Changed

- send mail for registration pin after add pin to db

## [25.0.1]

### Fixed

- SC-6696 - Fixed query used to determine course membership when checking permissions for course group lessons

## [25.0.0]

<<<<<<< HEAD
### Changed - 25.0.0
=======
### Changed
>>>>>>> 25.1.0

- Extend JWT payload by schoolId and roleIds

## [24.5.1] - 2020-09-16

### Secrutiy

- Secure admin routes (update, patch, create)

## [24.5.0] - 2020-09-14

- SC-6674 Added checks to ensure unique emails
- Ignore database seed data with prettier, eslint, and codacy
- SC-6640 - Fixed email check within registration (case insensitive)

### Added - 24.5.0

- Test changelog has been updated for feature or hotfix branches
- SC-5612 - Adding search feature to the admintables for nuxt-client.

## [24.4.6] - 2020-09-11

### Changed

- SC-6733: central personal data does not get updated via CSV import

## [24.4.5] - 2020-09-10

### Fixed in 24.4.5

- SC-6637: generate QR codes for consent print sheets if group size exceeds 20

## [24.4.4] - 2020-09-08

### Fixed in 24.4.4]

- SC-6697: updates/sync account username when user is updated

## [24.4.3] - 2020-09-09

### Fixed in 24.4.3

- SC-6533 - Login not possible if admin reset password

## [24.4.2] - 2020-08-31

### Fixed in 24.4.2

- SC-6554: CSV-Importer no longer allows patching users with different roles

## [24.4.1] - 2020-08-31

### Fixed in 24.4.1

- SC-6511 - LDAP edit button missing.

### Changed in 24.4.1

- SC-5987 Internationalisation: extend user and school model with default language

### Added 24.4.1

- SC-6172: added hooks and checks to look for unique and not disposable emails in adminUsers service

## [24.4.0] - 2020-8-31

### Fixed in 24.4.0

- SC-6122 - Edusharing preload thumbnails in parallel. Edusharing authentication stabilisation.

## [24.3.3] - 2020-08-28

- SC-6469: prevent admin access to lessons admins shouldnt have access to.

## [24.3.2] - 2020-08-26

- SC-6382: fix handling of consents for users with unknown birthdays. consentStatus: 'ok' will be returned for valid consents without birthday.

## [24.3.1] - 2020-08-25

- SC-5420: TSC Schuljahreswechsel

## [24.3.0] - 2020-08-25

## [24.2.5] - 2020-08-24

- SC-6328 add migration to set student_list settings in all non n21 clouds schools to false.

## [24.2.4] - 2020-08-20

## [24.2.3] - 2020-08-20

## [24.2.2] - 2020-08-20

### Added in 24.2.2

- SC-5280: the LDAP service will try to reconnect up to three times if the connection was lost or could not be established
- SC-5280: the LDAP service and LDAP syncers now report more errors to the stats object
- SC-5808: added an isExternal check to the create method of AdminUsers service, only users from not external schools can create users

### Fixed in 24.2.2

- SC-5280: the LDAP sync now handles (timeout/firewall) errors much more gracefully
- SC-5280: LDAP bind operations will only be issued if the connection was established successfully
- SC-5280: aggregated LDAP statistics will now show the number of succesful and failed sub-syncs instead of just 1 or 0

### Changed in 24.2.2

- SC-5280: if disconnected prematurely, the LDAP service will not try to connect again just to unbind from the server

## [24.0.2] - 2020-08-05

### Fixed in 24.0.2

- SC-5835: Starting the new school year automatically - Cluster 4

## [24.0.1] - 2020-07-31

### Fixed in 24.0.1

- SC-5917 Fix activation of LDAP system

## [23.6.4] - 2020-07-29

### Fixed in 23.6.4

- SC-5883: Choose current schoolyear based on the school instead of the date for creating classes.

## [23.6.3] - 2020-07-28

### Added in 23.6.3

- SC-5754 Added isExternal attribute to school model. If ldapSchoolIdentifier or source is defined, isExternal will be set to true
  otherwise, if none of them are defined it wil be set to false.
- SC-4520 created a new Service called Activation Service; with which jobs can be defined and are
  only executed when an activation link (activation code) is confirmed (e.g.: change of e-mail address/username)
  Also added a sub-service for changing email/username in Activation Service
- SC-5280: the LDAP service will try to reconnect up to three times if the connection was lost or could not be established
- SC-5280: the LDAP service and LDAP syncers now report more errors to the stats object

### Fixed in 23.6.3

- SC-5250: Fixes the CSV-Import, if there are whitespaces in the columnnames
- SC-5686: only users with the team permission "RENAME_TEAM" can execute the patch method in teams route
- SC-5280: the LDAP sync now handles (timeout/firewall) errors much more gracefully
- SC-5280: LDAP bind operations will only be issued if the connection was established successfully
- SC-5280: aggregated LDAP statistics will now show the number of succesful and failed sub-syncs instead of just 1 or 0
- SC-5416: Enable maintenance Mode for LDAP Schools and change the currentSchoolYear for non-LDAP Schools

### Changed in 23.6.3

- SC-5542: Added an after hook for AdminUsers find method which formats birthday date to DD.MM.YYYY format.
- SC-4289 Changed aggregations in admin tables, classes are now taken only from current year or max grade level, and are sorted
  by numeric ordering.
- SC-5280: if disconnected prematurely, the LDAP service will not try to connect again just to unbind from the server

## [23.6.2] - 2020-07-22

### Fixed in 23.6.2

- SC-5773: LDAPSchoolSyncer now correctly populates classes synced from an LDAP server, even if only students or only teachers are assigned to the class.
- SC-5250: Fixes the CSV-Import, if there are whitespaces in the columnnames

## [23.6.1] - 2020-07-22

### Fixed in 23.6.1

- SC-5733: LDAPSchoolSyncer now uses the Users model service to avoid ignoring indexes due to automatic collation

## [23.6.0] - 2020-07-21

### Added in 23.6.0

- SC-4142: Added indexes on TSP sync related attributes in user and school schema.
- SC-4142: Adds info about unchanged entities to TSP sync statistics

## [23.5.4] - 2020-07-08

### Added in 23.5.4

- SC-2714 Added the federal state "Internationale Schule"

## [23.5.0] - 2020-06-15

### Added in 23.5.0

- SC-4192 add tests that ensure classes on other schools cant be manipulated

### Fixed in 23.5.0

### Changed in 23.5.0

- SC-4957 user.ldapId and user.ldapDn are now indexed to improve performance

## [23.4.7] - 2020-07-01

### Fixed in 23.4.7

- SC-4965 Converted "consent" subdocument in "users" to a nested document to fix changing consents in administration and removing a bug in registration that resulted in deleted users.

## [23.4.5] - 2020-06-17

### Fixed in 23.4.5

- SC-5007 re-introduces ldap system root path to API result to fix issue with duplicating schools

## [23.4.3-nbc] - 2020-06-15

### Fixed in 23.4.3-nbc

- SC-5054 Revert hook restrictions that prevented registration with custom deata privacy documents enabled

## [23.4.0-nbc] - 2020-06-11

### Added in 23.4.0-nbc

- SC-4577 extend consentversions with school specific privacy policy, which can be added by the school admin

## [23.2.4] - 2020-06-05

### Fixed in 23.2.4

- SC-4876 soften sanitization to allow editor actions to be persisted correctly

## [23.2.1] - 2020-06-04

### Security - 23.2.1

- SC-4720 improve importhashes for registrationlinks

## [23.2.0] - 2020-06-03

### Security - 23.2.0

- SC-4506 Secure Find User Route. Access user list by students is allowed only if they are eligible to create teams.
- SC-4506 Secure Get User Route. Read user details may only users with STUDENT_LIST or TEACHER_LIST permissions

## [23.1.4] - 2020-05-29

### Fixed in 23.1.4

- SC-4749 avoid xss in image onerror event attribute for submissions

## [23.0.0] - 2020-05-19

### Changed in 23.0.0

- SC-4075 Teams creation by students logic was changed. New environment enumeration variable `STUDENT_TEAM_CREATION`
  with possible values `disabled`, `enabled`, `opt-in`, `opt-out` was introduced. The feature value is set by instance deployment.
  In case of `disabled`, `enabled` it is valid for all schools of the instance and cannot be changed by the admin.
  In case of `opt-in` and `opt-out` the feature should be enabled/disabled by the school admin.

## [22.10.3] - 2020-05-13

### Fixed in 22.10.3

- Unbind errors no longer stop the LDAP sync if more systems follow

## [22.10.2] - 2020-05-12

### Fixed in 22.10.2

- fixed pagination for students/teacher table

## [22.10.0] - 2020-05-11

### Added in 22.10.0

- SC-3719 Files now have a `creator` attribute that references the ID of the user that created the file.
  For old files, it is set to the first user permission inside the permissions array (legacy creator check).
- SC-3719 The `files` collection now has two additional indexes: `{creator}` and `{permissions.refId, permissions.refPermModel}`.
- add MongoDB Collation Support to control sorting behaviour in regards to capitalization.
- SC-3607 CSVSyncer now allows the optional birthday field (formats: dd/mm/yyyy, dd.mm.yyyy, dd-mm-yyyy) in CSV data
- SC-3948 support users query in adminusers routes
- SC-4018 Add additional nexboard permissions
- SC-4008 Migrated generateRegistrationLink Hook from SC-Client into Server
- SC-3686 Added new Registration Link Service for sending mails
- SC-4094 Teachers can now provide feedback in the form of uploaded files

### Fixed in 22.10.0

- SC-3892 Update Filter of submission in order to work with older submissions
- SC-3395 if fetching the release fails, a error will be thrown
- backup.js now outputs valid json exports
- SC-4105 fixed a problem with new users tests not working with recent hotfix.
- Checks of user consent calculated correct now

### Changed in 22.10.0

- User delete now accepts bulk delete requests
- SC-3958: the "general" LDAP strategy now returns an empty array if classes are not configured properly
- Increase performance - error logging in sentry
- Mergify: add and modified some configs

### Removed in 22.10.0

- SC-3958: the LDAP strategy interface no longer supports synchronizing team members to the never-used original N21-IDM
- SC-3958: the environment variables NBC_IMPORTURL, NBC_IMPORTUSER, and NBC_IMPORTPASSWORD are no longer used and have been removed
- Removed the obsolete commentSchema from the homework service. It was not in use.

## [22.9.20]

### Added in 22.9.20

- SC-4042: Added support for a central IServ-Connector

### Changed in 22.9.20

- LDAP syncs on servers with multiple schools now only sync one school at a time to avoid issues when paging search requests
- LDAP syncs use less memory (because they do a lot less in parallel)
- LDAPSchoolSyncer now returns user and class statistics

### Fixed in 22.9.20

- Fixed LDAP-Service disconnect method
- LDAPSystemSyncers now properly close their connections after syncing
- Authentication via LDAP now tries to close the connection after login
- Fixed a warning message appearing when patching users via internal request

## [22.9.18]

### Fixed in 22.9.18

- SC-4215: Do not allow unprivileged users to find users with non-school roles (expert, parent, etc.)

## [22.9.17]

### Fixed in 22.9.17

- SC-4121: File uploads no longer fail if the security scan is misconfigured or errors during enqueuing

## [22.9.10]

### Added in 22.9.10

- enable API key for /mails route

### Fixed in 22.9.10

- fixed an issue that prevented api-key authenticated calls to function with query.

## [22.9.9]

### Added in 22.9.9

- Sync can now be authenticated with an api-key.

## [22.9.8]

### Fixed in 22.9.8

- Fixed an error where ldap users without proper uuid where not filtered correctly.

## [22.9.7]

### Security in 22.9.7

- the /ldap route can now only be triggered for the users own school.

## [22.9.6]

### Added in 22.9.6

- users without `SCHOOL_EDIT` permission, but with `SCHOOL_STUDENT_TEAM_MANAGE` permission can now toggle the school feature `disableStudentTeamCreation`.

### Fixed in 22.9.6

- Admins in Thuringia can now prevent students from creating teams

## [22.9.5]

### Security in 22.9.5

- increased security for the publicTeachers route.

## [22.9.4]

### Fixed in 22.9.4

- fixes an issue with LDAP account updates if more than one account exists for the user (migration from local login to LDAP)

## [22.9.3]

### Fixed in 22.9.3

- fixes regression in LDAP sync, that caused incomplete user updates

## [22.9.2]

### Security in 22.9.2

- increased security for user PUT operation

## [22.9.1]

### Fixed in 22.9.1

- SC-3994: remove unnecessary bucket creation call that caused school administration and LDAP Sync to throw errors

### Changed in 22.9.1

- use collation for /homeworks, /users, /publicTeachers, /users/admin/teachers, /users/admin/students, /classes, and /courses.

## [22.9.0]

- Security updates

## [22.8.0]

### Added in 22.8.0

- This changelog has been added

### Removed in 22.8.0

- Clipboard sockets
- This changelog has been added
- Backend route to confirm analog consents in bulk
- Changed Seed Data + Migration Script: Added feature flag for new Editor to klara.fall@schul-cloud.org
- SC-2922: Enable use of multiple S3 instances as file storage provider
  - A new collection is added to administrate multiple S3 instances
  - A migration will automatically use the AWS environment variables to add those as default provider for all existing schools
  - For new schools the less used provider is assigned as storage provider
  - Environment Variables:
    - FEATURE_MULTIPLE_S3_PROVIDERS_ENABLED=true will activate the feature
    - S3_KEY, used for symmetric encryption, already required for the migration because of the secret access key encryption

### Changed in 22.8.0

- SC-3767: moved env variables to globals.js, NODE_ENV required to equal 'test' for test execution and right database selection
- migrated backup.sh script to node, so it can run platform independant and works on windows.

### Fixed in 22.8.0

- SC-3821: Fix Co-Teachers and Substitution teachers not being able to Grade Homeworks

## 22.7.1

### Fixed in 22.7.1

- Admin and teacher user could change other users without changing them self<|MERGE_RESOLUTION|>--- conflicted
+++ resolved
@@ -20,14 +20,6 @@
 
 ### Removed
 
-<<<<<<< HEAD
-- SC-6586 - Remove parents from users collection to improve maintainability
-- SC-6784 - Removed duplicated birth date formatting code in adminUsers service, which was causing an "Invalid date" output
-- SC-6743 - Removed usersForConsent related things in adminUsers service because the client does not send that parameter anymore
-- SC-6506 - Remove dependecy to feathers-swagger in routes.test.js
-
-=======
->>>>>>> b2ba0d3d
 ### Changed
 
 - SC-6567 - clean up error pipline
@@ -141,11 +133,7 @@
 
 ## [25.0.0]
 
-<<<<<<< HEAD
-### Changed - 25.0.0
-=======
 ### Changed
->>>>>>> 25.1.0
 
 - Extend JWT payload by schoolId and roleIds
 
