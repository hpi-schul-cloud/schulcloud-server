# Changelog

All notable changes to this project will be documented in this file.

The format is based on [Keep a Changelog](https://keepachangelog.com/en/1.0.0/),
and this project adheres to [Semantic Versioning](https://semver.org/spec/v2.0.0.html).

Allowed Types of change: `Added`, `Changed`, `Deprecated`, `Removed`, `Fixed`, `Security`

## [25.2.0]

- SC-6060 - Updated error handling

### Added

- SC-7049 - Added unit tests for Merlin Service
- SC-7157 - add feature flag for Merlin feature with fallback
- SC-6567 - add new application errros
- SC-6766 - Added ESLint rules with Promise rules
- SC-6830 - Added hook to parse request to arrays when > 20 users are requested in adminUsers service
- SC-6769 - Introduce API validation module
- SC-6769 - API validation for users/admin routes
- SC-6510 - Added Merlin Url Generator for Lern Store / Edu-sharing
<<<<<<< HEAD
- SC-7357 - Add config service
=======
- SC-6567 - Add utils to cleanup incomingMessage stacks by logging errors
>>>>>>> 7c1722f5

### Removed

- SC-6586- Remove parents from users collection to improve maintainability

### Changed

- SC-6986 - Changed a hook in the accounts service that restricts get requests to the same school, it expects a valid userID and matching schoolIds for both the requester and requested users
- SC-6567 - clean up error pipline
- SC-6510, fix a minor syntax error when exporting module
- Update commons to 1.2.7: print configuration on startup, introduce hierarchical configuration file setup
- Support asynchronous calls during server startup

### Fixed

-         - fixed README badges
- SC-6151 - fixed a bug that prevented api docu from being accessible
-         - Fix mocha tests


## [25.1.2] - 2020-10-15

### Fixed

- SC-7085 - fixed importHash error when asking parent consent

### Added

### Removed

## [25.1.1] - 2020-10-12

### Security

- SC-7165 package update for sanitization and add onload handler

## [25.1.0] - 2020-10-12

### Added

### Removed

- SC-6784 - Removed duplicated birth date formatting code in adminUsers service, which was causing an "Invalid date" output
- SC-6743 - Removed usersForConsent related things in adminUsers service because the client does not send that parameter anymore
- SC-6506 - Remove dependecy to feathers-swagger in routes.test.js

### Changed

- SC-6774 remove no-await-in-loop from eslint exceptions
- Rename statistic mails route, secure it over sync api key now
- SC-6809 - Maintain RabbitMQ connection and channels
- SC-5230 - Unblock Account-Page in Nuxt (securing /accounts and /users routes)

### Security

- Added hotfix merges

## [25.0.12] - 2020-10-12

### Fixed

- SC-6676 allows only following roles for registration: teacher/student…

## [25.0.11] - 2020-10-07

### Fixed

- SC-7180 homework create now validates data properly

## [25.0.12] - 2020-10-12

### Fixed

- SC-6676 allows only following roles for registration: teacher/student…

## [25.0.11] - 2020-10-07

### Fixed

- SC-7180 homework create now validates data properly

## [25.0.10] - 2020-10-07

### Added

- configured prometheus metrics - bucket sizes
- SC-6766 log unhandledRejection and unhandledException

## [25.0.9] - 2020-10-07

### Added

- SC-7115 - Reduce mongoose DB role request by enabling minor caching

## [25.0.8] - 2020-10-06

### Fixed

- SC-6676 - Registration: User with role parent should not be able to log-in
- SC-6960 - instead of deleting and recreating users during the rollback of a failed registration, use replace if necessary
- SC-6960 - properly raise exceptions during the registration process

## [25.0.7] - 2020-10-01

### Removed

- OPS-1316 - removed custom keep-alive header creation in express middleware

## [25.0.6] - 2020-10-01

### Added

- OPS-1316 - add indexes for slow files and submission queries

## [25.0.5] - 2020-10-01

### Added

- SC-6973 - add time window for pin creation

## [25.0.4] - 2020-09-30

### Added

- Added lead time detection

## [25.0.3]

### Added

- SC-6942 - add parse method to TSP strategy to declare it can handle the request and to keep authentication params clean

### Fixed

- SC-6942 - don't override payload defined by authentication method
- SC-6942 - don't search for account to populate if no username is given in `injectUsername`

## [25.0.2]

### Changed

- send mail for registration pin after add pin to db

## [25.0.1]

### Fixed

- SC-6696 - Fixed query used to determine course membership when checking permissions for course group lessons

## [25.0.0]

### Changed

- Extend JWT payload by schoolId and roleIds

## [24.5.1] - 2020-09-16

### Secrutiy

- Secure admin routes (update, patch, create)

## [24.5.0] - 2020-09-14

- Ignore database seed data with prettier, eslint, and codacy
- SC-6640 - Fixed email check within registration (case insensitive)

### Added - 24.5.0

- Test changelog has been updated for feature or hotfix branches
- SC-5612 - Adding search feature to the admintables for nuxt-client.

## [24.4.6] - 2020-09-11

### Changed

- SC-6733: central personal data does not get updated via CSV import

## [24.4.5] - 2020-09-10

### Fixed in 24.4.5

- SC-6637: generate QR codes for consent print sheets if group size exceeds 20

## [24.4.4] - 2020-09-08

### Fixed in 24.4.4]

- SC-6697: updates/sync account username when user is updated

## [24.4.3] - 2020-09-09

### Fixed in 24.4.3

- SC-6533 - Login not possible if admin reset password

## [24.4.2] - 2020-08-31

### Fixed in 24.4.2

- SC-6554: CSV-Importer no longer allows patching users with different roles

## [24.4.1] - 2020-08-31

### Fixed in 24.4.1

- SC-6511 - LDAP edit button missing.

### Changed in 24.4.1

- SC-5987 Internationalisation: extend user and school model with default language

### Added 24.4.1

- SC-6172: added hooks and checks to look for unique and not disposable emails in adminUsers service

## [24.4.0] - 2020-8-31

### Fixed in 24.4.0

- SC-6122 - Edusharing preload thumbnails in parallel. Edusharing authentication stabilisation.

## [24.3.3] - 2020-08-28

- SC-6469: prevent admin access to lessons admins shouldnt have access to.

## [24.3.2] - 2020-08-26

- SC-6382: fix handling of consents for users with unknown birthdays. consentStatus: 'ok' will be returned for valid consents without birthday.

## [24.3.1] - 2020-08-25

- SC-5420: TSC Schuljahreswechsel

## [24.3.0] - 2020-08-25

## [24.2.5] - 2020-08-24

- SC-6328 add migration to set student_list settings in all non n21 clouds schools to false.

## [24.2.4] - 2020-08-20

## [24.2.3] - 2020-08-20

## [24.2.2] - 2020-08-20

### Added in 24.2.2

- SC-5280: the LDAP service will try to reconnect up to three times if the connection was lost or could not be established
- SC-5280: the LDAP service and LDAP syncers now report more errors to the stats object
- SC-5808: added an isExternal check to the create method of AdminUsers service, only users from not external schools can create users

### Fixed in 24.2.2

- SC-5280: the LDAP sync now handles (timeout/firewall) errors much more gracefully
- SC-5280: LDAP bind operations will only be issued if the connection was established successfully
- SC-5280: aggregated LDAP statistics will now show the number of succesful and failed sub-syncs instead of just 1 or 0

### Changed in 24.2.2

- SC-5280: if disconnected prematurely, the LDAP service will not try to connect again just to unbind from the server

## [24.0.2] - 2020-08-05

### Fixed in 24.0.2

- SC-5835: Starting the new school year automatically - Cluster 4

## [24.0.1] - 2020-07-31

### Fixed in 24.0.1

- SC-5917 Fix activation of LDAP system

## [23.6.4] - 2020-07-29

### Fixed in 23.6.4

- SC-5883: Choose current schoolyear based on the school instead of the date for creating classes.

## [23.6.3] - 2020-07-28

### Added in 23.6.3

- SC-5754 Added isExternal attribute to school model. If ldapSchoolIdentifier or source is defined, isExternal will be set to true
  otherwise, if none of them are defined it wil be set to false.
- SC-4520 created a new Service called Activation Service; with which jobs can be defined and are
  only executed when an activation link (activation code) is confirmed (e.g.: change of e-mail address/username)
  Also added a sub-service for changing email/username in Activation Service
- SC-5280: the LDAP service will try to reconnect up to three times if the connection was lost or could not be established
- SC-5280: the LDAP service and LDAP syncers now report more errors to the stats object

### Fixed in 23.6.3

- SC-5250: Fixes the CSV-Import, if there are whitespaces in the columnnames
- SC-5686: only users with the team permission "RENAME_TEAM" can execute the patch method in teams route
- SC-5280: the LDAP sync now handles (timeout/firewall) errors much more gracefully
- SC-5280: LDAP bind operations will only be issued if the connection was established successfully
- SC-5280: aggregated LDAP statistics will now show the number of succesful and failed sub-syncs instead of just 1 or 0
- SC-5416: Enable maintenance Mode for LDAP Schools and change the currentSchoolYear for non-LDAP Schools

### Changed in 23.6.3

- SC-5542: Added an after hook for AdminUsers find method which formats birthday date to DD.MM.YYYY format.
- SC-4289 Changed aggregations in admin tables, classes are now taken only from current year or max grade level, and are sorted
  by numeric ordering.
- SC-5280: if disconnected prematurely, the LDAP service will not try to connect again just to unbind from the server

## [23.6.2] - 2020-07-22

### Fixed in 23.6.2

- SC-5773: LDAPSchoolSyncer now correctly populates classes synced from an LDAP server, even if only students or only teachers are assigned to the class.
- SC-5250: Fixes the CSV-Import, if there are whitespaces in the columnnames

## [23.6.1] - 2020-07-22

### Fixed in 23.6.1

- SC-5733: LDAPSchoolSyncer now uses the Users model service to avoid ignoring indexes due to automatic collation

## [23.6.0] - 2020-07-21

### Added in 23.6.0

- SC-4142: Added indexes on TSP sync related attributes in user and school schema.
- SC-4142: Adds info about unchanged entities to TSP sync statistics

## [23.5.4] - 2020-07-08

### Added in 23.5.4

- SC-2714 Added the federal state "Internationale Schule"

## [23.5.0] - 2020-06-15

### Added in 23.5.0

- SC-4192 add tests that ensure classes on other schools cant be manipulated

### Fixed in 23.5.0

### Changed in 23.5.0

- SC-4957 user.ldapId and user.ldapDn are now indexed to improve performance

## [23.4.7] - 2020-07-01

### Fixed in 23.4.7

- SC-4965 Converted "consent" subdocument in "users" to a nested document to fix changing consents in administration and removing a bug in registration that resulted in deleted users.

## [23.4.5] - 2020-06-17

### Fixed in 23.4.5

- SC-5007 re-introduces ldap system root path to API result to fix issue with duplicating schools

## [23.4.3-nbc] - 2020-06-15

### Fixed in 23.4.3-nbc

- SC-5054 Revert hook restrictions that prevented registration with custom deata privacy documents enabled

## [23.4.0-nbc] - 2020-06-11

### Added in 23.4.0-nbc

- SC-4577 extend consentversions with school specific privacy policy, which can be added by the school admin

## [23.2.4] - 2020-06-05

### Fixed in 23.2.4

- SC-4876 soften sanitization to allow editor actions to be persisted correctly

## [23.2.1] - 2020-06-04

### Security - 23.2.1

- SC-4720 improve importhashes for registrationlinks

## [23.2.0] - 2020-06-03

### Security - 23.2.0

- SC-4506 Secure Find User Route. Access user list by students is allowed only if they are eligible to create teams.
- SC-4506 Secure Get User Route. Read user details may only users with STUDENT_LIST or TEACHER_LIST permissions

## [23.1.4] - 2020-05-29

### Fixed in 23.1.4

- SC-4749 avoid xss in image onerror event attribute for submissions

## [23.0.0] - 2020-05-19

### Changed in 23.0.0

- SC-4075 Teams creation by students logic was changed. New environment enumeration variable `STUDENT_TEAM_CREATION`
  with possible values `disabled`, `enabled`, `opt-in`, `opt-out` was introduced. The feature value is set by instance deployment.
  In case of `disabled`, `enabled` it is valid for all schools of the instance and cannot be changed by the admin.
  In case of `opt-in` and `opt-out` the feature should be enabled/disabled by the school admin.

## [22.10.3] - 2020-05-13

### Fixed in 22.10.3

- Unbind errors no longer stop the LDAP sync if more systems follow

## [22.10.2] - 2020-05-12

### Fixed in 22.10.2

- fixed pagination for students/teacher table

## [22.10.0] - 2020-05-11

### Added in 22.10.0

- SC-3719 Files now have a `creator` attribute that references the ID of the user that created the file.
  For old files, it is set to the first user permission inside the permissions array (legacy creator check).
- SC-3719 The `files` collection now has two additional indexes: `{creator}` and `{permissions.refId, permissions.refPermModel}`.
- add MongoDB Collation Support to control sorting behaviour in regards to capitalization.
- SC-3607 CSVSyncer now allows the optional birthday field (formats: dd/mm/yyyy, dd.mm.yyyy, dd-mm-yyyy) in CSV data
- SC-3948 support users query in adminusers routes
- SC-4018 Add additional nexboard permissions
- SC-4008 Migrated generateRegistrationLink Hook from SC-Client into Server
- SC-3686 Added new Registration Link Service for sending mails
- SC-4094 Teachers can now provide feedback in the form of uploaded files

### Fixed in 22.10.0

- SC-3892 Update Filter of submission in order to work with older submissions
- SC-3395 if fetching the release fails, a error will be thrown
- backup.js now outputs valid json exports
- SC-4105 fixed a problem with new users tests not working with recent hotfix.
- Checks of user consent calculated correct now

### Changed in 22.10.0

- User delete now accepts bulk delete requests
- SC-3958: the "general" LDAP strategy now returns an empty array if classes are not configured properly
- Increase performance - error logging in sentry
- Mergify: add and modified some configs

### Removed in 22.10.0

- SC-3958: the LDAP strategy interface no longer supports synchronizing team members to the never-used original N21-IDM
- SC-3958: the environment variables NBC_IMPORTURL, NBC_IMPORTUSER, and NBC_IMPORTPASSWORD are no longer used and have been removed
- Removed the obsolete commentSchema from the homework service. It was not in use.

## [22.9.20]

### Added in 22.9.20

- SC-4042: Added support for a central IServ-Connector

### Changed in 22.9.20

- LDAP syncs on servers with multiple schools now only sync one school at a time to avoid issues when paging search requests
- LDAP syncs use less memory (because they do a lot less in parallel)
- LDAPSchoolSyncer now returns user and class statistics

### Fixed in 22.9.20

- Fixed LDAP-Service disconnect method
- LDAPSystemSyncers now properly close their connections after syncing
- Authentication via LDAP now tries to close the connection after login
- Fixed a warning message appearing when patching users via internal request

## [22.9.18]

### Fixed in 22.9.18

- SC-4215: Do not allow unprivileged users to find users with non-school roles (expert, parent, etc.)

## [22.9.17]

### Fixed in 22.9.17

- SC-4121: File uploads no longer fail if the security scan is misconfigured or errors during enqueuing

## [22.9.10]

### Added in 22.9.10

- enable API key for /mails route

### Fixed in 22.9.10

- fixed an issue that prevented api-key authenticated calls to function with query.

## [22.9.9]

### Added in 22.9.9

- Sync can now be authenticated with an api-key.

## [22.9.8]

### Fixed in 22.9.8

- Fixed an error where ldap users without proper uuid where not filtered correctly.

## [22.9.7]

### Security in 22.9.7

- the /ldap route can now only be triggered for the users own school.

## [22.9.6]

### Added in 22.9.6

- users without `SCHOOL_EDIT` permission, but with `SCHOOL_STUDENT_TEAM_MANAGE` permission can now toggle the school feature `disableStudentTeamCreation`.

### Fixed in 22.9.6

- Admins in Thuringia can now prevent students from creating teams

## [22.9.5]

### Security in 22.9.5

- increased security for the publicTeachers route.

## [22.9.4]

### Fixed in 22.9.4

- fixes an issue with LDAP account updates if more than one account exists for the user (migration from local login to LDAP)

## [22.9.3]

### Fixed in 22.9.3

- fixes regression in LDAP sync, that caused incomplete user updates

## [22.9.2]

### Security in 22.9.2

- increased security for user PUT operation

## [22.9.1]

### Fixed in 22.9.1

- SC-3994: remove unnecessary bucket creation call that caused school administration and LDAP Sync to throw errors

### Changed in 22.9.1

- use collation for /homeworks, /users, /publicTeachers, /users/admin/teachers, /users/admin/students, /classes, and /courses.

## [22.9.0]

- Security updates

## [22.8.0]

### Added in 22.8.0

- This changelog has been added

### Removed in 22.8.0

- Clipboard sockets
- This changelog has been added
- Backend route to confirm analog consents in bulk
- Changed Seed Data + Migration Script: Added feature flag for new Editor to klara.fall@schul-cloud.org
- SC-2922: Enable use of multiple S3 instances as file storage provider
  - A new collection is added to administrate multiple S3 instances
  - A migration will automatically use the AWS environment variables to add those as default provider for all existing schools
  - For new schools the less used provider is assigned as storage provider
  - Environment Variables:
    - FEATURE_MULTIPLE_S3_PROVIDERS_ENABLED=true will activate the feature
    - S3_KEY, used for symmetric encryption, already required for the migration because of the secret access key encryption

### Changed in 22.8.0

- SC-3767: moved env variables to globals.js, NODE_ENV required to equal 'test' for test execution and right database selection
- migrated backup.sh script to node, so it can run platform independant and works on windows.

### Fixed in 22.8.0

- SC-3821: Fix Co-Teachers and Substitution teachers not being able to Grade Homeworks

## 22.7.1

### Fixed in 22.7.1

- Admin and teacher user could change other users without changing them self<|MERGE_RESOLUTION|>--- conflicted
+++ resolved
@@ -21,11 +21,9 @@
 - SC-6769 - Introduce API validation module
 - SC-6769 - API validation for users/admin routes
 - SC-6510 - Added Merlin Url Generator for Lern Store / Edu-sharing
-<<<<<<< HEAD
 - SC-7357 - Add config service
-=======
 - SC-6567 - Add utils to cleanup incomingMessage stacks by logging errors
->>>>>>> 7c1722f5
+
 
 ### Removed
 
