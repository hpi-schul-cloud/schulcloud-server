# Changelog

All notable changes to this project will be documented in this file.

The format is based on [Keep a Changelog](https://keepachangelog.com/en/1.0.0/),
and this project adheres to [Semantic Versioning](https://semver.org/spec/v2.0.0.html).

Allowed Types of change: `Added`, `Changed`, `Deprecated`, `Removed`, `Fixed`, `Security`

## Unreleased

<<<<<<< HEAD
## [26.0.0]

### Fixed

- SC-8682 - fix students are editable in externally managed schools
- SC-8534 fix registration link generation
- Allow sorting after search
=======
## [25.6.10] - 2021-03-09
- SC-8770 Fixed issue where parent consents were overwritten
>>>>>>> 9b8110a9

## [25.6.9] - 2021-02-26

### Fixed

- SC-8714 Fixed an issue in school creation that could cause the iserv-sync to fail

## [25.6.8] - 2021-02-19

### Changed

- SC-8477 LDAP-Sync: Speed up class sync by holding all the school's users in map while creating/populating classes
- SC-8477 LDAP-Sync: Speed up user sync by grouping users into chunks and loading the chunks from DB instead of individual users

## [25.6.7] - 2021-02-18

### Security

- SC-8655 - prevent changes to immutable user attributes

## [25.6.6] - 2021-02-18

### Fixed

- SC-8657 - Recreate shared links for homework

## [25.6.5] - 2021-02-17

### Fixed

- SC-8634 - Recreate shared links for homework

## [25.6.4] - 2021-02-17

### Changed

- Reverted Changes for SC-8410

## [25.6.3] - 2021-02-15

### Security

- VOR-3 - Enable and replace old file links.

## [25.6.2] - 2021-02-11

### Changed

- VOR-2 - Adjusted business rules for adding team members from external school.

## [25.6.1] - 2021-02-11

### Fixed

- VOR-1 - Fix passwordRecovery id validation.

## [25.6.0] - 2021-02-09

### Fixed

- SC-8514 - QR Code generation fails
- SC-8390 - Lern-Store collections feature flag was not excluding collections in search
- SC-8322 prevent wrong assignment from school to storage provider

### Added

- SC-8482 - Deletion concept orchestration integration
- SC-8029 - Add deletion concept handling for pseudonyms and registration pins
- SC-6950 - Add access for superhero to change kreisid and officialSchoolNumber
- SC-8206 - Add school tombstone for deleting concept
- SC-7825 - Deletion concept for user data in tasks

### Changed

- SC-8541 - restrict class modifing requests to the teachers, who are inside these classes
- SC-8380 removed reqlib, replaced by normal require to keep referenced types known
- SC-8213 error handling concept
- SC-4576 - sanitize bbb room and member names
- SC-8300 Added user information to LDAP Sync in case of errors

## [25.5.16] - 2021-02-08

### Added

- SC-8512 - Creating a migration for duplicated events

## [25.5.15]

### Fixed

- SC-8571 - New courses does not appear in bettermarks

## [25.5.14] - 2021-02-02

### Changed

- SC-8420 - Fix old missing indexes that migration for new indexes can executed. 25.5.3

## [25.5.13]

### Changed

- SC-8462 - Add logging for homework deletion

## [25.5.12]

### Fixed

- SC-8499 - Change order of migrations

## [25.5.11]

### Fixed

- SC-8499 - Prevent duplicated pseudonyms

## [25.5.10]

- SC-8506 - add origin server name to bbb create and join requests

## [25.5.9]

### Fixed

- SC-8503 - Clicking on task in BRB and THR shows pencil page

## [25.5.8]

### Changed

- SC-8480 - Return GeneralError if unknown error code is given to error pipeline

## [25.5.7]

## Added

- SC-8489 - Added permission check for homework deletion

## [25.5.6]

### Fixed

- SC-8410 - Verify ldap connection reads the first page of users only to avoid timeouts
- SC-8444 - resolve eventual consistency in course shareToken generation

## [25.5.5]

### Fixed

- SC-8303 - fix wrong assignment from school to storage provider

## [25.5.4]

### Added

- SC-8358 - bettermarks: show hint for safari users
- SC-8412 - update swagger documentation of pseudonym/roster/ltitools

### Fixed

- SC-5287 - Fixed OAuth2 rostering
- SC-5287 - Repair Bettermark's depseudonymization
- SC-8313 - Bettermarks: depseudonymization iframe needs to use Storage Access API in Safari
- SC-8379 - Secure ltiTools route
- SC-8315 - bettermarks: security check and production configuration

## [25.5.3]

### Added

- SC-8420 - Migration for sync new indexes.

## [25.5.2]

### Fixed

- SC-8189 - fix duplicate events by returning updated object at findOneAndUpdate

## [25.5.1]

### Fixed

- SC-8303 - fix wrong assignment from school to storage provider

## [25.5.0]

### Added

- SC-7835 - Add deletion concept handling for helpdesk problems
- SC-8229 - Added invalid DN error to ldap-config service error handling
- SC-7825 - Remove user relations from courses
- SC-7827 - Add deletion concept handling for file permissions.
- SC-8030 - Setup orchestrator for deleting concept
- SC-8060 - increase unit test coverage for lernstore counties
- SC-8179 - repaired unit test
- SC-7763 - adds searchable feature flag for lernstore.
- SC-8020 - adds collections filter to edu-sharing service
- SC-8260 - new team indexes and migration to add this

### Removed

- SC-8233 - Removed attribute and member as required attributes for the LDAP-config service

### Fixed

- SC-8329 - Cluster returns old verison of Pin object after patch

## [25.4.1]

- Update from 25.3.9 into master

## [25.3.9]

- SC-8198 continue school sync on user issues

## [25.3.8]

### Changed

- SC-8198 - handle eventually consistent database in THR sync

## [25.3.7] - 2020-12-18

### Changed

- SC-8209 - prevent sync from stopping if error occurs for a single student

## [25.3.6]

### Fixed

- SC-8235 - repaired reigstration link for students

## [25.3.5]

### Changed

- SC-8149 - no longer require a registrationPin for internal calls

## [25.3.4]

### Changed

- SC-7998 - use default service setup for /version

## [25.3.3] (pick from 25.2)

### Removed

- SC-8101 - Sanitization for read operations

### Fixed

- SC-8101 - Make it possible to disable sentry by removing `SENTRY_DSN`
- OPS-1735 - Fixes transaction handling in file service by using the mongoose transaction helper,
  properly closing the session, and using the correct readPreference (everything except primary fails)

## [25.3.2]

### Added

- SC-7734 - Added a hook that takes care of merlin content to generate valid urls for users
- SC-7483 - Updating terms of use for all users for each instance separately

## [25.3.1]

### Fixed

SC-8077 - the migration copy-parents-data-into-children-entities-and-delete-parent-users is broken

## [25.3.0]

### Added

- SC-7841 - remove deleted user from classes
- SC-7836 - Removing registration pin by removing the user
- SC-7838 - move pseudonyms to trashbin
- SC-7142 - Counties/Kreise added to federal states.
- SC-7555 - move user and account to trashbin
- SC-4666 - Added a pool based LDAP system and school sync. LDAP_SYSTEM_SYNCER_POOL_SIZE and LDAP_SCHOOL_SYNCER_POOL_SIZE variables
  determine how many system/school syncers will be run in parallel (at most) during the LDAP sync.
- SC-7615 - reduces the errors in lernstore
- SC-5476 - Extend tests for Matrix messenger config and permission service
- SC-6690 - refactors edu-sharing service and sets defaults
- SC-6738 - Extend search input field in new admin tables to search for full name
- SC-7293 - added Lern-Store view permission and a feature flag
- SC-7357 - Add config service
- SC-7083 - Added officialSchoolNumber to school-model
- Introduce plainSecrets in Configuration
- Introduce FEATURE_PROMETHEUS_ENABLED to have a flag for enable prometheus api metrics
- SC-7411 - add API Specification and validation for /me service
- SC-7411 - add API Specification and validation for /version service
- SC-7205 - create new data seed for QA
- SC-7614 - creates documentation for edu sharing endpoints
- SC-7370 - Add optional rootPath attribute modifier to iserv-idm strategy
- SC-4667 - persist time of last attempted and last successful LDAP sync to database (based on system)
- SC-4667 - Only request and compare LDAP entities that have changed since the last sync (using operational attribute modifyTimestamp with fallback)
- SC-4667 - Add optional `forceFullSync` option (as get param or json payload) to force a full LDAP sync
- SC-7499 - add API Specification for public services
- SC-7915 - facade locator
- SC-7571 - solved performance issues - bulk QR-code generation
- SC-6294 - Introduce Typescript in schulcloud-server
- SC-7543 - Adds ldap-config service to create, load, and patch LDAP-configs (replaces /ldap endpoints for new client)
- SC-7028 - Add Course Component API Specification document
- SC-7476 - Prevent hash generation if user has account
- SC-6692 - Added Lern-Store counties support for Niedersachsen (Merlin)

### Changed

- request logging disabled for non development environment
- OPS-1289 - moved and updated commons (to hpi-schul-cloud/commons)
- SC-6596 - Changed route for messenger permissions service
- SC-7331 - introduce axios for external requests, implemented in status api
- SC-7395 - Changed ldap general strategy fetching of users from parallel to serialized
- SC-6080 - move REQUEST_TIMEOUT from globals to Configuration
- Dependencies: querystring replaced by qs
- SC-6060 - Updated error handling
- SC-7404 - automatic forwarding for requests without versionnumber if no matching route is found
- SC-7411 - api versioning for /me service
- SC-7411 - api versioning for /version service
- IMP-160 - integration-tests repo renamed to end-to-end-tests
- SC-5900 - Move Synapse synchronization logic into server
- SC-7499 - Fixes documentation for edu sharing endpoints
- SC-7872 - Fix audience of the jwt to new organisation name.
- SC-7543 - deprecates `GET /ldap/:id` and `PATCH /ldap/:id` routes
- SC-7868 - Move external request helpers to more present file location
- SC-7474 pull docker container for tests if commit id exists on docker hub

### Fixed

- SC-6294 fix mocha test execution and build, summarize coverage results
- SC-1589 Trim strings to avoid empty team names
- ARC-138 fix changelog action
- ARC-137 avoid DoS on alerts in error state
- SC-7353 course sharing between teachers
- SC-7530 rename SHOW_VERSION to FEATURE_SHOW_VERSION_ENABLED
- SC-7517 improve oauth test stability
- SC-6586 Repaired migration script
- SC-7454 - Restored invalid birth date fix in adminUsers service
- fixed README badges
- Fix mocha tests
- SC-6151 fixed a bug that prevented api docu from being accessible
- SC-6151 fixed paths to openapi documentation
- Fixed searching for names including a dash
- SC-7572 - Find /users route after hooks - extremely slow
- SC-7573 - Route/hash-broken promise chain
- SC-7884 - Authentication error when accessing any nuxt page in the client.
- Fix typescript compiling error

### Removed

- SC-7413 - Cleanup UnhandledRejection code that is handled from winston now

## [25.2.6]

### Removed

- SC-8101 - Sanitization for read operations

### Fixed

- SC-8101 - Make it possible to disable sentry by removing `SENTRY_DSN`

## [25.2.5]

### Fixed

- OPS-1735 - Fixes transaction handling in file service by using the mongoose transaction helper,
  properly closing the session, and using the correct readPreference (everything except primary fails)

## [25.2.4]

### Changed

- SC-6727 - Change email addresses for tickets for Niedersachsen - fixed after review

## [25.2.3]

### Changed

- SC-6727 - Change email addresses for tickets for Niedersachsen

## [25.2.2]

### Changed

- SC-7773 - moved config values for antivirus file service

## [25.2.1]

### Fixed

- SC-7714 - Fixes script injection issue

## [25.2.0]

### Added

- SC-4385 - Added a user exclusion regex to IServ strategy
- SC-7049 - Added unit tests for Merlin Service
- SC-7157 - add feature flag for Merlin feature with fallback
- SC-6567 - add new application errros
- SC-6766 - Added ESLint rules with Promise rules
- SC-6830 - Added hook to parse request to arrays when > 20 users are requested in adminUsers service
- SC-6769 - Introduce API validation module
- SC-6769 - API validation for users/admin routes
- SC-6510 - Added Merlin Url Generator for Lern Store / Edu-sharing
- SC-5476 - Added school settings to enable students to open own chat rooms
- SC-6567 - Add utils to cleanup incomingMessage stacks by logging errors

### Removed

- SC-6586- Remove parents from users collection to improve maintainability

### Changed

- SC-6986 - Changed a hook in the accounts service that restricts get requests to the same school, it expects a valid userID and matching schoolIds for both the requester and requested users
- SC-6567 - clean up error pipline
- SC-6510, fix a minor syntax error when exporting module
- Update commons to 1.2.7: print configuration on startup, introduce hierarchical configuration file setup
- Support asynchronous calls during server startup
- SC-7091 - Migration to enable the Matrix Messenger for all schools that had RocketChat enabled before

### Fixed

- fixed README badges
- SC-6151 - fixed a bug that prevented api docu from being accessible
- Fix mocha tests

## [25.1.13] - 2020-11-12

### Changed

- SC-7395 - Changed ldap general strategy fetching of users from parallel to serialized

## [25.1.12] - 2020-11-09

### Added

- SC-7683 - add request logging options

## [25.1.11] - 2020-11-06

### Security

- SC-7695 - prevent csv user override operations on other schools

## [25.1.10] - 2020-11-05

### Added

- SC-7683 - Add log metic for memory usage, add async error logging util, catch one unhandledRejection error and remove cronjob task from server.

## [25.1.9] - 2020-11-03

### Fixed

- SC-7638 - fixed pin creation for users with accounts

## [25.1.8] - 2020-10-22

### Fixed

- SC-7333 - fixed creation of homeworks within lessons

## [25.1.7] - 2020-10-28

### Added

- SC-7491 - Add missing index on users.email to speed up slow query in registrationLink service

## [25.1.6] - 2020-10-23

### Changed

- SC-7413 - Remove event listener for unhandled rejections and move this to winston

## [25.1.5] - 2020-10-22

### Fixed

- SC-7452 - fixed time window check for LDAP users

## [25.1.4] - 2020-10-20

### Changed

- SC-6986 - Changed permission check for PATCH method in the account service from STUDENT_CREATE to STUDENT_EDIT to allow teachers to change students' password

## [25.1.3] - 2020-10-20

### Fixed

- SC-6986 - Changed a hook in the accounts service that restricts get requests to the same school, it expects a valid userID and matching schoolIds for both the requester and requested users

## [25.1.2] - 2020-10-15

### Fixed

- SC-7085 - fixed importHash error when asking parent consent

### Added

### Removed

## [25.1.1] - 2020-10-12

### Security

- SC-7165 package update for sanitization and add onload handler

## [25.1.0] - 2020-10-12

### Added

### Removed

- SC-6784 - Removed duplicated birth date formatting code in adminUsers service, which was causing an "Invalid date" output
- SC-6743 - Removed usersForConsent related things in adminUsers service because the client does not send that parameter anymore
- SC-6506 - Remove dependecy to feathers-swagger in routes.test.js

### Changed

- SC-6774 remove no-await-in-loop from eslint exceptions
- Rename statistic mails route, secure it over sync api key now
- SC-6809 - Maintain RabbitMQ connection and channels
- SC-5230 - Unblock Account-Page in Nuxt (securing /accounts and /users routes)

### Security

- Added hotfix merges

## [25.0.12] - 2020-10-12

### Fixed

- SC-6676 allows only following roles for registration: teacher/student…

## [25.0.11] - 2020-10-07

### Fixed

- SC-7180 homework create now validates data properly

## [25.0.12] - 2020-10-12

### Fixed

- SC-6676 allows only following roles for registration: teacher/student…

## [25.0.11] - 2020-10-07

### Fixed

- SC-7180 homework create now validates data properly

## [25.0.10] - 2020-10-07

### Added

- configured prometheus metrics - bucket sizes
- SC-6766 log unhandledRejection and unhandledException

## [25.0.9] - 2020-10-07

### Added

- SC-7115 - Reduce mongoose DB role request by enabling minor caching

## [25.0.8] - 2020-10-06

### Fixed

- SC-6676 - Registration: User with role parent should not be able to log-in
- SC-6960 - instead of deleting and recreating users during the rollback of a failed registration, use replace if necessary
- SC-6960 - properly raise exceptions during the registration process

## [25.0.7] - 2020-10-01

### Removed

- OPS-1316 - removed custom keep-alive header creation in express middleware

## [25.0.6] - 2020-10-01

### Added

- OPS-1316 - add indexes for slow files and submission queries

## [25.0.5] - 2020-10-01

### Added

- SC-6973 - add time window for pin creation

## [25.0.4] - 2020-09-30

### Added

- Added lead time detection

## [25.0.3]

### Added

- SC-6942 - add parse method to TSP strategy to declare it can handle the request and to keep authentication params clean

### Fixed

- SC-6942 - don't override payload defined by authentication method
- SC-6942 - don't search for account to populate if no username is given in `injectUsername`

## [25.0.2]

### Changed

- send mail for registration pin after add pin to db

## [25.0.1]

### Fixed

- SC-6696 - Fixed query used to determine course membership when checking permissions for course group lessons

## [25.0.0]

### Changed

- Extend JWT payload by schoolId and roleIds

## [24.5.1] - 2020-09-16

### Secrutiy

- Secure admin routes (update, patch, create)

## [24.5.0] - 2020-09-14

- Ignore database seed data with prettier, eslint, and codacy
- SC-6640 - Fixed email check within registration (case insensitive)
- SC-2710 - Adding time zones, default for school and theme

### Added - 24.5.0

- Test changelog has been updated for feature or hotfix branches
- SC-5612 - Adding search feature to the admintables for nuxt-client.

## [24.4.6] - 2020-09-11

### Changed

- SC-6733: central personal data does not get updated via CSV import

## [24.4.5] - 2020-09-10

### Fixed in 24.4.5

- SC-6637: generate QR codes for consent print sheets if group size exceeds 20

## [24.4.4] - 2020-09-08

### Fixed in 24.4.4]

- SC-6697: updates/sync account username when user is updated

## [24.4.3] - 2020-09-09

### Fixed in 24.4.3

- SC-6533 - Login not possible if admin reset password

## [24.4.2] - 2020-08-31

### Fixed in 24.4.2

- SC-6554: CSV-Importer no longer allows patching users with different roles

## [24.4.1] - 2020-08-31

### Fixed in 24.4.1

- SC-6511 - LDAP edit button missing.

### Changed in 24.4.1

- SC-5987 Internationalisation: extend user and school model with default language

### Added 24.4.1

- SC-6172: added hooks and checks to look for unique and not disposable emails in adminUsers service

## [24.4.0] - 2020-8-31

### Fixed in 24.4.0

- SC-6122 - Edusharing preload thumbnails in parallel. Edusharing authentication stabilisation.

## [24.3.3] - 2020-08-28

- SC-6469: prevent admin access to lessons admins shouldnt have access to.

## [24.3.2] - 2020-08-26

- SC-6382: fix handling of consents for users with unknown birthdays. consentStatus: 'ok' will be returned for valid consents without birthday.

## [24.3.1] - 2020-08-25

- SC-5420: TSC Schuljahreswechsel

## [24.3.0] - 2020-08-25

## [24.2.5] - 2020-08-24

- SC-6328 add migration to set student_list settings in all non n21 clouds schools to false.

## [24.2.4] - 2020-08-20

## [24.2.3] - 2020-08-20

## [24.2.2] - 2020-08-20

### Added in 24.2.2

- SC-5280: the LDAP service will try to reconnect up to three times if the connection was lost or could not be established
- SC-5280: the LDAP service and LDAP syncers now report more errors to the stats object
- SC-5808: added an isExternal check to the create method of AdminUsers service, only users from not external schools can create users

### Fixed in 24.2.2

- SC-5280: the LDAP sync now handles (timeout/firewall) errors much more gracefully
- SC-5280: LDAP bind operations will only be issued if the connection was established successfully
- SC-5280: aggregated LDAP statistics will now show the number of succesful and failed sub-syncs instead of just 1 or 0

### Changed in 24.2.2

- SC-5280: if disconnected prematurely, the LDAP service will not try to connect again just to unbind from the server

## [24.0.2] - 2020-08-05

### Fixed in 24.0.2

- SC-5835: Starting the new school year automatically - Cluster 4

## [24.0.1] - 2020-07-31

### Fixed in 24.0.1

- SC-5917 Fix activation of LDAP system

## [23.6.4] - 2020-07-29

### Fixed in 23.6.4

- SC-5883: Choose current schoolyear based on the school instead of the date for creating classes.

## [23.6.3] - 2020-07-28

### Added in 23.6.3

- SC-5754 Added isExternal attribute to school model. If ldapSchoolIdentifier or source is defined, isExternal will be set to true
  otherwise, if none of them are defined it wil be set to false.
- SC-4520 created a new Service called Activation Service; with which jobs can be defined and are
  only executed when an activation link (activation code) is confirmed (e.g.: change of e-mail address/username)
  Also added a sub-service for changing email/username in Activation Service
- SC-5280: the LDAP service will try to reconnect up to three times if the connection was lost or could not be established
- SC-5280: the LDAP service and LDAP syncers now report more errors to the stats object

### Fixed in 23.6.3

- SC-5250: Fixes the CSV-Import, if there are whitespaces in the columnnames
- SC-5686: only users with the team permission "RENAME_TEAM" can execute the patch method in teams route
- SC-5280: the LDAP sync now handles (timeout/firewall) errors much more gracefully
- SC-5280: LDAP bind operations will only be issued if the connection was established successfully
- SC-5280: aggregated LDAP statistics will now show the number of succesful and failed sub-syncs instead of just 1 or 0
- SC-5416: Enable maintenance Mode for LDAP Schools and change the currentSchoolYear for non-LDAP Schools

### Changed in 23.6.3

- SC-5542: Added an after hook for AdminUsers find method which formats birthday date to DD.MM.YYYY format.
- SC-4289 Changed aggregations in admin tables, classes are now taken only from current year or max grade level, and are sorted
  by numeric ordering.
- SC-5280: if disconnected prematurely, the LDAP service will not try to connect again just to unbind from the server

## [23.6.2] - 2020-07-22

### Fixed in 23.6.2

- SC-5773: LDAPSchoolSyncer now correctly populates classes synced from an LDAP server, even if only students or only teachers are assigned to the class.
- SC-5250: Fixes the CSV-Import, if there are whitespaces in the columnnames

## [23.6.1] - 2020-07-22

### Fixed in 23.6.1

- SC-5733: LDAPSchoolSyncer now uses the Users model service to avoid ignoring indexes due to automatic collation

## [23.6.0] - 2020-07-21

### Added in 23.6.0

- SC-4142: Added indexes on TSP sync related attributes in user and school schema.
- SC-4142: Adds info about unchanged entities to TSP sync statistics

## [23.5.4] - 2020-07-08

### Added in 23.5.4

- SC-2714 Added the federal state "Internationale Schule"

## [23.5.0] - 2020-06-15

### Added in 23.5.0

- SC-4192 add tests that ensure classes on other schools cant be manipulated

### Fixed in 23.5.0

### Changed in 23.5.0

- SC-4957 user.ldapId and user.ldapDn are now indexed to improve performance

## [23.4.7] - 2020-07-01

### Fixed in 23.4.7

- SC-4965 Converted "consent" subdocument in "users" to a nested document to fix changing consents in administration and removing a bug in registration that resulted in deleted users.

## [23.4.5] - 2020-06-17

### Fixed in 23.4.5

- SC-5007 re-introduces ldap system root path to API result to fix issue with duplicating schools

## [23.4.3-nbc] - 2020-06-15

### Fixed in 23.4.3-nbc

- SC-5054 Revert hook restrictions that prevented registration with custom deata privacy documents enabled

## [23.4.0-nbc] - 2020-06-11

### Added in 23.4.0-nbc

- SC-4577 extend consentversions with school specific privacy policy, which can be added by the school admin

## [23.2.4] - 2020-06-05

### Fixed in 23.2.4

- SC-4876 soften sanitization to allow editor actions to be persisted correctly

## [23.2.1] - 2020-06-04

### Security - 23.2.1

- SC-4720 improve importhashes for registrationlinks

## [23.2.0] - 2020-06-03

### Security - 23.2.0

- SC-4506 Secure Find User Route. Access user list by students is allowed only if they are eligible to create teams.
- SC-4506 Secure Get User Route. Read user details may only users with STUDENT_LIST or TEACHER_LIST permissions

## [23.1.4] - 2020-05-29

### Fixed in 23.1.4

- SC-4749 avoid xss in image onerror event attribute for submissions

## [23.0.0] - 2020-05-19

### Changed in 23.0.0

- SC-4075 Teams creation by students logic was changed. New environment enumeration variable `STUDENT_TEAM_CREATION`
  with possible values `disabled`, `enabled`, `opt-in`, `opt-out` was introduced. The feature value is set by instance deployment.
  In case of `disabled`, `enabled` it is valid for all schools of the instance and cannot be changed by the admin.
  In case of `opt-in` and `opt-out` the feature should be enabled/disabled by the school admin.

## [22.10.3] - 2020-05-13

### Fixed in 22.10.3

- Unbind errors no longer stop the LDAP sync if more systems follow

## [22.10.2] - 2020-05-12

### Fixed in 22.10.2

- fixed pagination for students/teacher table

## [22.10.0] - 2020-05-11

### Added in 22.10.0

- SC-3719 Files now have a `creator` attribute that references the ID of the user that created the file.
  For old files, it is set to the first user permission inside the permissions array (legacy creator check).
- SC-3719 The `files` collection now has two additional indexes: `{creator}` and `{permissions.refId, permissions.refPermModel}`.
- add MongoDB Collation Support to control sorting behaviour in regards to capitalization.
- SC-3607 CSVSyncer now allows the optional birthday field (formats: dd/mm/yyyy, dd.mm.yyyy, dd-mm-yyyy) in CSV data
- SC-3948 support users query in adminusers routes
- SC-4018 Add additional nexboard permissions
- SC-4008 Migrated generateRegistrationLink Hook from SC-Client into Server
- SC-3686 Added new Registration Link Service for sending mails
- SC-4094 Teachers can now provide feedback in the form of uploaded files

### Fixed in 22.10.0

- SC-3892 Update Filter of submission in order to work with older submissions
- SC-3395 if fetching the release fails, a error will be thrown
- backup.js now outputs valid json exports
- SC-4105 fixed a problem with new users tests not working with recent hotfix.
- Checks of user consent calculated correct now

### Changed in 22.10.0

- User delete now accepts bulk delete requests
- SC-3958: the "general" LDAP strategy now returns an empty array if classes are not configured properly
- Increase performance - error logging in sentry
- Mergify: add and modified some configs

### Removed in 22.10.0

- SC-3958: the LDAP strategy interface no longer supports synchronizing team members to the never-used original N21-IDM
- SC-3958: the environment variables NBC_IMPORTURL, NBC_IMPORTUSER, and NBC_IMPORTPASSWORD are no longer used and have been removed
- Removed the obsolete commentSchema from the homework service. It was not in use.

## [22.9.20]

### Added in 22.9.20

- SC-4042: Added support for a central IServ-Connector

### Changed in 22.9.20

- LDAP syncs on servers with multiple schools now only sync one school at a time to avoid issues when paging search requests
- LDAP syncs use less memory (because they do a lot less in parallel)
- LDAPSchoolSyncer now returns user and class statistics

### Fixed in 22.9.20

- Fixed LDAP-Service disconnect method
- LDAPSystemSyncers now properly close their connections after syncing
- Authentication via LDAP now tries to close the connection after login
- Fixed a warning message appearing when patching users via internal request

## [22.9.18]

### Fixed in 22.9.18

- SC-4215: Do not allow unprivileged users to find users with non-school roles (expert, parent, etc.)

## [22.9.17]

### Fixed in 22.9.17

- SC-4121: File uploads no longer fail if the security scan is misconfigured or errors during enqueuing

## [22.9.10]

### Added in 22.9.10

- enable API key for /mails route

### Fixed in 22.9.10

- fixed an issue that prevented api-key authenticated calls to function with query.

## [22.9.9]

### Added in 22.9.9

- Sync can now be authenticated with an api-key.

## [22.9.8]

### Fixed in 22.9.8

- Fixed an error where ldap users without proper uuid where not filtered correctly.

## [22.9.7]

### Security in 22.9.7

- the /ldap route can now only be triggered for the users own school.

## [22.9.6]

### Added in 22.9.6

- users without `SCHOOL_EDIT` permission, but with `SCHOOL_STUDENT_TEAM_MANAGE` permission can now toggle the school feature `disableStudentTeamCreation`.

### Fixed in 22.9.6

- Admins in Thuringia can now prevent students from creating teams

## [22.9.5]

### Security in 22.9.5

- increased security for the publicTeachers route.

## [22.9.4]

### Fixed in 22.9.4

- fixes an issue with LDAP account updates if more than one account exists for the user (migration from local login to LDAP)

## [22.9.3]

### Fixed in 22.9.3

- fixes regression in LDAP sync, that caused incomplete user updates

## [22.9.2]

### Security in 22.9.2

- increased security for user PUT operation

## [22.9.1]

### Fixed in 22.9.1

- SC-3994: remove unnecessary bucket creation call that caused school administration and LDAP Sync to throw errors

### Changed in 22.9.1

- use collation for /homeworks, /users, /publicTeachers, /users/admin/teachers, /users/admin/students, /classes, and /courses.

## [22.9.0]

- Security updates

## [22.8.0]

### Added in 22.8.0

- This changelog has been added

### Removed in 22.8.0

- Clipboard sockets
- This changelog has been added
- Backend route to confirm analog consents in bulk
- Changed Seed Data + Migration Script: Added feature flag for new Editor to klara.fall@schul-cloud.org
- SC-2922: Enable use of multiple S3 instances as file storage provider
  - A new collection is added to administrate multiple S3 instances
  - A migration will automatically use the AWS environment variables to add those as default provider for all existing schools
  - For new schools the less used provider is assigned as storage provider
  - Environment Variables:
    - FEATURE_MULTIPLE_S3_PROVIDERS_ENABLED=true will activate the feature
    - S3_KEY, used for symmetric encryption, already required for the migration because of the secret access key encryption

### Changed in 22.8.0

- SC-3767: moved env variables to globals.js, NODE_ENV required to equal 'test' for test execution and right database selection
- migrated backup.sh script to node, so it can run platform independant and works on windows.

### Fixed in 22.8.0

- SC-3821: Fix Co-Teachers and Substitution teachers not being able to Grade Homeworks

## 22.7.1

### Fixed in 22.7.1

- Admin and teacher user could change other users without changing them self<|MERGE_RESOLUTION|>--- conflicted
+++ resolved
@@ -9,7 +9,6 @@
 
 ## Unreleased
 
-<<<<<<< HEAD
 ## [26.0.0]
 
 ### Fixed
@@ -17,10 +16,9 @@
 - SC-8682 - fix students are editable in externally managed schools
 - SC-8534 fix registration link generation
 - Allow sorting after search
-=======
+
 ## [25.6.10] - 2021-03-09
 - SC-8770 Fixed issue where parent consents were overwritten
->>>>>>> 9b8110a9
 
 ## [25.6.9] - 2021-02-26
 
