# Changelog

All notable changes to this project will be documented in this file.

The format is based on [Keep a Changelog](https://keepachangelog.com/en/1.0.0/),
and this project adheres to [Semantic Versioning](https://semver.org/spec/v2.0.0.html).

Allowed Types of change: `Added`, `Changed`, `Deprecated`, `Removed`, `Fixed`, `Security`

## Unreleased

<<<<<<< HEAD
### Added

- SC-9018; SC-9003 - created schoolsList public endpoint, and jwt secured /schools endpoint
- SC-9093 - make configured default language and timezone available in config service
- SC-9092 - delete S3 files after 7 days from user deletion
- SC-8959 - Add messenger to deletion concept

### Changed 

- SC-8448 - Not storing temporary Merlin links and fixed concurrency bug
- remove unnecessary timeout definitions from tests and avoid promise chains
- SC-6294 Restructure NestJS Sources: Testing, Core Module, Entities, Shared. See details in https://hpi-schul-cloud.github.io/schulcloud-server/
=======
## [26.4.9] - 2021-06-29

### Fixed

- api route forwarding

>>>>>>> 7d4d179b

## [26.4.8] - 2021-06-29

### Fixed

- route forwarding

## [26.4.7] - 2021-06-22

### Added

- SC-9148 - Add migration for change of school year on BRB

## [26.4.6] - 2021-06-24

### Changed

- OPS-2466 - changes build pipeline to github actions

## [26.4.5] - 2021-06-21

### Added

- SC-9156 - Add maintenance mode for LDAP rewrite

## [26.4.4] - 2021-06-16

### Change

- rename permission TASK_DASHBOARD_VIEW_V3

## [26.4.3] - 2021-06-16

### Change

- SC-9139 - Add a check if user roles should be updated or not to the repo

## [26.4.2] - 2021-06-16

### Fixed

- npm run syncIndex work for not existing collections in the db

## [26.4.1] - 2021-06-15

### Change

- SC-9029 - Change place of the channel creation for RabbitMQ

## [26.4.0] - 2021-06-11

- SC-9004 - Sync env variables between backend and frontend

## [26.3.1] - 2021-06-14

### Added

- SC-9134 - Add missing mongo indexes for LDAP Sync

## [26.3.0] - 2021-06-07

### Changed

- SC-8898 - parallelize LDAP sync using RabbitMQ

## [26.2.2] - 2021-06-04

### Fixed

- Fixed dependencies issue

## [26.2.1] - 2021-06-02

### Added

- SC-9103 - add logging for syncIndexes script

## [26.2.0] - 2021-06-01

### Added

- OPS-2418 - Change buildpipelines (Server, Client, Nuxt) to execute E2E tests according QF decision
- SC-8250 - add bulk deletion to user service v2
- SC-8341 - add tombstone school to tombstone user
- SC-8408 - added delete events by scope Id route
- SC-7937 - Allow adding multiple materials to lesson
- SC-7868 - Deletion concept for personal file connections
- SC-8873 - Add prioritization for Matrix messenger tasks
- SC-8982 - add inital service ressource messuring test setup
- OPS-1499 - Add feature to CI Pipeline and provide manual deployments of branches and automatic deploy of release to staging
- Add run script for sync indexes based on existing and registered schemas.
- SC-9085 - add registration pin deletion for parent emails
- SC-9004 - Sync env variables between backend and frontend
- OPS-1499 - Add feature to CI Pipeline and provide manual deployments of branches
- Add run script for sync indexes based on existing and registered schemas.

### Changed

- SC-8440 - fixed open api validation for manual consent
- SC-9055 - changed Edu-Sharing permissions for Brandenburg Sportinhalt content
- SC-6950 - validation for officialSchoonNumber now allows 5 or 6 digits
- SC-8599 - added helparea contact dropdown and send value
- SC-7944 - use persistent ids for Lern-Store content items
- OPS-1508 - added limits for cpu and ram to the docker compose files
- SC-8500 - refactoring in error handling
- SC-7021 - automatic deletion documents in the trashbins collection after 7 days.
- SC-5202 - homework tests refactoring
- SC-7868 - filestorage integration tests are skipped on local test environments if minio is not setup
- SC-8779 - messenger: use user-based fixed device ids

### Fixed

- SC-8933 - fix date format on first login
- SC-8728 - fix configuration reset in tests
- SC-8873 - fix addUser prioritization for full school Matrix messenger sync
- SC-8982 - fix test setup for on the fly building test like routes jwt

## [26.1.0]

### Added

- SC-8910 - added an isExternal check to the adminUsers service remove method

### Changed

- SC-8732 - change search filter gate and weight of values in indexes. Will reduce amount of results
- SC-8880 - changed the validation for search queries in NAT, now it allows empty

## [26.0.16] - 2021-04-20

### Removed

- - SC-8748 - revert: bump feathers-mongoose from 6.3.0 to 8.3.1

## [26.0.15] - 2021-04-19

### Changed

- SC-8909 - messenger: use user-based fixed device ids

## [26.0.14] - 2021-04-16

### Changed

- SC-8934 - no more autosync for the migrations for the mongodb

## [26.0.13] - 2021-04-15

### Fixed

- SC-8917 - verify configuration missing school

## [26.0.12] - 2021-04-14

### Changed

- SC-8929 - increase performance for alert requests

## [26.0.11] - 2021-04-13

### Changed

- SC-8748 - bump feathers-mongoose from 6.3.0 to 8.3.1

## [26.0.10] - 2021-04-09

### Fixed

- SC-8908 ldap sync: fix lock

## [26.0.9] - 2021-04-06

- SC-8779 - fix partial LDAP sync

## [26.0.8] - 2021-03-31

### Fixed

- SC-8691 ldap sync: fix potential deadlock while loadind ldap data

## [26.0.7] - 2021-03-31

### Fixed

- SC-8768 ldap sync: in user search include current school

## [26.0.6] - 2021-03-30

### Fixed

- SC-8836 - teachers can add classes from other teachers to their courses

## [26.0.5] - 2021-03-29

### Fixed

- SC-8691 - LDAP sync can be run with multiple school in parallel

## [26.0.4] - 2021-03-25

### Changed

- SC-8829 - status of logging in rocket chat user is set to offline

## [26.0.3] - 2021-03-17

### Changed

- merged hotfixes 25.6.11 and following into 26.0 branch

## [26.0.2] - 2021-03-10

### Fixed

- SC-5202 - fixed an issue with internal pagination in homework-submissions

## [26.0.1] - 2021-03-09

### Changed

- merged 25.6.10 into new version

## [26.0.0]

### Fixed

- SC-6679 - fixed table styling in topic text-component
- SC-8534 - fix registration link generation
- SC-8682 - fix students are editable in externally managed schools
- SC-8534 fix registration link generation
- Allow sorting after search

## [25.6.11] - 2021-03-17

## [25.6.13] - 2021-03-16

- SC-8782 Migration for changing urls

## [25.6.12] - 2021-03-15

- SC-8782 Fixed lesson context Query

## [25.6.11] - 2021-03-15

### Fixed

- SC-8211 - Fixed course events duplications

## [25.6.10] - 2021-03-09

- SC-8770 Fixed issue where parent consents were overwritten

## [25.6.9] - 2021-02-26

### Fixed

- SC-8714 Fixed an issue in school creation that could cause the iserv-sync to fail

## [25.6.8] - 2021-02-19

### Changed

- SC-8477 LDAP-Sync: Speed up class sync by holding all the school's users in map while creating/populating classes
- SC-8477 LDAP-Sync: Speed up user sync by grouping users into chunks and loading the chunks from DB instead of individual users

## [25.6.7] - 2021-02-18

### Security

- SC-8655 - prevent changes to immutable user attributes

## [25.6.6] - 2021-02-18

### Fixed

- SC-8657 - Recreate shared links for homework

## [25.6.5] - 2021-02-17

### Fixed

- SC-8634 - Recreate shared links for homework

## [25.6.4] - 2021-02-17

### Changed

- Reverted Changes for SC-8410

## [25.6.3] - 2021-02-15

### Security

- VOR-3 - Enable and replace old file links.

## [25.6.2] - 2021-02-11

### Changed

- VOR-2 - Adjusted business rules for adding team members from external school.

## [25.6.1] - 2021-02-11

### Fixed

- VOR-1 - Fix passwordRecovery id validation.

## [25.6.0] - 2021-02-09

### Fixed

- SC-8514 - QR Code generation fails
- SC-8390 - Lern-Store collections feature flag was not excluding collections in search
- SC-8322 prevent wrong assignment from school to storage provider

### Added

- SC-8482 - Deletion concept orchestration integration
- SC-8029 - Add deletion concept handling for pseudonyms and registration pins
- SC-6950 - Add access for superhero to change kreisid and officialSchoolNumber
- SC-8206 - Add school tombstone for deleting concept
- SC-7825 - Deletion concept for user data in tasks

### Changed

- SC-8541 - restrict class modifing requests to the teachers, who are inside these classes
- SC-8380 removed reqlib, replaced by normal require to keep referenced types known
- SC-8213 error handling concept
- SC-4576 - sanitize bbb room and member names
- SC-8300 Added user information to LDAP Sync in case of errors

## [25.5.16] - 2021-02-08

### Added

- SC-8512 - Creating a migration for duplicated events

## [25.5.15]

### Fixed

- SC-8571 - New courses does not appear in bettermarks

## [25.5.14] - 2021-02-02

### Changed

- SC-8420 - Fix old missing indexes that migration for new indexes can executed. 25.5.3

## [25.5.13]

### Changed

- SC-8462 - Add logging for homework deletion

## [25.5.12]

### Fixed

- SC-8499 - Change order of migrations

## [25.5.11]

### Fixed

- SC-8499 - Prevent duplicated pseudonyms

## [25.5.10]

- SC-8506 - add origin server name to bbb create and join requests

## [25.5.9]

### Fixed

- SC-8503 - Clicking on task in BRB and THR shows pencil page

## [25.5.8]

### Changed

- SC-8480 - Return GeneralError if unknown error code is given to error pipeline

## [25.5.7]

## Added

- SC-8489 - Added permission check for homework deletion

## [25.5.6]

### Fixed

- SC-8410 - Verify ldap connection reads the first page of users only to avoid timeouts
- SC-8444 - resolve eventual consistency in course shareToken generation

## [25.5.5]

### Fixed

- SC-8303 - fix wrong assignment from school to storage provider

## [25.5.4]

### Added

- SC-8358 - bettermarks: show hint for safari users
- SC-8412 - update swagger documentation of pseudonym/roster/ltitools

### Fixed

- SC-5287 - Fixed OAuth2 rostering
- SC-5287 - Repair Bettermark's depseudonymization
- SC-8313 - Bettermarks: depseudonymization iframe needs to use Storage Access API in Safari
- SC-8379 - Secure ltiTools route
- SC-8315 - bettermarks: security check and production configuration

## [25.5.3]

### Added

- SC-8420 - Migration for sync new indexes.

## [25.5.2]

### Fixed

- SC-8189 - fix duplicate events by returning updated object at findOneAndUpdate

## [25.5.1]

### Fixed

- SC-8303 - fix wrong assignment from school to storage provider

## [25.5.0]

### Added

- SC-7835 - Add deletion concept handling for helpdesk problems
- SC-8229 - Added invalid DN error to ldap-config service error handling
- SC-7825 - Remove user relations from courses
- SC-7827 - Add deletion concept handling for file permissions.
- SC-8030 - Setup orchestrator for deleting concept
- SC-8060 - increase unit test coverage for lernstore counties
- SC-8179 - repaired unit test
- SC-7763 - adds searchable feature flag for lernstore.
- SC-8020 - adds collections filter to edu-sharing service
- SC-8260 - new team indexes and migration to add this

### Fixed

- SC-8230 - fix deletion of teachers via new route

### Removed

- SC-8233 - Removed attribute and member as required attributes for the LDAP-config service

### Fixed

- SC-8329 - Cluster returns old verison of Pin object after patch

## [25.4.1]

- Update from 25.3.9 into master

## [25.3.9]

- SC-8198 continue school sync on user issues

## [25.3.8]

### Changed

- SC-8198 - handle eventually consistent database in THR sync

## [25.3.7] - 2020-12-18

### Changed

- SC-8209 - prevent sync from stopping if error occurs for a single student

## [25.3.6]

### Fixed

- SC-8235 - repaired reigstration link for students

## [25.3.5]

### Changed

- SC-8149 - no longer require a registrationPin for internal calls

## [25.3.4]

### Changed

- SC-7998 - use default service setup for /version

## [25.3.3] (pick from 25.2)

### Removed

- SC-8101 - Sanitization for read operations

### Fixed

- SC-8101 - Make it possible to disable sentry by removing `SENTRY_DSN`
- OPS-1735 - Fixes transaction handling in file service by using the mongoose transaction helper,
  properly closing the session, and using the correct readPreference (everything except primary fails)

## [25.3.2]

### Added

- SC-7734 - Added a hook that takes care of merlin content to generate valid urls for users
- SC-7483 - Updating terms of use for all users for each instance separately

## [25.3.1]

### Fixed

SC-8077 - the migration copy-parents-data-into-children-entities-and-delete-parent-users is broken

## [25.3.0]

### Added

- SC-7841 - remove deleted user from classes
- SC-7836 - Removing registration pin by removing the user
- SC-7838 - move pseudonyms to trashbin
- SC-7142 - Counties/Kreise added to federal states.
- SC-7555 - move user and account to trashbin
- SC-4666 - Added a pool based LDAP system and school sync. LDAP_SYSTEM_SYNCER_POOL_SIZE and LDAP_SCHOOL_SYNCER_POOL_SIZE variables
  determine how many system/school syncers will be run in parallel (at most) during the LDAP sync.
- SC-7615 - reduces the errors in lernstore
- SC-5476 - Extend tests for Matrix messenger config and permission service
- SC-6690 - refactors edu-sharing service and sets defaults
- SC-6738 - Extend search input field in new admin tables to search for full name
- SC-7293 - added Lern-Store view permission and a feature flag
- SC-7357 - Add config service
- SC-7083 - Added officialSchoolNumber to school-model
- Introduce plainSecrets in Configuration
- Introduce FEATURE_PROMETHEUS_ENABLED to have a flag for enable prometheus api metrics
- SC-7411 - add API Specification and validation for /me service
- SC-7411 - add API Specification and validation for /version service
- SC-7205 - create new data seed for QA
- SC-7614 - creates documentation for edu sharing endpoints
- SC-7370 - Add optional rootPath attribute modifier to iserv-idm strategy
- SC-4667 - persist time of last attempted and last successful LDAP sync to database (based on system)
- SC-4667 - Only request and compare LDAP entities that have changed since the last sync (using operational attribute modifyTimestamp with fallback)
- SC-4667 - Add optional `forceFullSync` option (as get param or json payload) to force a full LDAP sync
- SC-7499 - add API Specification for public services
- SC-7915 - facade locator
- SC-7571 - solved performance issues - bulk QR-code generation
- SC-6294 - Introduce Typescript in schulcloud-server
- SC-7543 - Adds ldap-config service to create, load, and patch LDAP-configs (replaces /ldap endpoints for new client)
- SC-7028 - Add Course Component API Specification document
- SC-7476 - Prevent hash generation if user has account
- SC-6692 - Added Lern-Store counties support for Niedersachsen (Merlin)

### Changed

- request logging disabled for non development environment
- OPS-1289 - moved and updated commons (to hpi-schul-cloud/commons)
- SC-6596 - Changed route for messenger permissions service
- SC-7331 - introduce axios for external requests, implemented in status api
- SC-7395 - Changed ldap general strategy fetching of users from parallel to serialized
- SC-6080 - move REQUEST_TIMEOUT from globals to Configuration
- Dependencies: querystring replaced by qs
- SC-6060 - Updated error handling
- SC-7404 - automatic forwarding for requests without versionnumber if no matching route is found
- SC-7411 - api versioning for /me service
- SC-7411 - api versioning for /version service
- IMP-160 - integration-tests repo renamed to end-to-end-tests
- SC-5900 - Move Synapse synchronization logic into server
- SC-7499 - Fixes documentation for edu sharing endpoints
- SC-7872 - Fix audience of the jwt to new organisation name.
- SC-7543 - deprecates `GET /ldap/:id` and `PATCH /ldap/:id` routes
- SC-7868 - Move external request helpers to more present file location
- SC-7474 pull docker container for tests if commit id exists on docker hub

### Fixed

- SC-6294 fix mocha test execution and build, summarize coverage results
- SC-1589 Trim strings to avoid empty team names
- ARC-138 fix changelog action
- ARC-137 avoid DoS on alerts in error state
- SC-7353 course sharing between teachers
- SC-7530 rename SHOW_VERSION to FEATURE_SHOW_VERSION_ENABLED
- SC-7517 improve oauth test stability
- SC-6586 Repaired migration script
- SC-7454 - Restored invalid birth date fix in adminUsers service
- fixed README badges
- Fix mocha tests
- SC-6151 fixed a bug that prevented api docu from being accessible
- SC-6151 fixed paths to openapi documentation
- Fixed searching for names including a dash
- SC-7572 - Find /users route after hooks - extremely slow
- SC-7573 - Route/hash-broken promise chain
- SC-7884 - Authentication error when accessing any nuxt page in the client.
- Fix typescript compiling error

### Removed

- SC-7413 - Cleanup UnhandledRejection code that is handled from winston now

## [25.2.6]

### Removed

- SC-8101 - Sanitization for read operations

### Fixed

- SC-8101 - Make it possible to disable sentry by removing `SENTRY_DSN`

## [25.2.5]

### Fixed

- OPS-1735 - Fixes transaction handling in file service by using the mongoose transaction helper,
  properly closing the session, and using the correct readPreference (everything except primary fails)

## [25.2.4]

### Changed

- SC-6727 - Change email addresses for tickets for Niedersachsen - fixed after review

## [25.2.3]

### Changed

- SC-6727 - Change email addresses for tickets for Niedersachsen

## [25.2.2]

### Changed

- SC-7773 - moved config values for antivirus file service

## [25.2.1]

### Fixed

- SC-7714 - Fixes script injection issue

## [25.2.0]

### Added

- SC-4385 - Added a user exclusion regex to IServ strategy
- SC-7049 - Added unit tests for Merlin Service
- SC-7157 - add feature flag for Merlin feature with fallback
- SC-6567 - add new application errros
- SC-6766 - Added ESLint rules with Promise rules
- SC-6830 - Added hook to parse request to arrays when > 20 users are requested in adminUsers service
- SC-6769 - Introduce API validation module
- SC-6769 - API validation for users/admin routes
- SC-6510 - Added Merlin Url Generator for Lern Store / Edu-sharing
- SC-5476 - Added school settings to enable students to open own chat rooms
- SC-6567 - Add utils to cleanup incomingMessage stacks by logging errors

### Removed

- SC-6586- Remove parents from users collection to improve maintainability

### Changed

- SC-6986 - Changed a hook in the accounts service that restricts get requests to the same school, it expects a valid userID and matching schoolIds for both the requester and requested users
- SC-6567 - clean up error pipline
- SC-6510, fix a minor syntax error when exporting module
- Update commons to 1.2.7: print configuration on startup, introduce hierarchical configuration file setup
- Support asynchronous calls during server startup
- SC-7091 - Migration to enable the Matrix Messenger for all schools that had RocketChat enabled before

### Fixed

- fixed README badges
- SC-6151 - fixed a bug that prevented api docu from being accessible
- Fix mocha tests

## [25.1.13] - 2020-11-12

### Changed

- SC-7395 - Changed ldap general strategy fetching of users from parallel to serialized

## [25.1.12] - 2020-11-09

### Added

- SC-7683 - add request logging options

## [25.1.11] - 2020-11-06

### Security

- SC-7695 - prevent csv user override operations on other schools

## [25.1.10] - 2020-11-05

### Added

- SC-7683 - Add log metic for memory usage, add async error logging util, catch one unhandledRejection error and remove cronjob task from server.

## [25.1.9] - 2020-11-03

### Fixed

- SC-7638 - fixed pin creation for users with accounts

## [25.1.8] - 2020-10-22

### Fixed

- SC-7333 - fixed creation of homeworks within lessons

## [25.1.7] - 2020-10-28

### Added

- SC-7491 - Add missing index on users.email to speed up slow query in registrationLink service

## [25.1.6] - 2020-10-23

### Changed

- SC-7413 - Remove event listener for unhandled rejections and move this to winston

## [25.1.5] - 2020-10-22

### Fixed

- SC-7452 - fixed time window check for LDAP users

## [25.1.4] - 2020-10-20

### Changed

- SC-6986 - Changed permission check for PATCH method in the account service from STUDENT_CREATE to STUDENT_EDIT to allow teachers to change students' password

## [25.1.3] - 2020-10-20

### Fixed

- SC-6986 - Changed a hook in the accounts service that restricts get requests to the same school, it expects a valid userID and matching schoolIds for both the requester and requested users

## [25.1.2] - 2020-10-15

### Fixed

- SC-7085 - fixed importHash error when asking parent consent

### Added

### Removed

## [25.1.1] - 2020-10-12

### Security

- SC-7165 package update for sanitization and add onload handler

## [25.1.0] - 2020-10-12

### Added

### Removed

- SC-6784 - Removed duplicated birth date formatting code in adminUsers service, which was causing an "Invalid date" output
- SC-6743 - Removed usersForConsent related things in adminUsers service because the client does not send that parameter anymore
- SC-6506 - Remove dependecy to feathers-swagger in routes.test.js

### Changed

- SC-6774 remove no-await-in-loop from eslint exceptions
- Rename statistic mails route, secure it over sync api key now
- SC-6809 - Maintain RabbitMQ connection and channels
- SC-5230 - Unblock Account-Page in Nuxt (securing /accounts and /users routes)

### Security

- Added hotfix merges

## [25.0.12] - 2020-10-12

### Fixed

- SC-6676 allows only following roles for registration: teacher/student…

## [25.0.11] - 2020-10-07

### Fixed

- SC-7180 homework create now validates data properly

## [25.0.12] - 2020-10-12

### Fixed

- SC-6676 allows only following roles for registration: teacher/student…

## [25.0.11] - 2020-10-07

### Fixed

- SC-7180 homework create now validates data properly

## [25.0.10] - 2020-10-07

### Added

- configured prometheus metrics - bucket sizes
- SC-6766 log unhandledRejection and unhandledException

## [25.0.9] - 2020-10-07

### Added

- SC-7115 - Reduce mongoose DB role request by enabling minor caching

## [25.0.8] - 2020-10-06

### Fixed

- SC-6676 - Registration: User with role parent should not be able to log-in
- SC-6960 - instead of deleting and recreating users during the rollback of a failed registration, use replace if necessary
- SC-6960 - properly raise exceptions during the registration process

## [25.0.7] - 2020-10-01

### Removed

- OPS-1316 - removed custom keep-alive header creation in express middleware

## [25.0.6] - 2020-10-01

### Added

- OPS-1316 - add indexes for slow files and submission queries

## [25.0.5] - 2020-10-01

### Added

- SC-6973 - add time window for pin creation

## [25.0.4] - 2020-09-30

### Added

- Added lead time detection

## [25.0.3]

### Added

- SC-6942 - add parse method to TSP strategy to declare it can handle the request and to keep authentication params clean

### Fixed

- SC-6942 - don't override payload defined by authentication method
- SC-6942 - don't search for account to populate if no username is given in `injectUsername`

## [25.0.2]

### Changed

- send mail for registration pin after add pin to db

## [25.0.1]

### Fixed

- SC-6696 - Fixed query used to determine course membership when checking permissions for course group lessons

## [25.0.0]

### Changed

- Extend JWT payload by schoolId and roleIds

## [24.5.1] - 2020-09-16

### Secrutiy

- Secure admin routes (update, patch, create)

## [24.5.0] - 2020-09-14

- Ignore database seed data with prettier, eslint, and codacy
- SC-6640 - Fixed email check within registration (case insensitive)
- SC-2710 - Adding time zones, default for school and theme

### Added - 24.5.0

- Test changelog has been updated for feature or hotfix branches
- SC-5612 - Adding search feature to the admintables for nuxt-client.

## [24.4.6] - 2020-09-11

### Changed

- SC-6733: central personal data does not get updated via CSV import

## [24.4.5] - 2020-09-10

### Fixed in 24.4.5

- SC-6637: generate QR codes for consent print sheets if group size exceeds 20

## [24.4.4] - 2020-09-08

### Fixed in 24.4.4]

- SC-6697: updates/sync account username when user is updated

## [24.4.3] - 2020-09-09

### Fixed in 24.4.3

- SC-6533 - Login not possible if admin reset password

## [24.4.2] - 2020-08-31

### Fixed in 24.4.2

- SC-6554: CSV-Importer no longer allows patching users with different roles

## [24.4.1] - 2020-08-31

### Fixed in 24.4.1

- SC-6511 - LDAP edit button missing.

### Changed in 24.4.1

- SC-5987 Internationalisation: extend user and school model with default language

### Added 24.4.1

- SC-6172: added hooks and checks to look for unique and not disposable emails in adminUsers service

## [24.4.0] - 2020-8-31

### Fixed in 24.4.0

- SC-6122 - Edusharing preload thumbnails in parallel. Edusharing authentication stabilisation.

## [24.3.3] - 2020-08-28

- SC-6469: prevent admin access to lessons admins shouldnt have access to.

## [24.3.2] - 2020-08-26

- SC-6382: fix handling of consents for users with unknown birthdays. consentStatus: 'ok' will be returned for valid consents without birthday.

## [24.3.1] - 2020-08-25

- SC-5420: TSC Schuljahreswechsel

## [24.3.0] - 2020-08-25

## [24.2.5] - 2020-08-24

- SC-6328 add migration to set student_list settings in all non n21 clouds schools to false.

## [24.2.4] - 2020-08-20

## [24.2.3] - 2020-08-20

## [24.2.2] - 2020-08-20

### Added in 24.2.2

- SC-5280: the LDAP service will try to reconnect up to three times if the connection was lost or could not be established
- SC-5280: the LDAP service and LDAP syncers now report more errors to the stats object
- SC-5808: added an isExternal check to the create method of AdminUsers service, only users from not external schools can create users

### Fixed in 24.2.2

- SC-5280: the LDAP sync now handles (timeout/firewall) errors much more gracefully
- SC-5280: LDAP bind operations will only be issued if the connection was established successfully
- SC-5280: aggregated LDAP statistics will now show the number of succesful and failed sub-syncs instead of just 1 or 0

### Changed in 24.2.2

- SC-5280: if disconnected prematurely, the LDAP service will not try to connect again just to unbind from the server

## [24.0.2] - 2020-08-05

### Fixed in 24.0.2

- SC-5835: Starting the new school year automatically - Cluster 4

## [24.0.1] - 2020-07-31

### Fixed in 24.0.1

- SC-5917 Fix activation of LDAP system

## [23.6.4] - 2020-07-29

### Fixed in 23.6.4

- SC-5883: Choose current schoolyear based on the school instead of the date for creating classes.

## [23.6.3] - 2020-07-28

### Added in 23.6.3

- SC-5754 Added isExternal attribute to school model. If ldapSchoolIdentifier or source is defined, isExternal will be set to true
  otherwise, if none of them are defined it wil be set to false.
- SC-4520 created a new Service called Activation Service; with which jobs can be defined and are
  only executed when an activation link (activation code) is confirmed (e.g.: change of e-mail address/username)
  Also added a sub-service for changing email/username in Activation Service
- SC-5280: the LDAP service will try to reconnect up to three times if the connection was lost or could not be established
- SC-5280: the LDAP service and LDAP syncers now report more errors to the stats object

### Fixed in 23.6.3

- SC-5250: Fixes the CSV-Import, if there are whitespaces in the columnnames
- SC-5686: only users with the team permission "RENAME_TEAM" can execute the patch method in teams route
- SC-5280: the LDAP sync now handles (timeout/firewall) errors much more gracefully
- SC-5280: LDAP bind operations will only be issued if the connection was established successfully
- SC-5280: aggregated LDAP statistics will now show the number of succesful and failed sub-syncs instead of just 1 or 0
- SC-5416: Enable maintenance Mode for LDAP Schools and change the currentSchoolYear for non-LDAP Schools

### Changed in 23.6.3

- SC-5542: Added an after hook for AdminUsers find method which formats birthday date to DD.MM.YYYY format.
- SC-4289 Changed aggregations in admin tables, classes are now taken only from current year or max grade level, and are sorted
  by numeric ordering.
- SC-5280: if disconnected prematurely, the LDAP service will not try to connect again just to unbind from the server

## [23.6.2] - 2020-07-22

### Fixed in 23.6.2

- SC-5773: LDAPSchoolSyncer now correctly populates classes synced from an LDAP server, even if only students or only teachers are assigned to the class.
- SC-5250: Fixes the CSV-Import, if there are whitespaces in the columnnames

## [23.6.1] - 2020-07-22

### Fixed in 23.6.1

- SC-5733: LDAPSchoolSyncer now uses the Users model service to avoid ignoring indexes due to automatic collation

## [23.6.0] - 2020-07-21

### Added in 23.6.0

- SC-4142: Added indexes on TSP sync related attributes in user and school schema.
- SC-4142: Adds info about unchanged entities to TSP sync statistics

## [23.5.4] - 2020-07-08

### Added in 23.5.4

- SC-2714 Added the federal state "Internationale Schule"

## [23.5.0] - 2020-06-15

### Added in 23.5.0

- SC-4192 add tests that ensure classes on other schools cant be manipulated

### Fixed in 23.5.0

### Changed in 23.5.0

- SC-4957 user.ldapId and user.ldapDn are now indexed to improve performance

## [23.4.7] - 2020-07-01

### Fixed in 23.4.7

- SC-4965 Converted "consent" subdocument in "users" to a nested document to fix changing consents in administration and removing a bug in registration that resulted in deleted users.

## [23.4.5] - 2020-06-17

### Fixed in 23.4.5

- SC-5007 re-introduces ldap system root path to API result to fix issue with duplicating schools

## [23.4.3-nbc] - 2020-06-15

### Fixed in 23.4.3-nbc

- SC-5054 Revert hook restrictions that prevented registration with custom deata privacy documents enabled

## [23.4.0-nbc] - 2020-06-11

### Added in 23.4.0-nbc

- SC-4577 extend consentversions with school specific privacy policy, which can be added by the school admin

## [23.2.4] - 2020-06-05

### Fixed in 23.2.4

- SC-4876 soften sanitization to allow editor actions to be persisted correctly

## [23.2.1] - 2020-06-04

### Security - 23.2.1

- SC-4720 improve importhashes for registrationlinks

## [23.2.0] - 2020-06-03

### Security - 23.2.0

- SC-4506 Secure Find User Route. Access user list by students is allowed only if they are eligible to create teams.
- SC-4506 Secure Get User Route. Read user details may only users with STUDENT_LIST or TEACHER_LIST permissions

## [23.1.4] - 2020-05-29

### Fixed in 23.1.4

- SC-4749 avoid xss in image onerror event attribute for submissions

## [23.0.0] - 2020-05-19

### Changed in 23.0.0

- SC-4075 Teams creation by students logic was changed. New environment enumeration variable `STUDENT_TEAM_CREATION`
  with possible values `disabled`, `enabled`, `opt-in`, `opt-out` was introduced. The feature value is set by instance deployment.
  In case of `disabled`, `enabled` it is valid for all schools of the instance and cannot be changed by the admin.
  In case of `opt-in` and `opt-out` the feature should be enabled/disabled by the school admin.

## [22.10.3] - 2020-05-13

### Fixed in 22.10.3

- Unbind errors no longer stop the LDAP sync if more systems follow

## [22.10.2] - 2020-05-12

### Fixed in 22.10.2

- fixed pagination for students/teacher table

## [22.10.0] - 2020-05-11

### Added in 22.10.0

- SC-3719 Files now have a `creator` attribute that references the ID of the user that created the file.
  For old files, it is set to the first user permission inside the permissions array (legacy creator check).
- SC-3719 The `files` collection now has two additional indexes: `{creator}` and `{permissions.refId, permissions.refPermModel}`.
- add MongoDB Collation Support to control sorting behaviour in regards to capitalization.
- SC-3607 CSVSyncer now allows the optional birthday field (formats: dd/mm/yyyy, dd.mm.yyyy, dd-mm-yyyy) in CSV data
- SC-3948 support users query in adminusers routes
- SC-4018 Add additional nexboard permissions
- SC-4008 Migrated generateRegistrationLink Hook from SC-Client into Server
- SC-3686 Added new Registration Link Service for sending mails
- SC-4094 Teachers can now provide feedback in the form of uploaded files

### Fixed in 22.10.0

- SC-3892 Update Filter of submission in order to work with older submissions
- SC-3395 if fetching the release fails, a error will be thrown
- backup.js now outputs valid json exports
- SC-4105 fixed a problem with new users tests not working with recent hotfix.
- Checks of user consent calculated correct now

### Changed in 22.10.0

- User delete now accepts bulk delete requests
- SC-3958: the "general" LDAP strategy now returns an empty array if classes are not configured properly
- Increase performance - error logging in sentry
- Mergify: add and modified some configs

### Removed in 22.10.0

- SC-3958: the LDAP strategy interface no longer supports synchronizing team members to the never-used original N21-IDM
- SC-3958: the environment variables NBC_IMPORTURL, NBC_IMPORTUSER, and NBC_IMPORTPASSWORD are no longer used and have been removed
- Removed the obsolete commentSchema from the homework service. It was not in use.

## [22.9.20]

### Added in 22.9.20

- SC-4042: Added support for a central IServ-Connector

### Changed in 22.9.20

- LDAP syncs on servers with multiple schools now only sync one school at a time to avoid issues when paging search requests
- LDAP syncs use less memory (because they do a lot less in parallel)
- LDAPSchoolSyncer now returns user and class statistics

### Fixed in 22.9.20

- Fixed LDAP-Service disconnect method
- LDAPSystemSyncers now properly close their connections after syncing
- Authentication via LDAP now tries to close the connection after login
- Fixed a warning message appearing when patching users via internal request

## [22.9.18]

### Fixed in 22.9.18

- SC-4215: Do not allow unprivileged users to find users with non-school roles (expert, parent, etc.)

## [22.9.17]

### Fixed in 22.9.17

- SC-4121: File uploads no longer fail if the security scan is misconfigured or errors during enqueuing

## [22.9.10]

### Added in 22.9.10

- enable API key for /mails route

### Fixed in 22.9.10

- fixed an issue that prevented api-key authenticated calls to function with query.

## [22.9.9]

### Added in 22.9.9

- Sync can now be authenticated with an api-key.

## [22.9.8]

### Fixed in 22.9.8

- Fixed an error where ldap users without proper uuid where not filtered correctly.

## [22.9.7]

### Security in 22.9.7

- the /ldap route can now only be triggered for the users own school.

## [22.9.6]

### Added in 22.9.6

- users without `SCHOOL_EDIT` permission, but with `SCHOOL_STUDENT_TEAM_MANAGE` permission can now toggle the school feature `disableStudentTeamCreation`.

### Fixed in 22.9.6

- Admins in Thuringia can now prevent students from creating teams

## [22.9.5]

### Security in 22.9.5

- increased security for the publicTeachers route.

## [22.9.4]

### Fixed in 22.9.4

- fixes an issue with LDAP account updates if more than one account exists for the user (migration from local login to LDAP)

## [22.9.3]

### Fixed in 22.9.3

- fixes regression in LDAP sync, that caused incomplete user updates

## [22.9.2]

### Security in 22.9.2

- increased security for user PUT operation

## [22.9.1]

### Fixed in 22.9.1

- SC-3994: remove unnecessary bucket creation call that caused school administration and LDAP Sync to throw errors

### Changed in 22.9.1

- use collation for /homeworks, /users, /publicTeachers, /users/admin/teachers, /users/admin/students, /classes, and /courses.

## [22.9.0]

- Security updates

## [22.8.0]

### Added in 22.8.0

- This changelog has been added

### Removed in 22.8.0

- Clipboard sockets
- This changelog has been added
- Backend route to confirm analog consents in bulk
- Changed Seed Data + Migration Script: Added feature flag for new Editor to klara.fall@schul-cloud.org
- SC-2922: Enable use of multiple S3 instances as file storage provider
  - A new collection is added to administrate multiple S3 instances
  - A migration will automatically use the AWS environment variables to add those as default provider for all existing schools
  - For new schools the less used provider is assigned as storage provider
  - Environment Variables:
    - FEATURE_MULTIPLE_S3_PROVIDERS_ENABLED=true will activate the feature
    - S3_KEY, used for symmetric encryption, already required for the migration because of the secret access key encryption

### Changed in 22.8.0

- SC-3767: moved env variables to globals.js, NODE_ENV required to equal 'test' for test execution and right database selection
- migrated backup.sh script to node, so it can run platform independant and works on windows.

### Fixed in 22.8.0

- SC-3821: Fix Co-Teachers and Substitution teachers not being able to Grade Homeworks

## 22.7.1

### Fixed in 22.7.1

- Admin and teacher user could change other users without changing them self<|MERGE_RESOLUTION|>--- conflicted
+++ resolved
@@ -9,7 +9,6 @@
 
 ## Unreleased
 
-<<<<<<< HEAD
 ### Added
 
 - SC-9018; SC-9003 - created schoolsList public endpoint, and jwt secured /schools endpoint
@@ -17,19 +16,18 @@
 - SC-9092 - delete S3 files after 7 days from user deletion
 - SC-8959 - Add messenger to deletion concept
 
-### Changed 
+### Changed
 
 - SC-8448 - Not storing temporary Merlin links and fixed concurrency bug
 - remove unnecessary timeout definitions from tests and avoid promise chains
 - SC-6294 Restructure NestJS Sources: Testing, Core Module, Entities, Shared. See details in https://hpi-schul-cloud.github.io/schulcloud-server/
-=======
+
 ## [26.4.9] - 2021-06-29
 
 ### Fixed
 
 - api route forwarding
 
->>>>>>> 7d4d179b
 
 ## [26.4.8] - 2021-06-29
 
