# Changelog

All notable changes to this project will be documented in this file.

The format is based on [Keep a Changelog](https://keepachangelog.com/en/1.0.0/),
and this project adheres to [Semantic Versioning](https://semver.org/spec/v2.0.0.html).

Allowed Types of change: `Added`, `Changed`, `Deprecated`, `Removed`, `Fixed`, `Security`

## Unreleased

### Fixed

- SC-8390 - Lern-Store collections feature flag was not excluding collections in search
- SC-8322 prevent wrong assignment from school to storage provider

### Added

<<<<<<< HEAD
- SC-7937 - Allow adding multiple materials to lesson
=======
- SC-8482 - Deletion concept orchestration integration
>>>>>>> 54f9f198
- SC-8029 - Add deletion concept handling for pseudonyms and registration pins
- SC-6950 - Add access for superhero to change kreisid and officialSchoolNumber
- SC-8206 - Add school tombstone for deleting concept

### Changed

- SC-8380 removed reqlib, replaced by normal require to keep referenced types known
- SC-8213 error handling concept
- SC-4576 - sanitize bbb room and member names
- SC-8300 Added user information to LDAP Sync in case of errors

## [25.5.6]

### Fixed

- SC-8444 - resolve eventual consistency in course shareToken generation

## [25.5.5]

### Fixed

- SC-8303 - fix wrong assignment from school to storage provider

## [25.5.4]

### Added

- SC-8358 - bettermarks: show hint for safari users
- SC-8412 - update swagger documentation of pseudonym/roster/ltitools

### Fixed

- SC-5287 - Fixed OAuth2 rostering
- SC-5287 - Repair Bettermark's depseudonymization
- SC-8313 - Bettermarks: depseudonymization iframe needs to use Storage Access API in Safari
- SC-8379 - Secure ltiTools route
- SC-8315 - bettermarks: security check and production configuration

## [25.5.3]

### Added

- SC-8420 - Migration for sync new indexes.

## [25.5.2]

### Fixed

- SC-8189 - fix duplicate events by returning updated object at findOneAndUpdate

## [25.5.1]

### Fixed

- SC-8303 - fix wrong assignment from school to storage provider

## [25.5.0]

### Added

- SC-7835 - Add deletion concept handling for helpdesk problems
- SC-8229 - Added invalid DN error to ldap-config service error handling
- SC-7825 - Remove user relations from courses
- SC-7827 - Add deletion concept handling for file permissions.
- SC-8030 - Setup orchestrator for deleting concept
- SC-8060 - increase unit test coverage for lernstore counties
- SC-8179 - repaired unit test
- SC-7763 - adds searchable feature flag for lernstore.
- SC-8020 - adds collections filter to edu-sharing service
- SC-8260 - new team indexes and migration to add this

### Removed

- SC-8233 - Removed attribute and member as required attributes for the LDAP-config service

### Fixed

- SC-8329 - Cluster returns old verison of Pin object after patch

## [25.4.1]

- Update from 25.3.9 into master

## [25.3.9]

- SC-8198 continue school sync on user issues

## [25.3.8]

### Changed

- SC-8198 - handle eventually consistent database in THR sync

## [25.3.7] - 2020-12-18

### Changed

- SC-8209 - prevent sync from stopping if error occurs for a single student

## [25.3.6]

### Fixed

- SC-8235 - repaired reigstration link for students

## [25.3.5]

### Changed

- SC-8149 - no longer require a registrationPin for internal calls

## [25.3.4]

### Changed

- SC-7998 - use default service setup for /version

## [25.3.3] (pick from 25.2)

### Removed

- SC-8101 - Sanitization for read operations

### Fixed

- SC-8101 - Make it possible to disable sentry by removing `SENTRY_DSN`
- OPS-1735 - Fixes transaction handling in file service by using the mongoose transaction helper,
  properly closing the session, and using the correct readPreference (everything except primary fails)

## [25.3.2]

### Added

- SC-7734 - Added a hook that takes care of merlin content to generate valid urls for users
- SC-7483 - Updating terms of use for all users for each instance separately

## [25.3.1]

### Fixed

SC-8077 - the migration copy-parents-data-into-children-entities-and-delete-parent-users is broken

## [25.3.0]

### Added

- SC-7841 - remove deleted user from classes
- SC-7836 - Removing registration pin by removing the user
- SC-7838 - move pseudonyms to trashbin
- SC-7142 - Counties/Kreise added to federal states.
- SC-7555 - move user and account to trashbin
- SC-4666 - Added a pool based LDAP system and school sync. LDAP_SYSTEM_SYNCER_POOL_SIZE and LDAP_SCHOOL_SYNCER_POOL_SIZE variables
  determine how many system/school syncers will be run in parallel (at most) during the LDAP sync.
- SC-7615 - reduces the errors in lernstore
- SC-5476 - Extend tests for Matrix messenger config and permission service
- SC-6690 - refactors edu-sharing service and sets defaults
- SC-6738 - Extend search input field in new admin tables to search for full name
- SC-7293 - added Lern-Store view permission and a feature flag
- SC-7357 - Add config service
- SC-7083 - Added officialSchoolNumber to school-model
- Introduce plainSecrets in Configuration
- Introduce FEATURE_PROMETHEUS_ENABLED to have a flag for enable prometheus api metrics
- SC-7411 - add API Specification and validation for /me service
- SC-7411 - add API Specification and validation for /version service
- SC-7205 - create new data seed for QA
- SC-7614 - creates documentation for edu sharing endpoints
- SC-7370 - Add optional rootPath attribute modifier to iserv-idm strategy
- SC-4667 - persist time of last attempted and last successful LDAP sync to database (based on system)
- SC-4667 - Only request and compare LDAP entities that have changed since the last sync (using operational attribute modifyTimestamp with fallback)
- SC-4667 - Add optional `forceFullSync` option (as get param or json payload) to force a full LDAP sync
- SC-7499 - add API Specification for public services
- SC-7915 - facade locator
- SC-7571 - solved performance issues - bulk QR-code generation
- SC-6294 - Introduce Typescript in schulcloud-server
- SC-7543 - Adds ldap-config service to create, load, and patch LDAP-configs (replaces /ldap endpoints for new client)
- SC-7028 - Add Course Component API Specification document
- SC-7476 - Prevent hash generation if user has account
- SC-6692 - Added Lern-Store counties support for Niedersachsen (Merlin)

### Changed

- request logging disabled for non development environment
- OPS-1289 - moved and updated commons (to hpi-schul-cloud/commons)
- SC-6596 - Changed route for messenger permissions service
- SC-7331 - introduce axios for external requests, implemented in status api
- SC-7395 - Changed ldap general strategy fetching of users from parallel to serialized
- SC-6080 - move REQUEST_TIMEOUT from globals to Configuration
- Dependencies: querystring replaced by qs
- SC-6060 - Updated error handling
- SC-7404 - automatic forwarding for requests without versionnumber if no matching route is found
- SC-7411 - api versioning for /me service
- SC-7411 - api versioning for /version service
- IMP-160 - integration-tests repo renamed to end-to-end-tests
- SC-5900 - Move Synapse synchronization logic into server
- SC-7499 - Fixes documentation for edu sharing endpoints
- SC-7872 - Fix audience of the jwt to new organisation name.
- SC-7543 - deprecates `GET /ldap/:id` and `PATCH /ldap/:id` routes
- SC-7868 - Move external request helpers to more present file location
- SC-7474 pull docker container for tests if commit id exists on docker hub

### Fixed

- SC-6294 fix mocha test execution and build, summarize coverage results
- SC-1589 Trim strings to avoid empty team names
- ARC-138 fix changelog action
- ARC-137 avoid DoS on alerts in error state
- SC-7353 course sharing between teachers
- SC-7530 rename SHOW_VERSION to FEATURE_SHOW_VERSION_ENABLED
- SC-7517 improve oauth test stability
- SC-6586 Repaired migration script
- SC-7454 - Restored invalid birth date fix in adminUsers service
- fixed README badges
- Fix mocha tests
- SC-6151 fixed a bug that prevented api docu from being accessible
- SC-6151 fixed paths to openapi documentation
- Fixed searching for names including a dash
- SC-7572 - Find /users route after hooks - extremely slow
- SC-7573 - Route/hash-broken promise chain
- SC-7884 - Authentication error when accessing any nuxt page in the client.
- Fix typescript compiling error

### Removed

- SC-7413 - Cleanup UnhandledRejection code that is handled from winston now

## [25.2.6]

### Removed

- SC-8101 - Sanitization for read operations

### Fixed

- SC-8101 - Make it possible to disable sentry by removing `SENTRY_DSN`

## [25.2.5]

### Fixed

- OPS-1735 - Fixes transaction handling in file service by using the mongoose transaction helper,
  properly closing the session, and using the correct readPreference (everything except primary fails)

## [25.2.4]

### Changed

- SC-6727 - Change email addresses for tickets for Niedersachsen - fixed after review

## [25.2.3]

### Changed

- SC-6727 - Change email addresses for tickets for Niedersachsen

## [25.2.2]

### Changed

- SC-7773 - moved config values for antivirus file service

## [25.2.1]

### Fixed

- SC-7714 - Fixes script injection issue

## [25.2.0]

### Added

- SC-4385 - Added a user exclusion regex to IServ strategy
- SC-7049 - Added unit tests for Merlin Service
- SC-7157 - add feature flag for Merlin feature with fallback
- SC-6567 - add new application errros
- SC-6766 - Added ESLint rules with Promise rules
- SC-6830 - Added hook to parse request to arrays when > 20 users are requested in adminUsers service
- SC-6769 - Introduce API validation module
- SC-6769 - API validation for users/admin routes
- SC-6510 - Added Merlin Url Generator for Lern Store / Edu-sharing
- SC-5476 - Added school settings to enable students to open own chat rooms
- SC-6567 - Add utils to cleanup incomingMessage stacks by logging errors

### Removed

- SC-6586- Remove parents from users collection to improve maintainability

### Changed

- SC-6986 - Changed a hook in the accounts service that restricts get requests to the same school, it expects a valid userID and matching schoolIds for both the requester and requested users
- SC-6567 - clean up error pipline
- SC-6510, fix a minor syntax error when exporting module
- Update commons to 1.2.7: print configuration on startup, introduce hierarchical configuration file setup
- Support asynchronous calls during server startup
- SC-7091 - Migration to enable the Matrix Messenger for all schools that had RocketChat enabled before

### Fixed

- fixed README badges
- SC-6151 - fixed a bug that prevented api docu from being accessible
- Fix mocha tests

## [25.1.13] - 2020-11-12

### Changed

- SC-7395 - Changed ldap general strategy fetching of users from parallel to serialized

## [25.1.12] - 2020-11-09

### Added

- SC-7683 - add request logging options

## [25.1.11] - 2020-11-06

### Security

- SC-7695 - prevent csv user override operations on other schools

## [25.1.10] - 2020-11-05

### Added

- SC-7683 - Add log metic for memory usage, add async error logging util, catch one unhandledRejection error and remove cronjob task from server.

## [25.1.9] - 2020-11-03

### Fixed

- SC-7638 - fixed pin creation for users with accounts

## [25.1.8] - 2020-10-22

### Fixed

- SC-7333 - fixed creation of homeworks within lessons

## [25.1.7] - 2020-10-28

### Added

- SC-7491 - Add missing index on users.email to speed up slow query in registrationLink service

## [25.1.6] - 2020-10-23

### Changed

- SC-7413 - Remove event listener for unhandled rejections and move this to winston

## [25.1.5] - 2020-10-22

### Fixed

- SC-7452 - fixed time window check for LDAP users

## [25.1.4] - 2020-10-20

### Changed

- SC-6986 - Changed permission check for PATCH method in the account service from STUDENT_CREATE to STUDENT_EDIT to allow teachers to change students' password

## [25.1.3] - 2020-10-20

### Fixed

- SC-6986 - Changed a hook in the accounts service that restricts get requests to the same school, it expects a valid userID and matching schoolIds for both the requester and requested users

## [25.1.2] - 2020-10-15

### Fixed

- SC-7085 - fixed importHash error when asking parent consent

### Added

### Removed

## [25.1.1] - 2020-10-12

### Security

- SC-7165 package update for sanitization and add onload handler

## [25.1.0] - 2020-10-12

### Added

### Removed

- SC-6784 - Removed duplicated birth date formatting code in adminUsers service, which was causing an "Invalid date" output
- SC-6743 - Removed usersForConsent related things in adminUsers service because the client does not send that parameter anymore
- SC-6506 - Remove dependecy to feathers-swagger in routes.test.js

### Changed

- SC-6774 remove no-await-in-loop from eslint exceptions
- Rename statistic mails route, secure it over sync api key now
- SC-6809 - Maintain RabbitMQ connection and channels
- SC-5230 - Unblock Account-Page in Nuxt (securing /accounts and /users routes)

### Security

- Added hotfix merges

## [25.0.12] - 2020-10-12

### Fixed

- SC-6676 allows only following roles for registration: teacher/student…

## [25.0.11] - 2020-10-07

### Fixed

- SC-7180 homework create now validates data properly

## [25.0.12] - 2020-10-12

### Fixed

- SC-6676 allows only following roles for registration: teacher/student…

## [25.0.11] - 2020-10-07

### Fixed

- SC-7180 homework create now validates data properly

## [25.0.10] - 2020-10-07

### Added

- configured prometheus metrics - bucket sizes
- SC-6766 log unhandledRejection and unhandledException

## [25.0.9] - 2020-10-07

### Added

- SC-7115 - Reduce mongoose DB role request by enabling minor caching

## [25.0.8] - 2020-10-06

### Fixed

- SC-6676 - Registration: User with role parent should not be able to log-in
- SC-6960 - instead of deleting and recreating users during the rollback of a failed registration, use replace if necessary
- SC-6960 - properly raise exceptions during the registration process

## [25.0.7] - 2020-10-01

### Removed

- OPS-1316 - removed custom keep-alive header creation in express middleware

## [25.0.6] - 2020-10-01

### Added

- OPS-1316 - add indexes for slow files and submission queries

## [25.0.5] - 2020-10-01

### Added

- SC-6973 - add time window for pin creation

## [25.0.4] - 2020-09-30

### Added

- Added lead time detection

## [25.0.3]

### Added

- SC-6942 - add parse method to TSP strategy to declare it can handle the request and to keep authentication params clean

### Fixed

- SC-6942 - don't override payload defined by authentication method
- SC-6942 - don't search for account to populate if no username is given in `injectUsername`

## [25.0.2]

### Changed

- send mail for registration pin after add pin to db

## [25.0.1]

### Fixed

- SC-6696 - Fixed query used to determine course membership when checking permissions for course group lessons

## [25.0.0]

### Changed

- Extend JWT payload by schoolId and roleIds

## [24.5.1] - 2020-09-16

### Secrutiy

- Secure admin routes (update, patch, create)

## [24.5.0] - 2020-09-14

- Ignore database seed data with prettier, eslint, and codacy
- SC-6640 - Fixed email check within registration (case insensitive)
- SC-2710 - Adding time zones, default for school and theme

### Added - 24.5.0

- Test changelog has been updated for feature or hotfix branches
- SC-5612 - Adding search feature to the admintables for nuxt-client.

## [24.4.6] - 2020-09-11

### Changed

- SC-6733: central personal data does not get updated via CSV import

## [24.4.5] - 2020-09-10

### Fixed in 24.4.5

- SC-6637: generate QR codes for consent print sheets if group size exceeds 20

## [24.4.4] - 2020-09-08

### Fixed in 24.4.4]

- SC-6697: updates/sync account username when user is updated

## [24.4.3] - 2020-09-09

### Fixed in 24.4.3

- SC-6533 - Login not possible if admin reset password

## [24.4.2] - 2020-08-31

### Fixed in 24.4.2

- SC-6554: CSV-Importer no longer allows patching users with different roles

## [24.4.1] - 2020-08-31

### Fixed in 24.4.1

- SC-6511 - LDAP edit button missing.

### Changed in 24.4.1

- SC-5987 Internationalisation: extend user and school model with default language

### Added 24.4.1

- SC-6172: added hooks and checks to look for unique and not disposable emails in adminUsers service

## [24.4.0] - 2020-8-31

### Fixed in 24.4.0

- SC-6122 - Edusharing preload thumbnails in parallel. Edusharing authentication stabilisation.

## [24.3.3] - 2020-08-28

- SC-6469: prevent admin access to lessons admins shouldnt have access to.

## [24.3.2] - 2020-08-26

- SC-6382: fix handling of consents for users with unknown birthdays. consentStatus: 'ok' will be returned for valid consents without birthday.

## [24.3.1] - 2020-08-25

- SC-5420: TSC Schuljahreswechsel

## [24.3.0] - 2020-08-25

## [24.2.5] - 2020-08-24

- SC-6328 add migration to set student_list settings in all non n21 clouds schools to false.

## [24.2.4] - 2020-08-20

## [24.2.3] - 2020-08-20

## [24.2.2] - 2020-08-20

### Added in 24.2.2

- SC-5280: the LDAP service will try to reconnect up to three times if the connection was lost or could not be established
- SC-5280: the LDAP service and LDAP syncers now report more errors to the stats object
- SC-5808: added an isExternal check to the create method of AdminUsers service, only users from not external schools can create users

### Fixed in 24.2.2

- SC-5280: the LDAP sync now handles (timeout/firewall) errors much more gracefully
- SC-5280: LDAP bind operations will only be issued if the connection was established successfully
- SC-5280: aggregated LDAP statistics will now show the number of succesful and failed sub-syncs instead of just 1 or 0

### Changed in 24.2.2

- SC-5280: if disconnected prematurely, the LDAP service will not try to connect again just to unbind from the server

## [24.0.2] - 2020-08-05

### Fixed in 24.0.2

- SC-5835: Starting the new school year automatically - Cluster 4

## [24.0.1] - 2020-07-31

### Fixed in 24.0.1

- SC-5917 Fix activation of LDAP system

## [23.6.4] - 2020-07-29

### Fixed in 23.6.4

- SC-5883: Choose current schoolyear based on the school instead of the date for creating classes.

## [23.6.3] - 2020-07-28

### Added in 23.6.3

- SC-5754 Added isExternal attribute to school model. If ldapSchoolIdentifier or source is defined, isExternal will be set to true
  otherwise, if none of them are defined it wil be set to false.
- SC-4520 created a new Service called Activation Service; with which jobs can be defined and are
  only executed when an activation link (activation code) is confirmed (e.g.: change of e-mail address/username)
  Also added a sub-service for changing email/username in Activation Service
- SC-5280: the LDAP service will try to reconnect up to three times if the connection was lost or could not be established
- SC-5280: the LDAP service and LDAP syncers now report more errors to the stats object

### Fixed in 23.6.3

- SC-5250: Fixes the CSV-Import, if there are whitespaces in the columnnames
- SC-5686: only users with the team permission "RENAME_TEAM" can execute the patch method in teams route
- SC-5280: the LDAP sync now handles (timeout/firewall) errors much more gracefully
- SC-5280: LDAP bind operations will only be issued if the connection was established successfully
- SC-5280: aggregated LDAP statistics will now show the number of succesful and failed sub-syncs instead of just 1 or 0
- SC-5416: Enable maintenance Mode for LDAP Schools and change the currentSchoolYear for non-LDAP Schools

### Changed in 23.6.3

- SC-5542: Added an after hook for AdminUsers find method which formats birthday date to DD.MM.YYYY format.
- SC-4289 Changed aggregations in admin tables, classes are now taken only from current year or max grade level, and are sorted
  by numeric ordering.
- SC-5280: if disconnected prematurely, the LDAP service will not try to connect again just to unbind from the server

## [23.6.2] - 2020-07-22

### Fixed in 23.6.2

- SC-5773: LDAPSchoolSyncer now correctly populates classes synced from an LDAP server, even if only students or only teachers are assigned to the class.
- SC-5250: Fixes the CSV-Import, if there are whitespaces in the columnnames

## [23.6.1] - 2020-07-22

### Fixed in 23.6.1

- SC-5733: LDAPSchoolSyncer now uses the Users model service to avoid ignoring indexes due to automatic collation

## [23.6.0] - 2020-07-21

### Added in 23.6.0

- SC-4142: Added indexes on TSP sync related attributes in user and school schema.
- SC-4142: Adds info about unchanged entities to TSP sync statistics

## [23.5.4] - 2020-07-08

### Added in 23.5.4

- SC-2714 Added the federal state "Internationale Schule"

## [23.5.0] - 2020-06-15

### Added in 23.5.0

- SC-4192 add tests that ensure classes on other schools cant be manipulated

### Fixed in 23.5.0

### Changed in 23.5.0

- SC-4957 user.ldapId and user.ldapDn are now indexed to improve performance

## [23.4.7] - 2020-07-01

### Fixed in 23.4.7

- SC-4965 Converted "consent" subdocument in "users" to a nested document to fix changing consents in administration and removing a bug in registration that resulted in deleted users.

## [23.4.5] - 2020-06-17

### Fixed in 23.4.5

- SC-5007 re-introduces ldap system root path to API result to fix issue with duplicating schools

## [23.4.3-nbc] - 2020-06-15

### Fixed in 23.4.3-nbc

- SC-5054 Revert hook restrictions that prevented registration with custom deata privacy documents enabled

## [23.4.0-nbc] - 2020-06-11

### Added in 23.4.0-nbc

- SC-4577 extend consentversions with school specific privacy policy, which can be added by the school admin

## [23.2.4] - 2020-06-05

### Fixed in 23.2.4

- SC-4876 soften sanitization to allow editor actions to be persisted correctly

## [23.2.1] - 2020-06-04

### Security - 23.2.1

- SC-4720 improve importhashes for registrationlinks

## [23.2.0] - 2020-06-03

### Security - 23.2.0

- SC-4506 Secure Find User Route. Access user list by students is allowed only if they are eligible to create teams.
- SC-4506 Secure Get User Route. Read user details may only users with STUDENT_LIST or TEACHER_LIST permissions

## [23.1.4] - 2020-05-29

### Fixed in 23.1.4

- SC-4749 avoid xss in image onerror event attribute for submissions

## [23.0.0] - 2020-05-19

### Changed in 23.0.0

- SC-4075 Teams creation by students logic was changed. New environment enumeration variable `STUDENT_TEAM_CREATION`
  with possible values `disabled`, `enabled`, `opt-in`, `opt-out` was introduced. The feature value is set by instance deployment.
  In case of `disabled`, `enabled` it is valid for all schools of the instance and cannot be changed by the admin.
  In case of `opt-in` and `opt-out` the feature should be enabled/disabled by the school admin.

## [22.10.3] - 2020-05-13

### Fixed in 22.10.3

- Unbind errors no longer stop the LDAP sync if more systems follow

## [22.10.2] - 2020-05-12

### Fixed in 22.10.2

- fixed pagination for students/teacher table

## [22.10.0] - 2020-05-11

### Added in 22.10.0

- SC-3719 Files now have a `creator` attribute that references the ID of the user that created the file.
  For old files, it is set to the first user permission inside the permissions array (legacy creator check).
- SC-3719 The `files` collection now has two additional indexes: `{creator}` and `{permissions.refId, permissions.refPermModel}`.
- add MongoDB Collation Support to control sorting behaviour in regards to capitalization.
- SC-3607 CSVSyncer now allows the optional birthday field (formats: dd/mm/yyyy, dd.mm.yyyy, dd-mm-yyyy) in CSV data
- SC-3948 support users query in adminusers routes
- SC-4018 Add additional nexboard permissions
- SC-4008 Migrated generateRegistrationLink Hook from SC-Client into Server
- SC-3686 Added new Registration Link Service for sending mails
- SC-4094 Teachers can now provide feedback in the form of uploaded files

### Fixed in 22.10.0

- SC-3892 Update Filter of submission in order to work with older submissions
- SC-3395 if fetching the release fails, a error will be thrown
- backup.js now outputs valid json exports
- SC-4105 fixed a problem with new users tests not working with recent hotfix.
- Checks of user consent calculated correct now

### Changed in 22.10.0

- User delete now accepts bulk delete requests
- SC-3958: the "general" LDAP strategy now returns an empty array if classes are not configured properly
- Increase performance - error logging in sentry
- Mergify: add and modified some configs

### Removed in 22.10.0

- SC-3958: the LDAP strategy interface no longer supports synchronizing team members to the never-used original N21-IDM
- SC-3958: the environment variables NBC_IMPORTURL, NBC_IMPORTUSER, and NBC_IMPORTPASSWORD are no longer used and have been removed
- Removed the obsolete commentSchema from the homework service. It was not in use.

## [22.9.20]

### Added in 22.9.20

- SC-4042: Added support for a central IServ-Connector

### Changed in 22.9.20

- LDAP syncs on servers with multiple schools now only sync one school at a time to avoid issues when paging search requests
- LDAP syncs use less memory (because they do a lot less in parallel)
- LDAPSchoolSyncer now returns user and class statistics

### Fixed in 22.9.20

- Fixed LDAP-Service disconnect method
- LDAPSystemSyncers now properly close their connections after syncing
- Authentication via LDAP now tries to close the connection after login
- Fixed a warning message appearing when patching users via internal request

## [22.9.18]

### Fixed in 22.9.18

- SC-4215: Do not allow unprivileged users to find users with non-school roles (expert, parent, etc.)

## [22.9.17]

### Fixed in 22.9.17

- SC-4121: File uploads no longer fail if the security scan is misconfigured or errors during enqueuing

## [22.9.10]

### Added in 22.9.10

- enable API key for /mails route

### Fixed in 22.9.10

- fixed an issue that prevented api-key authenticated calls to function with query.

## [22.9.9]

### Added in 22.9.9

- Sync can now be authenticated with an api-key.

## [22.9.8]

### Fixed in 22.9.8

- Fixed an error where ldap users without proper uuid where not filtered correctly.

## [22.9.7]

### Security in 22.9.7

- the /ldap route can now only be triggered for the users own school.

## [22.9.6]

### Added in 22.9.6

- users without `SCHOOL_EDIT` permission, but with `SCHOOL_STUDENT_TEAM_MANAGE` permission can now toggle the school feature `disableStudentTeamCreation`.

### Fixed in 22.9.6

- Admins in Thuringia can now prevent students from creating teams

## [22.9.5]

### Security in 22.9.5

- increased security for the publicTeachers route.

## [22.9.4]

### Fixed in 22.9.4

- fixes an issue with LDAP account updates if more than one account exists for the user (migration from local login to LDAP)

## [22.9.3]

### Fixed in 22.9.3

- fixes regression in LDAP sync, that caused incomplete user updates

## [22.9.2]

### Security in 22.9.2

- increased security for user PUT operation

## [22.9.1]

### Fixed in 22.9.1

- SC-3994: remove unnecessary bucket creation call that caused school administration and LDAP Sync to throw errors

### Changed in 22.9.1

- use collation for /homeworks, /users, /publicTeachers, /users/admin/teachers, /users/admin/students, /classes, and /courses.

## [22.9.0]

- Security updates

## [22.8.0]

### Added in 22.8.0

- This changelog has been added

### Removed in 22.8.0

- Clipboard sockets
- This changelog has been added
- Backend route to confirm analog consents in bulk
- Changed Seed Data + Migration Script: Added feature flag for new Editor to klara.fall@schul-cloud.org
- SC-2922: Enable use of multiple S3 instances as file storage provider
  - A new collection is added to administrate multiple S3 instances
  - A migration will automatically use the AWS environment variables to add those as default provider for all existing schools
  - For new schools the less used provider is assigned as storage provider
  - Environment Variables:
    - FEATURE_MULTIPLE_S3_PROVIDERS_ENABLED=true will activate the feature
    - S3_KEY, used for symmetric encryption, already required for the migration because of the secret access key encryption

### Changed in 22.8.0

- SC-3767: moved env variables to globals.js, NODE_ENV required to equal 'test' for test execution and right database selection
- migrated backup.sh script to node, so it can run platform independant and works on windows.

### Fixed in 22.8.0

- SC-3821: Fix Co-Teachers and Substitution teachers not being able to Grade Homeworks

## 22.7.1

### Fixed in 22.7.1

- Admin and teacher user could change other users without changing them self<|MERGE_RESOLUTION|>--- conflicted
+++ resolved
@@ -16,11 +16,8 @@
 
 ### Added
 
-<<<<<<< HEAD
 - SC-7937 - Allow adding multiple materials to lesson
-=======
 - SC-8482 - Deletion concept orchestration integration
->>>>>>> 54f9f198
 - SC-8029 - Add deletion concept handling for pseudonyms and registration pins
 - SC-6950 - Add access for superhero to change kreisid and officialSchoolNumber
 - SC-8206 - Add school tombstone for deleting concept
