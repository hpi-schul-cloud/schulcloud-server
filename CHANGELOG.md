# Changelog

All notable changes to this project will be documented in this file.

The format is based on [Keep a Changelog](https://keepachangelog.com/en/1.0.0/),
and this project adheres to [Semantic Versioning](https://semver.org/spec/v2.0.0.html).

Allowed Types of change: `Added`, `Changed`, `Deprecated`, `Removed`, `Fixed`, `Security`

<<<<<<< HEAD
## [25.2.0]

### Added

- SC-7049 - Added unit tests for Merlin Service
- SC-7157 - add feature flag for Merlin feature with fallback
- SC-6567 - add new application errros
- SC-6766 - Added ESLint rules with Promise rules
- SC-6830 - Added hook to parse request to arrays when > 20 users are requested in adminUsers service
- SC-6769 - Introduce API validation module
- SC-6769 - API validation for users/admin routes
- SC-6510 - Added Merlin Url Generator for Lern Store / Edu-sharing
- SC-6567 - Add utils to cleanup incomingMessage stacks by logging errors

### Removed

### Changed

- SC-6986 - Changed a hook in the accounts service that restricts get requests to the same school, it expects a valid userID and matching schoolIds for both the requester and requested users
- SC-6567 - clean up error pipline
- SC-6510, fix a minor syntax error when exporting module
- Update commons to 1.2.7: print configuration on startup, introduce hierarchical configuration file setup
- Support asynchronous calls during server startup

### Fixed

- fixed README badges
- SC-6151 fixed a bug that prevented api docu from being accessible

=======
## [25.1.6] - 2020-10-23

### Changed

- SC-7413 - Remove event listener for unhandled rejections and move this to winston

## [25.1.5] - 2020-10-22

### Fixed

- SC-7452 - fixed time window check for LDAP users

## [25.1.4] - 2020-10-20

### Changed

- SC-6986 - Changed permission check for PATCH method in the account service from STUDENT_CREATE to STUDENT_EDIT to allow teachers to change students' password

## [25.1.3] - 2020-10-20

### Fixed

- SC-6986 - Changed a hook in the accounts service that restricts get requests to the same school, it expects a valid userID and matching schoolIds for both the requester and requested users
>>>>>>> 6cc7a378

## [25.1.2] - 2020-10-15

### Fixed

- SC-7085 - fixed importHash error when asking parent consent

### Added

### Removed

## [25.1.1] - 2020-10-12

### Security

- SC-7165 package update for sanitization and add onload handler

## [25.1.0] - 2020-10-12

### Added

### Removed

- SC-6784 - Removed duplicated birth date formatting code in adminUsers service, which was causing an "Invalid date" output
- SC-6743 - Removed usersForConsent related things in adminUsers service because the client does not send that parameter anymore
- SC-6506 - Remove dependecy to feathers-swagger in routes.test.js

### Changed

- SC-6774 remove no-await-in-loop from eslint exceptions
- Rename statistic mails route, secure it over sync api key now
- SC-6809 - Maintain RabbitMQ connection and channels
- SC-5230 - Unblock Account-Page in Nuxt (securing /accounts and /users routes)

### Security

- Added hotfix merges

## [25.0.12] - 2020-10-12

### Fixed

- SC-6676 allows only following roles for registration: teacher/student…

## [25.0.11] - 2020-10-07

### Fixed

- SC-7180 homework create now validates data properly

## [25.0.12] - 2020-10-12

### Fixed

- SC-6676 allows only following roles for registration: teacher/student…

## [25.0.11] - 2020-10-07

### Fixed

- SC-7180 homework create now validates data properly

## [25.0.10] - 2020-10-07

### Added

- configured prometheus metrics - bucket sizes
- SC-6766 log unhandledRejection and unhandledException

## [25.0.9] - 2020-10-07

### Added

- SC-7115 - Reduce mongoose DB role request by enabling minor caching

## [25.0.8] - 2020-10-06

### Fixed

- SC-6676 - Registration: User with role parent should not be able to log-in
- SC-6960 - instead of deleting and recreating users during the rollback of a failed registration, use replace if necessary
- SC-6960 - properly raise exceptions during the registration process

## [25.0.7] - 2020-10-01

### Removed

- OPS-1316 - removed custom keep-alive header creation in express middleware

## [25.0.6] - 2020-10-01

### Added

- OPS-1316 - add indexes for slow files and submission queries

## [25.0.5] - 2020-10-01

### Added

- SC-6973 - add time window for pin creation

## [25.0.4] - 2020-09-30

### Added

- Added lead time detection

## [25.0.3]

### Added

- SC-6942 - add parse method to TSP strategy to declare it can handle the request and to keep authentication params clean

### Fixed

- SC-6942 - don't override payload defined by authentication method
- SC-6942 - don't search for account to populate if no username is given in `injectUsername`

## [25.0.2]

### Changed

- send mail for registration pin after add pin to db

## [25.0.1]

### Fixed

- SC-6696 - Fixed query used to determine course membership when checking permissions for course group lessons

## [25.0.0]

### Changed

- Extend JWT payload by schoolId and roleIds

## [24.5.1] - 2020-09-16

### Secrutiy

- Secure admin routes (update, patch, create)

## [24.5.0] - 2020-09-14

- Ignore database seed data with prettier, eslint, and codacy
- SC-6640 - Fixed email check within registration (case insensitive)

### Added - 24.5.0

- Test changelog has been updated for feature or hotfix branches
- SC-5612 - Adding search feature to the admintables for nuxt-client.

## [24.4.6] - 2020-09-11

### Changed

- SC-6733: central personal data does not get updated via CSV import

## [24.4.5] - 2020-09-10

### Fixed in 24.4.5

- SC-6637: generate QR codes for consent print sheets if group size exceeds 20

## [24.4.4] - 2020-09-08

### Fixed in 24.4.4]

- SC-6697: updates/sync account username when user is updated

## [24.4.3] - 2020-09-09

### Fixed in 24.4.3

- SC-6533 - Login not possible if admin reset password

## [24.4.2] - 2020-08-31

### Fixed in 24.4.2

- SC-6554: CSV-Importer no longer allows patching users with different roles

## [24.4.1] - 2020-08-31

### Fixed in 24.4.1

- SC-6511 - LDAP edit button missing.

### Changed in 24.4.1

- SC-5987 Internationalisation: extend user and school model with default language

### Added 24.4.1

- SC-6172: added hooks and checks to look for unique and not disposable emails in adminUsers service

## [24.4.0] - 2020-8-31

### Fixed in 24.4.0

- SC-6122 - Edusharing preload thumbnails in parallel. Edusharing authentication stabilisation.

## [24.3.3] - 2020-08-28

- SC-6469: prevent admin access to lessons admins shouldnt have access to.

## [24.3.2] - 2020-08-26

- SC-6382: fix handling of consents for users with unknown birthdays. consentStatus: 'ok' will be returned for valid consents without birthday.

## [24.3.1] - 2020-08-25

- SC-5420: TSC Schuljahreswechsel

## [24.3.0] - 2020-08-25

## [24.2.5] - 2020-08-24

- SC-6328 add migration to set student_list settings in all non n21 clouds schools to false.

## [24.2.4] - 2020-08-20

## [24.2.3] - 2020-08-20

## [24.2.2] - 2020-08-20

### Added in 24.2.2

- SC-5280: the LDAP service will try to reconnect up to three times if the connection was lost or could not be established
- SC-5280: the LDAP service and LDAP syncers now report more errors to the stats object
- SC-5808: added an isExternal check to the create method of AdminUsers service, only users from not external schools can create users

### Fixed in 24.2.2

- SC-5280: the LDAP sync now handles (timeout/firewall) errors much more gracefully
- SC-5280: LDAP bind operations will only be issued if the connection was established successfully
- SC-5280: aggregated LDAP statistics will now show the number of succesful and failed sub-syncs instead of just 1 or 0

### Changed in 24.2.2

- SC-5280: if disconnected prematurely, the LDAP service will not try to connect again just to unbind from the server

## [24.0.2] - 2020-08-05

### Fixed in 24.0.2

- SC-5835: Starting the new school year automatically - Cluster 4

## [24.0.1] - 2020-07-31

### Fixed in 24.0.1

- SC-5917 Fix activation of LDAP system

## [23.6.4] - 2020-07-29

### Fixed in 23.6.4

- SC-5883: Choose current schoolyear based on the school instead of the date for creating classes.

## [23.6.3] - 2020-07-28

### Added in 23.6.3

- SC-5754 Added isExternal attribute to school model. If ldapSchoolIdentifier or source is defined, isExternal will be set to true
  otherwise, if none of them are defined it wil be set to false.
- SC-4520 created a new Service called Activation Service; with which jobs can be defined and are
  only executed when an activation link (activation code) is confirmed (e.g.: change of e-mail address/username)
  Also added a sub-service for changing email/username in Activation Service
- SC-5280: the LDAP service will try to reconnect up to three times if the connection was lost or could not be established
- SC-5280: the LDAP service and LDAP syncers now report more errors to the stats object

### Fixed in 23.6.3

- SC-5250: Fixes the CSV-Import, if there are whitespaces in the columnnames
- SC-5686: only users with the team permission "RENAME_TEAM" can execute the patch method in teams route
- SC-5280: the LDAP sync now handles (timeout/firewall) errors much more gracefully
- SC-5280: LDAP bind operations will only be issued if the connection was established successfully
- SC-5280: aggregated LDAP statistics will now show the number of succesful and failed sub-syncs instead of just 1 or 0
- SC-5416: Enable maintenance Mode for LDAP Schools and change the currentSchoolYear for non-LDAP Schools

### Changed in 23.6.3

- SC-5542: Added an after hook for AdminUsers find method which formats birthday date to DD.MM.YYYY format.
- SC-4289 Changed aggregations in admin tables, classes are now taken only from current year or max grade level, and are sorted
  by numeric ordering.
- SC-5280: if disconnected prematurely, the LDAP service will not try to connect again just to unbind from the server

## [23.6.2] - 2020-07-22

### Fixed in 23.6.2

- SC-5773: LDAPSchoolSyncer now correctly populates classes synced from an LDAP server, even if only students or only teachers are assigned to the class.
- SC-5250: Fixes the CSV-Import, if there are whitespaces in the columnnames

## [23.6.1] - 2020-07-22

### Fixed in 23.6.1

- SC-5733: LDAPSchoolSyncer now uses the Users model service to avoid ignoring indexes due to automatic collation

## [23.6.0] - 2020-07-21

### Added in 23.6.0

- SC-4142: Added indexes on TSP sync related attributes in user and school schema.
- SC-4142: Adds info about unchanged entities to TSP sync statistics

## [23.5.4] - 2020-07-08

### Added in 23.5.4

- SC-2714 Added the federal state "Internationale Schule"

## [23.5.0] - 2020-06-15

### Added in 23.5.0

- SC-4192 add tests that ensure classes on other schools cant be manipulated

### Fixed in 23.5.0

### Changed in 23.5.0

- SC-4957 user.ldapId and user.ldapDn are now indexed to improve performance

## [23.4.7] - 2020-07-01

### Fixed in 23.4.7

- SC-4965 Converted "consent" subdocument in "users" to a nested document to fix changing consents in administration and removing a bug in registration that resulted in deleted users.

## [23.4.5] - 2020-06-17

### Fixed in 23.4.5

- SC-5007 re-introduces ldap system root path to API result to fix issue with duplicating schools

## [23.4.3-nbc] - 2020-06-15

### Fixed in 23.4.3-nbc

- SC-5054 Revert hook restrictions that prevented registration with custom deata privacy documents enabled

## [23.4.0-nbc] - 2020-06-11

### Added in 23.4.0-nbc

- SC-4577 extend consentversions with school specific privacy policy, which can be added by the school admin

## [23.2.4] - 2020-06-05

### Fixed in 23.2.4

- SC-4876 soften sanitization to allow editor actions to be persisted correctly

## [23.2.1] - 2020-06-04

### Security - 23.2.1

- SC-4720 improve importhashes for registrationlinks

## [23.2.0] - 2020-06-03

### Security - 23.2.0

- SC-4506 Secure Find User Route. Access user list by students is allowed only if they are eligible to create teams.
- SC-4506 Secure Get User Route. Read user details may only users with STUDENT_LIST or TEACHER_LIST permissions

## [23.1.4] - 2020-05-29

### Fixed in 23.1.4

- SC-4749 avoid xss in image onerror event attribute for submissions

## [23.0.0] - 2020-05-19

### Changed in 23.0.0

- SC-4075 Teams creation by students logic was changed. New environment enumeration variable `STUDENT_TEAM_CREATION`
  with possible values `disabled`, `enabled`, `opt-in`, `opt-out` was introduced. The feature value is set by instance deployment.
  In case of `disabled`, `enabled` it is valid for all schools of the instance and cannot be changed by the admin.
  In case of `opt-in` and `opt-out` the feature should be enabled/disabled by the school admin.

## [22.10.3] - 2020-05-13

### Fixed in 22.10.3

- Unbind errors no longer stop the LDAP sync if more systems follow

## [22.10.2] - 2020-05-12

### Fixed in 22.10.2

- fixed pagination for students/teacher table

## [22.10.0] - 2020-05-11

### Added in 22.10.0

- SC-3719 Files now have a `creator` attribute that references the ID of the user that created the file.
  For old files, it is set to the first user permission inside the permissions array (legacy creator check).
- SC-3719 The `files` collection now has two additional indexes: `{creator}` and `{permissions.refId, permissions.refPermModel}`.
- add MongoDB Collation Support to control sorting behaviour in regards to capitalization.
- SC-3607 CSVSyncer now allows the optional birthday field (formats: dd/mm/yyyy, dd.mm.yyyy, dd-mm-yyyy) in CSV data
- SC-3948 support users query in adminusers routes
- SC-4018 Add additional nexboard permissions
- SC-4008 Migrated generateRegistrationLink Hook from SC-Client into Server
- SC-3686 Added new Registration Link Service for sending mails
- SC-4094 Teachers can now provide feedback in the form of uploaded files

### Fixed in 22.10.0

- SC-3892 Update Filter of submission in order to work with older submissions
- SC-3395 if fetching the release fails, a error will be thrown
- backup.js now outputs valid json exports
- SC-4105 fixed a problem with new users tests not working with recent hotfix.
- Checks of user consent calculated correct now

### Changed in 22.10.0

- User delete now accepts bulk delete requests
- SC-3958: the "general" LDAP strategy now returns an empty array if classes are not configured properly
- Increase performance - error logging in sentry
- Mergify: add and modified some configs

### Removed in 22.10.0

- SC-3958: the LDAP strategy interface no longer supports synchronizing team members to the never-used original N21-IDM
- SC-3958: the environment variables NBC_IMPORTURL, NBC_IMPORTUSER, and NBC_IMPORTPASSWORD are no longer used and have been removed
- Removed the obsolete commentSchema from the homework service. It was not in use.

## [22.9.20]

### Added in 22.9.20

- SC-4042: Added support for a central IServ-Connector

### Changed in 22.9.20

- LDAP syncs on servers with multiple schools now only sync one school at a time to avoid issues when paging search requests
- LDAP syncs use less memory (because they do a lot less in parallel)
- LDAPSchoolSyncer now returns user and class statistics

### Fixed in 22.9.20

- Fixed LDAP-Service disconnect method
- LDAPSystemSyncers now properly close their connections after syncing
- Authentication via LDAP now tries to close the connection after login
- Fixed a warning message appearing when patching users via internal request

## [22.9.18]

### Fixed in 22.9.18

- SC-4215: Do not allow unprivileged users to find users with non-school roles (expert, parent, etc.)

## [22.9.17]

### Fixed in 22.9.17

- SC-4121: File uploads no longer fail if the security scan is misconfigured or errors during enqueuing

## [22.9.10]

### Added in 22.9.10

- enable API key for /mails route

### Fixed in 22.9.10

- fixed an issue that prevented api-key authenticated calls to function with query.

## [22.9.9]

### Added in 22.9.9

- Sync can now be authenticated with an api-key.

## [22.9.8]

### Fixed in 22.9.8

- Fixed an error where ldap users without proper uuid where not filtered correctly.

## [22.9.7]

### Security in 22.9.7

- the /ldap route can now only be triggered for the users own school.

## [22.9.6]

### Added in 22.9.6

- users without `SCHOOL_EDIT` permission, but with `SCHOOL_STUDENT_TEAM_MANAGE` permission can now toggle the school feature `disableStudentTeamCreation`.

### Fixed in 22.9.6

- Admins in Thuringia can now prevent students from creating teams

## [22.9.5]

### Security in 22.9.5

- increased security for the publicTeachers route.

## [22.9.4]

### Fixed in 22.9.4

- fixes an issue with LDAP account updates if more than one account exists for the user (migration from local login to LDAP)

## [22.9.3]

### Fixed in 22.9.3

- fixes regression in LDAP sync, that caused incomplete user updates

## [22.9.2]

### Security in 22.9.2

- increased security for user PUT operation

## [22.9.1]

### Fixed in 22.9.1

- SC-3994: remove unnecessary bucket creation call that caused school administration and LDAP Sync to throw errors

### Changed in 22.9.1

- use collation for /homeworks, /users, /publicTeachers, /users/admin/teachers, /users/admin/students, /classes, and /courses.

## [22.9.0]

- Security updates

## [22.8.0]

### Added in 22.8.0

- This changelog has been added

### Removed in 22.8.0

- Clipboard sockets
- This changelog has been added
- Backend route to confirm analog consents in bulk
- Changed Seed Data + Migration Script: Added feature flag for new Editor to klara.fall@schul-cloud.org
- SC-2922: Enable use of multiple S3 instances as file storage provider
  - A new collection is added to administrate multiple S3 instances
  - A migration will automatically use the AWS environment variables to add those as default provider for all existing schools
  - For new schools the less used provider is assigned as storage provider
  - Environment Variables:
    - FEATURE_MULTIPLE_S3_PROVIDERS_ENABLED=true will activate the feature
    - S3_KEY, used for symmetric encryption, already required for the migration because of the secret access key encryption

### Changed in 22.8.0

- SC-3767: moved env variables to globals.js, NODE_ENV required to equal 'test' for test execution and right database selection
- migrated backup.sh script to node, so it can run platform independant and works on windows.

### Fixed in 22.8.0

- SC-3821: Fix Co-Teachers and Substitution teachers not being able to Grade Homeworks

## 22.7.1

### Fixed in 22.7.1

- Admin and teacher user could change other users without changing them self<|MERGE_RESOLUTION|>--- conflicted
+++ resolved
@@ -7,7 +7,6 @@
 
 Allowed Types of change: `Added`, `Changed`, `Deprecated`, `Removed`, `Fixed`, `Security`
 
-<<<<<<< HEAD
 ## [25.2.0]
 
 ### Added
@@ -37,7 +36,6 @@
 - fixed README badges
 - SC-6151 fixed a bug that prevented api docu from being accessible
 
-=======
 ## [25.1.6] - 2020-10-23
 
 ### Changed
@@ -61,7 +59,6 @@
 ### Fixed
 
 - SC-6986 - Changed a hook in the accounts service that restricts get requests to the same school, it expects a valid userID and matching schoolIds for both the requester and requested users
->>>>>>> 6cc7a378
 
 ## [25.1.2] - 2020-10-15
 
