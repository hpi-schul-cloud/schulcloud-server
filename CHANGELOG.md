# Changelog

All notable changes to this project will be documented in this file.

The format is based on [Keep a Changelog](https://keepachangelog.com/en/1.0.0/),
and this project adheres to [Semantic Versioning](https://semver.org/spec/v2.0.0.html).

Allowed Types of change: `Added`, `Changed`, `Deprecated`, `Removed`, `Fixed`, `Security`

## Unreleased

<<<<<<< HEAD
- SC-9018; SC-9003 - created schoolsList public endpoint, and jwt secured /schools endpoint

## 26.2.0
=======
## 26.2.1 - 2021-06-02

### Added

- SC-9103 - add logging for syncIndexes script

## 26.2.0 - 2021-06-01
>>>>>>> 00059bbc

### Added

- OPS-2418 - Change buildpipelines (Server, Client, Nuxt) to execute E2E tests according QF decision
- SC-8250 - add bulk deletion to user service v2
- SC-8341 - add tombstone school to tombstone user
- SC-8408 - added delete events by scope Id route
- SC-7937 - Allow adding multiple materials to lesson
- SC-7868 - Deletion concept for personal file connections
- SC-8873 - Add prioritization for Matrix messenger tasks
- SC-8982 - add inital service ressource messuring test setup
- OPS-1499 - Add feature to CI Pipeline and provide manual deployments of branches and automatic deploy of release to staging
- Add run script for sync indexes based on existing and registered schemas.
- SC-9085 - add registration pin deletion for parent emails
- SC-9004 - Sync env variables between backend and frontend
- OPS-1499 - Add feature to CI Pipeline and provide manual deployments of branches
- Add run script for sync indexes based on existing and registered schemas.


### Changed

- SC-8440 - fixed open api validation for manual consent
- SC-9055 - changed Edu-Sharing permissions for Brandenburg Sportinhalt content
- SC-6950 - validation for officialSchoonNumber now allows 5 or 6 digits
- SC-8599 - added helparea contact dropdown and send value
- SC-7944 - use persistent ids for Lern-Store content items
- OPS-1508 - added limits for cpu and ram to the docker compose files
- SC-8500 - refactoring in error handling
- SC-7021 - automatic deletion documents in the trashbins collection after 7 days.
- SC-5202 - homework tests refactoring
- SC-7868 - filestorage integration tests are skipped on local test environments if minio is not setup
- SC-8779 - messenger: use user-based fixed device ids

### Fixed

- SC-8933 - fix date format on first login
- SC-8728 - fix configuration reset in tests
- SC-8873 - fix addUser prioritization for full school Matrix messenger sync
- SC-8982 - fix test setup for on the fly building test like routes jwt

## [26.1.0]

### Added

- SC-8910 - added an isExternal check to the adminUsers service remove method

### Changed

- SC-8732 - change search filter gate and weight of values in indexes. Will reduce amount of results
- SC-8880 - changed the validation for search queries in NAT, now it allows empty

## [26.0.16] - 2021-04-20

### Removed

- - SC-8748 - revert: bump feathers-mongoose from 6.3.0 to 8.3.1

## [26.0.15] - 2021-04-19

### Changed

- SC-8909 - messenger: use user-based fixed device ids

## [26.0.14] - 2021-04-16

### Changed

- SC-8934 - no more autosync for the migrations for the mongodb

## [26.0.13] - 2021-04-15

### Fixed

- SC-8917 - verify configuration missing school

## [26.0.12] - 2021-04-14

### Changed

- SC-8929 - increase performance for alert requests

## [26.0.11] - 2021-04-13

### Changed

- SC-8748 - bump feathers-mongoose from 6.3.0 to 8.3.1

## [26.0.10] - 2021-04-09

### Fixed

- SC-8908 ldap sync: fix lock

## [26.0.9] - 2021-04-06

- SC-8779 - fix partial LDAP sync

## [26.0.8] - 2021-03-31

### Fixed

- SC-8691 ldap sync: fix potential deadlock while loadind ldap data

## [26.0.7] - 2021-03-31

### Fixed

- SC-8768 ldap sync: in user search include current school

## [26.0.6] - 2021-03-30

### Fixed

- SC-8836 - teachers can add classes from other teachers to their courses

## [26.0.5] - 2021-03-29

### Fixed

- SC-8691 - LDAP sync can be run with multiple school in parallel

## [26.0.4] - 2021-03-25

### Changed

- SC-8829 - status of logging in rocket chat user is set to offline

## [26.0.3] - 2021-03-17

### Changed

- merged hotfixes 25.6.11 and following into 26.0 branch

## [26.0.2] - 2021-03-10

### Fixed

- SC-5202 - fixed an issue with internal pagination in homework-submissions

## [26.0.1] - 2021-03-09

### Changed

- merged 25.6.10 into new version

## [26.0.0]

### Fixed

- SC-6679 - fixed table styling in topic text-component
- SC-8534 - fix registration link generation
- SC-8682 - fix students are editable in externally managed schools
- SC-8534 fix registration link generation
- Allow sorting after search

## [25.6.11] - 2021-03-17

## [25.6.13] - 2021-03-16

- SC-8782 Migration for changing urls

## [25.6.12] - 2021-03-15

- SC-8782 Fixed lesson context Query

## [25.6.11] - 2021-03-15

### Fixed

- SC-8211 - Fixed course events duplications

## [25.6.10] - 2021-03-09

- SC-8770 Fixed issue where parent consents were overwritten

## [25.6.9] - 2021-02-26

### Fixed

- SC-8714 Fixed an issue in school creation that could cause the iserv-sync to fail

## [25.6.8] - 2021-02-19

### Changed

- SC-8477 LDAP-Sync: Speed up class sync by holding all the school's users in map while creating/populating classes
- SC-8477 LDAP-Sync: Speed up user sync by grouping users into chunks and loading the chunks from DB instead of individual users

## [25.6.7] - 2021-02-18

### Security

- SC-8655 - prevent changes to immutable user attributes

## [25.6.6] - 2021-02-18

### Fixed

- SC-8657 - Recreate shared links for homework

## [25.6.5] - 2021-02-17

### Fixed

- SC-8634 - Recreate shared links for homework

## [25.6.4] - 2021-02-17

### Changed

- Reverted Changes for SC-8410

## [25.6.3] - 2021-02-15

### Security

- VOR-3 - Enable and replace old file links.

## [25.6.2] - 2021-02-11

### Changed

- VOR-2 - Adjusted business rules for adding team members from external school.

## [25.6.1] - 2021-02-11

### Fixed

- VOR-1 - Fix passwordRecovery id validation.

## [25.6.0] - 2021-02-09

### Fixed

- SC-8514 - QR Code generation fails
- SC-8390 - Lern-Store collections feature flag was not excluding collections in search
- SC-8322 prevent wrong assignment from school to storage provider

### Added

- SC-8482 - Deletion concept orchestration integration
- SC-8029 - Add deletion concept handling for pseudonyms and registration pins
- SC-6950 - Add access for superhero to change kreisid and officialSchoolNumber
- SC-8206 - Add school tombstone for deleting concept
- SC-7825 - Deletion concept for user data in tasks

### Changed

- SC-8541 - restrict class modifing requests to the teachers, who are inside these classes
- SC-8380 removed reqlib, replaced by normal require to keep referenced types known
- SC-8213 error handling concept
- SC-4576 - sanitize bbb room and member names
- SC-8300 Added user information to LDAP Sync in case of errors

## [25.5.16] - 2021-02-08

### Added

- SC-8512 - Creating a migration for duplicated events

## [25.5.15]

### Fixed

- SC-8571 - New courses does not appear in bettermarks

## [25.5.14] - 2021-02-02

### Changed

- SC-8420 - Fix old missing indexes that migration for new indexes can executed. 25.5.3

## [25.5.13]

### Changed

- SC-8462 - Add logging for homework deletion

## [25.5.12]

### Fixed

- SC-8499 - Change order of migrations

## [25.5.11]

### Fixed

- SC-8499 - Prevent duplicated pseudonyms

## [25.5.10]

- SC-8506 - add origin server name to bbb create and join requests

## [25.5.9]

### Fixed

- SC-8503 - Clicking on task in BRB and THR shows pencil page

## [25.5.8]

### Changed

- SC-8480 - Return GeneralError if unknown error code is given to error pipeline

## [25.5.7]

## Added

- SC-8489 - Added permission check for homework deletion

## [25.5.6]

### Fixed

- SC-8410 - Verify ldap connection reads the first page of users only to avoid timeouts
- SC-8444 - resolve eventual consistency in course shareToken generation

## [25.5.5]

### Fixed

- SC-8303 - fix wrong assignment from school to storage provider

## [25.5.4]

### Added

- SC-8358 - bettermarks: show hint for safari users
- SC-8412 - update swagger documentation of pseudonym/roster/ltitools

### Fixed

- SC-5287 - Fixed OAuth2 rostering
- SC-5287 - Repair Bettermark's depseudonymization
- SC-8313 - Bettermarks: depseudonymization iframe needs to use Storage Access API in Safari
- SC-8379 - Secure ltiTools route
- SC-8315 - bettermarks: security check and production configuration

## [25.5.3]

### Added

- SC-8420 - Migration for sync new indexes.

## [25.5.2]

### Fixed

- SC-8189 - fix duplicate events by returning updated object at findOneAndUpdate

## [25.5.1]

### Fixed

- SC-8303 - fix wrong assignment from school to storage provider

## [25.5.0]

### Added

- SC-7835 - Add deletion concept handling for helpdesk problems
- SC-8229 - Added invalid DN error to ldap-config service error handling
- SC-7825 - Remove user relations from courses
- SC-7827 - Add deletion concept handling for file permissions.
- SC-8030 - Setup orchestrator for deleting concept
- SC-8060 - increase unit test coverage for lernstore counties
- SC-8179 - repaired unit test
- SC-7763 - adds searchable feature flag for lernstore.
- SC-8020 - adds collections filter to edu-sharing service
- SC-8260 - new team indexes and migration to add this

### Fixed

- SC-8230 - fix deletion of teachers via new route

### Removed

- SC-8233 - Removed attribute and member as required attributes for the LDAP-config service

### Fixed

- SC-8329 - Cluster returns old verison of Pin object after patch

## [25.4.1]

- Update from 25.3.9 into master

## [25.3.9]

- SC-8198 continue school sync on user issues

## [25.3.8]

### Changed

- SC-8198 - handle eventually consistent database in THR sync

## [25.3.7] - 2020-12-18

### Changed

- SC-8209 - prevent sync from stopping if error occurs for a single student

## [25.3.6]

### Fixed

- SC-8235 - repaired reigstration link for students

## [25.3.5]

### Changed

- SC-8149 - no longer require a registrationPin for internal calls

## [25.3.4]

### Changed

- SC-7998 - use default service setup for /version

## [25.3.3] (pick from 25.2)

### Removed

- SC-8101 - Sanitization for read operations

### Fixed

- SC-8101 - Make it possible to disable sentry by removing `SENTRY_DSN`
- OPS-1735 - Fixes transaction handling in file service by using the mongoose transaction helper,
  properly closing the session, and using the correct readPreference (everything except primary fails)

## [25.3.2]

### Added

- SC-7734 - Added a hook that takes care of merlin content to generate valid urls for users
- SC-7483 - Updating terms of use for all users for each instance separately

## [25.3.1]

### Fixed

SC-8077 - the migration copy-parents-data-into-children-entities-and-delete-parent-users is broken

## [25.3.0]

### Added

- SC-7841 - remove deleted user from classes
- SC-7836 - Removing registration pin by removing the user
- SC-7838 - move pseudonyms to trashbin
- SC-7142 - Counties/Kreise added to federal states.
- SC-7555 - move user and account to trashbin
- SC-4666 - Added a pool based LDAP system and school sync. LDAP_SYSTEM_SYNCER_POOL_SIZE and LDAP_SCHOOL_SYNCER_POOL_SIZE variables
  determine how many system/school syncers will be run in parallel (at most) during the LDAP sync.
- SC-7615 - reduces the errors in lernstore
- SC-5476 - Extend tests for Matrix messenger config and permission service
- SC-6690 - refactors edu-sharing service and sets defaults
- SC-6738 - Extend search input field in new admin tables to search for full name
- SC-7293 - added Lern-Store view permission and a feature flag
- SC-7357 - Add config service
- SC-7083 - Added officialSchoolNumber to school-model
- Introduce plainSecrets in Configuration
- Introduce FEATURE_PROMETHEUS_ENABLED to have a flag for enable prometheus api metrics
- SC-7411 - add API Specification and validation for /me service
- SC-7411 - add API Specification and validation for /version service
- SC-7205 - create new data seed for QA
- SC-7614 - creates documentation for edu sharing endpoints
- SC-7370 - Add optional rootPath attribute modifier to iserv-idm strategy
- SC-4667 - persist time of last attempted and last successful LDAP sync to database (based on system)
- SC-4667 - Only request and compare LDAP entities that have changed since the last sync (using operational attribute modifyTimestamp with fallback)
- SC-4667 - Add optional `forceFullSync` option (as get param or json payload) to force a full LDAP sync
- SC-7499 - add API Specification for public services
- SC-7915 - facade locator
- SC-7571 - solved performance issues - bulk QR-code generation
- SC-6294 - Introduce Typescript in schulcloud-server
- SC-7543 - Adds ldap-config service to create, load, and patch LDAP-configs (replaces /ldap endpoints for new client)
- SC-7028 - Add Course Component API Specification document
- SC-7476 - Prevent hash generation if user has account
- SC-6692 - Added Lern-Store counties support for Niedersachsen (Merlin)

### Changed

- request logging disabled for non development environment
- OPS-1289 - moved and updated commons (to hpi-schul-cloud/commons)
- SC-6596 - Changed route for messenger permissions service
- SC-7331 - introduce axios for external requests, implemented in status api
- SC-7395 - Changed ldap general strategy fetching of users from parallel to serialized
- SC-6080 - move REQUEST_TIMEOUT from globals to Configuration
- Dependencies: querystring replaced by qs
- SC-6060 - Updated error handling
- SC-7404 - automatic forwarding for requests without versionnumber if no matching route is found
- SC-7411 - api versioning for /me service
- SC-7411 - api versioning for /version service
- IMP-160 - integration-tests repo renamed to end-to-end-tests
- SC-5900 - Move Synapse synchronization logic into server
- SC-7499 - Fixes documentation for edu sharing endpoints
- SC-7872 - Fix audience of the jwt to new organisation name.
- SC-7543 - deprecates `GET /ldap/:id` and `PATCH /ldap/:id` routes
- SC-7868 - Move external request helpers to more present file location
- SC-7474 pull docker container for tests if commit id exists on docker hub

### Fixed

- SC-6294 fix mocha test execution and build, summarize coverage results
- SC-1589 Trim strings to avoid empty team names
- ARC-138 fix changelog action
- ARC-137 avoid DoS on alerts in error state
- SC-7353 course sharing between teachers
- SC-7530 rename SHOW_VERSION to FEATURE_SHOW_VERSION_ENABLED
- SC-7517 improve oauth test stability
- SC-6586 Repaired migration script
- SC-7454 - Restored invalid birth date fix in adminUsers service
- fixed README badges
- Fix mocha tests
- SC-6151 fixed a bug that prevented api docu from being accessible
- SC-6151 fixed paths to openapi documentation
- Fixed searching for names including a dash
- SC-7572 - Find /users route after hooks - extremely slow
- SC-7573 - Route/hash-broken promise chain
- SC-7884 - Authentication error when accessing any nuxt page in the client.
- Fix typescript compiling error

### Removed

- SC-7413 - Cleanup UnhandledRejection code that is handled from winston now

## [25.2.6]

### Removed

- SC-8101 - Sanitization for read operations

### Fixed

- SC-8101 - Make it possible to disable sentry by removing `SENTRY_DSN`

## [25.2.5]

### Fixed

- OPS-1735 - Fixes transaction handling in file service by using the mongoose transaction helper,
  properly closing the session, and using the correct readPreference (everything except primary fails)

## [25.2.4]

### Changed

- SC-6727 - Change email addresses for tickets for Niedersachsen - fixed after review

## [25.2.3]

### Changed

- SC-6727 - Change email addresses for tickets for Niedersachsen

## [25.2.2]

### Changed

- SC-7773 - moved config values for antivirus file service

## [25.2.1]

### Fixed

- SC-7714 - Fixes script injection issue

## [25.2.0]

### Added

- SC-4385 - Added a user exclusion regex to IServ strategy
- SC-7049 - Added unit tests for Merlin Service
- SC-7157 - add feature flag for Merlin feature with fallback
- SC-6567 - add new application errros
- SC-6766 - Added ESLint rules with Promise rules
- SC-6830 - Added hook to parse request to arrays when > 20 users are requested in adminUsers service
- SC-6769 - Introduce API validation module
- SC-6769 - API validation for users/admin routes
- SC-6510 - Added Merlin Url Generator for Lern Store / Edu-sharing
- SC-5476 - Added school settings to enable students to open own chat rooms
- SC-6567 - Add utils to cleanup incomingMessage stacks by logging errors

### Removed

- SC-6586- Remove parents from users collection to improve maintainability

### Changed

- SC-6986 - Changed a hook in the accounts service that restricts get requests to the same school, it expects a valid userID and matching schoolIds for both the requester and requested users
- SC-6567 - clean up error pipline
- SC-6510, fix a minor syntax error when exporting module
- Update commons to 1.2.7: print configuration on startup, introduce hierarchical configuration file setup
- Support asynchronous calls during server startup
- SC-7091 - Migration to enable the Matrix Messenger for all schools that had RocketChat enabled before

### Fixed

- fixed README badges
- SC-6151 - fixed a bug that prevented api docu from being accessible
- Fix mocha tests

## [25.1.13] - 2020-11-12

### Changed

- SC-7395 - Changed ldap general strategy fetching of users from parallel to serialized

## [25.1.12] - 2020-11-09

### Added

- SC-7683 - add request logging options

## [25.1.11] - 2020-11-06

### Security

- SC-7695 - prevent csv user override operations on other schools

## [25.1.10] - 2020-11-05

### Added

- SC-7683 - Add log metic for memory usage, add async error logging util, catch one unhandledRejection error and remove cronjob task from server.

## [25.1.9] - 2020-11-03

### Fixed

- SC-7638 - fixed pin creation for users with accounts

## [25.1.8] - 2020-10-22

### Fixed

- SC-7333 - fixed creation of homeworks within lessons

## [25.1.7] - 2020-10-28

### Added

- SC-7491 - Add missing index on users.email to speed up slow query in registrationLink service

## [25.1.6] - 2020-10-23

### Changed

- SC-7413 - Remove event listener for unhandled rejections and move this to winston

## [25.1.5] - 2020-10-22

### Fixed

- SC-7452 - fixed time window check for LDAP users

## [25.1.4] - 2020-10-20

### Changed

- SC-6986 - Changed permission check for PATCH method in the account service from STUDENT_CREATE to STUDENT_EDIT to allow teachers to change students' password

## [25.1.3] - 2020-10-20

### Fixed

- SC-6986 - Changed a hook in the accounts service that restricts get requests to the same school, it expects a valid userID and matching schoolIds for both the requester and requested users

## [25.1.2] - 2020-10-15

### Fixed

- SC-7085 - fixed importHash error when asking parent consent

### Added

### Removed

## [25.1.1] - 2020-10-12

### Security

- SC-7165 package update for sanitization and add onload handler

## [25.1.0] - 2020-10-12

### Added

### Removed

- SC-6784 - Removed duplicated birth date formatting code in adminUsers service, which was causing an "Invalid date" output
- SC-6743 - Removed usersForConsent related things in adminUsers service because the client does not send that parameter anymore
- SC-6506 - Remove dependecy to feathers-swagger in routes.test.js

### Changed

- SC-6774 remove no-await-in-loop from eslint exceptions
- Rename statistic mails route, secure it over sync api key now
- SC-6809 - Maintain RabbitMQ connection and channels
- SC-5230 - Unblock Account-Page in Nuxt (securing /accounts and /users routes)

### Security

- Added hotfix merges

## [25.0.12] - 2020-10-12

### Fixed

- SC-6676 allows only following roles for registration: teacher/student…

## [25.0.11] - 2020-10-07

### Fixed

- SC-7180 homework create now validates data properly

## [25.0.12] - 2020-10-12

### Fixed

- SC-6676 allows only following roles for registration: teacher/student…

## [25.0.11] - 2020-10-07

### Fixed

- SC-7180 homework create now validates data properly

## [25.0.10] - 2020-10-07

### Added

- configured prometheus metrics - bucket sizes
- SC-6766 log unhandledRejection and unhandledException

## [25.0.9] - 2020-10-07

### Added

- SC-7115 - Reduce mongoose DB role request by enabling minor caching

## [25.0.8] - 2020-10-06

### Fixed

- SC-6676 - Registration: User with role parent should not be able to log-in
- SC-6960 - instead of deleting and recreating users during the rollback of a failed registration, use replace if necessary
- SC-6960 - properly raise exceptions during the registration process

## [25.0.7] - 2020-10-01

### Removed

- OPS-1316 - removed custom keep-alive header creation in express middleware

## [25.0.6] - 2020-10-01

### Added

- OPS-1316 - add indexes for slow files and submission queries

## [25.0.5] - 2020-10-01

### Added

- SC-6973 - add time window for pin creation

## [25.0.4] - 2020-09-30

### Added

- Added lead time detection

## [25.0.3]

### Added

- SC-6942 - add parse method to TSP strategy to declare it can handle the request and to keep authentication params clean

### Fixed

- SC-6942 - don't override payload defined by authentication method
- SC-6942 - don't search for account to populate if no username is given in `injectUsername`

## [25.0.2]

### Changed

- send mail for registration pin after add pin to db

## [25.0.1]

### Fixed

- SC-6696 - Fixed query used to determine course membership when checking permissions for course group lessons

## [25.0.0]

### Changed

- Extend JWT payload by schoolId and roleIds

## [24.5.1] - 2020-09-16

### Secrutiy

- Secure admin routes (update, patch, create)

## [24.5.0] - 2020-09-14

- Ignore database seed data with prettier, eslint, and codacy
- SC-6640 - Fixed email check within registration (case insensitive)
- SC-2710 - Adding time zones, default for school and theme

### Added - 24.5.0

- Test changelog has been updated for feature or hotfix branches
- SC-5612 - Adding search feature to the admintables for nuxt-client.

## [24.4.6] - 2020-09-11

### Changed

- SC-6733: central personal data does not get updated via CSV import

## [24.4.5] - 2020-09-10

### Fixed in 24.4.5

- SC-6637: generate QR codes for consent print sheets if group size exceeds 20

## [24.4.4] - 2020-09-08

### Fixed in 24.4.4]

- SC-6697: updates/sync account username when user is updated

## [24.4.3] - 2020-09-09

### Fixed in 24.4.3

- SC-6533 - Login not possible if admin reset password

## [24.4.2] - 2020-08-31

### Fixed in 24.4.2

- SC-6554: CSV-Importer no longer allows patching users with different roles

## [24.4.1] - 2020-08-31

### Fixed in 24.4.1

- SC-6511 - LDAP edit button missing.

### Changed in 24.4.1

- SC-5987 Internationalisation: extend user and school model with default language

### Added 24.4.1

- SC-6172: added hooks and checks to look for unique and not disposable emails in adminUsers service

## [24.4.0] - 2020-8-31

### Fixed in 24.4.0

- SC-6122 - Edusharing preload thumbnails in parallel. Edusharing authentication stabilisation.

## [24.3.3] - 2020-08-28

- SC-6469: prevent admin access to lessons admins shouldnt have access to.

## [24.3.2] - 2020-08-26

- SC-6382: fix handling of consents for users with unknown birthdays. consentStatus: 'ok' will be returned for valid consents without birthday.

## [24.3.1] - 2020-08-25

- SC-5420: TSC Schuljahreswechsel

## [24.3.0] - 2020-08-25

## [24.2.5] - 2020-08-24

- SC-6328 add migration to set student_list settings in all non n21 clouds schools to false.

## [24.2.4] - 2020-08-20

## [24.2.3] - 2020-08-20

## [24.2.2] - 2020-08-20

### Added in 24.2.2

- SC-5280: the LDAP service will try to reconnect up to three times if the connection was lost or could not be established
- SC-5280: the LDAP service and LDAP syncers now report more errors to the stats object
- SC-5808: added an isExternal check to the create method of AdminUsers service, only users from not external schools can create users

### Fixed in 24.2.2

- SC-5280: the LDAP sync now handles (timeout/firewall) errors much more gracefully
- SC-5280: LDAP bind operations will only be issued if the connection was established successfully
- SC-5280: aggregated LDAP statistics will now show the number of succesful and failed sub-syncs instead of just 1 or 0

### Changed in 24.2.2

- SC-5280: if disconnected prematurely, the LDAP service will not try to connect again just to unbind from the server

## [24.0.2] - 2020-08-05

### Fixed in 24.0.2

- SC-5835: Starting the new school year automatically - Cluster 4

## [24.0.1] - 2020-07-31

### Fixed in 24.0.1

- SC-5917 Fix activation of LDAP system

## [23.6.4] - 2020-07-29

### Fixed in 23.6.4

- SC-5883: Choose current schoolyear based on the school instead of the date for creating classes.

## [23.6.3] - 2020-07-28

### Added in 23.6.3

- SC-5754 Added isExternal attribute to school model. If ldapSchoolIdentifier or source is defined, isExternal will be set to true
  otherwise, if none of them are defined it wil be set to false.
- SC-4520 created a new Service called Activation Service; with which jobs can be defined and are
  only executed when an activation link (activation code) is confirmed (e.g.: change of e-mail address/username)
  Also added a sub-service for changing email/username in Activation Service
- SC-5280: the LDAP service will try to reconnect up to three times if the connection was lost or could not be established
- SC-5280: the LDAP service and LDAP syncers now report more errors to the stats object

### Fixed in 23.6.3

- SC-5250: Fixes the CSV-Import, if there are whitespaces in the columnnames
- SC-5686: only users with the team permission "RENAME_TEAM" can execute the patch method in teams route
- SC-5280: the LDAP sync now handles (timeout/firewall) errors much more gracefully
- SC-5280: LDAP bind operations will only be issued if the connection was established successfully
- SC-5280: aggregated LDAP statistics will now show the number of succesful and failed sub-syncs instead of just 1 or 0
- SC-5416: Enable maintenance Mode for LDAP Schools and change the currentSchoolYear for non-LDAP Schools

### Changed in 23.6.3

- SC-5542: Added an after hook for AdminUsers find method which formats birthday date to DD.MM.YYYY format.
- SC-4289 Changed aggregations in admin tables, classes are now taken only from current year or max grade level, and are sorted
  by numeric ordering.
- SC-5280: if disconnected prematurely, the LDAP service will not try to connect again just to unbind from the server

## [23.6.2] - 2020-07-22

### Fixed in 23.6.2

- SC-5773: LDAPSchoolSyncer now correctly populates classes synced from an LDAP server, even if only students or only teachers are assigned to the class.
- SC-5250: Fixes the CSV-Import, if there are whitespaces in the columnnames

## [23.6.1] - 2020-07-22

### Fixed in 23.6.1

- SC-5733: LDAPSchoolSyncer now uses the Users model service to avoid ignoring indexes due to automatic collation

## [23.6.0] - 2020-07-21

### Added in 23.6.0

- SC-4142: Added indexes on TSP sync related attributes in user and school schema.
- SC-4142: Adds info about unchanged entities to TSP sync statistics

## [23.5.4] - 2020-07-08

### Added in 23.5.4

- SC-2714 Added the federal state "Internationale Schule"

## [23.5.0] - 2020-06-15

### Added in 23.5.0

- SC-4192 add tests that ensure classes on other schools cant be manipulated

### Fixed in 23.5.0

### Changed in 23.5.0

- SC-4957 user.ldapId and user.ldapDn are now indexed to improve performance

## [23.4.7] - 2020-07-01

### Fixed in 23.4.7

- SC-4965 Converted "consent" subdocument in "users" to a nested document to fix changing consents in administration and removing a bug in registration that resulted in deleted users.

## [23.4.5] - 2020-06-17

### Fixed in 23.4.5

- SC-5007 re-introduces ldap system root path to API result to fix issue with duplicating schools

## [23.4.3-nbc] - 2020-06-15

### Fixed in 23.4.3-nbc

- SC-5054 Revert hook restrictions that prevented registration with custom deata privacy documents enabled

## [23.4.0-nbc] - 2020-06-11

### Added in 23.4.0-nbc

- SC-4577 extend consentversions with school specific privacy policy, which can be added by the school admin

## [23.2.4] - 2020-06-05

### Fixed in 23.2.4

- SC-4876 soften sanitization to allow editor actions to be persisted correctly

## [23.2.1] - 2020-06-04

### Security - 23.2.1

- SC-4720 improve importhashes for registrationlinks

## [23.2.0] - 2020-06-03

### Security - 23.2.0

- SC-4506 Secure Find User Route. Access user list by students is allowed only if they are eligible to create teams.
- SC-4506 Secure Get User Route. Read user details may only users with STUDENT_LIST or TEACHER_LIST permissions

## [23.1.4] - 2020-05-29

### Fixed in 23.1.4

- SC-4749 avoid xss in image onerror event attribute for submissions

## [23.0.0] - 2020-05-19

### Changed in 23.0.0

- SC-4075 Teams creation by students logic was changed. New environment enumeration variable `STUDENT_TEAM_CREATION`
  with possible values `disabled`, `enabled`, `opt-in`, `opt-out` was introduced. The feature value is set by instance deployment.
  In case of `disabled`, `enabled` it is valid for all schools of the instance and cannot be changed by the admin.
  In case of `opt-in` and `opt-out` the feature should be enabled/disabled by the school admin.

## [22.10.3] - 2020-05-13

### Fixed in 22.10.3

- Unbind errors no longer stop the LDAP sync if more systems follow

## [22.10.2] - 2020-05-12

### Fixed in 22.10.2

- fixed pagination for students/teacher table

## [22.10.0] - 2020-05-11

### Added in 22.10.0

- SC-3719 Files now have a `creator` attribute that references the ID of the user that created the file.
  For old files, it is set to the first user permission inside the permissions array (legacy creator check).
- SC-3719 The `files` collection now has two additional indexes: `{creator}` and `{permissions.refId, permissions.refPermModel}`.
- add MongoDB Collation Support to control sorting behaviour in regards to capitalization.
- SC-3607 CSVSyncer now allows the optional birthday field (formats: dd/mm/yyyy, dd.mm.yyyy, dd-mm-yyyy) in CSV data
- SC-3948 support users query in adminusers routes
- SC-4018 Add additional nexboard permissions
- SC-4008 Migrated generateRegistrationLink Hook from SC-Client into Server
- SC-3686 Added new Registration Link Service for sending mails
- SC-4094 Teachers can now provide feedback in the form of uploaded files

### Fixed in 22.10.0

- SC-3892 Update Filter of submission in order to work with older submissions
- SC-3395 if fetching the release fails, a error will be thrown
- backup.js now outputs valid json exports
- SC-4105 fixed a problem with new users tests not working with recent hotfix.
- Checks of user consent calculated correct now

### Changed in 22.10.0

- User delete now accepts bulk delete requests
- SC-3958: the "general" LDAP strategy now returns an empty array if classes are not configured properly
- Increase performance - error logging in sentry
- Mergify: add and modified some configs

### Removed in 22.10.0

- SC-3958: the LDAP strategy interface no longer supports synchronizing team members to the never-used original N21-IDM
- SC-3958: the environment variables NBC_IMPORTURL, NBC_IMPORTUSER, and NBC_IMPORTPASSWORD are no longer used and have been removed
- Removed the obsolete commentSchema from the homework service. It was not in use.

## [22.9.20]

### Added in 22.9.20

- SC-4042: Added support for a central IServ-Connector

### Changed in 22.9.20

- LDAP syncs on servers with multiple schools now only sync one school at a time to avoid issues when paging search requests
- LDAP syncs use less memory (because they do a lot less in parallel)
- LDAPSchoolSyncer now returns user and class statistics

### Fixed in 22.9.20

- Fixed LDAP-Service disconnect method
- LDAPSystemSyncers now properly close their connections after syncing
- Authentication via LDAP now tries to close the connection after login
- Fixed a warning message appearing when patching users via internal request

## [22.9.18]

### Fixed in 22.9.18

- SC-4215: Do not allow unprivileged users to find users with non-school roles (expert, parent, etc.)

## [22.9.17]

### Fixed in 22.9.17

- SC-4121: File uploads no longer fail if the security scan is misconfigured or errors during enqueuing

## [22.9.10]

### Added in 22.9.10

- enable API key for /mails route

### Fixed in 22.9.10

- fixed an issue that prevented api-key authenticated calls to function with query.

## [22.9.9]

### Added in 22.9.9

- Sync can now be authenticated with an api-key.

## [22.9.8]

### Fixed in 22.9.8

- Fixed an error where ldap users without proper uuid where not filtered correctly.

## [22.9.7]

### Security in 22.9.7

- the /ldap route can now only be triggered for the users own school.

## [22.9.6]

### Added in 22.9.6

- users without `SCHOOL_EDIT` permission, but with `SCHOOL_STUDENT_TEAM_MANAGE` permission can now toggle the school feature `disableStudentTeamCreation`.

### Fixed in 22.9.6

- Admins in Thuringia can now prevent students from creating teams

## [22.9.5]

### Security in 22.9.5

- increased security for the publicTeachers route.

## [22.9.4]

### Fixed in 22.9.4

- fixes an issue with LDAP account updates if more than one account exists for the user (migration from local login to LDAP)

## [22.9.3]

### Fixed in 22.9.3

- fixes regression in LDAP sync, that caused incomplete user updates

## [22.9.2]

### Security in 22.9.2

- increased security for user PUT operation

## [22.9.1]

### Fixed in 22.9.1

- SC-3994: remove unnecessary bucket creation call that caused school administration and LDAP Sync to throw errors

### Changed in 22.9.1

- use collation for /homeworks, /users, /publicTeachers, /users/admin/teachers, /users/admin/students, /classes, and /courses.

## [22.9.0]

- Security updates

## [22.8.0]

### Added in 22.8.0

- This changelog has been added

### Removed in 22.8.0

- Clipboard sockets
- This changelog has been added
- Backend route to confirm analog consents in bulk
- Changed Seed Data + Migration Script: Added feature flag for new Editor to klara.fall@schul-cloud.org
- SC-2922: Enable use of multiple S3 instances as file storage provider
  - A new collection is added to administrate multiple S3 instances
  - A migration will automatically use the AWS environment variables to add those as default provider for all existing schools
  - For new schools the less used provider is assigned as storage provider
  - Environment Variables:
    - FEATURE_MULTIPLE_S3_PROVIDERS_ENABLED=true will activate the feature
    - S3_KEY, used for symmetric encryption, already required for the migration because of the secret access key encryption

### Changed in 22.8.0

- SC-3767: moved env variables to globals.js, NODE_ENV required to equal 'test' for test execution and right database selection
- migrated backup.sh script to node, so it can run platform independant and works on windows.

### Fixed in 22.8.0

- SC-3821: Fix Co-Teachers and Substitution teachers not being able to Grade Homeworks

## 22.7.1

### Fixed in 22.7.1

- Admin and teacher user could change other users without changing them self<|MERGE_RESOLUTION|>--- conflicted
+++ resolved
@@ -9,11 +9,8 @@
 
 ## Unreleased
 
-<<<<<<< HEAD
 - SC-9018; SC-9003 - created schoolsList public endpoint, and jwt secured /schools endpoint
 
-## 26.2.0
-=======
 ## 26.2.1 - 2021-06-02
 
 ### Added
@@ -21,7 +18,6 @@
 - SC-9103 - add logging for syncIndexes script
 
 ## 26.2.0 - 2021-06-01
->>>>>>> 00059bbc
 
 ### Added
 
