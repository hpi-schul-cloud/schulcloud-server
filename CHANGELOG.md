# Changelog

All notable changes to this project will be documented in this file.

The format is based on [Keep a Changelog](https://keepachangelog.com/en/1.0.0/),
and this project adheres to [Semantic Versioning](https://semver.org/spec/v2.0.0.html).

Allowed Types of change: `Added`, `Changed`, `Deprecated`, `Removed`, `Fixed`, `Security`

## Unreleased

<<<<<<< HEAD
## 25.0.4

### Added - 25.0.4

- SC-6973 - add time window for pin creation

=======
## [25.0.4] - 2020-09-30

### Added

- Added lead time detection
>>>>>>> fb9d0861

## 25.0.3

### Added - 25.0.3

- SC-6942 - add parse method to TSP strategy to declare it can handle the request and to keep authentication params clean

### Fixed - 25.0.3

- SC-6942 - don't override payload defined by authentication method
- SC-6942 - don't search for account to populate if no username is given in `injectUsername`


## 25.0.2

### Changed - 25.0.2

- send mail for registration pin after add pin to db

## 25.0.1

### Fixed - 25.0.1

- SC-6696 - Fixed query used to determine course membership when checking permissions for course group lessons

## 25.0.0

### Added - 25.0.0

### Changed - 25.0.0

- Extend JWT payload by schoolId and roleIds

## [24.5.1] - 2020-09-16

### Secrutiy - 24.5.1

- Secure admin routes (update, patch, create)

## [24.5.0] - 2020-09-14

- Ignore database seed data with prettier, eslint, and codacy
- SC-6640 - Fixed email check within registration (case insensitive)

### Added - 24.5.0

- Test changelog has been updated for feature or hotfix branches
- SC-5612 - Adding search feature to the admintables for nuxt-client.

## [24.4.6] - 2020-09-11

### Changed
- SC-6733: central personal data does not get updated via CSV import

## [24.4.5] - 2020-09-10

### Fixed in 24.4.5

- SC-6637: generate QR codes for consent print sheets if group size exceeds 20

## [24.4.4] - 2020-09-08

### Fixed

- SC-6697: updates/sync account username when user is updated

## [24.4.3] - 2020-09-09

### Fixed in 24.4.3

- SC-6533 - Login not possible if admin reset password

## [24.4.2] - 2020-08-31

### Fixed in 24.4.2

- SC-6554: CSV-Importer no longer allows patching users with different roles

## [24.4.1] - 2020-08-31

### Fixed in 24.4.1

- SC-6511 - LDAP edit button missing.

### Changed in 24.4.1

- SC-5987 Internationalisation: extend user and school model with default language

### Added 24.4.1

- SC-6172: added hooks and checks to look for unique and not disposable emails in adminUsers service

## [24.4.0] - 2020-8-31

### Fixed in 24.4.0

- SC-6122 - Edusharing preload thumbnails in parallel. Edusharing authentication stabilisation.

## [24.3.3] - 2020-08-28

- SC-6469: prevent admin access to lessons admins shouldnt have access to.

## [24.3.2] - 2020-08-26

- SC-6382: fix handling of consents for users with unknown birthdays. consentStatus: 'ok' will be returned for valid consents without birthday.

## [24.3.1] - 2020-08-25

- SC-5420: TSC Schuljahreswechsel

## [24.3.0] - 2020-08-25

## [24.2.5] - 2020-08-24

- SC-6328 add migration to set student_list settings in all non n21 clouds schools to false.

## [24.2.4] - 2020-08-20

## [24.2.3] - 2020-08-20

## [24.2.2] - 2020-08-20

### Added in 24.2.2

- SC-5280: the LDAP service will try to reconnect up to three times if the connection was lost or could not be established
- SC-5280: the LDAP service and LDAP syncers now report more errors to the stats object
- SC-5808: added an isExternal check to the create method of AdminUsers service, only users from not external schools can create users

### Fixed in 24.2.2

- SC-5280: the LDAP sync now handles (timeout/firewall) errors much more gracefully
- SC-5280: LDAP bind operations will only be issued if the connection was established successfully
- SC-5280: aggregated LDAP statistics will now show the number of succesful and failed sub-syncs instead of just 1 or 0

### Changed in 24.2.2

- SC-5280: if disconnected prematurely, the LDAP service will not try to connect again just to unbind from the server

## [24.0.2] - 2020-08-05

### Fixed in 24.0.2

- SC-5835: Starting the new school year automatically - Cluster 4

## [24.0.1] - 2020-07-31

### Fixed in 24.0.1

- SC-5917 Fix activation of LDAP system

## [23.6.4] - 2020-07-29

### Fixed in 23.6.4

- SC-5883: Choose current schoolyear based on the school instead of the date for creating classes.

## [23.6.3] - 2020-07-28

### Added in 23.6.3

- SC-5754 Added isExternal attribute to school model. If ldapSchoolIdentifier or source is defined, isExternal will be set to true
  otherwise, if none of them are defined it wil be set to false.
- SC-4520 created a new Service called Activation Service; with which jobs can be defined and are
  only executed when an activation link (activation code) is confirmed (e.g.: change of e-mail address/username)
  Also added a sub-service for changing email/username in Activation Service
- SC-5280: the LDAP service will try to reconnect up to three times if the connection was lost or could not be established
- SC-5280: the LDAP service and LDAP syncers now report more errors to the stats object

### Fixed in 23.6.3

- SC-5250: Fixes the CSV-Import, if there are whitespaces in the columnnames
- SC-5686: only users with the team permission "RENAME_TEAM" can execute the patch method in teams route
- SC-5280: the LDAP sync now handles (timeout/firewall) errors much more gracefully
- SC-5280: LDAP bind operations will only be issued if the connection was established successfully
- SC-5280: aggregated LDAP statistics will now show the number of succesful and failed sub-syncs instead of just 1 or 0
- SC-5416: Enable maintenance Mode for LDAP Schools and change the currentSchoolYear for non-LDAP Schools

### Changed in 23.6.3

- SC-5542: Added an after hook for AdminUsers find method which formats birthday date to DD.MM.YYYY format.
- SC-4289 Changed aggregations in admin tables, classes are now taken only from current year or max grade level, and are sorted
  by numeric ordering.
- SC-5280: if disconnected prematurely, the LDAP service will not try to connect again just to unbind from the server

## [23.6.2] - 2020-07-22

### Fixed in 23.6.2

- SC-5773: LDAPSchoolSyncer now correctly populates classes synced from an LDAP server, even if only students or only teachers are assigned to the class.
- SC-5250: Fixes the CSV-Import, if there are whitespaces in the columnnames

## [23.6.1] - 2020-07-22

### Fixed in 23.6.1

- SC-5733: LDAPSchoolSyncer now uses the Users model service to avoid ignoring indexes due to automatic collation

## [23.6.0] - 2020-07-21

### Added in 23.6.0

- SC-4142: Added indexes on TSP sync related attributes in user and school schema.
- SC-4142: Adds info about unchanged entities to TSP sync statistics

## [23.5.4] - 2020-07-08

### Added in 23.5.4

- SC-2714 Added the federal state "Internationale Schule"

## [23.5.0] - 2020-06-15

### Added in 23.5.0

- SC-4192 add tests that ensure classes on other schools cant be manipulated

### Fixed in 23.5.0

### Changed in 23.5.0

- SC-4957 user.ldapId and user.ldapDn are now indexed to improve performance

## [23.4.7] - 2020-07-01

### Fixed in 23.4.7

- SC-4965 Converted "consent" subdocument in "users" to a nested document to fix changing consents in administration and removing a bug in registration that resulted in deleted users.

## [23.4.5] - 2020-06-17

### Fixed in 23.4.5

- SC-5007 re-introduces ldap system root path to API result to fix issue with duplicating schools

## [23.4.3-nbc] - 2020-06-15

### Fixed in 23.4.3-nbc

- SC-5054 Revert hook restrictions that prevented registration with custom deata privacy documents enabled

## [23.4.0-nbc] - 2020-06-11

### Added in 23.4.0-nbc

- SC-4577 extend consentversions with school specific privacy policy, which can be added by the school admin

## [23.2.4] - 2020-06-05

### Fixed in 23.2.4

- SC-4876 soften sanitization to allow editor actions to be persisted correctly

## [23.2.1] - 2020-06-04

### Security - 23.2.1

- SC-4720 improve importhashes for registrationlinks

## [23.2.0] - 2020-06-03

### Security - 23.2.0

- SC-4506 Secure Find User Route. Access user list by students is allowed only if they are eligible to create teams.
- SC-4506 Secure Get User Route. Read user details may only users with STUDENT_LIST or TEACHER_LIST permissions

## [23.1.4] - 2020-05-29

### Fixed in 23.1.4

- SC-4749 avoid xss in image onerror event attribute for submissions

## [23.0.0] - 2020-05-19

### Changed in 23.0.0

- SC-4075 Teams creation by students logic was changed. New environment enumeration variable `STUDENT_TEAM_CREATION`
  with possible values `disabled`, `enabled`, `opt-in`, `opt-out` was introduced. The feature value is set by instance deployment.
  In case of `disabled`, `enabled` it is valid for all schools of the instance and cannot be changed by the admin.
  In case of `opt-in` and `opt-out` the feature should be enabled/disabled by the school admin.

## [22.10.3] - 2020-05-13

### Fixed in 22.10.3

- Unbind errors no longer stop the LDAP sync if more systems follow

## [22.10.2] - 2020-05-12

### Fixed in 22.10.2

- fixed pagination for students/teacher table

## [22.10.0] - 2020-05-11

### Added in 22.10.0

- SC-3719 Files now have a `creator` attribute that references the ID of the user that created the file.
  For old files, it is set to the first user permission inside the permissions array (legacy creator check).
- SC-3719 The `files` collection now has two additional indexes: `{creator}` and `{permissions.refId, permissions.refPermModel}`.
- add MongoDB Collation Support to control sorting behaviour in regards to capitalization.
- SC-3607 CSVSyncer now allows the optional birthday field (formats: dd/mm/yyyy, dd.mm.yyyy, dd-mm-yyyy) in CSV data
- SC-3948 support users query in adminusers routes
- SC-4018 Add additional nexboard permissions
- SC-4008 Migrated generateRegistrationLink Hook from SC-Client into Server
- SC-3686 Added new Registration Link Service for sending mails
- SC-4094 Teachers can now provide feedback in the form of uploaded files

### Fixed in 22.10.0

- SC-3892 Update Filter of submission in order to work with older submissions
- SC-3395 if fetching the release fails, a error will be thrown
- backup.js now outputs valid json exports
- SC-4105 fixed a problem with new users tests not working with recent hotfix.
- Checks of user consent calculated correct now

### Changed in 22.10.0

- User delete now accepts bulk delete requests
- SC-3958: the "general" LDAP strategy now returns an empty array if classes are not configured properly
- Increase performance - error logging in sentry
- Mergify: add and modified some configs

### Removed in 22.10.0

- SC-3958: the LDAP strategy interface no longer supports synchronizing team members to the never-used original N21-IDM
- SC-3958: the environment variables NBC_IMPORTURL, NBC_IMPORTUSER, and NBC_IMPORTPASSWORD are no longer used and have been removed
- Removed the obsolete commentSchema from the homework service. It was not in use.

## [22.9.20]

### Added in 22.9.20

- SC-4042: Added support for a central IServ-Connector

### Changed in 22.9.20

- LDAP syncs on servers with multiple schools now only sync one school at a time to avoid issues when paging search requests
- LDAP syncs use less memory (because they do a lot less in parallel)
- LDAPSchoolSyncer now returns user and class statistics

### Fixed in 22.9.20

- Fixed LDAP-Service disconnect method
- LDAPSystemSyncers now properly close their connections after syncing
- Authentication via LDAP now tries to close the connection after login
- Fixed a warning message appearing when patching users via internal request

## [22.9.18]

### Fixed in 22.9.18

- SC-4215: Do not allow unprivileged users to find users with non-school roles (expert, parent, etc.)

## [22.9.17]

### Fixed in 22.9.17

- SC-4121: File uploads no longer fail if the security scan is misconfigured or errors during enqueuing

## [22.9.10]

### Added in 22.9.10

- enable API key for /mails route

### Fixed in 22.9.10

- fixed an issue that prevented api-key authenticated calls to function with query.

## [22.9.9]

### Added in 22.9.9

- Sync can now be authenticated with an api-key.

## [22.9.8]

### Fixed in 22.9.8

- Fixed an error where ldap users without proper uuid where not filtered correctly.

## [22.9.7]

### Security in 22.9.7

- the /ldap route can now only be triggered for the users own school.

## [22.9.6]

### Added in 22.9.6

- users without `SCHOOL_EDIT` permission, but with `SCHOOL_STUDENT_TEAM_MANAGE` permission can now toggle the school feature `disableStudentTeamCreation`.

### Fixed in 22.9.6

- Admins in Thuringia can now prevent students from creating teams

## [22.9.5]

### Security in 22.9.5

- increased security for the publicTeachers route.

## [22.9.4]

### Fixed in 22.9.4

- fixes an issue with LDAP account updates if more than one account exists for the user (migration from local login to LDAP)

## [22.9.3]

### Fixed in 22.9.3

- fixes regression in LDAP sync, that caused incomplete user updates

## [22.9.2]

### Security in 22.9.2

- increased security for user PUT operation

## [22.9.1]

### Fixed in 22.9.1

- SC-3994: remove unnecessary bucket creation call that caused school administration and LDAP Sync to throw errors

### Changed in 22.9.1

- use collation for /homeworks, /users, /publicTeachers, /users/admin/teachers, /users/admin/students, /classes, and /courses.

## [22.9.0]

- Security updates

## [22.8.0]

### Added in 22.8.0

- This changelog has been added

### Removed in 22.8.0

- Clipboard sockets
- This changelog has been added
- Backend route to confirm analog consents in bulk
- Changed Seed Data + Migration Script: Added feature flag for new Editor to klara.fall@schul-cloud.org
- SC-2922: Enable use of multiple S3 instances as file storage provider
  - A new collection is added to administrate multiple S3 instances
  - A migration will automatically use the AWS environment variables to add those as default provider for all existing schools
  - For new schools the less used provider is assigned as storage provider
  - Environment Variables:
    - FEATURE_MULTIPLE_S3_PROVIDERS_ENABLED=true will activate the feature
    - S3_KEY, used for symmetric encryption, already required for the migration because of the secret access key encryption

### Changed in 22.8.0

- SC-3767: moved env variables to globals.js, NODE_ENV required to equal 'test' for test execution and right database selection
- migrated backup.sh script to node, so it can run platform independant and works on windows.

### Fixed in 22.8.0

- SC-3821: Fix Co-Teachers and Substitution teachers not being able to Grade Homeworks

## 22.7.1

### Fixed in 22.7.1

- Admin and teacher user could change other users without changing them self<|MERGE_RESOLUTION|>--- conflicted
+++ resolved
@@ -9,20 +9,17 @@
 
 ## Unreleased
 
-<<<<<<< HEAD
-## 25.0.4
-
-### Added - 25.0.4
+## [25.0.5] - 2020-10-01
+
+### Added
 
 - SC-6973 - add time window for pin creation
 
-=======
 ## [25.0.4] - 2020-09-30
 
 ### Added
 
 - Added lead time detection
->>>>>>> fb9d0861
 
 ## 25.0.3
 
