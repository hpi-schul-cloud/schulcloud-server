--- conflicted
+++ resolved
@@ -11,11 +11,8 @@
 
 ### Added
 
-<<<<<<< HEAD
 -   This changelog has been added
+- Changed Seed Data + Migration Script: Added feature flag for new Editor to klara.fall@schul-cloud.org
 
 ### Fixed
--   Fix Co-Teachers and Substitution teachers not being able to Grade Homeworks
-=======
-- Changed Seed Data + Migration Script: Added feature flag for new Editor to klara.fall@schul-cloud.org
->>>>>>> 2f7db2e1
+-   Fix Co-Teachers and Substitution teachers not being able to Grade Homeworks