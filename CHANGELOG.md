--- conflicted
+++ resolved
@@ -14,6 +14,7 @@
 ### Changed
 
 - BC-589 - BC-652 - Change auto deployment to a reusable workflow
+- BC-372 - replace task seed data, fix test, cleanup error handling and promise chains in task copy service
 
 ### Fixed
 
@@ -55,16 +56,12 @@
 - BC-477 remove generics from test-module getter
 - BC-507 - remove orphaned GridElements from database
 - BC-469 - defined docker base image
-<<<<<<< HEAD
-- BC-372 - replace task seed data, fix test, cleanup error handling and promise chains in task copy service
-=======
 - BC-543 - move status logic to task entity
 - BC-402 - change e2e test include to reusable workflows
 
 ### Fixed
 
 - BC-451 - fix timezone related test issues
->>>>>>> 3140fb3f
 
 ## [26.14.0] - 2021-10-26
 
