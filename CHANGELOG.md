--- conflicted
+++ resolved
@@ -11,12 +11,7 @@
 
 ### Added
 
-<<<<<<< HEAD
-- SC-6239 - added lern-store permission
-- SC-6239 - added SH and NI states roles for students to deny lern-store access
-=======
 - SC-7049 - Added unit tests for Merlin Service
->>>>>>> 116525fe
 - SC-7157 - add feature flag for Merlin feature with fallback
 - SC-6567 - add new application errros
 - SC-6766 - Added ESLint rules with Promise rules
@@ -24,6 +19,8 @@
 - SC-6769 - Introduce API validation module
 - SC-6769 - API validation for users/admin routes
 - SC-6510 - Added Merlin Url Generator for Lern Store / Edu-sharing
+- SC-6239 - added lern-store permission
+- SC-6239 - added SH and NI states roles for students to deny lern-store access
 
 ### Removed
 
