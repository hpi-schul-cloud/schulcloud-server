--- conflicted
+++ resolved
@@ -7,19 +7,6 @@
 
 Allowed Types of change: `Added`, `Changed`, `Deprecated`, `Removed`, `Fixed`, `Security`
 
-<<<<<<< HEAD
-## [25.1.4] - 2020-10-20
-
-### Changed
-
-- SC-6986 - Changed permission check for PATCH method in the account service from STUDENT_CREATE to STUDENT_EDIT to allow teachers to change students' password
-
-## [25.1.3] - 2020-10-20
-
-### Fixed
-
-- SC-6986 - Changed a hook in the accounts service that restricts get requests to the same school, it expects a valid userID and matching schoolIds for both the requester and requested users
-=======
 ## [25.2.0]
 
 - SC-6060 - Updated error handling
@@ -54,7 +41,17 @@
 - SC-6151 - fixed a bug that prevented api docu from being accessible
 -         - Fix mocha tests
 
->>>>>>> 88c90882
+## [25.1.4] - 2020-10-20
+
+### Changed
+
+- SC-6986 - Changed permission check for PATCH method in the account service from STUDENT_CREATE to STUDENT_EDIT to allow teachers to change students' password
+
+## [25.1.3] - 2020-10-20
+
+### Fixed
+
+- SC-6986 - Changed a hook in the accounts service that restricts get requests to the same school, it expects a valid userID and matching schoolIds for both the requester and requested users
 
 ## [25.1.2] - 2020-10-15
 
