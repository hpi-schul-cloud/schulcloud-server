--- conflicted
+++ resolved
@@ -6,6 +6,18 @@
 and this project adheres to [Semantic Versioning](https://semver.org/spec/v2.0.0.html).
 
 Allowed Types of change: `Added`, `Changed`, `Deprecated`, `Removed`, `Fixed`, `Security`
+
+
+## Unreleased
+
+### Added 
+
+- SC-6239 - added lern-store permission
+- SC-6239 - added SH and NI states roles for students to deny lern-store access
+
+### Changed
+- SC-6239 - changed hooks/index hasPermissions to supports AND and NOT operators
+
 
 ## [25.2.0]
 
@@ -19,24 +31,14 @@
 - SC-6769 - Introduce API validation module
 - SC-6769 - API validation for users/admin routes
 - SC-6510 - Added Merlin Url Generator for Lern Store / Edu-sharing
-<<<<<<< HEAD
-- SC-6239 - added lern-store permission
-- SC-6239 - added SH and NI states roles for students to deny lern-store access
-=======
 - SC-6567 - Add utils to cleanup incomingMessage stacks by logging errors
->>>>>>> 81bf5bd2
 
 ### Removed
 
 ### Changed
 
-<<<<<<< HEAD
-- SC-6239 - changed hooks/index hasPermissions to supports AND and NOT operators
-- SC-6567 - clean up error pipline 
-=======
 - SC-6986 - Changed a hook in the accounts service that restricts get requests to the same school, it expects a valid userID and matching schoolIds for both the requester and requested users
 - SC-6567 - clean up error pipline
->>>>>>> 81bf5bd2
 - SC-6510, fix a minor syntax error when exporting module
 - Update commons to 1.2.7: print configuration on startup, introduce hierarchical configuration file setup
 - Support asynchronous calls during server startup
