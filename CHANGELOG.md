# Changelog

All notable changes to this project will be documented in this file.

The format is based on [Keep a Changelog](https://keepachangelog.com/en/1.0.0/),
and this project adheres to [Semantic Versioning](https://semver.org/spec/v2.0.0.html).

Allowed Types of change: `Added`, `Changed`, `Deprecated`, `Removed`, `Fixed`, `Security`

## Unreleased

<<<<<<< HEAD
- SC-9231 - add permissions to SuperHero to edit admin role
- SC-9269 - let eslint ensure no tests with .only exist anymore
- New task relevant seed data.
=======
## 26.9.0

- SC-9231 - add permissions to SuperHero to edit admin role 
- SC-9269 - let eslint ensure no tests with .only exist anymore
- SC-9192 - mount feathers and nestjs apps under dedicated version paths and allow general path prefix for the whole server
>>>>>>> 533cf52f

## 26.8.0


### 26.7.1

- SC-9233 - fix Lern-Store on THR to load also WLO content

## 26.7.0 

### Added

- SC-9213 - Consider group submissions when deciding what open tasks a student has
- SC-9150 - add script to change school year
- SC-9211 - enable maildrop and mailcatcher for e2e tests (see docker-compose)
- SC-9177 - allow superheros to delete admins

### Changed

- SC-9219 - limited jest workers for not taking all workers within of a single github action

### Fixed

- SC-9212 - fix changing classes via CSV import
- SC-9053 - fix sending registration link via checkbox for student/teacher creation

## [26.6.4] - 2021-07-23

### Changed

- move S3 expiration migration to the end

## [26.6.3] - 2021-07-21

### Fixed

- SC-9092 - add missing S3 key decryption in migration

## [26.6.2] - 2021-07-21

### Changed

- use edusharing lernstore mode on production

## [26.6.1] - 2021-07-21

### Changed

- change default lernstore mode to edusharing

## [26.6.0] - 2021-07-20

### Added

- SC-9018; SC-9003 - created schoolsList public endpoint, and jwt secured /schools endpoint
- SC-9093 - make configured default language and timezone available in config service
- SC-9092 - delete S3 files after 7 days from user deletion
- SC-8959 - Add messenger to deletion concept
- SC-9157 - Add RabbitMQ connection to new mail service
- SC-9157 - Improve config handling for RabbitMQ
- SC-9213 - Consider group submissions when deciding what open tasks a student has
- OPS-2574 - Removeing autodeployed branches for developers if branch deleted
- OPS-2579 - Add Ansible task and templates for adding storage

### Changed

- SC-9190 - publish news target names
- SC-8887 - allow public access to consentVersion service
- SC-8448 - Not storing temporary Merlin links and fixed concurrency bug
- remove unnecessary timeout definitions from tests and avoid promise chains
- SC-6294 Restructure NestJS Sources: Testing, Core Module, Entities, Shared. See details in https://hpi-schul-cloud.github.io/schulcloud-server/
- execute unit tests via github action instead of using travis

### Fixed

- SC-9197 - Limiting the max workers for jest to 2 workers, if the default mechanism runs it's go up to infinity workers and if one die the test never stop
- SC-9202 - fix sending of registration link mails

## [26.5.0] - 2021-06-28

### Added

- SC-9431 - add teacher view to task/open over permission TASK_DASHBOARD_VIEW_V3, solving permissions after authenticate and add v3/user/me route.

### Changed

- SC-6294 Restructure NestJS Sources: Testing, Core Module, Entities, Shared. See details in https://hpi-schul-cloud.github.io/schulcloud-server/

## [26.4.9] - 2021-06-29

### Fixed

- api route forwarding

### Removed

- SC-9159 removed news from feathers except remove team event, which already is replaced by v3/news

## [26.4.8] - 2021-06-29

### Fixed

- route forwarding

## [26.4.7] - 2021-06-22

### Added

- SC-9148 - Add migration for change of school year on BRB

### Fixed

- SC-9170 - let superhero delete other users

## [26.4.6] - 2021-06-24

### Changed

- OPS-2466 - changes build pipeline to github actions

## [26.4.5] - 2021-06-21

### Added

- SC-9156 - Add maintenance mode for LDAP rewrite

## [26.4.4] - 2021-06-16

### Change

- rename permission TASK_DASHBOARD_VIEW_V3

## [26.4.3] - 2021-06-16

### Change

- SC-9139 - Add a check if user roles should be updated or not to the repo

## [26.4.2] - 2021-06-16

### Fixed

- npm run syncIndex work for not existing collections in the db

## [26.4.1] - 2021-06-15

### Change

- SC-9029 - Change place of the channel creation for RabbitMQ

## [26.4.0] - 2021-06-11

- SC-9004 - Sync env variables between backend and frontend

## [26.3.1] - 2021-06-14

### Added

- SC-9134 - Add missing mongo indexes for LDAP Sync

## [26.3.0] - 2021-06-07

### Changed

- SC-8898 - parallelize LDAP sync using RabbitMQ

## [26.2.2] - 2021-06-04

### Fixed

- Fixed dependencies issue

## [26.2.1] - 2021-06-02

### Added

- SC-9103 - add logging for syncIndexes script

## [26.2.0] - 2021-06-01

### Added

- OPS-2418 - Change buildpipelines (Server, Client, Nuxt) to execute E2E tests according QF decision
- SC-8250 - add bulk deletion to user service v2
- SC-8341 - add tombstone school to tombstone user
- SC-8408 - added delete events by scope Id route
- SC-7937 - Allow adding multiple materials to lesson
- SC-7868 - Deletion concept for personal file connections
- SC-8873 - Add prioritization for Matrix messenger tasks
- SC-8982 - add inital service ressource messuring test setup
- OPS-1499 - Add feature to CI Pipeline and provide manual deployments of branches and automatic deploy of release to staging
- Add run script for sync indexes based on existing and registered schemas.
- SC-9085 - add registration pin deletion for parent emails
- SC-9004 - Sync env variables between backend and frontend
- OPS-1499 - Add feature to CI Pipeline and provide manual deployments of branches
- Add run script for sync indexes based on existing and registered schemas.

### Changed

- SC-8440 - fixed open api validation for manual consent
- SC-9055 - changed Edu-Sharing permissions for Brandenburg Sportinhalt content
- SC-6950 - validation for officialSchoonNumber now allows 5 or 6 digits
- SC-8599 - added helparea contact dropdown and send value
- SC-7944 - use persistent ids for Lern-Store content items
- OPS-1508 - added limits for cpu and ram to the docker compose files
- SC-8500 - refactoring in error handling
- SC-7021 - automatic deletion documents in the trashbins collection after 7 days.
- SC-5202 - homework tests refactoring
- SC-7868 - filestorage integration tests are skipped on local test environments if minio is not setup
- SC-8779 - messenger: use user-based fixed device ids

### Fixed

- SC-8933 - fix date format on first login
- SC-8728 - fix configuration reset in tests
- SC-8873 - fix addUser prioritization for full school Matrix messenger sync
- SC-8982 - fix test setup for on the fly building test like routes jwt

## [26.1.0]

### Added

- SC-8910 - added an isExternal check to the adminUsers service remove method

### Changed

- SC-8732 - change search filter gate and weight of values in indexes. Will reduce amount of results
- SC-8880 - changed the validation for search queries in NAT, now it allows empty

## [26.0.16] - 2021-04-20

### Removed

- - SC-8748 - revert: bump feathers-mongoose from 6.3.0 to 8.3.1

## [26.0.15] - 2021-04-19

### Changed

- SC-8909 - messenger: use user-based fixed device ids

## [26.0.14] - 2021-04-16

### Changed

- SC-8934 - no more autosync for the migrations for the mongodb

## [26.0.13] - 2021-04-15

### Fixed

- SC-8917 - verify configuration missing school

## [26.0.12] - 2021-04-14

### Changed

- SC-8929 - increase performance for alert requests

## [26.0.11] - 2021-04-13

### Changed

- SC-8748 - bump feathers-mongoose from 6.3.0 to 8.3.1

## [26.0.10] - 2021-04-09

### Fixed

- SC-8908 ldap sync: fix lock

## [26.0.9] - 2021-04-06

- SC-8779 - fix partial LDAP sync

## [26.0.8] - 2021-03-31

### Fixed

- SC-8691 ldap sync: fix potential deadlock while loadind ldap data

## [26.0.7] - 2021-03-31

### Fixed

- SC-8768 ldap sync: in user search include current school

## [26.0.6] - 2021-03-30

### Fixed

- SC-8836 - teachers can add classes from other teachers to their courses

## [26.0.5] - 2021-03-29

### Fixed

- SC-8691 - LDAP sync can be run with multiple school in parallel

## [26.0.4] - 2021-03-25

### Changed

- SC-8829 - status of logging in rocket chat user is set to offline

## [26.0.3] - 2021-03-17

### Changed

- merged hotfixes 25.6.11 and following into 26.0 branch

## [26.0.2] - 2021-03-10

### Fixed

- SC-5202 - fixed an issue with internal pagination in homework-submissions

## [26.0.1] - 2021-03-09

### Changed

- merged 25.6.10 into new version

## [26.0.0]

### Fixed

- SC-6679 - fixed table styling in topic text-component
- SC-8534 - fix registration link generation
- SC-8682 - fix students are editable in externally managed schools
- SC-8534 fix registration link generation
- Allow sorting after search

## [25.6.11] - 2021-03-17

## [25.6.13] - 2021-03-16

- SC-8782 Migration for changing urls

## [25.6.12] - 2021-03-15

- SC-8782 Fixed lesson context Query

## [25.6.11] - 2021-03-15

### Fixed

- SC-8211 - Fixed course events duplications

## [25.6.10] - 2021-03-09

- SC-8770 Fixed issue where parent consents were overwritten

## [25.6.9] - 2021-02-26

### Fixed

- SC-8714 Fixed an issue in school creation that could cause the iserv-sync to fail

## [25.6.8] - 2021-02-19

### Changed

- SC-8477 LDAP-Sync: Speed up class sync by holding all the school's users in map while creating/populating classes
- SC-8477 LDAP-Sync: Speed up user sync by grouping users into chunks and loading the chunks from DB instead of individual users

## [25.6.7] - 2021-02-18

### Security

- SC-8655 - prevent changes to immutable user attributes

## [25.6.6] - 2021-02-18

### Fixed

- SC-8657 - Recreate shared links for homework

## [25.6.5] - 2021-02-17

### Fixed

- SC-8634 - Recreate shared links for homework

## [25.6.4] - 2021-02-17

### Changed

- Reverted Changes for SC-8410

## [25.6.3] - 2021-02-15

### Security

- VOR-3 - Enable and replace old file links.

## [25.6.2] - 2021-02-11

### Changed

- VOR-2 - Adjusted business rules for adding team members from external school.

## [25.6.1] - 2021-02-11

### Fixed

- VOR-1 - Fix passwordRecovery id validation.

## [25.6.0] - 2021-02-09

### Fixed

- SC-8514 - QR Code generation fails
- SC-8390 - Lern-Store collections feature flag was not excluding collections in search
- SC-8322 prevent wrong assignment from school to storage provider

### Added

- SC-8482 - Deletion concept orchestration integration
- SC-8029 - Add deletion concept handling for pseudonyms and registration pins
- SC-6950 - Add access for superhero to change kreisid and officialSchoolNumber
- SC-8206 - Add school tombstone for deleting concept
- SC-7825 - Deletion concept for user data in tasks

### Changed

- SC-8541 - restrict class modifing requests to the teachers, who are inside these classes
- SC-8380 removed reqlib, replaced by normal require to keep referenced types known
- SC-8213 error handling concept
- SC-4576 - sanitize bbb room and member names
- SC-8300 Added user information to LDAP Sync in case of errors

## [25.5.16] - 2021-02-08

### Added

- SC-8512 - Creating a migration for duplicated events

## [25.5.15]

### Fixed

- SC-8571 - New courses does not appear in bettermarks

## [25.5.14] - 2021-02-02

### Changed

- SC-8420 - Fix old missing indexes that migration for new indexes can executed. 25.5.3

## [25.5.13]

### Changed

- SC-8462 - Add logging for homework deletion

## [25.5.12]

### Fixed

- SC-8499 - Change order of migrations

## [25.5.11]

### Fixed

- SC-8499 - Prevent duplicated pseudonyms

## [25.5.10]

- SC-8506 - add origin server name to bbb create and join requests

## [25.5.9]

### Fixed

- SC-8503 - Clicking on task in BRB and THR shows pencil page

## [25.5.8]

### Changed

- SC-8480 - Return GeneralError if unknown error code is given to error pipeline

## [25.5.7]

## Added

- SC-8489 - Added permission check for homework deletion

## [25.5.6]

### Fixed

- SC-8410 - Verify ldap connection reads the first page of users only to avoid timeouts
- SC-8444 - resolve eventual consistency in course shareToken generation

## [25.5.5]

### Fixed

- SC-8303 - fix wrong assignment from school to storage provider

## [25.5.4]

### Added

- SC-8358 - bettermarks: show hint for safari users
- SC-8412 - update swagger documentation of pseudonym/roster/ltitools

### Fixed

- SC-5287 - Fixed OAuth2 rostering
- SC-5287 - Repair Bettermark's depseudonymization
- SC-8313 - Bettermarks: depseudonymization iframe needs to use Storage Access API in Safari
- SC-8379 - Secure ltiTools route
- SC-8315 - bettermarks: security check and production configuration

## [25.5.3]

### Added

- SC-8420 - Migration for sync new indexes.

## [25.5.2]

### Fixed

- SC-8189 - fix duplicate events by returning updated object at findOneAndUpdate

## [25.5.1]

### Fixed

- SC-8303 - fix wrong assignment from school to storage provider

## [25.5.0]

### Added

- SC-7835 - Add deletion concept handling for helpdesk problems
- SC-8229 - Added invalid DN error to ldap-config service error handling
- SC-7825 - Remove user relations from courses
- SC-7827 - Add deletion concept handling for file permissions.
- SC-8030 - Setup orchestrator for deleting concept
- SC-8060 - increase unit test coverage for lernstore counties
- SC-8179 - repaired unit test
- SC-7763 - adds searchable feature flag for lernstore.
- SC-8020 - adds collections filter to edu-sharing service
- SC-8260 - new team indexes and migration to add this

### Fixed

- SC-8230 - fix deletion of teachers via new route

### Removed

- SC-8233 - Removed attribute and member as required attributes for the LDAP-config service

### Fixed

- SC-8329 - Cluster returns old verison of Pin object after patch

## [25.4.1]

- Update from 25.3.9 into master

## [25.3.9]

- SC-8198 continue school sync on user issues

## [25.3.8]

### Changed

- SC-8198 - handle eventually consistent database in THR sync

## [25.3.7] - 2020-12-18

### Changed

- SC-8209 - prevent sync from stopping if error occurs for a single student

## [25.3.6]

### Fixed

- SC-8235 - repaired reigstration link for students

## [25.3.5]

### Changed

- SC-8149 - no longer require a registrationPin for internal calls

## [25.3.4]

### Changed

- SC-7998 - use default service setup for /version

## [25.3.3] (pick from 25.2)

### Removed

- SC-8101 - Sanitization for read operations

### Fixed

- SC-8101 - Make it possible to disable sentry by removing `SENTRY_DSN`
- OPS-1735 - Fixes transaction handling in file service by using the mongoose transaction helper,
  properly closing the session, and using the correct readPreference (everything except primary fails)

## [25.3.2]

### Added

- SC-7734 - Added a hook that takes care of merlin content to generate valid urls for users
- SC-7483 - Updating terms of use for all users for each instance separately

## [25.3.1]

### Fixed

SC-8077 - the migration copy-parents-data-into-children-entities-and-delete-parent-users is broken

## [25.3.0]

### Added

- SC-7841 - remove deleted user from classes
- SC-7836 - Removing registration pin by removing the user
- SC-7838 - move pseudonyms to trashbin
- SC-7142 - Counties/Kreise added to federal states.
- SC-7555 - move user and account to trashbin
- SC-4666 - Added a pool based LDAP system and school sync. LDAP_SYSTEM_SYNCER_POOL_SIZE and LDAP_SCHOOL_SYNCER_POOL_SIZE variables
  determine how many system/school syncers will be run in parallel (at most) during the LDAP sync.
- SC-7615 - reduces the errors in lernstore
- SC-5476 - Extend tests for Matrix messenger config and permission service
- SC-6690 - refactors edu-sharing service and sets defaults
- SC-6738 - Extend search input field in new admin tables to search for full name
- SC-7293 - added Lern-Store view permission and a feature flag
- SC-7357 - Add config service
- SC-7083 - Added officialSchoolNumber to school-model
- Introduce plainSecrets in Configuration
- Introduce FEATURE_PROMETHEUS_ENABLED to have a flag for enable prometheus api metrics
- SC-7411 - add API Specification and validation for /me service
- SC-7411 - add API Specification and validation for /version service
- SC-7205 - create new data seed for QA
- SC-7614 - creates documentation for edu sharing endpoints
- SC-7370 - Add optional rootPath attribute modifier to iserv-idm strategy
- SC-4667 - persist time of last attempted and last successful LDAP sync to database (based on system)
- SC-4667 - Only request and compare LDAP entities that have changed since the last sync (using operational attribute modifyTimestamp with fallback)
- SC-4667 - Add optional `forceFullSync` option (as get param or json payload) to force a full LDAP sync
- SC-7499 - add API Specification for public services
- SC-7915 - facade locator
- SC-7571 - solved performance issues - bulk QR-code generation
- SC-6294 - Introduce Typescript in schulcloud-server
- SC-7543 - Adds ldap-config service to create, load, and patch LDAP-configs (replaces /ldap endpoints for new client)
- SC-7028 - Add Course Component API Specification document
- SC-7476 - Prevent hash generation if user has account
- SC-6692 - Added Lern-Store counties support for Niedersachsen (Merlin)

### Changed

- request logging disabled for non development environment
- OPS-1289 - moved and updated commons (to hpi-schul-cloud/commons)
- SC-6596 - Changed route for messenger permissions service
- SC-7331 - introduce axios for external requests, implemented in status api
- SC-7395 - Changed ldap general strategy fetching of users from parallel to serialized
- SC-6080 - move REQUEST_TIMEOUT from globals to Configuration
- Dependencies: querystring replaced by qs
- SC-6060 - Updated error handling
- SC-7404 - automatic forwarding for requests without versionnumber if no matching route is found
- SC-7411 - api versioning for /me service
- SC-7411 - api versioning for /version service
- IMP-160 - integration-tests repo renamed to end-to-end-tests
- SC-5900 - Move Synapse synchronization logic into server
- SC-7499 - Fixes documentation for edu sharing endpoints
- SC-7872 - Fix audience of the jwt to new organisation name.
- SC-7543 - deprecates `GET /ldap/:id` and `PATCH /ldap/:id` routes
- SC-7868 - Move external request helpers to more present file location
- SC-7474 pull docker container for tests if commit id exists on docker hub

### Fixed

- SC-6294 fix mocha test execution and build, summarize coverage results
- SC-1589 Trim strings to avoid empty team names
- ARC-138 fix changelog action
- ARC-137 avoid DoS on alerts in error state
- SC-7353 course sharing between teachers
- SC-7530 rename SHOW_VERSION to FEATURE_SHOW_VERSION_ENABLED
- SC-7517 improve oauth test stability
- SC-6586 Repaired migration script
- SC-7454 - Restored invalid birth date fix in adminUsers service
- fixed README badges
- Fix mocha tests
- SC-6151 fixed a bug that prevented api docu from being accessible
- SC-6151 fixed paths to openapi documentation
- Fixed searching for names including a dash
- SC-7572 - Find /users route after hooks - extremely slow
- SC-7573 - Route/hash-broken promise chain
- SC-7884 - Authentication error when accessing any nuxt page in the client.
- Fix typescript compiling error

### Removed

- SC-7413 - Cleanup UnhandledRejection code that is handled from winston now

## [25.2.6]

### Removed

- SC-8101 - Sanitization for read operations

### Fixed

- SC-8101 - Make it possible to disable sentry by removing `SENTRY_DSN`

## [25.2.5]

### Fixed

- OPS-1735 - Fixes transaction handling in file service by using the mongoose transaction helper,
  properly closing the session, and using the correct readPreference (everything except primary fails)

## [25.2.4]

### Changed

- SC-6727 - Change email addresses for tickets for Niedersachsen - fixed after review

## [25.2.3]

### Changed

- SC-6727 - Change email addresses for tickets for Niedersachsen

## [25.2.2]

### Changed

- SC-7773 - moved config values for antivirus file service

## [25.2.1]

### Fixed

- SC-7714 - Fixes script injection issue

## [25.2.0]

### Added

- SC-4385 - Added a user exclusion regex to IServ strategy
- SC-7049 - Added unit tests for Merlin Service
- SC-7157 - add feature flag for Merlin feature with fallback
- SC-6567 - add new application errros
- SC-6766 - Added ESLint rules with Promise rules
- SC-6830 - Added hook to parse request to arrays when > 20 users are requested in adminUsers service
- SC-6769 - Introduce API validation module
- SC-6769 - API validation for users/admin routes
- SC-6510 - Added Merlin Url Generator for Lern Store / Edu-sharing
- SC-5476 - Added school settings to enable students to open own chat rooms
- SC-6567 - Add utils to cleanup incomingMessage stacks by logging errors

### Removed

- SC-6586- Remove parents from users collection to improve maintainability

### Changed

- SC-6986 - Changed a hook in the accounts service that restricts get requests to the same school, it expects a valid userID and matching schoolIds for both the requester and requested users
- SC-6567 - clean up error pipline
- SC-6510, fix a minor syntax error when exporting module
- Update commons to 1.2.7: print configuration on startup, introduce hierarchical configuration file setup
- Support asynchronous calls during server startup
- SC-7091 - Migration to enable the Matrix Messenger for all schools that had RocketChat enabled before

### Fixed

- fixed README badges
- SC-6151 - fixed a bug that prevented api docu from being accessible
- Fix mocha tests

## [25.1.13] - 2020-11-12

### Changed

- SC-7395 - Changed ldap general strategy fetching of users from parallel to serialized

## [25.1.12] - 2020-11-09

### Added

- SC-7683 - add request logging options

## [25.1.11] - 2020-11-06

### Security

- SC-7695 - prevent csv user override operations on other schools

## [25.1.10] - 2020-11-05

### Added

- SC-7683 - Add log metic for memory usage, add async error logging util, catch one unhandledRejection error and remove cronjob task from server.

## [25.1.9] - 2020-11-03

### Fixed

- SC-7638 - fixed pin creation for users with accounts

## [25.1.8] - 2020-10-22

### Fixed

- SC-7333 - fixed creation of homeworks within lessons

## [25.1.7] - 2020-10-28

### Added

- SC-7491 - Add missing index on users.email to speed up slow query in registrationLink service

## [25.1.6] - 2020-10-23

### Changed

- SC-7413 - Remove event listener for unhandled rejections and move this to winston

## [25.1.5] - 2020-10-22

### Fixed

- SC-7452 - fixed time window check for LDAP users

## [25.1.4] - 2020-10-20

### Changed

- SC-6986 - Changed permission check for PATCH method in the account service from STUDENT_CREATE to STUDENT_EDIT to allow teachers to change students' password

## [25.1.3] - 2020-10-20

### Fixed

- SC-6986 - Changed a hook in the accounts service that restricts get requests to the same school, it expects a valid userID and matching schoolIds for both the requester and requested users

## [25.1.2] - 2020-10-15

### Fixed

- SC-7085 - fixed importHash error when asking parent consent

### Added

### Removed

## [25.1.1] - 2020-10-12

### Security

- SC-7165 package update for sanitization and add onload handler

## [25.1.0] - 2020-10-12

### Added

### Removed

- SC-6784 - Removed duplicated birth date formatting code in adminUsers service, which was causing an "Invalid date" output
- SC-6743 - Removed usersForConsent related things in adminUsers service because the client does not send that parameter anymore
- SC-6506 - Remove dependecy to feathers-swagger in routes.test.js

### Changed

- SC-6774 remove no-await-in-loop from eslint exceptions
- Rename statistic mails route, secure it over sync api key now
- SC-6809 - Maintain RabbitMQ connection and channels
- SC-5230 - Unblock Account-Page in Nuxt (securing /accounts and /users routes)

### Security

- Added hotfix merges

## [25.0.12] - 2020-10-12

### Fixed

- SC-6676 allows only following roles for registration: teacher/student…

## [25.0.11] - 2020-10-07

### Fixed

- SC-7180 homework create now validates data properly

## [25.0.12] - 2020-10-12

### Fixed

- SC-6676 allows only following roles for registration: teacher/student…

## [25.0.11] - 2020-10-07

### Fixed

- SC-7180 homework create now validates data properly

## [25.0.10] - 2020-10-07

### Added

- configured prometheus metrics - bucket sizes
- SC-6766 log unhandledRejection and unhandledException

## [25.0.9] - 2020-10-07

### Added

- SC-7115 - Reduce mongoose DB role request by enabling minor caching

## [25.0.8] - 2020-10-06

### Fixed

- SC-6676 - Registration: User with role parent should not be able to log-in
- SC-6960 - instead of deleting and recreating users during the rollback of a failed registration, use replace if necessary
- SC-6960 - properly raise exceptions during the registration process

## [25.0.7] - 2020-10-01

### Removed

- OPS-1316 - removed custom keep-alive header creation in express middleware

## [25.0.6] - 2020-10-01

### Added

- OPS-1316 - add indexes for slow files and submission queries

## [25.0.5] - 2020-10-01

### Added

- SC-6973 - add time window for pin creation

## [25.0.4] - 2020-09-30

### Added

- Added lead time detection

## [25.0.3]

### Added

- SC-6942 - add parse method to TSP strategy to declare it can handle the request and to keep authentication params clean

### Fixed

- SC-6942 - don't override payload defined by authentication method
- SC-6942 - don't search for account to populate if no username is given in `injectUsername`

## [25.0.2]

### Changed

- send mail for registration pin after add pin to db

## [25.0.1]

### Fixed

- SC-6696 - Fixed query used to determine course membership when checking permissions for course group lessons

## [25.0.0]

### Changed

- Extend JWT payload by schoolId and roleIds

## [24.5.1] - 2020-09-16

### Secrutiy

- Secure admin routes (update, patch, create)

## [24.5.0] - 2020-09-14

- Ignore database seed data with prettier, eslint, and codacy
- SC-6640 - Fixed email check within registration (case insensitive)
- SC-2710 - Adding time zones, default for school and theme

### Added - 24.5.0

- Test changelog has been updated for feature or hotfix branches
- SC-5612 - Adding search feature to the admintables for nuxt-client.

## [24.4.6] - 2020-09-11

### Changed

- SC-6733: central personal data does not get updated via CSV import

## [24.4.5] - 2020-09-10

### Fixed in 24.4.5

- SC-6637: generate QR codes for consent print sheets if group size exceeds 20

## [24.4.4] - 2020-09-08

### Fixed in 24.4.4]

- SC-6697: updates/sync account username when user is updated

## [24.4.3] - 2020-09-09

### Fixed in 24.4.3

- SC-6533 - Login not possible if admin reset password

## [24.4.2] - 2020-08-31

### Fixed in 24.4.2

- SC-6554: CSV-Importer no longer allows patching users with different roles

## [24.4.1] - 2020-08-31

### Fixed in 24.4.1

- SC-6511 - LDAP edit button missing.

### Changed in 24.4.1

- SC-5987 Internationalisation: extend user and school model with default language

### Added 24.4.1

- SC-6172: added hooks and checks to look for unique and not disposable emails in adminUsers service

## [24.4.0] - 2020-8-31

### Fixed in 24.4.0

- SC-6122 - Edusharing preload thumbnails in parallel. Edusharing authentication stabilisation.

## [24.3.3] - 2020-08-28

- SC-6469: prevent admin access to lessons admins shouldnt have access to.

## [24.3.2] - 2020-08-26

- SC-6382: fix handling of consents for users with unknown birthdays. consentStatus: 'ok' will be returned for valid consents without birthday.

## [24.3.1] - 2020-08-25

- SC-5420: TSC Schuljahreswechsel

## [24.3.0] - 2020-08-25

## [24.2.5] - 2020-08-24

- SC-6328 add migration to set student_list settings in all non n21 clouds schools to false.

## [24.2.4] - 2020-08-20

## [24.2.3] - 2020-08-20

## [24.2.2] - 2020-08-20

### Added in 24.2.2

- SC-5280: the LDAP service will try to reconnect up to three times if the connection was lost or could not be established
- SC-5280: the LDAP service and LDAP syncers now report more errors to the stats object
- SC-5808: added an isExternal check to the create method of AdminUsers service, only users from not external schools can create users

### Fixed in 24.2.2

- SC-5280: the LDAP sync now handles (timeout/firewall) errors much more gracefully
- SC-5280: LDAP bind operations will only be issued if the connection was established successfully
- SC-5280: aggregated LDAP statistics will now show the number of succesful and failed sub-syncs instead of just 1 or 0

### Changed in 24.2.2

- SC-5280: if disconnected prematurely, the LDAP service will not try to connect again just to unbind from the server

## [24.0.2] - 2020-08-05

### Fixed in 24.0.2

- SC-5835: Starting the new school year automatically - Cluster 4

## [24.0.1] - 2020-07-31

### Fixed in 24.0.1

- SC-5917 Fix activation of LDAP system

## [23.6.4] - 2020-07-29

### Fixed in 23.6.4

- SC-5883: Choose current schoolyear based on the school instead of the date for creating classes.

## [23.6.3] - 2020-07-28

### Added in 23.6.3

- SC-5754 Added isExternal attribute to school model. If ldapSchoolIdentifier or source is defined, isExternal will be set to true
  otherwise, if none of them are defined it wil be set to false.
- SC-4520 created a new Service called Activation Service; with which jobs can be defined and are
  only executed when an activation link (activation code) is confirmed (e.g.: change of e-mail address/username)
  Also added a sub-service for changing email/username in Activation Service
- SC-5280: the LDAP service will try to reconnect up to three times if the connection was lost or could not be established
- SC-5280: the LDAP service and LDAP syncers now report more errors to the stats object

### Fixed in 23.6.3

- SC-5250: Fixes the CSV-Import, if there are whitespaces in the columnnames
- SC-5686: only users with the team permission "RENAME_TEAM" can execute the patch method in teams route
- SC-5280: the LDAP sync now handles (timeout/firewall) errors much more gracefully
- SC-5280: LDAP bind operations will only be issued if the connection was established successfully
- SC-5280: aggregated LDAP statistics will now show the number of succesful and failed sub-syncs instead of just 1 or 0
- SC-5416: Enable maintenance Mode for LDAP Schools and change the currentSchoolYear for non-LDAP Schools

### Changed in 23.6.3

- SC-5542: Added an after hook for AdminUsers find method which formats birthday date to DD.MM.YYYY format.
- SC-4289 Changed aggregations in admin tables, classes are now taken only from current year or max grade level, and are sorted
  by numeric ordering.
- SC-5280: if disconnected prematurely, the LDAP service will not try to connect again just to unbind from the server

## [23.6.2] - 2020-07-22

### Fixed in 23.6.2

- SC-5773: LDAPSchoolSyncer now correctly populates classes synced from an LDAP server, even if only students or only teachers are assigned to the class.
- SC-5250: Fixes the CSV-Import, if there are whitespaces in the columnnames

## [23.6.1] - 2020-07-22

### Fixed in 23.6.1

- SC-5733: LDAPSchoolSyncer now uses the Users model service to avoid ignoring indexes due to automatic collation

## [23.6.0] - 2020-07-21

### Added in 23.6.0

- SC-4142: Added indexes on TSP sync related attributes in user and school schema.
- SC-4142: Adds info about unchanged entities to TSP sync statistics

## [23.5.4] - 2020-07-08

### Added in 23.5.4

- SC-2714 Added the federal state "Internationale Schule"

## [23.5.0] - 2020-06-15

### Added in 23.5.0

- SC-4192 add tests that ensure classes on other schools cant be manipulated

### Fixed in 23.5.0

### Changed in 23.5.0

- SC-4957 user.ldapId and user.ldapDn are now indexed to improve performance

## [23.4.7] - 2020-07-01

### Fixed in 23.4.7

- SC-4965 Converted "consent" subdocument in "users" to a nested document to fix changing consents in administration and removing a bug in registration that resulted in deleted users.

## [23.4.5] - 2020-06-17

### Fixed in 23.4.5

- SC-5007 re-introduces ldap system root path to API result to fix issue with duplicating schools

## [23.4.3-nbc] - 2020-06-15

### Fixed in 23.4.3-nbc

- SC-5054 Revert hook restrictions that prevented registration with custom deata privacy documents enabled

## [23.4.0-nbc] - 2020-06-11

### Added in 23.4.0-nbc

- SC-4577 extend consentversions with school specific privacy policy, which can be added by the school admin

## [23.2.4] - 2020-06-05

### Fixed in 23.2.4

- SC-4876 soften sanitization to allow editor actions to be persisted correctly

## [23.2.1] - 2020-06-04

### Security - 23.2.1

- SC-4720 improve importhashes for registrationlinks

## [23.2.0] - 2020-06-03

### Security - 23.2.0

- SC-4506 Secure Find User Route. Access user list by students is allowed only if they are eligible to create teams.
- SC-4506 Secure Get User Route. Read user details may only users with STUDENT_LIST or TEACHER_LIST permissions

## [23.1.4] - 2020-05-29

### Fixed in 23.1.4

- SC-4749 avoid xss in image onerror event attribute for submissions

## [23.0.0] - 2020-05-19

### Changed in 23.0.0

- SC-4075 Teams creation by students logic was changed. New environment enumeration variable `STUDENT_TEAM_CREATION`
  with possible values `disabled`, `enabled`, `opt-in`, `opt-out` was introduced. The feature value is set by instance deployment.
  In case of `disabled`, `enabled` it is valid for all schools of the instance and cannot be changed by the admin.
  In case of `opt-in` and `opt-out` the feature should be enabled/disabled by the school admin.

## [22.10.3] - 2020-05-13

### Fixed in 22.10.3

- Unbind errors no longer stop the LDAP sync if more systems follow

## [22.10.2] - 2020-05-12

### Fixed in 22.10.2

- fixed pagination for students/teacher table

## [22.10.0] - 2020-05-11

### Added in 22.10.0

- SC-3719 Files now have a `creator` attribute that references the ID of the user that created the file.
  For old files, it is set to the first user permission inside the permissions array (legacy creator check).
- SC-3719 The `files` collection now has two additional indexes: `{creator}` and `{permissions.refId, permissions.refPermModel}`.
- add MongoDB Collation Support to control sorting behaviour in regards to capitalization.
- SC-3607 CSVSyncer now allows the optional birthday field (formats: dd/mm/yyyy, dd.mm.yyyy, dd-mm-yyyy) in CSV data
- SC-3948 support users query in adminusers routes
- SC-4018 Add additional nexboard permissions
- SC-4008 Migrated generateRegistrationLink Hook from SC-Client into Server
- SC-3686 Added new Registration Link Service for sending mails
- SC-4094 Teachers can now provide feedback in the form of uploaded files

### Fixed in 22.10.0

- SC-3892 Update Filter of submission in order to work with older submissions
- SC-3395 if fetching the release fails, a error will be thrown
- backup.js now outputs valid json exports
- SC-4105 fixed a problem with new users tests not working with recent hotfix.
- Checks of user consent calculated correct now

### Changed in 22.10.0

- User delete now accepts bulk delete requests
- SC-3958: the "general" LDAP strategy now returns an empty array if classes are not configured properly
- Increase performance - error logging in sentry
- Mergify: add and modified some configs

### Removed in 22.10.0

- SC-3958: the LDAP strategy interface no longer supports synchronizing team members to the never-used original N21-IDM
- SC-3958: the environment variables NBC_IMPORTURL, NBC_IMPORTUSER, and NBC_IMPORTPASSWORD are no longer used and have been removed
- Removed the obsolete commentSchema from the homework service. It was not in use.

## [22.9.20]

### Added in 22.9.20

- SC-4042: Added support for a central IServ-Connector

### Changed in 22.9.20

- LDAP syncs on servers with multiple schools now only sync one school at a time to avoid issues when paging search requests
- LDAP syncs use less memory (because they do a lot less in parallel)
- LDAPSchoolSyncer now returns user and class statistics

### Fixed in 22.9.20

- Fixed LDAP-Service disconnect method
- LDAPSystemSyncers now properly close their connections after syncing
- Authentication via LDAP now tries to close the connection after login
- Fixed a warning message appearing when patching users via internal request

## [22.9.18]

### Fixed in 22.9.18

- SC-4215: Do not allow unprivileged users to find users with non-school roles (expert, parent, etc.)

## [22.9.17]

### Fixed in 22.9.17

- SC-4121: File uploads no longer fail if the security scan is misconfigured or errors during enqueuing

## [22.9.10]

### Added in 22.9.10

- enable API key for /mails route

### Fixed in 22.9.10

- fixed an issue that prevented api-key authenticated calls to function with query.

## [22.9.9]

### Added in 22.9.9

- Sync can now be authenticated with an api-key.

## [22.9.8]

### Fixed in 22.9.8

- Fixed an error where ldap users without proper uuid where not filtered correctly.

## [22.9.7]

### Security in 22.9.7

- the /ldap route can now only be triggered for the users own school.

## [22.9.6]

### Added in 22.9.6

- users without `SCHOOL_EDIT` permission, but with `SCHOOL_STUDENT_TEAM_MANAGE` permission can now toggle the school feature `disableStudentTeamCreation`.

### Fixed in 22.9.6

- Admins in Thuringia can now prevent students from creating teams

## [22.9.5]

### Security in 22.9.5

- increased security for the publicTeachers route.

## [22.9.4]

### Fixed in 22.9.4

- fixes an issue with LDAP account updates if more than one account exists for the user (migration from local login to LDAP)

## [22.9.3]

### Fixed in 22.9.3

- fixes regression in LDAP sync, that caused incomplete user updates

## [22.9.2]

### Security in 22.9.2

- increased security for user PUT operation

## [22.9.1]

### Fixed in 22.9.1

- SC-3994: remove unnecessary bucket creation call that caused school administration and LDAP Sync to throw errors

### Changed in 22.9.1

- use collation for /homeworks, /users, /publicTeachers, /users/admin/teachers, /users/admin/students, /classes, and /courses.

## [22.9.0]

- Security updates

## [22.8.0]

### Added in 22.8.0

- This changelog has been added

### Removed in 22.8.0

- Clipboard sockets
- This changelog has been added
- Backend route to confirm analog consents in bulk
- Changed Seed Data + Migration Script: Added feature flag for new Editor to klara.fall@schul-cloud.org
- SC-2922: Enable use of multiple S3 instances as file storage provider
  - A new collection is added to administrate multiple S3 instances
  - A migration will automatically use the AWS environment variables to add those as default provider for all existing schools
  - For new schools the less used provider is assigned as storage provider
  - Environment Variables:
    - FEATURE_MULTIPLE_S3_PROVIDERS_ENABLED=true will activate the feature
    - S3_KEY, used for symmetric encryption, already required for the migration because of the secret access key encryption

### Changed in 22.8.0

- SC-3767: moved env variables to globals.js, NODE_ENV required to equal 'test' for test execution and right database selection
- migrated backup.sh script to node, so it can run platform independant and works on windows.

### Fixed in 22.8.0

- SC-3821: Fix Co-Teachers and Substitution teachers not being able to Grade Homeworks

## 22.7.1

### Fixed in 22.7.1

- Admin and teacher user could change other users without changing them self<|MERGE_RESOLUTION|>--- conflicted
+++ resolved
@@ -9,17 +9,13 @@
 
 ## Unreleased
 
-<<<<<<< HEAD
-- SC-9231 - add permissions to SuperHero to edit admin role
-- SC-9269 - let eslint ensure no tests with .only exist anymore
 - New task relevant seed data.
-=======
+
 ## 26.9.0
 
 - SC-9231 - add permissions to SuperHero to edit admin role 
 - SC-9269 - let eslint ensure no tests with .only exist anymore
 - SC-9192 - mount feathers and nestjs apps under dedicated version paths and allow general path prefix for the whole server
->>>>>>> 533cf52f
 
 ## 26.8.0
 
