# Changelog

All notable changes to this project will be documented in this file.

The format is based on [Keep a Changelog](https://keepachangelog.com/en/1.0.0/),
and this project adheres to [Semantic Versioning](https://semver.org/spec/v2.0.0.html).

Allowed Types of change: `Added`, `Changed`, `Deprecated`, `Removed`, `Fixed`, `Security`

## Unreleased

### Added

-   SC-3719 Files now have a `creator` attribute that references the ID of the user that created the file.
    For old files, it is set to the first user permission inside the permissions array (legacy creator check).
-   SC-3719 The `files` collection now has two additional indexes: `{creator}` and `{permissions.refId, permissions.refPermModel}`.
<<<<<<< HEAD
-   add MongoDB Collation Support to control sorting behaviour in regards to capitalization.
=======
-   SC-3607 CSVSyncer now allows the optional birthday field (formats: dd/mm/yyyy, dd.mm.yyyy, dd-mm-yyyy) in CSV data

### Changed

-   User delete now accepts bulk delete requests

## [22.9.1]

### Fixed

-   SC-3994: remove unnecessary bucket creation call that caused school administration and LDAP Sync to throw errors
>>>>>>> 6328c86a

### Changed
-   use collation for /homeworks, /users, /publicTeachers, /users/admin/teachers, /users/admin/students, /classes, and /courses.

## [22.9.0]

-   Security updates

## [22.8.0]

### Added

- This changelog has been added

### Removed

-   Clipboard sockets
-   This changelog has been added
-   Backend route to confirm analog consents in bulk
-   Changed Seed Data + Migration Script: Added feature flag for new Editor to klara.fall@schul-cloud.org
-   SC-2922: Enable use of multiple S3 instances as file storage provider
    -   A new collection is added to administrate multiple S3 instances 
    -   A migration will automatically use the AWS environment variables to add those as default provider for all existing schools
    -   For new schools the less used provider is assigned as storage provider
    -   Environment Variables:
        -   FEATURE_MULTIPLE_S3_PROVIDERS_ENABLED=true will activate the feature
        -   S3_KEY, used for symmetric encryption, already required for the migration because of the secret access key encryption

### Changed

-   SC-3767: moved env variables to globals.js, NODE_ENV required to equal 'test' for test execution and right database selection

### Fixed

-   SC-3821: Fix Co-Teachers and Substitution teachers not being able to Grade Homeworks


## 22.7.1

### Fixed

- Admin and teacher user could change other users without changing them self<|MERGE_RESOLUTION|>--- conflicted
+++ resolved
@@ -14,9 +14,7 @@
 -   SC-3719 Files now have a `creator` attribute that references the ID of the user that created the file.
     For old files, it is set to the first user permission inside the permissions array (legacy creator check).
 -   SC-3719 The `files` collection now has two additional indexes: `{creator}` and `{permissions.refId, permissions.refPermModel}`.
-<<<<<<< HEAD
 -   add MongoDB Collation Support to control sorting behaviour in regards to capitalization.
-=======
 -   SC-3607 CSVSyncer now allows the optional birthday field (formats: dd/mm/yyyy, dd.mm.yyyy, dd-mm-yyyy) in CSV data
 
 ### Changed
@@ -28,7 +26,6 @@
 ### Fixed
 
 -   SC-3994: remove unnecessary bucket creation call that caused school administration and LDAP Sync to throw errors
->>>>>>> 6328c86a
 
 ### Changed
 -   use collation for /homeworks, /users, /publicTeachers, /users/admin/teachers, /users/admin/students, /classes, and /courses.
