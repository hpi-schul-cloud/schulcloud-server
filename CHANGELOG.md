# Changelog

All notable changes to this project will be documented in this file.

The format is based on [Keep a Changelog](https://keepachangelog.com/en/1.0.0/),
and this project adheres to [Semantic Versioning](https://semver.org/spec/v2.0.0.html).

Allowed Types of change: `Added`, `Changed`, `Deprecated`, `Removed`, `Fixed`, `Security`

<<<<<<< HEAD
## [Unreleased]

### Added

- SC-7615 - reduces the errors in lernstore
- SC-5476 - Extend tests for Matrix messenger config and permission service
- SC-6690 - refactors edu-sharing service and sets defaults
- SC-6738 - Extend search input field in new admin tables to search for full name
- SC-7293 - added Lern-Store view permission and a feature flag
- SC-7357 - Add config service
- SC-7083 - Added officialSchoolNumber to school-model
- Introduce plainSecrets in Configuration
- Introduce FEATURE_PROMETHEUS_ENABLED to have a flag for enable prometheus api metrics
- SC-7411 - add API Specification and validation for /me service
- SC-7411 - add API Specification and validation for /version service

### Changed

- SC-7331 - introduce axios for external requests, implemented in status api
- SC-7395 - Changed ldap general strategy fetching of users from parallel to serialized
- SC-6080 - move REQUEST_TIMEOUT from globals to Configuration
- Dependencies: querystring replaced by qs
- SC-6060 - Updated error handling
- SC-7404 - automatic forwarding for requests without versionnumber if no matching route is found
- SC-7411 - api versioning for /me service
- SC-7411 - api versioning for /version service
- IMP-160 - integration-tests repo renamed to end-to-end-tests

### Fixed

- SC-7353 course sharing between teachers
- SC-7530 rename SHOW_VERSION to FEATURE_SHOW_VERSION_ENABLED
- SC-7517 improve oauth test stability
- SC-6586 Repaired migration script
- SC-7454 - Restored invalid birth date fix in adminUsers service
- fixed README badges
- Fix mocha tests
- SC-6151 fixed a bug that prevented api docu from being accessible
- SC-6151 fixed paths to openapi documentation
- Fixed searching for names including a dash

### Removed

- SC-7413 - Cleanup UnhandledRejection code that is handled from winston now

## [25.2.0]

### Added

- SC-4385 - Added a user exclusion regex to IServ strategy
- SC-7049 - Added unit tests for Merlin Service
- SC-7157 - add feature flag for Merlin feature with fallback
- SC-6567 - add new application errros
- SC-6766 - Added ESLint rules with Promise rules
- SC-6830 - Added hook to parse request to arrays when > 20 users are requested in adminUsers service
- SC-6769 - Introduce API validation module
- SC-6769 - API validation for users/admin routes
- SC-6510 - Added Merlin Url Generator for Lern Store / Edu-sharing
- SC-5476 - Added school settings to enable students to open own chat rooms
- SC-6567 - Add utils to cleanup incomingMessage stacks by logging errors

### Removed

- SC-6586- Remove parents from users collection to improve maintainability

### Changed

- SC-6986 - Changed a hook in the accounts service that restricts get requests to the same school, it expects a valid userID and matching schoolIds for both the requester and requested users
- SC-6567 - clean up error pipline
- SC-6510, fix a minor syntax error when exporting module
- Update commons to 1.2.7: print configuration on startup, introduce hierarchical configuration file setup
- Support asynchronous calls during server startup
- SC-7091 Migration to enable the Matrix Messenger for all schools that had RocketChat enabled before

### Fixed

- fixed README badges
- SC-6151 - fixed a bug that prevented api docu from being accessible
- Fix mocha tests
=======
## [25.1.10] - 2020-11-05

### Added

- SC-7683 - Add log metic for memory usage, add async error logging util, catch one unhandledRejection error and remove cronjob task from server.
>>>>>>> 5fb14610

## [25.1.9] - 2020-11-03

### Fixed

- SC-7638 - fixed pin creation for users with accounts

## [25.1.8] - 2020-10-22

### Fixed

- SC-7333 - fixed creation of homeworks within lessons

## [25.1.7] - 2020-10-28

### Added

- SC-7491 - Add missing index on users.email to speed up slow query in registrationLink service

## [25.1.6] - 2020-10-23

### Changed

- SC-7413 - Remove event listener for unhandled rejections and move this to winston

## [25.1.5] - 2020-10-22

### Fixed

- SC-7452 - fixed time window check for LDAP users

## [25.1.4] - 2020-10-20

### Changed

- SC-6986 - Changed permission check for PATCH method in the account service from STUDENT_CREATE to STUDENT_EDIT to allow teachers to change students' password

## [25.1.3] - 2020-10-20

### Fixed

- SC-6986 - Changed a hook in the accounts service that restricts get requests to the same school, it expects a valid userID and matching schoolIds for both the requester and requested users

## [25.1.2] - 2020-10-15

### Fixed

- SC-7085 - fixed importHash error when asking parent consent

### Added

### Removed

## [25.1.1] - 2020-10-12

### Security

- SC-7165 package update for sanitization and add onload handler

## [25.1.0] - 2020-10-12

### Added

### Removed

- SC-6784 - Removed duplicated birth date formatting code in adminUsers service, which was causing an "Invalid date" output
- SC-6743 - Removed usersForConsent related things in adminUsers service because the client does not send that parameter anymore
- SC-6506 - Remove dependecy to feathers-swagger in routes.test.js

### Changed

- SC-6774 remove no-await-in-loop from eslint exceptions
- Rename statistic mails route, secure it over sync api key now
- SC-6809 - Maintain RabbitMQ connection and channels
- SC-5230 - Unblock Account-Page in Nuxt (securing /accounts and /users routes)

### Security

- Added hotfix merges

## [25.0.12] - 2020-10-12

### Fixed

- SC-6676 allows only following roles for registration: teacher/student…

## [25.0.11] - 2020-10-07

### Fixed

- SC-7180 homework create now validates data properly

## [25.0.12] - 2020-10-12

### Fixed

- SC-6676 allows only following roles for registration: teacher/student…

## [25.0.11] - 2020-10-07

### Fixed

- SC-7180 homework create now validates data properly

## [25.0.10] - 2020-10-07

### Added

- configured prometheus metrics - bucket sizes
- SC-6766 log unhandledRejection and unhandledException

## [25.0.9] - 2020-10-07

### Added

- SC-7115 - Reduce mongoose DB role request by enabling minor caching

## [25.0.8] - 2020-10-06

### Fixed

- SC-6676 - Registration: User with role parent should not be able to log-in
- SC-6960 - instead of deleting and recreating users during the rollback of a failed registration, use replace if necessary
- SC-6960 - properly raise exceptions during the registration process

## [25.0.7] - 2020-10-01

### Removed

- OPS-1316 - removed custom keep-alive header creation in express middleware

## [25.0.6] - 2020-10-01

### Added

- OPS-1316 - add indexes for slow files and submission queries

## [25.0.5] - 2020-10-01

### Added

- SC-6973 - add time window for pin creation

## [25.0.4] - 2020-09-30

### Added

- Added lead time detection

## [25.0.3]

### Added

- SC-6942 - add parse method to TSP strategy to declare it can handle the request and to keep authentication params clean

### Fixed

- SC-6942 - don't override payload defined by authentication method
- SC-6942 - don't search for account to populate if no username is given in `injectUsername`

## [25.0.2]

### Changed

- send mail for registration pin after add pin to db

## [25.0.1]

### Fixed

- SC-6696 - Fixed query used to determine course membership when checking permissions for course group lessons

## [25.0.0]

### Changed

- Extend JWT payload by schoolId and roleIds

## [24.5.1] - 2020-09-16

### Secrutiy

- Secure admin routes (update, patch, create)

## [24.5.0] - 2020-09-14

- Ignore database seed data with prettier, eslint, and codacy
- SC-6640 - Fixed email check within registration (case insensitive)
- SC-2710 - Adding time zones, default for school and theme


### Added - 24.5.0

- Test changelog has been updated for feature or hotfix branches
- SC-5612 - Adding search feature to the admintables for nuxt-client.

## [24.4.6] - 2020-09-11

### Changed

- SC-6733: central personal data does not get updated via CSV import

## [24.4.5] - 2020-09-10

### Fixed in 24.4.5

- SC-6637: generate QR codes for consent print sheets if group size exceeds 20

## [24.4.4] - 2020-09-08

### Fixed in 24.4.4]

- SC-6697: updates/sync account username when user is updated

## [24.4.3] - 2020-09-09

### Fixed in 24.4.3

- SC-6533 - Login not possible if admin reset password

## [24.4.2] - 2020-08-31

### Fixed in 24.4.2

- SC-6554: CSV-Importer no longer allows patching users with different roles

## [24.4.1] - 2020-08-31

### Fixed in 24.4.1

- SC-6511 - LDAP edit button missing.

### Changed in 24.4.1

- SC-5987 Internationalisation: extend user and school model with default language

### Added 24.4.1

- SC-6172: added hooks and checks to look for unique and not disposable emails in adminUsers service

## [24.4.0] - 2020-8-31

### Fixed in 24.4.0

- SC-6122 - Edusharing preload thumbnails in parallel. Edusharing authentication stabilisation.

## [24.3.3] - 2020-08-28

- SC-6469: prevent admin access to lessons admins shouldnt have access to.

## [24.3.2] - 2020-08-26

- SC-6382: fix handling of consents for users with unknown birthdays. consentStatus: 'ok' will be returned for valid consents without birthday.

## [24.3.1] - 2020-08-25

- SC-5420: TSC Schuljahreswechsel

## [24.3.0] - 2020-08-25

## [24.2.5] - 2020-08-24

- SC-6328 add migration to set student_list settings in all non n21 clouds schools to false.

## [24.2.4] - 2020-08-20

## [24.2.3] - 2020-08-20

## [24.2.2] - 2020-08-20

### Added in 24.2.2

- SC-5280: the LDAP service will try to reconnect up to three times if the connection was lost or could not be established
- SC-5280: the LDAP service and LDAP syncers now report more errors to the stats object
- SC-5808: added an isExternal check to the create method of AdminUsers service, only users from not external schools can create users

### Fixed in 24.2.2

- SC-5280: the LDAP sync now handles (timeout/firewall) errors much more gracefully
- SC-5280: LDAP bind operations will only be issued if the connection was established successfully
- SC-5280: aggregated LDAP statistics will now show the number of succesful and failed sub-syncs instead of just 1 or 0

### Changed in 24.2.2

- SC-5280: if disconnected prematurely, the LDAP service will not try to connect again just to unbind from the server

## [24.0.2] - 2020-08-05

### Fixed in 24.0.2

- SC-5835: Starting the new school year automatically - Cluster 4

## [24.0.1] - 2020-07-31

### Fixed in 24.0.1

- SC-5917 Fix activation of LDAP system

## [23.6.4] - 2020-07-29

### Fixed in 23.6.4

- SC-5883: Choose current schoolyear based on the school instead of the date for creating classes.

## [23.6.3] - 2020-07-28

### Added in 23.6.3

- SC-5754 Added isExternal attribute to school model. If ldapSchoolIdentifier or source is defined, isExternal will be set to true
  otherwise, if none of them are defined it wil be set to false.
- SC-4520 created a new Service called Activation Service; with which jobs can be defined and are
  only executed when an activation link (activation code) is confirmed (e.g.: change of e-mail address/username)
  Also added a sub-service for changing email/username in Activation Service
- SC-5280: the LDAP service will try to reconnect up to three times if the connection was lost or could not be established
- SC-5280: the LDAP service and LDAP syncers now report more errors to the stats object

### Fixed in 23.6.3

- SC-5250: Fixes the CSV-Import, if there are whitespaces in the columnnames
- SC-5686: only users with the team permission "RENAME_TEAM" can execute the patch method in teams route
- SC-5280: the LDAP sync now handles (timeout/firewall) errors much more gracefully
- SC-5280: LDAP bind operations will only be issued if the connection was established successfully
- SC-5280: aggregated LDAP statistics will now show the number of succesful and failed sub-syncs instead of just 1 or 0
- SC-5416: Enable maintenance Mode for LDAP Schools and change the currentSchoolYear for non-LDAP Schools

### Changed in 23.6.3

- SC-5542: Added an after hook for AdminUsers find method which formats birthday date to DD.MM.YYYY format.
- SC-4289 Changed aggregations in admin tables, classes are now taken only from current year or max grade level, and are sorted
  by numeric ordering.
- SC-5280: if disconnected prematurely, the LDAP service will not try to connect again just to unbind from the server

## [23.6.2] - 2020-07-22

### Fixed in 23.6.2

- SC-5773: LDAPSchoolSyncer now correctly populates classes synced from an LDAP server, even if only students or only teachers are assigned to the class.
- SC-5250: Fixes the CSV-Import, if there are whitespaces in the columnnames

## [23.6.1] - 2020-07-22

### Fixed in 23.6.1

- SC-5733: LDAPSchoolSyncer now uses the Users model service to avoid ignoring indexes due to automatic collation

## [23.6.0] - 2020-07-21

### Added in 23.6.0

- SC-4142: Added indexes on TSP sync related attributes in user and school schema.
- SC-4142: Adds info about unchanged entities to TSP sync statistics

## [23.5.4] - 2020-07-08

### Added in 23.5.4

- SC-2714 Added the federal state "Internationale Schule"

## [23.5.0] - 2020-06-15

### Added in 23.5.0

- SC-4192 add tests that ensure classes on other schools cant be manipulated

### Fixed in 23.5.0

### Changed in 23.5.0

- SC-4957 user.ldapId and user.ldapDn are now indexed to improve performance

## [23.4.7] - 2020-07-01

### Fixed in 23.4.7

- SC-4965 Converted "consent" subdocument in "users" to a nested document to fix changing consents in administration and removing a bug in registration that resulted in deleted users.

## [23.4.5] - 2020-06-17

### Fixed in 23.4.5

- SC-5007 re-introduces ldap system root path to API result to fix issue with duplicating schools

## [23.4.3-nbc] - 2020-06-15

### Fixed in 23.4.3-nbc

- SC-5054 Revert hook restrictions that prevented registration with custom deata privacy documents enabled

## [23.4.0-nbc] - 2020-06-11

### Added in 23.4.0-nbc

- SC-4577 extend consentversions with school specific privacy policy, which can be added by the school admin

## [23.2.4] - 2020-06-05

### Fixed in 23.2.4

- SC-4876 soften sanitization to allow editor actions to be persisted correctly

## [23.2.1] - 2020-06-04

### Security - 23.2.1

- SC-4720 improve importhashes for registrationlinks

## [23.2.0] - 2020-06-03

### Security - 23.2.0

- SC-4506 Secure Find User Route. Access user list by students is allowed only if they are eligible to create teams.
- SC-4506 Secure Get User Route. Read user details may only users with STUDENT_LIST or TEACHER_LIST permissions

## [23.1.4] - 2020-05-29

### Fixed in 23.1.4

- SC-4749 avoid xss in image onerror event attribute for submissions

## [23.0.0] - 2020-05-19

### Changed in 23.0.0

- SC-4075 Teams creation by students logic was changed. New environment enumeration variable `STUDENT_TEAM_CREATION`
  with possible values `disabled`, `enabled`, `opt-in`, `opt-out` was introduced. The feature value is set by instance deployment.
  In case of `disabled`, `enabled` it is valid for all schools of the instance and cannot be changed by the admin.
  In case of `opt-in` and `opt-out` the feature should be enabled/disabled by the school admin.

## [22.10.3] - 2020-05-13

### Fixed in 22.10.3

- Unbind errors no longer stop the LDAP sync if more systems follow

## [22.10.2] - 2020-05-12

### Fixed in 22.10.2

- fixed pagination for students/teacher table

## [22.10.0] - 2020-05-11

### Added in 22.10.0

- SC-3719 Files now have a `creator` attribute that references the ID of the user that created the file.
  For old files, it is set to the first user permission inside the permissions array (legacy creator check).
- SC-3719 The `files` collection now has two additional indexes: `{creator}` and `{permissions.refId, permissions.refPermModel}`.
- add MongoDB Collation Support to control sorting behaviour in regards to capitalization.
- SC-3607 CSVSyncer now allows the optional birthday field (formats: dd/mm/yyyy, dd.mm.yyyy, dd-mm-yyyy) in CSV data
- SC-3948 support users query in adminusers routes
- SC-4018 Add additional nexboard permissions
- SC-4008 Migrated generateRegistrationLink Hook from SC-Client into Server
- SC-3686 Added new Registration Link Service for sending mails
- SC-4094 Teachers can now provide feedback in the form of uploaded files

### Fixed in 22.10.0

- SC-3892 Update Filter of submission in order to work with older submissions
- SC-3395 if fetching the release fails, a error will be thrown
- backup.js now outputs valid json exports
- SC-4105 fixed a problem with new users tests not working with recent hotfix.
- Checks of user consent calculated correct now

### Changed in 22.10.0

- User delete now accepts bulk delete requests
- SC-3958: the "general" LDAP strategy now returns an empty array if classes are not configured properly
- Increase performance - error logging in sentry
- Mergify: add and modified some configs

### Removed in 22.10.0

- SC-3958: the LDAP strategy interface no longer supports synchronizing team members to the never-used original N21-IDM
- SC-3958: the environment variables NBC_IMPORTURL, NBC_IMPORTUSER, and NBC_IMPORTPASSWORD are no longer used and have been removed
- Removed the obsolete commentSchema from the homework service. It was not in use.

## [22.9.20]

### Added in 22.9.20

- SC-4042: Added support for a central IServ-Connector

### Changed in 22.9.20

- LDAP syncs on servers with multiple schools now only sync one school at a time to avoid issues when paging search requests
- LDAP syncs use less memory (because they do a lot less in parallel)
- LDAPSchoolSyncer now returns user and class statistics

### Fixed in 22.9.20

- Fixed LDAP-Service disconnect method
- LDAPSystemSyncers now properly close their connections after syncing
- Authentication via LDAP now tries to close the connection after login
- Fixed a warning message appearing when patching users via internal request

## [22.9.18]

### Fixed in 22.9.18

- SC-4215: Do not allow unprivileged users to find users with non-school roles (expert, parent, etc.)

## [22.9.17]

### Fixed in 22.9.17

- SC-4121: File uploads no longer fail if the security scan is misconfigured or errors during enqueuing

## [22.9.10]

### Added in 22.9.10

- enable API key for /mails route

### Fixed in 22.9.10

- fixed an issue that prevented api-key authenticated calls to function with query.

## [22.9.9]

### Added in 22.9.9

- Sync can now be authenticated with an api-key.

## [22.9.8]

### Fixed in 22.9.8

- Fixed an error where ldap users without proper uuid where not filtered correctly.

## [22.9.7]

### Security in 22.9.7

- the /ldap route can now only be triggered for the users own school.

## [22.9.6]

### Added in 22.9.6

- users without `SCHOOL_EDIT` permission, but with `SCHOOL_STUDENT_TEAM_MANAGE` permission can now toggle the school feature `disableStudentTeamCreation`.

### Fixed in 22.9.6

- Admins in Thuringia can now prevent students from creating teams

## [22.9.5]

### Security in 22.9.5

- increased security for the publicTeachers route.

## [22.9.4]

### Fixed in 22.9.4

- fixes an issue with LDAP account updates if more than one account exists for the user (migration from local login to LDAP)

## [22.9.3]

### Fixed in 22.9.3

- fixes regression in LDAP sync, that caused incomplete user updates

## [22.9.2]

### Security in 22.9.2

- increased security for user PUT operation

## [22.9.1]

### Fixed in 22.9.1

- SC-3994: remove unnecessary bucket creation call that caused school administration and LDAP Sync to throw errors

### Changed in 22.9.1

- use collation for /homeworks, /users, /publicTeachers, /users/admin/teachers, /users/admin/students, /classes, and /courses.

## [22.9.0]

- Security updates

## [22.8.0]

### Added in 22.8.0

- This changelog has been added

### Removed in 22.8.0

- Clipboard sockets
- This changelog has been added
- Backend route to confirm analog consents in bulk
- Changed Seed Data + Migration Script: Added feature flag for new Editor to klara.fall@schul-cloud.org
- SC-2922: Enable use of multiple S3 instances as file storage provider
  - A new collection is added to administrate multiple S3 instances
  - A migration will automatically use the AWS environment variables to add those as default provider for all existing schools
  - For new schools the less used provider is assigned as storage provider
  - Environment Variables:
    - FEATURE_MULTIPLE_S3_PROVIDERS_ENABLED=true will activate the feature
    - S3_KEY, used for symmetric encryption, already required for the migration because of the secret access key encryption

### Changed in 22.8.0

- SC-3767: moved env variables to globals.js, NODE_ENV required to equal 'test' for test execution and right database selection
- migrated backup.sh script to node, so it can run platform independant and works on windows.

### Fixed in 22.8.0

- SC-3821: Fix Co-Teachers and Substitution teachers not being able to Grade Homeworks

## 22.7.1

### Fixed in 22.7.1

- Admin and teacher user could change other users without changing them self<|MERGE_RESOLUTION|>--- conflicted
+++ resolved
@@ -7,7 +7,6 @@
 
 Allowed Types of change: `Added`, `Changed`, `Deprecated`, `Removed`, `Fixed`, `Security`
 
-<<<<<<< HEAD
 ## [Unreleased]
 
 ### Added
@@ -87,13 +86,12 @@
 - fixed README badges
 - SC-6151 - fixed a bug that prevented api docu from being accessible
 - Fix mocha tests
-=======
+
 ## [25.1.10] - 2020-11-05
 
 ### Added
 
 - SC-7683 - Add log metic for memory usage, add async error logging util, catch one unhandledRejection error and remove cronjob task from server.
->>>>>>> 5fb14610
 
 ## [25.1.9] - 2020-11-03
 
