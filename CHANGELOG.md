# Changelog

All notable changes to this project will be documented in this file.

The format is based on [Keep a Changelog](https://keepachangelog.com/en/1.0.0/),
and this project adheres to [Semantic Versioning](https://semver.org/spec/v2.0.0.html).

Allowed Types of change: `Added`, `Changed`, `Deprecated`, `Removed`, `Fixed`, `Security`

## Unreleased

<<<<<<< HEAD
## [25.5.8]

### Changed

- SC-8480 - Return GeneralError if unknown error code is given to error pipeline
=======
## [25.5.7]

## Added

- SC-8489 - Added permission check for homework deletion
>>>>>>> 611f8816

## [25.5.6]

### Fixed

- SC-8410 - Verify ldap connection reads the first page of users only to avoid timeouts
- SC-8444 - resolve eventual consistency in course shareToken generation

## [25.5.5]

### Fixed

- SC-8303 - fix wrong assignment from school to storage provider

## [25.5.4]

### Added

- SC-8358 - bettermarks: show hint for safari users
- SC-8412 - update swagger documentation of pseudonym/roster/ltitools

### Fixed

- SC-5287 - Fixed OAuth2 rostering
- SC-5287 - Repair Bettermark's depseudonymization
- SC-8313 - Bettermarks: depseudonymization iframe needs to use Storage Access API in Safari
- SC-8379 - Secure ltiTools route
- SC-8315 - bettermarks: security check and production configuration

## [25.5.3]

### Added

- SC-8420 - Migration for sync new indexes.

## [25.5.2]

### Fixed

- SC-8189 - fix duplicate events by returning updated object at findOneAndUpdate

## [25.5.1]

### Fixed

- SC-8303 - fix wrong assignment from school to storage provider

## [25.5.0]

### Added

- SC-8229 - Added invalid DN error to ldap-config service error handling
- SC-7825 - Remove user relations from courses
- SC-7827 - Add deletion concept handling for file permissions.
- SC-8030 - Setup orchestrator for deleting concept
- SC-8060 - increase unit test coverage for lernstore counties
- SC-8179 - repaired unit test
- SC-7763 - adds searchable feature flag for lernstore.
- SC-8020 - adds collections filter to edu-sharing service
- SC-8260 - new team indexes and migration to add this

### Removed

- SC-8233 - Removed attribute and member as required attributes for the LDAP-config service

### Fixed

- SC-8329 - Cluster returns old verison of Pin object after patch

## [25.4.1]

- Update from 25.3.9 into master

## [25.4.1]

- Update from 25.3.9 into master

## [25.3.9]

- SC-8198 continue school sync on user issues

## [25.3.8]

### Changed

- SC-8198 - handle eventually consistent database in THR sync

## [25.3.7] - 2020-12-18

### Changed

- SC-8209 - prevent sync from stopping if error occurs for a single student

## [25.3.6]

### Fixed

- SC-8235 - repaired reigstration link for students

## [25.3.5]

### Changed

- SC-8149 - no longer require a registrationPin for internal calls

## [25.3.4]

### Changed

- SC-7998 - use default service setup for /version

## [25.3.3] (pick from 25.2)

### Removed

- SC-8101 - Sanitization for read operations

### Fixed

- SC-8101 - Make it possible to disable sentry by removing `SENTRY_DSN`
- OPS-1735 - Fixes transaction handling in file service by using the mongoose transaction helper,
  properly closing the session, and using the correct readPreference (everything except primary fails)

## [25.3.2]

### Added

- SC-7734 - Added a hook that takes care of merlin content to generate valid urls for users
- SC-7483 - Updating terms of use for all users for each instance separately

## [25.3.1]

### Fixed

SC-8077 - the migration copy-parents-data-into-children-entities-and-delete-parent-users is broken

## [25.3.0]

### Added

- SC-7841 - remove deleted user from classes
- SC-7836 - Removing registration pin by removing the user
- SC-7838 - move pseudonyms to trashbin
- SC-7142 - Counties/Kreise added to federal states.
- SC-7555 - move user and account to trashbin
- SC-4666 - Added a pool based LDAP system and school sync. LDAP_SYSTEM_SYNCER_POOL_SIZE and LDAP_SCHOOL_SYNCER_POOL_SIZE variables
  determine how many system/school syncers will be run in parallel (at most) during the LDAP sync.
- SC-7615 - reduces the errors in lernstore
- SC-5476 - Extend tests for Matrix messenger config and permission service
- SC-6690 - refactors edu-sharing service and sets defaults
- SC-6738 - Extend search input field in new admin tables to search for full name
- SC-7293 - added Lern-Store view permission and a feature flag
- SC-7357 - Add config service
- SC-7083 - Added officialSchoolNumber to school-model
- Introduce plainSecrets in Configuration
- Introduce FEATURE_PROMETHEUS_ENABLED to have a flag for enable prometheus api metrics
- SC-7411 - add API Specification and validation for /me service
- SC-7411 - add API Specification and validation for /version service
- SC-7205 - create new data seed for QA
- SC-7614 - creates documentation for edu sharing endpoints
- SC-7370 - Add optional rootPath attribute modifier to iserv-idm strategy
- SC-4667 - persist time of last attempted and last successful LDAP sync to database (based on system)
- SC-4667 - Only request and compare LDAP entities that have changed since the last sync (using operational attribute modifyTimestamp with fallback)
- SC-4667 - Add optional `forceFullSync` option (as get param or json payload) to force a full LDAP sync
- SC-7499 - add API Specification for public services
- SC-7915 - facade locator
- SC-7571 - solved performance issues - bulk QR-code generation
- SC-6294 - Introduce Typescript in schulcloud-server
- SC-7543 - Adds ldap-config service to create, load, and patch LDAP-configs (replaces /ldap endpoints for new client)
- SC-7028 - Add Course Component API Specification document
- SC-7476 - Prevent hash generation if user has account
- SC-6692 - Added Lern-Store counties support for Niedersachsen (Merlin)

### Changed

- request logging disabled for non development environment
- OPS-1289 - moved and updated commons (to hpi-schul-cloud/commons)
- SC-6596 - Changed route for messenger permissions service
- SC-7331 - introduce axios for external requests, implemented in status api
- SC-7395 - Changed ldap general strategy fetching of users from parallel to serialized
- SC-6080 - move REQUEST_TIMEOUT from globals to Configuration
- Dependencies: querystring replaced by qs
- SC-6060 - Updated error handling
- SC-7404 - automatic forwarding for requests without versionnumber if no matching route is found
- SC-7411 - api versioning for /me service
- SC-7411 - api versioning for /version service
- IMP-160 - integration-tests repo renamed to end-to-end-tests
- SC-5900 - Move Synapse synchronization logic into server
- SC-7499 - Fixes documentation for edu sharing endpoints
- SC-7872 - Fix audience of the jwt to new organisation name.
- SC-7543 - deprecates `GET /ldap/:id` and `PATCH /ldap/:id` routes
- SC-7868 - Move external request helpers to more present file location
- SC-7474 pull docker container for tests if commit id exists on docker hub

### Fixed

- SC-6294 fix mocha test execution and build, summarize coverage results
- SC-1589 Trim strings to avoid empty team names
- ARC-138 fix changelog action
- ARC-137 avoid DoS on alerts in error state
- SC-7353 course sharing between teachers
- SC-7530 rename SHOW_VERSION to FEATURE_SHOW_VERSION_ENABLED
- SC-7517 improve oauth test stability
- SC-6586 Repaired migration script
- SC-7454 - Restored invalid birth date fix in adminUsers service
- fixed README badges
- Fix mocha tests
- SC-6151 fixed a bug that prevented api docu from being accessible
- SC-6151 fixed paths to openapi documentation
- Fixed searching for names including a dash
- SC-7572 - Find /users route after hooks - extremely slow
- SC-7573 - Route/hash-broken promise chain
- SC-7884 - Authentication error when accessing any nuxt page in the client.
- Fix typescript compiling error

### Removed

- SC-7413 - Cleanup UnhandledRejection code that is handled from winston now

## [25.2.6]

### Removed

- SC-8101 - Sanitization for read operations

### Fixed

- SC-8101 - Make it possible to disable sentry by removing `SENTRY_DSN`

## [25.2.5]

### Fixed

- OPS-1735 - Fixes transaction handling in file service by using the mongoose transaction helper,
  properly closing the session, and using the correct readPreference (everything except primary fails)

## [25.2.4]

### Changed

- SC-6727 - Change email addresses for tickets for Niedersachsen - fixed after review

## [25.2.3]

### Changed

- SC-6727 - Change email addresses for tickets for Niedersachsen

## [25.2.2]

### Changed

- SC-7773 - moved config values for antivirus file service

## [25.2.1]

### Fixed

- SC-7714 - Fixes script injection issue

## [25.2.0]

### Added

- SC-4385 - Added a user exclusion regex to IServ strategy
- SC-7049 - Added unit tests for Merlin Service
- SC-7157 - add feature flag for Merlin feature with fallback
- SC-6567 - add new application errros
- SC-6766 - Added ESLint rules with Promise rules
- SC-6830 - Added hook to parse request to arrays when > 20 users are requested in adminUsers service
- SC-6769 - Introduce API validation module
- SC-6769 - API validation for users/admin routes
- SC-6510 - Added Merlin Url Generator for Lern Store / Edu-sharing
- SC-5476 - Added school settings to enable students to open own chat rooms
- SC-6567 - Add utils to cleanup incomingMessage stacks by logging errors

### Removed

- SC-6586- Remove parents from users collection to improve maintainability

### Changed

- SC-6986 - Changed a hook in the accounts service that restricts get requests to the same school, it expects a valid userID and matching schoolIds for both the requester and requested users
- SC-6567 - clean up error pipline
- SC-6510, fix a minor syntax error when exporting module
- Update commons to 1.2.7: print configuration on startup, introduce hierarchical configuration file setup
- Support asynchronous calls during server startup
- SC-7091 - Migration to enable the Matrix Messenger for all schools that had RocketChat enabled before

### Fixed

- fixed README badges
- SC-6151 - fixed a bug that prevented api docu from being accessible
- Fix mocha tests

## [25.1.13] - 2020-11-12

### Changed

- SC-7395 - Changed ldap general strategy fetching of users from parallel to serialized

## [25.1.12] - 2020-11-09

### Added

- SC-7683 - add request logging options

## [25.1.11] - 2020-11-06

### Security

- SC-7695 - prevent csv user override operations on other schools

## [25.1.10] - 2020-11-05

### Added

- SC-7683 - Add log metic for memory usage, add async error logging util, catch one unhandledRejection error and remove cronjob task from server.

## [25.1.9] - 2020-11-03

### Fixed

- SC-7638 - fixed pin creation for users with accounts

## [25.1.8] - 2020-10-22

### Fixed

- SC-7333 - fixed creation of homeworks within lessons

## [25.1.7] - 2020-10-28

### Added

- SC-7491 - Add missing index on users.email to speed up slow query in registrationLink service

## [25.1.6] - 2020-10-23

### Changed

- SC-7413 - Remove event listener for unhandled rejections and move this to winston

## [25.1.5] - 2020-10-22

### Fixed

- SC-7452 - fixed time window check for LDAP users

## [25.1.4] - 2020-10-20

### Changed

- SC-6986 - Changed permission check for PATCH method in the account service from STUDENT_CREATE to STUDENT_EDIT to allow teachers to change students' password

## [25.1.3] - 2020-10-20

### Fixed

- SC-6986 - Changed a hook in the accounts service that restricts get requests to the same school, it expects a valid userID and matching schoolIds for both the requester and requested users

## [25.1.2] - 2020-10-15

### Fixed

- SC-7085 - fixed importHash error when asking parent consent

### Added

### Removed

## [25.1.1] - 2020-10-12

### Security

- SC-7165 package update for sanitization and add onload handler

## [25.1.0] - 2020-10-12

### Added

### Removed

- SC-6784 - Removed duplicated birth date formatting code in adminUsers service, which was causing an "Invalid date" output
- SC-6743 - Removed usersForConsent related things in adminUsers service because the client does not send that parameter anymore
- SC-6506 - Remove dependecy to feathers-swagger in routes.test.js

### Changed

- SC-6774 remove no-await-in-loop from eslint exceptions
- Rename statistic mails route, secure it over sync api key now
- SC-6809 - Maintain RabbitMQ connection and channels
- SC-5230 - Unblock Account-Page in Nuxt (securing /accounts and /users routes)

### Security

- Added hotfix merges

## [25.0.12] - 2020-10-12

### Fixed

- SC-6676 allows only following roles for registration: teacher/student…

## [25.0.11] - 2020-10-07

### Fixed

- SC-7180 homework create now validates data properly

## [25.0.12] - 2020-10-12

### Fixed

- SC-6676 allows only following roles for registration: teacher/student…

## [25.0.11] - 2020-10-07

### Fixed

- SC-7180 homework create now validates data properly

## [25.0.10] - 2020-10-07

### Added

- configured prometheus metrics - bucket sizes
- SC-6766 log unhandledRejection and unhandledException

## [25.0.9] - 2020-10-07

### Added

- SC-7115 - Reduce mongoose DB role request by enabling minor caching

## [25.0.8] - 2020-10-06

### Fixed

- SC-6676 - Registration: User with role parent should not be able to log-in
- SC-6960 - instead of deleting and recreating users during the rollback of a failed registration, use replace if necessary
- SC-6960 - properly raise exceptions during the registration process

## [25.0.7] - 2020-10-01

### Removed

- OPS-1316 - removed custom keep-alive header creation in express middleware

## [25.0.6] - 2020-10-01

### Added

- OPS-1316 - add indexes for slow files and submission queries

## [25.0.5] - 2020-10-01

### Added

- SC-6973 - add time window for pin creation

## [25.0.4] - 2020-09-30

### Added

- Added lead time detection

## [25.0.3]

### Added

- SC-6942 - add parse method to TSP strategy to declare it can handle the request and to keep authentication params clean

### Fixed

- SC-6942 - don't override payload defined by authentication method
- SC-6942 - don't search for account to populate if no username is given in `injectUsername`

## [25.0.2]

### Changed

- send mail for registration pin after add pin to db

## [25.0.1]

### Fixed

- SC-6696 - Fixed query used to determine course membership when checking permissions for course group lessons

## [25.0.0]

### Changed

- Extend JWT payload by schoolId and roleIds

## [24.5.1] - 2020-09-16

### Secrutiy

- Secure admin routes (update, patch, create)

## [24.5.0] - 2020-09-14

- Ignore database seed data with prettier, eslint, and codacy
- SC-6640 - Fixed email check within registration (case insensitive)
- SC-2710 - Adding time zones, default for school and theme

### Added - 24.5.0

- Test changelog has been updated for feature or hotfix branches
- SC-5612 - Adding search feature to the admintables for nuxt-client.

## [24.4.6] - 2020-09-11

### Changed

- SC-6733: central personal data does not get updated via CSV import

## [24.4.5] - 2020-09-10

### Fixed in 24.4.5

- SC-6637: generate QR codes for consent print sheets if group size exceeds 20

## [24.4.4] - 2020-09-08

### Fixed in 24.4.4]

- SC-6697: updates/sync account username when user is updated

## [24.4.3] - 2020-09-09

### Fixed in 24.4.3

- SC-6533 - Login not possible if admin reset password

## [24.4.2] - 2020-08-31

### Fixed in 24.4.2

- SC-6554: CSV-Importer no longer allows patching users with different roles

## [24.4.1] - 2020-08-31

### Fixed in 24.4.1

- SC-6511 - LDAP edit button missing.

### Changed in 24.4.1

- SC-5987 Internationalisation: extend user and school model with default language

### Added 24.4.1

- SC-6172: added hooks and checks to look for unique and not disposable emails in adminUsers service

## [24.4.0] - 2020-8-31

### Fixed in 24.4.0

- SC-6122 - Edusharing preload thumbnails in parallel. Edusharing authentication stabilisation.

## [24.3.3] - 2020-08-28

- SC-6469: prevent admin access to lessons admins shouldnt have access to.

## [24.3.2] - 2020-08-26

- SC-6382: fix handling of consents for users with unknown birthdays. consentStatus: 'ok' will be returned for valid consents without birthday.

## [24.3.1] - 2020-08-25

- SC-5420: TSC Schuljahreswechsel

## [24.3.0] - 2020-08-25

## [24.2.5] - 2020-08-24

- SC-6328 add migration to set student_list settings in all non n21 clouds schools to false.

## [24.2.4] - 2020-08-20

## [24.2.3] - 2020-08-20

## [24.2.2] - 2020-08-20

### Added in 24.2.2

- SC-5280: the LDAP service will try to reconnect up to three times if the connection was lost or could not be established
- SC-5280: the LDAP service and LDAP syncers now report more errors to the stats object
- SC-5808: added an isExternal check to the create method of AdminUsers service, only users from not external schools can create users

### Fixed in 24.2.2

- SC-5280: the LDAP sync now handles (timeout/firewall) errors much more gracefully
- SC-5280: LDAP bind operations will only be issued if the connection was established successfully
- SC-5280: aggregated LDAP statistics will now show the number of succesful and failed sub-syncs instead of just 1 or 0

### Changed in 24.2.2

- SC-5280: if disconnected prematurely, the LDAP service will not try to connect again just to unbind from the server

## [24.0.2] - 2020-08-05

### Fixed in 24.0.2

- SC-5835: Starting the new school year automatically - Cluster 4

## [24.0.1] - 2020-07-31

### Fixed in 24.0.1

- SC-5917 Fix activation of LDAP system

## [23.6.4] - 2020-07-29

### Fixed in 23.6.4

- SC-5883: Choose current schoolyear based on the school instead of the date for creating classes.

## [23.6.3] - 2020-07-28

### Added in 23.6.3

- SC-5754 Added isExternal attribute to school model. If ldapSchoolIdentifier or source is defined, isExternal will be set to true
  otherwise, if none of them are defined it wil be set to false.
- SC-4520 created a new Service called Activation Service; with which jobs can be defined and are
  only executed when an activation link (activation code) is confirmed (e.g.: change of e-mail address/username)
  Also added a sub-service for changing email/username in Activation Service
- SC-5280: the LDAP service will try to reconnect up to three times if the connection was lost or could not be established
- SC-5280: the LDAP service and LDAP syncers now report more errors to the stats object

### Fixed in 23.6.3

- SC-5250: Fixes the CSV-Import, if there are whitespaces in the columnnames
- SC-5686: only users with the team permission "RENAME_TEAM" can execute the patch method in teams route
- SC-5280: the LDAP sync now handles (timeout/firewall) errors much more gracefully
- SC-5280: LDAP bind operations will only be issued if the connection was established successfully
- SC-5280: aggregated LDAP statistics will now show the number of succesful and failed sub-syncs instead of just 1 or 0
- SC-5416: Enable maintenance Mode for LDAP Schools and change the currentSchoolYear for non-LDAP Schools

### Changed in 23.6.3

- SC-5542: Added an after hook for AdminUsers find method which formats birthday date to DD.MM.YYYY format.
- SC-4289 Changed aggregations in admin tables, classes are now taken only from current year or max grade level, and are sorted
  by numeric ordering.
- SC-5280: if disconnected prematurely, the LDAP service will not try to connect again just to unbind from the server

## [23.6.2] - 2020-07-22

### Fixed in 23.6.2

- SC-5773: LDAPSchoolSyncer now correctly populates classes synced from an LDAP server, even if only students or only teachers are assigned to the class.
- SC-5250: Fixes the CSV-Import, if there are whitespaces in the columnnames

## [23.6.1] - 2020-07-22

### Fixed in 23.6.1

- SC-5733: LDAPSchoolSyncer now uses the Users model service to avoid ignoring indexes due to automatic collation

## [23.6.0] - 2020-07-21

### Added in 23.6.0

- SC-4142: Added indexes on TSP sync related attributes in user and school schema.
- SC-4142: Adds info about unchanged entities to TSP sync statistics

## [23.5.4] - 2020-07-08

### Added in 23.5.4

- SC-2714 Added the federal state "Internationale Schule"

## [23.5.0] - 2020-06-15

### Added in 23.5.0

- SC-4192 add tests that ensure classes on other schools cant be manipulated

### Fixed in 23.5.0

### Changed in 23.5.0

- SC-4957 user.ldapId and user.ldapDn are now indexed to improve performance

## [23.4.7] - 2020-07-01

### Fixed in 23.4.7

- SC-4965 Converted "consent" subdocument in "users" to a nested document to fix changing consents in administration and removing a bug in registration that resulted in deleted users.

## [23.4.5] - 2020-06-17

### Fixed in 23.4.5

- SC-5007 re-introduces ldap system root path to API result to fix issue with duplicating schools

## [23.4.3-nbc] - 2020-06-15

### Fixed in 23.4.3-nbc

- SC-5054 Revert hook restrictions that prevented registration with custom deata privacy documents enabled

## [23.4.0-nbc] - 2020-06-11

### Added in 23.4.0-nbc

- SC-4577 extend consentversions with school specific privacy policy, which can be added by the school admin

## [23.2.4] - 2020-06-05

### Fixed in 23.2.4

- SC-4876 soften sanitization to allow editor actions to be persisted correctly

## [23.2.1] - 2020-06-04

### Security - 23.2.1

- SC-4720 improve importhashes for registrationlinks

## [23.2.0] - 2020-06-03

### Security - 23.2.0

- SC-4506 Secure Find User Route. Access user list by students is allowed only if they are eligible to create teams.
- SC-4506 Secure Get User Route. Read user details may only users with STUDENT_LIST or TEACHER_LIST permissions

## [23.1.4] - 2020-05-29

### Fixed in 23.1.4

- SC-4749 avoid xss in image onerror event attribute for submissions

## [23.0.0] - 2020-05-19

### Changed in 23.0.0

- SC-4075 Teams creation by students logic was changed. New environment enumeration variable `STUDENT_TEAM_CREATION`
  with possible values `disabled`, `enabled`, `opt-in`, `opt-out` was introduced. The feature value is set by instance deployment.
  In case of `disabled`, `enabled` it is valid for all schools of the instance and cannot be changed by the admin.
  In case of `opt-in` and `opt-out` the feature should be enabled/disabled by the school admin.

## [22.10.3] - 2020-05-13

### Fixed in 22.10.3

- Unbind errors no longer stop the LDAP sync if more systems follow

## [22.10.2] - 2020-05-12

### Fixed in 22.10.2

- fixed pagination for students/teacher table

## [22.10.0] - 2020-05-11

### Added in 22.10.0

- SC-3719 Files now have a `creator` attribute that references the ID of the user that created the file.
  For old files, it is set to the first user permission inside the permissions array (legacy creator check).
- SC-3719 The `files` collection now has two additional indexes: `{creator}` and `{permissions.refId, permissions.refPermModel}`.
- add MongoDB Collation Support to control sorting behaviour in regards to capitalization.
- SC-3607 CSVSyncer now allows the optional birthday field (formats: dd/mm/yyyy, dd.mm.yyyy, dd-mm-yyyy) in CSV data
- SC-3948 support users query in adminusers routes
- SC-4018 Add additional nexboard permissions
- SC-4008 Migrated generateRegistrationLink Hook from SC-Client into Server
- SC-3686 Added new Registration Link Service for sending mails
- SC-4094 Teachers can now provide feedback in the form of uploaded files

### Fixed in 22.10.0

- SC-3892 Update Filter of submission in order to work with older submissions
- SC-3395 if fetching the release fails, a error will be thrown
- backup.js now outputs valid json exports
- SC-4105 fixed a problem with new users tests not working with recent hotfix.
- Checks of user consent calculated correct now

### Changed in 22.10.0

- User delete now accepts bulk delete requests
- SC-3958: the "general" LDAP strategy now returns an empty array if classes are not configured properly
- Increase performance - error logging in sentry
- Mergify: add and modified some configs

### Removed in 22.10.0

- SC-3958: the LDAP strategy interface no longer supports synchronizing team members to the never-used original N21-IDM
- SC-3958: the environment variables NBC_IMPORTURL, NBC_IMPORTUSER, and NBC_IMPORTPASSWORD are no longer used and have been removed
- Removed the obsolete commentSchema from the homework service. It was not in use.

## [22.9.20]

### Added in 22.9.20

- SC-4042: Added support for a central IServ-Connector

### Changed in 22.9.20

- LDAP syncs on servers with multiple schools now only sync one school at a time to avoid issues when paging search requests
- LDAP syncs use less memory (because they do a lot less in parallel)
- LDAPSchoolSyncer now returns user and class statistics

### Fixed in 22.9.20

- Fixed LDAP-Service disconnect method
- LDAPSystemSyncers now properly close their connections after syncing
- Authentication via LDAP now tries to close the connection after login
- Fixed a warning message appearing when patching users via internal request

## [22.9.18]

### Fixed in 22.9.18

- SC-4215: Do not allow unprivileged users to find users with non-school roles (expert, parent, etc.)

## [22.9.17]

### Fixed in 22.9.17

- SC-4121: File uploads no longer fail if the security scan is misconfigured or errors during enqueuing

## [22.9.10]

### Added in 22.9.10

- enable API key for /mails route

### Fixed in 22.9.10

- fixed an issue that prevented api-key authenticated calls to function with query.

## [22.9.9]

### Added in 22.9.9

- Sync can now be authenticated with an api-key.

## [22.9.8]

### Fixed in 22.9.8

- Fixed an error where ldap users without proper uuid where not filtered correctly.

## [22.9.7]

### Security in 22.9.7

- the /ldap route can now only be triggered for the users own school.

## [22.9.6]

### Added in 22.9.6

- users without `SCHOOL_EDIT` permission, but with `SCHOOL_STUDENT_TEAM_MANAGE` permission can now toggle the school feature `disableStudentTeamCreation`.

### Fixed in 22.9.6

- Admins in Thuringia can now prevent students from creating teams

## [22.9.5]

### Security in 22.9.5

- increased security for the publicTeachers route.

## [22.9.4]

### Fixed in 22.9.4

- fixes an issue with LDAP account updates if more than one account exists for the user (migration from local login to LDAP)

## [22.9.3]

### Fixed in 22.9.3

- fixes regression in LDAP sync, that caused incomplete user updates

## [22.9.2]

### Security in 22.9.2

- increased security for user PUT operation

## [22.9.1]

### Fixed in 22.9.1

- SC-3994: remove unnecessary bucket creation call that caused school administration and LDAP Sync to throw errors

### Changed in 22.9.1

- use collation for /homeworks, /users, /publicTeachers, /users/admin/teachers, /users/admin/students, /classes, and /courses.

## [22.9.0]

- Security updates

## [22.8.0]

### Added in 22.8.0

- This changelog has been added

### Removed in 22.8.0

- Clipboard sockets
- This changelog has been added
- Backend route to confirm analog consents in bulk
- Changed Seed Data + Migration Script: Added feature flag for new Editor to klara.fall@schul-cloud.org
- SC-2922: Enable use of multiple S3 instances as file storage provider
  - A new collection is added to administrate multiple S3 instances
  - A migration will automatically use the AWS environment variables to add those as default provider for all existing schools
  - For new schools the less used provider is assigned as storage provider
  - Environment Variables:
    - FEATURE_MULTIPLE_S3_PROVIDERS_ENABLED=true will activate the feature
    - S3_KEY, used for symmetric encryption, already required for the migration because of the secret access key encryption

### Changed in 22.8.0

- SC-3767: moved env variables to globals.js, NODE_ENV required to equal 'test' for test execution and right database selection
- migrated backup.sh script to node, so it can run platform independant and works on windows.

### Fixed in 22.8.0

- SC-3821: Fix Co-Teachers and Substitution teachers not being able to Grade Homeworks

## 22.7.1

### Fixed in 22.7.1

- Admin and teacher user could change other users without changing them self<|MERGE_RESOLUTION|>--- conflicted
+++ resolved
@@ -9,19 +9,18 @@
 
 ## Unreleased
 
-<<<<<<< HEAD
 ## [25.5.8]
 
 ### Changed
 
 - SC-8480 - Return GeneralError if unknown error code is given to error pipeline
-=======
+
 ## [25.5.7]
 
 ## Added
 
 - SC-8489 - Added permission check for homework deletion
->>>>>>> 611f8816
+
 
 ## [25.5.6]
 
