# Changelog

All notable changes to this project will be documented in this file.

The format is based on [Keep a Changelog](https://keepachangelog.com/en/1.0.0/),
and this project adheres to [Semantic Versioning](https://semver.org/spec/v2.0.0.html).

Allowed Types of change: `Added`, `Changed`, `Deprecated`, `Removed`, `Fixed`, `Security`

## Unreleased

- SC-9018; SC-9003 - created schoolsList public endpoint, and jwt secured /schools endpoint

## [26.3.0] - 2021-06-07

### Changed

- SC-8898 - parallelize LDAP sync using RabbitMQ

## 26.2.2 - 2021-06-04

### Fixed

- Fixed dependencies issue

## 26.2.1 - 2021-06-02

### Added

- SC-9103 - add logging for syncIndexes script

## 26.2.0 - 2021-06-01

### Added

- OPS-2418 - Change buildpipelines (Server, Client, Nuxt) to execute E2E tests according QF decision
- SC-8250 - add bulk deletion to user service v2
- SC-8341 - add tombstone school to tombstone user
- SC-8408 - added delete events by scope Id route
- SC-7937 - Allow adding multiple materials to lesson
- SC-7868 - Deletion concept for personal file connections
- SC-8873 - Add prioritization for Matrix messenger tasks
<<<<<<< HEAD
- SC-8959 - Add messenger to deletion concept
=======
- SC-8982 - add inital service ressource messuring test setup
- OPS-1499 - Add feature to CI Pipeline and provide manual deployments of branches and automatic deploy of release to staging
- Add run script for sync indexes based on existing and registered schemas.
- SC-9085 - add registration pin deletion for parent emails
- SC-9004 - Sync env variables between backend and frontend
- OPS-1499 - Add feature to CI Pipeline and provide manual deployments of branches
- Add run script for sync indexes based on existing and registered schemas.

>>>>>>> 3afe7b42

### Changed

- SC-8440 - fixed open api validation for manual consent
- SC-9055 - changed Edu-Sharing permissions for Brandenburg Sportinhalt content
- SC-6950 - validation for officialSchoonNumber now allows 5 or 6 digits
- SC-8599 - added helparea contact dropdown and send value
- SC-7944 - use persistent ids for Lern-Store content items
- OPS-1508 - added limits for cpu and ram to the docker compose files
- SC-8500 - refactoring in error handling
- SC-7021 - automatic deletion documents in the trashbins collection after 7 days.
- SC-5202 - homework tests refactoring
- SC-7868 - filestorage integration tests are skipped on local test environments if minio is not setup
- SC-8779 - messenger: use user-based fixed device ids

### Fixed

- SC-8933 - fix date format on first login
- SC-8728 - fix configuration reset in tests
- SC-8873 - fix addUser prioritization for full school Matrix messenger sync
- SC-8982 - fix test setup for on the fly building test like routes jwt

## [26.1.0]

### Added

- SC-8910 - added an isExternal check to the adminUsers service remove method

### Changed

- SC-8732 - change search filter gate and weight of values in indexes. Will reduce amount of results
- SC-8880 - changed the validation for search queries in NAT, now it allows empty

## [26.0.16] - 2021-04-20

### Removed

- - SC-8748 - revert: bump feathers-mongoose from 6.3.0 to 8.3.1

## [26.0.15] - 2021-04-19

### Changed

- SC-8909 - messenger: use user-based fixed device ids

## [26.0.14] - 2021-04-16

### Changed

- SC-8934 - no more autosync for the migrations for the mongodb

## [26.0.13] - 2021-04-15

### Fixed

- SC-8917 - verify configuration missing school

## [26.0.12] - 2021-04-14

### Changed

- SC-8929 - increase performance for alert requests

## [26.0.11] - 2021-04-13

### Changed

- SC-8748 - bump feathers-mongoose from 6.3.0 to 8.3.1

## [26.0.10] - 2021-04-09

### Fixed

- SC-8908 ldap sync: fix lock

## [26.0.9] - 2021-04-06

- SC-8779 - fix partial LDAP sync

## [26.0.8] - 2021-03-31

### Fixed

- SC-8691 ldap sync: fix potential deadlock while loadind ldap data

## [26.0.7] - 2021-03-31

### Fixed

- SC-8768 ldap sync: in user search include current school

## [26.0.6] - 2021-03-30

### Fixed

- SC-8836 - teachers can add classes from other teachers to their courses

## [26.0.5] - 2021-03-29

### Fixed

- SC-8691 - LDAP sync can be run with multiple school in parallel

## [26.0.4] - 2021-03-25

### Changed

- SC-8829 - status of logging in rocket chat user is set to offline

## [26.0.3] - 2021-03-17

### Changed

- merged hotfixes 25.6.11 and following into 26.0 branch

## [26.0.2] - 2021-03-10

### Fixed

- SC-5202 - fixed an issue with internal pagination in homework-submissions

## [26.0.1] - 2021-03-09

### Changed

- merged 25.6.10 into new version

## [26.0.0]

### Fixed

- SC-6679 - fixed table styling in topic text-component
- SC-8534 - fix registration link generation
- SC-8682 - fix students are editable in externally managed schools
- SC-8534 fix registration link generation
- Allow sorting after search

## [25.6.11] - 2021-03-17

## [25.6.13] - 2021-03-16

- SC-8782 Migration for changing urls

## [25.6.12] - 2021-03-15

- SC-8782 Fixed lesson context Query

## [25.6.11] - 2021-03-15

### Fixed

- SC-8211 - Fixed course events duplications

## [25.6.10] - 2021-03-09

- SC-8770 Fixed issue where parent consents were overwritten

## [25.6.9] - 2021-02-26

### Fixed

- SC-8714 Fixed an issue in school creation that could cause the iserv-sync to fail

## [25.6.8] - 2021-02-19

### Changed

- SC-8477 LDAP-Sync: Speed up class sync by holding all the school's users in map while creating/populating classes
- SC-8477 LDAP-Sync: Speed up user sync by grouping users into chunks and loading the chunks from DB instead of individual users

## [25.6.7] - 2021-02-18

### Security

- SC-8655 - prevent changes to immutable user attributes

## [25.6.6] - 2021-02-18

### Fixed

- SC-8657 - Recreate shared links for homework

## [25.6.5] - 2021-02-17

### Fixed

- SC-8634 - Recreate shared links for homework

## [25.6.4] - 2021-02-17

### Changed

- Reverted Changes for SC-8410

## [25.6.3] - 2021-02-15

### Security

- VOR-3 - Enable and replace old file links.

## [25.6.2] - 2021-02-11

### Changed

- VOR-2 - Adjusted business rules for adding team members from external school.

## [25.6.1] - 2021-02-11

### Fixed

- VOR-1 - Fix passwordRecovery id validation.

## [25.6.0] - 2021-02-09

### Fixed

- SC-8514 - QR Code generation fails
- SC-8390 - Lern-Store collections feature flag was not excluding collections in search
- SC-8322 prevent wrong assignment from school to storage provider

### Added

- SC-8482 - Deletion concept orchestration integration
- SC-8029 - Add deletion concept handling for pseudonyms and registration pins
- SC-6950 - Add access for superhero to change kreisid and officialSchoolNumber
- SC-8206 - Add school tombstone for deleting concept
- SC-7825 - Deletion concept for user data in tasks

### Changed

- SC-8541 - restrict class modifing requests to the teachers, who are inside these classes
- SC-8380 removed reqlib, replaced by normal require to keep referenced types known
- SC-8213 error handling concept
- SC-4576 - sanitize bbb room and member names
- SC-8300 Added user information to LDAP Sync in case of errors

## [25.5.16] - 2021-02-08

### Added

- SC-8512 - Creating a migration for duplicated events

## [25.5.15]

### Fixed

- SC-8571 - New courses does not appear in bettermarks

## [25.5.14] - 2021-02-02

### Changed

- SC-8420 - Fix old missing indexes that migration for new indexes can executed. 25.5.3

## [25.5.13]

### Changed

- SC-8462 - Add logging for homework deletion

## [25.5.12]

### Fixed

- SC-8499 - Change order of migrations

## [25.5.11]

### Fixed

- SC-8499 - Prevent duplicated pseudonyms

## [25.5.10]

- SC-8506 - add origin server name to bbb create and join requests

## [25.5.9]

### Fixed

- SC-8503 - Clicking on task in BRB and THR shows pencil page

## [25.5.8]

### Changed

- SC-8480 - Return GeneralError if unknown error code is given to error pipeline

## [25.5.7]

## Added

- SC-8489 - Added permission check for homework deletion

## [25.5.6]

### Fixed

- SC-8410 - Verify ldap connection reads the first page of users only to avoid timeouts
- SC-8444 - resolve eventual consistency in course shareToken generation

## [25.5.5]

### Fixed

- SC-8303 - fix wrong assignment from school to storage provider

## [25.5.4]

### Added

- SC-8358 - bettermarks: show hint for safari users
- SC-8412 - update swagger documentation of pseudonym/roster/ltitools

### Fixed

- SC-5287 - Fixed OAuth2 rostering
- SC-5287 - Repair Bettermark's depseudonymization
- SC-8313 - Bettermarks: depseudonymization iframe needs to use Storage Access API in Safari
- SC-8379 - Secure ltiTools route
- SC-8315 - bettermarks: security check and production configuration

## [25.5.3]

### Added

- SC-8420 - Migration for sync new indexes.

## [25.5.2]

### Fixed

- SC-8189 - fix duplicate events by returning updated object at findOneAndUpdate

## [25.5.1]

### Fixed

- SC-8303 - fix wrong assignment from school to storage provider

## [25.5.0]

### Added

- SC-7835 - Add deletion concept handling for helpdesk problems
- SC-8229 - Added invalid DN error to ldap-config service error handling
- SC-7825 - Remove user relations from courses
- SC-7827 - Add deletion concept handling for file permissions.
- SC-8030 - Setup orchestrator for deleting concept
- SC-8060 - increase unit test coverage for lernstore counties
- SC-8179 - repaired unit test
- SC-7763 - adds searchable feature flag for lernstore.
- SC-8020 - adds collections filter to edu-sharing service
- SC-8260 - new team indexes and migration to add this

### Fixed

- SC-8230 - fix deletion of teachers via new route

### Removed

- SC-8233 - Removed attribute and member as required attributes for the LDAP-config service

### Fixed

- SC-8329 - Cluster returns old verison of Pin object after patch

## [25.4.1]

- Update from 25.3.9 into master

## [25.3.9]

- SC-8198 continue school sync on user issues

## [25.3.8]

### Changed

- SC-8198 - handle eventually consistent database in THR sync

## [25.3.7] - 2020-12-18

### Changed

- SC-8209 - prevent sync from stopping if error occurs for a single student

## [25.3.6]

### Fixed

- SC-8235 - repaired reigstration link for students

## [25.3.5]

### Changed

- SC-8149 - no longer require a registrationPin for internal calls

## [25.3.4]

### Changed

- SC-7998 - use default service setup for /version

## [25.3.3] (pick from 25.2)

### Removed

- SC-8101 - Sanitization for read operations

### Fixed

- SC-8101 - Make it possible to disable sentry by removing `SENTRY_DSN`
- OPS-1735 - Fixes transaction handling in file service by using the mongoose transaction helper,
  properly closing the session, and using the correct readPreference (everything except primary fails)

## [25.3.2]

### Added

- SC-7734 - Added a hook that takes care of merlin content to generate valid urls for users
- SC-7483 - Updating terms of use for all users for each instance separately

## [25.3.1]

### Fixed

SC-8077 - the migration copy-parents-data-into-children-entities-and-delete-parent-users is broken

## [25.3.0]

### Added

- SC-7841 - remove deleted user from classes
- SC-7836 - Removing registration pin by removing the user
- SC-7838 - move pseudonyms to trashbin
- SC-7142 - Counties/Kreise added to federal states.
- SC-7555 - move user and account to trashbin
- SC-4666 - Added a pool based LDAP system and school sync. LDAP_SYSTEM_SYNCER_POOL_SIZE and LDAP_SCHOOL_SYNCER_POOL_SIZE variables
  determine how many system/school syncers will be run in parallel (at most) during the LDAP sync.
- SC-7615 - reduces the errors in lernstore
- SC-5476 - Extend tests for Matrix messenger config and permission service
- SC-6690 - refactors edu-sharing service and sets defaults
- SC-6738 - Extend search input field in new admin tables to search for full name
- SC-7293 - added Lern-Store view permission and a feature flag
- SC-7357 - Add config service
- SC-7083 - Added officialSchoolNumber to school-model
- Introduce plainSecrets in Configuration
- Introduce FEATURE_PROMETHEUS_ENABLED to have a flag for enable prometheus api metrics
- SC-7411 - add API Specification and validation for /me service
- SC-7411 - add API Specification and validation for /version service
- SC-7205 - create new data seed for QA
- SC-7614 - creates documentation for edu sharing endpoints
- SC-7370 - Add optional rootPath attribute modifier to iserv-idm strategy
- SC-4667 - persist time of last attempted and last successful LDAP sync to database (based on system)
- SC-4667 - Only request and compare LDAP entities that have changed since the last sync (using operational attribute modifyTimestamp with fallback)
- SC-4667 - Add optional `forceFullSync` option (as get param or json payload) to force a full LDAP sync
- SC-7499 - add API Specification for public services
- SC-7915 - facade locator
- SC-7571 - solved performance issues - bulk QR-code generation
- SC-6294 - Introduce Typescript in schulcloud-server
- SC-7543 - Adds ldap-config service to create, load, and patch LDAP-configs (replaces /ldap endpoints for new client)
- SC-7028 - Add Course Component API Specification document
- SC-7476 - Prevent hash generation if user has account
- SC-6692 - Added Lern-Store counties support for Niedersachsen (Merlin)

### Changed

- request logging disabled for non development environment
- OPS-1289 - moved and updated commons (to hpi-schul-cloud/commons)
- SC-6596 - Changed route for messenger permissions service
- SC-7331 - introduce axios for external requests, implemented in status api
- SC-7395 - Changed ldap general strategy fetching of users from parallel to serialized
- SC-6080 - move REQUEST_TIMEOUT from globals to Configuration
- Dependencies: querystring replaced by qs
- SC-6060 - Updated error handling
- SC-7404 - automatic forwarding for requests without versionnumber if no matching route is found
- SC-7411 - api versioning for /me service
- SC-7411 - api versioning for /version service
- IMP-160 - integration-tests repo renamed to end-to-end-tests
- SC-5900 - Move Synapse synchronization logic into server
- SC-7499 - Fixes documentation for edu sharing endpoints
- SC-7872 - Fix audience of the jwt to new organisation name.
- SC-7543 - deprecates `GET /ldap/:id` and `PATCH /ldap/:id` routes
- SC-7868 - Move external request helpers to more present file location
- SC-7474 pull docker container for tests if commit id exists on docker hub

### Fixed

- SC-6294 fix mocha test execution and build, summarize coverage results
- SC-1589 Trim strings to avoid empty team names
- ARC-138 fix changelog action
- ARC-137 avoid DoS on alerts in error state
- SC-7353 course sharing between teachers
- SC-7530 rename SHOW_VERSION to FEATURE_SHOW_VERSION_ENABLED
- SC-7517 improve oauth test stability
- SC-6586 Repaired migration script
- SC-7454 - Restored invalid birth date fix in adminUsers service
- fixed README badges
- Fix mocha tests
- SC-6151 fixed a bug that prevented api docu from being accessible
- SC-6151 fixed paths to openapi documentation
- Fixed searching for names including a dash
- SC-7572 - Find /users route after hooks - extremely slow
- SC-7573 - Route/hash-broken promise chain
- SC-7884 - Authentication error when accessing any nuxt page in the client.
- Fix typescript compiling error

### Removed

- SC-7413 - Cleanup UnhandledRejection code that is handled from winston now

## [25.2.6]

### Removed

- SC-8101 - Sanitization for read operations

### Fixed

- SC-8101 - Make it possible to disable sentry by removing `SENTRY_DSN`

## [25.2.5]

### Fixed

- OPS-1735 - Fixes transaction handling in file service by using the mongoose transaction helper,
  properly closing the session, and using the correct readPreference (everything except primary fails)

## [25.2.4]

### Changed

- SC-6727 - Change email addresses for tickets for Niedersachsen - fixed after review

## [25.2.3]

### Changed

- SC-6727 - Change email addresses for tickets for Niedersachsen

## [25.2.2]

### Changed

- SC-7773 - moved config values for antivirus file service

## [25.2.1]

### Fixed

- SC-7714 - Fixes script injection issue

## [25.2.0]

### Added

- SC-4385 - Added a user exclusion regex to IServ strategy
- SC-7049 - Added unit tests for Merlin Service
- SC-7157 - add feature flag for Merlin feature with fallback
- SC-6567 - add new application errros
- SC-6766 - Added ESLint rules with Promise rules
- SC-6830 - Added hook to parse request to arrays when > 20 users are requested in adminUsers service
- SC-6769 - Introduce API validation module
- SC-6769 - API validation for users/admin routes
- SC-6510 - Added Merlin Url Generator for Lern Store / Edu-sharing
- SC-5476 - Added school settings to enable students to open own chat rooms
- SC-6567 - Add utils to cleanup incomingMessage stacks by logging errors

### Removed

- SC-6586- Remove parents from users collection to improve maintainability

### Changed

- SC-6986 - Changed a hook in the accounts service that restricts get requests to the same school, it expects a valid userID and matching schoolIds for both the requester and requested users
- SC-6567 - clean up error pipline
- SC-6510, fix a minor syntax error when exporting module
- Update commons to 1.2.7: print configuration on startup, introduce hierarchical configuration file setup
- Support asynchronous calls during server startup
- SC-7091 - Migration to enable the Matrix Messenger for all schools that had RocketChat enabled before

### Fixed

- fixed README badges
- SC-6151 - fixed a bug that prevented api docu from being accessible
- Fix mocha tests

## [25.1.13] - 2020-11-12

### Changed

- SC-7395 - Changed ldap general strategy fetching of users from parallel to serialized

## [25.1.12] - 2020-11-09

### Added

- SC-7683 - add request logging options

## [25.1.11] - 2020-11-06

### Security

- SC-7695 - prevent csv user override operations on other schools

## [25.1.10] - 2020-11-05

### Added

- SC-7683 - Add log metic for memory usage, add async error logging util, catch one unhandledRejection error and remove cronjob task from server.

## [25.1.9] - 2020-11-03

### Fixed

- SC-7638 - fixed pin creation for users with accounts

## [25.1.8] - 2020-10-22

### Fixed

- SC-7333 - fixed creation of homeworks within lessons

## [25.1.7] - 2020-10-28

### Added

- SC-7491 - Add missing index on users.email to speed up slow query in registrationLink service

## [25.1.6] - 2020-10-23

### Changed

- SC-7413 - Remove event listener for unhandled rejections and move this to winston

## [25.1.5] - 2020-10-22

### Fixed

- SC-7452 - fixed time window check for LDAP users

## [25.1.4] - 2020-10-20

### Changed

- SC-6986 - Changed permission check for PATCH method in the account service from STUDENT_CREATE to STUDENT_EDIT to allow teachers to change students' password

## [25.1.3] - 2020-10-20

### Fixed

- SC-6986 - Changed a hook in the accounts service that restricts get requests to the same school, it expects a valid userID and matching schoolIds for both the requester and requested users

## [25.1.2] - 2020-10-15

### Fixed

- SC-7085 - fixed importHash error when asking parent consent

### Added

### Removed

## [25.1.1] - 2020-10-12

### Security

- SC-7165 package update for sanitization and add onload handler

## [25.1.0] - 2020-10-12

### Added

### Removed

- SC-6784 - Removed duplicated birth date formatting code in adminUsers service, which was causing an "Invalid date" output
- SC-6743 - Removed usersForConsent related things in adminUsers service because the client does not send that parameter anymore
- SC-6506 - Remove dependecy to feathers-swagger in routes.test.js

### Changed

- SC-6774 remove no-await-in-loop from eslint exceptions
- Rename statistic mails route, secure it over sync api key now
- SC-6809 - Maintain RabbitMQ connection and channels
- SC-5230 - Unblock Account-Page in Nuxt (securing /accounts and /users routes)

### Security

- Added hotfix merges

## [25.0.12] - 2020-10-12

### Fixed

- SC-6676 allows only following roles for registration: teacher/student…

## [25.0.11] - 2020-10-07

### Fixed

- SC-7180 homework create now validates data properly

## [25.0.12] - 2020-10-12

### Fixed

- SC-6676 allows only following roles for registration: teacher/student…

## [25.0.11] - 2020-10-07

### Fixed

- SC-7180 homework create now validates data properly

## [25.0.10] - 2020-10-07

### Added

- configured prometheus metrics - bucket sizes
- SC-6766 log unhandledRejection and unhandledException

## [25.0.9] - 2020-10-07

### Added

- SC-7115 - Reduce mongoose DB role request by enabling minor caching

## [25.0.8] - 2020-10-06

### Fixed

- SC-6676 - Registration: User with role parent should not be able to log-in
- SC-6960 - instead of deleting and recreating users during the rollback of a failed registration, use replace if necessary
- SC-6960 - properly raise exceptions during the registration process

## [25.0.7] - 2020-10-01

### Removed

- OPS-1316 - removed custom keep-alive header creation in express middleware

## [25.0.6] - 2020-10-01

### Added

- OPS-1316 - add indexes for slow files and submission queries

## [25.0.5] - 2020-10-01

### Added

- SC-6973 - add time window for pin creation

## [25.0.4] - 2020-09-30

### Added

- Added lead time detection

## [25.0.3]

### Added

- SC-6942 - add parse method to TSP strategy to declare it can handle the request and to keep authentication params clean

### Fixed

- SC-6942 - don't override payload defined by authentication method
- SC-6942 - don't search for account to populate if no username is given in `injectUsername`

## [25.0.2]

### Changed

- send mail for registration pin after add pin to db

## [25.0.1]

### Fixed

- SC-6696 - Fixed query used to determine course membership when checking permissions for course group lessons

## [25.0.0]

### Changed

- Extend JWT payload by schoolId and roleIds

## [24.5.1] - 2020-09-16

### Secrutiy

- Secure admin routes (update, patch, create)

## [24.5.0] - 2020-09-14

- Ignore database seed data with prettier, eslint, and codacy
- SC-6640 - Fixed email check within registration (case insensitive)
- SC-2710 - Adding time zones, default for school and theme

### Added - 24.5.0

- Test changelog has been updated for feature or hotfix branches
- SC-5612 - Adding search feature to the admintables for nuxt-client.

## [24.4.6] - 2020-09-11

### Changed

- SC-6733: central personal data does not get updated via CSV import

## [24.4.5] - 2020-09-10

### Fixed in 24.4.5

- SC-6637: generate QR codes for consent print sheets if group size exceeds 20

## [24.4.4] - 2020-09-08

### Fixed in 24.4.4]

- SC-6697: updates/sync account username when user is updated

## [24.4.3] - 2020-09-09

### Fixed in 24.4.3

- SC-6533 - Login not possible if admin reset password

## [24.4.2] - 2020-08-31

### Fixed in 24.4.2

- SC-6554: CSV-Importer no longer allows patching users with different roles

## [24.4.1] - 2020-08-31

### Fixed in 24.4.1

- SC-6511 - LDAP edit button missing.

### Changed in 24.4.1

- SC-5987 Internationalisation: extend user and school model with default language

### Added 24.4.1

- SC-6172: added hooks and checks to look for unique and not disposable emails in adminUsers service

## [24.4.0] - 2020-8-31

### Fixed in 24.4.0

- SC-6122 - Edusharing preload thumbnails in parallel. Edusharing authentication stabilisation.

## [24.3.3] - 2020-08-28

- SC-6469: prevent admin access to lessons admins shouldnt have access to.

## [24.3.2] - 2020-08-26

- SC-6382: fix handling of consents for users with unknown birthdays. consentStatus: 'ok' will be returned for valid consents without birthday.

## [24.3.1] - 2020-08-25

- SC-5420: TSC Schuljahreswechsel

## [24.3.0] - 2020-08-25

## [24.2.5] - 2020-08-24

- SC-6328 add migration to set student_list settings in all non n21 clouds schools to false.

## [24.2.4] - 2020-08-20

## [24.2.3] - 2020-08-20

## [24.2.2] - 2020-08-20

### Added in 24.2.2

- SC-5280: the LDAP service will try to reconnect up to three times if the connection was lost or could not be established
- SC-5280: the LDAP service and LDAP syncers now report more errors to the stats object
- SC-5808: added an isExternal check to the create method of AdminUsers service, only users from not external schools can create users

### Fixed in 24.2.2

- SC-5280: the LDAP sync now handles (timeout/firewall) errors much more gracefully
- SC-5280: LDAP bind operations will only be issued if the connection was established successfully
- SC-5280: aggregated LDAP statistics will now show the number of succesful and failed sub-syncs instead of just 1 or 0

### Changed in 24.2.2

- SC-5280: if disconnected prematurely, the LDAP service will not try to connect again just to unbind from the server

## [24.0.2] - 2020-08-05

### Fixed in 24.0.2

- SC-5835: Starting the new school year automatically - Cluster 4

## [24.0.1] - 2020-07-31

### Fixed in 24.0.1

- SC-5917 Fix activation of LDAP system

## [23.6.4] - 2020-07-29

### Fixed in 23.6.4

- SC-5883: Choose current schoolyear based on the school instead of the date for creating classes.

## [23.6.3] - 2020-07-28

### Added in 23.6.3

- SC-5754 Added isExternal attribute to school model. If ldapSchoolIdentifier or source is defined, isExternal will be set to true
  otherwise, if none of them are defined it wil be set to false.
- SC-4520 created a new Service called Activation Service; with which jobs can be defined and are
  only executed when an activation link (activation code) is confirmed (e.g.: change of e-mail address/username)
  Also added a sub-service for changing email/username in Activation Service
- SC-5280: the LDAP service will try to reconnect up to three times if the connection was lost or could not be established
- SC-5280: the LDAP service and LDAP syncers now report more errors to the stats object

### Fixed in 23.6.3

- SC-5250: Fixes the CSV-Import, if there are whitespaces in the columnnames
- SC-5686: only users with the team permission "RENAME_TEAM" can execute the patch method in teams route
- SC-5280: the LDAP sync now handles (timeout/firewall) errors much more gracefully
- SC-5280: LDAP bind operations will only be issued if the connection was established successfully
- SC-5280: aggregated LDAP statistics will now show the number of succesful and failed sub-syncs instead of just 1 or 0
- SC-5416: Enable maintenance Mode for LDAP Schools and change the currentSchoolYear for non-LDAP Schools

### Changed in 23.6.3

- SC-5542: Added an after hook for AdminUsers find method which formats birthday date to DD.MM.YYYY format.
- SC-4289 Changed aggregations in admin tables, classes are now taken only from current year or max grade level, and are sorted
  by numeric ordering.
- SC-5280: if disconnected prematurely, the LDAP service will not try to connect again just to unbind from the server

## [23.6.2] - 2020-07-22

### Fixed in 23.6.2

- SC-5773: LDAPSchoolSyncer now correctly populates classes synced from an LDAP server, even if only students or only teachers are assigned to the class.
- SC-5250: Fixes the CSV-Import, if there are whitespaces in the columnnames

## [23.6.1] - 2020-07-22

### Fixed in 23.6.1

- SC-5733: LDAPSchoolSyncer now uses the Users model service to avoid ignoring indexes due to automatic collation

## [23.6.0] - 2020-07-21

### Added in 23.6.0

- SC-4142: Added indexes on TSP sync related attributes in user and school schema.
- SC-4142: Adds info about unchanged entities to TSP sync statistics

## [23.5.4] - 2020-07-08

### Added in 23.5.4

- SC-2714 Added the federal state "Internationale Schule"

## [23.5.0] - 2020-06-15

### Added in 23.5.0

- SC-4192 add tests that ensure classes on other schools cant be manipulated

### Fixed in 23.5.0

### Changed in 23.5.0

- SC-4957 user.ldapId and user.ldapDn are now indexed to improve performance

## [23.4.7] - 2020-07-01

### Fixed in 23.4.7

- SC-4965 Converted "consent" subdocument in "users" to a nested document to fix changing consents in administration and removing a bug in registration that resulted in deleted users.

## [23.4.5] - 2020-06-17

### Fixed in 23.4.5

- SC-5007 re-introduces ldap system root path to API result to fix issue with duplicating schools

## [23.4.3-nbc] - 2020-06-15

### Fixed in 23.4.3-nbc

- SC-5054 Revert hook restrictions that prevented registration with custom deata privacy documents enabled

## [23.4.0-nbc] - 2020-06-11

### Added in 23.4.0-nbc

- SC-4577 extend consentversions with school specific privacy policy, which can be added by the school admin

## [23.2.4] - 2020-06-05

### Fixed in 23.2.4

- SC-4876 soften sanitization to allow editor actions to be persisted correctly

## [23.2.1] - 2020-06-04

### Security - 23.2.1

- SC-4720 improve importhashes for registrationlinks

## [23.2.0] - 2020-06-03

### Security - 23.2.0

- SC-4506 Secure Find User Route. Access user list by students is allowed only if they are eligible to create teams.
- SC-4506 Secure Get User Route. Read user details may only users with STUDENT_LIST or TEACHER_LIST permissions

## [23.1.4] - 2020-05-29

### Fixed in 23.1.4

- SC-4749 avoid xss in image onerror event attribute for submissions

## [23.0.0] - 2020-05-19

### Changed in 23.0.0

- SC-4075 Teams creation by students logic was changed. New environment enumeration variable `STUDENT_TEAM_CREATION`
  with possible values `disabled`, `enabled`, `opt-in`, `opt-out` was introduced. The feature value is set by instance deployment.
  In case of `disabled`, `enabled` it is valid for all schools of the instance and cannot be changed by the admin.
  In case of `opt-in` and `opt-out` the feature should be enabled/disabled by the school admin.

## [22.10.3] - 2020-05-13

### Fixed in 22.10.3

- Unbind errors no longer stop the LDAP sync if more systems follow

## [22.10.2] - 2020-05-12

### Fixed in 22.10.2

- fixed pagination for students/teacher table

## [22.10.0] - 2020-05-11

### Added in 22.10.0

- SC-3719 Files now have a `creator` attribute that references the ID of the user that created the file.
  For old files, it is set to the first user permission inside the permissions array (legacy creator check).
- SC-3719 The `files` collection now has two additional indexes: `{creator}` and `{permissions.refId, permissions.refPermModel}`.
- add MongoDB Collation Support to control sorting behaviour in regards to capitalization.
- SC-3607 CSVSyncer now allows the optional birthday field (formats: dd/mm/yyyy, dd.mm.yyyy, dd-mm-yyyy) in CSV data
- SC-3948 support users query in adminusers routes
- SC-4018 Add additional nexboard permissions
- SC-4008 Migrated generateRegistrationLink Hook from SC-Client into Server
- SC-3686 Added new Registration Link Service for sending mails
- SC-4094 Teachers can now provide feedback in the form of uploaded files

### Fixed in 22.10.0

- SC-3892 Update Filter of submission in order to work with older submissions
- SC-3395 if fetching the release fails, a error will be thrown
- backup.js now outputs valid json exports
- SC-4105 fixed a problem with new users tests not working with recent hotfix.
- Checks of user consent calculated correct now

### Changed in 22.10.0

- User delete now accepts bulk delete requests
- SC-3958: the "general" LDAP strategy now returns an empty array if classes are not configured properly
- Increase performance - error logging in sentry
- Mergify: add and modified some configs

### Removed in 22.10.0

- SC-3958: the LDAP strategy interface no longer supports synchronizing team members to the never-used original N21-IDM
- SC-3958: the environment variables NBC_IMPORTURL, NBC_IMPORTUSER, and NBC_IMPORTPASSWORD are no longer used and have been removed
- Removed the obsolete commentSchema from the homework service. It was not in use.

## [22.9.20]

### Added in 22.9.20

- SC-4042: Added support for a central IServ-Connector

### Changed in 22.9.20

- LDAP syncs on servers with multiple schools now only sync one school at a time to avoid issues when paging search requests
- LDAP syncs use less memory (because they do a lot less in parallel)
- LDAPSchoolSyncer now returns user and class statistics

### Fixed in 22.9.20

- Fixed LDAP-Service disconnect method
- LDAPSystemSyncers now properly close their connections after syncing
- Authentication via LDAP now tries to close the connection after login
- Fixed a warning message appearing when patching users via internal request

## [22.9.18]

### Fixed in 22.9.18

- SC-4215: Do not allow unprivileged users to find users with non-school roles (expert, parent, etc.)

## [22.9.17]

### Fixed in 22.9.17

- SC-4121: File uploads no longer fail if the security scan is misconfigured or errors during enqueuing

## [22.9.10]

### Added in 22.9.10

- enable API key for /mails route

### Fixed in 22.9.10

- fixed an issue that prevented api-key authenticated calls to function with query.

## [22.9.9]

### Added in 22.9.9

- Sync can now be authenticated with an api-key.

## [22.9.8]

### Fixed in 22.9.8

- Fixed an error where ldap users without proper uuid where not filtered correctly.

## [22.9.7]

### Security in 22.9.7

- the /ldap route can now only be triggered for the users own school.

## [22.9.6]

### Added in 22.9.6

- users without `SCHOOL_EDIT` permission, but with `SCHOOL_STUDENT_TEAM_MANAGE` permission can now toggle the school feature `disableStudentTeamCreation`.

### Fixed in 22.9.6

- Admins in Thuringia can now prevent students from creating teams

## [22.9.5]

### Security in 22.9.5

- increased security for the publicTeachers route.

## [22.9.4]

### Fixed in 22.9.4

- fixes an issue with LDAP account updates if more than one account exists for the user (migration from local login to LDAP)

## [22.9.3]

### Fixed in 22.9.3

- fixes regression in LDAP sync, that caused incomplete user updates

## [22.9.2]

### Security in 22.9.2

- increased security for user PUT operation

## [22.9.1]

### Fixed in 22.9.1

- SC-3994: remove unnecessary bucket creation call that caused school administration and LDAP Sync to throw errors

### Changed in 22.9.1

- use collation for /homeworks, /users, /publicTeachers, /users/admin/teachers, /users/admin/students, /classes, and /courses.

## [22.9.0]

- Security updates

## [22.8.0]

### Added in 22.8.0

- This changelog has been added

### Removed in 22.8.0

- Clipboard sockets
- This changelog has been added
- Backend route to confirm analog consents in bulk
- Changed Seed Data + Migration Script: Added feature flag for new Editor to klara.fall@schul-cloud.org
- SC-2922: Enable use of multiple S3 instances as file storage provider
  - A new collection is added to administrate multiple S3 instances
  - A migration will automatically use the AWS environment variables to add those as default provider for all existing schools
  - For new schools the less used provider is assigned as storage provider
  - Environment Variables:
    - FEATURE_MULTIPLE_S3_PROVIDERS_ENABLED=true will activate the feature
    - S3_KEY, used for symmetric encryption, already required for the migration because of the secret access key encryption

### Changed in 22.8.0

- SC-3767: moved env variables to globals.js, NODE_ENV required to equal 'test' for test execution and right database selection
- migrated backup.sh script to node, so it can run platform independant and works on windows.

### Fixed in 22.8.0

- SC-3821: Fix Co-Teachers and Substitution teachers not being able to Grade Homeworks

## 22.7.1

### Fixed in 22.7.1

- Admin and teacher user could change other users without changing them self<|MERGE_RESOLUTION|>--- conflicted
+++ resolved
@@ -10,6 +10,7 @@
 ## Unreleased
 
 - SC-9018; SC-9003 - created schoolsList public endpoint, and jwt secured /schools endpoint
+- SC-8959 - Add messenger to deletion concept
 
 ## [26.3.0] - 2021-06-07
 
@@ -40,9 +41,6 @@
 - SC-7937 - Allow adding multiple materials to lesson
 - SC-7868 - Deletion concept for personal file connections
 - SC-8873 - Add prioritization for Matrix messenger tasks
-<<<<<<< HEAD
-- SC-8959 - Add messenger to deletion concept
-=======
 - SC-8982 - add inital service ressource messuring test setup
 - OPS-1499 - Add feature to CI Pipeline and provide manual deployments of branches and automatic deploy of release to staging
 - Add run script for sync indexes based on existing and registered schemas.
@@ -50,8 +48,6 @@
 - SC-9004 - Sync env variables between backend and frontend
 - OPS-1499 - Add feature to CI Pipeline and provide manual deployments of branches
 - Add run script for sync indexes based on existing and registered schemas.
-
->>>>>>> 3afe7b42
 
 ### Changed
 
