# Changelog

All notable changes to this project will be documented in this file.

The format is based on [Keep a Changelog](https://keepachangelog.com/en/1.0.0/),
and this project adheres to [Semantic Versioning](https://semver.org/spec/v2.0.0.html).

Allowed Types of change: `Added`, `Changed`, `Deprecated`, `Removed`, `Fixed`, `Security`

## Unreleased

<<<<<<< HEAD
## Added
- SC-7825 - Deletion concept for user data in tasks
=======
### Fixed

- SC-8322 prevent wrong assignment from school to storage provider

### Added

- SC-8029 - Add deletion concept handling for pseudonyms and registration pins

### Changed

- SC-8380 removed reqlib, replaced by normal require to keep referenced types known
- SC-8213 error handling concept
- SC-4576 - sanitize bbb room and member names

## [25.5.4]

### Added

- SC-8358 - bettermarks: show hint for safari users
- SC-8412 - update swagger documentation of pseudonym/roster/ltitools

### Fixed

- SC-5287 - Fixed OAuth2 rostering
- SC-5287 - Repair Bettermark's depseudonymization
- SC-8313 - Bettermarks: depseudonymization iframe needs to use Storage Access API in Safari
- SC-8379 - Secure ltiTools route
- SC-8315 - bettermarks: security check and production configuration

## [25.5.3]

### Added

- SC-8420 - Migration for sync new indexes.

## [25.5.2]

### Fixed

- SC-8189 - fix duplicate events by returning updated object at findOneAndUpdate

## [25.5.1]

### Fixed

- SC-8303 - fix wrong assignment from school to storage provider

## [25.5.0]

### Added

- SC-7835 - Add deletion concept handling for helpdesk problems
- SC-8229 - Added invalid DN error to ldap-config service error handling
- SC-7825 - Remove user relations from courses
- SC-7827 - Add deletion concept handling for file permissions.
- SC-8030 - Setup orchestrator for deleting concept
>>>>>>> fec67ddc
- SC-8060 - increase unit test coverage for lernstore counties
- SC-8179 - repaired unit test
- SC-7763 - adds searchable feature flag for lernstore.
- SC-8020 - adds collections filter to edu-sharing service
- SC-8260 - new team indexes and migration to add this

### Removed

- SC-8233 - Removed attribute and member as required attributes for the LDAP-config service

### Fixed

- SC-8329 - Cluster returns old verison of Pin object after patch

## [25.4.1]

- Update from 25.3.9 into master

## [25.3.9]

- SC-8198 continue school sync on user issues

## [25.3.8]

### Changed

- SC-8198 - handle eventually consistent database in THR sync

## [25.3.7] - 2020-12-18

### Changed

- SC-8209 - prevent sync from stopping if error occurs for a single student

## [25.3.6]

### Fixed

- SC-8235 - repaired reigstration link for students

## [25.3.5]

### Changed

- SC-8149 - no longer require a registrationPin for internal calls

## [25.3.4]

### Changed

- SC-7998 - use default service setup for /version

## [25.3.3] (pick from 25.2)

### Removed

- SC-8101 - Sanitization for read operations

### Fixed

- SC-8101 - Make it possible to disable sentry by removing `SENTRY_DSN`
- OPS-1735 - Fixes transaction handling in file service by using the mongoose transaction helper,
  properly closing the session, and using the correct readPreference (everything except primary fails)

## [25.3.2]

### Added

- SC-7734 - Added a hook that takes care of merlin content to generate valid urls for users
- SC-7483 - Updating terms of use for all users for each instance separately

## [25.3.1]

### Fixed

SC-8077 - the migration copy-parents-data-into-children-entities-and-delete-parent-users is broken

## [25.3.0]

### Added

- SC-7841 - remove deleted user from classes
- SC-7836 - Removing registration pin by removing the user
- SC-7838 - move pseudonyms to trashbin
- SC-7142 - Counties/Kreise added to federal states.
- SC-7555 - move user and account to trashbin
- SC-4666 - Added a pool based LDAP system and school sync. LDAP_SYSTEM_SYNCER_POOL_SIZE and LDAP_SCHOOL_SYNCER_POOL_SIZE variables
  determine how many system/school syncers will be run in parallel (at most) during the LDAP sync.
- SC-7615 - reduces the errors in lernstore
- SC-5476 - Extend tests for Matrix messenger config and permission service
- SC-6690 - refactors edu-sharing service and sets defaults
- SC-6738 - Extend search input field in new admin tables to search for full name
- SC-7293 - added Lern-Store view permission and a feature flag
- SC-7357 - Add config service
- SC-7083 - Added officialSchoolNumber to school-model
- Introduce plainSecrets in Configuration
- Introduce FEATURE_PROMETHEUS_ENABLED to have a flag for enable prometheus api metrics
- SC-7411 - add API Specification and validation for /me service
- SC-7411 - add API Specification and validation for /version service
- SC-7205 - create new data seed for QA
- SC-7614 - creates documentation for edu sharing endpoints
- SC-7370 - Add optional rootPath attribute modifier to iserv-idm strategy
- SC-4667 - persist time of last attempted and last successful LDAP sync to database (based on system)
- SC-4667 - Only request and compare LDAP entities that have changed since the last sync (using operational attribute modifyTimestamp with fallback)
- SC-4667 - Add optional `forceFullSync` option (as get param or json payload) to force a full LDAP sync
- SC-7499 - add API Specification for public services
- SC-7915 - facade locator
- SC-7571 - solved performance issues - bulk QR-code generation
- SC-6294 - Introduce Typescript in schulcloud-server
- SC-7543 - Adds ldap-config service to create, load, and patch LDAP-configs (replaces /ldap endpoints for new client)
- SC-7028 - Add Course Component API Specification document
- SC-7476 - Prevent hash generation if user has account
- SC-6692 - Added Lern-Store counties support for Niedersachsen (Merlin)

### Changed

- request logging disabled for non development environment
- OPS-1289 - moved and updated commons (to hpi-schul-cloud/commons)
- SC-6596 - Changed route for messenger permissions service
- SC-7331 - introduce axios for external requests, implemented in status api
- SC-7395 - Changed ldap general strategy fetching of users from parallel to serialized
- SC-6080 - move REQUEST_TIMEOUT from globals to Configuration
- Dependencies: querystring replaced by qs
- SC-6060 - Updated error handling
- SC-7404 - automatic forwarding for requests without versionnumber if no matching route is found
- SC-7411 - api versioning for /me service
- SC-7411 - api versioning for /version service
- IMP-160 - integration-tests repo renamed to end-to-end-tests
- SC-5900 - Move Synapse synchronization logic into server
- SC-7499 - Fixes documentation for edu sharing endpoints
- SC-7872 - Fix audience of the jwt to new organisation name.
- SC-7543 - deprecates `GET /ldap/:id` and `PATCH /ldap/:id` routes
- SC-7868 - Move external request helpers to more present file location
- SC-7474 pull docker container for tests if commit id exists on docker hub

### Fixed

- SC-6294 fix mocha test execution and build, summarize coverage results
- SC-1589 Trim strings to avoid empty team names
- ARC-138 fix changelog action
- ARC-137 avoid DoS on alerts in error state
- SC-7353 course sharing between teachers
- SC-7530 rename SHOW_VERSION to FEATURE_SHOW_VERSION_ENABLED
- SC-7517 improve oauth test stability
- SC-6586 Repaired migration script
- SC-7454 - Restored invalid birth date fix in adminUsers service
- fixed README badges
- Fix mocha tests
- SC-6151 fixed a bug that prevented api docu from being accessible
- SC-6151 fixed paths to openapi documentation
- Fixed searching for names including a dash
- SC-7572 - Find /users route after hooks - extremely slow
- SC-7573 - Route/hash-broken promise chain
- SC-7884 - Authentication error when accessing any nuxt page in the client.
- Fix typescript compiling error

### Removed

- SC-7413 - Cleanup UnhandledRejection code that is handled from winston now

## [25.2.6]

### Removed

- SC-8101 - Sanitization for read operations

### Fixed

- SC-8101 - Make it possible to disable sentry by removing `SENTRY_DSN`

## [25.2.5]

### Fixed

- OPS-1735 - Fixes transaction handling in file service by using the mongoose transaction helper,
  properly closing the session, and using the correct readPreference (everything except primary fails)

## [25.2.4]

### Changed

- SC-6727 - Change email addresses for tickets for Niedersachsen - fixed after review

## [25.2.3]

### Changed

- SC-6727 - Change email addresses for tickets for Niedersachsen

## [25.2.2]

### Changed

- SC-7773 - moved config values for antivirus file service

## [25.2.1]

### Fixed

- SC-7714 - Fixes script injection issue

## [25.2.0]

### Added

- SC-4385 - Added a user exclusion regex to IServ strategy
- SC-7049 - Added unit tests for Merlin Service
- SC-7157 - add feature flag for Merlin feature with fallback
- SC-6567 - add new application errros
- SC-6766 - Added ESLint rules with Promise rules
- SC-6830 - Added hook to parse request to arrays when > 20 users are requested in adminUsers service
- SC-6769 - Introduce API validation module
- SC-6769 - API validation for users/admin routes
- SC-6510 - Added Merlin Url Generator for Lern Store / Edu-sharing
- SC-5476 - Added school settings to enable students to open own chat rooms
- SC-6567 - Add utils to cleanup incomingMessage stacks by logging errors

### Removed

- SC-6586- Remove parents from users collection to improve maintainability

### Changed

- SC-6986 - Changed a hook in the accounts service that restricts get requests to the same school, it expects a valid userID and matching schoolIds for both the requester and requested users
- SC-6567 - clean up error pipline
- SC-6510, fix a minor syntax error when exporting module
- Update commons to 1.2.7: print configuration on startup, introduce hierarchical configuration file setup
- Support asynchronous calls during server startup
- SC-7091 - Migration to enable the Matrix Messenger for all schools that had RocketChat enabled before

### Fixed

- fixed README badges
- SC-6151 - fixed a bug that prevented api docu from being accessible
- Fix mocha tests

## [25.1.13] - 2020-11-12

### Changed

- SC-7395 - Changed ldap general strategy fetching of users from parallel to serialized

## [25.1.12] - 2020-11-09

### Added

- SC-7683 - add request logging options

## [25.1.11] - 2020-11-06

### Security

- SC-7695 - prevent csv user override operations on other schools

## [25.1.10] - 2020-11-05

### Added

- SC-7683 - Add log metic for memory usage, add async error logging util, catch one unhandledRejection error and remove cronjob task from server.

## [25.1.9] - 2020-11-03

### Fixed

- SC-7638 - fixed pin creation for users with accounts

## [25.1.8] - 2020-10-22

### Fixed

- SC-7333 - fixed creation of homeworks within lessons

## [25.1.7] - 2020-10-28

### Added

- SC-7491 - Add missing index on users.email to speed up slow query in registrationLink service

## [25.1.6] - 2020-10-23

### Changed

- SC-7413 - Remove event listener for unhandled rejections and move this to winston

## [25.1.5] - 2020-10-22

### Fixed

- SC-7452 - fixed time window check for LDAP users

## [25.1.4] - 2020-10-20

### Changed

- SC-6986 - Changed permission check for PATCH method in the account service from STUDENT_CREATE to STUDENT_EDIT to allow teachers to change students' password

## [25.1.3] - 2020-10-20

### Fixed

- SC-6986 - Changed a hook in the accounts service that restricts get requests to the same school, it expects a valid userID and matching schoolIds for both the requester and requested users

## [25.1.2] - 2020-10-15

### Fixed

- SC-7085 - fixed importHash error when asking parent consent

### Added

### Removed

## [25.1.1] - 2020-10-12

### Security

- SC-7165 package update for sanitization and add onload handler

## [25.1.0] - 2020-10-12

### Added

### Removed

- SC-6784 - Removed duplicated birth date formatting code in adminUsers service, which was causing an "Invalid date" output
- SC-6743 - Removed usersForConsent related things in adminUsers service because the client does not send that parameter anymore
- SC-6506 - Remove dependecy to feathers-swagger in routes.test.js

### Changed

- SC-6774 remove no-await-in-loop from eslint exceptions
- Rename statistic mails route, secure it over sync api key now
- SC-6809 - Maintain RabbitMQ connection and channels
- SC-5230 - Unblock Account-Page in Nuxt (securing /accounts and /users routes)

### Security

- Added hotfix merges

## [25.0.12] - 2020-10-12

### Fixed

- SC-6676 allows only following roles for registration: teacher/student…

## [25.0.11] - 2020-10-07

### Fixed

- SC-7180 homework create now validates data properly

## [25.0.12] - 2020-10-12

### Fixed

- SC-6676 allows only following roles for registration: teacher/student…

## [25.0.11] - 2020-10-07

### Fixed

- SC-7180 homework create now validates data properly

## [25.0.10] - 2020-10-07

### Added

- configured prometheus metrics - bucket sizes
- SC-6766 log unhandledRejection and unhandledException

## [25.0.9] - 2020-10-07

### Added

- SC-7115 - Reduce mongoose DB role request by enabling minor caching

## [25.0.8] - 2020-10-06

### Fixed

- SC-6676 - Registration: User with role parent should not be able to log-in
- SC-6960 - instead of deleting and recreating users during the rollback of a failed registration, use replace if necessary
- SC-6960 - properly raise exceptions during the registration process

## [25.0.7] - 2020-10-01

### Removed

- OPS-1316 - removed custom keep-alive header creation in express middleware

## [25.0.6] - 2020-10-01

### Added

- OPS-1316 - add indexes for slow files and submission queries

## [25.0.5] - 2020-10-01

### Added

- SC-6973 - add time window for pin creation

## [25.0.4] - 2020-09-30

### Added

- Added lead time detection

## [25.0.3]

### Added

- SC-6942 - add parse method to TSP strategy to declare it can handle the request and to keep authentication params clean

### Fixed

- SC-6942 - don't override payload defined by authentication method
- SC-6942 - don't search for account to populate if no username is given in `injectUsername`

## [25.0.2]

### Changed

- send mail for registration pin after add pin to db

## [25.0.1]

### Fixed

- SC-6696 - Fixed query used to determine course membership when checking permissions for course group lessons

## [25.0.0]

### Changed

- Extend JWT payload by schoolId and roleIds

## [24.5.1] - 2020-09-16

### Secrutiy

- Secure admin routes (update, patch, create)

## [24.5.0] - 2020-09-14

- Ignore database seed data with prettier, eslint, and codacy
- SC-6640 - Fixed email check within registration (case insensitive)
- SC-2710 - Adding time zones, default for school and theme

### Added - 24.5.0

- Test changelog has been updated for feature or hotfix branches
- SC-5612 - Adding search feature to the admintables for nuxt-client.

## [24.4.6] - 2020-09-11

### Changed

- SC-6733: central personal data does not get updated via CSV import

## [24.4.5] - 2020-09-10

### Fixed in 24.4.5

- SC-6637: generate QR codes for consent print sheets if group size exceeds 20

## [24.4.4] - 2020-09-08

### Fixed in 24.4.4]

- SC-6697: updates/sync account username when user is updated

## [24.4.3] - 2020-09-09

### Fixed in 24.4.3

- SC-6533 - Login not possible if admin reset password

## [24.4.2] - 2020-08-31

### Fixed in 24.4.2

- SC-6554: CSV-Importer no longer allows patching users with different roles

## [24.4.1] - 2020-08-31

### Fixed in 24.4.1

- SC-6511 - LDAP edit button missing.

### Changed in 24.4.1

- SC-5987 Internationalisation: extend user and school model with default language

### Added 24.4.1

- SC-6172: added hooks and checks to look for unique and not disposable emails in adminUsers service

## [24.4.0] - 2020-8-31

### Fixed in 24.4.0

- SC-6122 - Edusharing preload thumbnails in parallel. Edusharing authentication stabilisation.

## [24.3.3] - 2020-08-28

- SC-6469: prevent admin access to lessons admins shouldnt have access to.

## [24.3.2] - 2020-08-26

- SC-6382: fix handling of consents for users with unknown birthdays. consentStatus: 'ok' will be returned for valid consents without birthday.

## [24.3.1] - 2020-08-25

- SC-5420: TSC Schuljahreswechsel

## [24.3.0] - 2020-08-25

## [24.2.5] - 2020-08-24

- SC-6328 add migration to set student_list settings in all non n21 clouds schools to false.

## [24.2.4] - 2020-08-20

## [24.2.3] - 2020-08-20

## [24.2.2] - 2020-08-20

### Added in 24.2.2

- SC-5280: the LDAP service will try to reconnect up to three times if the connection was lost or could not be established
- SC-5280: the LDAP service and LDAP syncers now report more errors to the stats object
- SC-5808: added an isExternal check to the create method of AdminUsers service, only users from not external schools can create users

### Fixed in 24.2.2

- SC-5280: the LDAP sync now handles (timeout/firewall) errors much more gracefully
- SC-5280: LDAP bind operations will only be issued if the connection was established successfully
- SC-5280: aggregated LDAP statistics will now show the number of succesful and failed sub-syncs instead of just 1 or 0

### Changed in 24.2.2

- SC-5280: if disconnected prematurely, the LDAP service will not try to connect again just to unbind from the server

## [24.0.2] - 2020-08-05

### Fixed in 24.0.2

- SC-5835: Starting the new school year automatically - Cluster 4

## [24.0.1] - 2020-07-31

### Fixed in 24.0.1

- SC-5917 Fix activation of LDAP system

## [23.6.4] - 2020-07-29

### Fixed in 23.6.4

- SC-5883: Choose current schoolyear based on the school instead of the date for creating classes.

## [23.6.3] - 2020-07-28

### Added in 23.6.3

- SC-5754 Added isExternal attribute to school model. If ldapSchoolIdentifier or source is defined, isExternal will be set to true
  otherwise, if none of them are defined it wil be set to false.
- SC-4520 created a new Service called Activation Service; with which jobs can be defined and are
  only executed when an activation link (activation code) is confirmed (e.g.: change of e-mail address/username)
  Also added a sub-service for changing email/username in Activation Service
- SC-5280: the LDAP service will try to reconnect up to three times if the connection was lost or could not be established
- SC-5280: the LDAP service and LDAP syncers now report more errors to the stats object

### Fixed in 23.6.3

- SC-5250: Fixes the CSV-Import, if there are whitespaces in the columnnames
- SC-5686: only users with the team permission "RENAME_TEAM" can execute the patch method in teams route
- SC-5280: the LDAP sync now handles (timeout/firewall) errors much more gracefully
- SC-5280: LDAP bind operations will only be issued if the connection was established successfully
- SC-5280: aggregated LDAP statistics will now show the number of succesful and failed sub-syncs instead of just 1 or 0
- SC-5416: Enable maintenance Mode for LDAP Schools and change the currentSchoolYear for non-LDAP Schools

### Changed in 23.6.3

- SC-5542: Added an after hook for AdminUsers find method which formats birthday date to DD.MM.YYYY format.
- SC-4289 Changed aggregations in admin tables, classes are now taken only from current year or max grade level, and are sorted
  by numeric ordering.
- SC-5280: if disconnected prematurely, the LDAP service will not try to connect again just to unbind from the server

## [23.6.2] - 2020-07-22

### Fixed in 23.6.2

- SC-5773: LDAPSchoolSyncer now correctly populates classes synced from an LDAP server, even if only students or only teachers are assigned to the class.
- SC-5250: Fixes the CSV-Import, if there are whitespaces in the columnnames

## [23.6.1] - 2020-07-22

### Fixed in 23.6.1

- SC-5733: LDAPSchoolSyncer now uses the Users model service to avoid ignoring indexes due to automatic collation

## [23.6.0] - 2020-07-21

### Added in 23.6.0

- SC-4142: Added indexes on TSP sync related attributes in user and school schema.
- SC-4142: Adds info about unchanged entities to TSP sync statistics

## [23.5.4] - 2020-07-08

### Added in 23.5.4

- SC-2714 Added the federal state "Internationale Schule"

## [23.5.0] - 2020-06-15

### Added in 23.5.0

- SC-4192 add tests that ensure classes on other schools cant be manipulated

### Fixed in 23.5.0

### Changed in 23.5.0

- SC-4957 user.ldapId and user.ldapDn are now indexed to improve performance

## [23.4.7] - 2020-07-01

### Fixed in 23.4.7

- SC-4965 Converted "consent" subdocument in "users" to a nested document to fix changing consents in administration and removing a bug in registration that resulted in deleted users.

## [23.4.5] - 2020-06-17

### Fixed in 23.4.5

- SC-5007 re-introduces ldap system root path to API result to fix issue with duplicating schools

## [23.4.3-nbc] - 2020-06-15

### Fixed in 23.4.3-nbc

- SC-5054 Revert hook restrictions that prevented registration with custom deata privacy documents enabled

## [23.4.0-nbc] - 2020-06-11

### Added in 23.4.0-nbc

- SC-4577 extend consentversions with school specific privacy policy, which can be added by the school admin

## [23.2.4] - 2020-06-05

### Fixed in 23.2.4

- SC-4876 soften sanitization to allow editor actions to be persisted correctly

## [23.2.1] - 2020-06-04

### Security - 23.2.1

- SC-4720 improve importhashes for registrationlinks

## [23.2.0] - 2020-06-03

### Security - 23.2.0

- SC-4506 Secure Find User Route. Access user list by students is allowed only if they are eligible to create teams.
- SC-4506 Secure Get User Route. Read user details may only users with STUDENT_LIST or TEACHER_LIST permissions

## [23.1.4] - 2020-05-29

### Fixed in 23.1.4

- SC-4749 avoid xss in image onerror event attribute for submissions

## [23.0.0] - 2020-05-19

### Changed in 23.0.0

- SC-4075 Teams creation by students logic was changed. New environment enumeration variable `STUDENT_TEAM_CREATION`
  with possible values `disabled`, `enabled`, `opt-in`, `opt-out` was introduced. The feature value is set by instance deployment.
  In case of `disabled`, `enabled` it is valid for all schools of the instance and cannot be changed by the admin.
  In case of `opt-in` and `opt-out` the feature should be enabled/disabled by the school admin.

## [22.10.3] - 2020-05-13

### Fixed in 22.10.3

- Unbind errors no longer stop the LDAP sync if more systems follow

## [22.10.2] - 2020-05-12

### Fixed in 22.10.2

- fixed pagination for students/teacher table

## [22.10.0] - 2020-05-11

### Added in 22.10.0

- SC-3719 Files now have a `creator` attribute that references the ID of the user that created the file.
  For old files, it is set to the first user permission inside the permissions array (legacy creator check).
- SC-3719 The `files` collection now has two additional indexes: `{creator}` and `{permissions.refId, permissions.refPermModel}`.
- add MongoDB Collation Support to control sorting behaviour in regards to capitalization.
- SC-3607 CSVSyncer now allows the optional birthday field (formats: dd/mm/yyyy, dd.mm.yyyy, dd-mm-yyyy) in CSV data
- SC-3948 support users query in adminusers routes
- SC-4018 Add additional nexboard permissions
- SC-4008 Migrated generateRegistrationLink Hook from SC-Client into Server
- SC-3686 Added new Registration Link Service for sending mails
- SC-4094 Teachers can now provide feedback in the form of uploaded files

### Fixed in 22.10.0

- SC-3892 Update Filter of submission in order to work with older submissions
- SC-3395 if fetching the release fails, a error will be thrown
- backup.js now outputs valid json exports
- SC-4105 fixed a problem with new users tests not working with recent hotfix.
- Checks of user consent calculated correct now

### Changed in 22.10.0

- User delete now accepts bulk delete requests
- SC-3958: the "general" LDAP strategy now returns an empty array if classes are not configured properly
- Increase performance - error logging in sentry
- Mergify: add and modified some configs

### Removed in 22.10.0

- SC-3958: the LDAP strategy interface no longer supports synchronizing team members to the never-used original N21-IDM
- SC-3958: the environment variables NBC_IMPORTURL, NBC_IMPORTUSER, and NBC_IMPORTPASSWORD are no longer used and have been removed
- Removed the obsolete commentSchema from the homework service. It was not in use.

## [22.9.20]

### Added in 22.9.20

- SC-4042: Added support for a central IServ-Connector

### Changed in 22.9.20

- LDAP syncs on servers with multiple schools now only sync one school at a time to avoid issues when paging search requests
- LDAP syncs use less memory (because they do a lot less in parallel)
- LDAPSchoolSyncer now returns user and class statistics

### Fixed in 22.9.20

- Fixed LDAP-Service disconnect method
- LDAPSystemSyncers now properly close their connections after syncing
- Authentication via LDAP now tries to close the connection after login
- Fixed a warning message appearing when patching users via internal request

## [22.9.18]

### Fixed in 22.9.18

- SC-4215: Do not allow unprivileged users to find users with non-school roles (expert, parent, etc.)

## [22.9.17]

### Fixed in 22.9.17

- SC-4121: File uploads no longer fail if the security scan is misconfigured or errors during enqueuing

## [22.9.10]

### Added in 22.9.10

- enable API key for /mails route

### Fixed in 22.9.10

- fixed an issue that prevented api-key authenticated calls to function with query.

## [22.9.9]

### Added in 22.9.9

- Sync can now be authenticated with an api-key.

## [22.9.8]

### Fixed in 22.9.8

- Fixed an error where ldap users without proper uuid where not filtered correctly.

## [22.9.7]

### Security in 22.9.7

- the /ldap route can now only be triggered for the users own school.

## [22.9.6]

### Added in 22.9.6

- users without `SCHOOL_EDIT` permission, but with `SCHOOL_STUDENT_TEAM_MANAGE` permission can now toggle the school feature `disableStudentTeamCreation`.

### Fixed in 22.9.6

- Admins in Thuringia can now prevent students from creating teams

## [22.9.5]

### Security in 22.9.5

- increased security for the publicTeachers route.

## [22.9.4]

### Fixed in 22.9.4

- fixes an issue with LDAP account updates if more than one account exists for the user (migration from local login to LDAP)

## [22.9.3]

### Fixed in 22.9.3

- fixes regression in LDAP sync, that caused incomplete user updates

## [22.9.2]

### Security in 22.9.2

- increased security for user PUT operation

## [22.9.1]

### Fixed in 22.9.1

- SC-3994: remove unnecessary bucket creation call that caused school administration and LDAP Sync to throw errors

### Changed in 22.9.1

- use collation for /homeworks, /users, /publicTeachers, /users/admin/teachers, /users/admin/students, /classes, and /courses.

## [22.9.0]

- Security updates

## [22.8.0]

### Added in 22.8.0

- This changelog has been added

### Removed in 22.8.0

- Clipboard sockets
- This changelog has been added
- Backend route to confirm analog consents in bulk
- Changed Seed Data + Migration Script: Added feature flag for new Editor to klara.fall@schul-cloud.org
- SC-2922: Enable use of multiple S3 instances as file storage provider
  - A new collection is added to administrate multiple S3 instances
  - A migration will automatically use the AWS environment variables to add those as default provider for all existing schools
  - For new schools the less used provider is assigned as storage provider
  - Environment Variables:
    - FEATURE_MULTIPLE_S3_PROVIDERS_ENABLED=true will activate the feature
    - S3_KEY, used for symmetric encryption, already required for the migration because of the secret access key encryption

### Changed in 22.8.0

- SC-3767: moved env variables to globals.js, NODE_ENV required to equal 'test' for test execution and right database selection
- migrated backup.sh script to node, so it can run platform independant and works on windows.

### Fixed in 22.8.0

- SC-3821: Fix Co-Teachers and Substitution teachers not being able to Grade Homeworks

## 22.7.1

### Fixed in 22.7.1

- Admin and teacher user could change other users without changing them self<|MERGE_RESOLUTION|>--- conflicted
+++ resolved
@@ -9,17 +9,14 @@
 
 ## Unreleased
 
-<<<<<<< HEAD
-## Added
+### Fixed
+
+- SC-8322 prevent wrong assignment from school to storage provider
+
+### Added
+
+- SC-8029 - Add deletion concept handling for pseudonyms and registration pins
 - SC-7825 - Deletion concept for user data in tasks
-=======
-### Fixed
-
-- SC-8322 prevent wrong assignment from school to storage provider
-
-### Added
-
-- SC-8029 - Add deletion concept handling for pseudonyms and registration pins
 
 ### Changed
 
@@ -69,7 +66,6 @@
 - SC-7825 - Remove user relations from courses
 - SC-7827 - Add deletion concept handling for file permissions.
 - SC-8030 - Setup orchestrator for deleting concept
->>>>>>> fec67ddc
 - SC-8060 - increase unit test coverage for lernstore counties
 - SC-8179 - repaired unit test
 - SC-7763 - adds searchable feature flag for lernstore.
