# Changelog

All notable changes to this project will be documented in this file.

The format is based on [Keep a Changelog](https://keepachangelog.com/en/1.0.0/),
and this project adheres to [Semantic Versioning](https://semver.org/spec/v2.0.0.html).

Allowed Types of change: `Added`, `Changed`, `Deprecated`, `Removed`, `Fixed`, `Security`

## Unreleased

<<<<<<< HEAD
### Changed

- SC-8380 removed reqlib, replaced by normal require to keep referenced types known
=======
## 25.5.2

### Fixed

- SC-8189 fix duplicate events by returning updated object at findOneAndUpdate
>>>>>>> 067a1127

## [25.5.1]
### Fixed

- SC-8303 fix wrong assignment from school to storage provider

## [25.5.0]

### Added

- SC-7835 - Add deletion concept handling for helpdesk problems
- SC-8229 - Added invalid DN error to ldap-config service error handling
- SC-7825 - Remove user relations from courses
- SC-7827 - Add deletion concept handling for file permissions.
- SC-8030 - Setup orchestrator for deleting concept
- SC-8060 - increase unit test coverage for lernstore counties
- SC-8179 - repaired unit test
- SC-7763 - adds searchable feature flag for lernstore.
- SC-8020 - adds collections filter to edu-sharing service
- SC-8260 - new team indexes and migration to add this

### Removed

- SC-8233 - Removed attribute and member as required attributes for the LDAP-config service

### Fixed

- SC-8329 - Cluster returns old verison of Pin object after patch

## [25.4.1]

- Update from 25.3.9 into master

## [25.3.9]

- SC-8198 continue school sync on user issues

## [25.3.8]

### Changed

- SC-8198 - handle eventually consistent database in THR sync

## [25.3.7] - 2020-12-18

### Changed

- SC-8209 - prevent sync from stopping if error occurs for a single student

## [25.3.6]

### Fixed

- SC-8235 - repaired reigstration link for students

## [25.3.5]

### Changed

- SC-8149 - no longer require a registrationPin for internal calls

## [25.3.4]

### Changed

- SC-7998 - use default service setup for /version

## [25.3.3] (pick from 25.2)

### Removed

- SC-8101 - Sanitization for read operations

### Fixed

- SC-8101 - Make it possible to disable sentry by removing `SENTRY_DSN`
- OPS-1735 - Fixes transaction handling in file service by using the mongoose transaction helper,
  properly closing the session, and using the correct readPreference (everything except primary fails)

## [25.3.2]

### Added

- SC-7734 - Added a hook that takes care of merlin content to generate valid urls for users
- SC-7483 - Updating terms of use for all users for each instance separately

## [25.3.1]

### Fixed

SC-8077 - the migration copy-parents-data-into-children-entities-and-delete-parent-users is broken

## [25.3.0]

### Added

- SC-7841 - remove deleted user from classes
- SC-7836 - Removing registration pin by removing the user
- SC-7838 - move pseudonyms to trashbin
- SC-7142 - Counties/Kreise added to federal states.
- SC-7555 - move user and account to trashbin
- SC-4666 - Added a pool based LDAP system and school sync. LDAP_SYSTEM_SYNCER_POOL_SIZE and LDAP_SCHOOL_SYNCER_POOL_SIZE variables
  determine how many system/school syncers will be run in parallel (at most) during the LDAP sync.
- SC-7615 - reduces the errors in lernstore
- SC-5476 - Extend tests for Matrix messenger config and permission service
- SC-6690 - refactors edu-sharing service and sets defaults
- SC-6738 - Extend search input field in new admin tables to search for full name
- SC-7293 - added Lern-Store view permission and a feature flag
- SC-7357 - Add config service
- SC-7083 - Added officialSchoolNumber to school-model
- Introduce plainSecrets in Configuration
- Introduce FEATURE_PROMETHEUS_ENABLED to have a flag for enable prometheus api metrics
- SC-7411 - add API Specification and validation for /me service
- SC-7411 - add API Specification and validation for /version service
- SC-7205 - create new data seed for QA
- SC-7614 - creates documentation for edu sharing endpoints
- SC-7370 - Add optional rootPath attribute modifier to iserv-idm strategy
- SC-4667 - persist time of last attempted and last successful LDAP sync to database (based on system)
- SC-4667 - Only request and compare LDAP entities that have changed since the last sync (using operational attribute modifyTimestamp with fallback)
- SC-4667 - Add optional `forceFullSync` option (as get param or json payload) to force a full LDAP sync
- SC-7499 - add API Specification for public services
- SC-7915 - facade locator
- SC-7571 - solved performance issues - bulk QR-code generation
- SC-6294 - Introduce Typescript in schulcloud-server
- SC-7543 - Adds ldap-config service to create, load, and patch LDAP-configs (replaces /ldap endpoints for new client)
- SC-7028 - Add Course Component API Specification document
- SC-7476 - Prevent hash generation if user has account
- SC-6692 - Added Lern-Store counties support for Niedersachsen (Merlin)

### Changed

- request logging disabled for non development environment
- OPS-1289 - moved and updated commons (to hpi-schul-cloud/commons)
- SC-6596 - Changed route for messenger permissions service
- SC-7331 - introduce axios for external requests, implemented in status api
- SC-7395 - Changed ldap general strategy fetching of users from parallel to serialized
- SC-6080 - move REQUEST_TIMEOUT from globals to Configuration
- Dependencies: querystring replaced by qs
- SC-6060 - Updated error handling
- SC-7404 - automatic forwarding for requests without versionnumber if no matching route is found
- SC-7411 - api versioning for /me service
- SC-7411 - api versioning for /version service
- IMP-160 - integration-tests repo renamed to end-to-end-tests
- SC-5900 - Move Synapse synchronization logic into server
- SC-7499 - Fixes documentation for edu sharing endpoints
- SC-7872 - Fix audience of the jwt to new organisation name.
- SC-7543 - deprecates `GET /ldap/:id` and `PATCH /ldap/:id` routes
- SC-7868 - Move external request helpers to more present file location
- SC-7474 pull docker container for tests if commit id exists on docker hub

### Fixed

- SC-6294 fix mocha test execution and build, summarize coverage results
- SC-1589 Trim strings to avoid empty team names
- ARC-138 fix changelog action
- ARC-137 avoid DoS on alerts in error state
- SC-7353 course sharing between teachers
- SC-7530 rename SHOW_VERSION to FEATURE_SHOW_VERSION_ENABLED
- SC-7517 improve oauth test stability
- SC-6586 Repaired migration script
- SC-7454 - Restored invalid birth date fix in adminUsers service
- fixed README badges
- Fix mocha tests
- SC-6151 fixed a bug that prevented api docu from being accessible
- SC-6151 fixed paths to openapi documentation
- Fixed searching for names including a dash
- SC-7572 - Find /users route after hooks - extremely slow
- SC-7573 - Route/hash-broken promise chain
- SC-7884 - Authentication error when accessing any nuxt page in the client.
- Fix typescript compiling error

### Removed

- SC-7413 - Cleanup UnhandledRejection code that is handled from winston now

## [25.2.6]

### Removed

- SC-8101 - Sanitization for read operations

### Fixed

- SC-8101 - Make it possible to disable sentry by removing `SENTRY_DSN`

## [25.2.5]

### Fixed

- OPS-1735 - Fixes transaction handling in file service by using the mongoose transaction helper,
  properly closing the session, and using the correct readPreference (everything except primary fails)

## [25.2.4]

### Changed

- SC-6727 - Change email addresses for tickets for Niedersachsen - fixed after review

## [25.2.3]

### Changed

- SC-6727 - Change email addresses for tickets for Niedersachsen

## [25.2.2]

### Changed

- SC-7773 - moved config values for antivirus file service

## [25.2.1]

### Fixed

- SC-7714 - Fixes script injection issue

## [25.2.0]

### Added

- SC-4385 - Added a user exclusion regex to IServ strategy
- SC-7049 - Added unit tests for Merlin Service
- SC-7157 - add feature flag for Merlin feature with fallback
- SC-6567 - add new application errros
- SC-6766 - Added ESLint rules with Promise rules
- SC-6830 - Added hook to parse request to arrays when > 20 users are requested in adminUsers service
- SC-6769 - Introduce API validation module
- SC-6769 - API validation for users/admin routes
- SC-6510 - Added Merlin Url Generator for Lern Store / Edu-sharing
- SC-5476 - Added school settings to enable students to open own chat rooms
- SC-6567 - Add utils to cleanup incomingMessage stacks by logging errors

### Removed

- SC-6586- Remove parents from users collection to improve maintainability

### Changed

- SC-6986 - Changed a hook in the accounts service that restricts get requests to the same school, it expects a valid userID and matching schoolIds for both the requester and requested users
- SC-6567 - clean up error pipline
- SC-6510, fix a minor syntax error when exporting module
- Update commons to 1.2.7: print configuration on startup, introduce hierarchical configuration file setup
- Support asynchronous calls during server startup
- SC-7091 - Migration to enable the Matrix Messenger for all schools that had RocketChat enabled before

### Fixed

- fixed README badges
- SC-6151 - fixed a bug that prevented api docu from being accessible
- Fix mocha tests

## [25.1.13] - 2020-11-12

### Changed

- SC-7395 - Changed ldap general strategy fetching of users from parallel to serialized

## [25.1.12] - 2020-11-09

### Added

- SC-7683 - add request logging options

## [25.1.11] - 2020-11-06

### Security

- SC-7695 - prevent csv user override operations on other schools

## [25.1.10] - 2020-11-05

### Added

- SC-7683 - Add log metic for memory usage, add async error logging util, catch one unhandledRejection error and remove cronjob task from server.

## [25.1.9] - 2020-11-03

### Fixed

- SC-7638 - fixed pin creation for users with accounts

## [25.1.8] - 2020-10-22

### Fixed

- SC-7333 - fixed creation of homeworks within lessons

## [25.1.7] - 2020-10-28

### Added

- SC-7491 - Add missing index on users.email to speed up slow query in registrationLink service

## [25.1.6] - 2020-10-23

### Changed

- SC-7413 - Remove event listener for unhandled rejections and move this to winston

## [25.1.5] - 2020-10-22

### Fixed

- SC-7452 - fixed time window check for LDAP users

## [25.1.4] - 2020-10-20

### Changed

- SC-6986 - Changed permission check for PATCH method in the account service from STUDENT_CREATE to STUDENT_EDIT to allow teachers to change students' password

## [25.1.3] - 2020-10-20

### Fixed

- SC-6986 - Changed a hook in the accounts service that restricts get requests to the same school, it expects a valid userID and matching schoolIds for both the requester and requested users

## [25.1.2] - 2020-10-15

### Fixed

- SC-7085 - fixed importHash error when asking parent consent

### Added

### Removed

## [25.1.1] - 2020-10-12

### Security

- SC-7165 package update for sanitization and add onload handler

## [25.1.0] - 2020-10-12

### Added

### Removed

- SC-6784 - Removed duplicated birth date formatting code in adminUsers service, which was causing an "Invalid date" output
- SC-6743 - Removed usersForConsent related things in adminUsers service because the client does not send that parameter anymore
- SC-6506 - Remove dependecy to feathers-swagger in routes.test.js

### Changed

- SC-6774 remove no-await-in-loop from eslint exceptions
- Rename statistic mails route, secure it over sync api key now
- SC-6809 - Maintain RabbitMQ connection and channels
- SC-5230 - Unblock Account-Page in Nuxt (securing /accounts and /users routes)

### Security

- Added hotfix merges

## [25.0.12] - 2020-10-12

### Fixed

- SC-6676 allows only following roles for registration: teacher/student…

## [25.0.11] - 2020-10-07

### Fixed

- SC-7180 homework create now validates data properly

## [25.0.12] - 2020-10-12

### Fixed

- SC-6676 allows only following roles for registration: teacher/student…

## [25.0.11] - 2020-10-07

### Fixed

- SC-7180 homework create now validates data properly

## [25.0.10] - 2020-10-07

### Added

- configured prometheus metrics - bucket sizes
- SC-6766 log unhandledRejection and unhandledException

## [25.0.9] - 2020-10-07

### Added

- SC-7115 - Reduce mongoose DB role request by enabling minor caching

## [25.0.8] - 2020-10-06

### Fixed

- SC-6676 - Registration: User with role parent should not be able to log-in
- SC-6960 - instead of deleting and recreating users during the rollback of a failed registration, use replace if necessary
- SC-6960 - properly raise exceptions during the registration process

## [25.0.7] - 2020-10-01

### Removed

- OPS-1316 - removed custom keep-alive header creation in express middleware

## [25.0.6] - 2020-10-01

### Added

- OPS-1316 - add indexes for slow files and submission queries

## [25.0.5] - 2020-10-01

### Added

- SC-6973 - add time window for pin creation

## [25.0.4] - 2020-09-30

### Added

- Added lead time detection

## [25.0.3]

### Added

- SC-6942 - add parse method to TSP strategy to declare it can handle the request and to keep authentication params clean

### Fixed

- SC-6942 - don't override payload defined by authentication method
- SC-6942 - don't search for account to populate if no username is given in `injectUsername`

## [25.0.2]

### Changed

- send mail for registration pin after add pin to db

## [25.0.1]

### Fixed

- SC-6696 - Fixed query used to determine course membership when checking permissions for course group lessons

## [25.0.0]

### Changed

- Extend JWT payload by schoolId and roleIds

## [24.5.1] - 2020-09-16

### Secrutiy

- Secure admin routes (update, patch, create)

## [24.5.0] - 2020-09-14

- Ignore database seed data with prettier, eslint, and codacy
- SC-6640 - Fixed email check within registration (case insensitive)
- SC-2710 - Adding time zones, default for school and theme

### Added - 24.5.0

- Test changelog has been updated for feature or hotfix branches
- SC-5612 - Adding search feature to the admintables for nuxt-client.

## [24.4.6] - 2020-09-11

### Changed

- SC-6733: central personal data does not get updated via CSV import

## [24.4.5] - 2020-09-10

### Fixed in 24.4.5

- SC-6637: generate QR codes for consent print sheets if group size exceeds 20

## [24.4.4] - 2020-09-08

### Fixed in 24.4.4]

- SC-6697: updates/sync account username when user is updated

## [24.4.3] - 2020-09-09

### Fixed in 24.4.3

- SC-6533 - Login not possible if admin reset password

## [24.4.2] - 2020-08-31

### Fixed in 24.4.2

- SC-6554: CSV-Importer no longer allows patching users with different roles

## [24.4.1] - 2020-08-31

### Fixed in 24.4.1

- SC-6511 - LDAP edit button missing.

### Changed in 24.4.1

- SC-5987 Internationalisation: extend user and school model with default language

### Added 24.4.1

- SC-6172: added hooks and checks to look for unique and not disposable emails in adminUsers service

## [24.4.0] - 2020-8-31

### Fixed in 24.4.0

- SC-6122 - Edusharing preload thumbnails in parallel. Edusharing authentication stabilisation.

## [24.3.3] - 2020-08-28

- SC-6469: prevent admin access to lessons admins shouldnt have access to.

## [24.3.2] - 2020-08-26

- SC-6382: fix handling of consents for users with unknown birthdays. consentStatus: 'ok' will be returned for valid consents without birthday.

## [24.3.1] - 2020-08-25

- SC-5420: TSC Schuljahreswechsel

## [24.3.0] - 2020-08-25

## [24.2.5] - 2020-08-24

- SC-6328 add migration to set student_list settings in all non n21 clouds schools to false.

## [24.2.4] - 2020-08-20

## [24.2.3] - 2020-08-20

## [24.2.2] - 2020-08-20

### Added in 24.2.2

- SC-5280: the LDAP service will try to reconnect up to three times if the connection was lost or could not be established
- SC-5280: the LDAP service and LDAP syncers now report more errors to the stats object
- SC-5808: added an isExternal check to the create method of AdminUsers service, only users from not external schools can create users

### Fixed in 24.2.2

- SC-5280: the LDAP sync now handles (timeout/firewall) errors much more gracefully
- SC-5280: LDAP bind operations will only be issued if the connection was established successfully
- SC-5280: aggregated LDAP statistics will now show the number of succesful and failed sub-syncs instead of just 1 or 0

### Changed in 24.2.2

- SC-5280: if disconnected prematurely, the LDAP service will not try to connect again just to unbind from the server

## [24.0.2] - 2020-08-05

### Fixed in 24.0.2

- SC-5835: Starting the new school year automatically - Cluster 4

## [24.0.1] - 2020-07-31

### Fixed in 24.0.1

- SC-5917 Fix activation of LDAP system

## [23.6.4] - 2020-07-29

### Fixed in 23.6.4

- SC-5883: Choose current schoolyear based on the school instead of the date for creating classes.

## [23.6.3] - 2020-07-28

### Added in 23.6.3

- SC-5754 Added isExternal attribute to school model. If ldapSchoolIdentifier or source is defined, isExternal will be set to true
  otherwise, if none of them are defined it wil be set to false.
- SC-4520 created a new Service called Activation Service; with which jobs can be defined and are
  only executed when an activation link (activation code) is confirmed (e.g.: change of e-mail address/username)
  Also added a sub-service for changing email/username in Activation Service
- SC-5280: the LDAP service will try to reconnect up to three times if the connection was lost or could not be established
- SC-5280: the LDAP service and LDAP syncers now report more errors to the stats object

### Fixed in 23.6.3

- SC-5250: Fixes the CSV-Import, if there are whitespaces in the columnnames
- SC-5686: only users with the team permission "RENAME_TEAM" can execute the patch method in teams route
- SC-5280: the LDAP sync now handles (timeout/firewall) errors much more gracefully
- SC-5280: LDAP bind operations will only be issued if the connection was established successfully
- SC-5280: aggregated LDAP statistics will now show the number of succesful and failed sub-syncs instead of just 1 or 0
- SC-5416: Enable maintenance Mode for LDAP Schools and change the currentSchoolYear for non-LDAP Schools

### Changed in 23.6.3

- SC-5542: Added an after hook for AdminUsers find method which formats birthday date to DD.MM.YYYY format.
- SC-4289 Changed aggregations in admin tables, classes are now taken only from current year or max grade level, and are sorted
  by numeric ordering.
- SC-5280: if disconnected prematurely, the LDAP service will not try to connect again just to unbind from the server

## [23.6.2] - 2020-07-22

### Fixed in 23.6.2

- SC-5773: LDAPSchoolSyncer now correctly populates classes synced from an LDAP server, even if only students or only teachers are assigned to the class.
- SC-5250: Fixes the CSV-Import, if there are whitespaces in the columnnames

## [23.6.1] - 2020-07-22

### Fixed in 23.6.1

- SC-5733: LDAPSchoolSyncer now uses the Users model service to avoid ignoring indexes due to automatic collation

## [23.6.0] - 2020-07-21

### Added in 23.6.0

- SC-4142: Added indexes on TSP sync related attributes in user and school schema.
- SC-4142: Adds info about unchanged entities to TSP sync statistics

## [23.5.4] - 2020-07-08

### Added in 23.5.4

- SC-2714 Added the federal state "Internationale Schule"

## [23.5.0] - 2020-06-15

### Added in 23.5.0

- SC-4192 add tests that ensure classes on other schools cant be manipulated

### Fixed in 23.5.0

### Changed in 23.5.0

- SC-4957 user.ldapId and user.ldapDn are now indexed to improve performance

## [23.4.7] - 2020-07-01

### Fixed in 23.4.7

- SC-4965 Converted "consent" subdocument in "users" to a nested document to fix changing consents in administration and removing a bug in registration that resulted in deleted users.

## [23.4.5] - 2020-06-17

### Fixed in 23.4.5

- SC-5007 re-introduces ldap system root path to API result to fix issue with duplicating schools

## [23.4.3-nbc] - 2020-06-15

### Fixed in 23.4.3-nbc

- SC-5054 Revert hook restrictions that prevented registration with custom deata privacy documents enabled

## [23.4.0-nbc] - 2020-06-11

### Added in 23.4.0-nbc

- SC-4577 extend consentversions with school specific privacy policy, which can be added by the school admin

## [23.2.4] - 2020-06-05

### Fixed in 23.2.4

- SC-4876 soften sanitization to allow editor actions to be persisted correctly

## [23.2.1] - 2020-06-04

### Security - 23.2.1

- SC-4720 improve importhashes for registrationlinks

## [23.2.0] - 2020-06-03

### Security - 23.2.0

- SC-4506 Secure Find User Route. Access user list by students is allowed only if they are eligible to create teams.
- SC-4506 Secure Get User Route. Read user details may only users with STUDENT_LIST or TEACHER_LIST permissions

## [23.1.4] - 2020-05-29

### Fixed in 23.1.4

- SC-4749 avoid xss in image onerror event attribute for submissions

## [23.0.0] - 2020-05-19

### Changed in 23.0.0

- SC-4075 Teams creation by students logic was changed. New environment enumeration variable `STUDENT_TEAM_CREATION`
  with possible values `disabled`, `enabled`, `opt-in`, `opt-out` was introduced. The feature value is set by instance deployment.
  In case of `disabled`, `enabled` it is valid for all schools of the instance and cannot be changed by the admin.
  In case of `opt-in` and `opt-out` the feature should be enabled/disabled by the school admin.

## [22.10.3] - 2020-05-13

### Fixed in 22.10.3

- Unbind errors no longer stop the LDAP sync if more systems follow

## [22.10.2] - 2020-05-12

### Fixed in 22.10.2

- fixed pagination for students/teacher table

## [22.10.0] - 2020-05-11

### Added in 22.10.0

- SC-3719 Files now have a `creator` attribute that references the ID of the user that created the file.
  For old files, it is set to the first user permission inside the permissions array (legacy creator check).
- SC-3719 The `files` collection now has two additional indexes: `{creator}` and `{permissions.refId, permissions.refPermModel}`.
- add MongoDB Collation Support to control sorting behaviour in regards to capitalization.
- SC-3607 CSVSyncer now allows the optional birthday field (formats: dd/mm/yyyy, dd.mm.yyyy, dd-mm-yyyy) in CSV data
- SC-3948 support users query in adminusers routes
- SC-4018 Add additional nexboard permissions
- SC-4008 Migrated generateRegistrationLink Hook from SC-Client into Server
- SC-3686 Added new Registration Link Service for sending mails
- SC-4094 Teachers can now provide feedback in the form of uploaded files

### Fixed in 22.10.0

- SC-3892 Update Filter of submission in order to work with older submissions
- SC-3395 if fetching the release fails, a error will be thrown
- backup.js now outputs valid json exports
- SC-4105 fixed a problem with new users tests not working with recent hotfix.
- Checks of user consent calculated correct now

### Changed in 22.10.0

- User delete now accepts bulk delete requests
- SC-3958: the "general" LDAP strategy now returns an empty array if classes are not configured properly
- Increase performance - error logging in sentry
- Mergify: add and modified some configs

### Removed in 22.10.0

- SC-3958: the LDAP strategy interface no longer supports synchronizing team members to the never-used original N21-IDM
- SC-3958: the environment variables NBC_IMPORTURL, NBC_IMPORTUSER, and NBC_IMPORTPASSWORD are no longer used and have been removed
- Removed the obsolete commentSchema from the homework service. It was not in use.

## [22.9.20]

### Added in 22.9.20

- SC-4042: Added support for a central IServ-Connector

### Changed in 22.9.20

- LDAP syncs on servers with multiple schools now only sync one school at a time to avoid issues when paging search requests
- LDAP syncs use less memory (because they do a lot less in parallel)
- LDAPSchoolSyncer now returns user and class statistics

### Fixed in 22.9.20

- Fixed LDAP-Service disconnect method
- LDAPSystemSyncers now properly close their connections after syncing
- Authentication via LDAP now tries to close the connection after login
- Fixed a warning message appearing when patching users via internal request

## [22.9.18]

### Fixed in 22.9.18

- SC-4215: Do not allow unprivileged users to find users with non-school roles (expert, parent, etc.)

## [22.9.17]

### Fixed in 22.9.17

- SC-4121: File uploads no longer fail if the security scan is misconfigured or errors during enqueuing

## [22.9.10]

### Added in 22.9.10

- enable API key for /mails route

### Fixed in 22.9.10

- fixed an issue that prevented api-key authenticated calls to function with query.

## [22.9.9]

### Added in 22.9.9

- Sync can now be authenticated with an api-key.

## [22.9.8]

### Fixed in 22.9.8

- Fixed an error where ldap users without proper uuid where not filtered correctly.

## [22.9.7]

### Security in 22.9.7

- the /ldap route can now only be triggered for the users own school.

## [22.9.6]

### Added in 22.9.6

- users without `SCHOOL_EDIT` permission, but with `SCHOOL_STUDENT_TEAM_MANAGE` permission can now toggle the school feature `disableStudentTeamCreation`.

### Fixed in 22.9.6

- Admins in Thuringia can now prevent students from creating teams

## [22.9.5]

### Security in 22.9.5

- increased security for the publicTeachers route.

## [22.9.4]

### Fixed in 22.9.4

- fixes an issue with LDAP account updates if more than one account exists for the user (migration from local login to LDAP)

## [22.9.3]

### Fixed in 22.9.3

- fixes regression in LDAP sync, that caused incomplete user updates

## [22.9.2]

### Security in 22.9.2

- increased security for user PUT operation

## [22.9.1]

### Fixed in 22.9.1

- SC-3994: remove unnecessary bucket creation call that caused school administration and LDAP Sync to throw errors

### Changed in 22.9.1

- use collation for /homeworks, /users, /publicTeachers, /users/admin/teachers, /users/admin/students, /classes, and /courses.

## [22.9.0]

- Security updates

## [22.8.0]

### Added in 22.8.0

- This changelog has been added

### Removed in 22.8.0

- Clipboard sockets
- This changelog has been added
- Backend route to confirm analog consents in bulk
- Changed Seed Data + Migration Script: Added feature flag for new Editor to klara.fall@schul-cloud.org
- SC-2922: Enable use of multiple S3 instances as file storage provider
  - A new collection is added to administrate multiple S3 instances
  - A migration will automatically use the AWS environment variables to add those as default provider for all existing schools
  - For new schools the less used provider is assigned as storage provider
  - Environment Variables:
    - FEATURE_MULTIPLE_S3_PROVIDERS_ENABLED=true will activate the feature
    - S3_KEY, used for symmetric encryption, already required for the migration because of the secret access key encryption

### Changed in 22.8.0

- SC-3767: moved env variables to globals.js, NODE_ENV required to equal 'test' for test execution and right database selection
- migrated backup.sh script to node, so it can run platform independant and works on windows.

### Fixed in 22.8.0

- SC-3821: Fix Co-Teachers and Substitution teachers not being able to Grade Homeworks

## 22.7.1

### Fixed in 22.7.1

- Admin and teacher user could change other users without changing them self<|MERGE_RESOLUTION|>--- conflicted
+++ resolved
@@ -9,17 +9,15 @@
 
 ## Unreleased
 
-<<<<<<< HEAD
 ### Changed
 
 - SC-8380 removed reqlib, replaced by normal require to keep referenced types known
-=======
+
 ## 25.5.2
 
 ### Fixed
 
 - SC-8189 fix duplicate events by returning updated object at findOneAndUpdate
->>>>>>> 067a1127
 
 ## [25.5.1]
 ### Fixed
