# Changelog

All notable changes to this project will be documented in this file.

The format is based on [Keep a Changelog](https://keepachangelog.com/en/1.0.0/),
and this project adheres to [Semantic Versioning](https://semver.org/spec/v2.0.0.html).

Allowed Types of change: `Added`, `Changed`, `Deprecated`, `Removed`, `Fixed`, `Security`

## Unreleased

<<<<<<< HEAD
- add inital learnroom module with support of course and coursegroups for preparing the next refactoring iteration in tasks module
=======
- SC-9231 - add permissions to SuperHero to edit admin role 
- SC-9269 - let eslint ensure no tests with .only exist anymore
>>>>>>> 10048775

## 26.8.0

## [26.7.1] - 2021-08-03

- SC-9231 - add permissions to SuperHero to edit admin role 
- SC-9233 - fix Lern-Store on THR to load also WLO content

## [26.7.0] - 2021-07-28

### Added

- SC-9213 - Consider group submissions when deciding what open tasks a student has
- SC-9150 - add script to change school year
- SC-9211 - enable maildrop and mailcatcher for e2e tests (see docker-compose)
- SC-9177 - allow superheros to delete admins

### Changed

- SC-9219 - limited jest workers for not taking all workers within of a single github action

### Fixed

- SC-9212 - fix changing classes via CSV import
- SC-9053 - fix sending registration link via checkbox for student/teacher creation

## [26.6.4] - 2021-07-23

### Changed

- move S3 expiration migration to the end

## [26.6.3] - 2021-07-21

### Fixed

- SC-9092 - add missing S3 key decryption in migration

## [26.6.2] - 2021-07-21

### Changed

- use edusharing lernstore mode on production

## [26.6.1] - 2021-07-21

### Changed

- change default lernstore mode to edusharing

## [26.6.0] - 2021-07-20

### Added

- SC-9018; SC-9003 - created schoolsList public endpoint, and jwt secured /schools endpoint
- SC-9093 - make configured default language and timezone available in config service
- SC-9092 - delete S3 files after 7 days from user deletion
- SC-8959 - Add messenger to deletion concept
- SC-9157 - Add RabbitMQ connection to new mail service
- SC-9157 - Improve config handling for RabbitMQ
- SC-9213 - Consider group submissions when deciding what open tasks a student has
- OPS-2574 - Removeing autodeployed branches for developers if branch deleted
- OPS-2579 - Add Ansible task and templates for adding storage

### Changed

- SC-9190 - publish news target names
- SC-8887 - allow public access to consentVersion service
- SC-8448 - Not storing temporary Merlin links and fixed concurrency bug
- remove unnecessary timeout definitions from tests and avoid promise chains
- SC-6294 Restructure NestJS Sources: Testing, Core Module, Entities, Shared. See details in https://hpi-schul-cloud.github.io/schulcloud-server/
- execute unit tests via github action instead of using travis

### Fixed

- SC-9197 - Limiting the max workers for jest to 2 workers, if the default mechanism runs it's go up to infinity workers and if one die the test never stop
- SC-9202 - fix sending of registration link mails

## [26.5.0] - 2021-06-28

### Added

- SC-9431 - add teacher view to task/open over permission TASK_DASHBOARD_VIEW_V3, solving permissions after authenticate and add v3/user/me route.

### Changed

- SC-6294 Restructure NestJS Sources: Testing, Core Module, Entities, Shared. See details in https://hpi-schul-cloud.github.io/schulcloud-server/

## [26.4.9] - 2021-06-29

### Fixed

- api route forwarding

### Removed

- SC-9159 removed news from feathers except remove team event, which already is replaced by v3/news

## [26.4.8] - 2021-06-29

### Fixed

- route forwarding

## [26.4.7] - 2021-06-22

### Added

- SC-9148 - Add migration for change of school year on BRB

### Fixed

- SC-9170 - let superhero delete other users

## [26.4.6] - 2021-06-24

### Changed

- OPS-2466 - changes build pipeline to github actions

## [26.4.5] - 2021-06-21

### Added

- SC-9156 - Add maintenance mode for LDAP rewrite

## [26.4.4] - 2021-06-16

### Change

- rename permission TASK_DASHBOARD_VIEW_V3

## [26.4.3] - 2021-06-16

### Change

- SC-9139 - Add a check if user roles should be updated or not to the repo

## [26.4.2] - 2021-06-16

### Fixed

- npm run syncIndex work for not existing collections in the db

## [26.4.1] - 2021-06-15

### Change

- SC-9029 - Change place of the channel creation for RabbitMQ

## [26.4.0] - 2021-06-11

- SC-9004 - Sync env variables between backend and frontend

## [26.3.1] - 2021-06-14

### Added

- SC-9134 - Add missing mongo indexes for LDAP Sync

## [26.3.0] - 2021-06-07

### Changed

- SC-8898 - parallelize LDAP sync using RabbitMQ

## [26.2.2] - 2021-06-04

### Fixed

- Fixed dependencies issue

## [26.2.1] - 2021-06-02

### Added

- SC-9103 - add logging for syncIndexes script

## [26.2.0] - 2021-06-01

### Added

- OPS-2418 - Change buildpipelines (Server, Client, Nuxt) to execute E2E tests according QF decision
- SC-8250 - add bulk deletion to user service v2
- SC-8341 - add tombstone school to tombstone user
- SC-8408 - added delete events by scope Id route
- SC-7937 - Allow adding multiple materials to lesson
- SC-7868 - Deletion concept for personal file connections
- SC-8873 - Add prioritization for Matrix messenger tasks
- SC-8982 - add inital service ressource messuring test setup
- OPS-1499 - Add feature to CI Pipeline and provide manual deployments of branches and automatic deploy of release to staging
- Add run script for sync indexes based on existing and registered schemas.
- SC-9085 - add registration pin deletion for parent emails
- SC-9004 - Sync env variables between backend and frontend
- OPS-1499 - Add feature to CI Pipeline and provide manual deployments of branches
- Add run script for sync indexes based on existing and registered schemas.

### Changed

- SC-8440 - fixed open api validation for manual consent
- SC-9055 - changed Edu-Sharing permissions for Brandenburg Sportinhalt content
- SC-6950 - validation for officialSchoonNumber now allows 5 or 6 digits
- SC-8599 - added helparea contact dropdown and send value
- SC-7944 - use persistent ids for Lern-Store content items
- OPS-1508 - added limits for cpu and ram to the docker compose files
- SC-8500 - refactoring in error handling
- SC-7021 - automatic deletion documents in the trashbins collection after 7 days.
- SC-5202 - homework tests refactoring
- SC-7868 - filestorage integration tests are skipped on local test environments if minio is not setup
- SC-8779 - messenger: use user-based fixed device ids

### Fixed

- SC-8933 - fix date format on first login
- SC-8728 - fix configuration reset in tests
- SC-8873 - fix addUser prioritization for full school Matrix messenger sync
- SC-8982 - fix test setup for on the fly building test like routes jwt

## [26.1.0]

### Added

- SC-8910 - added an isExternal check to the adminUsers service remove method

### Changed

- SC-8732 - change search filter gate and weight of values in indexes. Will reduce amount of results
- SC-8880 - changed the validation for search queries in NAT, now it allows empty

## [26.0.16] - 2021-04-20

### Removed

- - SC-8748 - revert: bump feathers-mongoose from 6.3.0 to 8.3.1

## [26.0.15] - 2021-04-19

### Changed

- SC-8909 - messenger: use user-based fixed device ids

## [26.0.14] - 2021-04-16

### Changed

- SC-8934 - no more autosync for the migrations for the mongodb

## [26.0.13] - 2021-04-15

### Fixed

- SC-8917 - verify configuration missing school

## [26.0.12] - 2021-04-14

### Changed

- SC-8929 - increase performance for alert requests

## [26.0.11] - 2021-04-13

### Changed

- SC-8748 - bump feathers-mongoose from 6.3.0 to 8.3.1

## [26.0.10] - 2021-04-09

### Fixed

- SC-8908 ldap sync: fix lock

## [26.0.9] - 2021-04-06

- SC-8779 - fix partial LDAP sync

## [26.0.8] - 2021-03-31

### Fixed

- SC-8691 ldap sync: fix potential deadlock while loadind ldap data

## [26.0.7] - 2021-03-31

### Fixed

- SC-8768 ldap sync: in user search include current school

## [26.0.6] - 2021-03-30

### Fixed

- SC-8836 - teachers can add classes from other teachers to their courses

## [26.0.5] - 2021-03-29

### Fixed

- SC-8691 - LDAP sync can be run with multiple school in parallel

## [26.0.4] - 2021-03-25

### Changed

- SC-8829 - status of logging in rocket chat user is set to offline

## [26.0.3] - 2021-03-17

### Changed

- merged hotfixes 25.6.11 and following into 26.0 branch

## [26.0.2] - 2021-03-10

### Fixed

- SC-5202 - fixed an issue with internal pagination in homework-submissions

## [26.0.1] - 2021-03-09

### Changed

- merged 25.6.10 into new version

## [26.0.0]

### Fixed

- SC-6679 - fixed table styling in topic text-component
- SC-8534 - fix registration link generation
- SC-8682 - fix students are editable in externally managed schools
- SC-8534 fix registration link generation
- Allow sorting after search

## [25.6.11] - 2021-03-17

## [25.6.13] - 2021-03-16

- SC-8782 Migration for changing urls

## [25.6.12] - 2021-03-15

- SC-8782 Fixed lesson context Query

## [25.6.11] - 2021-03-15

### Fixed

- SC-8211 - Fixed course events duplications

## [25.6.10] - 2021-03-09

- SC-8770 Fixed issue where parent consents were overwritten

## [25.6.9] - 2021-02-26

### Fixed

- SC-8714 Fixed an issue in school creation that could cause the iserv-sync to fail

## [25.6.8] - 2021-02-19

### Changed

- SC-8477 LDAP-Sync: Speed up class sync by holding all the school's users in map while creating/populating classes
- SC-8477 LDAP-Sync: Speed up user sync by grouping users into chunks and loading the chunks from DB instead of individual users

## [25.6.7] - 2021-02-18

### Security

- SC-8655 - prevent changes to immutable user attributes

## [25.6.6] - 2021-02-18

### Fixed

- SC-8657 - Recreate shared links for homework

## [25.6.5] - 2021-02-17

### Fixed

- SC-8634 - Recreate shared links for homework

## [25.6.4] - 2021-02-17

### Changed

- Reverted Changes for SC-8410

## [25.6.3] - 2021-02-15

### Security

- VOR-3 - Enable and replace old file links.

## [25.6.2] - 2021-02-11

### Changed

- VOR-2 - Adjusted business rules for adding team members from external school.

## [25.6.1] - 2021-02-11

### Fixed

- VOR-1 - Fix passwordRecovery id validation.

## [25.6.0] - 2021-02-09

### Fixed

- SC-8514 - QR Code generation fails
- SC-8390 - Lern-Store collections feature flag was not excluding collections in search
- SC-8322 prevent wrong assignment from school to storage provider

### Added

- SC-8482 - Deletion concept orchestration integration
- SC-8029 - Add deletion concept handling for pseudonyms and registration pins
- SC-6950 - Add access for superhero to change kreisid and officialSchoolNumber
- SC-8206 - Add school tombstone for deleting concept
- SC-7825 - Deletion concept for user data in tasks

### Changed

- SC-8541 - restrict class modifing requests to the teachers, who are inside these classes
- SC-8380 removed reqlib, replaced by normal require to keep referenced types known
- SC-8213 error handling concept
- SC-4576 - sanitize bbb room and member names
- SC-8300 Added user information to LDAP Sync in case of errors

## [25.5.16] - 2021-02-08

### Added

- SC-8512 - Creating a migration for duplicated events

## [25.5.15]

### Fixed

- SC-8571 - New courses does not appear in bettermarks

## [25.5.14] - 2021-02-02

### Changed

- SC-8420 - Fix old missing indexes that migration for new indexes can executed. 25.5.3

## [25.5.13]

### Changed

- SC-8462 - Add logging for homework deletion

## [25.5.12]

### Fixed

- SC-8499 - Change order of migrations

## [25.5.11]

### Fixed

- SC-8499 - Prevent duplicated pseudonyms

## [25.5.10]

- SC-8506 - add origin server name to bbb create and join requests

## [25.5.9]

### Fixed

- SC-8503 - Clicking on task in BRB and THR shows pencil page

## [25.5.8]

### Changed

- SC-8480 - Return GeneralError if unknown error code is given to error pipeline

## [25.5.7]

## Added

- SC-8489 - Added permission check for homework deletion

## [25.5.6]

### Fixed

- SC-8410 - Verify ldap connection reads the first page of users only to avoid timeouts
- SC-8444 - resolve eventual consistency in course shareToken generation

## [25.5.5]

### Fixed

- SC-8303 - fix wrong assignment from school to storage provider

## [25.5.4]

### Added

- SC-8358 - bettermarks: show hint for safari users
- SC-8412 - update swagger documentation of pseudonym/roster/ltitools

### Fixed

- SC-5287 - Fixed OAuth2 rostering
- SC-5287 - Repair Bettermark's depseudonymization
- SC-8313 - Bettermarks: depseudonymization iframe needs to use Storage Access API in Safari
- SC-8379 - Secure ltiTools route
- SC-8315 - bettermarks: security check and production configuration

## [25.5.3]

### Added

- SC-8420 - Migration for sync new indexes.

## [25.5.2]

### Fixed

- SC-8189 - fix duplicate events by returning updated object at findOneAndUpdate

## [25.5.1]

### Fixed

- SC-8303 - fix wrong assignment from school to storage provider

## [25.5.0]

### Added

- SC-7835 - Add deletion concept handling for helpdesk problems
- SC-8229 - Added invalid DN error to ldap-config service error handling
- SC-7825 - Remove user relations from courses
- SC-7827 - Add deletion concept handling for file permissions.
- SC-8030 - Setup orchestrator for deleting concept
- SC-8060 - increase unit test coverage for lernstore counties
- SC-8179 - repaired unit test
- SC-7763 - adds searchable feature flag for lernstore.
- SC-8020 - adds collections filter to edu-sharing service
- SC-8260 - new team indexes and migration to add this

### Fixed

- SC-8230 - fix deletion of teachers via new route

### Removed

- SC-8233 - Removed attribute and member as required attributes for the LDAP-config service

### Fixed

- SC-8329 - Cluster returns old verison of Pin object after patch

## [25.4.1]

- Update from 25.3.9 into master

## [25.3.9]

- SC-8198 continue school sync on user issues

## [25.3.8]

### Changed

- SC-8198 - handle eventually consistent database in THR sync

## [25.3.7] - 2020-12-18

### Changed

- SC-8209 - prevent sync from stopping if error occurs for a single student

## [25.3.6]

### Fixed

- SC-8235 - repaired reigstration link for students

## [25.3.5]

### Changed

- SC-8149 - no longer require a registrationPin for internal calls

## [25.3.4]

### Changed

- SC-7998 - use default service setup for /version

## [25.3.3] (pick from 25.2)

### Removed

- SC-8101 - Sanitization for read operations

### Fixed

- SC-8101 - Make it possible to disable sentry by removing `SENTRY_DSN`
- OPS-1735 - Fixes transaction handling in file service by using the mongoose transaction helper,
  properly closing the session, and using the correct readPreference (everything except primary fails)

## [25.3.2]

### Added

- SC-7734 - Added a hook that takes care of merlin content to generate valid urls for users
- SC-7483 - Updating terms of use for all users for each instance separately

## [25.3.1]

### Fixed

SC-8077 - the migration copy-parents-data-into-children-entities-and-delete-parent-users is broken

## [25.3.0]

### Added

- SC-7841 - remove deleted user from classes
- SC-7836 - Removing registration pin by removing the user
- SC-7838 - move pseudonyms to trashbin
- SC-7142 - Counties/Kreise added to federal states.
- SC-7555 - move user and account to trashbin
- SC-4666 - Added a pool based LDAP system and school sync. LDAP_SYSTEM_SYNCER_POOL_SIZE and LDAP_SCHOOL_SYNCER_POOL_SIZE variables
  determine how many system/school syncers will be run in parallel (at most) during the LDAP sync.
- SC-7615 - reduces the errors in lernstore
- SC-5476 - Extend tests for Matrix messenger config and permission service
- SC-6690 - refactors edu-sharing service and sets defaults
- SC-6738 - Extend search input field in new admin tables to search for full name
- SC-7293 - added Lern-Store view permission and a feature flag
- SC-7357 - Add config service
- SC-7083 - Added officialSchoolNumber to school-model
- Introduce plainSecrets in Configuration
- Introduce FEATURE_PROMETHEUS_ENABLED to have a flag for enable prometheus api metrics
- SC-7411 - add API Specification and validation for /me service
- SC-7411 - add API Specification and validation for /version service
- SC-7205 - create new data seed for QA
- SC-7614 - creates documentation for edu sharing endpoints
- SC-7370 - Add optional rootPath attribute modifier to iserv-idm strategy
- SC-4667 - persist time of last attempted and last successful LDAP sync to database (based on system)
- SC-4667 - Only request and compare LDAP entities that have changed since the last sync (using operational attribute modifyTimestamp with fallback)
- SC-4667 - Add optional `forceFullSync` option (as get param or json payload) to force a full LDAP sync
- SC-7499 - add API Specification for public services
- SC-7915 - facade locator
- SC-7571 - solved performance issues - bulk QR-code generation
- SC-6294 - Introduce Typescript in schulcloud-server
- SC-7543 - Adds ldap-config service to create, load, and patch LDAP-configs (replaces /ldap endpoints for new client)
- SC-7028 - Add Course Component API Specification document
- SC-7476 - Prevent hash generation if user has account
- SC-6692 - Added Lern-Store counties support for Niedersachsen (Merlin)

### Changed

- request logging disabled for non development environment
- OPS-1289 - moved and updated commons (to hpi-schul-cloud/commons)
- SC-6596 - Changed route for messenger permissions service
- SC-7331 - introduce axios for external requests, implemented in status api
- SC-7395 - Changed ldap general strategy fetching of users from parallel to serialized
- SC-6080 - move REQUEST_TIMEOUT from globals to Configuration
- Dependencies: querystring replaced by qs
- SC-6060 - Updated error handling
- SC-7404 - automatic forwarding for requests without versionnumber if no matching route is found
- SC-7411 - api versioning for /me service
- SC-7411 - api versioning for /version service
- IMP-160 - integration-tests repo renamed to end-to-end-tests
- SC-5900 - Move Synapse synchronization logic into server
- SC-7499 - Fixes documentation for edu sharing endpoints
- SC-7872 - Fix audience of the jwt to new organisation name.
- SC-7543 - deprecates `GET /ldap/:id` and `PATCH /ldap/:id` routes
- SC-7868 - Move external request helpers to more present file location
- SC-7474 pull docker container for tests if commit id exists on docker hub

### Fixed

- SC-6294 fix mocha test execution and build, summarize coverage results
- SC-1589 Trim strings to avoid empty team names
- ARC-138 fix changelog action
- ARC-137 avoid DoS on alerts in error state
- SC-7353 course sharing between teachers
- SC-7530 rename SHOW_VERSION to FEATURE_SHOW_VERSION_ENABLED
- SC-7517 improve oauth test stability
- SC-6586 Repaired migration script
- SC-7454 - Restored invalid birth date fix in adminUsers service
- fixed README badges
- Fix mocha tests
- SC-6151 fixed a bug that prevented api docu from being accessible
- SC-6151 fixed paths to openapi documentation
- Fixed searching for names including a dash
- SC-7572 - Find /users route after hooks - extremely slow
- SC-7573 - Route/hash-broken promise chain
- SC-7884 - Authentication error when accessing any nuxt page in the client.
- Fix typescript compiling error

### Removed

- SC-7413 - Cleanup UnhandledRejection code that is handled from winston now

## [25.2.6]

### Removed

- SC-8101 - Sanitization for read operations

### Fixed

- SC-8101 - Make it possible to disable sentry by removing `SENTRY_DSN`

## [25.2.5]

### Fixed

- OPS-1735 - Fixes transaction handling in file service by using the mongoose transaction helper,
  properly closing the session, and using the correct readPreference (everything except primary fails)

## [25.2.4]

### Changed

- SC-6727 - Change email addresses for tickets for Niedersachsen - fixed after review

## [25.2.3]

### Changed

- SC-6727 - Change email addresses for tickets for Niedersachsen

## [25.2.2]

### Changed

- SC-7773 - moved config values for antivirus file service

## [25.2.1]

### Fixed

- SC-7714 - Fixes script injection issue

## [25.2.0]

### Added

- SC-4385 - Added a user exclusion regex to IServ strategy
- SC-7049 - Added unit tests for Merlin Service
- SC-7157 - add feature flag for Merlin feature with fallback
- SC-6567 - add new application errros
- SC-6766 - Added ESLint rules with Promise rules
- SC-6830 - Added hook to parse request to arrays when > 20 users are requested in adminUsers service
- SC-6769 - Introduce API validation module
- SC-6769 - API validation for users/admin routes
- SC-6510 - Added Merlin Url Generator for Lern Store / Edu-sharing
- SC-5476 - Added school settings to enable students to open own chat rooms
- SC-6567 - Add utils to cleanup incomingMessage stacks by logging errors

### Removed

- SC-6586- Remove parents from users collection to improve maintainability

### Changed

- SC-6986 - Changed a hook in the accounts service that restricts get requests to the same school, it expects a valid userID and matching schoolIds for both the requester and requested users
- SC-6567 - clean up error pipline
- SC-6510, fix a minor syntax error when exporting module
- Update commons to 1.2.7: print configuration on startup, introduce hierarchical configuration file setup
- Support asynchronous calls during server startup
- SC-7091 - Migration to enable the Matrix Messenger for all schools that had RocketChat enabled before

### Fixed

- fixed README badges
- SC-6151 - fixed a bug that prevented api docu from being accessible
- Fix mocha tests

## [25.1.13] - 2020-11-12

### Changed

- SC-7395 - Changed ldap general strategy fetching of users from parallel to serialized

## [25.1.12] - 2020-11-09

### Added

- SC-7683 - add request logging options

## [25.1.11] - 2020-11-06

### Security

- SC-7695 - prevent csv user override operations on other schools

## [25.1.10] - 2020-11-05

### Added

- SC-7683 - Add log metic for memory usage, add async error logging util, catch one unhandledRejection error and remove cronjob task from server.

## [25.1.9] - 2020-11-03

### Fixed

- SC-7638 - fixed pin creation for users with accounts

## [25.1.8] - 2020-10-22

### Fixed

- SC-7333 - fixed creation of homeworks within lessons

## [25.1.7] - 2020-10-28

### Added

- SC-7491 - Add missing index on users.email to speed up slow query in registrationLink service

## [25.1.6] - 2020-10-23

### Changed

- SC-7413 - Remove event listener for unhandled rejections and move this to winston

## [25.1.5] - 2020-10-22

### Fixed

- SC-7452 - fixed time window check for LDAP users

## [25.1.4] - 2020-10-20

### Changed

- SC-6986 - Changed permission check for PATCH method in the account service from STUDENT_CREATE to STUDENT_EDIT to allow teachers to change students' password

## [25.1.3] - 2020-10-20

### Fixed

- SC-6986 - Changed a hook in the accounts service that restricts get requests to the same school, it expects a valid userID and matching schoolIds for both the requester and requested users

## [25.1.2] - 2020-10-15

### Fixed

- SC-7085 - fixed importHash error when asking parent consent

### Added

### Removed

## [25.1.1] - 2020-10-12

### Security

- SC-7165 package update for sanitization and add onload handler

## [25.1.0] - 2020-10-12

### Added

### Removed

- SC-6784 - Removed duplicated birth date formatting code in adminUsers service, which was causing an "Invalid date" output
- SC-6743 - Removed usersForConsent related things in adminUsers service because the client does not send that parameter anymore
- SC-6506 - Remove dependecy to feathers-swagger in routes.test.js

### Changed

- SC-6774 remove no-await-in-loop from eslint exceptions
- Rename statistic mails route, secure it over sync api key now
- SC-6809 - Maintain RabbitMQ connection and channels
- SC-5230 - Unblock Account-Page in Nuxt (securing /accounts and /users routes)

### Security

- Added hotfix merges

## [25.0.12] - 2020-10-12

### Fixed

- SC-6676 allows only following roles for registration: teacher/student…

## [25.0.11] - 2020-10-07

### Fixed

- SC-7180 homework create now validates data properly

## [25.0.12] - 2020-10-12

### Fixed

- SC-6676 allows only following roles for registration: teacher/student…

## [25.0.11] - 2020-10-07

### Fixed

- SC-7180 homework create now validates data properly

## [25.0.10] - 2020-10-07

### Added

- configured prometheus metrics - bucket sizes
- SC-6766 log unhandledRejection and unhandledException

## [25.0.9] - 2020-10-07

### Added

- SC-7115 - Reduce mongoose DB role request by enabling minor caching

## [25.0.8] - 2020-10-06

### Fixed

- SC-6676 - Registration: User with role parent should not be able to log-in
- SC-6960 - instead of deleting and recreating users during the rollback of a failed registration, use replace if necessary
- SC-6960 - properly raise exceptions during the registration process

## [25.0.7] - 2020-10-01

### Removed

- OPS-1316 - removed custom keep-alive header creation in express middleware

## [25.0.6] - 2020-10-01

### Added

- OPS-1316 - add indexes for slow files and submission queries

## [25.0.5] - 2020-10-01

### Added

- SC-6973 - add time window for pin creation

## [25.0.4] - 2020-09-30

### Added

- Added lead time detection

## [25.0.3]

### Added

- SC-6942 - add parse method to TSP strategy to declare it can handle the request and to keep authentication params clean

### Fixed

- SC-6942 - don't override payload defined by authentication method
- SC-6942 - don't search for account to populate if no username is given in `injectUsername`

## [25.0.2]

### Changed

- send mail for registration pin after add pin to db

## [25.0.1]

### Fixed

- SC-6696 - Fixed query used to determine course membership when checking permissions for course group lessons

## [25.0.0]

### Changed

- Extend JWT payload by schoolId and roleIds

## [24.5.1] - 2020-09-16

### Secrutiy

- Secure admin routes (update, patch, create)

## [24.5.0] - 2020-09-14

- Ignore database seed data with prettier, eslint, and codacy
- SC-6640 - Fixed email check within registration (case insensitive)
- SC-2710 - Adding time zones, default for school and theme

### Added - 24.5.0

- Test changelog has been updated for feature or hotfix branches
- SC-5612 - Adding search feature to the admintables for nuxt-client.

## [24.4.6] - 2020-09-11

### Changed

- SC-6733: central personal data does not get updated via CSV import

## [24.4.5] - 2020-09-10

### Fixed in 24.4.5

- SC-6637: generate QR codes for consent print sheets if group size exceeds 20

## [24.4.4] - 2020-09-08

### Fixed in 24.4.4]

- SC-6697: updates/sync account username when user is updated

## [24.4.3] - 2020-09-09

### Fixed in 24.4.3

- SC-6533 - Login not possible if admin reset password

## [24.4.2] - 2020-08-31

### Fixed in 24.4.2

- SC-6554: CSV-Importer no longer allows patching users with different roles

## [24.4.1] - 2020-08-31

### Fixed in 24.4.1

- SC-6511 - LDAP edit button missing.

### Changed in 24.4.1

- SC-5987 Internationalisation: extend user and school model with default language

### Added 24.4.1

- SC-6172: added hooks and checks to look for unique and not disposable emails in adminUsers service

## [24.4.0] - 2020-8-31

### Fixed in 24.4.0

- SC-6122 - Edusharing preload thumbnails in parallel. Edusharing authentication stabilisation.

## [24.3.3] - 2020-08-28

- SC-6469: prevent admin access to lessons admins shouldnt have access to.

## [24.3.2] - 2020-08-26

- SC-6382: fix handling of consents for users with unknown birthdays. consentStatus: 'ok' will be returned for valid consents without birthday.

## [24.3.1] - 2020-08-25

- SC-5420: TSC Schuljahreswechsel

## [24.3.0] - 2020-08-25

## [24.2.5] - 2020-08-24

- SC-6328 add migration to set student_list settings in all non n21 clouds schools to false.

## [24.2.4] - 2020-08-20

## [24.2.3] - 2020-08-20

## [24.2.2] - 2020-08-20

### Added in 24.2.2

- SC-5280: the LDAP service will try to reconnect up to three times if the connection was lost or could not be established
- SC-5280: the LDAP service and LDAP syncers now report more errors to the stats object
- SC-5808: added an isExternal check to the create method of AdminUsers service, only users from not external schools can create users

### Fixed in 24.2.2

- SC-5280: the LDAP sync now handles (timeout/firewall) errors much more gracefully
- SC-5280: LDAP bind operations will only be issued if the connection was established successfully
- SC-5280: aggregated LDAP statistics will now show the number of succesful and failed sub-syncs instead of just 1 or 0

### Changed in 24.2.2

- SC-5280: if disconnected prematurely, the LDAP service will not try to connect again just to unbind from the server

## [24.0.2] - 2020-08-05

### Fixed in 24.0.2

- SC-5835: Starting the new school year automatically - Cluster 4

## [24.0.1] - 2020-07-31

### Fixed in 24.0.1

- SC-5917 Fix activation of LDAP system

## [23.6.4] - 2020-07-29

### Fixed in 23.6.4

- SC-5883: Choose current schoolyear based on the school instead of the date for creating classes.

## [23.6.3] - 2020-07-28

### Added in 23.6.3

- SC-5754 Added isExternal attribute to school model. If ldapSchoolIdentifier or source is defined, isExternal will be set to true
  otherwise, if none of them are defined it wil be set to false.
- SC-4520 created a new Service called Activation Service; with which jobs can be defined and are
  only executed when an activation link (activation code) is confirmed (e.g.: change of e-mail address/username)
  Also added a sub-service for changing email/username in Activation Service
- SC-5280: the LDAP service will try to reconnect up to three times if the connection was lost or could not be established
- SC-5280: the LDAP service and LDAP syncers now report more errors to the stats object

### Fixed in 23.6.3

- SC-5250: Fixes the CSV-Import, if there are whitespaces in the columnnames
- SC-5686: only users with the team permission "RENAME_TEAM" can execute the patch method in teams route
- SC-5280: the LDAP sync now handles (timeout/firewall) errors much more gracefully
- SC-5280: LDAP bind operations will only be issued if the connection was established successfully
- SC-5280: aggregated LDAP statistics will now show the number of succesful and failed sub-syncs instead of just 1 or 0
- SC-5416: Enable maintenance Mode for LDAP Schools and change the currentSchoolYear for non-LDAP Schools

### Changed in 23.6.3

- SC-5542: Added an after hook for AdminUsers find method which formats birthday date to DD.MM.YYYY format.
- SC-4289 Changed aggregations in admin tables, classes are now taken only from current year or max grade level, and are sorted
  by numeric ordering.
- SC-5280: if disconnected prematurely, the LDAP service will not try to connect again just to unbind from the server

## [23.6.2] - 2020-07-22

### Fixed in 23.6.2

- SC-5773: LDAPSchoolSyncer now correctly populates classes synced from an LDAP server, even if only students or only teachers are assigned to the class.
- SC-5250: Fixes the CSV-Import, if there are whitespaces in the columnnames

## [23.6.1] - 2020-07-22

### Fixed in 23.6.1

- SC-5733: LDAPSchoolSyncer now uses the Users model service to avoid ignoring indexes due to automatic collation

## [23.6.0] - 2020-07-21

### Added in 23.6.0

- SC-4142: Added indexes on TSP sync related attributes in user and school schema.
- SC-4142: Adds info about unchanged entities to TSP sync statistics

## [23.5.4] - 2020-07-08

### Added in 23.5.4

- SC-2714 Added the federal state "Internationale Schule"

## [23.5.0] - 2020-06-15

### Added in 23.5.0

- SC-4192 add tests that ensure classes on other schools cant be manipulated

### Fixed in 23.5.0

### Changed in 23.5.0

- SC-4957 user.ldapId and user.ldapDn are now indexed to improve performance

## [23.4.7] - 2020-07-01

### Fixed in 23.4.7

- SC-4965 Converted "consent" subdocument in "users" to a nested document to fix changing consents in administration and removing a bug in registration that resulted in deleted users.

## [23.4.5] - 2020-06-17

### Fixed in 23.4.5

- SC-5007 re-introduces ldap system root path to API result to fix issue with duplicating schools

## [23.4.3-nbc] - 2020-06-15

### Fixed in 23.4.3-nbc

- SC-5054 Revert hook restrictions that prevented registration with custom deata privacy documents enabled

## [23.4.0-nbc] - 2020-06-11

### Added in 23.4.0-nbc

- SC-4577 extend consentversions with school specific privacy policy, which can be added by the school admin

## [23.2.4] - 2020-06-05

### Fixed in 23.2.4

- SC-4876 soften sanitization to allow editor actions to be persisted correctly

## [23.2.1] - 2020-06-04

### Security - 23.2.1

- SC-4720 improve importhashes for registrationlinks

## [23.2.0] - 2020-06-03

### Security - 23.2.0

- SC-4506 Secure Find User Route. Access user list by students is allowed only if they are eligible to create teams.
- SC-4506 Secure Get User Route. Read user details may only users with STUDENT_LIST or TEACHER_LIST permissions

## [23.1.4] - 2020-05-29

### Fixed in 23.1.4

- SC-4749 avoid xss in image onerror event attribute for submissions

## [23.0.0] - 2020-05-19

### Changed in 23.0.0

- SC-4075 Teams creation by students logic was changed. New environment enumeration variable `STUDENT_TEAM_CREATION`
  with possible values `disabled`, `enabled`, `opt-in`, `opt-out` was introduced. The feature value is set by instance deployment.
  In case of `disabled`, `enabled` it is valid for all schools of the instance and cannot be changed by the admin.
  In case of `opt-in` and `opt-out` the feature should be enabled/disabled by the school admin.

## [22.10.3] - 2020-05-13

### Fixed in 22.10.3

- Unbind errors no longer stop the LDAP sync if more systems follow

## [22.10.2] - 2020-05-12

### Fixed in 22.10.2

- fixed pagination for students/teacher table

## [22.10.0] - 2020-05-11

### Added in 22.10.0

- SC-3719 Files now have a `creator` attribute that references the ID of the user that created the file.
  For old files, it is set to the first user permission inside the permissions array (legacy creator check).
- SC-3719 The `files` collection now has two additional indexes: `{creator}` and `{permissions.refId, permissions.refPermModel}`.
- add MongoDB Collation Support to control sorting behaviour in regards to capitalization.
- SC-3607 CSVSyncer now allows the optional birthday field (formats: dd/mm/yyyy, dd.mm.yyyy, dd-mm-yyyy) in CSV data
- SC-3948 support users query in adminusers routes
- SC-4018 Add additional nexboard permissions
- SC-4008 Migrated generateRegistrationLink Hook from SC-Client into Server
- SC-3686 Added new Registration Link Service for sending mails
- SC-4094 Teachers can now provide feedback in the form of uploaded files

### Fixed in 22.10.0

- SC-3892 Update Filter of submission in order to work with older submissions
- SC-3395 if fetching the release fails, a error will be thrown
- backup.js now outputs valid json exports
- SC-4105 fixed a problem with new users tests not working with recent hotfix.
- Checks of user consent calculated correct now

### Changed in 22.10.0

- User delete now accepts bulk delete requests
- SC-3958: the "general" LDAP strategy now returns an empty array if classes are not configured properly
- Increase performance - error logging in sentry
- Mergify: add and modified some configs

### Removed in 22.10.0

- SC-3958: the LDAP strategy interface no longer supports synchronizing team members to the never-used original N21-IDM
- SC-3958: the environment variables NBC_IMPORTURL, NBC_IMPORTUSER, and NBC_IMPORTPASSWORD are no longer used and have been removed
- Removed the obsolete commentSchema from the homework service. It was not in use.

## [22.9.20]

### Added in 22.9.20

- SC-4042: Added support for a central IServ-Connector

### Changed in 22.9.20

- LDAP syncs on servers with multiple schools now only sync one school at a time to avoid issues when paging search requests
- LDAP syncs use less memory (because they do a lot less in parallel)
- LDAPSchoolSyncer now returns user and class statistics

### Fixed in 22.9.20

- Fixed LDAP-Service disconnect method
- LDAPSystemSyncers now properly close their connections after syncing
- Authentication via LDAP now tries to close the connection after login
- Fixed a warning message appearing when patching users via internal request

## [22.9.18]

### Fixed in 22.9.18

- SC-4215: Do not allow unprivileged users to find users with non-school roles (expert, parent, etc.)

## [22.9.17]

### Fixed in 22.9.17

- SC-4121: File uploads no longer fail if the security scan is misconfigured or errors during enqueuing

## [22.9.10]

### Added in 22.9.10

- enable API key for /mails route

### Fixed in 22.9.10

- fixed an issue that prevented api-key authenticated calls to function with query.

## [22.9.9]

### Added in 22.9.9

- Sync can now be authenticated with an api-key.

## [22.9.8]

### Fixed in 22.9.8

- Fixed an error where ldap users without proper uuid where not filtered correctly.

## [22.9.7]

### Security in 22.9.7

- the /ldap route can now only be triggered for the users own school.

## [22.9.6]

### Added in 22.9.6

- users without `SCHOOL_EDIT` permission, but with `SCHOOL_STUDENT_TEAM_MANAGE` permission can now toggle the school feature `disableStudentTeamCreation`.

### Fixed in 22.9.6

- Admins in Thuringia can now prevent students from creating teams

## [22.9.5]

### Security in 22.9.5

- increased security for the publicTeachers route.

## [22.9.4]

### Fixed in 22.9.4

- fixes an issue with LDAP account updates if more than one account exists for the user (migration from local login to LDAP)

## [22.9.3]

### Fixed in 22.9.3

- fixes regression in LDAP sync, that caused incomplete user updates

## [22.9.2]

### Security in 22.9.2

- increased security for user PUT operation

## [22.9.1]

### Fixed in 22.9.1

- SC-3994: remove unnecessary bucket creation call that caused school administration and LDAP Sync to throw errors

### Changed in 22.9.1

- use collation for /homeworks, /users, /publicTeachers, /users/admin/teachers, /users/admin/students, /classes, and /courses.

## [22.9.0]

- Security updates

## [22.8.0]

### Added in 22.8.0

- This changelog has been added

### Removed in 22.8.0

- Clipboard sockets
- This changelog has been added
- Backend route to confirm analog consents in bulk
- Changed Seed Data + Migration Script: Added feature flag for new Editor to klara.fall@schul-cloud.org
- SC-2922: Enable use of multiple S3 instances as file storage provider
  - A new collection is added to administrate multiple S3 instances
  - A migration will automatically use the AWS environment variables to add those as default provider for all existing schools
  - For new schools the less used provider is assigned as storage provider
  - Environment Variables:
    - FEATURE_MULTIPLE_S3_PROVIDERS_ENABLED=true will activate the feature
    - S3_KEY, used for symmetric encryption, already required for the migration because of the secret access key encryption

### Changed in 22.8.0

- SC-3767: moved env variables to globals.js, NODE_ENV required to equal 'test' for test execution and right database selection
- migrated backup.sh script to node, so it can run platform independant and works on windows.

### Fixed in 22.8.0

- SC-3821: Fix Co-Teachers and Substitution teachers not being able to Grade Homeworks

## 22.7.1

### Fixed in 22.7.1

- Admin and teacher user could change other users without changing them self<|MERGE_RESOLUTION|>--- conflicted
+++ resolved
@@ -9,18 +9,14 @@
 
 ## Unreleased
 
-<<<<<<< HEAD
 - add inital learnroom module with support of course and coursegroups for preparing the next refactoring iteration in tasks module
-=======
 - SC-9231 - add permissions to SuperHero to edit admin role 
 - SC-9269 - let eslint ensure no tests with .only exist anymore
->>>>>>> 10048775
 
 ## 26.8.0
 
 ## [26.7.1] - 2021-08-03
-
-- SC-9231 - add permissions to SuperHero to edit admin role 
+ 
 - SC-9233 - fix Lern-Store on THR to load also WLO content
 
 ## [26.7.0] - 2021-07-28
