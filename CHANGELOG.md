# Changelog

All notable changes to this project will be documented in this file.

The format is based on [Keep a Changelog](https://keepachangelog.com/en/1.0.0/),
and this project adheres to [Semantic Versioning](https://semver.org/spec/v2.0.0.html).

Allowed Types of change: `Added`, `Changed`, `Deprecated`, `Removed`, `Fixed`, `Security`

## [25.2.0]

### Added

- SC-7049 - Added unit tests for Merlin Service
- SC-7157 - add feature flag for Merlin feature with fallback
- SC-6567 - add new application errros
- SC-6766 - Added ESLint rules with Promise rules
- SC-6830 - Added hook to parse request to arrays when > 20 users are requested in adminUsers service
- SC-6769 - Introduce API validation module
- SC-6769 - API validation for users/admin routes
- SC-6510 - Added Merlin Url Generator for Lern Store / Edu-sharing
<<<<<<< HEAD
- SC-5476 - Added school settings to enable students to open own chat rooms
=======
- SC-6567 - Add utils to cleanup incomingMessage stacks by logging errors
>>>>>>> 81bf5bd2

### Removed

### Changed

- SC-6986 - Changed a hook in the accounts service that restricts get requests to the same school, it expects a valid userID and matching schoolIds for both the requester and requested users
- SC-6567 - clean up error pipline
- SC-6510, fix a minor syntax error when exporting module
- Update commons to 1.2.7: print configuration on startup, introduce hierarchical configuration file setup
- Support asynchronous calls during server startup

### Fixed

- fixed README badges
- SC-6151 fixed a bug that prevented api docu from being accessible


## [25.1.2] - 2020-10-15

### Fixed

- SC-7085 - fixed importHash error when asking parent consent

### Added

### Removed

## [25.1.1] - 2020-10-12

### Security

- SC-7165 package update for sanitization and add onload handler

## [25.1.0] - 2020-10-12

### Added

### Removed

- SC-6784 - Removed duplicated birth date formatting code in adminUsers service, which was causing an "Invalid date" output
- SC-6743 - Removed usersForConsent related things in adminUsers service because the client does not send that parameter anymore
- SC-6506 - Remove dependecy to feathers-swagger in routes.test.js

### Changed

- SC-6774 remove no-await-in-loop from eslint exceptions
- Rename statistic mails route, secure it over sync api key now
- SC-6809 - Maintain RabbitMQ connection and channels
- SC-5230 - Unblock Account-Page in Nuxt (securing /accounts and /users routes)

### Security

- Added hotfix merges

## [25.0.12] - 2020-10-12

### Fixed

- SC-6676 allows only following roles for registration: teacher/student…

## [25.0.11] - 2020-10-07

### Fixed

- SC-7180 homework create now validates data properly

## [25.0.12] - 2020-10-12

### Fixed

- SC-6676 allows only following roles for registration: teacher/student…

## [25.0.11] - 2020-10-07

### Fixed

- SC-7180 homework create now validates data properly

## [25.0.10] - 2020-10-07

### Added

- configured prometheus metrics - bucket sizes
- SC-6766 log unhandledRejection and unhandledException

## [25.0.9] - 2020-10-07

### Added

- SC-7115 - Reduce mongoose DB role request by enabling minor caching

## [25.0.8] - 2020-10-06

### Fixed

- SC-6676 - Registration: User with role parent should not be able to log-in
- SC-6960 - instead of deleting and recreating users during the rollback of a failed registration, use replace if necessary
- SC-6960 - properly raise exceptions during the registration process

## [25.0.7] - 2020-10-01

### Removed

- OPS-1316 - removed custom keep-alive header creation in express middleware

## [25.0.6] - 2020-10-01

### Added

- OPS-1316 - add indexes for slow files and submission queries

## [25.0.5] - 2020-10-01

### Added

- SC-6973 - add time window for pin creation

## [25.0.4] - 2020-09-30

### Added

- Added lead time detection

## [25.0.3]

### Added

- SC-6942 - add parse method to TSP strategy to declare it can handle the request and to keep authentication params clean

### Fixed

- SC-6942 - don't override payload defined by authentication method
- SC-6942 - don't search for account to populate if no username is given in `injectUsername`

## [25.0.2]

### Changed

- send mail for registration pin after add pin to db

## [25.0.1]

### Fixed

- SC-6696 - Fixed query used to determine course membership when checking permissions for course group lessons

## [25.0.0]

### Changed

- Extend JWT payload by schoolId and roleIds

## [24.5.1] - 2020-09-16

### Secrutiy

- Secure admin routes (update, patch, create)

## [24.5.0] - 2020-09-14

- Ignore database seed data with prettier, eslint, and codacy
- SC-6640 - Fixed email check within registration (case insensitive)

### Added - 24.5.0

- Test changelog has been updated for feature or hotfix branches
- SC-5612 - Adding search feature to the admintables for nuxt-client.

## [24.4.6] - 2020-09-11

### Changed

- SC-6733: central personal data does not get updated via CSV import

## [24.4.5] - 2020-09-10

### Fixed in 24.4.5

- SC-6637: generate QR codes for consent print sheets if group size exceeds 20

## [24.4.4] - 2020-09-08

### Fixed in 24.4.4]

- SC-6697: updates/sync account username when user is updated

## [24.4.3] - 2020-09-09

### Fixed in 24.4.3

- SC-6533 - Login not possible if admin reset password

## [24.4.2] - 2020-08-31

### Fixed in 24.4.2

- SC-6554: CSV-Importer no longer allows patching users with different roles

## [24.4.1] - 2020-08-31

### Fixed in 24.4.1

- SC-6511 - LDAP edit button missing.

### Changed in 24.4.1

- SC-5987 Internationalisation: extend user and school model with default language

### Added 24.4.1

- SC-6172: added hooks and checks to look for unique and not disposable emails in adminUsers service

## [24.4.0] - 2020-8-31

### Fixed in 24.4.0

- SC-6122 - Edusharing preload thumbnails in parallel. Edusharing authentication stabilisation.

## [24.3.3] - 2020-08-28

- SC-6469: prevent admin access to lessons admins shouldnt have access to.

## [24.3.2] - 2020-08-26

- SC-6382: fix handling of consents for users with unknown birthdays. consentStatus: 'ok' will be returned for valid consents without birthday.

## [24.3.1] - 2020-08-25

- SC-5420: TSC Schuljahreswechsel

## [24.3.0] - 2020-08-25

## [24.2.5] - 2020-08-24

- SC-6328 add migration to set student_list settings in all non n21 clouds schools to false.

## [24.2.4] - 2020-08-20

## [24.2.3] - 2020-08-20

## [24.2.2] - 2020-08-20

### Added in 24.2.2

- SC-5280: the LDAP service will try to reconnect up to three times if the connection was lost or could not be established
- SC-5280: the LDAP service and LDAP syncers now report more errors to the stats object
- SC-5808: added an isExternal check to the create method of AdminUsers service, only users from not external schools can create users

### Fixed in 24.2.2

- SC-5280: the LDAP sync now handles (timeout/firewall) errors much more gracefully
- SC-5280: LDAP bind operations will only be issued if the connection was established successfully
- SC-5280: aggregated LDAP statistics will now show the number of succesful and failed sub-syncs instead of just 1 or 0

### Changed in 24.2.2

- SC-5280: if disconnected prematurely, the LDAP service will not try to connect again just to unbind from the server

## [24.0.2] - 2020-08-05

### Fixed in 24.0.2

- SC-5835: Starting the new school year automatically - Cluster 4

## [24.0.1] - 2020-07-31

### Fixed in 24.0.1

- SC-5917 Fix activation of LDAP system

## [23.6.4] - 2020-07-29

### Fixed in 23.6.4

- SC-5883: Choose current schoolyear based on the school instead of the date for creating classes.

## [23.6.3] - 2020-07-28

### Added in 23.6.3

- SC-5754 Added isExternal attribute to school model. If ldapSchoolIdentifier or source is defined, isExternal will be set to true
  otherwise, if none of them are defined it wil be set to false.
- SC-4520 created a new Service called Activation Service; with which jobs can be defined and are
  only executed when an activation link (activation code) is confirmed (e.g.: change of e-mail address/username)
  Also added a sub-service for changing email/username in Activation Service
- SC-5280: the LDAP service will try to reconnect up to three times if the connection was lost or could not be established
- SC-5280: the LDAP service and LDAP syncers now report more errors to the stats object

### Fixed in 23.6.3

- SC-5250: Fixes the CSV-Import, if there are whitespaces in the columnnames
- SC-5686: only users with the team permission "RENAME_TEAM" can execute the patch method in teams route
- SC-5280: the LDAP sync now handles (timeout/firewall) errors much more gracefully
- SC-5280: LDAP bind operations will only be issued if the connection was established successfully
- SC-5280: aggregated LDAP statistics will now show the number of succesful and failed sub-syncs instead of just 1 or 0
- SC-5416: Enable maintenance Mode for LDAP Schools and change the currentSchoolYear for non-LDAP Schools

### Changed in 23.6.3

- SC-5542: Added an after hook for AdminUsers find method which formats birthday date to DD.MM.YYYY format.
- SC-4289 Changed aggregations in admin tables, classes are now taken only from current year or max grade level, and are sorted
  by numeric ordering.
- SC-5280: if disconnected prematurely, the LDAP service will not try to connect again just to unbind from the server

## [23.6.2] - 2020-07-22

### Fixed in 23.6.2

- SC-5773: LDAPSchoolSyncer now correctly populates classes synced from an LDAP server, even if only students or only teachers are assigned to the class.
- SC-5250: Fixes the CSV-Import, if there are whitespaces in the columnnames

## [23.6.1] - 2020-07-22

### Fixed in 23.6.1

- SC-5733: LDAPSchoolSyncer now uses the Users model service to avoid ignoring indexes due to automatic collation

## [23.6.0] - 2020-07-21

### Added in 23.6.0

- SC-4142: Added indexes on TSP sync related attributes in user and school schema.
- SC-4142: Adds info about unchanged entities to TSP sync statistics

## [23.5.4] - 2020-07-08

### Added in 23.5.4

- SC-2714 Added the federal state "Internationale Schule"

## [23.5.0] - 2020-06-15

### Added in 23.5.0

- SC-4192 add tests that ensure classes on other schools cant be manipulated

### Fixed in 23.5.0

### Changed in 23.5.0

- SC-4957 user.ldapId and user.ldapDn are now indexed to improve performance

## [23.4.7] - 2020-07-01

### Fixed in 23.4.7

- SC-4965 Converted "consent" subdocument in "users" to a nested document to fix changing consents in administration and removing a bug in registration that resulted in deleted users.

## [23.4.5] - 2020-06-17

### Fixed in 23.4.5

- SC-5007 re-introduces ldap system root path to API result to fix issue with duplicating schools

## [23.4.3-nbc] - 2020-06-15

### Fixed in 23.4.3-nbc

- SC-5054 Revert hook restrictions that prevented registration with custom deata privacy documents enabled

## [23.4.0-nbc] - 2020-06-11

### Added in 23.4.0-nbc

- SC-4577 extend consentversions with school specific privacy policy, which can be added by the school admin

## [23.2.4] - 2020-06-05

### Fixed in 23.2.4

- SC-4876 soften sanitization to allow editor actions to be persisted correctly

## [23.2.1] - 2020-06-04

### Security - 23.2.1

- SC-4720 improve importhashes for registrationlinks

## [23.2.0] - 2020-06-03

### Security - 23.2.0

- SC-4506 Secure Find User Route. Access user list by students is allowed only if they are eligible to create teams.
- SC-4506 Secure Get User Route. Read user details may only users with STUDENT_LIST or TEACHER_LIST permissions

## [23.1.4] - 2020-05-29

### Fixed in 23.1.4

- SC-4749 avoid xss in image onerror event attribute for submissions

## [23.0.0] - 2020-05-19

### Changed in 23.0.0

- SC-4075 Teams creation by students logic was changed. New environment enumeration variable `STUDENT_TEAM_CREATION`
  with possible values `disabled`, `enabled`, `opt-in`, `opt-out` was introduced. The feature value is set by instance deployment.
  In case of `disabled`, `enabled` it is valid for all schools of the instance and cannot be changed by the admin.
  In case of `opt-in` and `opt-out` the feature should be enabled/disabled by the school admin.

## [22.10.3] - 2020-05-13

### Fixed in 22.10.3

- Unbind errors no longer stop the LDAP sync if more systems follow

## [22.10.2] - 2020-05-12

### Fixed in 22.10.2

- fixed pagination for students/teacher table

## [22.10.0] - 2020-05-11

### Added in 22.10.0

- SC-3719 Files now have a `creator` attribute that references the ID of the user that created the file.
  For old files, it is set to the first user permission inside the permissions array (legacy creator check).
- SC-3719 The `files` collection now has two additional indexes: `{creator}` and `{permissions.refId, permissions.refPermModel}`.
- add MongoDB Collation Support to control sorting behaviour in regards to capitalization.
- SC-3607 CSVSyncer now allows the optional birthday field (formats: dd/mm/yyyy, dd.mm.yyyy, dd-mm-yyyy) in CSV data
- SC-3948 support users query in adminusers routes
- SC-4018 Add additional nexboard permissions
- SC-4008 Migrated generateRegistrationLink Hook from SC-Client into Server
- SC-3686 Added new Registration Link Service for sending mails
- SC-4094 Teachers can now provide feedback in the form of uploaded files

### Fixed in 22.10.0

- SC-3892 Update Filter of submission in order to work with older submissions
- SC-3395 if fetching the release fails, a error will be thrown
- backup.js now outputs valid json exports
- SC-4105 fixed a problem with new users tests not working with recent hotfix.
- Checks of user consent calculated correct now

### Changed in 22.10.0

- User delete now accepts bulk delete requests
- SC-3958: the "general" LDAP strategy now returns an empty array if classes are not configured properly
- Increase performance - error logging in sentry
- Mergify: add and modified some configs

### Removed in 22.10.0

- SC-3958: the LDAP strategy interface no longer supports synchronizing team members to the never-used original N21-IDM
- SC-3958: the environment variables NBC_IMPORTURL, NBC_IMPORTUSER, and NBC_IMPORTPASSWORD are no longer used and have been removed
- Removed the obsolete commentSchema from the homework service. It was not in use.

## [22.9.20]

### Added in 22.9.20

- SC-4042: Added support for a central IServ-Connector

### Changed in 22.9.20

- LDAP syncs on servers with multiple schools now only sync one school at a time to avoid issues when paging search requests
- LDAP syncs use less memory (because they do a lot less in parallel)
- LDAPSchoolSyncer now returns user and class statistics

### Fixed in 22.9.20

- Fixed LDAP-Service disconnect method
- LDAPSystemSyncers now properly close their connections after syncing
- Authentication via LDAP now tries to close the connection after login
- Fixed a warning message appearing when patching users via internal request

## [22.9.18]

### Fixed in 22.9.18

- SC-4215: Do not allow unprivileged users to find users with non-school roles (expert, parent, etc.)

## [22.9.17]

### Fixed in 22.9.17

- SC-4121: File uploads no longer fail if the security scan is misconfigured or errors during enqueuing

## [22.9.10]

### Added in 22.9.10

- enable API key for /mails route

### Fixed in 22.9.10

- fixed an issue that prevented api-key authenticated calls to function with query.

## [22.9.9]

### Added in 22.9.9

- Sync can now be authenticated with an api-key.

## [22.9.8]

### Fixed in 22.9.8

- Fixed an error where ldap users without proper uuid where not filtered correctly.

## [22.9.7]

### Security in 22.9.7

- the /ldap route can now only be triggered for the users own school.

## [22.9.6]

### Added in 22.9.6

- users without `SCHOOL_EDIT` permission, but with `SCHOOL_STUDENT_TEAM_MANAGE` permission can now toggle the school feature `disableStudentTeamCreation`.

### Fixed in 22.9.6

- Admins in Thuringia can now prevent students from creating teams

## [22.9.5]

### Security in 22.9.5

- increased security for the publicTeachers route.

## [22.9.4]

### Fixed in 22.9.4

- fixes an issue with LDAP account updates if more than one account exists for the user (migration from local login to LDAP)

## [22.9.3]

### Fixed in 22.9.3

- fixes regression in LDAP sync, that caused incomplete user updates

## [22.9.2]

### Security in 22.9.2

- increased security for user PUT operation

## [22.9.1]

### Fixed in 22.9.1

- SC-3994: remove unnecessary bucket creation call that caused school administration and LDAP Sync to throw errors

### Changed in 22.9.1

- use collation for /homeworks, /users, /publicTeachers, /users/admin/teachers, /users/admin/students, /classes, and /courses.

## [22.9.0]

- Security updates

## [22.8.0]

### Added in 22.8.0

- This changelog has been added

### Removed in 22.8.0

- Clipboard sockets
- This changelog has been added
- Backend route to confirm analog consents in bulk
- Changed Seed Data + Migration Script: Added feature flag for new Editor to klara.fall@schul-cloud.org
- SC-2922: Enable use of multiple S3 instances as file storage provider
  - A new collection is added to administrate multiple S3 instances
  - A migration will automatically use the AWS environment variables to add those as default provider for all existing schools
  - For new schools the less used provider is assigned as storage provider
  - Environment Variables:
    - FEATURE_MULTIPLE_S3_PROVIDERS_ENABLED=true will activate the feature
    - S3_KEY, used for symmetric encryption, already required for the migration because of the secret access key encryption

### Changed in 22.8.0

- SC-3767: moved env variables to globals.js, NODE_ENV required to equal 'test' for test execution and right database selection
- migrated backup.sh script to node, so it can run platform independant and works on windows.

### Fixed in 22.8.0

- SC-3821: Fix Co-Teachers and Substitution teachers not being able to Grade Homeworks

## 22.7.1

### Fixed in 22.7.1

- Admin and teacher user could change other users without changing them self<|MERGE_RESOLUTION|>--- conflicted
+++ resolved
@@ -19,11 +19,8 @@
 - SC-6769 - Introduce API validation module
 - SC-6769 - API validation for users/admin routes
 - SC-6510 - Added Merlin Url Generator for Lern Store / Edu-sharing
-<<<<<<< HEAD
 - SC-5476 - Added school settings to enable students to open own chat rooms
-=======
 - SC-6567 - Add utils to cleanup incomingMessage stacks by logging errors
->>>>>>> 81bf5bd2
 
 ### Removed
 
