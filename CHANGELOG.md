--- conflicted
+++ resolved
@@ -13,12 +13,9 @@
 
 ### Added
 
-<<<<<<< HEAD
 - BC-164 - refactored the supportJWTservice and added roles information to its jwt data
-=======
 - BC-9 add entity and repo for course dashboards
 - BC-9 add a route to recieve dummy data for course dashboards
->>>>>>> 27806c83
 
 ### Fixed
 
