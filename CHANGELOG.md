--- conflicted
+++ resolved
@@ -9,17 +9,15 @@
 
 ## Unreleased
 
-<<<<<<< HEAD
 ## [25.5.11]
 
 ### Fixed
 
 - SC-8499 - Prevent duplicated pseudonyms
-=======
+
 ## [25.5.10]
 
 - SC-8506 - add origin server name to bbb create and join requests
->>>>>>> 35ae2e2e
 
 ## [25.5.9]
 
