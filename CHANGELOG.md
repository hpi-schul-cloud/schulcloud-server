--- conflicted
+++ resolved
@@ -7,19 +7,17 @@
 
 Allowed Types of change: `Added`, `Changed`, `Deprecated`, `Removed`, `Fixed`, `Security`
 
-<<<<<<< HEAD
-## [25.1.3] - 2020-10-19
+## [25.1.4] - 2020-10-20
 
 ### Changed
 
 - SC-6986 - Changed permission check for PATCH method in the account service from STUDENT_CREATE to STUDENT_EDIT to allow teachers to change students' password
-=======
+
 ## [25.1.3] - 2020-10-20
 
 ### Fixed
 
 - SC-6986 - Changed a hook in the accounts service that restricts get requests to the same school, it expects a valid userID and matching schoolIds for both the requester and requested users
->>>>>>> 0be39051
 
 ## [25.1.2] - 2020-10-15
 
