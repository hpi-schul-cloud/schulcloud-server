--- conflicted
+++ resolved
@@ -9,7 +9,6 @@
 
 ## Unreleased
 
-<<<<<<< HEAD
 ### Added
 
 - SC-8250 - add bulk deletion to user service v2
@@ -34,7 +33,7 @@
 - SC-8728 - fix configuration reset in tests
 
 ## [26.1.0]
-=======
+
 ## [26.0.11] - 2021-04-13
 
 ### Changed
@@ -46,7 +45,6 @@
 ### Fixed
 
 - SC-8908 ldap sync: fix lock
->>>>>>> 984265c5
 
 ## [26.0.9] - 2021-04-06
 
