# Changelog

All notable changes to this project will be documented in this file.

The format is based on [Keep a Changelog](https://keepachangelog.com/en/1.0.0/),
and this project adheres to [Semantic Versioning](https://semver.org/spec/v2.0.0.html).

Allowed Types of change: `Added`, `Changed`, `Deprecated`, `Removed`, `Fixed`, `Security`

## [Unreleased]

### Added

- BC-121 - add console script to delete soft-deleted files

### Fixed

### Changed

<<<<<<< HEAD
## [26.12.1] - 2021-10-22

### Changed

- BC-379 - hard-code node 14 and npm 6
=======
- BC-13 - filter archived tasks and dont return it by task.findAll uc
- BC-501 - return lesson name as task description for more detailed informations

## [26.13.0] - 2021-10-19

### Added

- BC-394 - send email wishes to additionally needed addresses
- BC-391 - display special characters properly
- BC-339 - creation of groups in the courses dashboard
- BC-339 - add elements to groups in the courses dashboard

### Fixed

- BC-436 - Fix univention LDAP strategy
- BC-21 - Remove generics from DTOs, because generics can not be used to generate OpenApi properly

### Changed

- BC-487 - update mongodb-memory-server from 6.9.6 to 7.4.4
- BC-490 - setup entities for tests without needing a database
>>>>>>> 62ff1882

## [26.12.0] - 2021-10-12

### Added

- BC-388 - add simple script for end sjw
- BC-319 - add route to change the position of a course dashboard element
- BC-343 - run unstable e2e tests on label `run unstable tests`
<<<<<<< HEAD
=======
- BC-6   - Show prepared tasks (drafts) for teachers
>>>>>>> 62ff1882

### Changed

- BC-25 - sort database seeds ascending by date of creation (\_id, createdAt)
- BC-25 - move logic of npm run setup into console application and add management application with same behavior
- BC-237 - Clean up global entity registration
- BC-331 - BC-354 - rename ansible variables for OnePassword
- BC-269 - check in firstLogin that students can only pass with existing birthdate
<<<<<<< HEAD
=======
- BC-154 - remove lesson entity from task repository
- BC-231 - upgraded nestjs@7 to nestjs@8
>>>>>>> 62ff1882

### Fixed

### Security

- BC-386 - added CREATE tests for consentVersionService
- BC-297 - fixed set-value dependency vulnerabilities
- BC-377 - fixed axios dependency vulnerabilities

## [26.11.3] - 2021-10-05

### Fixed

- BC-121 - run add bucket to files migration in parallel

## [26.11.2] - 2021-09-29

### Fixed

- BC-111 wait for mongodb to spin up in deployment

- BC-370 - fixed file directory creation

## [26.11.1] - 2021-09-29

### Fixed

- BC-365 - fixed task overview pagination

## [26.11.0] - 2021-09-22

### Changed

- BC-274 Change Course Colors
- BC-213 - rewrite file deletion with deletion marker
- BC-68 - e2e run dependent on build image job
- BC-179 - refactor task and entity and relations
- BC-315 - stabilized resolve user roles workflow by use roles from requested user and not from jwt

### Added

- BC-121 add bucket and storage provider to file documents
- BC-164 - refactored the supportJWTservice and added roles information to its jwt data
- BC-279 - introduce console application interface to call providers via console command
- BC-9 add entity and repo for course dashboards
- BC-9 add a route to recieve dummy data for course dashboards
- BC-318 implement persistance for course dashboards

### Fixed

- BC-232 prevent users from changing schoolyears
- BC-233 - when an LDAP system is removed from a school, the ldapschoolidentifier and lastLdapSync are removed as well
- moved some changelog entries into their correct place

### Removed

- BC-262 - remove S3 lifecycle configuration code
- BC-247 - remove timestamp from LDAP search Query for sync

## [26.10.3] - 2021-09-09

### Fixed

- BC-267 - skip whitelist-check for api requests on /wopi

## [26.10.2] - 2021-09-03

### Added

- BC-120 - add feature flag for S3 CORS
- BS-112 - insert missing attribute during school creation

## [26.10.1] - 2021-09-03

### Fixed

- BC-187 - secures the system route

## [26.10.0] - 2021-09-03

### Fixed

- remove broken systemid from seed data
- SC-9083 - expose env variables for school administration
- BC-44 - remove JWT_WHITELIST_ACCEPT_ALL feature flag
- BC-44 - integrate jwt whitelist check in nestjs jwt authentication
- BC-42 - cycle detection in role inheritance
- BC-64 - enable e2e test execution for push event on main branch
- BC-41 - adds feature flag for S3 storage lifecycle management (currently not supported by Strato Hidrive)
- BC-37 - BC-54 - reduce resource consumption for deployed server
- BC-81 - remove old Lern-Store
- BC-119 - remove malfunction S3 lifecycle migration
- BC-38 - BC-124 - Add ansible files for Bosscloud (default)
- BC-110 - fileStorage/security should only be called from within the cluster

### Added

- BC-5 - Show completed tasks for students

### Changed

- Refactor nestjs task module and resort imports for course and coursegroup entities and repositories. Add testHelpers.

## [26.9.3] - 2021-09-10

### Fixed

- BC-239 - fix date parsing for students birth date

## [26.9.2] - 2021-08-27

### Changed

- BC-137 - fix bug with display of Blue Bar
- BC-106 - exit maintenance & change school year for LDAP schools on Boss and NBC

## [26.9.1] - 2021-08-18

### Changed

- SC-9192 - enable cors for nestjs app routes
- SC-9130 - use whiltelisted filenames at the s3 file storage backend

## [26.9.0] - 2021-08-14

### Changed

- OPS-2491 - Change the hydra service url
- SC-9231 - add permissions to SuperHero to edit admin role
- SC-9269 - let eslint ensure no tests with .only exist anymore
- SC-9192 - mount feathers and nestjs apps under dedicated version paths and allow general path prefix for the whole server

## Added

- add inital learnroom module with support of course and coursegroups for preparing the next refactoring iteration in tasks module
- SC-9231 - add permissions to SuperHero to edit admin role

## [26.8.0] - 2021-08-10

## [26.7.1] - 2021-08-03

- SC-9233 - fix Lern-Store on THR to load also WLO content

## [26.7.0] - 2021-07-28

### Added

- SC-9213 - Consider group submissions when deciding what open tasks a student has
- SC-9150 - add script to change school year
- SC-9211 - enable maildrop and mailcatcher for e2e tests (see docker-compose)
- SC-9177 - allow superheros to delete admins

### Changed

- SC-9219 - limited jest workers for not taking all workers within of a single github action

### Fixed

- SC-9212 - fix changing classes via CSV import
- SC-9053 - fix sending registration link via checkbox for student/teacher creation

## [26.6.4] - 2021-07-23

### Changed

- move S3 expiration migration to the end

## [26.6.3] - 2021-07-21

### Fixed

- SC-9092 - add missing S3 key decryption in migration

## [26.6.2] - 2021-07-21

### Changed

- use edusharing lernstore mode on production

## [26.6.1] - 2021-07-21

### Changed

- change default lernstore mode to edusharing

## [26.6.0] - 2021-07-20

### Added

- SC-9018; SC-9003 - created schoolsList public endpoint, and jwt secured /schools endpoint
- SC-9093 - make configured default language and timezone available in config service
- SC-9092 - delete S3 files after 7 days from user deletion
- SC-8959 - Add messenger to deletion concept
- SC-9157 - Add RabbitMQ connection to new mail service
- SC-9157 - Improve config handling for RabbitMQ
- SC-9213 - Consider group submissions when deciding what open tasks a student has
- OPS-2574 - Removeing autodeployed branches for developers if branch deleted
- OPS-2579 - Add Ansible task and templates for adding storage

### Changed

- SC-9190 - publish news target names
- SC-8887 - allow public access to consentVersion service
- SC-8448 - Not storing temporary Merlin links and fixed concurrency bug
- remove unnecessary timeout definitions from tests and avoid promise chains
- SC-6294 Restructure NestJS Sources: Testing, Core Module, Entities, Shared. See details in https://hpi-schul-cloud.github.io/schulcloud-server/
- execute unit tests via github action instead of using travis

### Fixed

- SC-9197 - Limiting the max workers for jest to 2 workers, if the default mechanism runs it's go up to infinity workers and if one die the test never stop
- SC-9202 - fix sending of registration link mails

## [26.5.0] - 2021-06-28

### Added

- SC-9431 - add teacher view to task/open over permission TASK_DASHBOARD_VIEW_V3, solving permissions after authenticate and add v3/user/me route.

### Changed

- SC-6294 Restructure NestJS Sources: Testing, Core Module, Entities, Shared. See details in https://hpi-schul-cloud.github.io/schulcloud-server/

## [26.4.9] - 2021-06-29

### Fixed

- api route forwarding

### Removed

- SC-9159 removed news from feathers except remove team event, which already is replaced by v3/news

## [26.4.8] - 2021-06-29

### Fixed

- route forwarding

## [26.4.7] - 2021-06-22

### Added

- SC-9148 - Add migration for change of school year on BRB

### Fixed

- SC-9170 - let superhero delete other users

## [26.4.6] - 2021-06-24

### Changed

- OPS-2466 - changes build pipeline to github actions

## [26.4.5] - 2021-06-21

### Added

- SC-9156 - Add maintenance mode for LDAP rewrite

## [26.4.4] - 2021-06-16

### Change

- rename permission TASK_DASHBOARD_VIEW_V3

## [26.4.3] - 2021-06-16

### Change

- SC-9139 - Add a check if user roles should be updated or not to the repo

## [26.4.2] - 2021-06-16

### Fixed

- npm run syncIndex work for not existing collections in the db

## [26.4.1] - 2021-06-15

### Change

- SC-9029 - Change place of the channel creation for RabbitMQ

## [26.4.0] - 2021-06-11

- SC-9004 - Sync env variables between backend and frontend

## [26.3.1] - 2021-06-14

### Added

- SC-9134 - Add missing mongo indexes for LDAP Sync

## [26.3.0] - 2021-06-07

### Changed

- SC-8898 - parallelize LDAP sync using RabbitMQ

## [26.2.2] - 2021-06-04

### Fixed

- Fixed dependencies issue

## [26.2.1] - 2021-06-02

### Added

- SC-9103 - add logging for syncIndexes script

## [26.2.0] - 2021-06-01

### Added

- OPS-2418 - Change buildpipelines (Server, Client, Nuxt) to execute E2E tests according QF decision
- SC-8250 - add bulk deletion to user service v2
- SC-8341 - add tombstone school to tombstone user
- SC-8408 - added delete events by scope Id route
- SC-7937 - Allow adding multiple materials to lesson
- SC-7868 - Deletion concept for personal file connections
- SC-8873 - Add prioritization for Matrix messenger tasks
- SC-8982 - add inital service ressource messuring test setup
- OPS-1499 - Add feature to CI Pipeline and provide manual deployments of branches and automatic deploy of release to staging
- Add run script for sync indexes based on existing and registered schemas.
- SC-9085 - add registration pin deletion for parent emails
- SC-9004 - Sync env variables between backend and frontend
- OPS-1499 - Add feature to CI Pipeline and provide manual deployments of branches
- Add run script for sync indexes based on existing and registered schemas.

### Changed

- SC-8440 - fixed open api validation for manual consent
- SC-9055 - changed Edu-Sharing permissions for Brandenburg Sportinhalt content
- SC-6950 - validation for officialSchoonNumber now allows 5 or 6 digits
- SC-8599 - added helparea contact dropdown and send value
- SC-7944 - use persistent ids for Lern-Store content items
- OPS-1508 - added limits for cpu and ram to the docker compose files
- SC-8500 - refactoring in error handling
- SC-7021 - automatic deletion documents in the trashbins collection after 7 days.
- SC-5202 - homework tests refactoring
- SC-7868 - filestorage integration tests are skipped on local test environments if minio is not setup
- SC-8779 - messenger: use user-based fixed device ids

### Fixed

- SC-8933 - fix date format on first login
- SC-8728 - fix configuration reset in tests
- SC-8873 - fix addUser prioritization for full school Matrix messenger sync
- SC-8982 - fix test setup for on the fly building test like routes jwt

## [26.1.0]

### Added

- SC-8910 - added an isExternal check to the adminUsers service remove method

### Changed

- SC-8732 - change search filter gate and weight of values in indexes. Will reduce amount of results
- SC-8880 - changed the validation for search queries in NAT, now it allows empty

## [26.0.16] - 2021-04-20

### Removed

- - SC-8748 - revert: bump feathers-mongoose from 6.3.0 to 8.3.1

## [26.0.15] - 2021-04-19

### Changed

- SC-8909 - messenger: use user-based fixed device ids

## [26.0.14] - 2021-04-16

### Changed

- SC-8934 - no more autosync for the migrations for the mongodb

## [26.0.13] - 2021-04-15

### Fixed

- SC-8917 - verify configuration missing school

## [26.0.12] - 2021-04-14

### Changed

- SC-8929 - increase performance for alert requests

## [26.0.11] - 2021-04-13

### Changed

- SC-8748 - bump feathers-mongoose from 6.3.0 to 8.3.1

## [26.0.10] - 2021-04-09

### Fixed

- SC-8908 ldap sync: fix lock

## [26.0.9] - 2021-04-06

- SC-8779 - fix partial LDAP sync

## [26.0.8] - 2021-03-31

### Fixed

- SC-8691 ldap sync: fix potential deadlock while loadind ldap data

## [26.0.7] - 2021-03-31

### Fixed

- SC-8768 ldap sync: in user search include current school

## [26.0.6] - 2021-03-30

### Fixed

- SC-8836 - teachers can add classes from other teachers to their courses

## [26.0.5] - 2021-03-29

### Fixed

- SC-8691 - LDAP sync can be run with multiple school in parallel

## [26.0.4] - 2021-03-25

### Changed

- SC-8829 - status of logging in rocket chat user is set to offline

## [26.0.3] - 2021-03-17

### Changed

- merged hotfixes 25.6.11 and following into 26.0 branch

## [26.0.2] - 2021-03-10

### Fixed

- SC-5202 - fixed an issue with internal pagination in homework-submissions

## [26.0.1] - 2021-03-09

### Changed

- merged 25.6.10 into new version

## [26.0.0]

### Fixed

- SC-6679 - fixed table styling in topic text-component
- SC-8534 - fix registration link generation
- SC-8682 - fix students are editable in externally managed schools
- SC-8534 fix registration link generation
- Allow sorting after search

## [25.6.11] - 2021-03-17

## [25.6.13] - 2021-03-16

- SC-8782 Migration for changing urls

## [25.6.12] - 2021-03-15

- SC-8782 Fixed lesson context Query

## [25.6.11] - 2021-03-15

### Fixed

- SC-8211 - Fixed course events duplications

## [25.6.10] - 2021-03-09

- SC-8770 Fixed issue where parent consents were overwritten

## [25.6.9] - 2021-02-26

### Fixed

- SC-8714 Fixed an issue in school creation that could cause the iserv-sync to fail

## [25.6.8] - 2021-02-19

### Changed

- SC-8477 LDAP-Sync: Speed up class sync by holding all the school's users in map while creating/populating classes
- SC-8477 LDAP-Sync: Speed up user sync by grouping users into chunks and loading the chunks from DB instead of individual users

## [25.6.7] - 2021-02-18

### Security

- SC-8655 - prevent changes to immutable user attributes

## [25.6.6] - 2021-02-18

### Fixed

- SC-8657 - Recreate shared links for homework

## [25.6.5] - 2021-02-17

### Fixed

- SC-8634 - Recreate shared links for homework

## [25.6.4] - 2021-02-17

### Changed

- Reverted Changes for SC-8410

## [25.6.3] - 2021-02-15

### Security

- VOR-3 - Enable and replace old file links.

## [25.6.2] - 2021-02-11

### Changed

- VOR-2 - Adjusted business rules for adding team members from external school.

## [25.6.1] - 2021-02-11

### Fixed

- VOR-1 - Fix passwordRecovery id validation.

## [25.6.0] - 2021-02-09

### Fixed

- SC-8514 - QR Code generation fails
- SC-8390 - Lern-Store collections feature flag was not excluding collections in search
- SC-8322 prevent wrong assignment from school to storage provider

### Added

- SC-8482 - Deletion concept orchestration integration
- SC-8029 - Add deletion concept handling for pseudonyms and registration pins
- SC-6950 - Add access for superhero to change kreisid and officialSchoolNumber
- SC-8206 - Add school tombstone for deleting concept
- SC-7825 - Deletion concept for user data in tasks

### Changed

- SC-8541 - restrict class modifing requests to the teachers, who are inside these classes
- SC-8380 removed reqlib, replaced by normal require to keep referenced types known
- SC-8213 error handling concept
- SC-4576 - sanitize bbb room and member names
- SC-8300 Added user information to LDAP Sync in case of errors

## [25.5.16] - 2021-02-08

### Added

- SC-8512 - Creating a migration for duplicated events

## [25.5.15]

### Fixed

- SC-8571 - New courses does not appear in bettermarks

## [25.5.14] - 2021-02-02

### Changed

- SC-8420 - Fix old missing indexes that migration for new indexes can executed. 25.5.3

## [25.5.13]

### Changed

- SC-8462 - Add logging for homework deletion

## [25.5.12]

### Fixed

- SC-8499 - Change order of migrations

## [25.5.11]

### Fixed

- SC-8499 - Prevent duplicated pseudonyms

## [25.5.10]

- SC-8506 - add origin server name to bbb create and join requests

## [25.5.9]

### Fixed

- SC-8503 - Clicking on task in BRB and THR shows pencil page

## [25.5.8]

### Changed

- SC-8480 - Return GeneralError if unknown error code is given to error pipeline

## [25.5.7]

## Added

- SC-8489 - Added permission check for homework deletion

## [25.5.6]

### Fixed

- SC-8410 - Verify ldap connection reads the first page of users only to avoid timeouts
- SC-8444 - resolve eventual consistency in course shareToken generation

## [25.5.5]

### Fixed

- SC-8303 - fix wrong assignment from school to storage provider

## [25.5.4]

### Added

- SC-8358 - bettermarks: show hint for safari users
- SC-8412 - update swagger documentation of pseudonym/roster/ltitools

### Fixed

- SC-5287 - Fixed OAuth2 rostering
- SC-5287 - Repair Bettermark's depseudonymization
- SC-8313 - Bettermarks: depseudonymization iframe needs to use Storage Access API in Safari
- SC-8379 - Secure ltiTools route
- SC-8315 - bettermarks: security check and production configuration

## [25.5.3]

### Added

- SC-8420 - Migration for sync new indexes.

## [25.5.2]

### Fixed

- SC-8189 - fix duplicate events by returning updated object at findOneAndUpdate

## [25.5.1]

### Fixed

- SC-8303 - fix wrong assignment from school to storage provider

## [25.5.0]

### Added

- SC-7835 - Add deletion concept handling for helpdesk problems
- SC-8229 - Added invalid DN error to ldap-config service error handling
- SC-7825 - Remove user relations from courses
- SC-7827 - Add deletion concept handling for file permissions.
- SC-8030 - Setup orchestrator for deleting concept
- SC-8060 - increase unit test coverage for lernstore counties
- SC-8179 - repaired unit test
- SC-7763 - adds searchable feature flag for lernstore.
- SC-8020 - adds collections filter to edu-sharing service
- SC-8260 - new team indexes and migration to add this

### Fixed

- SC-8230 - fix deletion of teachers via new route

### Removed

- SC-8233 - Removed attribute and member as required attributes for the LDAP-config service

### Fixed

- SC-8329 - Cluster returns old verison of Pin object after patch

## [25.4.1]

- Update from 25.3.9 into master

## [25.3.9]

- SC-8198 continue school sync on user issues

## [25.3.8]

### Changed

- SC-8198 - handle eventually consistent database in THR sync

## [25.3.7] - 2020-12-18

### Changed

- SC-8209 - prevent sync from stopping if error occurs for a single student

## [25.3.6]

### Fixed

- SC-8235 - repaired reigstration link for students

## [25.3.5]

### Changed

- SC-8149 - no longer require a registrationPin for internal calls

## [25.3.4]

### Changed

- SC-7998 - use default service setup for /version

## [25.3.3] (pick from 25.2)

### Removed

- SC-8101 - Sanitization for read operations

### Fixed

- SC-8101 - Make it possible to disable sentry by removing `SENTRY_DSN`
- OPS-1735 - Fixes transaction handling in file service by using the mongoose transaction helper,
  properly closing the session, and using the correct readPreference (everything except primary fails)

## [25.3.2]

### Added

- SC-7734 - Added a hook that takes care of merlin content to generate valid urls for users
- SC-7483 - Updating terms of use for all users for each instance separately

## [25.3.1]

### Fixed

SC-8077 - the migration copy-parents-data-into-children-entities-and-delete-parent-users is broken

## [25.3.0]

### Added

- SC-7841 - remove deleted user from classes
- SC-7836 - Removing registration pin by removing the user
- SC-7838 - move pseudonyms to trashbin
- SC-7142 - Counties/Kreise added to federal states.
- SC-7555 - move user and account to trashbin
- SC-4666 - Added a pool based LDAP system and school sync. LDAP_SYSTEM_SYNCER_POOL_SIZE and LDAP_SCHOOL_SYNCER_POOL_SIZE variables
  determine how many system/school syncers will be run in parallel (at most) during the LDAP sync.
- SC-7615 - reduces the errors in lernstore
- SC-5476 - Extend tests for Matrix messenger config and permission service
- SC-6690 - refactors edu-sharing service and sets defaults
- SC-6738 - Extend search input field in new admin tables to search for full name
- SC-7293 - added Lern-Store view permission and a feature flag
- SC-7357 - Add config service
- SC-7083 - Added officialSchoolNumber to school-model
- Introduce plainSecrets in Configuration
- Introduce FEATURE_PROMETHEUS_ENABLED to have a flag for enable prometheus api metrics
- SC-7411 - add API Specification and validation for /me service
- SC-7411 - add API Specification and validation for /version service
- SC-7205 - create new data seed for QA
- SC-7614 - creates documentation for edu sharing endpoints
- SC-7370 - Add optional rootPath attribute modifier to iserv-idm strategy
- SC-4667 - persist time of last attempted and last successful LDAP sync to database (based on system)
- SC-4667 - Only request and compare LDAP entities that have changed since the last sync (using operational attribute modifyTimestamp with fallback)
- SC-4667 - Add optional `forceFullSync` option (as get param or json payload) to force a full LDAP sync
- SC-7499 - add API Specification for public services
- SC-7915 - facade locator
- SC-7571 - solved performance issues - bulk QR-code generation
- SC-6294 - Introduce Typescript in schulcloud-server
- SC-7543 - Adds ldap-config service to create, load, and patch LDAP-configs (replaces /ldap endpoints for new client)
- SC-7028 - Add Course Component API Specification document
- SC-7476 - Prevent hash generation if user has account
- SC-6692 - Added Lern-Store counties support for Niedersachsen (Merlin)

### Changed

- request logging disabled for non development environment
- OPS-1289 - moved and updated commons (to hpi-schul-cloud/commons)
- SC-6596 - Changed route for messenger permissions service
- SC-7331 - introduce axios for external requests, implemented in status api
- SC-7395 - Changed ldap general strategy fetching of users from parallel to serialized
- SC-6080 - move REQUEST_TIMEOUT from globals to Configuration
- Dependencies: querystring replaced by qs
- SC-6060 - Updated error handling
- SC-7404 - automatic forwarding for requests without versionnumber if no matching route is found
- SC-7411 - api versioning for /me service
- SC-7411 - api versioning for /version service
- IMP-160 - integration-tests repo renamed to end-to-end-tests
- SC-5900 - Move Synapse synchronization logic into server
- SC-7499 - Fixes documentation for edu sharing endpoints
- SC-7872 - Fix audience of the jwt to new organisation name.
- SC-7543 - deprecates `GET /ldap/:id` and `PATCH /ldap/:id` routes
- SC-7868 - Move external request helpers to more present file location
- SC-7474 pull docker container for tests if commit id exists on docker hub

### Fixed

- SC-6294 fix mocha test execution and build, summarize coverage results
- SC-1589 Trim strings to avoid empty team names
- ARC-138 fix changelog action
- ARC-137 avoid DoS on alerts in error state
- SC-7353 course sharing between teachers
- SC-7530 rename SHOW_VERSION to FEATURE_SHOW_VERSION_ENABLED
- SC-7517 improve oauth test stability
- SC-6586 Repaired migration script
- SC-7454 - Restored invalid birth date fix in adminUsers service
- fixed README badges
- Fix mocha tests
- SC-6151 fixed a bug that prevented api docu from being accessible
- SC-6151 fixed paths to openapi documentation
- Fixed searching for names including a dash
- SC-7572 - Find /users route after hooks - extremely slow
- SC-7573 - Route/hash-broken promise chain
- SC-7884 - Authentication error when accessing any nuxt page in the client.
- Fix typescript compiling error

### Removed

- SC-7413 - Cleanup UnhandledRejection code that is handled from winston now

## [25.2.6]

### Removed

- SC-8101 - Sanitization for read operations

### Fixed

- SC-8101 - Make it possible to disable sentry by removing `SENTRY_DSN`

## [25.2.5]

### Fixed

- OPS-1735 - Fixes transaction handling in file service by using the mongoose transaction helper,
  properly closing the session, and using the correct readPreference (everything except primary fails)

## [25.2.4]

### Changed

- SC-6727 - Change email addresses for tickets for Niedersachsen - fixed after review

## [25.2.3]

### Changed

- SC-6727 - Change email addresses for tickets for Niedersachsen

## [25.2.2]

### Changed

- SC-7773 - moved config values for antivirus file service

## [25.2.1]

### Fixed

- SC-7714 - Fixes script injection issue

## [25.2.0]

### Added

- SC-4385 - Added a user exclusion regex to IServ strategy
- SC-7049 - Added unit tests for Merlin Service
- SC-7157 - add feature flag for Merlin feature with fallback
- SC-6567 - add new application errros
- SC-6766 - Added ESLint rules with Promise rules
- SC-6830 - Added hook to parse request to arrays when > 20 users are requested in adminUsers service
- SC-6769 - Introduce API validation module
- SC-6769 - API validation for users/admin routes
- SC-6510 - Added Merlin Url Generator for Lern Store / Edu-sharing
- SC-5476 - Added school settings to enable students to open own chat rooms
- SC-6567 - Add utils to cleanup incomingMessage stacks by logging errors

### Removed

- SC-6586- Remove parents from users collection to improve maintainability

### Changed

- SC-6986 - Changed a hook in the accounts service that restricts get requests to the same school, it expects a valid userID and matching schoolIds for both the requester and requested users
- SC-6567 - clean up error pipline
- SC-6510, fix a minor syntax error when exporting module
- Update commons to 1.2.7: print configuration on startup, introduce hierarchical configuration file setup
- Support asynchronous calls during server startup
- SC-7091 - Migration to enable the Matrix Messenger for all schools that had RocketChat enabled before

### Fixed

- fixed README badges
- SC-6151 - fixed a bug that prevented api docu from being accessible
- Fix mocha tests

## [25.1.13] - 2020-11-12

### Changed

- SC-7395 - Changed ldap general strategy fetching of users from parallel to serialized

## [25.1.12] - 2020-11-09

### Added

- SC-7683 - add request logging options

## [25.1.11] - 2020-11-06

### Security

- SC-7695 - prevent csv user override operations on other schools

## [25.1.10] - 2020-11-05

### Added

- SC-7683 - Add log metic for memory usage, add async error logging util, catch one unhandledRejection error and remove cronjob task from server.

## [25.1.9] - 2020-11-03

### Fixed

- SC-7638 - fixed pin creation for users with accounts

## [25.1.8] - 2020-10-22

### Fixed

- SC-7333 - fixed creation of homeworks within lessons

## [25.1.7] - 2020-10-28

### Added

- SC-7491 - Add missing index on users.email to speed up slow query in registrationLink service

## [25.1.6] - 2020-10-23

### Changed

- SC-7413 - Remove event listener for unhandled rejections and move this to winston

## [25.1.5] - 2020-10-22

### Fixed

- SC-7452 - fixed time window check for LDAP users

## [25.1.4] - 2020-10-20

### Changed

- SC-6986 - Changed permission check for PATCH method in the account service from STUDENT_CREATE to STUDENT_EDIT to allow teachers to change students' password

## [25.1.3] - 2020-10-20

### Fixed

- SC-6986 - Changed a hook in the accounts service that restricts get requests to the same school, it expects a valid userID and matching schoolIds for both the requester and requested users

## [25.1.2] - 2020-10-15

### Fixed

- SC-7085 - fixed importHash error when asking parent consent

### Added

### Removed

## [25.1.1] - 2020-10-12

### Security

- SC-7165 package update for sanitization and add onload handler

## [25.1.0] - 2020-10-12

### Added

### Removed

- SC-6784 - Removed duplicated birth date formatting code in adminUsers service, which was causing an "Invalid date" output
- SC-6743 - Removed usersForConsent related things in adminUsers service because the client does not send that parameter anymore
- SC-6506 - Remove dependecy to feathers-swagger in routes.test.js

### Changed

- SC-6774 remove no-await-in-loop from eslint exceptions
- Rename statistic mails route, secure it over sync api key now
- SC-6809 - Maintain RabbitMQ connection and channels
- SC-5230 - Unblock Account-Page in Nuxt (securing /accounts and /users routes)

### Security

- Added hotfix merges

## [25.0.12] - 2020-10-12

### Fixed

- SC-6676 allows only following roles for registration: teacher/student…

## [25.0.11] - 2020-10-07

### Fixed

- SC-7180 homework create now validates data properly

## [25.0.12] - 2020-10-12

### Fixed

- SC-6676 allows only following roles for registration: teacher/student…

## [25.0.11] - 2020-10-07

### Fixed

- SC-7180 homework create now validates data properly

## [25.0.10] - 2020-10-07

### Added

- configured prometheus metrics - bucket sizes
- SC-6766 log unhandledRejection and unhandledException

## [25.0.9] - 2020-10-07

### Added

- SC-7115 - Reduce mongoose DB role request by enabling minor caching

## [25.0.8] - 2020-10-06

### Fixed

- SC-6676 - Registration: User with role parent should not be able to log-in
- SC-6960 - instead of deleting and recreating users during the rollback of a failed registration, use replace if necessary
- SC-6960 - properly raise exceptions during the registration process

## [25.0.7] - 2020-10-01

### Removed

- OPS-1316 - removed custom keep-alive header creation in express middleware

## [25.0.6] - 2020-10-01

### Added

- OPS-1316 - add indexes for slow files and submission queries

## [25.0.5] - 2020-10-01

### Added

- SC-6973 - add time window for pin creation

## [25.0.4] - 2020-09-30

### Added

- Added lead time detection

## [25.0.3]

### Added

- SC-6942 - add parse method to TSP strategy to declare it can handle the request and to keep authentication params clean

### Fixed

- SC-6942 - don't override payload defined by authentication method
- SC-6942 - don't search for account to populate if no username is given in `injectUsername`

## [25.0.2]

### Changed

- send mail for registration pin after add pin to db

## [25.0.1]

### Fixed

- SC-6696 - Fixed query used to determine course membership when checking permissions for course group lessons

## [25.0.0]

### Changed

- Extend JWT payload by schoolId and roleIds

## [24.5.1] - 2020-09-16

### Secrutiy

- Secure admin routes (update, patch, create)

## [24.5.0] - 2020-09-14

- Ignore database seed data with prettier, eslint, and codacy
- SC-6640 - Fixed email check within registration (case insensitive)
- SC-2710 - Adding time zones, default for school and theme

### Added - 24.5.0

- Test changelog has been updated for feature or hotfix branches
- SC-5612 - Adding search feature to the admintables for nuxt-client.

## [24.4.6] - 2020-09-11

### Changed

- SC-6733: central personal data does not get updated via CSV import

## [24.4.5] - 2020-09-10

### Fixed in 24.4.5

- SC-6637: generate QR codes for consent print sheets if group size exceeds 20

## [24.4.4] - 2020-09-08

### Fixed in 24.4.4]

- SC-6697: updates/sync account username when user is updated

## [24.4.3] - 2020-09-09

### Fixed in 24.4.3

- SC-6533 - Login not possible if admin reset password

## [24.4.2] - 2020-08-31

### Fixed in 24.4.2

- SC-6554: CSV-Importer no longer allows patching users with different roles

## [24.4.1] - 2020-08-31

### Fixed in 24.4.1

- SC-6511 - LDAP edit button missing.

### Changed in 24.4.1

- SC-5987 Internationalisation: extend user and school model with default language

### Added 24.4.1

- SC-6172: added hooks and checks to look for unique and not disposable emails in adminUsers service

## [24.4.0] - 2020-8-31

### Fixed in 24.4.0

- SC-6122 - Edusharing preload thumbnails in parallel. Edusharing authentication stabilisation.

## [24.3.3] - 2020-08-28

- SC-6469: prevent admin access to lessons admins shouldnt have access to.

## [24.3.2] - 2020-08-26

- SC-6382: fix handling of consents for users with unknown birthdays. consentStatus: 'ok' will be returned for valid consents without birthday.

## [24.3.1] - 2020-08-25

- SC-5420: TSC Schuljahreswechsel

## [24.3.0] - 2020-08-25

## [24.2.5] - 2020-08-24

- SC-6328 add migration to set student_list settings in all non n21 clouds schools to false.

## [24.2.4] - 2020-08-20

## [24.2.3] - 2020-08-20

## [24.2.2] - 2020-08-20

### Added in 24.2.2

- SC-5280: the LDAP service will try to reconnect up to three times if the connection was lost or could not be established
- SC-5280: the LDAP service and LDAP syncers now report more errors to the stats object
- SC-5808: added an isExternal check to the create method of AdminUsers service, only users from not external schools can create users

### Fixed in 24.2.2

- SC-5280: the LDAP sync now handles (timeout/firewall) errors much more gracefully
- SC-5280: LDAP bind operations will only be issued if the connection was established successfully
- SC-5280: aggregated LDAP statistics will now show the number of succesful and failed sub-syncs instead of just 1 or 0

### Changed in 24.2.2

- SC-5280: if disconnected prematurely, the LDAP service will not try to connect again just to unbind from the server

## [24.0.2] - 2020-08-05

### Fixed in 24.0.2

- SC-5835: Starting the new school year automatically - Cluster 4

## [24.0.1] - 2020-07-31

### Fixed in 24.0.1

- SC-5917 Fix activation of LDAP system

## [23.6.4] - 2020-07-29

### Fixed in 23.6.4

- SC-5883: Choose current schoolyear based on the school instead of the date for creating classes.

## [23.6.3] - 2020-07-28

### Added in 23.6.3

- SC-5754 Added isExternal attribute to school model. If ldapSchoolIdentifier or source is defined, isExternal will be set to true
  otherwise, if none of them are defined it wil be set to false.
- SC-4520 created a new Service called Activation Service; with which jobs can be defined and are
  only executed when an activation link (activation code) is confirmed (e.g.: change of e-mail address/username)
  Also added a sub-service for changing email/username in Activation Service
- SC-5280: the LDAP service will try to reconnect up to three times if the connection was lost or could not be established
- SC-5280: the LDAP service and LDAP syncers now report more errors to the stats object

### Fixed in 23.6.3

- SC-5250: Fixes the CSV-Import, if there are whitespaces in the columnnames
- SC-5686: only users with the team permission "RENAME_TEAM" can execute the patch method in teams route
- SC-5280: the LDAP sync now handles (timeout/firewall) errors much more gracefully
- SC-5280: LDAP bind operations will only be issued if the connection was established successfully
- SC-5280: aggregated LDAP statistics will now show the number of succesful and failed sub-syncs instead of just 1 or 0
- SC-5416: Enable maintenance Mode for LDAP Schools and change the currentSchoolYear for non-LDAP Schools

### Changed in 23.6.3

- SC-5542: Added an after hook for AdminUsers find method which formats birthday date to DD.MM.YYYY format.
- SC-4289 Changed aggregations in admin tables, classes are now taken only from current year or max grade level, and are sorted
  by numeric ordering.
- SC-5280: if disconnected prematurely, the LDAP service will not try to connect again just to unbind from the server

## [23.6.2] - 2020-07-22

### Fixed in 23.6.2

- SC-5773: LDAPSchoolSyncer now correctly populates classes synced from an LDAP server, even if only students or only teachers are assigned to the class.
- SC-5250: Fixes the CSV-Import, if there are whitespaces in the columnnames

## [23.6.1] - 2020-07-22

### Fixed in 23.6.1

- SC-5733: LDAPSchoolSyncer now uses the Users model service to avoid ignoring indexes due to automatic collation

## [23.6.0] - 2020-07-21

### Added in 23.6.0

- SC-4142: Added indexes on TSP sync related attributes in user and school schema.
- SC-4142: Adds info about unchanged entities to TSP sync statistics

## [23.5.4] - 2020-07-08

### Added in 23.5.4

- SC-2714 Added the federal state "Internationale Schule"

## [23.5.0] - 2020-06-15

### Added in 23.5.0

- SC-4192 add tests that ensure classes on other schools cant be manipulated

### Fixed in 23.5.0

### Changed in 23.5.0

- SC-4957 user.ldapId and user.ldapDn are now indexed to improve performance

## [23.4.7] - 2020-07-01

### Fixed in 23.4.7

- SC-4965 Converted "consent" subdocument in "users" to a nested document to fix changing consents in administration and removing a bug in registration that resulted in deleted users.

## [23.4.5] - 2020-06-17

### Fixed in 23.4.5

- SC-5007 re-introduces ldap system root path to API result to fix issue with duplicating schools

## [23.4.3-nbc] - 2020-06-15

### Fixed in 23.4.3-nbc

- SC-5054 Revert hook restrictions that prevented registration with custom deata privacy documents enabled

## [23.4.0-nbc] - 2020-06-11

### Added in 23.4.0-nbc

- SC-4577 extend consentversions with school specific privacy policy, which can be added by the school admin

## [23.2.4] - 2020-06-05

### Fixed in 23.2.4

- SC-4876 soften sanitization to allow editor actions to be persisted correctly

## [23.2.1] - 2020-06-04

### Security - 23.2.1

- SC-4720 improve importhashes for registrationlinks

## [23.2.0] - 2020-06-03

### Security - 23.2.0

- SC-4506 Secure Find User Route. Access user list by students is allowed only if they are eligible to create teams.
- SC-4506 Secure Get User Route. Read user details may only users with STUDENT_LIST or TEACHER_LIST permissions

## [23.1.4] - 2020-05-29

### Fixed in 23.1.4

- SC-4749 avoid xss in image onerror event attribute for submissions

## [23.0.0] - 2020-05-19

### Changed in 23.0.0

- SC-4075 Teams creation by students logic was changed. New environment enumeration variable `STUDENT_TEAM_CREATION`
  with possible values `disabled`, `enabled`, `opt-in`, `opt-out` was introduced. The feature value is set by instance deployment.
  In case of `disabled`, `enabled` it is valid for all schools of the instance and cannot be changed by the admin.
  In case of `opt-in` and `opt-out` the feature should be enabled/disabled by the school admin.

## [22.10.3] - 2020-05-13

### Fixed in 22.10.3

- Unbind errors no longer stop the LDAP sync if more systems follow

## [22.10.2] - 2020-05-12

### Fixed in 22.10.2

- fixed pagination for students/teacher table

## [22.10.0] - 2020-05-11

### Added in 22.10.0

- SC-3719 Files now have a `creator` attribute that references the ID of the user that created the file.
  For old files, it is set to the first user permission inside the permissions array (legacy creator check).
- SC-3719 The `files` collection now has two additional indexes: `{creator}` and `{permissions.refId, permissions.refPermModel}`.
- add MongoDB Collation Support to control sorting behaviour in regards to capitalization.
- SC-3607 CSVSyncer now allows the optional birthday field (formats: dd/mm/yyyy, dd.mm.yyyy, dd-mm-yyyy) in CSV data
- SC-3948 support users query in adminusers routes
- SC-4018 Add additional nexboard permissions
- SC-4008 Migrated generateRegistrationLink Hook from SC-Client into Server
- SC-3686 Added new Registration Link Service for sending mails
- SC-4094 Teachers can now provide feedback in the form of uploaded files

### Fixed in 22.10.0

- SC-3892 Update Filter of submission in order to work with older submissions
- SC-3395 if fetching the release fails, a error will be thrown
- backup.js now outputs valid json exports
- SC-4105 fixed a problem with new users tests not working with recent hotfix.
- Checks of user consent calculated correct now

### Changed in 22.10.0

- User delete now accepts bulk delete requests
- SC-3958: the "general" LDAP strategy now returns an empty array if classes are not configured properly
- Increase performance - error logging in sentry
- Mergify: add and modified some configs

### Removed in 22.10.0

- SC-3958: the LDAP strategy interface no longer supports synchronizing team members to the never-used original N21-IDM
- SC-3958: the environment variables NBC_IMPORTURL, NBC_IMPORTUSER, and NBC_IMPORTPASSWORD are no longer used and have been removed
- Removed the obsolete commentSchema from the homework service. It was not in use.

## [22.9.20]

### Added in 22.9.20

- SC-4042: Added support for a central IServ-Connector

### Changed in 22.9.20

- LDAP syncs on servers with multiple schools now only sync one school at a time to avoid issues when paging search requests
- LDAP syncs use less memory (because they do a lot less in parallel)
- LDAPSchoolSyncer now returns user and class statistics

### Fixed in 22.9.20

- Fixed LDAP-Service disconnect method
- LDAPSystemSyncers now properly close their connections after syncing
- Authentication via LDAP now tries to close the connection after login
- Fixed a warning message appearing when patching users via internal request

## [22.9.18]

### Fixed in 22.9.18

- SC-4215: Do not allow unprivileged users to find users with non-school roles (expert, parent, etc.)

## [22.9.17]

### Fixed in 22.9.17

- SC-4121: File uploads no longer fail if the security scan is misconfigured or errors during enqueuing

## [22.9.10]

### Added in 22.9.10

- enable API key for /mails route

### Fixed in 22.9.10

- fixed an issue that prevented api-key authenticated calls to function with query.

## [22.9.9]

### Added in 22.9.9

- Sync can now be authenticated with an api-key.

## [22.9.8]

### Fixed in 22.9.8

- Fixed an error where ldap users without proper uuid where not filtered correctly.

## [22.9.7]

### Security in 22.9.7

- the /ldap route can now only be triggered for the users own school.

## [22.9.6]

### Added in 22.9.6

- users without `SCHOOL_EDIT` permission, but with `SCHOOL_STUDENT_TEAM_MANAGE` permission can now toggle the school feature `disableStudentTeamCreation`.

### Fixed in 22.9.6

- Admins in Thuringia can now prevent students from creating teams

## [22.9.5]

### Security in 22.9.5

- increased security for the publicTeachers route.

## [22.9.4]

### Fixed in 22.9.4

- fixes an issue with LDAP account updates if more than one account exists for the user (migration from local login to LDAP)

## [22.9.3]

### Fixed in 22.9.3

- fixes regression in LDAP sync, that caused incomplete user updates

## [22.9.2]

### Security in 22.9.2

- increased security for user PUT operation

## [22.9.1]

### Fixed in 22.9.1

- SC-3994: remove unnecessary bucket creation call that caused school administration and LDAP Sync to throw errors

### Changed in 22.9.1

- use collation for /homeworks, /users, /publicTeachers, /users/admin/teachers, /users/admin/students, /classes, and /courses.

## [22.9.0]

- Security updates

## [22.8.0]

### Added in 22.8.0

- This changelog has been added

### Removed in 22.8.0

- Clipboard sockets
- This changelog has been added
- Backend route to confirm analog consents in bulk
- Changed Seed Data + Migration Script: Added feature flag for new Editor to klara.fall@schul-cloud.org
- SC-2922: Enable use of multiple S3 instances as file storage provider
  - A new collection is added to administrate multiple S3 instances
  - A migration will automatically use the AWS environment variables to add those as default provider for all existing schools
  - For new schools the less used provider is assigned as storage provider
  - Environment Variables:
    - FEATURE_MULTIPLE_S3_PROVIDERS_ENABLED=true will activate the feature
    - S3_KEY, used for symmetric encryption, already required for the migration because of the secret access key encryption

### Changed in 22.8.0

- SC-3767: moved env variables to globals.js, NODE_ENV required to equal 'test' for test execution and right database selection
- migrated backup.sh script to node, so it can run platform independant and works on windows.

### Fixed in 22.8.0

- SC-3821: Fix Co-Teachers and Substitution teachers not being able to Grade Homeworks

## 22.7.1

### Fixed in 22.7.1

- Admin and teacher user could change other users without changing them self<|MERGE_RESOLUTION|>--- conflicted
+++ resolved
@@ -17,13 +17,6 @@
 
 ### Changed
 
-<<<<<<< HEAD
-## [26.12.1] - 2021-10-22
-
-### Changed
-
-- BC-379 - hard-code node 14 and npm 6
-=======
 - BC-13 - filter archived tasks and dont return it by task.findAll uc
 - BC-501 - return lesson name as task description for more detailed informations
 
@@ -45,7 +38,12 @@
 
 - BC-487 - update mongodb-memory-server from 6.9.6 to 7.4.4
 - BC-490 - setup entities for tests without needing a database
->>>>>>> 62ff1882
+
+## [26.12.1] - 2021-10-22
+
+### Changed
+
+- BC-379 - hard-code node 14 and npm 6
 
 ## [26.12.0] - 2021-10-12
 
@@ -54,10 +52,8 @@
 - BC-388 - add simple script for end sjw
 - BC-319 - add route to change the position of a course dashboard element
 - BC-343 - run unstable e2e tests on label `run unstable tests`
-<<<<<<< HEAD
-=======
 - BC-6   - Show prepared tasks (drafts) for teachers
->>>>>>> 62ff1882
+
 
 ### Changed
 
@@ -66,11 +62,8 @@
 - BC-237 - Clean up global entity registration
 - BC-331 - BC-354 - rename ansible variables for OnePassword
 - BC-269 - check in firstLogin that students can only pass with existing birthdate
-<<<<<<< HEAD
-=======
 - BC-154 - remove lesson entity from task repository
 - BC-231 - upgraded nestjs@7 to nestjs@8
->>>>>>> 62ff1882
 
 ### Fixed
 
