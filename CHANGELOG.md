--- conflicted
+++ resolved
@@ -8,17 +8,14 @@
 Allowed Types of change: `Added`, `Changed`, `Deprecated`, `Removed`, `Fixed`, `Security`
 
 ## Unreleased
-<<<<<<< HEAD
+### Fixed
+
+- SC-8322 prevent wrong assignment from school to storage provider
+
+### Added
+
+- SC-8029 - Add deletion concept handling for pseudonyms and registration pins
 - SC-8206 - Add school tombstone for deleting concept
-=======
-### Fixed
-
-- SC-8322 prevent wrong assignment from school to storage provider
-
-### Added
-
-- SC-8029 - Add deletion concept handling for pseudonyms and registration pins
->>>>>>> b0e4310a
 
 ### Changed
 
