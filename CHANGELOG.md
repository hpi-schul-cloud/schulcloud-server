--- conflicted
+++ resolved
@@ -17,12 +17,9 @@
 ### Added
 
 - SC-8029 - Add deletion concept handling for pseudonyms and registration pins
-<<<<<<< HEAD
-- SC-7825 - Deletion concept for user data in tasks
-=======
 - SC-6950 - Add access for superhero to change kreisid and officialSchoolNumber
 - SC-8206 - Add school tombstone for deleting concept
->>>>>>> 79622b52
+- SC-7825 - Deletion concept for user data in tasks
 
 ### Changed
 
