--- conflicted
+++ resolved
@@ -9,16 +9,14 @@
 
 ## Unreleased
 
-<<<<<<< HEAD
 ### Changed
 
 - SC-8380 removed reqlib, replaced by normal require to keep referenced types known
-=======
+
 ## [25.5.1]
 ### Fixed
 
 - SC-8303 fix wrong assignment from school to storage provider
->>>>>>> a04adbd0
 
 ## [25.5.0]
 
@@ -42,11 +40,6 @@
 ### Fixed
 
 - SC-8329 - Cluster returns old verison of Pin object after patch
-
-## [25.4.1]
-
-- Update from 25.3.9 into master
->>>>>>> master
 
 ## [25.4.1]
 
