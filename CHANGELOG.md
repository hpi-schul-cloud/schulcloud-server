# Changelog

All notable changes to this project will be documented in this file.

The format is based on [Keep a Changelog](https://keepachangelog.com/en/1.0.0/),
and this project adheres to [Semantic Versioning](https://semver.org/spec/v2.0.0.html).

Allowed Types of change: `Added`, `Changed`, `Deprecated`, `Removed`, `Fixed`, `Security`

## Unreleased

<<<<<<< HEAD
- New task relevant seed data.
=======
- BC-64 - enable e2e test execution for push event on main branch

## 26.9.1

- SC-9192 - enable cors for nestjs app routes
- add inital learnroom module with support of course and coursegroups for preparing the next refactoring iteration in tasks module
>>>>>>> 54b5c77e

## 26.9.0

- SC-9231 - add permissions to SuperHero to edit admin role 
- SC-9269 - let eslint ensure no tests with .only exist anymore
- SC-9192 - mount feathers and nestjs apps under dedicated version paths and allow general path prefix for the whole server

### Changed

- OPS-2491 - Change the hydra service url

## 26.8.0

## [26.7.1] - 2021-08-03
 
- SC-9233 - fix Lern-Store on THR to load also WLO content

## [26.7.0] - 2021-07-28

### Added

- SC-9213 - Consider group submissions when deciding what open tasks a student has
- SC-9150 - add script to change school year
- SC-9211 - enable maildrop and mailcatcher for e2e tests (see docker-compose)
- SC-9177 - allow superheros to delete admins

### Changed

- SC-9219 - limited jest workers for not taking all workers within of a single github action

### Fixed

- SC-9212 - fix changing classes via CSV import
- SC-9053 - fix sending registration link via checkbox for student/teacher creation

## [26.6.4] - 2021-07-23

### Changed

- move S3 expiration migration to the end

## [26.6.3] - 2021-07-21

### Fixed

- SC-9092 - add missing S3 key decryption in migration

## [26.6.2] - 2021-07-21

### Changed

- use edusharing lernstore mode on production

## [26.6.1] - 2021-07-21

### Changed

- change default lernstore mode to edusharing

## [26.6.0] - 2021-07-20

### Added

- SC-9018; SC-9003 - created schoolsList public endpoint, and jwt secured /schools endpoint
- SC-9093 - make configured default language and timezone available in config service
- SC-9092 - delete S3 files after 7 days from user deletion
- SC-8959 - Add messenger to deletion concept
- SC-9157 - Add RabbitMQ connection to new mail service
- SC-9157 - Improve config handling for RabbitMQ
- SC-9213 - Consider group submissions when deciding what open tasks a student has
- OPS-2574 - Removeing autodeployed branches for developers if branch deleted
- OPS-2579 - Add Ansible task and templates for adding storage

### Changed

- SC-9190 - publish news target names
- SC-8887 - allow public access to consentVersion service
- SC-8448 - Not storing temporary Merlin links and fixed concurrency bug
- remove unnecessary timeout definitions from tests and avoid promise chains
- SC-6294 Restructure NestJS Sources: Testing, Core Module, Entities, Shared. See details in https://hpi-schul-cloud.github.io/schulcloud-server/
- execute unit tests via github action instead of using travis

### Fixed

- SC-9197 - Limiting the max workers for jest to 2 workers, if the default mechanism runs it's go up to infinity workers and if one die the test never stop
- SC-9202 - fix sending of registration link mails

## [26.5.0] - 2021-06-28

### Added

- SC-9431 - add teacher view to task/open over permission TASK_DASHBOARD_VIEW_V3, solving permissions after authenticate and add v3/user/me route.

### Changed

- SC-6294 Restructure NestJS Sources: Testing, Core Module, Entities, Shared. See details in https://hpi-schul-cloud.github.io/schulcloud-server/

## [26.4.9] - 2021-06-29

### Fixed

- api route forwarding

### Removed

- SC-9159 removed news from feathers except remove team event, which already is replaced by v3/news

## [26.4.8] - 2021-06-29

### Fixed

- route forwarding

## [26.4.7] - 2021-06-22

### Added

- SC-9148 - Add migration for change of school year on BRB

### Fixed

- SC-9170 - let superhero delete other users

## [26.4.6] - 2021-06-24

### Changed

- OPS-2466 - changes build pipeline to github actions

## [26.4.5] - 2021-06-21

### Added

- SC-9156 - Add maintenance mode for LDAP rewrite

## [26.4.4] - 2021-06-16

### Change

- rename permission TASK_DASHBOARD_VIEW_V3

## [26.4.3] - 2021-06-16

### Change

- SC-9139 - Add a check if user roles should be updated or not to the repo

## [26.4.2] - 2021-06-16

### Fixed

- npm run syncIndex work for not existing collections in the db

## [26.4.1] - 2021-06-15

### Change

- SC-9029 - Change place of the channel creation for RabbitMQ

## [26.4.0] - 2021-06-11

- SC-9004 - Sync env variables between backend and frontend

## [26.3.1] - 2021-06-14

### Added

- SC-9134 - Add missing mongo indexes for LDAP Sync

## [26.3.0] - 2021-06-07

### Changed

- SC-8898 - parallelize LDAP sync using RabbitMQ

## [26.2.2] - 2021-06-04

### Fixed

- Fixed dependencies issue

## [26.2.1] - 2021-06-02

### Added

- SC-9103 - add logging for syncIndexes script

## [26.2.0] - 2021-06-01

### Added

- OPS-2418 - Change buildpipelines (Server, Client, Nuxt) to execute E2E tests according QF decision
- SC-8250 - add bulk deletion to user service v2
- SC-8341 - add tombstone school to tombstone user
- SC-8408 - added delete events by scope Id route
- SC-7937 - Allow adding multiple materials to lesson
- SC-7868 - Deletion concept for personal file connections
- SC-8873 - Add prioritization for Matrix messenger tasks
- SC-8982 - add inital service ressource messuring test setup
- OPS-1499 - Add feature to CI Pipeline and provide manual deployments of branches and automatic deploy of release to staging
- Add run script for sync indexes based on existing and registered schemas.
- SC-9085 - add registration pin deletion for parent emails
- SC-9004 - Sync env variables between backend and frontend
- OPS-1499 - Add feature to CI Pipeline and provide manual deployments of branches
- Add run script for sync indexes based on existing and registered schemas.

### Changed

- SC-8440 - fixed open api validation for manual consent
- SC-9055 - changed Edu-Sharing permissions for Brandenburg Sportinhalt content
- SC-6950 - validation for officialSchoonNumber now allows 5 or 6 digits
- SC-8599 - added helparea contact dropdown and send value
- SC-7944 - use persistent ids for Lern-Store content items
- OPS-1508 - added limits for cpu and ram to the docker compose files
- SC-8500 - refactoring in error handling
- SC-7021 - automatic deletion documents in the trashbins collection after 7 days.
- SC-5202 - homework tests refactoring
- SC-7868 - filestorage integration tests are skipped on local test environments if minio is not setup
- SC-8779 - messenger: use user-based fixed device ids

### Fixed

- SC-8933 - fix date format on first login
- SC-8728 - fix configuration reset in tests
- SC-8873 - fix addUser prioritization for full school Matrix messenger sync
- SC-8982 - fix test setup for on the fly building test like routes jwt

## [26.1.0]

### Added

- SC-8910 - added an isExternal check to the adminUsers service remove method

### Changed

- SC-8732 - change search filter gate and weight of values in indexes. Will reduce amount of results
- SC-8880 - changed the validation for search queries in NAT, now it allows empty

## [26.0.16] - 2021-04-20

### Removed

- - SC-8748 - revert: bump feathers-mongoose from 6.3.0 to 8.3.1

## [26.0.15] - 2021-04-19

### Changed

- SC-8909 - messenger: use user-based fixed device ids

## [26.0.14] - 2021-04-16

### Changed

- SC-8934 - no more autosync for the migrations for the mongodb

## [26.0.13] - 2021-04-15

### Fixed

- SC-8917 - verify configuration missing school

## [26.0.12] - 2021-04-14

### Changed

- SC-8929 - increase performance for alert requests

## [26.0.11] - 2021-04-13

### Changed

- SC-8748 - bump feathers-mongoose from 6.3.0 to 8.3.1

## [26.0.10] - 2021-04-09

### Fixed

- SC-8908 ldap sync: fix lock

## [26.0.9] - 2021-04-06

- SC-8779 - fix partial LDAP sync

## [26.0.8] - 2021-03-31

### Fixed

- SC-8691 ldap sync: fix potential deadlock while loadind ldap data

## [26.0.7] - 2021-03-31

### Fixed

- SC-8768 ldap sync: in user search include current school

## [26.0.6] - 2021-03-30

### Fixed

- SC-8836 - teachers can add classes from other teachers to their courses

## [26.0.5] - 2021-03-29

### Fixed

- SC-8691 - LDAP sync can be run with multiple school in parallel

## [26.0.4] - 2021-03-25

### Changed

- SC-8829 - status of logging in rocket chat user is set to offline

## [26.0.3] - 2021-03-17

### Changed

- merged hotfixes 25.6.11 and following into 26.0 branch

## [26.0.2] - 2021-03-10

### Fixed

- SC-5202 - fixed an issue with internal pagination in homework-submissions

## [26.0.1] - 2021-03-09

### Changed

- merged 25.6.10 into new version

## [26.0.0]

### Fixed

- SC-6679 - fixed table styling in topic text-component
- SC-8534 - fix registration link generation
- SC-8682 - fix students are editable in externally managed schools
- SC-8534 fix registration link generation
- Allow sorting after search

## [25.6.11] - 2021-03-17

## [25.6.13] - 2021-03-16

- SC-8782 Migration for changing urls

## [25.6.12] - 2021-03-15

- SC-8782 Fixed lesson context Query

## [25.6.11] - 2021-03-15

### Fixed

- SC-8211 - Fixed course events duplications

## [25.6.10] - 2021-03-09

- SC-8770 Fixed issue where parent consents were overwritten

## [25.6.9] - 2021-02-26

### Fixed

- SC-8714 Fixed an issue in school creation that could cause the iserv-sync to fail

## [25.6.8] - 2021-02-19

### Changed

- SC-8477 LDAP-Sync: Speed up class sync by holding all the school's users in map while creating/populating classes
- SC-8477 LDAP-Sync: Speed up user sync by grouping users into chunks and loading the chunks from DB instead of individual users

## [25.6.7] - 2021-02-18

### Security

- SC-8655 - prevent changes to immutable user attributes

## [25.6.6] - 2021-02-18

### Fixed

- SC-8657 - Recreate shared links for homework

## [25.6.5] - 2021-02-17

### Fixed

- SC-8634 - Recreate shared links for homework

## [25.6.4] - 2021-02-17

### Changed

- Reverted Changes for SC-8410

## [25.6.3] - 2021-02-15

### Security

- VOR-3 - Enable and replace old file links.

## [25.6.2] - 2021-02-11

### Changed

- VOR-2 - Adjusted business rules for adding team members from external school.

## [25.6.1] - 2021-02-11

### Fixed

- VOR-1 - Fix passwordRecovery id validation.

## [25.6.0] - 2021-02-09

### Fixed

- SC-8514 - QR Code generation fails
- SC-8390 - Lern-Store collections feature flag was not excluding collections in search
- SC-8322 prevent wrong assignment from school to storage provider

### Added

- SC-8482 - Deletion concept orchestration integration
- SC-8029 - Add deletion concept handling for pseudonyms and registration pins
- SC-6950 - Add access for superhero to change kreisid and officialSchoolNumber
- SC-8206 - Add school tombstone for deleting concept
- SC-7825 - Deletion concept for user data in tasks

### Changed

- SC-8541 - restrict class modifing requests to the teachers, who are inside these classes
- SC-8380 removed reqlib, replaced by normal require to keep referenced types known
- SC-8213 error handling concept
- SC-4576 - sanitize bbb room and member names
- SC-8300 Added user information to LDAP Sync in case of errors

## [25.5.16] - 2021-02-08

### Added

- SC-8512 - Creating a migration for duplicated events

## [25.5.15]

### Fixed

- SC-8571 - New courses does not appear in bettermarks

## [25.5.14] - 2021-02-02

### Changed

- SC-8420 - Fix old missing indexes that migration for new indexes can executed. 25.5.3

## [25.5.13]

### Changed

- SC-8462 - Add logging for homework deletion

## [25.5.12]

### Fixed

- SC-8499 - Change order of migrations

## [25.5.11]

### Fixed

- SC-8499 - Prevent duplicated pseudonyms

## [25.5.10]

- SC-8506 - add origin server name to bbb create and join requests

## [25.5.9]

### Fixed

- SC-8503 - Clicking on task in BRB and THR shows pencil page

## [25.5.8]

### Changed

- SC-8480 - Return GeneralError if unknown error code is given to error pipeline

## [25.5.7]

## Added

- SC-8489 - Added permission check for homework deletion

## [25.5.6]

### Fixed

- SC-8410 - Verify ldap connection reads the first page of users only to avoid timeouts
- SC-8444 - resolve eventual consistency in course shareToken generation

## [25.5.5]

### Fixed

- SC-8303 - fix wrong assignment from school to storage provider

## [25.5.4]

### Added

- SC-8358 - bettermarks: show hint for safari users
- SC-8412 - update swagger documentation of pseudonym/roster/ltitools

### Fixed

- SC-5287 - Fixed OAuth2 rostering
- SC-5287 - Repair Bettermark's depseudonymization
- SC-8313 - Bettermarks: depseudonymization iframe needs to use Storage Access API in Safari
- SC-8379 - Secure ltiTools route
- SC-8315 - bettermarks: security check and production configuration

## [25.5.3]

### Added

- SC-8420 - Migration for sync new indexes.

## [25.5.2]

### Fixed

- SC-8189 - fix duplicate events by returning updated object at findOneAndUpdate

## [25.5.1]

### Fixed

- SC-8303 - fix wrong assignment from school to storage provider

## [25.5.0]

### Added

- SC-7835 - Add deletion concept handling for helpdesk problems
- SC-8229 - Added invalid DN error to ldap-config service error handling
- SC-7825 - Remove user relations from courses
- SC-7827 - Add deletion concept handling for file permissions.
- SC-8030 - Setup orchestrator for deleting concept
- SC-8060 - increase unit test coverage for lernstore counties
- SC-8179 - repaired unit test
- SC-7763 - adds searchable feature flag for lernstore.
- SC-8020 - adds collections filter to edu-sharing service
- SC-8260 - new team indexes and migration to add this

### Fixed

- SC-8230 - fix deletion of teachers via new route

### Removed

- SC-8233 - Removed attribute and member as required attributes for the LDAP-config service

### Fixed

- SC-8329 - Cluster returns old verison of Pin object after patch

## [25.4.1]

- Update from 25.3.9 into master

## [25.3.9]

- SC-8198 continue school sync on user issues

## [25.3.8]

### Changed

- SC-8198 - handle eventually consistent database in THR sync

## [25.3.7] - 2020-12-18

### Changed

- SC-8209 - prevent sync from stopping if error occurs for a single student

## [25.3.6]

### Fixed

- SC-8235 - repaired reigstration link for students

## [25.3.5]

### Changed

- SC-8149 - no longer require a registrationPin for internal calls

## [25.3.4]

### Changed

- SC-7998 - use default service setup for /version

## [25.3.3] (pick from 25.2)

### Removed

- SC-8101 - Sanitization for read operations

### Fixed

- SC-8101 - Make it possible to disable sentry by removing `SENTRY_DSN`
- OPS-1735 - Fixes transaction handling in file service by using the mongoose transaction helper,
  properly closing the session, and using the correct readPreference (everything except primary fails)

## [25.3.2]

### Added

- SC-7734 - Added a hook that takes care of merlin content to generate valid urls for users
- SC-7483 - Updating terms of use for all users for each instance separately

## [25.3.1]

### Fixed

SC-8077 - the migration copy-parents-data-into-children-entities-and-delete-parent-users is broken

## [25.3.0]

### Added

- SC-7841 - remove deleted user from classes
- SC-7836 - Removing registration pin by removing the user
- SC-7838 - move pseudonyms to trashbin
- SC-7142 - Counties/Kreise added to federal states.
- SC-7555 - move user and account to trashbin
- SC-4666 - Added a pool based LDAP system and school sync. LDAP_SYSTEM_SYNCER_POOL_SIZE and LDAP_SCHOOL_SYNCER_POOL_SIZE variables
  determine how many system/school syncers will be run in parallel (at most) during the LDAP sync.
- SC-7615 - reduces the errors in lernstore
- SC-5476 - Extend tests for Matrix messenger config and permission service
- SC-6690 - refactors edu-sharing service and sets defaults
- SC-6738 - Extend search input field in new admin tables to search for full name
- SC-7293 - added Lern-Store view permission and a feature flag
- SC-7357 - Add config service
- SC-7083 - Added officialSchoolNumber to school-model
- Introduce plainSecrets in Configuration
- Introduce FEATURE_PROMETHEUS_ENABLED to have a flag for enable prometheus api metrics
- SC-7411 - add API Specification and validation for /me service
- SC-7411 - add API Specification and validation for /version service
- SC-7205 - create new data seed for QA
- SC-7614 - creates documentation for edu sharing endpoints
- SC-7370 - Add optional rootPath attribute modifier to iserv-idm strategy
- SC-4667 - persist time of last attempted and last successful LDAP sync to database (based on system)
- SC-4667 - Only request and compare LDAP entities that have changed since the last sync (using operational attribute modifyTimestamp with fallback)
- SC-4667 - Add optional `forceFullSync` option (as get param or json payload) to force a full LDAP sync
- SC-7499 - add API Specification for public services
- SC-7915 - facade locator
- SC-7571 - solved performance issues - bulk QR-code generation
- SC-6294 - Introduce Typescript in schulcloud-server
- SC-7543 - Adds ldap-config service to create, load, and patch LDAP-configs (replaces /ldap endpoints for new client)
- SC-7028 - Add Course Component API Specification document
- SC-7476 - Prevent hash generation if user has account
- SC-6692 - Added Lern-Store counties support for Niedersachsen (Merlin)

### Changed

- request logging disabled for non development environment
- OPS-1289 - moved and updated commons (to hpi-schul-cloud/commons)
- SC-6596 - Changed route for messenger permissions service
- SC-7331 - introduce axios for external requests, implemented in status api
- SC-7395 - Changed ldap general strategy fetching of users from parallel to serialized
- SC-6080 - move REQUEST_TIMEOUT from globals to Configuration
- Dependencies: querystring replaced by qs
- SC-6060 - Updated error handling
- SC-7404 - automatic forwarding for requests without versionnumber if no matching route is found
- SC-7411 - api versioning for /me service
- SC-7411 - api versioning for /version service
- IMP-160 - integration-tests repo renamed to end-to-end-tests
- SC-5900 - Move Synapse synchronization logic into server
- SC-7499 - Fixes documentation for edu sharing endpoints
- SC-7872 - Fix audience of the jwt to new organisation name.
- SC-7543 - deprecates `GET /ldap/:id` and `PATCH /ldap/:id` routes
- SC-7868 - Move external request helpers to more present file location
- SC-7474 pull docker container for tests if commit id exists on docker hub

### Fixed

- SC-6294 fix mocha test execution and build, summarize coverage results
- SC-1589 Trim strings to avoid empty team names
- ARC-138 fix changelog action
- ARC-137 avoid DoS on alerts in error state
- SC-7353 course sharing between teachers
- SC-7530 rename SHOW_VERSION to FEATURE_SHOW_VERSION_ENABLED
- SC-7517 improve oauth test stability
- SC-6586 Repaired migration script
- SC-7454 - Restored invalid birth date fix in adminUsers service
- fixed README badges
- Fix mocha tests
- SC-6151 fixed a bug that prevented api docu from being accessible
- SC-6151 fixed paths to openapi documentation
- Fixed searching for names including a dash
- SC-7572 - Find /users route after hooks - extremely slow
- SC-7573 - Route/hash-broken promise chain
- SC-7884 - Authentication error when accessing any nuxt page in the client.
- Fix typescript compiling error

### Removed

- SC-7413 - Cleanup UnhandledRejection code that is handled from winston now

## [25.2.6]

### Removed

- SC-8101 - Sanitization for read operations

### Fixed

- SC-8101 - Make it possible to disable sentry by removing `SENTRY_DSN`

## [25.2.5]

### Fixed

- OPS-1735 - Fixes transaction handling in file service by using the mongoose transaction helper,
  properly closing the session, and using the correct readPreference (everything except primary fails)

## [25.2.4]

### Changed

- SC-6727 - Change email addresses for tickets for Niedersachsen - fixed after review

## [25.2.3]

### Changed

- SC-6727 - Change email addresses for tickets for Niedersachsen

## [25.2.2]

### Changed

- SC-7773 - moved config values for antivirus file service

## [25.2.1]

### Fixed

- SC-7714 - Fixes script injection issue

## [25.2.0]

### Added

- SC-4385 - Added a user exclusion regex to IServ strategy
- SC-7049 - Added unit tests for Merlin Service
- SC-7157 - add feature flag for Merlin feature with fallback
- SC-6567 - add new application errros
- SC-6766 - Added ESLint rules with Promise rules
- SC-6830 - Added hook to parse request to arrays when > 20 users are requested in adminUsers service
- SC-6769 - Introduce API validation module
- SC-6769 - API validation for users/admin routes
- SC-6510 - Added Merlin Url Generator for Lern Store / Edu-sharing
- SC-5476 - Added school settings to enable students to open own chat rooms
- SC-6567 - Add utils to cleanup incomingMessage stacks by logging errors

### Removed

- SC-6586- Remove parents from users collection to improve maintainability

### Changed

- SC-6986 - Changed a hook in the accounts service that restricts get requests to the same school, it expects a valid userID and matching schoolIds for both the requester and requested users
- SC-6567 - clean up error pipline
- SC-6510, fix a minor syntax error when exporting module
- Update commons to 1.2.7: print configuration on startup, introduce hierarchical configuration file setup
- Support asynchronous calls during server startup
- SC-7091 - Migration to enable the Matrix Messenger for all schools that had RocketChat enabled before

### Fixed

- fixed README badges
- SC-6151 - fixed a bug that prevented api docu from being accessible
- Fix mocha tests

## [25.1.13] - 2020-11-12

### Changed

- SC-7395 - Changed ldap general strategy fetching of users from parallel to serialized

## [25.1.12] - 2020-11-09

### Added

- SC-7683 - add request logging options

## [25.1.11] - 2020-11-06

### Security

- SC-7695 - prevent csv user override operations on other schools

## [25.1.10] - 2020-11-05

### Added

- SC-7683 - Add log metic for memory usage, add async error logging util, catch one unhandledRejection error and remove cronjob task from server.

## [25.1.9] - 2020-11-03

### Fixed

- SC-7638 - fixed pin creation for users with accounts

## [25.1.8] - 2020-10-22

### Fixed

- SC-7333 - fixed creation of homeworks within lessons

## [25.1.7] - 2020-10-28

### Added

- SC-7491 - Add missing index on users.email to speed up slow query in registrationLink service

## [25.1.6] - 2020-10-23

### Changed

- SC-7413 - Remove event listener for unhandled rejections and move this to winston

## [25.1.5] - 2020-10-22

### Fixed

- SC-7452 - fixed time window check for LDAP users

## [25.1.4] - 2020-10-20

### Changed

- SC-6986 - Changed permission check for PATCH method in the account service from STUDENT_CREATE to STUDENT_EDIT to allow teachers to change students' password

## [25.1.3] - 2020-10-20

### Fixed

- SC-6986 - Changed a hook in the accounts service that restricts get requests to the same school, it expects a valid userID and matching schoolIds for both the requester and requested users

## [25.1.2] - 2020-10-15

### Fixed

- SC-7085 - fixed importHash error when asking parent consent

### Added

### Removed

## [25.1.1] - 2020-10-12

### Security

- SC-7165 package update for sanitization and add onload handler

## [25.1.0] - 2020-10-12

### Added

### Removed

- SC-6784 - Removed duplicated birth date formatting code in adminUsers service, which was causing an "Invalid date" output
- SC-6743 - Removed usersForConsent related things in adminUsers service because the client does not send that parameter anymore
- SC-6506 - Remove dependecy to feathers-swagger in routes.test.js

### Changed

- SC-6774 remove no-await-in-loop from eslint exceptions
- Rename statistic mails route, secure it over sync api key now
- SC-6809 - Maintain RabbitMQ connection and channels
- SC-5230 - Unblock Account-Page in Nuxt (securing /accounts and /users routes)

### Security

- Added hotfix merges

## [25.0.12] - 2020-10-12

### Fixed

- SC-6676 allows only following roles for registration: teacher/student…

## [25.0.11] - 2020-10-07

### Fixed

- SC-7180 homework create now validates data properly

## [25.0.12] - 2020-10-12

### Fixed

- SC-6676 allows only following roles for registration: teacher/student…

## [25.0.11] - 2020-10-07

### Fixed

- SC-7180 homework create now validates data properly

## [25.0.10] - 2020-10-07

### Added

- configured prometheus metrics - bucket sizes
- SC-6766 log unhandledRejection and unhandledException

## [25.0.9] - 2020-10-07

### Added

- SC-7115 - Reduce mongoose DB role request by enabling minor caching

## [25.0.8] - 2020-10-06

### Fixed

- SC-6676 - Registration: User with role parent should not be able to log-in
- SC-6960 - instead of deleting and recreating users during the rollback of a failed registration, use replace if necessary
- SC-6960 - properly raise exceptions during the registration process

## [25.0.7] - 2020-10-01

### Removed

- OPS-1316 - removed custom keep-alive header creation in express middleware

## [25.0.6] - 2020-10-01

### Added

- OPS-1316 - add indexes for slow files and submission queries

## [25.0.5] - 2020-10-01

### Added

- SC-6973 - add time window for pin creation

## [25.0.4] - 2020-09-30

### Added

- Added lead time detection

## [25.0.3]

### Added

- SC-6942 - add parse method to TSP strategy to declare it can handle the request and to keep authentication params clean

### Fixed

- SC-6942 - don't override payload defined by authentication method
- SC-6942 - don't search for account to populate if no username is given in `injectUsername`

## [25.0.2]

### Changed

- send mail for registration pin after add pin to db

## [25.0.1]

### Fixed

- SC-6696 - Fixed query used to determine course membership when checking permissions for course group lessons

## [25.0.0]

### Changed

- Extend JWT payload by schoolId and roleIds

## [24.5.1] - 2020-09-16

### Secrutiy

- Secure admin routes (update, patch, create)

## [24.5.0] - 2020-09-14

- Ignore database seed data with prettier, eslint, and codacy
- SC-6640 - Fixed email check within registration (case insensitive)
- SC-2710 - Adding time zones, default for school and theme

### Added - 24.5.0

- Test changelog has been updated for feature or hotfix branches
- SC-5612 - Adding search feature to the admintables for nuxt-client.

## [24.4.6] - 2020-09-11

### Changed

- SC-6733: central personal data does not get updated via CSV import

## [24.4.5] - 2020-09-10

### Fixed in 24.4.5

- SC-6637: generate QR codes for consent print sheets if group size exceeds 20

## [24.4.4] - 2020-09-08

### Fixed in 24.4.4]

- SC-6697: updates/sync account username when user is updated

## [24.4.3] - 2020-09-09

### Fixed in 24.4.3

- SC-6533 - Login not possible if admin reset password

## [24.4.2] - 2020-08-31

### Fixed in 24.4.2

- SC-6554: CSV-Importer no longer allows patching users with different roles

## [24.4.1] - 2020-08-31

### Fixed in 24.4.1

- SC-6511 - LDAP edit button missing.

### Changed in 24.4.1

- SC-5987 Internationalisation: extend user and school model with default language

### Added 24.4.1

- SC-6172: added hooks and checks to look for unique and not disposable emails in adminUsers service

## [24.4.0] - 2020-8-31

### Fixed in 24.4.0

- SC-6122 - Edusharing preload thumbnails in parallel. Edusharing authentication stabilisation.

## [24.3.3] - 2020-08-28

- SC-6469: prevent admin access to lessons admins shouldnt have access to.

## [24.3.2] - 2020-08-26

- SC-6382: fix handling of consents for users with unknown birthdays. consentStatus: 'ok' will be returned for valid consents without birthday.

## [24.3.1] - 2020-08-25

- SC-5420: TSC Schuljahreswechsel

## [24.3.0] - 2020-08-25

## [24.2.5] - 2020-08-24

- SC-6328 add migration to set student_list settings in all non n21 clouds schools to false.

## [24.2.4] - 2020-08-20

## [24.2.3] - 2020-08-20

## [24.2.2] - 2020-08-20

### Added in 24.2.2

- SC-5280: the LDAP service will try to reconnect up to three times if the connection was lost or could not be established
- SC-5280: the LDAP service and LDAP syncers now report more errors to the stats object
- SC-5808: added an isExternal check to the create method of AdminUsers service, only users from not external schools can create users

### Fixed in 24.2.2

- SC-5280: the LDAP sync now handles (timeout/firewall) errors much more gracefully
- SC-5280: LDAP bind operations will only be issued if the connection was established successfully
- SC-5280: aggregated LDAP statistics will now show the number of succesful and failed sub-syncs instead of just 1 or 0

### Changed in 24.2.2

- SC-5280: if disconnected prematurely, the LDAP service will not try to connect again just to unbind from the server

## [24.0.2] - 2020-08-05

### Fixed in 24.0.2

- SC-5835: Starting the new school year automatically - Cluster 4

## [24.0.1] - 2020-07-31

### Fixed in 24.0.1

- SC-5917 Fix activation of LDAP system

## [23.6.4] - 2020-07-29

### Fixed in 23.6.4

- SC-5883: Choose current schoolyear based on the school instead of the date for creating classes.

## [23.6.3] - 2020-07-28

### Added in 23.6.3

- SC-5754 Added isExternal attribute to school model. If ldapSchoolIdentifier or source is defined, isExternal will be set to true
  otherwise, if none of them are defined it wil be set to false.
- SC-4520 created a new Service called Activation Service; with which jobs can be defined and are
  only executed when an activation link (activation code) is confirmed (e.g.: change of e-mail address/username)
  Also added a sub-service for changing email/username in Activation Service
- SC-5280: the LDAP service will try to reconnect up to three times if the connection was lost or could not be established
- SC-5280: the LDAP service and LDAP syncers now report more errors to the stats object

### Fixed in 23.6.3

- SC-5250: Fixes the CSV-Import, if there are whitespaces in the columnnames
- SC-5686: only users with the team permission "RENAME_TEAM" can execute the patch method in teams route
- SC-5280: the LDAP sync now handles (timeout/firewall) errors much more gracefully
- SC-5280: LDAP bind operations will only be issued if the connection was established successfully
- SC-5280: aggregated LDAP statistics will now show the number of succesful and failed sub-syncs instead of just 1 or 0
- SC-5416: Enable maintenance Mode for LDAP Schools and change the currentSchoolYear for non-LDAP Schools

### Changed in 23.6.3

- SC-5542: Added an after hook for AdminUsers find method which formats birthday date to DD.MM.YYYY format.
- SC-4289 Changed aggregations in admin tables, classes are now taken only from current year or max grade level, and are sorted
  by numeric ordering.
- SC-5280: if disconnected prematurely, the LDAP service will not try to connect again just to unbind from the server

## [23.6.2] - 2020-07-22

### Fixed in 23.6.2

- SC-5773: LDAPSchoolSyncer now correctly populates classes synced from an LDAP server, even if only students or only teachers are assigned to the class.
- SC-5250: Fixes the CSV-Import, if there are whitespaces in the columnnames

## [23.6.1] - 2020-07-22

### Fixed in 23.6.1

- SC-5733: LDAPSchoolSyncer now uses the Users model service to avoid ignoring indexes due to automatic collation

## [23.6.0] - 2020-07-21

### Added in 23.6.0

- SC-4142: Added indexes on TSP sync related attributes in user and school schema.
- SC-4142: Adds info about unchanged entities to TSP sync statistics

## [23.5.4] - 2020-07-08

### Added in 23.5.4

- SC-2714 Added the federal state "Internationale Schule"

## [23.5.0] - 2020-06-15

### Added in 23.5.0

- SC-4192 add tests that ensure classes on other schools cant be manipulated

### Fixed in 23.5.0

### Changed in 23.5.0

- SC-4957 user.ldapId and user.ldapDn are now indexed to improve performance

## [23.4.7] - 2020-07-01

### Fixed in 23.4.7

- SC-4965 Converted "consent" subdocument in "users" to a nested document to fix changing consents in administration and removing a bug in registration that resulted in deleted users.

## [23.4.5] - 2020-06-17

### Fixed in 23.4.5

- SC-5007 re-introduces ldap system root path to API result to fix issue with duplicating schools

## [23.4.3-nbc] - 2020-06-15

### Fixed in 23.4.3-nbc

- SC-5054 Revert hook restrictions that prevented registration with custom deata privacy documents enabled

## [23.4.0-nbc] - 2020-06-11

### Added in 23.4.0-nbc

- SC-4577 extend consentversions with school specific privacy policy, which can be added by the school admin

## [23.2.4] - 2020-06-05

### Fixed in 23.2.4

- SC-4876 soften sanitization to allow editor actions to be persisted correctly

## [23.2.1] - 2020-06-04

### Security - 23.2.1

- SC-4720 improve importhashes for registrationlinks

## [23.2.0] - 2020-06-03

### Security - 23.2.0

- SC-4506 Secure Find User Route. Access user list by students is allowed only if they are eligible to create teams.
- SC-4506 Secure Get User Route. Read user details may only users with STUDENT_LIST or TEACHER_LIST permissions

## [23.1.4] - 2020-05-29

### Fixed in 23.1.4

- SC-4749 avoid xss in image onerror event attribute for submissions

## [23.0.0] - 2020-05-19

### Changed in 23.0.0

- SC-4075 Teams creation by students logic was changed. New environment enumeration variable `STUDENT_TEAM_CREATION`
  with possible values `disabled`, `enabled`, `opt-in`, `opt-out` was introduced. The feature value is set by instance deployment.
  In case of `disabled`, `enabled` it is valid for all schools of the instance and cannot be changed by the admin.
  In case of `opt-in` and `opt-out` the feature should be enabled/disabled by the school admin.

## [22.10.3] - 2020-05-13

### Fixed in 22.10.3

- Unbind errors no longer stop the LDAP sync if more systems follow

## [22.10.2] - 2020-05-12

### Fixed in 22.10.2

- fixed pagination for students/teacher table

## [22.10.0] - 2020-05-11

### Added in 22.10.0

- SC-3719 Files now have a `creator` attribute that references the ID of the user that created the file.
  For old files, it is set to the first user permission inside the permissions array (legacy creator check).
- SC-3719 The `files` collection now has two additional indexes: `{creator}` and `{permissions.refId, permissions.refPermModel}`.
- add MongoDB Collation Support to control sorting behaviour in regards to capitalization.
- SC-3607 CSVSyncer now allows the optional birthday field (formats: dd/mm/yyyy, dd.mm.yyyy, dd-mm-yyyy) in CSV data
- SC-3948 support users query in adminusers routes
- SC-4018 Add additional nexboard permissions
- SC-4008 Migrated generateRegistrationLink Hook from SC-Client into Server
- SC-3686 Added new Registration Link Service for sending mails
- SC-4094 Teachers can now provide feedback in the form of uploaded files

### Fixed in 22.10.0

- SC-3892 Update Filter of submission in order to work with older submissions
- SC-3395 if fetching the release fails, a error will be thrown
- backup.js now outputs valid json exports
- SC-4105 fixed a problem with new users tests not working with recent hotfix.
- Checks of user consent calculated correct now

### Changed in 22.10.0

- User delete now accepts bulk delete requests
- SC-3958: the "general" LDAP strategy now returns an empty array if classes are not configured properly
- Increase performance - error logging in sentry
- Mergify: add and modified some configs

### Removed in 22.10.0

- SC-3958: the LDAP strategy interface no longer supports synchronizing team members to the never-used original N21-IDM
- SC-3958: the environment variables NBC_IMPORTURL, NBC_IMPORTUSER, and NBC_IMPORTPASSWORD are no longer used and have been removed
- Removed the obsolete commentSchema from the homework service. It was not in use.

## [22.9.20]

### Added in 22.9.20

- SC-4042: Added support for a central IServ-Connector

### Changed in 22.9.20

- LDAP syncs on servers with multiple schools now only sync one school at a time to avoid issues when paging search requests
- LDAP syncs use less memory (because they do a lot less in parallel)
- LDAPSchoolSyncer now returns user and class statistics

### Fixed in 22.9.20

- Fixed LDAP-Service disconnect method
- LDAPSystemSyncers now properly close their connections after syncing
- Authentication via LDAP now tries to close the connection after login
- Fixed a warning message appearing when patching users via internal request

## [22.9.18]

### Fixed in 22.9.18

- SC-4215: Do not allow unprivileged users to find users with non-school roles (expert, parent, etc.)

## [22.9.17]

### Fixed in 22.9.17

- SC-4121: File uploads no longer fail if the security scan is misconfigured or errors during enqueuing

## [22.9.10]

### Added in 22.9.10

- enable API key for /mails route

### Fixed in 22.9.10

- fixed an issue that prevented api-key authenticated calls to function with query.

## [22.9.9]

### Added in 22.9.9

- Sync can now be authenticated with an api-key.

## [22.9.8]

### Fixed in 22.9.8

- Fixed an error where ldap users without proper uuid where not filtered correctly.

## [22.9.7]

### Security in 22.9.7

- the /ldap route can now only be triggered for the users own school.

## [22.9.6]

### Added in 22.9.6

- users without `SCHOOL_EDIT` permission, but with `SCHOOL_STUDENT_TEAM_MANAGE` permission can now toggle the school feature `disableStudentTeamCreation`.

### Fixed in 22.9.6

- Admins in Thuringia can now prevent students from creating teams

## [22.9.5]

### Security in 22.9.5

- increased security for the publicTeachers route.

## [22.9.4]

### Fixed in 22.9.4

- fixes an issue with LDAP account updates if more than one account exists for the user (migration from local login to LDAP)

## [22.9.3]

### Fixed in 22.9.3

- fixes regression in LDAP sync, that caused incomplete user updates

## [22.9.2]

### Security in 22.9.2

- increased security for user PUT operation

## [22.9.1]

### Fixed in 22.9.1

- SC-3994: remove unnecessary bucket creation call that caused school administration and LDAP Sync to throw errors

### Changed in 22.9.1

- use collation for /homeworks, /users, /publicTeachers, /users/admin/teachers, /users/admin/students, /classes, and /courses.

## [22.9.0]

- Security updates

## [22.8.0]

### Added in 22.8.0

- This changelog has been added

### Removed in 22.8.0

- Clipboard sockets
- This changelog has been added
- Backend route to confirm analog consents in bulk
- Changed Seed Data + Migration Script: Added feature flag for new Editor to klara.fall@schul-cloud.org
- SC-2922: Enable use of multiple S3 instances as file storage provider
  - A new collection is added to administrate multiple S3 instances
  - A migration will automatically use the AWS environment variables to add those as default provider for all existing schools
  - For new schools the less used provider is assigned as storage provider
  - Environment Variables:
    - FEATURE_MULTIPLE_S3_PROVIDERS_ENABLED=true will activate the feature
    - S3_KEY, used for symmetric encryption, already required for the migration because of the secret access key encryption

### Changed in 22.8.0

- SC-3767: moved env variables to globals.js, NODE_ENV required to equal 'test' for test execution and right database selection
- migrated backup.sh script to node, so it can run platform independant and works on windows.

### Fixed in 22.8.0

- SC-3821: Fix Co-Teachers and Substitution teachers not being able to Grade Homeworks

## 22.7.1

### Fixed in 22.7.1

- Admin and teacher user could change other users without changing them self<|MERGE_RESOLUTION|>--- conflicted
+++ resolved
@@ -9,16 +9,13 @@
 
 ## Unreleased
 
-<<<<<<< HEAD
 - New task relevant seed data.
-=======
 - BC-64 - enable e2e test execution for push event on main branch
 
 ## 26.9.1
 
 - SC-9192 - enable cors for nestjs app routes
 - add inital learnroom module with support of course and coursegroups for preparing the next refactoring iteration in tasks module
->>>>>>> 54b5c77e
 
 ## 26.9.0
 
