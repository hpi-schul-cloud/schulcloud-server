# Changelog

All notable changes to this project will be documented in this file.

The format is based on [Keep a Changelog](https://keepachangelog.com/en/1.0.0/),
and this project adheres to [Semantic Versioning](https://semver.org/spec/v2.0.0.html).

Allowed Types of change: `Added`, `Changed`, `Deprecated`, `Removed`, `Fixed`, `Security`


## [Unreleased] 

### Added

- SC-7293 - added Lern-Store view permission
- SC-7357 - Add config service
- SC-7083 - Added officialSchoolNumber to school-model
- Introduce plainSecrets in Configuration
- Introduce FEATURE_PROMETHEUS_ENABLED to have a flag for enable prometheus api metrics

### Changed

- SC-6060 - Updated error handling

### Fixed

<<<<<<< HEAD
-         - Fix mocha tests
- SC-7454 - Restored invalid birth date fix in adminUsers service
=======
- fixed README badges
- Fix mocha tests
- SC-6151 fixed a bug that prevented api docu from being accessible
- SC-6151 fixed paths to openapi documentation
>>>>>>> 8f7b6078

## [25.2.0]

### Added

- SC-4385 - Added a user exclusion regex to IServ strategy
- SC-7049 - Added unit tests for Merlin Service
- SC-7157 - add feature flag for Merlin feature with fallback
- SC-6567 - add new application errros
- SC-6766 - Added ESLint rules with Promise rules
- SC-6830 - Added hook to parse request to arrays when > 20 users are requested in adminUsers service
- SC-6769 - Introduce API validation module
- SC-6769 - API validation for users/admin routes
- SC-6510 - Added Merlin Url Generator for Lern Store / Edu-sharing
- SC-6567 - Add utils to cleanup incomingMessage stacks by logging errors

### Removed

- SC-6586- Remove parents from users collection to improve maintainability

### Changed

- SC-6986 - Changed a hook in the accounts service that restricts get requests to the same school, it expects a valid userID and matching schoolIds for both the requester and requested users
- SC-6567 - clean up error pipline
- SC-6510, fix a minor syntax error when exporting module
- Update commons to 1.2.7: print configuration on startup, introduce hierarchical configuration file setup
- Support asynchronous calls during server startup

### Fixed

## [25.1.2] - 2020-10-15

### Fixed

- SC-7085 - fixed importHash error when asking parent consent

### Added

### Removed

## [25.1.1] - 2020-10-12

### Security

- SC-7165 package update for sanitization and add onload handler

## [25.1.0] - 2020-10-12

### Added

### Removed

- SC-6784 - Removed duplicated birth date formatting code in adminUsers service, which was causing an "Invalid date" output
- SC-6743 - Removed usersForConsent related things in adminUsers service because the client does not send that parameter anymore
- SC-6506 - Remove dependecy to feathers-swagger in routes.test.js

### Changed

- SC-6774 remove no-await-in-loop from eslint exceptions
- Rename statistic mails route, secure it over sync api key now
- SC-6809 - Maintain RabbitMQ connection and channels
- SC-5230 - Unblock Account-Page in Nuxt (securing /accounts and /users routes)

### Security

- Added hotfix merges

## [25.0.12] - 2020-10-12

### Fixed

- SC-6676 allows only following roles for registration: teacher/student…

## [25.0.11] - 2020-10-07

### Fixed

- SC-7180 homework create now validates data properly

## [25.0.12] - 2020-10-12

### Fixed

- SC-6676 allows only following roles for registration: teacher/student…

## [25.0.11] - 2020-10-07

### Fixed

- SC-7180 homework create now validates data properly

## [25.0.10] - 2020-10-07

### Added

- configured prometheus metrics - bucket sizes
- SC-6766 log unhandledRejection and unhandledException

## [25.0.9] - 2020-10-07

### Added

- SC-7115 - Reduce mongoose DB role request by enabling minor caching

## [25.0.8] - 2020-10-06

### Fixed

- SC-6676 - Registration: User with role parent should not be able to log-in
- SC-6960 - instead of deleting and recreating users during the rollback of a failed registration, use replace if necessary
- SC-6960 - properly raise exceptions during the registration process

## [25.0.7] - 2020-10-01

### Removed

- OPS-1316 - removed custom keep-alive header creation in express middleware

## [25.0.6] - 2020-10-01

### Added

- OPS-1316 - add indexes for slow files and submission queries

## [25.0.5] - 2020-10-01

### Added

- SC-6973 - add time window for pin creation

## [25.0.4] - 2020-09-30

### Added

- Added lead time detection

## [25.0.3]

### Added

- SC-6942 - add parse method to TSP strategy to declare it can handle the request and to keep authentication params clean

### Fixed

- SC-6942 - don't override payload defined by authentication method
- SC-6942 - don't search for account to populate if no username is given in `injectUsername`

## [25.0.2]

### Changed

- send mail for registration pin after add pin to db

## [25.0.1]

### Fixed

- SC-6696 - Fixed query used to determine course membership when checking permissions for course group lessons

## [25.0.0]

### Changed

- Extend JWT payload by schoolId and roleIds

## [24.5.1] - 2020-09-16

### Secrutiy

- Secure admin routes (update, patch, create)

## [24.5.0] - 2020-09-14

- Ignore database seed data with prettier, eslint, and codacy
- SC-6640 - Fixed email check within registration (case insensitive)

### Added - 24.5.0

- Test changelog has been updated for feature or hotfix branches
- SC-5612 - Adding search feature to the admintables for nuxt-client.

## [24.4.6] - 2020-09-11

### Changed

- SC-6733: central personal data does not get updated via CSV import

## [24.4.5] - 2020-09-10

### Fixed in 24.4.5

- SC-6637: generate QR codes for consent print sheets if group size exceeds 20

## [24.4.4] - 2020-09-08

### Fixed in 24.4.4]

- SC-6697: updates/sync account username when user is updated

## [24.4.3] - 2020-09-09

### Fixed in 24.4.3

- SC-6533 - Login not possible if admin reset password

## [24.4.2] - 2020-08-31

### Fixed in 24.4.2

- SC-6554: CSV-Importer no longer allows patching users with different roles

## [24.4.1] - 2020-08-31

### Fixed in 24.4.1

- SC-6511 - LDAP edit button missing.

### Changed in 24.4.1

- SC-5987 Internationalisation: extend user and school model with default language

### Added 24.4.1

- SC-6172: added hooks and checks to look for unique and not disposable emails in adminUsers service

## [24.4.0] - 2020-8-31

### Fixed in 24.4.0

- SC-6122 - Edusharing preload thumbnails in parallel. Edusharing authentication stabilisation.

## [24.3.3] - 2020-08-28

- SC-6469: prevent admin access to lessons admins shouldnt have access to.

## [24.3.2] - 2020-08-26

- SC-6382: fix handling of consents for users with unknown birthdays. consentStatus: 'ok' will be returned for valid consents without birthday.

## [24.3.1] - 2020-08-25

- SC-5420: TSC Schuljahreswechsel

## [24.3.0] - 2020-08-25

## [24.2.5] - 2020-08-24

- SC-6328 add migration to set student_list settings in all non n21 clouds schools to false.

## [24.2.4] - 2020-08-20

## [24.2.3] - 2020-08-20

## [24.2.2] - 2020-08-20

### Added in 24.2.2

- SC-5280: the LDAP service will try to reconnect up to three times if the connection was lost or could not be established
- SC-5280: the LDAP service and LDAP syncers now report more errors to the stats object
- SC-5808: added an isExternal check to the create method of AdminUsers service, only users from not external schools can create users

### Fixed in 24.2.2

- SC-5280: the LDAP sync now handles (timeout/firewall) errors much more gracefully
- SC-5280: LDAP bind operations will only be issued if the connection was established successfully
- SC-5280: aggregated LDAP statistics will now show the number of succesful and failed sub-syncs instead of just 1 or 0

### Changed in 24.2.2

- SC-5280: if disconnected prematurely, the LDAP service will not try to connect again just to unbind from the server

## [24.0.2] - 2020-08-05

### Fixed in 24.0.2

- SC-5835: Starting the new school year automatically - Cluster 4

## [24.0.1] - 2020-07-31

### Fixed in 24.0.1

- SC-5917 Fix activation of LDAP system

## [23.6.4] - 2020-07-29

### Fixed in 23.6.4

- SC-5883: Choose current schoolyear based on the school instead of the date for creating classes.

## [23.6.3] - 2020-07-28

### Added in 23.6.3

- SC-5754 Added isExternal attribute to school model. If ldapSchoolIdentifier or source is defined, isExternal will be set to true
  otherwise, if none of them are defined it wil be set to false.
- SC-4520 created a new Service called Activation Service; with which jobs can be defined and are
  only executed when an activation link (activation code) is confirmed (e.g.: change of e-mail address/username)
  Also added a sub-service for changing email/username in Activation Service
- SC-5280: the LDAP service will try to reconnect up to three times if the connection was lost or could not be established
- SC-5280: the LDAP service and LDAP syncers now report more errors to the stats object

### Fixed in 23.6.3

- SC-5250: Fixes the CSV-Import, if there are whitespaces in the columnnames
- SC-5686: only users with the team permission "RENAME_TEAM" can execute the patch method in teams route
- SC-5280: the LDAP sync now handles (timeout/firewall) errors much more gracefully
- SC-5280: LDAP bind operations will only be issued if the connection was established successfully
- SC-5280: aggregated LDAP statistics will now show the number of succesful and failed sub-syncs instead of just 1 or 0
- SC-5416: Enable maintenance Mode for LDAP Schools and change the currentSchoolYear for non-LDAP Schools

### Changed in 23.6.3

- SC-5542: Added an after hook for AdminUsers find method which formats birthday date to DD.MM.YYYY format.
- SC-4289 Changed aggregations in admin tables, classes are now taken only from current year or max grade level, and are sorted
  by numeric ordering.
- SC-5280: if disconnected prematurely, the LDAP service will not try to connect again just to unbind from the server

## [23.6.2] - 2020-07-22

### Fixed in 23.6.2

- SC-5773: LDAPSchoolSyncer now correctly populates classes synced from an LDAP server, even if only students or only teachers are assigned to the class.
- SC-5250: Fixes the CSV-Import, if there are whitespaces in the columnnames

## [23.6.1] - 2020-07-22

### Fixed in 23.6.1

- SC-5733: LDAPSchoolSyncer now uses the Users model service to avoid ignoring indexes due to automatic collation

## [23.6.0] - 2020-07-21

### Added in 23.6.0

- SC-4142: Added indexes on TSP sync related attributes in user and school schema.
- SC-4142: Adds info about unchanged entities to TSP sync statistics

## [23.5.4] - 2020-07-08

### Added in 23.5.4

- SC-2714 Added the federal state "Internationale Schule"

## [23.5.0] - 2020-06-15

### Added in 23.5.0

- SC-4192 add tests that ensure classes on other schools cant be manipulated

### Fixed in 23.5.0

### Changed in 23.5.0

- SC-4957 user.ldapId and user.ldapDn are now indexed to improve performance

## [23.4.7] - 2020-07-01

### Fixed in 23.4.7

- SC-4965 Converted "consent" subdocument in "users" to a nested document to fix changing consents in administration and removing a bug in registration that resulted in deleted users.

## [23.4.5] - 2020-06-17

### Fixed in 23.4.5

- SC-5007 re-introduces ldap system root path to API result to fix issue with duplicating schools

## [23.4.3-nbc] - 2020-06-15

### Fixed in 23.4.3-nbc

- SC-5054 Revert hook restrictions that prevented registration with custom deata privacy documents enabled

## [23.4.0-nbc] - 2020-06-11

### Added in 23.4.0-nbc

- SC-4577 extend consentversions with school specific privacy policy, which can be added by the school admin

## [23.2.4] - 2020-06-05

### Fixed in 23.2.4

- SC-4876 soften sanitization to allow editor actions to be persisted correctly

## [23.2.1] - 2020-06-04

### Security - 23.2.1

- SC-4720 improve importhashes for registrationlinks

## [23.2.0] - 2020-06-03

### Security - 23.2.0

- SC-4506 Secure Find User Route. Access user list by students is allowed only if they are eligible to create teams.
- SC-4506 Secure Get User Route. Read user details may only users with STUDENT_LIST or TEACHER_LIST permissions

## [23.1.4] - 2020-05-29

### Fixed in 23.1.4

- SC-4749 avoid xss in image onerror event attribute for submissions

## [23.0.0] - 2020-05-19

### Changed in 23.0.0

- SC-4075 Teams creation by students logic was changed. New environment enumeration variable `STUDENT_TEAM_CREATION`
  with possible values `disabled`, `enabled`, `opt-in`, `opt-out` was introduced. The feature value is set by instance deployment.
  In case of `disabled`, `enabled` it is valid for all schools of the instance and cannot be changed by the admin.
  In case of `opt-in` and `opt-out` the feature should be enabled/disabled by the school admin.

## [22.10.3] - 2020-05-13

### Fixed in 22.10.3

- Unbind errors no longer stop the LDAP sync if more systems follow

## [22.10.2] - 2020-05-12

### Fixed in 22.10.2

- fixed pagination for students/teacher table

## [22.10.0] - 2020-05-11

### Added in 22.10.0

- SC-3719 Files now have a `creator` attribute that references the ID of the user that created the file.
  For old files, it is set to the first user permission inside the permissions array (legacy creator check).
- SC-3719 The `files` collection now has two additional indexes: `{creator}` and `{permissions.refId, permissions.refPermModel}`.
- add MongoDB Collation Support to control sorting behaviour in regards to capitalization.
- SC-3607 CSVSyncer now allows the optional birthday field (formats: dd/mm/yyyy, dd.mm.yyyy, dd-mm-yyyy) in CSV data
- SC-3948 support users query in adminusers routes
- SC-4018 Add additional nexboard permissions
- SC-4008 Migrated generateRegistrationLink Hook from SC-Client into Server
- SC-3686 Added new Registration Link Service for sending mails
- SC-4094 Teachers can now provide feedback in the form of uploaded files

### Fixed in 22.10.0

- SC-3892 Update Filter of submission in order to work with older submissions
- SC-3395 if fetching the release fails, a error will be thrown
- backup.js now outputs valid json exports
- SC-4105 fixed a problem with new users tests not working with recent hotfix.
- Checks of user consent calculated correct now

### Changed in 22.10.0

- User delete now accepts bulk delete requests
- SC-3958: the "general" LDAP strategy now returns an empty array if classes are not configured properly
- Increase performance - error logging in sentry
- Mergify: add and modified some configs

### Removed in 22.10.0

- SC-3958: the LDAP strategy interface no longer supports synchronizing team members to the never-used original N21-IDM
- SC-3958: the environment variables NBC_IMPORTURL, NBC_IMPORTUSER, and NBC_IMPORTPASSWORD are no longer used and have been removed
- Removed the obsolete commentSchema from the homework service. It was not in use.

## [22.9.20]

### Added in 22.9.20

- SC-4042: Added support for a central IServ-Connector

### Changed in 22.9.20

- LDAP syncs on servers with multiple schools now only sync one school at a time to avoid issues when paging search requests
- LDAP syncs use less memory (because they do a lot less in parallel)
- LDAPSchoolSyncer now returns user and class statistics

### Fixed in 22.9.20

- Fixed LDAP-Service disconnect method
- LDAPSystemSyncers now properly close their connections after syncing
- Authentication via LDAP now tries to close the connection after login
- Fixed a warning message appearing when patching users via internal request

## [22.9.18]

### Fixed in 22.9.18

- SC-4215: Do not allow unprivileged users to find users with non-school roles (expert, parent, etc.)

## [22.9.17]

### Fixed in 22.9.17

- SC-4121: File uploads no longer fail if the security scan is misconfigured or errors during enqueuing

## [22.9.10]

### Added in 22.9.10

- enable API key for /mails route

### Fixed in 22.9.10

- fixed an issue that prevented api-key authenticated calls to function with query.

## [22.9.9]

### Added in 22.9.9

- Sync can now be authenticated with an api-key.

## [22.9.8]

### Fixed in 22.9.8

- Fixed an error where ldap users without proper uuid where not filtered correctly.

## [22.9.7]

### Security in 22.9.7

- the /ldap route can now only be triggered for the users own school.

## [22.9.6]

### Added in 22.9.6

- users without `SCHOOL_EDIT` permission, but with `SCHOOL_STUDENT_TEAM_MANAGE` permission can now toggle the school feature `disableStudentTeamCreation`.

### Fixed in 22.9.6

- Admins in Thuringia can now prevent students from creating teams

## [22.9.5]

### Security in 22.9.5

- increased security for the publicTeachers route.

## [22.9.4]

### Fixed in 22.9.4

- fixes an issue with LDAP account updates if more than one account exists for the user (migration from local login to LDAP)

## [22.9.3]

### Fixed in 22.9.3

- fixes regression in LDAP sync, that caused incomplete user updates

## [22.9.2]

### Security in 22.9.2

- increased security for user PUT operation

## [22.9.1]

### Fixed in 22.9.1

- SC-3994: remove unnecessary bucket creation call that caused school administration and LDAP Sync to throw errors

### Changed in 22.9.1

- use collation for /homeworks, /users, /publicTeachers, /users/admin/teachers, /users/admin/students, /classes, and /courses.

## [22.9.0]

- Security updates

## [22.8.0]

### Added in 22.8.0

- This changelog has been added

### Removed in 22.8.0

- Clipboard sockets
- This changelog has been added
- Backend route to confirm analog consents in bulk
- Changed Seed Data + Migration Script: Added feature flag for new Editor to klara.fall@schul-cloud.org
- SC-2922: Enable use of multiple S3 instances as file storage provider
  - A new collection is added to administrate multiple S3 instances
  - A migration will automatically use the AWS environment variables to add those as default provider for all existing schools
  - For new schools the less used provider is assigned as storage provider
  - Environment Variables:
    - FEATURE_MULTIPLE_S3_PROVIDERS_ENABLED=true will activate the feature
    - S3_KEY, used for symmetric encryption, already required for the migration because of the secret access key encryption

### Changed in 22.8.0

- SC-3767: moved env variables to globals.js, NODE_ENV required to equal 'test' for test execution and right database selection
- migrated backup.sh script to node, so it can run platform independant and works on windows.

### Fixed in 22.8.0

- SC-3821: Fix Co-Teachers and Substitution teachers not being able to Grade Homeworks

## 22.7.1

### Fixed in 22.7.1

- Admin and teacher user could change other users without changing them self<|MERGE_RESOLUTION|>--- conflicted
+++ resolved
@@ -24,15 +24,12 @@
 
 ### Fixed
 
-<<<<<<< HEAD
--         - Fix mocha tests
 - SC-7454 - Restored invalid birth date fix in adminUsers service
-=======
 - fixed README badges
 - Fix mocha tests
 - SC-6151 fixed a bug that prevented api docu from being accessible
 - SC-6151 fixed paths to openapi documentation
->>>>>>> 8f7b6078
+
 
 ## [25.2.0]
 
