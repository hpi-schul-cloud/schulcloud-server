# Changelog

All notable changes to this project will be documented in this file.

The format is based on [Keep a Changelog](https://keepachangelog.com/en/1.0.0/),
and this project adheres to [Semantic Versioning](https://semver.org/spec/v2.0.0.html).

Allowed Types of change: `Added`, `Changed`, `Deprecated`, `Removed`, `Fixed`, `Security`

## [Unreleased]

### Added

- SC-6738 - Extend search input field in new admin tables to search for full name
- SC-7293 - added Lern-Store view permission and a feature flag
- SC-7357 - Add config service
- SC-7083 - Added officialSchoolNumber to school-model
- Introduce plainSecrets in Configuration
- Introduce FEATURE_PROMETHEUS_ENABLED to have a flag for enable prometheus api metrics
- SC-7411 - add API Specification and validation for /me service
- SC-7411 - add API Specification and validation for /version service

### Changed

- SC-7331 - introduce axios for external requests, implemented in status api
- SC-7395 - Changed ldap general strategy fetching of users from parallel to serialized
- SC-6080 - move REQUEST_TIMEOUT from globals to Configuration
- Dependencies: querystring replaced by qs
- SC-6060 - Updated error handling
- SC-7404 - automatic forwarding for requests without versionnumber if no matching route is found
- SC-7411 - api versioning for /me service
- SC-7411 - api versioning for /version service
- IMP-160 - integration-tests repo renamed to end-to-end-tests

### Fixed

- SC-7530 rename SHOW_VERSION to FEATURE_SHOW_VERSION_ENABLED
- SC-7517 improve oauth test stability
- SC-6586 Repaired migration script
- SC-7454 - Restored invalid birth date fix in adminUsers service
- fixed README badges
- Fix mocha tests
- SC-6151 fixed a bug that prevented api docu from being accessible
- SC-6151 fixed paths to openapi documentation

<<<<<<< HEAD
### Removed
- SC-7413 - Cleanup UnhandledRejection code that is handled from winston now


=======
>>>>>>> d3eb1e04
## [25.2.0]

### Added

- SC-4385 - Added a user exclusion regex to IServ strategy
- SC-7049 - Added unit tests for Merlin Service
- SC-7157 - add feature flag for Merlin feature with fallback
- SC-6567 - add new application errros
- SC-6766 - Added ESLint rules with Promise rules
- SC-6830 - Added hook to parse request to arrays when > 20 users are requested in adminUsers service
- SC-6769 - Introduce API validation module
- SC-6769 - API validation for users/admin routes
- SC-6510 - Added Merlin Url Generator for Lern Store / Edu-sharing
- SC-5476 - Added school settings to enable students to open own chat rooms
- SC-6567 - Add utils to cleanup incomingMessage stacks by logging errors

### Removed

- SC-6586- Remove parents from users collection to improve maintainability

### Changed

- SC-6986 - Changed a hook in the accounts service that restricts get requests to the same school, it expects a valid userID and matching schoolIds for both the requester and requested users
- SC-6567 - clean up error pipline
- SC-6510, fix a minor syntax error when exporting module
- Update commons to 1.2.7: print configuration on startup, introduce hierarchical configuration file setup
- Support asynchronous calls during server startup
- SC-7091 Migration to enable the Matrix Messenger for all schools that had RocketChat enabled before

### Fixed

-         - fixed README badges
- SC-6151 - fixed a bug that prevented api docu from being accessible
-         - Fix mocha tests

## [25.1.5] - 2020-10-22

### Fixed

- SC-7333 - fixed creation of homeworks within lessons

## [25.1.7] - 2020-10-28

### Added

- SC-7491 - Add missing index on users.email to speed up slow query in registrationLink service

## [25.1.6] - 2020-10-23

### Changed

- SC-7413 - Remove event listener for unhandled rejections and move this to winston

## [25.1.5] - 2020-10-22

### Fixed

- SC-7452 - fixed time window check for LDAP users

## [25.1.4] - 2020-10-20

### Changed

- SC-6986 - Changed permission check for PATCH method in the account service from STUDENT_CREATE to STUDENT_EDIT to allow teachers to change students' password

## [25.1.3] - 2020-10-20

### Fixed

- SC-6986 - Changed a hook in the accounts service that restricts get requests to the same school, it expects a valid userID and matching schoolIds for both the requester and requested users

## [25.1.2] - 2020-10-15

### Fixed

- SC-7085 - fixed importHash error when asking parent consent

### Added

### Removed

## [25.1.1] - 2020-10-12

### Security

- SC-7165 package update for sanitization and add onload handler

## [25.1.0] - 2020-10-12

### Added

### Removed

- SC-6784 - Removed duplicated birth date formatting code in adminUsers service, which was causing an "Invalid date" output
- SC-6743 - Removed usersForConsent related things in adminUsers service because the client does not send that parameter anymore
- SC-6506 - Remove dependecy to feathers-swagger in routes.test.js

### Changed

- SC-6774 remove no-await-in-loop from eslint exceptions
- Rename statistic mails route, secure it over sync api key now
- SC-6809 - Maintain RabbitMQ connection and channels
- SC-5230 - Unblock Account-Page in Nuxt (securing /accounts and /users routes)

### Security

- Added hotfix merges

## [25.0.12] - 2020-10-12

### Fixed

- SC-6676 allows only following roles for registration: teacher/student…

## [25.0.11] - 2020-10-07

### Fixed

- SC-7180 homework create now validates data properly

## [25.0.12] - 2020-10-12

### Fixed

- SC-6676 allows only following roles for registration: teacher/student…

## [25.0.11] - 2020-10-07

### Fixed

- SC-7180 homework create now validates data properly

## [25.0.10] - 2020-10-07

### Added

- configured prometheus metrics - bucket sizes
- SC-6766 log unhandledRejection and unhandledException

## [25.0.9] - 2020-10-07

### Added

- SC-7115 - Reduce mongoose DB role request by enabling minor caching

## [25.0.8] - 2020-10-06

### Fixed

- SC-6676 - Registration: User with role parent should not be able to log-in
- SC-6960 - instead of deleting and recreating users during the rollback of a failed registration, use replace if necessary
- SC-6960 - properly raise exceptions during the registration process

## [25.0.7] - 2020-10-01

### Removed

- OPS-1316 - removed custom keep-alive header creation in express middleware

## [25.0.6] - 2020-10-01

### Added

- OPS-1316 - add indexes for slow files and submission queries

## [25.0.5] - 2020-10-01

### Added

- SC-6973 - add time window for pin creation

## [25.0.4] - 2020-09-30

### Added

- Added lead time detection

## [25.0.3]

### Added

- SC-6942 - add parse method to TSP strategy to declare it can handle the request and to keep authentication params clean

### Fixed

- SC-6942 - don't override payload defined by authentication method
- SC-6942 - don't search for account to populate if no username is given in `injectUsername`

## [25.0.2]

### Changed

- send mail for registration pin after add pin to db

## [25.0.1]

### Fixed

- SC-6696 - Fixed query used to determine course membership when checking permissions for course group lessons

## [25.0.0]

### Changed

- Extend JWT payload by schoolId and roleIds

## [24.5.1] - 2020-09-16

### Secrutiy

- Secure admin routes (update, patch, create)

## [24.5.0] - 2020-09-14

- Ignore database seed data with prettier, eslint, and codacy
- SC-6640 - Fixed email check within registration (case insensitive)
- SC-2710 - Adding time zones, default for school and theme


### Added - 24.5.0

- Test changelog has been updated for feature or hotfix branches
- SC-5612 - Adding search feature to the admintables for nuxt-client.

## [24.4.6] - 2020-09-11

### Changed

- SC-6733: central personal data does not get updated via CSV import

## [24.4.5] - 2020-09-10

### Fixed in 24.4.5

- SC-6637: generate QR codes for consent print sheets if group size exceeds 20

## [24.4.4] - 2020-09-08

### Fixed in 24.4.4]

- SC-6697: updates/sync account username when user is updated

## [24.4.3] - 2020-09-09

### Fixed in 24.4.3

- SC-6533 - Login not possible if admin reset password

## [24.4.2] - 2020-08-31

### Fixed in 24.4.2

- SC-6554: CSV-Importer no longer allows patching users with different roles

## [24.4.1] - 2020-08-31

### Fixed in 24.4.1

- SC-6511 - LDAP edit button missing.

### Changed in 24.4.1

- SC-5987 Internationalisation: extend user and school model with default language

### Added 24.4.1

- SC-6172: added hooks and checks to look for unique and not disposable emails in adminUsers service

## [24.4.0] - 2020-8-31

### Fixed in 24.4.0

- SC-6122 - Edusharing preload thumbnails in parallel. Edusharing authentication stabilisation.

## [24.3.3] - 2020-08-28

- SC-6469: prevent admin access to lessons admins shouldnt have access to.

## [24.3.2] - 2020-08-26

- SC-6382: fix handling of consents for users with unknown birthdays. consentStatus: 'ok' will be returned for valid consents without birthday.

## [24.3.1] - 2020-08-25

- SC-5420: TSC Schuljahreswechsel

## [24.3.0] - 2020-08-25

## [24.2.5] - 2020-08-24

- SC-6328 add migration to set student_list settings in all non n21 clouds schools to false.

## [24.2.4] - 2020-08-20

## [24.2.3] - 2020-08-20

## [24.2.2] - 2020-08-20

### Added in 24.2.2

- SC-5280: the LDAP service will try to reconnect up to three times if the connection was lost or could not be established
- SC-5280: the LDAP service and LDAP syncers now report more errors to the stats object
- SC-5808: added an isExternal check to the create method of AdminUsers service, only users from not external schools can create users

### Fixed in 24.2.2

- SC-5280: the LDAP sync now handles (timeout/firewall) errors much more gracefully
- SC-5280: LDAP bind operations will only be issued if the connection was established successfully
- SC-5280: aggregated LDAP statistics will now show the number of succesful and failed sub-syncs instead of just 1 or 0

### Changed in 24.2.2

- SC-5280: if disconnected prematurely, the LDAP service will not try to connect again just to unbind from the server

## [24.0.2] - 2020-08-05

### Fixed in 24.0.2

- SC-5835: Starting the new school year automatically - Cluster 4

## [24.0.1] - 2020-07-31

### Fixed in 24.0.1

- SC-5917 Fix activation of LDAP system

## [23.6.4] - 2020-07-29

### Fixed in 23.6.4

- SC-5883: Choose current schoolyear based on the school instead of the date for creating classes.

## [23.6.3] - 2020-07-28

### Added in 23.6.3

- SC-5754 Added isExternal attribute to school model. If ldapSchoolIdentifier or source is defined, isExternal will be set to true
  otherwise, if none of them are defined it wil be set to false.
- SC-4520 created a new Service called Activation Service; with which jobs can be defined and are
  only executed when an activation link (activation code) is confirmed (e.g.: change of e-mail address/username)
  Also added a sub-service for changing email/username in Activation Service
- SC-5280: the LDAP service will try to reconnect up to three times if the connection was lost or could not be established
- SC-5280: the LDAP service and LDAP syncers now report more errors to the stats object

### Fixed in 23.6.3

- SC-5250: Fixes the CSV-Import, if there are whitespaces in the columnnames
- SC-5686: only users with the team permission "RENAME_TEAM" can execute the patch method in teams route
- SC-5280: the LDAP sync now handles (timeout/firewall) errors much more gracefully
- SC-5280: LDAP bind operations will only be issued if the connection was established successfully
- SC-5280: aggregated LDAP statistics will now show the number of succesful and failed sub-syncs instead of just 1 or 0
- SC-5416: Enable maintenance Mode for LDAP Schools and change the currentSchoolYear for non-LDAP Schools

### Changed in 23.6.3

- SC-5542: Added an after hook for AdminUsers find method which formats birthday date to DD.MM.YYYY format.
- SC-4289 Changed aggregations in admin tables, classes are now taken only from current year or max grade level, and are sorted
  by numeric ordering.
- SC-5280: if disconnected prematurely, the LDAP service will not try to connect again just to unbind from the server

## [23.6.2] - 2020-07-22

### Fixed in 23.6.2

- SC-5773: LDAPSchoolSyncer now correctly populates classes synced from an LDAP server, even if only students or only teachers are assigned to the class.
- SC-5250: Fixes the CSV-Import, if there are whitespaces in the columnnames

## [23.6.1] - 2020-07-22

### Fixed in 23.6.1

- SC-5733: LDAPSchoolSyncer now uses the Users model service to avoid ignoring indexes due to automatic collation

## [23.6.0] - 2020-07-21

### Added in 23.6.0

- SC-4142: Added indexes on TSP sync related attributes in user and school schema.
- SC-4142: Adds info about unchanged entities to TSP sync statistics

## [23.5.4] - 2020-07-08

### Added in 23.5.4

- SC-2714 Added the federal state "Internationale Schule"

## [23.5.0] - 2020-06-15

### Added in 23.5.0

- SC-4192 add tests that ensure classes on other schools cant be manipulated

### Fixed in 23.5.0

### Changed in 23.5.0

- SC-4957 user.ldapId and user.ldapDn are now indexed to improve performance

## [23.4.7] - 2020-07-01

### Fixed in 23.4.7

- SC-4965 Converted "consent" subdocument in "users" to a nested document to fix changing consents in administration and removing a bug in registration that resulted in deleted users.

## [23.4.5] - 2020-06-17

### Fixed in 23.4.5

- SC-5007 re-introduces ldap system root path to API result to fix issue with duplicating schools

## [23.4.3-nbc] - 2020-06-15

### Fixed in 23.4.3-nbc

- SC-5054 Revert hook restrictions that prevented registration with custom deata privacy documents enabled

## [23.4.0-nbc] - 2020-06-11

### Added in 23.4.0-nbc

- SC-4577 extend consentversions with school specific privacy policy, which can be added by the school admin

## [23.2.4] - 2020-06-05

### Fixed in 23.2.4

- SC-4876 soften sanitization to allow editor actions to be persisted correctly

## [23.2.1] - 2020-06-04

### Security - 23.2.1

- SC-4720 improve importhashes for registrationlinks

## [23.2.0] - 2020-06-03

### Security - 23.2.0

- SC-4506 Secure Find User Route. Access user list by students is allowed only if they are eligible to create teams.
- SC-4506 Secure Get User Route. Read user details may only users with STUDENT_LIST or TEACHER_LIST permissions

## [23.1.4] - 2020-05-29

### Fixed in 23.1.4

- SC-4749 avoid xss in image onerror event attribute for submissions

## [23.0.0] - 2020-05-19

### Changed in 23.0.0

- SC-4075 Teams creation by students logic was changed. New environment enumeration variable `STUDENT_TEAM_CREATION`
  with possible values `disabled`, `enabled`, `opt-in`, `opt-out` was introduced. The feature value is set by instance deployment.
  In case of `disabled`, `enabled` it is valid for all schools of the instance and cannot be changed by the admin.
  In case of `opt-in` and `opt-out` the feature should be enabled/disabled by the school admin.

## [22.10.3] - 2020-05-13

### Fixed in 22.10.3

- Unbind errors no longer stop the LDAP sync if more systems follow

## [22.10.2] - 2020-05-12

### Fixed in 22.10.2

- fixed pagination for students/teacher table

## [22.10.0] - 2020-05-11

### Added in 22.10.0

- SC-3719 Files now have a `creator` attribute that references the ID of the user that created the file.
  For old files, it is set to the first user permission inside the permissions array (legacy creator check).
- SC-3719 The `files` collection now has two additional indexes: `{creator}` and `{permissions.refId, permissions.refPermModel}`.
- add MongoDB Collation Support to control sorting behaviour in regards to capitalization.
- SC-3607 CSVSyncer now allows the optional birthday field (formats: dd/mm/yyyy, dd.mm.yyyy, dd-mm-yyyy) in CSV data
- SC-3948 support users query in adminusers routes
- SC-4018 Add additional nexboard permissions
- SC-4008 Migrated generateRegistrationLink Hook from SC-Client into Server
- SC-3686 Added new Registration Link Service for sending mails
- SC-4094 Teachers can now provide feedback in the form of uploaded files

### Fixed in 22.10.0

- SC-3892 Update Filter of submission in order to work with older submissions
- SC-3395 if fetching the release fails, a error will be thrown
- backup.js now outputs valid json exports
- SC-4105 fixed a problem with new users tests not working with recent hotfix.
- Checks of user consent calculated correct now

### Changed in 22.10.0

- User delete now accepts bulk delete requests
- SC-3958: the "general" LDAP strategy now returns an empty array if classes are not configured properly
- Increase performance - error logging in sentry
- Mergify: add and modified some configs

### Removed in 22.10.0

- SC-3958: the LDAP strategy interface no longer supports synchronizing team members to the never-used original N21-IDM
- SC-3958: the environment variables NBC_IMPORTURL, NBC_IMPORTUSER, and NBC_IMPORTPASSWORD are no longer used and have been removed
- Removed the obsolete commentSchema from the homework service. It was not in use.

## [22.9.20]

### Added in 22.9.20

- SC-4042: Added support for a central IServ-Connector

### Changed in 22.9.20

- LDAP syncs on servers with multiple schools now only sync one school at a time to avoid issues when paging search requests
- LDAP syncs use less memory (because they do a lot less in parallel)
- LDAPSchoolSyncer now returns user and class statistics

### Fixed in 22.9.20

- Fixed LDAP-Service disconnect method
- LDAPSystemSyncers now properly close their connections after syncing
- Authentication via LDAP now tries to close the connection after login
- Fixed a warning message appearing when patching users via internal request

## [22.9.18]

### Fixed in 22.9.18

- SC-4215: Do not allow unprivileged users to find users with non-school roles (expert, parent, etc.)

## [22.9.17]

### Fixed in 22.9.17

- SC-4121: File uploads no longer fail if the security scan is misconfigured or errors during enqueuing

## [22.9.10]

### Added in 22.9.10

- enable API key for /mails route

### Fixed in 22.9.10

- fixed an issue that prevented api-key authenticated calls to function with query.

## [22.9.9]

### Added in 22.9.9

- Sync can now be authenticated with an api-key.

## [22.9.8]

### Fixed in 22.9.8

- Fixed an error where ldap users without proper uuid where not filtered correctly.

## [22.9.7]

### Security in 22.9.7

- the /ldap route can now only be triggered for the users own school.

## [22.9.6]

### Added in 22.9.6

- users without `SCHOOL_EDIT` permission, but with `SCHOOL_STUDENT_TEAM_MANAGE` permission can now toggle the school feature `disableStudentTeamCreation`.

### Fixed in 22.9.6

- Admins in Thuringia can now prevent students from creating teams

## [22.9.5]

### Security in 22.9.5

- increased security for the publicTeachers route.

## [22.9.4]

### Fixed in 22.9.4

- fixes an issue with LDAP account updates if more than one account exists for the user (migration from local login to LDAP)

## [22.9.3]

### Fixed in 22.9.3

- fixes regression in LDAP sync, that caused incomplete user updates

## [22.9.2]

### Security in 22.9.2

- increased security for user PUT operation

## [22.9.1]

### Fixed in 22.9.1

- SC-3994: remove unnecessary bucket creation call that caused school administration and LDAP Sync to throw errors

### Changed in 22.9.1

- use collation for /homeworks, /users, /publicTeachers, /users/admin/teachers, /users/admin/students, /classes, and /courses.

## [22.9.0]

- Security updates

## [22.8.0]

### Added in 22.8.0

- This changelog has been added

### Removed in 22.8.0

- Clipboard sockets
- This changelog has been added
- Backend route to confirm analog consents in bulk
- Changed Seed Data + Migration Script: Added feature flag for new Editor to klara.fall@schul-cloud.org
- SC-2922: Enable use of multiple S3 instances as file storage provider
  - A new collection is added to administrate multiple S3 instances
  - A migration will automatically use the AWS environment variables to add those as default provider for all existing schools
  - For new schools the less used provider is assigned as storage provider
  - Environment Variables:
    - FEATURE_MULTIPLE_S3_PROVIDERS_ENABLED=true will activate the feature
    - S3_KEY, used for symmetric encryption, already required for the migration because of the secret access key encryption

### Changed in 22.8.0

- SC-3767: moved env variables to globals.js, NODE_ENV required to equal 'test' for test execution and right database selection
- migrated backup.sh script to node, so it can run platform independant and works on windows.

### Fixed in 22.8.0

- SC-3821: Fix Co-Teachers and Substitution teachers not being able to Grade Homeworks

## 22.7.1

### Fixed in 22.7.1

- Admin and teacher user could change other users without changing them self<|MERGE_RESOLUTION|>--- conflicted
+++ resolved
@@ -43,13 +43,10 @@
 - SC-6151 fixed a bug that prevented api docu from being accessible
 - SC-6151 fixed paths to openapi documentation
 
-<<<<<<< HEAD
 ### Removed
+
 - SC-7413 - Cleanup UnhandledRejection code that is handled from winston now
 
-
-=======
->>>>>>> d3eb1e04
 ## [25.2.0]
 
 ### Added
