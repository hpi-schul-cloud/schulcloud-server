# Changelog

All notable changes to this project will be documented in this file.

The format is based on [Keep a Changelog](https://keepachangelog.com/en/1.0.0/),
and this project adheres to [Semantic Versioning](https://semver.org/spec/v2.0.0.html).

Allowed Types of change: `Added`, `Changed`, `Deprecated`, `Removed`, `Fixed`, `Security`
## [25.2.1]

### Fixed

- SC-7714 Fixes script injection issue

## [Unreleased]

### Added

<<<<<<< HEAD
- SC-7841 - remove deleted user from classes
=======
- SC-7555 - move user and account to trashbin
>>>>>>> 4c3f1b4b
- SC-4666 - Added a pool based LDAP system and school sync. LDAP_SYSTEM_SYNCER_POOL_SIZE and LDAP_SCHOOL_SYNCER_POOL_SIZE variables
  determine how many system/school syncers will be run in parallel (at most) during the LDAP sync.
- SC-7615 - reduces the errors in lernstore
- SC-5476 - Extend tests for Matrix messenger config and permission service
- SC-6690 - refactors edu-sharing service and sets defaults
- SC-6738 - Extend search input field in new admin tables to search for full name
- SC-7293 - added Lern-Store view permission and a feature flag
- SC-7357 - Add config service
- SC-7083 - Added officialSchoolNumber to school-model
- Introduce plainSecrets in Configuration
- Introduce FEATURE_PROMETHEUS_ENABLED to have a flag for enable prometheus api metrics
- SC-7411 - add API Specification and validation for /me service
- SC-7411 - add API Specification and validation for /version service
- SC-7205 - create new data seed for QA
- SC-7614 - creates documentation for edu sharing endpoints
- SC-7370 - Add optional rootPath attribute modifier to iserv-idm strategy
- SC-4667 - persist time of last attempted and last successful LDAP sync to database (based on system)
- SC-4667 - Only request and compare LDAP entities that have changed since the last sync (using operational attribute modifyTimestamp with fallback)
- SC-4667 - Add optional `forceFullSync` option (as get param or json payload) to force a full LDAP sync
- SC-7499 - add API Specification for public services
- SC-7915 - facade locator
- SC-7571 - solved performance issues - bulk QR-code generation 
- SC-6294 - Introduce Typescript in schulcloud-server

### Changed

- request logging disabled for non development environment
- OPS-1289 - moved and updated commons (to hpi-schul-cloud/commons)
- SC-6596 - Changed route for messenger permissions service
- SC-7331 - introduce axios for external requests, implemented in status api
- SC-7395 - Changed ldap general strategy fetching of users from parallel to serialized
- SC-6080 - move REQUEST_TIMEOUT from globals to Configuration
- Dependencies: querystring replaced by qs
- SC-6060 - Updated error handling
- SC-7404 - automatic forwarding for requests without versionnumber if no matching route is found
- SC-7411 - api versioning for /me service
- SC-7411 - api versioning for /version service
- IMP-160 - integration-tests repo renamed to end-to-end-tests
- SC-5900 - Move Synapse synchronization logic into server
- SC-7499 - Fixes documentation for edu sharing endpoints
- SC-7872 - Fix audience of the jwt to new organisation name.
- SC-7868 - Move external request helpers to more present file location

### Fixed

- SC-1589 Trim strings to avoid empty team names
- ARC-138 fix changelog action
- ARC-137 avoid DoS on alerts in error state
- SC-7353 course sharing between teachers
- SC-7530 rename SHOW_VERSION to FEATURE_SHOW_VERSION_ENABLED
- SC-7517 improve oauth test stability
- SC-6586 Repaired migration script
- SC-7454 - Restored invalid birth date fix in adminUsers service
- fixed README badges
- Fix mocha tests
- SC-6151 fixed a bug that prevented api docu from being accessible
- SC-6151 fixed paths to openapi documentation
- Fixed searching for names including a dash
- SC-7572 - Find /users route after hooks - extremely slow
- SC-7573 - Route/hash-broken promise chain
- SC-7884 - Authentication error when accessing any nuxt page in the client.

### Removed

- SC-7413 - Cleanup UnhandledRejection code that is handled from winston now

## [25.2.0]

### Added

- SC-4385 - Added a user exclusion regex to IServ strategy
- SC-7049 - Added unit tests for Merlin Service
- SC-7157 - add feature flag for Merlin feature with fallback
- SC-6567 - add new application errros
- SC-6766 - Added ESLint rules with Promise rules
- SC-6830 - Added hook to parse request to arrays when > 20 users are requested in adminUsers service
- SC-6769 - Introduce API validation module
- SC-6769 - API validation for users/admin routes
- SC-6510 - Added Merlin Url Generator for Lern Store / Edu-sharing
- SC-5476 - Added school settings to enable students to open own chat rooms
- SC-6567 - Add utils to cleanup incomingMessage stacks by logging errors

### Removed

- SC-6586- Remove parents from users collection to improve maintainability

### Changed

- SC-6986 - Changed a hook in the accounts service that restricts get requests to the same school, it expects a valid userID and matching schoolIds for both the requester and requested users
- SC-6567 - clean up error pipline
- SC-6510, fix a minor syntax error when exporting module
- Update commons to 1.2.7: print configuration on startup, introduce hierarchical configuration file setup
- Support asynchronous calls during server startup
- SC-7091 Migration to enable the Matrix Messenger for all schools that had RocketChat enabled before

### Fixed

- fixed README badges
- SC-6151 - fixed a bug that prevented api docu from being accessible
- Fix mocha tests

## [25.1.13] - 2020-11-12

### Changed

- SC-7395 - Changed ldap general strategy fetching of users from parallel to serialized

## [25.1.12] - 2020-11-09

### Added

- SC-7683 - add request logging options

## [25.1.11] - 2020-11-06

### Security

- SC-7695 - prevent csv user override operations on other schools

## [25.1.10] - 2020-11-05

### Added

- SC-7683 - Add log metic for memory usage, add async error logging util, catch one unhandledRejection error and remove cronjob task from server.

## [25.1.9] - 2020-11-03

### Fixed

- SC-7638 - fixed pin creation for users with accounts

## [25.1.8] - 2020-10-22

### Fixed

- SC-7333 - fixed creation of homeworks within lessons

## [25.1.7] - 2020-10-28

### Added

- SC-7491 - Add missing index on users.email to speed up slow query in registrationLink service

## [25.1.6] - 2020-10-23

### Changed

- SC-7413 - Remove event listener for unhandled rejections and move this to winston

## [25.1.5] - 2020-10-22

### Fixed

- SC-7452 - fixed time window check for LDAP users

## [25.1.4] - 2020-10-20

### Changed

- SC-6986 - Changed permission check for PATCH method in the account service from STUDENT_CREATE to STUDENT_EDIT to allow teachers to change students' password

## [25.1.3] - 2020-10-20

### Fixed

- SC-6986 - Changed a hook in the accounts service that restricts get requests to the same school, it expects a valid userID and matching schoolIds for both the requester and requested users

## [25.1.2] - 2020-10-15

### Fixed

- SC-7085 - fixed importHash error when asking parent consent

### Added

### Removed

## [25.1.1] - 2020-10-12

### Security

- SC-7165 package update for sanitization and add onload handler

## [25.1.0] - 2020-10-12

### Added

### Removed

- SC-6784 - Removed duplicated birth date formatting code in adminUsers service, which was causing an "Invalid date" output
- SC-6743 - Removed usersForConsent related things in adminUsers service because the client does not send that parameter anymore
- SC-6506 - Remove dependecy to feathers-swagger in routes.test.js

### Changed

- SC-6774 remove no-await-in-loop from eslint exceptions
- Rename statistic mails route, secure it over sync api key now
- SC-6809 - Maintain RabbitMQ connection and channels
- SC-5230 - Unblock Account-Page in Nuxt (securing /accounts and /users routes)

### Security

- Added hotfix merges

## [25.0.12] - 2020-10-12

### Fixed

- SC-6676 allows only following roles for registration: teacher/student…

## [25.0.11] - 2020-10-07

### Fixed

- SC-7180 homework create now validates data properly

## [25.0.12] - 2020-10-12

### Fixed

- SC-6676 allows only following roles for registration: teacher/student…

## [25.0.11] - 2020-10-07

### Fixed

- SC-7180 homework create now validates data properly

## [25.0.10] - 2020-10-07

### Added

- configured prometheus metrics - bucket sizes
- SC-6766 log unhandledRejection and unhandledException

## [25.0.9] - 2020-10-07

### Added

- SC-7115 - Reduce mongoose DB role request by enabling minor caching

## [25.0.8] - 2020-10-06

### Fixed

- SC-6676 - Registration: User with role parent should not be able to log-in
- SC-6960 - instead of deleting and recreating users during the rollback of a failed registration, use replace if necessary
- SC-6960 - properly raise exceptions during the registration process

## [25.0.7] - 2020-10-01

### Removed

- OPS-1316 - removed custom keep-alive header creation in express middleware

## [25.0.6] - 2020-10-01

### Added

- OPS-1316 - add indexes for slow files and submission queries

## [25.0.5] - 2020-10-01

### Added

- SC-6973 - add time window for pin creation

## [25.0.4] - 2020-09-30

### Added

- Added lead time detection

## [25.0.3]

### Added

- SC-6942 - add parse method to TSP strategy to declare it can handle the request and to keep authentication params clean

### Fixed

- SC-6942 - don't override payload defined by authentication method
- SC-6942 - don't search for account to populate if no username is given in `injectUsername`

## [25.0.2]

### Changed

- send mail for registration pin after add pin to db

## [25.0.1]

### Fixed

- SC-6696 - Fixed query used to determine course membership when checking permissions for course group lessons

## [25.0.0]

### Changed

- Extend JWT payload by schoolId and roleIds

## [24.5.1] - 2020-09-16

### Secrutiy

- Secure admin routes (update, patch, create)

## [24.5.0] - 2020-09-14

- Ignore database seed data with prettier, eslint, and codacy
- SC-6640 - Fixed email check within registration (case insensitive)
- SC-2710 - Adding time zones, default for school and theme

### Added - 24.5.0

- Test changelog has been updated for feature or hotfix branches
- SC-5612 - Adding search feature to the admintables for nuxt-client.

## [24.4.6] - 2020-09-11

### Changed

- SC-6733: central personal data does not get updated via CSV import

## [24.4.5] - 2020-09-10

### Fixed in 24.4.5

- SC-6637: generate QR codes for consent print sheets if group size exceeds 20

## [24.4.4] - 2020-09-08

### Fixed in 24.4.4]

- SC-6697: updates/sync account username when user is updated

## [24.4.3] - 2020-09-09

### Fixed in 24.4.3

- SC-6533 - Login not possible if admin reset password

## [24.4.2] - 2020-08-31

### Fixed in 24.4.2

- SC-6554: CSV-Importer no longer allows patching users with different roles

## [24.4.1] - 2020-08-31

### Fixed in 24.4.1

- SC-6511 - LDAP edit button missing.

### Changed in 24.4.1

- SC-5987 Internationalisation: extend user and school model with default language

### Added 24.4.1

- SC-6172: added hooks and checks to look for unique and not disposable emails in adminUsers service

## [24.4.0] - 2020-8-31

### Fixed in 24.4.0

- SC-6122 - Edusharing preload thumbnails in parallel. Edusharing authentication stabilisation.

## [24.3.3] - 2020-08-28

- SC-6469: prevent admin access to lessons admins shouldnt have access to.

## [24.3.2] - 2020-08-26

- SC-6382: fix handling of consents for users with unknown birthdays. consentStatus: 'ok' will be returned for valid consents without birthday.

## [24.3.1] - 2020-08-25

- SC-5420: TSC Schuljahreswechsel

## [24.3.0] - 2020-08-25

## [24.2.5] - 2020-08-24

- SC-6328 add migration to set student_list settings in all non n21 clouds schools to false.

## [24.2.4] - 2020-08-20

## [24.2.3] - 2020-08-20

## [24.2.2] - 2020-08-20

### Added in 24.2.2

- SC-5280: the LDAP service will try to reconnect up to three times if the connection was lost or could not be established
- SC-5280: the LDAP service and LDAP syncers now report more errors to the stats object
- SC-5808: added an isExternal check to the create method of AdminUsers service, only users from not external schools can create users

### Fixed in 24.2.2

- SC-5280: the LDAP sync now handles (timeout/firewall) errors much more gracefully
- SC-5280: LDAP bind operations will only be issued if the connection was established successfully
- SC-5280: aggregated LDAP statistics will now show the number of succesful and failed sub-syncs instead of just 1 or 0

### Changed in 24.2.2

- SC-5280: if disconnected prematurely, the LDAP service will not try to connect again just to unbind from the server

## [24.0.2] - 2020-08-05

### Fixed in 24.0.2

- SC-5835: Starting the new school year automatically - Cluster 4

## [24.0.1] - 2020-07-31

### Fixed in 24.0.1

- SC-5917 Fix activation of LDAP system

## [23.6.4] - 2020-07-29

### Fixed in 23.6.4

- SC-5883: Choose current schoolyear based on the school instead of the date for creating classes.

## [23.6.3] - 2020-07-28

### Added in 23.6.3

- SC-5754 Added isExternal attribute to school model. If ldapSchoolIdentifier or source is defined, isExternal will be set to true
  otherwise, if none of them are defined it wil be set to false.
- SC-4520 created a new Service called Activation Service; with which jobs can be defined and are
  only executed when an activation link (activation code) is confirmed (e.g.: change of e-mail address/username)
  Also added a sub-service for changing email/username in Activation Service
- SC-5280: the LDAP service will try to reconnect up to three times if the connection was lost or could not be established
- SC-5280: the LDAP service and LDAP syncers now report more errors to the stats object

### Fixed in 23.6.3

- SC-5250: Fixes the CSV-Import, if there are whitespaces in the columnnames
- SC-5686: only users with the team permission "RENAME_TEAM" can execute the patch method in teams route
- SC-5280: the LDAP sync now handles (timeout/firewall) errors much more gracefully
- SC-5280: LDAP bind operations will only be issued if the connection was established successfully
- SC-5280: aggregated LDAP statistics will now show the number of succesful and failed sub-syncs instead of just 1 or 0
- SC-5416: Enable maintenance Mode for LDAP Schools and change the currentSchoolYear for non-LDAP Schools

### Changed in 23.6.3

- SC-5542: Added an after hook for AdminUsers find method which formats birthday date to DD.MM.YYYY format.
- SC-4289 Changed aggregations in admin tables, classes are now taken only from current year or max grade level, and are sorted
  by numeric ordering.
- SC-5280: if disconnected prematurely, the LDAP service will not try to connect again just to unbind from the server

## [23.6.2] - 2020-07-22

### Fixed in 23.6.2

- SC-5773: LDAPSchoolSyncer now correctly populates classes synced from an LDAP server, even if only students or only teachers are assigned to the class.
- SC-5250: Fixes the CSV-Import, if there are whitespaces in the columnnames

## [23.6.1] - 2020-07-22

### Fixed in 23.6.1

- SC-5733: LDAPSchoolSyncer now uses the Users model service to avoid ignoring indexes due to automatic collation

## [23.6.0] - 2020-07-21

### Added in 23.6.0

- SC-4142: Added indexes on TSP sync related attributes in user and school schema.
- SC-4142: Adds info about unchanged entities to TSP sync statistics

## [23.5.4] - 2020-07-08

### Added in 23.5.4

- SC-2714 Added the federal state "Internationale Schule"

## [23.5.0] - 2020-06-15

### Added in 23.5.0

- SC-4192 add tests that ensure classes on other schools cant be manipulated

### Fixed in 23.5.0

### Changed in 23.5.0

- SC-4957 user.ldapId and user.ldapDn are now indexed to improve performance

## [23.4.7] - 2020-07-01

### Fixed in 23.4.7

- SC-4965 Converted "consent" subdocument in "users" to a nested document to fix changing consents in administration and removing a bug in registration that resulted in deleted users.

## [23.4.5] - 2020-06-17

### Fixed in 23.4.5

- SC-5007 re-introduces ldap system root path to API result to fix issue with duplicating schools

## [23.4.3-nbc] - 2020-06-15

### Fixed in 23.4.3-nbc

- SC-5054 Revert hook restrictions that prevented registration with custom deata privacy documents enabled

## [23.4.0-nbc] - 2020-06-11

### Added in 23.4.0-nbc

- SC-4577 extend consentversions with school specific privacy policy, which can be added by the school admin

## [23.2.4] - 2020-06-05

### Fixed in 23.2.4

- SC-4876 soften sanitization to allow editor actions to be persisted correctly

## [23.2.1] - 2020-06-04

### Security - 23.2.1

- SC-4720 improve importhashes for registrationlinks

## [23.2.0] - 2020-06-03

### Security - 23.2.0

- SC-4506 Secure Find User Route. Access user list by students is allowed only if they are eligible to create teams.
- SC-4506 Secure Get User Route. Read user details may only users with STUDENT_LIST or TEACHER_LIST permissions

## [23.1.4] - 2020-05-29

### Fixed in 23.1.4

- SC-4749 avoid xss in image onerror event attribute for submissions

## [23.0.0] - 2020-05-19

### Changed in 23.0.0

- SC-4075 Teams creation by students logic was changed. New environment enumeration variable `STUDENT_TEAM_CREATION`
  with possible values `disabled`, `enabled`, `opt-in`, `opt-out` was introduced. The feature value is set by instance deployment.
  In case of `disabled`, `enabled` it is valid for all schools of the instance and cannot be changed by the admin.
  In case of `opt-in` and `opt-out` the feature should be enabled/disabled by the school admin.

## [22.10.3] - 2020-05-13

### Fixed in 22.10.3

- Unbind errors no longer stop the LDAP sync if more systems follow

## [22.10.2] - 2020-05-12

### Fixed in 22.10.2

- fixed pagination for students/teacher table

## [22.10.0] - 2020-05-11

### Added in 22.10.0

- SC-3719 Files now have a `creator` attribute that references the ID of the user that created the file.
  For old files, it is set to the first user permission inside the permissions array (legacy creator check).
- SC-3719 The `files` collection now has two additional indexes: `{creator}` and `{permissions.refId, permissions.refPermModel}`.
- add MongoDB Collation Support to control sorting behaviour in regards to capitalization.
- SC-3607 CSVSyncer now allows the optional birthday field (formats: dd/mm/yyyy, dd.mm.yyyy, dd-mm-yyyy) in CSV data
- SC-3948 support users query in adminusers routes
- SC-4018 Add additional nexboard permissions
- SC-4008 Migrated generateRegistrationLink Hook from SC-Client into Server
- SC-3686 Added new Registration Link Service for sending mails
- SC-4094 Teachers can now provide feedback in the form of uploaded files

### Fixed in 22.10.0

- SC-3892 Update Filter of submission in order to work with older submissions
- SC-3395 if fetching the release fails, a error will be thrown
- backup.js now outputs valid json exports
- SC-4105 fixed a problem with new users tests not working with recent hotfix.
- Checks of user consent calculated correct now

### Changed in 22.10.0

- User delete now accepts bulk delete requests
- SC-3958: the "general" LDAP strategy now returns an empty array if classes are not configured properly
- Increase performance - error logging in sentry
- Mergify: add and modified some configs

### Removed in 22.10.0

- SC-3958: the LDAP strategy interface no longer supports synchronizing team members to the never-used original N21-IDM
- SC-3958: the environment variables NBC_IMPORTURL, NBC_IMPORTUSER, and NBC_IMPORTPASSWORD are no longer used and have been removed
- Removed the obsolete commentSchema from the homework service. It was not in use.

## [22.9.20]

### Added in 22.9.20

- SC-4042: Added support for a central IServ-Connector

### Changed in 22.9.20

- LDAP syncs on servers with multiple schools now only sync one school at a time to avoid issues when paging search requests
- LDAP syncs use less memory (because they do a lot less in parallel)
- LDAPSchoolSyncer now returns user and class statistics

### Fixed in 22.9.20

- Fixed LDAP-Service disconnect method
- LDAPSystemSyncers now properly close their connections after syncing
- Authentication via LDAP now tries to close the connection after login
- Fixed a warning message appearing when patching users via internal request

## [22.9.18]

### Fixed in 22.9.18

- SC-4215: Do not allow unprivileged users to find users with non-school roles (expert, parent, etc.)

## [22.9.17]

### Fixed in 22.9.17

- SC-4121: File uploads no longer fail if the security scan is misconfigured or errors during enqueuing

## [22.9.10]

### Added in 22.9.10

- enable API key for /mails route

### Fixed in 22.9.10

- fixed an issue that prevented api-key authenticated calls to function with query.

## [22.9.9]

### Added in 22.9.9

- Sync can now be authenticated with an api-key.

## [22.9.8]

### Fixed in 22.9.8

- Fixed an error where ldap users without proper uuid where not filtered correctly.

## [22.9.7]

### Security in 22.9.7

- the /ldap route can now only be triggered for the users own school.

## [22.9.6]

### Added in 22.9.6

- users without `SCHOOL_EDIT` permission, but with `SCHOOL_STUDENT_TEAM_MANAGE` permission can now toggle the school feature `disableStudentTeamCreation`.

### Fixed in 22.9.6

- Admins in Thuringia can now prevent students from creating teams

## [22.9.5]

### Security in 22.9.5

- increased security for the publicTeachers route.

## [22.9.4]

### Fixed in 22.9.4

- fixes an issue with LDAP account updates if more than one account exists for the user (migration from local login to LDAP)

## [22.9.3]

### Fixed in 22.9.3

- fixes regression in LDAP sync, that caused incomplete user updates

## [22.9.2]

### Security in 22.9.2

- increased security for user PUT operation

## [22.9.1]

### Fixed in 22.9.1

- SC-3994: remove unnecessary bucket creation call that caused school administration and LDAP Sync to throw errors

### Changed in 22.9.1

- use collation for /homeworks, /users, /publicTeachers, /users/admin/teachers, /users/admin/students, /classes, and /courses.

## [22.9.0]

- Security updates

## [22.8.0]

### Added in 22.8.0

- This changelog has been added

### Removed in 22.8.0

- Clipboard sockets
- This changelog has been added
- Backend route to confirm analog consents in bulk
- Changed Seed Data + Migration Script: Added feature flag for new Editor to klara.fall@schul-cloud.org
- SC-2922: Enable use of multiple S3 instances as file storage provider
  - A new collection is added to administrate multiple S3 instances
  - A migration will automatically use the AWS environment variables to add those as default provider for all existing schools
  - For new schools the less used provider is assigned as storage provider
  - Environment Variables:
    - FEATURE_MULTIPLE_S3_PROVIDERS_ENABLED=true will activate the feature
    - S3_KEY, used for symmetric encryption, already required for the migration because of the secret access key encryption

### Changed in 22.8.0

- SC-3767: moved env variables to globals.js, NODE_ENV required to equal 'test' for test execution and right database selection
- migrated backup.sh script to node, so it can run platform independant and works on windows.

### Fixed in 22.8.0

- SC-3821: Fix Co-Teachers and Substitution teachers not being able to Grade Homeworks

## 22.7.1

### Fixed in 22.7.1

- Admin and teacher user could change other users without changing them self<|MERGE_RESOLUTION|>--- conflicted
+++ resolved
@@ -16,11 +16,8 @@
 
 ### Added
 
-<<<<<<< HEAD
 - SC-7841 - remove deleted user from classes
-=======
 - SC-7555 - move user and account to trashbin
->>>>>>> 4c3f1b4b
 - SC-4666 - Added a pool based LDAP system and school sync. LDAP_SYSTEM_SYNCER_POOL_SIZE and LDAP_SCHOOL_SYNCER_POOL_SIZE variables
   determine how many system/school syncers will be run in parallel (at most) during the LDAP sync.
 - SC-7615 - reduces the errors in lernstore
