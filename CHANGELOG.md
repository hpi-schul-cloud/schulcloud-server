--- conflicted
+++ resolved
@@ -83,12 +83,7 @@
 - SC-6942 - don't override payload defined by authentication method
 - SC-6942 - don't search for account to populate if no username is given in `injectUsername`
 
-<<<<<<< HEAD
-
 ## [25.0.2]
-=======
-## 25.0.2
->>>>>>> abb7ae5a
 
 ### Changed
 
@@ -124,11 +119,7 @@
 
 ## [24.4.6] - 2020-09-11
 
-<<<<<<< HEAD
-### Changed in 24.4.6
-=======
 ### Changed
->>>>>>> abb7ae5a
 
 - SC-6733: central personal data does not get updated via CSV import
 
