--- conflicted
+++ resolved
@@ -9,17 +9,14 @@
 
 ## Unreleased
 
-<<<<<<< HEAD
-
-## [23.6.3] - 2020-07-27
+## [23.6.4] - 2020-07-28
 ### Changed
 - SC-5283 set dates to set schools in maintenance mode
-=======
+
 ## [23.6.3] - 2020-07-28
 
 ### Fixed - 23.6.3
 - SC-5416: Enable maintenance Mode for LDAP Schools and change the currentSchoolYear for non-LDAP Schools
->>>>>>> 6df46acc
 
 ## [23.6.2] - 2020-07-22
 
