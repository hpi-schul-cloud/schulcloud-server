# Changelog

All notable changes to this project will be documented in this file.

The format is based on [Keep a Changelog](https://keepachangelog.com/en/1.0.0/),
and this project adheres to [Semantic Versioning](https://semver.org/spec/v2.0.0.html).

Allowed Types of change: `Added`, `Changed`, `Deprecated`, `Removed`, `Fixed`, `Security`

## Unreleased

<<<<<<< HEAD
### Changed

- rename statistic mails route, secure it over sync api key now
=======
### Added - Unreleased

### Changed - Unreleased

- Extend JWT payload by schoolId and roleIds
>>>>>>> 5ead2eb2

## [24.5.0] - 2020-09-14

- Ignore database seed data with prettier, eslint, and codacy
- SC-6640 - Fixed email check within registration (case insensitive)

### Added - 24.5.0

- Test changelog has been updated for feature or hotfix branches
- SC-5612 - Adding search feature to the admintables for nuxt-client.

## [24.4.6] - 2020-09-11

### Changed
- SC-6733: central personal data does not get updated via CSV import

## [24.4.5] - 2020-09-10

### Fixed in 24.4.5

- SC-6637: generate QR codes for consent print sheets if group size exceeds 20

## [24.4.4] - 2020-09-08

### Fixed

- SC-6697: updates/sync account username when user is updated

## [24.4.3] - 2020-09-09

### Fixed in 24.4.3

- SC-6533 - Login not possible if admin reset password

## [24.4.2] - 2020-08-31

### Fixed in 24.4.2

- SC-6554: CSV-Importer no longer allows patching users with different roles

## [24.4.1] - 2020-08-31

### Fixed in 24.4.1

- SC-6511 - LDAP edit button missing.

### Changed in 24.4.1

- SC-5987 Internationalisation: extend user and school model with default language

### Added 24.4.1

- SC-6172: added hooks and checks to look for unique and not disposable emails in adminUsers service

## [24.4.0] - 2020-8-31

### Fixed in 24.4.0

- SC-6122 - Edusharing preload thumbnails in parallel. Edusharing authentication stabilisation.

## [24.3.3] - 2020-08-28

- SC-6469: prevent admin access to lessons admins shouldnt have access to.

## [24.3.2] - 2020-08-26

- SC-6382: fix handling of consents for users with unknown birthdays. consentStatus: 'ok' will be returned for valid consents without birthday.

## [24.3.1] - 2020-08-25

- SC-5420: TSC Schuljahreswechsel

## [24.3.0] - 2020-08-25

## [24.2.5] - 2020-08-24

- SC-6328 add migration to set student_list settings in all non n21 clouds schools to false.

## [24.2.4] - 2020-08-20

## [24.2.3] - 2020-08-20

## [24.2.2] - 2020-08-20

### Added in 24.2.2

- SC-5280: the LDAP service will try to reconnect up to three times if the connection was lost or could not be established
- SC-5280: the LDAP service and LDAP syncers now report more errors to the stats object
- SC-5808: added an isExternal check to the create method of AdminUsers service, only users from not external schools can create users

### Fixed in 24.2.2

- SC-5280: the LDAP sync now handles (timeout/firewall) errors much more gracefully
- SC-5280: LDAP bind operations will only be issued if the connection was established successfully
- SC-5280: aggregated LDAP statistics will now show the number of succesful and failed sub-syncs instead of just 1 or 0

### Changed in 24.2.2

- SC-5280: if disconnected prematurely, the LDAP service will not try to connect again just to unbind from the server

## [24.0.2] - 2020-08-05

### Fixed in 24.0.2

- SC-5835: Starting the new school year automatically - Cluster 4

## [24.0.1] - 2020-07-31

### Fixed in 24.0.1

- SC-5917 Fix activation of LDAP system

## [23.6.4] - 2020-07-29

### Fixed in 23.6.4

- SC-5883: Choose current schoolyear based on the school instead of the date for creating classes.

## [23.6.3] - 2020-07-28

### Added in 23.6.3

- SC-5754 Added isExternal attribute to school model. If ldapSchoolIdentifier or source is defined, isExternal will be set to true
  otherwise, if none of them are defined it wil be set to false.
- SC-4520 created a new Service called Activation Service; with which jobs can be defined and are
  only executed when an activation link (activation code) is confirmed (e.g.: change of e-mail address/username)
  Also added a sub-service for changing email/username in Activation Service
- SC-5280: the LDAP service will try to reconnect up to three times if the connection was lost or could not be established
- SC-5280: the LDAP service and LDAP syncers now report more errors to the stats object

### Fixed in 23.6.3

- SC-5250: Fixes the CSV-Import, if there are whitespaces in the columnnames
- SC-5686: only users with the team permission "RENAME_TEAM" can execute the patch method in teams route
- SC-5280: the LDAP sync now handles (timeout/firewall) errors much more gracefully
- SC-5280: LDAP bind operations will only be issued if the connection was established successfully
- SC-5280: aggregated LDAP statistics will now show the number of succesful and failed sub-syncs instead of just 1 or 0
- SC-5416: Enable maintenance Mode for LDAP Schools and change the currentSchoolYear for non-LDAP Schools

### Changed in 23.6.3

- SC-5542: Added an after hook for AdminUsers find method which formats birthday date to DD.MM.YYYY format.
- SC-4289 Changed aggregations in admin tables, classes are now taken only from current year or max grade level, and are sorted
  by numeric ordering.
- SC-5280: if disconnected prematurely, the LDAP service will not try to connect again just to unbind from the server

## [23.6.2] - 2020-07-22

### Fixed in 23.6.2

- SC-5773: LDAPSchoolSyncer now correctly populates classes synced from an LDAP server, even if only students or only teachers are assigned to the class.
- SC-5250: Fixes the CSV-Import, if there are whitespaces in the columnnames

## [23.6.1] - 2020-07-22

### Fixed in 23.6.1

- SC-5733: LDAPSchoolSyncer now uses the Users model service to avoid ignoring indexes due to automatic collation

## [23.6.0] - 2020-07-21

### Added in 23.6.0

- SC-4142: Added indexes on TSP sync related attributes in user and school schema.
- SC-4142: Adds info about unchanged entities to TSP sync statistics

## [23.5.4] - 2020-07-08

### Added in 23.5.4

- SC-2714 Added the federal state "Internationale Schule"

## [23.5.0] - 2020-06-15

### Added in 23.5.0

- SC-4192 add tests that ensure classes on other schools cant be manipulated

### Fixed in 23.5.0

### Changed in 23.5.0

- SC-4957 user.ldapId and user.ldapDn are now indexed to improve performance

## [23.4.7] - 2020-07-01

### Fixed in 23.4.7

- SC-4965 Converted "consent" subdocument in "users" to a nested document to fix changing consents in administration and removing a bug in registration that resulted in deleted users.

## [23.4.5] - 2020-06-17

### Fixed in 23.4.5

- SC-5007 re-introduces ldap system root path to API result to fix issue with duplicating schools

## [23.4.3-nbc] - 2020-06-15

### Fixed in 23.4.3-nbc

- SC-5054 Revert hook restrictions that prevented registration with custom deata privacy documents enabled

## [23.4.0-nbc] - 2020-06-11

### Added in 23.4.0-nbc

- SC-4577 extend consentversions with school specific privacy policy, which can be added by the school admin

## [23.2.4] - 2020-06-05

### Fixed in 23.2.4

- SC-4876 soften sanitization to allow editor actions to be persisted correctly

## [23.2.1] - 2020-06-04

### Security - 23.2.1

- SC-4720 improve importhashes for registrationlinks

## [23.2.0] - 2020-06-03

### Security - 23.2.0

- SC-4506 Secure Find User Route. Access user list by students is allowed only if they are eligible to create teams.
- SC-4506 Secure Get User Route. Read user details may only users with STUDENT_LIST or TEACHER_LIST permissions

## [23.1.4] - 2020-05-29

### Fixed in 23.1.4

- SC-4749 avoid xss in image onerror event attribute for submissions

## [23.0.0] - 2020-05-19

### Changed in 23.0.0

- SC-4075 Teams creation by students logic was changed. New environment enumeration variable `STUDENT_TEAM_CREATION`
  with possible values `disabled`, `enabled`, `opt-in`, `opt-out` was introduced. The feature value is set by instance deployment.
  In case of `disabled`, `enabled` it is valid for all schools of the instance and cannot be changed by the admin.
  In case of `opt-in` and `opt-out` the feature should be enabled/disabled by the school admin.

## [22.10.3] - 2020-05-13

### Fixed in 22.10.3

- Unbind errors no longer stop the LDAP sync if more systems follow

## [22.10.2] - 2020-05-12

### Fixed in 22.10.2

- fixed pagination for students/teacher table

## [22.10.0] - 2020-05-11

### Added in 22.10.0

- SC-3719 Files now have a `creator` attribute that references the ID of the user that created the file.
  For old files, it is set to the first user permission inside the permissions array (legacy creator check).
- SC-3719 The `files` collection now has two additional indexes: `{creator}` and `{permissions.refId, permissions.refPermModel}`.
- add MongoDB Collation Support to control sorting behaviour in regards to capitalization.
- SC-3607 CSVSyncer now allows the optional birthday field (formats: dd/mm/yyyy, dd.mm.yyyy, dd-mm-yyyy) in CSV data
- SC-3948 support users query in adminusers routes
- SC-4018 Add additional nexboard permissions
- SC-4008 Migrated generateRegistrationLink Hook from SC-Client into Server
- SC-3686 Added new Registration Link Service for sending mails
- SC-4094 Teachers can now provide feedback in the form of uploaded files

### Fixed in 22.10.0

- SC-3892 Update Filter of submission in order to work with older submissions
- SC-3395 if fetching the release fails, a error will be thrown
- backup.js now outputs valid json exports
- SC-4105 fixed a problem with new users tests not working with recent hotfix.
- Checks of user consent calculated correct now

### Changed in 22.10.0

- User delete now accepts bulk delete requests
- SC-3958: the "general" LDAP strategy now returns an empty array if classes are not configured properly
- Increase performance - error logging in sentry
- Mergify: add and modified some configs

### Removed in 22.10.0

- SC-3958: the LDAP strategy interface no longer supports synchronizing team members to the never-used original N21-IDM
- SC-3958: the environment variables NBC_IMPORTURL, NBC_IMPORTUSER, and NBC_IMPORTPASSWORD are no longer used and have been removed
- Removed the obsolete commentSchema from the homework service. It was not in use.

## [22.9.20]

### Added in 22.9.20

- SC-4042: Added support for a central IServ-Connector

### Changed in 22.9.20

- LDAP syncs on servers with multiple schools now only sync one school at a time to avoid issues when paging search requests
- LDAP syncs use less memory (because they do a lot less in parallel)
- LDAPSchoolSyncer now returns user and class statistics

### Fixed in 22.9.20

- Fixed LDAP-Service disconnect method
- LDAPSystemSyncers now properly close their connections after syncing
- Authentication via LDAP now tries to close the connection after login
- Fixed a warning message appearing when patching users via internal request

## [22.9.18]

### Fixed in 22.9.18

- SC-4215: Do not allow unprivileged users to find users with non-school roles (expert, parent, etc.)

## [22.9.17]

### Fixed in 22.9.17

- SC-4121: File uploads no longer fail if the security scan is misconfigured or errors during enqueuing

## [22.9.10]

### Added in 22.9.10

- enable API key for /mails route

### Fixed in 22.9.10

- fixed an issue that prevented api-key authenticated calls to function with query.

## [22.9.9]

### Added in 22.9.9

- Sync can now be authenticated with an api-key.

## [22.9.8]

### Fixed in 22.9.8

- Fixed an error where ldap users without proper uuid where not filtered correctly.

## [22.9.7]

### Security in 22.9.7

- the /ldap route can now only be triggered for the users own school.

## [22.9.6]

### Added in 22.9.6

- users without `SCHOOL_EDIT` permission, but with `SCHOOL_STUDENT_TEAM_MANAGE` permission can now toggle the school feature `disableStudentTeamCreation`.

### Fixed in 22.9.6

- Admins in Thuringia can now prevent students from creating teams

## [22.9.5]

### Security in 22.9.5

- increased security for the publicTeachers route.

## [22.9.4]

### Fixed in 22.9.4

- fixes an issue with LDAP account updates if more than one account exists for the user (migration from local login to LDAP)

## [22.9.3]

### Fixed in 22.9.3

- fixes regression in LDAP sync, that caused incomplete user updates

## [22.9.2]

### Security in 22.9.2

- increased security for user PUT operation

## [22.9.1]

### Fixed in 22.9.1

- SC-3994: remove unnecessary bucket creation call that caused school administration and LDAP Sync to throw errors

### Changed in 22.9.1

- use collation for /homeworks, /users, /publicTeachers, /users/admin/teachers, /users/admin/students, /classes, and /courses.

## [22.9.0]

- Security updates

## [22.8.0]

### Added in 22.8.0

- This changelog has been added

### Removed in 22.8.0

- Clipboard sockets
- This changelog has been added
- Backend route to confirm analog consents in bulk
- Changed Seed Data + Migration Script: Added feature flag for new Editor to klara.fall@schul-cloud.org
- SC-2922: Enable use of multiple S3 instances as file storage provider
  - A new collection is added to administrate multiple S3 instances
  - A migration will automatically use the AWS environment variables to add those as default provider for all existing schools
  - For new schools the less used provider is assigned as storage provider
  - Environment Variables:
    - FEATURE_MULTIPLE_S3_PROVIDERS_ENABLED=true will activate the feature
    - S3_KEY, used for symmetric encryption, already required for the migration because of the secret access key encryption

### Changed in 22.8.0

- SC-3767: moved env variables to globals.js, NODE_ENV required to equal 'test' for test execution and right database selection
- migrated backup.sh script to node, so it can run platform independant and works on windows.

### Fixed in 22.8.0

- SC-3821: Fix Co-Teachers and Substitution teachers not being able to Grade Homeworks

## 22.7.1

### Fixed in 22.7.1

- Admin and teacher user could change other users without changing them self<|MERGE_RESOLUTION|>--- conflicted
+++ resolved
@@ -9,17 +9,13 @@
 
 ## Unreleased
 
-<<<<<<< HEAD
-### Changed
-
-- rename statistic mails route, secure it over sync api key now
-=======
 ### Added - Unreleased
 
 ### Changed - Unreleased
 
 - Extend JWT payload by schoolId and roleIds
->>>>>>> 5ead2eb2
+- Rename statistic mails route, secure it over sync api key now
+
 
 ## [24.5.0] - 2020-09-14
 
