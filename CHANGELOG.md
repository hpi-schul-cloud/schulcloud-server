# Changelog

All notable changes to this project will be documented in this file.

The format is based on [Keep a Changelog](https://keepachangelog.com/en/1.0.0/),
and this project adheres to [Semantic Versioning](https://semver.org/spec/v2.0.0.html).

Allowed Types of change: `Added`, `Changed`, `Deprecated`, `Removed`, `Fixed`, `Security`

## Unreleased

## 26.2.0

### Added

- OPS-2418 - Change buildpipelines (Server, Client, Nuxt) to execute E2E tests according QF decision
- SC-8250 - add bulk deletion to user service v2
- SC-8341 - add tombstone school to tombstone user
- SC-8408 - added delete events by scope Id route
- SC-7937 - Allow adding multiple materials to lesson
- SC-7868 - Deletion concept for personal file connections
- SC-8873 - Add prioritization for Matrix messenger tasks
- SC-8982 - add inital service ressource messuring test setup
- OPS-1499 - Add feature to CI Pipeline and provide manual deployments of branches and automatic deploy of release to staging
- Add run script for sync indexes based on existing and registered schemas.
- SC-9085 - add registration pin deletion for parent emails
- SC-9004 - Sync env variables between backend and frontend
- OPS-1499 - Add feature to CI Pipeline and provide manual deployments of branches
- Add run script for sync indexes based on existing and registered schemas.


### Changed

<<<<<<< HEAD
- SC-9018; SC-9003 - created schoolsList public endpoint, and jwt secured /schools endpoint
=======
- SC-8440 - fixed open api validation for manual consent
- SC-9055 - changed Edu-Sharing permissions for Brandenburg Sportinhalt content
>>>>>>> d23d6a3b
- SC-6950 - validation for officialSchoonNumber now allows 5 or 6 digits
- SC-8599 - added helparea contact dropdown and send value
- SC-7944 - use persistent ids for Lern-Store content items
- OPS-1508 - added limits for cpu and ram to the docker compose files
- SC-8500 - refactoring in error handling
- SC-7021 - automatic deletion documents in the trashbins collection after 7 days.
- SC-5202 - homework tests refactoring
- SC-7868 - filestorage integration tests are skipped on local test environments if minio is not setup
- SC-8779 - messenger: use user-based fixed device ids

### Fixed

- SC-8933 - fix date format on first login
- SC-8728 - fix configuration reset in tests
- SC-8873 - fix addUser prioritization for full school Matrix messenger sync
- SC-8982 - fix test setup for on the fly building test like routes jwt

## [26.1.0]

### Added

- SC-8910 - added an isExternal check to the adminUsers service remove method

### Changed

- SC-8732 - change search filter gate and weight of values in indexes. Will reduce amount of results
- SC-8880 - changed the validation for search queries in NAT, now it allows empty

## [26.0.16] - 2021-04-20

### Removed

- - SC-8748 - revert: bump feathers-mongoose from 6.3.0 to 8.3.1

## [26.0.15] - 2021-04-19

### Changed

- SC-8909 - messenger: use user-based fixed device ids

## [26.0.14] - 2021-04-16

### Changed

- SC-8934 - no more autosync for the migrations for the mongodb

## [26.0.13] - 2021-04-15

### Fixed

- SC-8917 - verify configuration missing school

## [26.0.12] - 2021-04-14

### Changed

- SC-8929 - increase performance for alert requests

## [26.0.11] - 2021-04-13

### Changed

- SC-8748 - bump feathers-mongoose from 6.3.0 to 8.3.1

## [26.0.10] - 2021-04-09

### Fixed

- SC-8908 ldap sync: fix lock

## [26.0.9] - 2021-04-06

- SC-8779 - fix partial LDAP sync

## [26.0.8] - 2021-03-31

### Fixed

- SC-8691 ldap sync: fix potential deadlock while loadind ldap data

## [26.0.7] - 2021-03-31

### Fixed

- SC-8768 ldap sync: in user search include current school

## [26.0.6] - 2021-03-30

### Fixed

- SC-8836 - teachers can add classes from other teachers to their courses

## [26.0.5] - 2021-03-29

### Fixed

- SC-8691 - LDAP sync can be run with multiple school in parallel

## [26.0.4] - 2021-03-25

### Changed

- SC-8829 - status of logging in rocket chat user is set to offline

## [26.0.3] - 2021-03-17

### Changed

- merged hotfixes 25.6.11 and following into 26.0 branch

## [26.0.2] - 2021-03-10

### Fixed

- SC-5202 - fixed an issue with internal pagination in homework-submissions

## [26.0.1] - 2021-03-09

### Changed

- merged 25.6.10 into new version

## [26.0.0]

### Fixed

- SC-6679 - fixed table styling in topic text-component
- SC-8534 - fix registration link generation
- SC-8682 - fix students are editable in externally managed schools
- SC-8534 fix registration link generation
- Allow sorting after search

## [25.6.11] - 2021-03-17

## [25.6.13] - 2021-03-16

- SC-8782 Migration for changing urls

## [25.6.12] - 2021-03-15

- SC-8782 Fixed lesson context Query

## [25.6.11] - 2021-03-15

### Fixed

- SC-8211 - Fixed course events duplications

## [25.6.10] - 2021-03-09

- SC-8770 Fixed issue where parent consents were overwritten

## [25.6.9] - 2021-02-26

### Fixed

- SC-8714 Fixed an issue in school creation that could cause the iserv-sync to fail

## [25.6.8] - 2021-02-19

### Changed

- SC-8477 LDAP-Sync: Speed up class sync by holding all the school's users in map while creating/populating classes
- SC-8477 LDAP-Sync: Speed up user sync by grouping users into chunks and loading the chunks from DB instead of individual users

## [25.6.7] - 2021-02-18

### Security

- SC-8655 - prevent changes to immutable user attributes

## [25.6.6] - 2021-02-18

### Fixed

- SC-8657 - Recreate shared links for homework

## [25.6.5] - 2021-02-17

### Fixed

- SC-8634 - Recreate shared links for homework

## [25.6.4] - 2021-02-17

### Changed

- Reverted Changes for SC-8410

## [25.6.3] - 2021-02-15

### Security

- VOR-3 - Enable and replace old file links.

## [25.6.2] - 2021-02-11

### Changed

- VOR-2 - Adjusted business rules for adding team members from external school.

## [25.6.1] - 2021-02-11

### Fixed

- VOR-1 - Fix passwordRecovery id validation.

## [25.6.0] - 2021-02-09

### Fixed

- SC-8514 - QR Code generation fails
- SC-8390 - Lern-Store collections feature flag was not excluding collections in search
- SC-8322 prevent wrong assignment from school to storage provider

### Added

- SC-8482 - Deletion concept orchestration integration
- SC-8029 - Add deletion concept handling for pseudonyms and registration pins
- SC-6950 - Add access for superhero to change kreisid and officialSchoolNumber
- SC-8206 - Add school tombstone for deleting concept
- SC-7825 - Deletion concept for user data in tasks

### Changed

- SC-8541 - restrict class modifing requests to the teachers, who are inside these classes
- SC-8380 removed reqlib, replaced by normal require to keep referenced types known
- SC-8213 error handling concept
- SC-4576 - sanitize bbb room and member names
- SC-8300 Added user information to LDAP Sync in case of errors

## [25.5.16] - 2021-02-08

### Added

- SC-8512 - Creating a migration for duplicated events

## [25.5.15]

### Fixed

- SC-8571 - New courses does not appear in bettermarks

## [25.5.14] - 2021-02-02

### Changed

- SC-8420 - Fix old missing indexes that migration for new indexes can executed. 25.5.3

## [25.5.13]

### Changed

- SC-8462 - Add logging for homework deletion

## [25.5.12]

### Fixed

- SC-8499 - Change order of migrations

## [25.5.11]

### Fixed

- SC-8499 - Prevent duplicated pseudonyms

## [25.5.10]

- SC-8506 - add origin server name to bbb create and join requests

## [25.5.9]

### Fixed

- SC-8503 - Clicking on task in BRB and THR shows pencil page

## [25.5.8]

### Changed

- SC-8480 - Return GeneralError if unknown error code is given to error pipeline

## [25.5.7]

## Added

- SC-8489 - Added permission check for homework deletion

## [25.5.6]

### Fixed

- SC-8410 - Verify ldap connection reads the first page of users only to avoid timeouts
- SC-8444 - resolve eventual consistency in course shareToken generation

## [25.5.5]

### Fixed

- SC-8303 - fix wrong assignment from school to storage provider

## [25.5.4]

### Added

- SC-8358 - bettermarks: show hint for safari users
- SC-8412 - update swagger documentation of pseudonym/roster/ltitools

### Fixed

- SC-5287 - Fixed OAuth2 rostering
- SC-5287 - Repair Bettermark's depseudonymization
- SC-8313 - Bettermarks: depseudonymization iframe needs to use Storage Access API in Safari
- SC-8379 - Secure ltiTools route
- SC-8315 - bettermarks: security check and production configuration

## [25.5.3]

### Added

- SC-8420 - Migration for sync new indexes.

## [25.5.2]

### Fixed

- SC-8189 - fix duplicate events by returning updated object at findOneAndUpdate

## [25.5.1]

### Fixed

- SC-8303 - fix wrong assignment from school to storage provider

## [25.5.0]

### Added

- SC-7835 - Add deletion concept handling for helpdesk problems
- SC-8229 - Added invalid DN error to ldap-config service error handling
- SC-7825 - Remove user relations from courses
- SC-7827 - Add deletion concept handling for file permissions.
- SC-8030 - Setup orchestrator for deleting concept
- SC-8060 - increase unit test coverage for lernstore counties
- SC-8179 - repaired unit test
- SC-7763 - adds searchable feature flag for lernstore.
- SC-8020 - adds collections filter to edu-sharing service
- SC-8260 - new team indexes and migration to add this

### Fixed

- SC-8230 - fix deletion of teachers via new route

### Removed

- SC-8233 - Removed attribute and member as required attributes for the LDAP-config service

### Fixed

- SC-8329 - Cluster returns old verison of Pin object after patch

## [25.4.1]

- Update from 25.3.9 into master

## [25.3.9]

- SC-8198 continue school sync on user issues

## [25.3.8]

### Changed

- SC-8198 - handle eventually consistent database in THR sync

## [25.3.7] - 2020-12-18

### Changed

- SC-8209 - prevent sync from stopping if error occurs for a single student

## [25.3.6]

### Fixed

- SC-8235 - repaired reigstration link for students

## [25.3.5]

### Changed

- SC-8149 - no longer require a registrationPin for internal calls

## [25.3.4]

### Changed

- SC-7998 - use default service setup for /version

## [25.3.3] (pick from 25.2)

### Removed

- SC-8101 - Sanitization for read operations

### Fixed

- SC-8101 - Make it possible to disable sentry by removing `SENTRY_DSN`
- OPS-1735 - Fixes transaction handling in file service by using the mongoose transaction helper,
  properly closing the session, and using the correct readPreference (everything except primary fails)

## [25.3.2]

### Added

- SC-7734 - Added a hook that takes care of merlin content to generate valid urls for users
- SC-7483 - Updating terms of use for all users for each instance separately

## [25.3.1]

### Fixed

SC-8077 - the migration copy-parents-data-into-children-entities-and-delete-parent-users is broken

## [25.3.0]

### Added

- SC-7841 - remove deleted user from classes
- SC-7836 - Removing registration pin by removing the user
- SC-7838 - move pseudonyms to trashbin
- SC-7142 - Counties/Kreise added to federal states.
- SC-7555 - move user and account to trashbin
- SC-4666 - Added a pool based LDAP system and school sync. LDAP_SYSTEM_SYNCER_POOL_SIZE and LDAP_SCHOOL_SYNCER_POOL_SIZE variables
  determine how many system/school syncers will be run in parallel (at most) during the LDAP sync.
- SC-7615 - reduces the errors in lernstore
- SC-5476 - Extend tests for Matrix messenger config and permission service
- SC-6690 - refactors edu-sharing service and sets defaults
- SC-6738 - Extend search input field in new admin tables to search for full name
- SC-7293 - added Lern-Store view permission and a feature flag
- SC-7357 - Add config service
- SC-7083 - Added officialSchoolNumber to school-model
- Introduce plainSecrets in Configuration
- Introduce FEATURE_PROMETHEUS_ENABLED to have a flag for enable prometheus api metrics
- SC-7411 - add API Specification and validation for /me service
- SC-7411 - add API Specification and validation for /version service
- SC-7205 - create new data seed for QA
- SC-7614 - creates documentation for edu sharing endpoints
- SC-7370 - Add optional rootPath attribute modifier to iserv-idm strategy
- SC-4667 - persist time of last attempted and last successful LDAP sync to database (based on system)
- SC-4667 - Only request and compare LDAP entities that have changed since the last sync (using operational attribute modifyTimestamp with fallback)
- SC-4667 - Add optional `forceFullSync` option (as get param or json payload) to force a full LDAP sync
- SC-7499 - add API Specification for public services
- SC-7915 - facade locator
- SC-7571 - solved performance issues - bulk QR-code generation
- SC-6294 - Introduce Typescript in schulcloud-server
- SC-7543 - Adds ldap-config service to create, load, and patch LDAP-configs (replaces /ldap endpoints for new client)
- SC-7028 - Add Course Component API Specification document
- SC-7476 - Prevent hash generation if user has account
- SC-6692 - Added Lern-Store counties support for Niedersachsen (Merlin)

### Changed

- request logging disabled for non development environment
- OPS-1289 - moved and updated commons (to hpi-schul-cloud/commons)
- SC-6596 - Changed route for messenger permissions service
- SC-7331 - introduce axios for external requests, implemented in status api
- SC-7395 - Changed ldap general strategy fetching of users from parallel to serialized
- SC-6080 - move REQUEST_TIMEOUT from globals to Configuration
- Dependencies: querystring replaced by qs
- SC-6060 - Updated error handling
- SC-7404 - automatic forwarding for requests without versionnumber if no matching route is found
- SC-7411 - api versioning for /me service
- SC-7411 - api versioning for /version service
- IMP-160 - integration-tests repo renamed to end-to-end-tests
- SC-5900 - Move Synapse synchronization logic into server
- SC-7499 - Fixes documentation for edu sharing endpoints
- SC-7872 - Fix audience of the jwt to new organisation name.
- SC-7543 - deprecates `GET /ldap/:id` and `PATCH /ldap/:id` routes
- SC-7868 - Move external request helpers to more present file location
- SC-7474 pull docker container for tests if commit id exists on docker hub

### Fixed

- SC-6294 fix mocha test execution and build, summarize coverage results
- SC-1589 Trim strings to avoid empty team names
- ARC-138 fix changelog action
- ARC-137 avoid DoS on alerts in error state
- SC-7353 course sharing between teachers
- SC-7530 rename SHOW_VERSION to FEATURE_SHOW_VERSION_ENABLED
- SC-7517 improve oauth test stability
- SC-6586 Repaired migration script
- SC-7454 - Restored invalid birth date fix in adminUsers service
- fixed README badges
- Fix mocha tests
- SC-6151 fixed a bug that prevented api docu from being accessible
- SC-6151 fixed paths to openapi documentation
- Fixed searching for names including a dash
- SC-7572 - Find /users route after hooks - extremely slow
- SC-7573 - Route/hash-broken promise chain
- SC-7884 - Authentication error when accessing any nuxt page in the client.
- Fix typescript compiling error

### Removed

- SC-7413 - Cleanup UnhandledRejection code that is handled from winston now

## [25.2.6]

### Removed

- SC-8101 - Sanitization for read operations

### Fixed

- SC-8101 - Make it possible to disable sentry by removing `SENTRY_DSN`

## [25.2.5]

### Fixed

- OPS-1735 - Fixes transaction handling in file service by using the mongoose transaction helper,
  properly closing the session, and using the correct readPreference (everything except primary fails)

## [25.2.4]

### Changed

- SC-6727 - Change email addresses for tickets for Niedersachsen - fixed after review

## [25.2.3]

### Changed

- SC-6727 - Change email addresses for tickets for Niedersachsen

## [25.2.2]

### Changed

- SC-7773 - moved config values for antivirus file service

## [25.2.1]

### Fixed

- SC-7714 - Fixes script injection issue

## [25.2.0]

### Added

- SC-4385 - Added a user exclusion regex to IServ strategy
- SC-7049 - Added unit tests for Merlin Service
- SC-7157 - add feature flag for Merlin feature with fallback
- SC-6567 - add new application errros
- SC-6766 - Added ESLint rules with Promise rules
- SC-6830 - Added hook to parse request to arrays when > 20 users are requested in adminUsers service
- SC-6769 - Introduce API validation module
- SC-6769 - API validation for users/admin routes
- SC-6510 - Added Merlin Url Generator for Lern Store / Edu-sharing
- SC-5476 - Added school settings to enable students to open own chat rooms
- SC-6567 - Add utils to cleanup incomingMessage stacks by logging errors

### Removed

- SC-6586- Remove parents from users collection to improve maintainability

### Changed

- SC-6986 - Changed a hook in the accounts service that restricts get requests to the same school, it expects a valid userID and matching schoolIds for both the requester and requested users
- SC-6567 - clean up error pipline
- SC-6510, fix a minor syntax error when exporting module
- Update commons to 1.2.7: print configuration on startup, introduce hierarchical configuration file setup
- Support asynchronous calls during server startup
- SC-7091 - Migration to enable the Matrix Messenger for all schools that had RocketChat enabled before

### Fixed

- fixed README badges
- SC-6151 - fixed a bug that prevented api docu from being accessible
- Fix mocha tests

## [25.1.13] - 2020-11-12

### Changed

- SC-7395 - Changed ldap general strategy fetching of users from parallel to serialized

## [25.1.12] - 2020-11-09

### Added

- SC-7683 - add request logging options

## [25.1.11] - 2020-11-06

### Security

- SC-7695 - prevent csv user override operations on other schools

## [25.1.10] - 2020-11-05

### Added

- SC-7683 - Add log metic for memory usage, add async error logging util, catch one unhandledRejection error and remove cronjob task from server.

## [25.1.9] - 2020-11-03

### Fixed

- SC-7638 - fixed pin creation for users with accounts

## [25.1.8] - 2020-10-22

### Fixed

- SC-7333 - fixed creation of homeworks within lessons

## [25.1.7] - 2020-10-28

### Added

- SC-7491 - Add missing index on users.email to speed up slow query in registrationLink service

## [25.1.6] - 2020-10-23

### Changed

- SC-7413 - Remove event listener for unhandled rejections and move this to winston

## [25.1.5] - 2020-10-22

### Fixed

- SC-7452 - fixed time window check for LDAP users

## [25.1.4] - 2020-10-20

### Changed

- SC-6986 - Changed permission check for PATCH method in the account service from STUDENT_CREATE to STUDENT_EDIT to allow teachers to change students' password

## [25.1.3] - 2020-10-20

### Fixed

- SC-6986 - Changed a hook in the accounts service that restricts get requests to the same school, it expects a valid userID and matching schoolIds for both the requester and requested users

## [25.1.2] - 2020-10-15

### Fixed

- SC-7085 - fixed importHash error when asking parent consent

### Added

### Removed

## [25.1.1] - 2020-10-12

### Security

- SC-7165 package update for sanitization and add onload handler

## [25.1.0] - 2020-10-12

### Added

### Removed

- SC-6784 - Removed duplicated birth date formatting code in adminUsers service, which was causing an "Invalid date" output
- SC-6743 - Removed usersForConsent related things in adminUsers service because the client does not send that parameter anymore
- SC-6506 - Remove dependecy to feathers-swagger in routes.test.js

### Changed

- SC-6774 remove no-await-in-loop from eslint exceptions
- Rename statistic mails route, secure it over sync api key now
- SC-6809 - Maintain RabbitMQ connection and channels
- SC-5230 - Unblock Account-Page in Nuxt (securing /accounts and /users routes)

### Security

- Added hotfix merges

## [25.0.12] - 2020-10-12

### Fixed

- SC-6676 allows only following roles for registration: teacher/student…

## [25.0.11] - 2020-10-07

### Fixed

- SC-7180 homework create now validates data properly

## [25.0.12] - 2020-10-12

### Fixed

- SC-6676 allows only following roles for registration: teacher/student…

## [25.0.11] - 2020-10-07

### Fixed

- SC-7180 homework create now validates data properly

## [25.0.10] - 2020-10-07

### Added

- configured prometheus metrics - bucket sizes
- SC-6766 log unhandledRejection and unhandledException

## [25.0.9] - 2020-10-07

### Added

- SC-7115 - Reduce mongoose DB role request by enabling minor caching

## [25.0.8] - 2020-10-06

### Fixed

- SC-6676 - Registration: User with role parent should not be able to log-in
- SC-6960 - instead of deleting and recreating users during the rollback of a failed registration, use replace if necessary
- SC-6960 - properly raise exceptions during the registration process

## [25.0.7] - 2020-10-01

### Removed

- OPS-1316 - removed custom keep-alive header creation in express middleware

## [25.0.6] - 2020-10-01

### Added

- OPS-1316 - add indexes for slow files and submission queries

## [25.0.5] - 2020-10-01

### Added

- SC-6973 - add time window for pin creation

## [25.0.4] - 2020-09-30

### Added

- Added lead time detection

## [25.0.3]

### Added

- SC-6942 - add parse method to TSP strategy to declare it can handle the request and to keep authentication params clean

### Fixed

- SC-6942 - don't override payload defined by authentication method
- SC-6942 - don't search for account to populate if no username is given in `injectUsername`

## [25.0.2]

### Changed

- send mail for registration pin after add pin to db

## [25.0.1]

### Fixed

- SC-6696 - Fixed query used to determine course membership when checking permissions for course group lessons

## [25.0.0]

### Changed

- Extend JWT payload by schoolId and roleIds

## [24.5.1] - 2020-09-16

### Secrutiy

- Secure admin routes (update, patch, create)

## [24.5.0] - 2020-09-14

- Ignore database seed data with prettier, eslint, and codacy
- SC-6640 - Fixed email check within registration (case insensitive)
- SC-2710 - Adding time zones, default for school and theme

### Added - 24.5.0

- Test changelog has been updated for feature or hotfix branches
- SC-5612 - Adding search feature to the admintables for nuxt-client.

## [24.4.6] - 2020-09-11

### Changed

- SC-6733: central personal data does not get updated via CSV import

## [24.4.5] - 2020-09-10

### Fixed in 24.4.5

- SC-6637: generate QR codes for consent print sheets if group size exceeds 20

## [24.4.4] - 2020-09-08

### Fixed in 24.4.4]

- SC-6697: updates/sync account username when user is updated

## [24.4.3] - 2020-09-09

### Fixed in 24.4.3

- SC-6533 - Login not possible if admin reset password

## [24.4.2] - 2020-08-31

### Fixed in 24.4.2

- SC-6554: CSV-Importer no longer allows patching users with different roles

## [24.4.1] - 2020-08-31

### Fixed in 24.4.1

- SC-6511 - LDAP edit button missing.

### Changed in 24.4.1

- SC-5987 Internationalisation: extend user and school model with default language

### Added 24.4.1

- SC-6172: added hooks and checks to look for unique and not disposable emails in adminUsers service

## [24.4.0] - 2020-8-31

### Fixed in 24.4.0

- SC-6122 - Edusharing preload thumbnails in parallel. Edusharing authentication stabilisation.

## [24.3.3] - 2020-08-28

- SC-6469: prevent admin access to lessons admins shouldnt have access to.

## [24.3.2] - 2020-08-26

- SC-6382: fix handling of consents for users with unknown birthdays. consentStatus: 'ok' will be returned for valid consents without birthday.

## [24.3.1] - 2020-08-25

- SC-5420: TSC Schuljahreswechsel

## [24.3.0] - 2020-08-25

## [24.2.5] - 2020-08-24

- SC-6328 add migration to set student_list settings in all non n21 clouds schools to false.

## [24.2.4] - 2020-08-20

## [24.2.3] - 2020-08-20

## [24.2.2] - 2020-08-20

### Added in 24.2.2

- SC-5280: the LDAP service will try to reconnect up to three times if the connection was lost or could not be established
- SC-5280: the LDAP service and LDAP syncers now report more errors to the stats object
- SC-5808: added an isExternal check to the create method of AdminUsers service, only users from not external schools can create users

### Fixed in 24.2.2

- SC-5280: the LDAP sync now handles (timeout/firewall) errors much more gracefully
- SC-5280: LDAP bind operations will only be issued if the connection was established successfully
- SC-5280: aggregated LDAP statistics will now show the number of succesful and failed sub-syncs instead of just 1 or 0

### Changed in 24.2.2

- SC-5280: if disconnected prematurely, the LDAP service will not try to connect again just to unbind from the server

## [24.0.2] - 2020-08-05

### Fixed in 24.0.2

- SC-5835: Starting the new school year automatically - Cluster 4

## [24.0.1] - 2020-07-31

### Fixed in 24.0.1

- SC-5917 Fix activation of LDAP system

## [23.6.4] - 2020-07-29

### Fixed in 23.6.4

- SC-5883: Choose current schoolyear based on the school instead of the date for creating classes.

## [23.6.3] - 2020-07-28

### Added in 23.6.3

- SC-5754 Added isExternal attribute to school model. If ldapSchoolIdentifier or source is defined, isExternal will be set to true
  otherwise, if none of them are defined it wil be set to false.
- SC-4520 created a new Service called Activation Service; with which jobs can be defined and are
  only executed when an activation link (activation code) is confirmed (e.g.: change of e-mail address/username)
  Also added a sub-service for changing email/username in Activation Service
- SC-5280: the LDAP service will try to reconnect up to three times if the connection was lost or could not be established
- SC-5280: the LDAP service and LDAP syncers now report more errors to the stats object

### Fixed in 23.6.3

- SC-5250: Fixes the CSV-Import, if there are whitespaces in the columnnames
- SC-5686: only users with the team permission "RENAME_TEAM" can execute the patch method in teams route
- SC-5280: the LDAP sync now handles (timeout/firewall) errors much more gracefully
- SC-5280: LDAP bind operations will only be issued if the connection was established successfully
- SC-5280: aggregated LDAP statistics will now show the number of succesful and failed sub-syncs instead of just 1 or 0
- SC-5416: Enable maintenance Mode for LDAP Schools and change the currentSchoolYear for non-LDAP Schools

### Changed in 23.6.3

- SC-5542: Added an after hook for AdminUsers find method which formats birthday date to DD.MM.YYYY format.
- SC-4289 Changed aggregations in admin tables, classes are now taken only from current year or max grade level, and are sorted
  by numeric ordering.
- SC-5280: if disconnected prematurely, the LDAP service will not try to connect again just to unbind from the server

## [23.6.2] - 2020-07-22

### Fixed in 23.6.2

- SC-5773: LDAPSchoolSyncer now correctly populates classes synced from an LDAP server, even if only students or only teachers are assigned to the class.
- SC-5250: Fixes the CSV-Import, if there are whitespaces in the columnnames

## [23.6.1] - 2020-07-22

### Fixed in 23.6.1

- SC-5733: LDAPSchoolSyncer now uses the Users model service to avoid ignoring indexes due to automatic collation

## [23.6.0] - 2020-07-21

### Added in 23.6.0

- SC-4142: Added indexes on TSP sync related attributes in user and school schema.
- SC-4142: Adds info about unchanged entities to TSP sync statistics

## [23.5.4] - 2020-07-08

### Added in 23.5.4

- SC-2714 Added the federal state "Internationale Schule"

## [23.5.0] - 2020-06-15

### Added in 23.5.0

- SC-4192 add tests that ensure classes on other schools cant be manipulated

### Fixed in 23.5.0

### Changed in 23.5.0

- SC-4957 user.ldapId and user.ldapDn are now indexed to improve performance

## [23.4.7] - 2020-07-01

### Fixed in 23.4.7

- SC-4965 Converted "consent" subdocument in "users" to a nested document to fix changing consents in administration and removing a bug in registration that resulted in deleted users.

## [23.4.5] - 2020-06-17

### Fixed in 23.4.5

- SC-5007 re-introduces ldap system root path to API result to fix issue with duplicating schools

## [23.4.3-nbc] - 2020-06-15

### Fixed in 23.4.3-nbc

- SC-5054 Revert hook restrictions that prevented registration with custom deata privacy documents enabled

## [23.4.0-nbc] - 2020-06-11

### Added in 23.4.0-nbc

- SC-4577 extend consentversions with school specific privacy policy, which can be added by the school admin

## [23.2.4] - 2020-06-05

### Fixed in 23.2.4

- SC-4876 soften sanitization to allow editor actions to be persisted correctly

## [23.2.1] - 2020-06-04

### Security - 23.2.1

- SC-4720 improve importhashes for registrationlinks

## [23.2.0] - 2020-06-03

### Security - 23.2.0

- SC-4506 Secure Find User Route. Access user list by students is allowed only if they are eligible to create teams.
- SC-4506 Secure Get User Route. Read user details may only users with STUDENT_LIST or TEACHER_LIST permissions

## [23.1.4] - 2020-05-29

### Fixed in 23.1.4

- SC-4749 avoid xss in image onerror event attribute for submissions

## [23.0.0] - 2020-05-19

### Changed in 23.0.0

- SC-4075 Teams creation by students logic was changed. New environment enumeration variable `STUDENT_TEAM_CREATION`
  with possible values `disabled`, `enabled`, `opt-in`, `opt-out` was introduced. The feature value is set by instance deployment.
  In case of `disabled`, `enabled` it is valid for all schools of the instance and cannot be changed by the admin.
  In case of `opt-in` and `opt-out` the feature should be enabled/disabled by the school admin.

## [22.10.3] - 2020-05-13

### Fixed in 22.10.3

- Unbind errors no longer stop the LDAP sync if more systems follow

## [22.10.2] - 2020-05-12

### Fixed in 22.10.2

- fixed pagination for students/teacher table

## [22.10.0] - 2020-05-11

### Added in 22.10.0

- SC-3719 Files now have a `creator` attribute that references the ID of the user that created the file.
  For old files, it is set to the first user permission inside the permissions array (legacy creator check).
- SC-3719 The `files` collection now has two additional indexes: `{creator}` and `{permissions.refId, permissions.refPermModel}`.
- add MongoDB Collation Support to control sorting behaviour in regards to capitalization.
- SC-3607 CSVSyncer now allows the optional birthday field (formats: dd/mm/yyyy, dd.mm.yyyy, dd-mm-yyyy) in CSV data
- SC-3948 support users query in adminusers routes
- SC-4018 Add additional nexboard permissions
- SC-4008 Migrated generateRegistrationLink Hook from SC-Client into Server
- SC-3686 Added new Registration Link Service for sending mails
- SC-4094 Teachers can now provide feedback in the form of uploaded files

### Fixed in 22.10.0

- SC-3892 Update Filter of submission in order to work with older submissions
- SC-3395 if fetching the release fails, a error will be thrown
- backup.js now outputs valid json exports
- SC-4105 fixed a problem with new users tests not working with recent hotfix.
- Checks of user consent calculated correct now

### Changed in 22.10.0

- User delete now accepts bulk delete requests
- SC-3958: the "general" LDAP strategy now returns an empty array if classes are not configured properly
- Increase performance - error logging in sentry
- Mergify: add and modified some configs

### Removed in 22.10.0

- SC-3958: the LDAP strategy interface no longer supports synchronizing team members to the never-used original N21-IDM
- SC-3958: the environment variables NBC_IMPORTURL, NBC_IMPORTUSER, and NBC_IMPORTPASSWORD are no longer used and have been removed
- Removed the obsolete commentSchema from the homework service. It was not in use.

## [22.9.20]

### Added in 22.9.20

- SC-4042: Added support for a central IServ-Connector

### Changed in 22.9.20

- LDAP syncs on servers with multiple schools now only sync one school at a time to avoid issues when paging search requests
- LDAP syncs use less memory (because they do a lot less in parallel)
- LDAPSchoolSyncer now returns user and class statistics

### Fixed in 22.9.20

- Fixed LDAP-Service disconnect method
- LDAPSystemSyncers now properly close their connections after syncing
- Authentication via LDAP now tries to close the connection after login
- Fixed a warning message appearing when patching users via internal request

## [22.9.18]

### Fixed in 22.9.18

- SC-4215: Do not allow unprivileged users to find users with non-school roles (expert, parent, etc.)

## [22.9.17]

### Fixed in 22.9.17

- SC-4121: File uploads no longer fail if the security scan is misconfigured or errors during enqueuing

## [22.9.10]

### Added in 22.9.10

- enable API key for /mails route

### Fixed in 22.9.10

- fixed an issue that prevented api-key authenticated calls to function with query.

## [22.9.9]

### Added in 22.9.9

- Sync can now be authenticated with an api-key.

## [22.9.8]

### Fixed in 22.9.8

- Fixed an error where ldap users without proper uuid where not filtered correctly.

## [22.9.7]

### Security in 22.9.7

- the /ldap route can now only be triggered for the users own school.

## [22.9.6]

### Added in 22.9.6

- users without `SCHOOL_EDIT` permission, but with `SCHOOL_STUDENT_TEAM_MANAGE` permission can now toggle the school feature `disableStudentTeamCreation`.

### Fixed in 22.9.6

- Admins in Thuringia can now prevent students from creating teams

## [22.9.5]

### Security in 22.9.5

- increased security for the publicTeachers route.

## [22.9.4]

### Fixed in 22.9.4

- fixes an issue with LDAP account updates if more than one account exists for the user (migration from local login to LDAP)

## [22.9.3]

### Fixed in 22.9.3

- fixes regression in LDAP sync, that caused incomplete user updates

## [22.9.2]

### Security in 22.9.2

- increased security for user PUT operation

## [22.9.1]

### Fixed in 22.9.1

- SC-3994: remove unnecessary bucket creation call that caused school administration and LDAP Sync to throw errors

### Changed in 22.9.1

- use collation for /homeworks, /users, /publicTeachers, /users/admin/teachers, /users/admin/students, /classes, and /courses.

## [22.9.0]

- Security updates

## [22.8.0]

### Added in 22.8.0

- This changelog has been added

### Removed in 22.8.0

- Clipboard sockets
- This changelog has been added
- Backend route to confirm analog consents in bulk
- Changed Seed Data + Migration Script: Added feature flag for new Editor to klara.fall@schul-cloud.org
- SC-2922: Enable use of multiple S3 instances as file storage provider
  - A new collection is added to administrate multiple S3 instances
  - A migration will automatically use the AWS environment variables to add those as default provider for all existing schools
  - For new schools the less used provider is assigned as storage provider
  - Environment Variables:
    - FEATURE_MULTIPLE_S3_PROVIDERS_ENABLED=true will activate the feature
    - S3_KEY, used for symmetric encryption, already required for the migration because of the secret access key encryption

### Changed in 22.8.0

- SC-3767: moved env variables to globals.js, NODE_ENV required to equal 'test' for test execution and right database selection
- migrated backup.sh script to node, so it can run platform independant and works on windows.

### Fixed in 22.8.0

- SC-3821: Fix Co-Teachers and Substitution teachers not being able to Grade Homeworks

## 22.7.1

### Fixed in 22.7.1

- Admin and teacher user could change other users without changing them self<|MERGE_RESOLUTION|>--- conflicted
+++ resolved
@@ -8,6 +8,8 @@
 Allowed Types of change: `Added`, `Changed`, `Deprecated`, `Removed`, `Fixed`, `Security`
 
 ## Unreleased
+
+- SC-9018; SC-9003 - created schoolsList public endpoint, and jwt secured /schools endpoint
 
 ## 26.2.0
 
@@ -31,12 +33,8 @@
 
 ### Changed
 
-<<<<<<< HEAD
-- SC-9018; SC-9003 - created schoolsList public endpoint, and jwt secured /schools endpoint
-=======
 - SC-8440 - fixed open api validation for manual consent
 - SC-9055 - changed Edu-Sharing permissions for Brandenburg Sportinhalt content
->>>>>>> d23d6a3b
 - SC-6950 - validation for officialSchoonNumber now allows 5 or 6 digits
 - SC-8599 - added helparea contact dropdown and send value
 - SC-7944 - use persistent ids for Lern-Store content items
