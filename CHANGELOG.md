# Changelog

All notable changes to this project will be documented in this file.

The format is based on [Keep a Changelog](https://keepachangelog.com/en/1.0.0/),
and this project adheres to [Semantic Versioning](https://semver.org/spec/v2.0.0.html).

Allowed Types of change: `Added`, `Changed`, `Deprecated`, `Removed`, `Fixed`, `Security`

## Unreleased

<<<<<<< HEAD
### Changed
- OPS-1508 - added limits for cpu and ram to the docker compose files

## [25.6.0] - 2020-02-?

### Fixed

- SC-8514 - QR Code generation fails
- SC-8390 - Lern-Store collections feature flag was not excluding collections in search
- SC-8322 prevent wrong assignment from school to storage provider
- SC-8534 fix registration link generation

### Added

- SC-7937 - Allow adding multiple materials to lesson
- SC-8482 - Deletion concept orchestration integration
- SC-8029 - Add deletion concept handling for pseudonyms and registration pins
- SC-6950 - Add access for superhero to change kreisid and officialSchoolNumber
- SC-8206 - Add school tombstone for deleting concept
- SC-7825 - Deletion concept for user data in tasks

### Changed

- SC-8500 - refactoring in error handling
- SC-8380 removed reqlib, replaced by normal require to keep referenced types known
- SC-8213 error handling concept
- SC-4576 - sanitize bbb room and member names
- SC-8300 Added user information to LDAP Sync in case of errors
=======
## [25.5.16] - 2021-02-08

### Added

- SC-8512 - Creating a migration for duplicated events
>>>>>>> ab43780a

## [25.5.15]

### Fixed

- SC-8571 - New courses does not appear in bettermarks

## [25.5.14] - 2021-02-02

### Changed

- SC-8420 - Fix old missing indexes that migration for new indexes can executed. 25.5.3

## [25.5.13]

### Changed

- SC-8462 - Add logging for homework deletion

## [25.5.12]

### Fixed

- SC-8499 - Change order of migrations

## [25.5.11]

### Fixed

- SC-8499 - Prevent duplicated pseudonyms

## [25.5.10]

- SC-8506 - add origin server name to bbb create and join requests

## [25.5.9]

### Fixed

- SC-8503 - Clicking on task in BRB and THR shows pencil page

## [25.5.8]

### Changed

- SC-8480 - Return GeneralError if unknown error code is given to error pipeline

## [25.5.7]

## Added

- SC-8489 - Added permission check for homework deletion

## [25.5.6]

### Fixed

- SC-8410 - Verify ldap connection reads the first page of users only to avoid timeouts
- SC-8444 - resolve eventual consistency in course shareToken generation

## [25.5.5]

### Fixed

- SC-8303 - fix wrong assignment from school to storage provider

## [25.5.4]

### Added

- SC-8358 - bettermarks: show hint for safari users
- SC-8412 - update swagger documentation of pseudonym/roster/ltitools

### Fixed

- SC-5287 - Fixed OAuth2 rostering
- SC-5287 - Repair Bettermark's depseudonymization
- SC-8313 - Bettermarks: depseudonymization iframe needs to use Storage Access API in Safari
- SC-8379 - Secure ltiTools route
- SC-8315 - bettermarks: security check and production configuration

## [25.5.3]

### Added

- SC-8420 - Migration for sync new indexes.

## [25.5.2]

### Fixed

- SC-8189 - fix duplicate events by returning updated object at findOneAndUpdate

## [25.5.1]

### Fixed

- SC-8303 - fix wrong assignment from school to storage provider

## [25.5.0]

### Added

- SC-7835 - Add deletion concept handling for helpdesk problems
- SC-8229 - Added invalid DN error to ldap-config service error handling
- SC-7825 - Remove user relations from courses
- SC-7827 - Add deletion concept handling for file permissions.
- SC-8030 - Setup orchestrator for deleting concept
- SC-8060 - increase unit test coverage for lernstore counties
- SC-8179 - repaired unit test
- SC-7763 - adds searchable feature flag for lernstore.
- SC-8020 - adds collections filter to edu-sharing service
- SC-8260 - new team indexes and migration to add this

### Removed

- SC-8233 - Removed attribute and member as required attributes for the LDAP-config service

### Fixed

- SC-8329 - Cluster returns old verison of Pin object after patch

## [25.4.1]

- Update from 25.3.9 into master

## [25.3.9]

- SC-8198 continue school sync on user issues

## [25.3.8]

### Changed

- SC-8198 - handle eventually consistent database in THR sync

## [25.3.7] - 2020-12-18

### Changed

- SC-8209 - prevent sync from stopping if error occurs for a single student

## [25.3.6]

### Fixed

- SC-8235 - repaired reigstration link for students

## [25.3.5]

### Changed

- SC-8149 - no longer require a registrationPin for internal calls

## [25.3.4]

### Changed

- SC-7998 - use default service setup for /version

## [25.3.3] (pick from 25.2)

### Removed

- SC-8101 - Sanitization for read operations

### Fixed

- SC-8101 - Make it possible to disable sentry by removing `SENTRY_DSN`
- OPS-1735 - Fixes transaction handling in file service by using the mongoose transaction helper,
  properly closing the session, and using the correct readPreference (everything except primary fails)

## [25.3.2]

### Added

- SC-7734 - Added a hook that takes care of merlin content to generate valid urls for users
- SC-7483 - Updating terms of use for all users for each instance separately

## [25.3.1]

### Fixed

SC-8077 - the migration copy-parents-data-into-children-entities-and-delete-parent-users is broken

## [25.3.0]

### Added

- SC-7841 - remove deleted user from classes
- SC-7836 - Removing registration pin by removing the user
- SC-7838 - move pseudonyms to trashbin
- SC-7142 - Counties/Kreise added to federal states.
- SC-7555 - move user and account to trashbin
- SC-4666 - Added a pool based LDAP system and school sync. LDAP_SYSTEM_SYNCER_POOL_SIZE and LDAP_SCHOOL_SYNCER_POOL_SIZE variables
  determine how many system/school syncers will be run in parallel (at most) during the LDAP sync.
- SC-7615 - reduces the errors in lernstore
- SC-5476 - Extend tests for Matrix messenger config and permission service
- SC-6690 - refactors edu-sharing service and sets defaults
- SC-6738 - Extend search input field in new admin tables to search for full name
- SC-7293 - added Lern-Store view permission and a feature flag
- SC-7357 - Add config service
- SC-7083 - Added officialSchoolNumber to school-model
- Introduce plainSecrets in Configuration
- Introduce FEATURE_PROMETHEUS_ENABLED to have a flag for enable prometheus api metrics
- SC-7411 - add API Specification and validation for /me service
- SC-7411 - add API Specification and validation for /version service
- SC-7205 - create new data seed for QA
- SC-7614 - creates documentation for edu sharing endpoints
- SC-7370 - Add optional rootPath attribute modifier to iserv-idm strategy
- SC-4667 - persist time of last attempted and last successful LDAP sync to database (based on system)
- SC-4667 - Only request and compare LDAP entities that have changed since the last sync (using operational attribute modifyTimestamp with fallback)
- SC-4667 - Add optional `forceFullSync` option (as get param or json payload) to force a full LDAP sync
- SC-7499 - add API Specification for public services
- SC-7915 - facade locator
- SC-7571 - solved performance issues - bulk QR-code generation
- SC-6294 - Introduce Typescript in schulcloud-server
- SC-7543 - Adds ldap-config service to create, load, and patch LDAP-configs (replaces /ldap endpoints for new client)
- SC-7028 - Add Course Component API Specification document
- SC-7476 - Prevent hash generation if user has account
- SC-6692 - Added Lern-Store counties support for Niedersachsen (Merlin)


### Changed

- request logging disabled for non development environment
- OPS-1289 - moved and updated commons (to hpi-schul-cloud/commons)
- SC-6596 - Changed route for messenger permissions service
- SC-7331 - introduce axios for external requests, implemented in status api
- SC-7395 - Changed ldap general strategy fetching of users from parallel to serialized
- SC-6080 - move REQUEST_TIMEOUT from globals to Configuration
- Dependencies: querystring replaced by qs
- SC-6060 - Updated error handling
- SC-7404 - automatic forwarding for requests without versionnumber if no matching route is found
- SC-7411 - api versioning for /me service
- SC-7411 - api versioning for /version service
- IMP-160 - integration-tests repo renamed to end-to-end-tests
- SC-5900 - Move Synapse synchronization logic into server
- SC-7499 - Fixes documentation for edu sharing endpoints
- SC-7872 - Fix audience of the jwt to new organisation name.
- SC-7543 - deprecates `GET /ldap/:id` and `PATCH /ldap/:id` routes
- SC-7868 - Move external request helpers to more present file location
- SC-7474 pull docker container for tests if commit id exists on docker hub

### Fixed

- SC-6294 fix mocha test execution and build, summarize coverage results
- SC-1589 Trim strings to avoid empty team names
- ARC-138 fix changelog action
- ARC-137 avoid DoS on alerts in error state
- SC-7353 course sharing between teachers
- SC-7530 rename SHOW_VERSION to FEATURE_SHOW_VERSION_ENABLED
- SC-7517 improve oauth test stability
- SC-6586 Repaired migration script
- SC-7454 - Restored invalid birth date fix in adminUsers service
- fixed README badges
- Fix mocha tests
- SC-6151 fixed a bug that prevented api docu from being accessible
- SC-6151 fixed paths to openapi documentation
- Fixed searching for names including a dash
- SC-7572 - Find /users route after hooks - extremely slow
- SC-7573 - Route/hash-broken promise chain
- SC-7884 - Authentication error when accessing any nuxt page in the client.
- Fix typescript compiling error

### Removed

- SC-7413 - Cleanup UnhandledRejection code that is handled from winston now

## [25.2.6]

### Removed

- SC-8101 - Sanitization for read operations

### Fixed

- SC-8101 - Make it possible to disable sentry by removing `SENTRY_DSN`

## [25.2.5]

### Fixed

- OPS-1735 - Fixes transaction handling in file service by using the mongoose transaction helper,
  properly closing the session, and using the correct readPreference (everything except primary fails)

## [25.2.4]

### Changed

- SC-6727 - Change email addresses for tickets for Niedersachsen - fixed after review

## [25.2.3]

### Changed

- SC-6727 - Change email addresses for tickets for Niedersachsen

## [25.2.2]

### Changed

- SC-7773 - moved config values for antivirus file service

## [25.2.1]

### Fixed

- SC-7714 - Fixes script injection issue

## [25.2.0]

### Added

- SC-4385 - Added a user exclusion regex to IServ strategy
- SC-7049 - Added unit tests for Merlin Service
- SC-7157 - add feature flag for Merlin feature with fallback
- SC-6567 - add new application errros
- SC-6766 - Added ESLint rules with Promise rules
- SC-6830 - Added hook to parse request to arrays when > 20 users are requested in adminUsers service
- SC-6769 - Introduce API validation module
- SC-6769 - API validation for users/admin routes
- SC-6510 - Added Merlin Url Generator for Lern Store / Edu-sharing
- SC-5476 - Added school settings to enable students to open own chat rooms
- SC-6567 - Add utils to cleanup incomingMessage stacks by logging errors

### Removed

- SC-6586- Remove parents from users collection to improve maintainability

### Changed

- SC-6986 - Changed a hook in the accounts service that restricts get requests to the same school, it expects a valid userID and matching schoolIds for both the requester and requested users
- SC-6567 - clean up error pipline
- SC-6510, fix a minor syntax error when exporting module
- Update commons to 1.2.7: print configuration on startup, introduce hierarchical configuration file setup
- Support asynchronous calls during server startup
- SC-7091 - Migration to enable the Matrix Messenger for all schools that had RocketChat enabled before

### Fixed

- fixed README badges
- SC-6151 - fixed a bug that prevented api docu from being accessible
- Fix mocha tests

## [25.1.13] - 2020-11-12

### Changed

- SC-7395 - Changed ldap general strategy fetching of users from parallel to serialized

## [25.1.12] - 2020-11-09

### Added

- SC-7683 - add request logging options

## [25.1.11] - 2020-11-06

### Security

- SC-7695 - prevent csv user override operations on other schools

## [25.1.10] - 2020-11-05

### Added

- SC-7683 - Add log metic for memory usage, add async error logging util, catch one unhandledRejection error and remove cronjob task from server.

## [25.1.9] - 2020-11-03

### Fixed

- SC-7638 - fixed pin creation for users with accounts

## [25.1.8] - 2020-10-22

### Fixed

- SC-7333 - fixed creation of homeworks within lessons

## [25.1.7] - 2020-10-28

### Added

- SC-7491 - Add missing index on users.email to speed up slow query in registrationLink service

## [25.1.6] - 2020-10-23

### Changed

- SC-7413 - Remove event listener for unhandled rejections and move this to winston

## [25.1.5] - 2020-10-22

### Fixed

- SC-7452 - fixed time window check for LDAP users

## [25.1.4] - 2020-10-20

### Changed

- SC-6986 - Changed permission check for PATCH method in the account service from STUDENT_CREATE to STUDENT_EDIT to allow teachers to change students' password

## [25.1.3] - 2020-10-20

### Fixed

- SC-6986 - Changed a hook in the accounts service that restricts get requests to the same school, it expects a valid userID and matching schoolIds for both the requester and requested users

## [25.1.2] - 2020-10-15

### Fixed

- SC-7085 - fixed importHash error when asking parent consent

### Added

### Removed

## [25.1.1] - 2020-10-12

### Security

- SC-7165 package update for sanitization and add onload handler

## [25.1.0] - 2020-10-12

### Added

### Removed

- SC-6784 - Removed duplicated birth date formatting code in adminUsers service, which was causing an "Invalid date" output
- SC-6743 - Removed usersForConsent related things in adminUsers service because the client does not send that parameter anymore
- SC-6506 - Remove dependecy to feathers-swagger in routes.test.js

### Changed

- SC-6774 remove no-await-in-loop from eslint exceptions
- Rename statistic mails route, secure it over sync api key now
- SC-6809 - Maintain RabbitMQ connection and channels
- SC-5230 - Unblock Account-Page in Nuxt (securing /accounts and /users routes)

### Security

- Added hotfix merges

## [25.0.12] - 2020-10-12

### Fixed

- SC-6676 allows only following roles for registration: teacher/student…

## [25.0.11] - 2020-10-07

### Fixed

- SC-7180 homework create now validates data properly

## [25.0.12] - 2020-10-12

### Fixed

- SC-6676 allows only following roles for registration: teacher/student…

## [25.0.11] - 2020-10-07

### Fixed

- SC-7180 homework create now validates data properly

## [25.0.10] - 2020-10-07

### Added

- configured prometheus metrics - bucket sizes
- SC-6766 log unhandledRejection and unhandledException

## [25.0.9] - 2020-10-07

### Added

- SC-7115 - Reduce mongoose DB role request by enabling minor caching

## [25.0.8] - 2020-10-06

### Fixed

- SC-6676 - Registration: User with role parent should not be able to log-in
- SC-6960 - instead of deleting and recreating users during the rollback of a failed registration, use replace if necessary
- SC-6960 - properly raise exceptions during the registration process

## [25.0.7] - 2020-10-01

### Removed

- OPS-1316 - removed custom keep-alive header creation in express middleware

## [25.0.6] - 2020-10-01

### Added

- OPS-1316 - add indexes for slow files and submission queries

## [25.0.5] - 2020-10-01

### Added

- SC-6973 - add time window for pin creation

## [25.0.4] - 2020-09-30

### Added

- Added lead time detection

## [25.0.3]

### Added

- SC-6942 - add parse method to TSP strategy to declare it can handle the request and to keep authentication params clean

### Fixed

- SC-6942 - don't override payload defined by authentication method
- SC-6942 - don't search for account to populate if no username is given in `injectUsername`

## [25.0.2]

### Changed

- send mail for registration pin after add pin to db

## [25.0.1]

### Fixed

- SC-6696 - Fixed query used to determine course membership when checking permissions for course group lessons

## [25.0.0]

### Changed

- Extend JWT payload by schoolId and roleIds

## [24.5.1] - 2020-09-16

### Secrutiy

- Secure admin routes (update, patch, create)

## [24.5.0] - 2020-09-14

- Ignore database seed data with prettier, eslint, and codacy
- SC-6640 - Fixed email check within registration (case insensitive)
- SC-2710 - Adding time zones, default for school and theme

### Added - 24.5.0

- Test changelog has been updated for feature or hotfix branches
- SC-5612 - Adding search feature to the admintables for nuxt-client.

## [24.4.6] - 2020-09-11

### Changed

- SC-6733: central personal data does not get updated via CSV import

## [24.4.5] - 2020-09-10

### Fixed in 24.4.5

- SC-6637: generate QR codes for consent print sheets if group size exceeds 20

## [24.4.4] - 2020-09-08

### Fixed in 24.4.4]

- SC-6697: updates/sync account username when user is updated

## [24.4.3] - 2020-09-09

### Fixed in 24.4.3

- SC-6533 - Login not possible if admin reset password

## [24.4.2] - 2020-08-31

### Fixed in 24.4.2

- SC-6554: CSV-Importer no longer allows patching users with different roles

## [24.4.1] - 2020-08-31

### Fixed in 24.4.1

- SC-6511 - LDAP edit button missing.

### Changed in 24.4.1

- SC-5987 Internationalisation: extend user and school model with default language

### Added 24.4.1

- SC-6172: added hooks and checks to look for unique and not disposable emails in adminUsers service

## [24.4.0] - 2020-8-31

### Fixed in 24.4.0

- SC-6122 - Edusharing preload thumbnails in parallel. Edusharing authentication stabilisation.

## [24.3.3] - 2020-08-28

- SC-6469: prevent admin access to lessons admins shouldnt have access to.

## [24.3.2] - 2020-08-26

- SC-6382: fix handling of consents for users with unknown birthdays. consentStatus: 'ok' will be returned for valid consents without birthday.

## [24.3.1] - 2020-08-25

- SC-5420: TSC Schuljahreswechsel

## [24.3.0] - 2020-08-25

## [24.2.5] - 2020-08-24

- SC-6328 add migration to set student_list settings in all non n21 clouds schools to false.

## [24.2.4] - 2020-08-20

## [24.2.3] - 2020-08-20

## [24.2.2] - 2020-08-20

### Added in 24.2.2

- SC-5280: the LDAP service will try to reconnect up to three times if the connection was lost or could not be established
- SC-5280: the LDAP service and LDAP syncers now report more errors to the stats object
- SC-5808: added an isExternal check to the create method of AdminUsers service, only users from not external schools can create users

### Fixed in 24.2.2

- SC-5280: the LDAP sync now handles (timeout/firewall) errors much more gracefully
- SC-5280: LDAP bind operations will only be issued if the connection was established successfully
- SC-5280: aggregated LDAP statistics will now show the number of succesful and failed sub-syncs instead of just 1 or 0

### Changed in 24.2.2

- SC-5280: if disconnected prematurely, the LDAP service will not try to connect again just to unbind from the server

## [24.0.2] - 2020-08-05

### Fixed in 24.0.2

- SC-5835: Starting the new school year automatically - Cluster 4

## [24.0.1] - 2020-07-31

### Fixed in 24.0.1

- SC-5917 Fix activation of LDAP system

## [23.6.4] - 2020-07-29

### Fixed in 23.6.4

- SC-5883: Choose current schoolyear based on the school instead of the date for creating classes.

## [23.6.3] - 2020-07-28

### Added in 23.6.3

- SC-5754 Added isExternal attribute to school model. If ldapSchoolIdentifier or source is defined, isExternal will be set to true
  otherwise, if none of them are defined it wil be set to false.
- SC-4520 created a new Service called Activation Service; with which jobs can be defined and are
  only executed when an activation link (activation code) is confirmed (e.g.: change of e-mail address/username)
  Also added a sub-service for changing email/username in Activation Service
- SC-5280: the LDAP service will try to reconnect up to three times if the connection was lost or could not be established
- SC-5280: the LDAP service and LDAP syncers now report more errors to the stats object

### Fixed in 23.6.3

- SC-5250: Fixes the CSV-Import, if there are whitespaces in the columnnames
- SC-5686: only users with the team permission "RENAME_TEAM" can execute the patch method in teams route
- SC-5280: the LDAP sync now handles (timeout/firewall) errors much more gracefully
- SC-5280: LDAP bind operations will only be issued if the connection was established successfully
- SC-5280: aggregated LDAP statistics will now show the number of succesful and failed sub-syncs instead of just 1 or 0
- SC-5416: Enable maintenance Mode for LDAP Schools and change the currentSchoolYear for non-LDAP Schools

### Changed in 23.6.3

- SC-5542: Added an after hook for AdminUsers find method which formats birthday date to DD.MM.YYYY format.
- SC-4289 Changed aggregations in admin tables, classes are now taken only from current year or max grade level, and are sorted
  by numeric ordering.
- SC-5280: if disconnected prematurely, the LDAP service will not try to connect again just to unbind from the server

## [23.6.2] - 2020-07-22

### Fixed in 23.6.2

- SC-5773: LDAPSchoolSyncer now correctly populates classes synced from an LDAP server, even if only students or only teachers are assigned to the class.
- SC-5250: Fixes the CSV-Import, if there are whitespaces in the columnnames

## [23.6.1] - 2020-07-22

### Fixed in 23.6.1

- SC-5733: LDAPSchoolSyncer now uses the Users model service to avoid ignoring indexes due to automatic collation

## [23.6.0] - 2020-07-21

### Added in 23.6.0

- SC-4142: Added indexes on TSP sync related attributes in user and school schema.
- SC-4142: Adds info about unchanged entities to TSP sync statistics

## [23.5.4] - 2020-07-08

### Added in 23.5.4

- SC-2714 Added the federal state "Internationale Schule"

## [23.5.0] - 2020-06-15

### Added in 23.5.0

- SC-4192 add tests that ensure classes on other schools cant be manipulated

### Fixed in 23.5.0

### Changed in 23.5.0

- SC-4957 user.ldapId and user.ldapDn are now indexed to improve performance

## [23.4.7] - 2020-07-01

### Fixed in 23.4.7

- SC-4965 Converted "consent" subdocument in "users" to a nested document to fix changing consents in administration and removing a bug in registration that resulted in deleted users.

## [23.4.5] - 2020-06-17

### Fixed in 23.4.5

- SC-5007 re-introduces ldap system root path to API result to fix issue with duplicating schools

## [23.4.3-nbc] - 2020-06-15

### Fixed in 23.4.3-nbc

- SC-5054 Revert hook restrictions that prevented registration with custom deata privacy documents enabled

## [23.4.0-nbc] - 2020-06-11

### Added in 23.4.0-nbc

- SC-4577 extend consentversions with school specific privacy policy, which can be added by the school admin

## [23.2.4] - 2020-06-05

### Fixed in 23.2.4

- SC-4876 soften sanitization to allow editor actions to be persisted correctly

## [23.2.1] - 2020-06-04

### Security - 23.2.1

- SC-4720 improve importhashes for registrationlinks

## [23.2.0] - 2020-06-03

### Security - 23.2.0

- SC-4506 Secure Find User Route. Access user list by students is allowed only if they are eligible to create teams.
- SC-4506 Secure Get User Route. Read user details may only users with STUDENT_LIST or TEACHER_LIST permissions

## [23.1.4] - 2020-05-29

### Fixed in 23.1.4

- SC-4749 avoid xss in image onerror event attribute for submissions

## [23.0.0] - 2020-05-19

### Changed in 23.0.0

- SC-4075 Teams creation by students logic was changed. New environment enumeration variable `STUDENT_TEAM_CREATION`
  with possible values `disabled`, `enabled`, `opt-in`, `opt-out` was introduced. The feature value is set by instance deployment.
  In case of `disabled`, `enabled` it is valid for all schools of the instance and cannot be changed by the admin.
  In case of `opt-in` and `opt-out` the feature should be enabled/disabled by the school admin.

## [22.10.3] - 2020-05-13

### Fixed in 22.10.3

- Unbind errors no longer stop the LDAP sync if more systems follow

## [22.10.2] - 2020-05-12

### Fixed in 22.10.2

- fixed pagination for students/teacher table

## [22.10.0] - 2020-05-11

### Added in 22.10.0

- SC-3719 Files now have a `creator` attribute that references the ID of the user that created the file.
  For old files, it is set to the first user permission inside the permissions array (legacy creator check).
- SC-3719 The `files` collection now has two additional indexes: `{creator}` and `{permissions.refId, permissions.refPermModel}`.
- add MongoDB Collation Support to control sorting behaviour in regards to capitalization.
- SC-3607 CSVSyncer now allows the optional birthday field (formats: dd/mm/yyyy, dd.mm.yyyy, dd-mm-yyyy) in CSV data
- SC-3948 support users query in adminusers routes
- SC-4018 Add additional nexboard permissions
- SC-4008 Migrated generateRegistrationLink Hook from SC-Client into Server
- SC-3686 Added new Registration Link Service for sending mails
- SC-4094 Teachers can now provide feedback in the form of uploaded files

### Fixed in 22.10.0

- SC-3892 Update Filter of submission in order to work with older submissions
- SC-3395 if fetching the release fails, a error will be thrown
- backup.js now outputs valid json exports
- SC-4105 fixed a problem with new users tests not working with recent hotfix.
- Checks of user consent calculated correct now

### Changed in 22.10.0

- User delete now accepts bulk delete requests
- SC-3958: the "general" LDAP strategy now returns an empty array if classes are not configured properly
- Increase performance - error logging in sentry
- Mergify: add and modified some configs

### Removed in 22.10.0

- SC-3958: the LDAP strategy interface no longer supports synchronizing team members to the never-used original N21-IDM
- SC-3958: the environment variables NBC_IMPORTURL, NBC_IMPORTUSER, and NBC_IMPORTPASSWORD are no longer used and have been removed
- Removed the obsolete commentSchema from the homework service. It was not in use.

## [22.9.20]

### Added in 22.9.20

- SC-4042: Added support for a central IServ-Connector

### Changed in 22.9.20

- LDAP syncs on servers with multiple schools now only sync one school at a time to avoid issues when paging search requests
- LDAP syncs use less memory (because they do a lot less in parallel)
- LDAPSchoolSyncer now returns user and class statistics

### Fixed in 22.9.20

- Fixed LDAP-Service disconnect method
- LDAPSystemSyncers now properly close their connections after syncing
- Authentication via LDAP now tries to close the connection after login
- Fixed a warning message appearing when patching users via internal request

## [22.9.18]

### Fixed in 22.9.18

- SC-4215: Do not allow unprivileged users to find users with non-school roles (expert, parent, etc.)

## [22.9.17]

### Fixed in 22.9.17

- SC-4121: File uploads no longer fail if the security scan is misconfigured or errors during enqueuing

## [22.9.10]

### Added in 22.9.10

- enable API key for /mails route

### Fixed in 22.9.10

- fixed an issue that prevented api-key authenticated calls to function with query.

## [22.9.9]

### Added in 22.9.9

- Sync can now be authenticated with an api-key.

## [22.9.8]

### Fixed in 22.9.8

- Fixed an error where ldap users without proper uuid where not filtered correctly.

## [22.9.7]

### Security in 22.9.7

- the /ldap route can now only be triggered for the users own school.

## [22.9.6]

### Added in 22.9.6

- users without `SCHOOL_EDIT` permission, but with `SCHOOL_STUDENT_TEAM_MANAGE` permission can now toggle the school feature `disableStudentTeamCreation`.

### Fixed in 22.9.6

- Admins in Thuringia can now prevent students from creating teams

## [22.9.5]

### Security in 22.9.5

- increased security for the publicTeachers route.

## [22.9.4]

### Fixed in 22.9.4

- fixes an issue with LDAP account updates if more than one account exists for the user (migration from local login to LDAP)

## [22.9.3]

### Fixed in 22.9.3

- fixes regression in LDAP sync, that caused incomplete user updates

## [22.9.2]

### Security in 22.9.2

- increased security for user PUT operation

## [22.9.1]

### Fixed in 22.9.1

- SC-3994: remove unnecessary bucket creation call that caused school administration and LDAP Sync to throw errors

### Changed in 22.9.1

- use collation for /homeworks, /users, /publicTeachers, /users/admin/teachers, /users/admin/students, /classes, and /courses.

## [22.9.0]

- Security updates

## [22.8.0]

### Added in 22.8.0

- This changelog has been added

### Removed in 22.8.0

- Clipboard sockets
- This changelog has been added
- Backend route to confirm analog consents in bulk
- Changed Seed Data + Migration Script: Added feature flag for new Editor to klara.fall@schul-cloud.org
- SC-2922: Enable use of multiple S3 instances as file storage provider
  - A new collection is added to administrate multiple S3 instances
  - A migration will automatically use the AWS environment variables to add those as default provider for all existing schools
  - For new schools the less used provider is assigned as storage provider
  - Environment Variables:
    - FEATURE_MULTIPLE_S3_PROVIDERS_ENABLED=true will activate the feature
    - S3_KEY, used for symmetric encryption, already required for the migration because of the secret access key encryption

### Changed in 22.8.0

- SC-3767: moved env variables to globals.js, NODE_ENV required to equal 'test' for test execution and right database selection
- migrated backup.sh script to node, so it can run platform independant and works on windows.

### Fixed in 22.8.0

- SC-3821: Fix Co-Teachers and Substitution teachers not being able to Grade Homeworks

## 22.7.1

### Fixed in 22.7.1

- Admin and teacher user could change other users without changing them self<|MERGE_RESOLUTION|>--- conflicted
+++ resolved
@@ -9,7 +9,6 @@
 
 ## Unreleased
 
-<<<<<<< HEAD
 ### Changed
 - OPS-1508 - added limits for cpu and ram to the docker compose files
 
@@ -38,13 +37,12 @@
 - SC-8213 error handling concept
 - SC-4576 - sanitize bbb room and member names
 - SC-8300 Added user information to LDAP Sync in case of errors
-=======
+
 ## [25.5.16] - 2021-02-08
 
 ### Added
 
 - SC-8512 - Creating a migration for duplicated events
->>>>>>> ab43780a
 
 ## [25.5.15]
 
