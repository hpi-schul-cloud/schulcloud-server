# Changelog

All notable changes to this project will be documented in this file.

The format is based on [Keep a Changelog](https://keepachangelog.com/en/1.0.0/),
and this project adheres to [Semantic Versioning](https://semver.org/spec/v2.0.0.html).

Allowed Types of change: `Added`, `Changed`, `Deprecated`, `Removed`, `Fixed`, `Security`

## [Unreleased]

### Added

- SC-7615 - reduces the errors in lernstore
- SC-5476 - Extend tests for Matrix messenger config and permission service
- SC-6690 - refactors edu-sharing service and sets defaults
- SC-6738 - Extend search input field in new admin tables to search for full name
- SC-7293 - added Lern-Store view permission and a feature flag
- SC-7357 - Add config service
- SC-7083 - Added officialSchoolNumber to school-model
- Introduce plainSecrets in Configuration
- Introduce FEATURE_PROMETHEUS_ENABLED to have a flag for enable prometheus api metrics
- SC-7411 - add API Specification and validation for /me service
- SC-7411 - add API Specification and validation for /version service
<<<<<<< HEAD
- SC-7499 - add API Specification for public services
=======
- SC-7205 - create new data seed for QA
- SC-7370 - Add optional rootPath attribute modifier to iserv-idm strategy
>>>>>>> a4dca4c9

### Changed

- SC-7331 - introduce axios for external requests, implemented in status api
- SC-7395 - Changed ldap general strategy fetching of users from parallel to serialized
- SC-6080 - move REQUEST_TIMEOUT from globals to Configuration
- Dependencies: querystring replaced by qs
- SC-6060 - Updated error handling
- SC-7404 - automatic forwarding for requests without versionnumber if no matching route is found
- SC-7411 - api versioning for /me service
- SC-7411 - api versioning for /version service
- IMP-160 - integration-tests repo renamed to end-to-end-tests
- SC-5900 - Move Synapse synchronization logic into server

### Fixed

- SC-7353 course sharing between teachers
- SC-7530 rename SHOW_VERSION to FEATURE_SHOW_VERSION_ENABLED
- SC-7517 improve oauth test stability
- SC-6586 Repaired migration script
- SC-7454 - Restored invalid birth date fix in adminUsers service
- fixed README badges
- Fix mocha tests
- SC-6151 fixed a bug that prevented api docu from being accessible
- SC-6151 fixed paths to openapi documentation
- Fixed searching for names including a dash
- SC-7572 - Find /users route after hooks - extremely slow

### Removed

- SC-7413 - Cleanup UnhandledRejection code that is handled from winston now

## [25.2.0]

### Added

- SC-4385 - Added a user exclusion regex to IServ strategy
- SC-7049 - Added unit tests for Merlin Service
- SC-7157 - add feature flag for Merlin feature with fallback
- SC-6567 - add new application errros
- SC-6766 - Added ESLint rules with Promise rules
- SC-6830 - Added hook to parse request to arrays when > 20 users are requested in adminUsers service
- SC-6769 - Introduce API validation module
- SC-6769 - API validation for users/admin routes
- SC-6510 - Added Merlin Url Generator for Lern Store / Edu-sharing
- SC-5476 - Added school settings to enable students to open own chat rooms
- SC-6567 - Add utils to cleanup incomingMessage stacks by logging errors

### Removed

- SC-6586- Remove parents from users collection to improve maintainability

### Changed

- SC-6986 - Changed a hook in the accounts service that restricts get requests to the same school, it expects a valid userID and matching schoolIds for both the requester and requested users
- SC-6567 - clean up error pipline
- SC-6510, fix a minor syntax error when exporting module
- Update commons to 1.2.7: print configuration on startup, introduce hierarchical configuration file setup
- Support asynchronous calls during server startup
- SC-7091 Migration to enable the Matrix Messenger for all schools that had RocketChat enabled before

### Fixed

- fixed README badges
- SC-6151 - fixed a bug that prevented api docu from being accessible
- Fix mocha tests

## [25.1.12] - 2020-11-09

### Added

- SC-7683 - add request logging options

## [25.1.11] - 2020-11-06

### Security

- SC-7695 - prevent csv user override operations on other schools

## [25.1.10] - 2020-11-05

### Added

- SC-7683 - Add log metic for memory usage, add async error logging util, catch one unhandledRejection error and remove cronjob task from server.

## [25.1.9] - 2020-11-03

### Fixed

- SC-7638 - fixed pin creation for users with accounts

## [25.1.8] - 2020-10-22

### Fixed

- SC-7333 - fixed creation of homeworks within lessons

## [25.1.7] - 2020-10-28

### Added

- SC-7491 - Add missing index on users.email to speed up slow query in registrationLink service

## [25.1.6] - 2020-10-23

### Changed

- SC-7413 - Remove event listener for unhandled rejections and move this to winston

## [25.1.5] - 2020-10-22

### Fixed

- SC-7452 - fixed time window check for LDAP users

## [25.1.4] - 2020-10-20

### Changed

- SC-6986 - Changed permission check for PATCH method in the account service from STUDENT_CREATE to STUDENT_EDIT to allow teachers to change students' password

## [25.1.3] - 2020-10-20

### Fixed

- SC-6986 - Changed a hook in the accounts service that restricts get requests to the same school, it expects a valid userID and matching schoolIds for both the requester and requested users

## [25.1.2] - 2020-10-15

### Fixed

- SC-7085 - fixed importHash error when asking parent consent

### Added

### Removed

## [25.1.1] - 2020-10-12

### Security

- SC-7165 package update for sanitization and add onload handler

## [25.1.0] - 2020-10-12

### Added

### Removed

- SC-6784 - Removed duplicated birth date formatting code in adminUsers service, which was causing an "Invalid date" output
- SC-6743 - Removed usersForConsent related things in adminUsers service because the client does not send that parameter anymore
- SC-6506 - Remove dependecy to feathers-swagger in routes.test.js

### Changed

- SC-6774 remove no-await-in-loop from eslint exceptions
- Rename statistic mails route, secure it over sync api key now
- SC-6809 - Maintain RabbitMQ connection and channels
- SC-5230 - Unblock Account-Page in Nuxt (securing /accounts and /users routes)

### Security

- Added hotfix merges

## [25.0.12] - 2020-10-12

### Fixed

- SC-6676 allows only following roles for registration: teacher/student…

## [25.0.11] - 2020-10-07

### Fixed

- SC-7180 homework create now validates data properly

## [25.0.12] - 2020-10-12

### Fixed

- SC-6676 allows only following roles for registration: teacher/student…

## [25.0.11] - 2020-10-07

### Fixed

- SC-7180 homework create now validates data properly

## [25.0.10] - 2020-10-07

### Added

- configured prometheus metrics - bucket sizes
- SC-6766 log unhandledRejection and unhandledException

## [25.0.9] - 2020-10-07

### Added

- SC-7115 - Reduce mongoose DB role request by enabling minor caching

## [25.0.8] - 2020-10-06

### Fixed

- SC-6676 - Registration: User with role parent should not be able to log-in
- SC-6960 - instead of deleting and recreating users during the rollback of a failed registration, use replace if necessary
- SC-6960 - properly raise exceptions during the registration process

## [25.0.7] - 2020-10-01

### Removed

- OPS-1316 - removed custom keep-alive header creation in express middleware

## [25.0.6] - 2020-10-01

### Added

- OPS-1316 - add indexes for slow files and submission queries

## [25.0.5] - 2020-10-01

### Added

- SC-6973 - add time window for pin creation

## [25.0.4] - 2020-09-30

### Added

- Added lead time detection

## [25.0.3]

### Added

- SC-6942 - add parse method to TSP strategy to declare it can handle the request and to keep authentication params clean

### Fixed

- SC-6942 - don't override payload defined by authentication method
- SC-6942 - don't search for account to populate if no username is given in `injectUsername`

## [25.0.2]

### Changed

- send mail for registration pin after add pin to db

## [25.0.1]

### Fixed

- SC-6696 - Fixed query used to determine course membership when checking permissions for course group lessons

## [25.0.0]

### Changed

- Extend JWT payload by schoolId and roleIds

## [24.5.1] - 2020-09-16

### Secrutiy

- Secure admin routes (update, patch, create)

## [24.5.0] - 2020-09-14

- Ignore database seed data with prettier, eslint, and codacy
- SC-6640 - Fixed email check within registration (case insensitive)
- SC-2710 - Adding time zones, default for school and theme

### Added - 24.5.0

- Test changelog has been updated for feature or hotfix branches
- SC-5612 - Adding search feature to the admintables for nuxt-client.

## [24.4.6] - 2020-09-11

### Changed

- SC-6733: central personal data does not get updated via CSV import

## [24.4.5] - 2020-09-10

### Fixed in 24.4.5

- SC-6637: generate QR codes for consent print sheets if group size exceeds 20

## [24.4.4] - 2020-09-08

### Fixed in 24.4.4]

- SC-6697: updates/sync account username when user is updated

## [24.4.3] - 2020-09-09

### Fixed in 24.4.3

- SC-6533 - Login not possible if admin reset password

## [24.4.2] - 2020-08-31

### Fixed in 24.4.2

- SC-6554: CSV-Importer no longer allows patching users with different roles

## [24.4.1] - 2020-08-31

### Fixed in 24.4.1

- SC-6511 - LDAP edit button missing.

### Changed in 24.4.1

- SC-5987 Internationalisation: extend user and school model with default language

### Added 24.4.1

- SC-6172: added hooks and checks to look for unique and not disposable emails in adminUsers service

## [24.4.0] - 2020-8-31

### Fixed in 24.4.0

- SC-6122 - Edusharing preload thumbnails in parallel. Edusharing authentication stabilisation.

## [24.3.3] - 2020-08-28

- SC-6469: prevent admin access to lessons admins shouldnt have access to.

## [24.3.2] - 2020-08-26

- SC-6382: fix handling of consents for users with unknown birthdays. consentStatus: 'ok' will be returned for valid consents without birthday.

## [24.3.1] - 2020-08-25

- SC-5420: TSC Schuljahreswechsel

## [24.3.0] - 2020-08-25

## [24.2.5] - 2020-08-24

- SC-6328 add migration to set student_list settings in all non n21 clouds schools to false.

## [24.2.4] - 2020-08-20

## [24.2.3] - 2020-08-20

## [24.2.2] - 2020-08-20

### Added in 24.2.2

- SC-5280: the LDAP service will try to reconnect up to three times if the connection was lost or could not be established
- SC-5280: the LDAP service and LDAP syncers now report more errors to the stats object
- SC-5808: added an isExternal check to the create method of AdminUsers service, only users from not external schools can create users

### Fixed in 24.2.2

- SC-5280: the LDAP sync now handles (timeout/firewall) errors much more gracefully
- SC-5280: LDAP bind operations will only be issued if the connection was established successfully
- SC-5280: aggregated LDAP statistics will now show the number of succesful and failed sub-syncs instead of just 1 or 0

### Changed in 24.2.2

- SC-5280: if disconnected prematurely, the LDAP service will not try to connect again just to unbind from the server

## [24.0.2] - 2020-08-05

### Fixed in 24.0.2

- SC-5835: Starting the new school year automatically - Cluster 4

## [24.0.1] - 2020-07-31

### Fixed in 24.0.1

- SC-5917 Fix activation of LDAP system

## [23.6.4] - 2020-07-29

### Fixed in 23.6.4

- SC-5883: Choose current schoolyear based on the school instead of the date for creating classes.

## [23.6.3] - 2020-07-28

### Added in 23.6.3

- SC-5754 Added isExternal attribute to school model. If ldapSchoolIdentifier or source is defined, isExternal will be set to true
  otherwise, if none of them are defined it wil be set to false.
- SC-4520 created a new Service called Activation Service; with which jobs can be defined and are
  only executed when an activation link (activation code) is confirmed (e.g.: change of e-mail address/username)
  Also added a sub-service for changing email/username in Activation Service
- SC-5280: the LDAP service will try to reconnect up to three times if the connection was lost or could not be established
- SC-5280: the LDAP service and LDAP syncers now report more errors to the stats object

### Fixed in 23.6.3

- SC-5250: Fixes the CSV-Import, if there are whitespaces in the columnnames
- SC-5686: only users with the team permission "RENAME_TEAM" can execute the patch method in teams route
- SC-5280: the LDAP sync now handles (timeout/firewall) errors much more gracefully
- SC-5280: LDAP bind operations will only be issued if the connection was established successfully
- SC-5280: aggregated LDAP statistics will now show the number of succesful and failed sub-syncs instead of just 1 or 0
- SC-5416: Enable maintenance Mode for LDAP Schools and change the currentSchoolYear for non-LDAP Schools

### Changed in 23.6.3

- SC-5542: Added an after hook for AdminUsers find method which formats birthday date to DD.MM.YYYY format.
- SC-4289 Changed aggregations in admin tables, classes are now taken only from current year or max grade level, and are sorted
  by numeric ordering.
- SC-5280: if disconnected prematurely, the LDAP service will not try to connect again just to unbind from the server

## [23.6.2] - 2020-07-22

### Fixed in 23.6.2

- SC-5773: LDAPSchoolSyncer now correctly populates classes synced from an LDAP server, even if only students or only teachers are assigned to the class.
- SC-5250: Fixes the CSV-Import, if there are whitespaces in the columnnames

## [23.6.1] - 2020-07-22

### Fixed in 23.6.1

- SC-5733: LDAPSchoolSyncer now uses the Users model service to avoid ignoring indexes due to automatic collation

## [23.6.0] - 2020-07-21

### Added in 23.6.0

- SC-4142: Added indexes on TSP sync related attributes in user and school schema.
- SC-4142: Adds info about unchanged entities to TSP sync statistics

## [23.5.4] - 2020-07-08

### Added in 23.5.4

- SC-2714 Added the federal state "Internationale Schule"

## [23.5.0] - 2020-06-15

### Added in 23.5.0

- SC-4192 add tests that ensure classes on other schools cant be manipulated

### Fixed in 23.5.0

### Changed in 23.5.0

- SC-4957 user.ldapId and user.ldapDn are now indexed to improve performance

## [23.4.7] - 2020-07-01

### Fixed in 23.4.7

- SC-4965 Converted "consent" subdocument in "users" to a nested document to fix changing consents in administration and removing a bug in registration that resulted in deleted users.

## [23.4.5] - 2020-06-17

### Fixed in 23.4.5

- SC-5007 re-introduces ldap system root path to API result to fix issue with duplicating schools

## [23.4.3-nbc] - 2020-06-15

### Fixed in 23.4.3-nbc

- SC-5054 Revert hook restrictions that prevented registration with custom deata privacy documents enabled

## [23.4.0-nbc] - 2020-06-11

### Added in 23.4.0-nbc

- SC-4577 extend consentversions with school specific privacy policy, which can be added by the school admin

## [23.2.4] - 2020-06-05

### Fixed in 23.2.4

- SC-4876 soften sanitization to allow editor actions to be persisted correctly

## [23.2.1] - 2020-06-04

### Security - 23.2.1

- SC-4720 improve importhashes for registrationlinks

## [23.2.0] - 2020-06-03

### Security - 23.2.0

- SC-4506 Secure Find User Route. Access user list by students is allowed only if they are eligible to create teams.
- SC-4506 Secure Get User Route. Read user details may only users with STUDENT_LIST or TEACHER_LIST permissions

## [23.1.4] - 2020-05-29

### Fixed in 23.1.4

- SC-4749 avoid xss in image onerror event attribute for submissions

## [23.0.0] - 2020-05-19

### Changed in 23.0.0

- SC-4075 Teams creation by students logic was changed. New environment enumeration variable `STUDENT_TEAM_CREATION`
  with possible values `disabled`, `enabled`, `opt-in`, `opt-out` was introduced. The feature value is set by instance deployment.
  In case of `disabled`, `enabled` it is valid for all schools of the instance and cannot be changed by the admin.
  In case of `opt-in` and `opt-out` the feature should be enabled/disabled by the school admin.

## [22.10.3] - 2020-05-13

### Fixed in 22.10.3

- Unbind errors no longer stop the LDAP sync if more systems follow

## [22.10.2] - 2020-05-12

### Fixed in 22.10.2

- fixed pagination for students/teacher table

## [22.10.0] - 2020-05-11

### Added in 22.10.0

- SC-3719 Files now have a `creator` attribute that references the ID of the user that created the file.
  For old files, it is set to the first user permission inside the permissions array (legacy creator check).
- SC-3719 The `files` collection now has two additional indexes: `{creator}` and `{permissions.refId, permissions.refPermModel}`.
- add MongoDB Collation Support to control sorting behaviour in regards to capitalization.
- SC-3607 CSVSyncer now allows the optional birthday field (formats: dd/mm/yyyy, dd.mm.yyyy, dd-mm-yyyy) in CSV data
- SC-3948 support users query in adminusers routes
- SC-4018 Add additional nexboard permissions
- SC-4008 Migrated generateRegistrationLink Hook from SC-Client into Server
- SC-3686 Added new Registration Link Service for sending mails
- SC-4094 Teachers can now provide feedback in the form of uploaded files

### Fixed in 22.10.0

- SC-3892 Update Filter of submission in order to work with older submissions
- SC-3395 if fetching the release fails, a error will be thrown
- backup.js now outputs valid json exports
- SC-4105 fixed a problem with new users tests not working with recent hotfix.
- Checks of user consent calculated correct now

### Changed in 22.10.0

- User delete now accepts bulk delete requests
- SC-3958: the "general" LDAP strategy now returns an empty array if classes are not configured properly
- Increase performance - error logging in sentry
- Mergify: add and modified some configs

### Removed in 22.10.0

- SC-3958: the LDAP strategy interface no longer supports synchronizing team members to the never-used original N21-IDM
- SC-3958: the environment variables NBC_IMPORTURL, NBC_IMPORTUSER, and NBC_IMPORTPASSWORD are no longer used and have been removed
- Removed the obsolete commentSchema from the homework service. It was not in use.

## [22.9.20]

### Added in 22.9.20

- SC-4042: Added support for a central IServ-Connector

### Changed in 22.9.20

- LDAP syncs on servers with multiple schools now only sync one school at a time to avoid issues when paging search requests
- LDAP syncs use less memory (because they do a lot less in parallel)
- LDAPSchoolSyncer now returns user and class statistics

### Fixed in 22.9.20

- Fixed LDAP-Service disconnect method
- LDAPSystemSyncers now properly close their connections after syncing
- Authentication via LDAP now tries to close the connection after login
- Fixed a warning message appearing when patching users via internal request

## [22.9.18]

### Fixed in 22.9.18

- SC-4215: Do not allow unprivileged users to find users with non-school roles (expert, parent, etc.)

## [22.9.17]

### Fixed in 22.9.17

- SC-4121: File uploads no longer fail if the security scan is misconfigured or errors during enqueuing

## [22.9.10]

### Added in 22.9.10

- enable API key for /mails route

### Fixed in 22.9.10

- fixed an issue that prevented api-key authenticated calls to function with query.

## [22.9.9]

### Added in 22.9.9

- Sync can now be authenticated with an api-key.

## [22.9.8]

### Fixed in 22.9.8

- Fixed an error where ldap users without proper uuid where not filtered correctly.

## [22.9.7]

### Security in 22.9.7

- the /ldap route can now only be triggered for the users own school.

## [22.9.6]

### Added in 22.9.6

- users without `SCHOOL_EDIT` permission, but with `SCHOOL_STUDENT_TEAM_MANAGE` permission can now toggle the school feature `disableStudentTeamCreation`.

### Fixed in 22.9.6

- Admins in Thuringia can now prevent students from creating teams

## [22.9.5]

### Security in 22.9.5

- increased security for the publicTeachers route.

## [22.9.4]

### Fixed in 22.9.4

- fixes an issue with LDAP account updates if more than one account exists for the user (migration from local login to LDAP)

## [22.9.3]

### Fixed in 22.9.3

- fixes regression in LDAP sync, that caused incomplete user updates

## [22.9.2]

### Security in 22.9.2

- increased security for user PUT operation

## [22.9.1]

### Fixed in 22.9.1

- SC-3994: remove unnecessary bucket creation call that caused school administration and LDAP Sync to throw errors

### Changed in 22.9.1

- use collation for /homeworks, /users, /publicTeachers, /users/admin/teachers, /users/admin/students, /classes, and /courses.

## [22.9.0]

- Security updates

## [22.8.0]

### Added in 22.8.0

- This changelog has been added

### Removed in 22.8.0

- Clipboard sockets
- This changelog has been added
- Backend route to confirm analog consents in bulk
- Changed Seed Data + Migration Script: Added feature flag for new Editor to klara.fall@schul-cloud.org
- SC-2922: Enable use of multiple S3 instances as file storage provider
  - A new collection is added to administrate multiple S3 instances
  - A migration will automatically use the AWS environment variables to add those as default provider for all existing schools
  - For new schools the less used provider is assigned as storage provider
  - Environment Variables:
    - FEATURE_MULTIPLE_S3_PROVIDERS_ENABLED=true will activate the feature
    - S3_KEY, used for symmetric encryption, already required for the migration because of the secret access key encryption

### Changed in 22.8.0

- SC-3767: moved env variables to globals.js, NODE_ENV required to equal 'test' for test execution and right database selection
- migrated backup.sh script to node, so it can run platform independant and works on windows.

### Fixed in 22.8.0

- SC-3821: Fix Co-Teachers and Substitution teachers not being able to Grade Homeworks

## 22.7.1

### Fixed in 22.7.1

- Admin and teacher user could change other users without changing them self<|MERGE_RESOLUTION|>--- conflicted
+++ resolved
@@ -22,12 +22,9 @@
 - Introduce FEATURE_PROMETHEUS_ENABLED to have a flag for enable prometheus api metrics
 - SC-7411 - add API Specification and validation for /me service
 - SC-7411 - add API Specification and validation for /version service
-<<<<<<< HEAD
-- SC-7499 - add API Specification for public services
-=======
 - SC-7205 - create new data seed for QA
 - SC-7370 - Add optional rootPath attribute modifier to iserv-idm strategy
->>>>>>> a4dca4c9
+- SC-7499 - add API Specification for public services
 
 ### Changed
 
