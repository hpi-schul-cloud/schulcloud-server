--- conflicted
+++ resolved
@@ -9,7 +9,6 @@
 
 ## Unreleased
 
-<<<<<<< HEAD
 ### Fixed
 
 - SC-8514 - QR Code generation fails
@@ -31,13 +30,12 @@
 - SC-8213 error handling concept
 - SC-4576 - sanitize bbb room and member names
 - SC-8300 Added user information to LDAP Sync in case of errors
-=======
+
 ## [25.5.15]
 
 ### Fixed
 
 - SC-8571 - New courses does not appear in bettermarks
->>>>>>> 994501fe
 
 ## [25.5.14] - 2020-02-02
 
