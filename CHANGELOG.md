--- conflicted
+++ resolved
@@ -11,12 +11,9 @@
 
 ### Added
 
-<<<<<<< HEAD
 - SC-9213 - Consider group submissions when deciding what open tasks a student has
 - SC-9150 - add script to change school year 
-=======
 - SC-9211 - enable maildrop and mailcatcher for e2e tests (see docker-compose)
->>>>>>> a08d29bc
 
 ### Changed
 
