# Changelog

All notable changes to this project will be documented in this file.

The format is based on [Keep a Changelog](https://keepachangelog.com/en/1.0.0/),
and this project adheres to [Semantic Versioning](https://semver.org/spec/v2.0.0.html).

Allowed Types of change: `Added`, `Changed`, `Deprecated`, `Removed`, `Fixed`, `Security`

## [Unreleased]

### Added

<<<<<<< HEAD
- BC-121 - add console script to delete soft-deleted files
=======
- BC-343 - run unstable e2e tests on label `run unstable tests` 
>>>>>>> c8e563b2

### Changed

- BC-25  - move logic of npm run setup into console application and add management application with same behavior 
- BC-237 - Clean up global entity registration
- BC-331 - BC-354 - rename ansible variables for OnePassword
- BC-269 - check in firstLogin that students can only pass with existing birthdate 

### Fixed

### Security

- BC-297 - fixed set-value dependency vulnerabilities
- BC-377 - fixed axios dependency vulnerabilities

## [26.11.3] - 2021-10-05

### Fixed

- BC-121 - run add bucket to files migration in parallel 

## [26.11.2] - 2021-09-29

### Fixed
- BC-111 wait for mongodb to spin up in deployment

- BC-370 - fixed file directory creation 

## [26.11.1] - 2021-09-29

### Fixed

- BC-365 - fixed task overview pagination

## [26.11.0] - 2021-09-22

### Changed

- BC-274 Change Course Colors
- BC-213 - rewrite file deletion with deletion marker
- BC-68 - e2e run dependent on build image job
- BC-179 - refactor task and entity and relations
- BC-315 - stabilized resolve user roles workflow by use roles from requested user and not from jwt

### Added

- BC-121 add bucket and storage provider to file documents
- BC-164 - refactored the supportJWTservice and added roles information to its jwt data
- BC-279 - introduce console application interface to call providers via console command
- BC-9 add entity and repo for course dashboards
- BC-9 add a route to recieve dummy data for course dashboards
- BC-318 implement persistance for course dashboards

### Fixed

- BC-232 prevent users from changing schoolyears
- BC-233 - when an LDAP system is removed from a school, the ldapschoolidentifier and lastLdapSync are removed as well
- moved some changelog entries into their correct place

### Removed

- BC-262 - remove S3 lifecycle configuration code
- BC-247 - remove timestamp from LDAP search Query for sync

## [26.10.3] - 2021-09-09

### Fixed

- BC-267 - skip whitelist-check for api requests on /wopi

## [26.10.2] - 2021-09-03

### Added

- BC-120 - add feature flag for S3 CORS
- BS-112 - insert missing attribute during school creation

## [26.10.1] - 2021-09-03

### Fixed

- BC-187 - secures the system route

## [26.10.0] - 2021-09-03

### Fixed

- remove broken systemid from seed data
- SC-9083 - expose env variables for school administration
- BC-44 - remove JWT_WHITELIST_ACCEPT_ALL feature flag
- BC-44 - integrate jwt whitelist check in nestjs jwt authentication
- BC-42 - cycle detection in role inheritance
- BC-64 - enable e2e test execution for push event on main branch
- BC-41 - adds feature flag for S3 storage lifecycle management (currently not supported by Strato Hidrive)
- BC-37 - BC-54 - reduce resource consumption for deployed server
- BC-81 - remove old Lern-Store
- BC-119 - remove malfunction S3 lifecycle migration
- BC-38 - BC-124 - Add ansible files for Bosscloud (default)
- BC-110 - fileStorage/security should only be called from within the cluster

### Added

- BC-5 - Show completed tasks for students

### Changed

- Refactor nestjs task module and resort imports for course and coursegroup entities and repositories. Add testHelpers.

## [26.9.3] - 2021-09-10

### Fixed

- BC-239 - fix date parsing for students birth date

## [26.9.2] - 2021-08-27

### Changed

- BC-137 - fix bug with display of Blue Bar
- BC-106 - exit maintenance & change school year for LDAP schools on Boss and NBC

## [26.9.1] - 2021-08-18

### Changed

- SC-9192 - enable cors for nestjs app routes
- SC-9130 - use whiltelisted filenames at the s3 file storage backend

## [26.9.0] - 2021-08-14

### Changed

- OPS-2491 - Change the hydra service url
- SC-9231 - add permissions to SuperHero to edit admin role
- SC-9269 - let eslint ensure no tests with .only exist anymore
- SC-9192 - mount feathers and nestjs apps under dedicated version paths and allow general path prefix for the whole server

## Added

- add inital learnroom module with support of course and coursegroups for preparing the next refactoring iteration in tasks module
- SC-9231 - add permissions to SuperHero to edit admin role

## [26.8.0] - 2021-08-10

## [26.7.1] - 2021-08-03

- SC-9233 - fix Lern-Store on THR to load also WLO content

## [26.7.0] - 2021-07-28

### Added

- SC-9213 - Consider group submissions when deciding what open tasks a student has
- SC-9150 - add script to change school year
- SC-9211 - enable maildrop and mailcatcher for e2e tests (see docker-compose)
- SC-9177 - allow superheros to delete admins

### Changed

- SC-9219 - limited jest workers for not taking all workers within of a single github action

### Fixed

- SC-9212 - fix changing classes via CSV import
- SC-9053 - fix sending registration link via checkbox for student/teacher creation

## [26.6.4] - 2021-07-23

### Changed

- move S3 expiration migration to the end

## [26.6.3] - 2021-07-21

### Fixed

- SC-9092 - add missing S3 key decryption in migration

## [26.6.2] - 2021-07-21

### Changed

- use edusharing lernstore mode on production

## [26.6.1] - 2021-07-21

### Changed

- change default lernstore mode to edusharing

## [26.6.0] - 2021-07-20

### Added

- SC-9018; SC-9003 - created schoolsList public endpoint, and jwt secured /schools endpoint
- SC-9093 - make configured default language and timezone available in config service
- SC-9092 - delete S3 files after 7 days from user deletion
- SC-8959 - Add messenger to deletion concept
- SC-9157 - Add RabbitMQ connection to new mail service
- SC-9157 - Improve config handling for RabbitMQ
- SC-9213 - Consider group submissions when deciding what open tasks a student has
- OPS-2574 - Removeing autodeployed branches for developers if branch deleted
- OPS-2579 - Add Ansible task and templates for adding storage

### Changed

- SC-9190 - publish news target names
- SC-8887 - allow public access to consentVersion service
- SC-8448 - Not storing temporary Merlin links and fixed concurrency bug
- remove unnecessary timeout definitions from tests and avoid promise chains
- SC-6294 Restructure NestJS Sources: Testing, Core Module, Entities, Shared. See details in https://hpi-schul-cloud.github.io/schulcloud-server/
- execute unit tests via github action instead of using travis

### Fixed

- SC-9197 - Limiting the max workers for jest to 2 workers, if the default mechanism runs it's go up to infinity workers and if one die the test never stop
- SC-9202 - fix sending of registration link mails

## [26.5.0] - 2021-06-28

### Added

- SC-9431 - add teacher view to task/open over permission TASK_DASHBOARD_VIEW_V3, solving permissions after authenticate and add v3/user/me route.

### Changed

- SC-6294 Restructure NestJS Sources: Testing, Core Module, Entities, Shared. See details in https://hpi-schul-cloud.github.io/schulcloud-server/

## [26.4.9] - 2021-06-29

### Fixed

- api route forwarding

### Removed

- SC-9159 removed news from feathers except remove team event, which already is replaced by v3/news

## [26.4.8] - 2021-06-29

### Fixed

- route forwarding

## [26.4.7] - 2021-06-22

### Added

- SC-9148 - Add migration for change of school year on BRB

### Fixed

- SC-9170 - let superhero delete other users

## [26.4.6] - 2021-06-24

### Changed

- OPS-2466 - changes build pipeline to github actions

## [26.4.5] - 2021-06-21

### Added

- SC-9156 - Add maintenance mode for LDAP rewrite

## [26.4.4] - 2021-06-16

### Change

- rename permission TASK_DASHBOARD_VIEW_V3

## [26.4.3] - 2021-06-16

### Change

- SC-9139 - Add a check if user roles should be updated or not to the repo

## [26.4.2] - 2021-06-16

### Fixed

- npm run syncIndex work for not existing collections in the db

## [26.4.1] - 2021-06-15

### Change

- SC-9029 - Change place of the channel creation for RabbitMQ

## [26.4.0] - 2021-06-11

- SC-9004 - Sync env variables between backend and frontend

## [26.3.1] - 2021-06-14

### Added

- SC-9134 - Add missing mongo indexes for LDAP Sync

## [26.3.0] - 2021-06-07

### Changed

- SC-8898 - parallelize LDAP sync using RabbitMQ

## [26.2.2] - 2021-06-04

### Fixed

- Fixed dependencies issue

## [26.2.1] - 2021-06-02

### Added

- SC-9103 - add logging for syncIndexes script

## [26.2.0] - 2021-06-01

### Added

- OPS-2418 - Change buildpipelines (Server, Client, Nuxt) to execute E2E tests according QF decision
- SC-8250 - add bulk deletion to user service v2
- SC-8341 - add tombstone school to tombstone user
- SC-8408 - added delete events by scope Id route
- SC-7937 - Allow adding multiple materials to lesson
- SC-7868 - Deletion concept for personal file connections
- SC-8873 - Add prioritization for Matrix messenger tasks
- SC-8982 - add inital service ressource messuring test setup
- OPS-1499 - Add feature to CI Pipeline and provide manual deployments of branches and automatic deploy of release to staging
- Add run script for sync indexes based on existing and registered schemas.
- SC-9085 - add registration pin deletion for parent emails
- SC-9004 - Sync env variables between backend and frontend
- OPS-1499 - Add feature to CI Pipeline and provide manual deployments of branches
- Add run script for sync indexes based on existing and registered schemas.

### Changed

- SC-8440 - fixed open api validation for manual consent
- SC-9055 - changed Edu-Sharing permissions for Brandenburg Sportinhalt content
- SC-6950 - validation for officialSchoonNumber now allows 5 or 6 digits
- SC-8599 - added helparea contact dropdown and send value
- SC-7944 - use persistent ids for Lern-Store content items
- OPS-1508 - added limits for cpu and ram to the docker compose files
- SC-8500 - refactoring in error handling
- SC-7021 - automatic deletion documents in the trashbins collection after 7 days.
- SC-5202 - homework tests refactoring
- SC-7868 - filestorage integration tests are skipped on local test environments if minio is not setup
- SC-8779 - messenger: use user-based fixed device ids

### Fixed

- SC-8933 - fix date format on first login
- SC-8728 - fix configuration reset in tests
- SC-8873 - fix addUser prioritization for full school Matrix messenger sync
- SC-8982 - fix test setup for on the fly building test like routes jwt

## [26.1.0]

### Added

- SC-8910 - added an isExternal check to the adminUsers service remove method

### Changed

- SC-8732 - change search filter gate and weight of values in indexes. Will reduce amount of results
- SC-8880 - changed the validation for search queries in NAT, now it allows empty

## [26.0.16] - 2021-04-20

### Removed

- - SC-8748 - revert: bump feathers-mongoose from 6.3.0 to 8.3.1

## [26.0.15] - 2021-04-19

### Changed

- SC-8909 - messenger: use user-based fixed device ids

## [26.0.14] - 2021-04-16

### Changed

- SC-8934 - no more autosync for the migrations for the mongodb

## [26.0.13] - 2021-04-15

### Fixed

- SC-8917 - verify configuration missing school

## [26.0.12] - 2021-04-14

### Changed

- SC-8929 - increase performance for alert requests

## [26.0.11] - 2021-04-13

### Changed

- SC-8748 - bump feathers-mongoose from 6.3.0 to 8.3.1

## [26.0.10] - 2021-04-09

### Fixed

- SC-8908 ldap sync: fix lock

## [26.0.9] - 2021-04-06

- SC-8779 - fix partial LDAP sync

## [26.0.8] - 2021-03-31

### Fixed

- SC-8691 ldap sync: fix potential deadlock while loadind ldap data

## [26.0.7] - 2021-03-31

### Fixed

- SC-8768 ldap sync: in user search include current school

## [26.0.6] - 2021-03-30

### Fixed

- SC-8836 - teachers can add classes from other teachers to their courses

## [26.0.5] - 2021-03-29

### Fixed

- SC-8691 - LDAP sync can be run with multiple school in parallel

## [26.0.4] - 2021-03-25

### Changed

- SC-8829 - status of logging in rocket chat user is set to offline

## [26.0.3] - 2021-03-17

### Changed

- merged hotfixes 25.6.11 and following into 26.0 branch

## [26.0.2] - 2021-03-10

### Fixed

- SC-5202 - fixed an issue with internal pagination in homework-submissions

## [26.0.1] - 2021-03-09

### Changed

- merged 25.6.10 into new version

## [26.0.0]

### Fixed

- SC-6679 - fixed table styling in topic text-component
- SC-8534 - fix registration link generation
- SC-8682 - fix students are editable in externally managed schools
- SC-8534 fix registration link generation
- Allow sorting after search

## [25.6.11] - 2021-03-17

## [25.6.13] - 2021-03-16

- SC-8782 Migration for changing urls

## [25.6.12] - 2021-03-15

- SC-8782 Fixed lesson context Query

## [25.6.11] - 2021-03-15

### Fixed

- SC-8211 - Fixed course events duplications

## [25.6.10] - 2021-03-09

- SC-8770 Fixed issue where parent consents were overwritten

## [25.6.9] - 2021-02-26

### Fixed

- SC-8714 Fixed an issue in school creation that could cause the iserv-sync to fail

## [25.6.8] - 2021-02-19

### Changed

- SC-8477 LDAP-Sync: Speed up class sync by holding all the school's users in map while creating/populating classes
- SC-8477 LDAP-Sync: Speed up user sync by grouping users into chunks and loading the chunks from DB instead of individual users

## [25.6.7] - 2021-02-18

### Security

- SC-8655 - prevent changes to immutable user attributes

## [25.6.6] - 2021-02-18

### Fixed

- SC-8657 - Recreate shared links for homework

## [25.6.5] - 2021-02-17

### Fixed

- SC-8634 - Recreate shared links for homework

## [25.6.4] - 2021-02-17

### Changed

- Reverted Changes for SC-8410

## [25.6.3] - 2021-02-15

### Security

- VOR-3 - Enable and replace old file links.

## [25.6.2] - 2021-02-11

### Changed

- VOR-2 - Adjusted business rules for adding team members from external school.

## [25.6.1] - 2021-02-11

### Fixed

- VOR-1 - Fix passwordRecovery id validation.

## [25.6.0] - 2021-02-09

### Fixed

- SC-8514 - QR Code generation fails
- SC-8390 - Lern-Store collections feature flag was not excluding collections in search
- SC-8322 prevent wrong assignment from school to storage provider

### Added

- SC-8482 - Deletion concept orchestration integration
- SC-8029 - Add deletion concept handling for pseudonyms and registration pins
- SC-6950 - Add access for superhero to change kreisid and officialSchoolNumber
- SC-8206 - Add school tombstone for deleting concept
- SC-7825 - Deletion concept for user data in tasks

### Changed

- SC-8541 - restrict class modifing requests to the teachers, who are inside these classes
- SC-8380 removed reqlib, replaced by normal require to keep referenced types known
- SC-8213 error handling concept
- SC-4576 - sanitize bbb room and member names
- SC-8300 Added user information to LDAP Sync in case of errors

## [25.5.16] - 2021-02-08

### Added

- SC-8512 - Creating a migration for duplicated events

## [25.5.15]

### Fixed

- SC-8571 - New courses does not appear in bettermarks

## [25.5.14] - 2021-02-02

### Changed

- SC-8420 - Fix old missing indexes that migration for new indexes can executed. 25.5.3

## [25.5.13]

### Changed

- SC-8462 - Add logging for homework deletion

## [25.5.12]

### Fixed

- SC-8499 - Change order of migrations

## [25.5.11]

### Fixed

- SC-8499 - Prevent duplicated pseudonyms

## [25.5.10]

- SC-8506 - add origin server name to bbb create and join requests

## [25.5.9]

### Fixed

- SC-8503 - Clicking on task in BRB and THR shows pencil page

## [25.5.8]

### Changed

- SC-8480 - Return GeneralError if unknown error code is given to error pipeline

## [25.5.7]

## Added

- SC-8489 - Added permission check for homework deletion

## [25.5.6]

### Fixed

- SC-8410 - Verify ldap connection reads the first page of users only to avoid timeouts
- SC-8444 - resolve eventual consistency in course shareToken generation

## [25.5.5]

### Fixed

- SC-8303 - fix wrong assignment from school to storage provider

## [25.5.4]

### Added

- SC-8358 - bettermarks: show hint for safari users
- SC-8412 - update swagger documentation of pseudonym/roster/ltitools

### Fixed

- SC-5287 - Fixed OAuth2 rostering
- SC-5287 - Repair Bettermark's depseudonymization
- SC-8313 - Bettermarks: depseudonymization iframe needs to use Storage Access API in Safari
- SC-8379 - Secure ltiTools route
- SC-8315 - bettermarks: security check and production configuration

## [25.5.3]

### Added

- SC-8420 - Migration for sync new indexes.

## [25.5.2]

### Fixed

- SC-8189 - fix duplicate events by returning updated object at findOneAndUpdate

## [25.5.1]

### Fixed

- SC-8303 - fix wrong assignment from school to storage provider

## [25.5.0]

### Added

- SC-7835 - Add deletion concept handling for helpdesk problems
- SC-8229 - Added invalid DN error to ldap-config service error handling
- SC-7825 - Remove user relations from courses
- SC-7827 - Add deletion concept handling for file permissions.
- SC-8030 - Setup orchestrator for deleting concept
- SC-8060 - increase unit test coverage for lernstore counties
- SC-8179 - repaired unit test
- SC-7763 - adds searchable feature flag for lernstore.
- SC-8020 - adds collections filter to edu-sharing service
- SC-8260 - new team indexes and migration to add this

### Fixed

- SC-8230 - fix deletion of teachers via new route

### Removed

- SC-8233 - Removed attribute and member as required attributes for the LDAP-config service

### Fixed

- SC-8329 - Cluster returns old verison of Pin object after patch

## [25.4.1]

- Update from 25.3.9 into master

## [25.3.9]

- SC-8198 continue school sync on user issues

## [25.3.8]

### Changed

- SC-8198 - handle eventually consistent database in THR sync

## [25.3.7] - 2020-12-18

### Changed

- SC-8209 - prevent sync from stopping if error occurs for a single student

## [25.3.6]

### Fixed

- SC-8235 - repaired reigstration link for students

## [25.3.5]

### Changed

- SC-8149 - no longer require a registrationPin for internal calls

## [25.3.4]

### Changed

- SC-7998 - use default service setup for /version

## [25.3.3] (pick from 25.2)

### Removed

- SC-8101 - Sanitization for read operations

### Fixed

- SC-8101 - Make it possible to disable sentry by removing `SENTRY_DSN`
- OPS-1735 - Fixes transaction handling in file service by using the mongoose transaction helper,
  properly closing the session, and using the correct readPreference (everything except primary fails)

## [25.3.2]

### Added

- SC-7734 - Added a hook that takes care of merlin content to generate valid urls for users
- SC-7483 - Updating terms of use for all users for each instance separately

## [25.3.1]

### Fixed

SC-8077 - the migration copy-parents-data-into-children-entities-and-delete-parent-users is broken

## [25.3.0]

### Added

- SC-7841 - remove deleted user from classes
- SC-7836 - Removing registration pin by removing the user
- SC-7838 - move pseudonyms to trashbin
- SC-7142 - Counties/Kreise added to federal states.
- SC-7555 - move user and account to trashbin
- SC-4666 - Added a pool based LDAP system and school sync. LDAP_SYSTEM_SYNCER_POOL_SIZE and LDAP_SCHOOL_SYNCER_POOL_SIZE variables
  determine how many system/school syncers will be run in parallel (at most) during the LDAP sync.
- SC-7615 - reduces the errors in lernstore
- SC-5476 - Extend tests for Matrix messenger config and permission service
- SC-6690 - refactors edu-sharing service and sets defaults
- SC-6738 - Extend search input field in new admin tables to search for full name
- SC-7293 - added Lern-Store view permission and a feature flag
- SC-7357 - Add config service
- SC-7083 - Added officialSchoolNumber to school-model
- Introduce plainSecrets in Configuration
- Introduce FEATURE_PROMETHEUS_ENABLED to have a flag for enable prometheus api metrics
- SC-7411 - add API Specification and validation for /me service
- SC-7411 - add API Specification and validation for /version service
- SC-7205 - create new data seed for QA
- SC-7614 - creates documentation for edu sharing endpoints
- SC-7370 - Add optional rootPath attribute modifier to iserv-idm strategy
- SC-4667 - persist time of last attempted and last successful LDAP sync to database (based on system)
- SC-4667 - Only request and compare LDAP entities that have changed since the last sync (using operational attribute modifyTimestamp with fallback)
- SC-4667 - Add optional `forceFullSync` option (as get param or json payload) to force a full LDAP sync
- SC-7499 - add API Specification for public services
- SC-7915 - facade locator
- SC-7571 - solved performance issues - bulk QR-code generation
- SC-6294 - Introduce Typescript in schulcloud-server
- SC-7543 - Adds ldap-config service to create, load, and patch LDAP-configs (replaces /ldap endpoints for new client)
- SC-7028 - Add Course Component API Specification document
- SC-7476 - Prevent hash generation if user has account
- SC-6692 - Added Lern-Store counties support for Niedersachsen (Merlin)

### Changed

- request logging disabled for non development environment
- OPS-1289 - moved and updated commons (to hpi-schul-cloud/commons)
- SC-6596 - Changed route for messenger permissions service
- SC-7331 - introduce axios for external requests, implemented in status api
- SC-7395 - Changed ldap general strategy fetching of users from parallel to serialized
- SC-6080 - move REQUEST_TIMEOUT from globals to Configuration
- Dependencies: querystring replaced by qs
- SC-6060 - Updated error handling
- SC-7404 - automatic forwarding for requests without versionnumber if no matching route is found
- SC-7411 - api versioning for /me service
- SC-7411 - api versioning for /version service
- IMP-160 - integration-tests repo renamed to end-to-end-tests
- SC-5900 - Move Synapse synchronization logic into server
- SC-7499 - Fixes documentation for edu sharing endpoints
- SC-7872 - Fix audience of the jwt to new organisation name.
- SC-7543 - deprecates `GET /ldap/:id` and `PATCH /ldap/:id` routes
- SC-7868 - Move external request helpers to more present file location
- SC-7474 pull docker container for tests if commit id exists on docker hub

### Fixed

- SC-6294 fix mocha test execution and build, summarize coverage results
- SC-1589 Trim strings to avoid empty team names
- ARC-138 fix changelog action
- ARC-137 avoid DoS on alerts in error state
- SC-7353 course sharing between teachers
- SC-7530 rename SHOW_VERSION to FEATURE_SHOW_VERSION_ENABLED
- SC-7517 improve oauth test stability
- SC-6586 Repaired migration script
- SC-7454 - Restored invalid birth date fix in adminUsers service
- fixed README badges
- Fix mocha tests
- SC-6151 fixed a bug that prevented api docu from being accessible
- SC-6151 fixed paths to openapi documentation
- Fixed searching for names including a dash
- SC-7572 - Find /users route after hooks - extremely slow
- SC-7573 - Route/hash-broken promise chain
- SC-7884 - Authentication error when accessing any nuxt page in the client.
- Fix typescript compiling error

### Removed

- SC-7413 - Cleanup UnhandledRejection code that is handled from winston now

## [25.2.6]

### Removed

- SC-8101 - Sanitization for read operations

### Fixed

- SC-8101 - Make it possible to disable sentry by removing `SENTRY_DSN`

## [25.2.5]

### Fixed

- OPS-1735 - Fixes transaction handling in file service by using the mongoose transaction helper,
  properly closing the session, and using the correct readPreference (everything except primary fails)

## [25.2.4]

### Changed

- SC-6727 - Change email addresses for tickets for Niedersachsen - fixed after review

## [25.2.3]

### Changed

- SC-6727 - Change email addresses for tickets for Niedersachsen

## [25.2.2]

### Changed

- SC-7773 - moved config values for antivirus file service

## [25.2.1]

### Fixed

- SC-7714 - Fixes script injection issue

## [25.2.0]

### Added

- SC-4385 - Added a user exclusion regex to IServ strategy
- SC-7049 - Added unit tests for Merlin Service
- SC-7157 - add feature flag for Merlin feature with fallback
- SC-6567 - add new application errros
- SC-6766 - Added ESLint rules with Promise rules
- SC-6830 - Added hook to parse request to arrays when > 20 users are requested in adminUsers service
- SC-6769 - Introduce API validation module
- SC-6769 - API validation for users/admin routes
- SC-6510 - Added Merlin Url Generator for Lern Store / Edu-sharing
- SC-5476 - Added school settings to enable students to open own chat rooms
- SC-6567 - Add utils to cleanup incomingMessage stacks by logging errors

### Removed

- SC-6586- Remove parents from users collection to improve maintainability

### Changed

- SC-6986 - Changed a hook in the accounts service that restricts get requests to the same school, it expects a valid userID and matching schoolIds for both the requester and requested users
- SC-6567 - clean up error pipline
- SC-6510, fix a minor syntax error when exporting module
- Update commons to 1.2.7: print configuration on startup, introduce hierarchical configuration file setup
- Support asynchronous calls during server startup
- SC-7091 - Migration to enable the Matrix Messenger for all schools that had RocketChat enabled before

### Fixed

- fixed README badges
- SC-6151 - fixed a bug that prevented api docu from being accessible
- Fix mocha tests

## [25.1.13] - 2020-11-12

### Changed

- SC-7395 - Changed ldap general strategy fetching of users from parallel to serialized

## [25.1.12] - 2020-11-09

### Added

- SC-7683 - add request logging options

## [25.1.11] - 2020-11-06

### Security

- SC-7695 - prevent csv user override operations on other schools

## [25.1.10] - 2020-11-05

### Added

- SC-7683 - Add log metic for memory usage, add async error logging util, catch one unhandledRejection error and remove cronjob task from server.

## [25.1.9] - 2020-11-03

### Fixed

- SC-7638 - fixed pin creation for users with accounts

## [25.1.8] - 2020-10-22

### Fixed

- SC-7333 - fixed creation of homeworks within lessons

## [25.1.7] - 2020-10-28

### Added

- SC-7491 - Add missing index on users.email to speed up slow query in registrationLink service

## [25.1.6] - 2020-10-23

### Changed

- SC-7413 - Remove event listener for unhandled rejections and move this to winston

## [25.1.5] - 2020-10-22

### Fixed

- SC-7452 - fixed time window check for LDAP users

## [25.1.4] - 2020-10-20

### Changed

- SC-6986 - Changed permission check for PATCH method in the account service from STUDENT_CREATE to STUDENT_EDIT to allow teachers to change students' password

## [25.1.3] - 2020-10-20

### Fixed

- SC-6986 - Changed a hook in the accounts service that restricts get requests to the same school, it expects a valid userID and matching schoolIds for both the requester and requested users

## [25.1.2] - 2020-10-15

### Fixed

- SC-7085 - fixed importHash error when asking parent consent

### Added

### Removed

## [25.1.1] - 2020-10-12

### Security

- SC-7165 package update for sanitization and add onload handler

## [25.1.0] - 2020-10-12

### Added

### Removed

- SC-6784 - Removed duplicated birth date formatting code in adminUsers service, which was causing an "Invalid date" output
- SC-6743 - Removed usersForConsent related things in adminUsers service because the client does not send that parameter anymore
- SC-6506 - Remove dependecy to feathers-swagger in routes.test.js

### Changed

- SC-6774 remove no-await-in-loop from eslint exceptions
- Rename statistic mails route, secure it over sync api key now
- SC-6809 - Maintain RabbitMQ connection and channels
- SC-5230 - Unblock Account-Page in Nuxt (securing /accounts and /users routes)

### Security

- Added hotfix merges

## [25.0.12] - 2020-10-12

### Fixed

- SC-6676 allows only following roles for registration: teacher/student…

## [25.0.11] - 2020-10-07

### Fixed

- SC-7180 homework create now validates data properly

## [25.0.12] - 2020-10-12

### Fixed

- SC-6676 allows only following roles for registration: teacher/student…

## [25.0.11] - 2020-10-07

### Fixed

- SC-7180 homework create now validates data properly

## [25.0.10] - 2020-10-07

### Added

- configured prometheus metrics - bucket sizes
- SC-6766 log unhandledRejection and unhandledException

## [25.0.9] - 2020-10-07

### Added

- SC-7115 - Reduce mongoose DB role request by enabling minor caching

## [25.0.8] - 2020-10-06

### Fixed

- SC-6676 - Registration: User with role parent should not be able to log-in
- SC-6960 - instead of deleting and recreating users during the rollback of a failed registration, use replace if necessary
- SC-6960 - properly raise exceptions during the registration process

## [25.0.7] - 2020-10-01

### Removed

- OPS-1316 - removed custom keep-alive header creation in express middleware

## [25.0.6] - 2020-10-01

### Added

- OPS-1316 - add indexes for slow files and submission queries

## [25.0.5] - 2020-10-01

### Added

- SC-6973 - add time window for pin creation

## [25.0.4] - 2020-09-30

### Added

- Added lead time detection

## [25.0.3]

### Added

- SC-6942 - add parse method to TSP strategy to declare it can handle the request and to keep authentication params clean

### Fixed

- SC-6942 - don't override payload defined by authentication method
- SC-6942 - don't search for account to populate if no username is given in `injectUsername`

## [25.0.2]

### Changed

- send mail for registration pin after add pin to db

## [25.0.1]

### Fixed

- SC-6696 - Fixed query used to determine course membership when checking permissions for course group lessons

## [25.0.0]

### Changed

- Extend JWT payload by schoolId and roleIds

## [24.5.1] - 2020-09-16

### Secrutiy

- Secure admin routes (update, patch, create)

## [24.5.0] - 2020-09-14

- Ignore database seed data with prettier, eslint, and codacy
- SC-6640 - Fixed email check within registration (case insensitive)
- SC-2710 - Adding time zones, default for school and theme

### Added - 24.5.0

- Test changelog has been updated for feature or hotfix branches
- SC-5612 - Adding search feature to the admintables for nuxt-client.

## [24.4.6] - 2020-09-11

### Changed

- SC-6733: central personal data does not get updated via CSV import

## [24.4.5] - 2020-09-10

### Fixed in 24.4.5

- SC-6637: generate QR codes for consent print sheets if group size exceeds 20

## [24.4.4] - 2020-09-08

### Fixed in 24.4.4]

- SC-6697: updates/sync account username when user is updated

## [24.4.3] - 2020-09-09

### Fixed in 24.4.3

- SC-6533 - Login not possible if admin reset password

## [24.4.2] - 2020-08-31

### Fixed in 24.4.2

- SC-6554: CSV-Importer no longer allows patching users with different roles

## [24.4.1] - 2020-08-31

### Fixed in 24.4.1

- SC-6511 - LDAP edit button missing.

### Changed in 24.4.1

- SC-5987 Internationalisation: extend user and school model with default language

### Added 24.4.1

- SC-6172: added hooks and checks to look for unique and not disposable emails in adminUsers service

## [24.4.0] - 2020-8-31

### Fixed in 24.4.0

- SC-6122 - Edusharing preload thumbnails in parallel. Edusharing authentication stabilisation.

## [24.3.3] - 2020-08-28

- SC-6469: prevent admin access to lessons admins shouldnt have access to.

## [24.3.2] - 2020-08-26

- SC-6382: fix handling of consents for users with unknown birthdays. consentStatus: 'ok' will be returned for valid consents without birthday.

## [24.3.1] - 2020-08-25

- SC-5420: TSC Schuljahreswechsel

## [24.3.0] - 2020-08-25

## [24.2.5] - 2020-08-24

- SC-6328 add migration to set student_list settings in all non n21 clouds schools to false.

## [24.2.4] - 2020-08-20

## [24.2.3] - 2020-08-20

## [24.2.2] - 2020-08-20

### Added in 24.2.2

- SC-5280: the LDAP service will try to reconnect up to three times if the connection was lost or could not be established
- SC-5280: the LDAP service and LDAP syncers now report more errors to the stats object
- SC-5808: added an isExternal check to the create method of AdminUsers service, only users from not external schools can create users

### Fixed in 24.2.2

- SC-5280: the LDAP sync now handles (timeout/firewall) errors much more gracefully
- SC-5280: LDAP bind operations will only be issued if the connection was established successfully
- SC-5280: aggregated LDAP statistics will now show the number of succesful and failed sub-syncs instead of just 1 or 0

### Changed in 24.2.2

- SC-5280: if disconnected prematurely, the LDAP service will not try to connect again just to unbind from the server

## [24.0.2] - 2020-08-05

### Fixed in 24.0.2

- SC-5835: Starting the new school year automatically - Cluster 4

## [24.0.1] - 2020-07-31

### Fixed in 24.0.1

- SC-5917 Fix activation of LDAP system

## [23.6.4] - 2020-07-29

### Fixed in 23.6.4

- SC-5883: Choose current schoolyear based on the school instead of the date for creating classes.

## [23.6.3] - 2020-07-28

### Added in 23.6.3

- SC-5754 Added isExternal attribute to school model. If ldapSchoolIdentifier or source is defined, isExternal will be set to true
  otherwise, if none of them are defined it wil be set to false.
- SC-4520 created a new Service called Activation Service; with which jobs can be defined and are
  only executed when an activation link (activation code) is confirmed (e.g.: change of e-mail address/username)
  Also added a sub-service for changing email/username in Activation Service
- SC-5280: the LDAP service will try to reconnect up to three times if the connection was lost or could not be established
- SC-5280: the LDAP service and LDAP syncers now report more errors to the stats object

### Fixed in 23.6.3

- SC-5250: Fixes the CSV-Import, if there are whitespaces in the columnnames
- SC-5686: only users with the team permission "RENAME_TEAM" can execute the patch method in teams route
- SC-5280: the LDAP sync now handles (timeout/firewall) errors much more gracefully
- SC-5280: LDAP bind operations will only be issued if the connection was established successfully
- SC-5280: aggregated LDAP statistics will now show the number of succesful and failed sub-syncs instead of just 1 or 0
- SC-5416: Enable maintenance Mode for LDAP Schools and change the currentSchoolYear for non-LDAP Schools

### Changed in 23.6.3

- SC-5542: Added an after hook for AdminUsers find method which formats birthday date to DD.MM.YYYY format.
- SC-4289 Changed aggregations in admin tables, classes are now taken only from current year or max grade level, and are sorted
  by numeric ordering.
- SC-5280: if disconnected prematurely, the LDAP service will not try to connect again just to unbind from the server

## [23.6.2] - 2020-07-22

### Fixed in 23.6.2

- SC-5773: LDAPSchoolSyncer now correctly populates classes synced from an LDAP server, even if only students or only teachers are assigned to the class.
- SC-5250: Fixes the CSV-Import, if there are whitespaces in the columnnames

## [23.6.1] - 2020-07-22

### Fixed in 23.6.1

- SC-5733: LDAPSchoolSyncer now uses the Users model service to avoid ignoring indexes due to automatic collation

## [23.6.0] - 2020-07-21

### Added in 23.6.0

- SC-4142: Added indexes on TSP sync related attributes in user and school schema.
- SC-4142: Adds info about unchanged entities to TSP sync statistics

## [23.5.4] - 2020-07-08

### Added in 23.5.4

- SC-2714 Added the federal state "Internationale Schule"

## [23.5.0] - 2020-06-15

### Added in 23.5.0

- SC-4192 add tests that ensure classes on other schools cant be manipulated

### Fixed in 23.5.0

### Changed in 23.5.0

- SC-4957 user.ldapId and user.ldapDn are now indexed to improve performance

## [23.4.7] - 2020-07-01

### Fixed in 23.4.7

- SC-4965 Converted "consent" subdocument in "users" to a nested document to fix changing consents in administration and removing a bug in registration that resulted in deleted users.

## [23.4.5] - 2020-06-17

### Fixed in 23.4.5

- SC-5007 re-introduces ldap system root path to API result to fix issue with duplicating schools

## [23.4.3-nbc] - 2020-06-15

### Fixed in 23.4.3-nbc

- SC-5054 Revert hook restrictions that prevented registration with custom deata privacy documents enabled

## [23.4.0-nbc] - 2020-06-11

### Added in 23.4.0-nbc

- SC-4577 extend consentversions with school specific privacy policy, which can be added by the school admin

## [23.2.4] - 2020-06-05

### Fixed in 23.2.4

- SC-4876 soften sanitization to allow editor actions to be persisted correctly

## [23.2.1] - 2020-06-04

### Security - 23.2.1

- SC-4720 improve importhashes for registrationlinks

## [23.2.0] - 2020-06-03

### Security - 23.2.0

- SC-4506 Secure Find User Route. Access user list by students is allowed only if they are eligible to create teams.
- SC-4506 Secure Get User Route. Read user details may only users with STUDENT_LIST or TEACHER_LIST permissions

## [23.1.4] - 2020-05-29

### Fixed in 23.1.4

- SC-4749 avoid xss in image onerror event attribute for submissions

## [23.0.0] - 2020-05-19

### Changed in 23.0.0

- SC-4075 Teams creation by students logic was changed. New environment enumeration variable `STUDENT_TEAM_CREATION`
  with possible values `disabled`, `enabled`, `opt-in`, `opt-out` was introduced. The feature value is set by instance deployment.
  In case of `disabled`, `enabled` it is valid for all schools of the instance and cannot be changed by the admin.
  In case of `opt-in` and `opt-out` the feature should be enabled/disabled by the school admin.

## [22.10.3] - 2020-05-13

### Fixed in 22.10.3

- Unbind errors no longer stop the LDAP sync if more systems follow

## [22.10.2] - 2020-05-12

### Fixed in 22.10.2

- fixed pagination for students/teacher table

## [22.10.0] - 2020-05-11

### Added in 22.10.0

- SC-3719 Files now have a `creator` attribute that references the ID of the user that created the file.
  For old files, it is set to the first user permission inside the permissions array (legacy creator check).
- SC-3719 The `files` collection now has two additional indexes: `{creator}` and `{permissions.refId, permissions.refPermModel}`.
- add MongoDB Collation Support to control sorting behaviour in regards to capitalization.
- SC-3607 CSVSyncer now allows the optional birthday field (formats: dd/mm/yyyy, dd.mm.yyyy, dd-mm-yyyy) in CSV data
- SC-3948 support users query in adminusers routes
- SC-4018 Add additional nexboard permissions
- SC-4008 Migrated generateRegistrationLink Hook from SC-Client into Server
- SC-3686 Added new Registration Link Service for sending mails
- SC-4094 Teachers can now provide feedback in the form of uploaded files

### Fixed in 22.10.0

- SC-3892 Update Filter of submission in order to work with older submissions
- SC-3395 if fetching the release fails, a error will be thrown
- backup.js now outputs valid json exports
- SC-4105 fixed a problem with new users tests not working with recent hotfix.
- Checks of user consent calculated correct now

### Changed in 22.10.0

- User delete now accepts bulk delete requests
- SC-3958: the "general" LDAP strategy now returns an empty array if classes are not configured properly
- Increase performance - error logging in sentry
- Mergify: add and modified some configs

### Removed in 22.10.0

- SC-3958: the LDAP strategy interface no longer supports synchronizing team members to the never-used original N21-IDM
- SC-3958: the environment variables NBC_IMPORTURL, NBC_IMPORTUSER, and NBC_IMPORTPASSWORD are no longer used and have been removed
- Removed the obsolete commentSchema from the homework service. It was not in use.

## [22.9.20]

### Added in 22.9.20

- SC-4042: Added support for a central IServ-Connector

### Changed in 22.9.20

- LDAP syncs on servers with multiple schools now only sync one school at a time to avoid issues when paging search requests
- LDAP syncs use less memory (because they do a lot less in parallel)
- LDAPSchoolSyncer now returns user and class statistics

### Fixed in 22.9.20

- Fixed LDAP-Service disconnect method
- LDAPSystemSyncers now properly close their connections after syncing
- Authentication via LDAP now tries to close the connection after login
- Fixed a warning message appearing when patching users via internal request

## [22.9.18]

### Fixed in 22.9.18

- SC-4215: Do not allow unprivileged users to find users with non-school roles (expert, parent, etc.)

## [22.9.17]

### Fixed in 22.9.17

- SC-4121: File uploads no longer fail if the security scan is misconfigured or errors during enqueuing

## [22.9.10]

### Added in 22.9.10

- enable API key for /mails route

### Fixed in 22.9.10

- fixed an issue that prevented api-key authenticated calls to function with query.

## [22.9.9]

### Added in 22.9.9

- Sync can now be authenticated with an api-key.

## [22.9.8]

### Fixed in 22.9.8

- Fixed an error where ldap users without proper uuid where not filtered correctly.

## [22.9.7]

### Security in 22.9.7

- the /ldap route can now only be triggered for the users own school.

## [22.9.6]

### Added in 22.9.6

- users without `SCHOOL_EDIT` permission, but with `SCHOOL_STUDENT_TEAM_MANAGE` permission can now toggle the school feature `disableStudentTeamCreation`.

### Fixed in 22.9.6

- Admins in Thuringia can now prevent students from creating teams

## [22.9.5]

### Security in 22.9.5

- increased security for the publicTeachers route.

## [22.9.4]

### Fixed in 22.9.4

- fixes an issue with LDAP account updates if more than one account exists for the user (migration from local login to LDAP)

## [22.9.3]

### Fixed in 22.9.3

- fixes regression in LDAP sync, that caused incomplete user updates

## [22.9.2]

### Security in 22.9.2

- increased security for user PUT operation

## [22.9.1]

### Fixed in 22.9.1

- SC-3994: remove unnecessary bucket creation call that caused school administration and LDAP Sync to throw errors

### Changed in 22.9.1

- use collation for /homeworks, /users, /publicTeachers, /users/admin/teachers, /users/admin/students, /classes, and /courses.

## [22.9.0]

- Security updates

## [22.8.0]

### Added in 22.8.0

- This changelog has been added

### Removed in 22.8.0

- Clipboard sockets
- This changelog has been added
- Backend route to confirm analog consents in bulk
- Changed Seed Data + Migration Script: Added feature flag for new Editor to klara.fall@schul-cloud.org
- SC-2922: Enable use of multiple S3 instances as file storage provider
  - A new collection is added to administrate multiple S3 instances
  - A migration will automatically use the AWS environment variables to add those as default provider for all existing schools
  - For new schools the less used provider is assigned as storage provider
  - Environment Variables:
    - FEATURE_MULTIPLE_S3_PROVIDERS_ENABLED=true will activate the feature
    - S3_KEY, used for symmetric encryption, already required for the migration because of the secret access key encryption

### Changed in 22.8.0

- SC-3767: moved env variables to globals.js, NODE_ENV required to equal 'test' for test execution and right database selection
- migrated backup.sh script to node, so it can run platform independant and works on windows.

### Fixed in 22.8.0

- SC-3821: Fix Co-Teachers and Substitution teachers not being able to Grade Homeworks

## 22.7.1

### Fixed in 22.7.1

- Admin and teacher user could change other users without changing them self<|MERGE_RESOLUTION|>--- conflicted
+++ resolved
@@ -11,11 +11,8 @@
 
 ### Added
 
-<<<<<<< HEAD
 - BC-121 - add console script to delete soft-deleted files
-=======
-- BC-343 - run unstable e2e tests on label `run unstable tests` 
->>>>>>> c8e563b2
+- BC-343 - run unstable e2e tests on label `run unstable tests`
 
 ### Changed
 
