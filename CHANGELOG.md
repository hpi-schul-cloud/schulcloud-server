--- conflicted
+++ resolved
@@ -18,13 +18,9 @@
 - SC-7868 - Deletion concept for personal file connections
 - SC-8873 - Add prioritization for Matrix messenger tasks
 - SC-8982 - add inital service ressource messuring test setup
-<<<<<<< HEAD
 - SC-9004 - Sync env variables between backend and frontend
-- OPS-1499 - Add feature to CI Pipeline and provide team based HPI Schul-Cloud instances
-=======
 - OPS-1499 - Add feature to CI Pipeline and provide manual deployments of branches
 - Add run script for sync indexes based on existing and registered schemas.
->>>>>>> cd1f8ea7
 
 
 ### Changed
