# Changelog

All notable changes to this project will be documented in this file.

The format is based on [Keep a Changelog](https://keepachangelog.com/en/1.0.0/),
and this project adheres to [Semantic Versioning](https://semver.org/spec/v2.0.0.html).

Allowed Types of change: `Added`, `Changed`, `Deprecated`, `Removed`, `Fixed`, `Security`

## Unreleased

### Added

### Fixed

### Changed

### Security

### Removed

<<<<<<< HEAD
## [23.5.0] - 2020-06-18

### Fixed in 23.5.0

- SC-3690 added auth/proxy to prevent public access to the etherpad
=======

## [23.5.0] - 2020-06-15

### Added in 23.5.0
- SC-4192 add tests that ensure classes on other schools cant be manipulated


### Fixed in 23.5.0

### Changed in 23.5.0
- SC-4957 user.ldapId and user.ldapDn are now indexed to improve performance

### Security in 23.5.0

### Removed in 23.5.0


>>>>>>> e285ff04

## [23.4.5] - 2020-06-17

### Fixed in 23.4.5

- SC-5007 re-introduces ldap system root path to API result to fix issue with duplicating schools


## [23.4.3-nbc] - 2020-06-15

### Fixed in 23.4.3-nbc

- SC-5054 Revert hook restrictions that prevented registration with custom deata privacy documents enabled


## [23.4.0-nbc] - 2020-06-11

### Added
- SC-4577 extend consentversions with school specific privacy policy, which can be added by the school admin


## [23.2.4] - 2020-06-05

### Fixed

- SC-4876 soften sanitization to allow editor actions to be persisted correctly

## [23.2.1] - 2020-06-04

### Security

- SC-4720 improve importhashes for registrationlinks

## [23.2.0] - 2020-06-03

### Security
- SC-4506 Secure Find User Route. Access user list by students is allowed only if they are eligible to create teams.   
- SC-4506 Secure Get User Route. Read user details may only users with STUDENT_LIST or TEACHER_LIST permissions

## [23.1.4] - 2020-05-29

### Fixed in 23.1.4

- SC-4749 avoid xss in image onerror event attribute for submissions

## [23.0.0] - 2020-05-19

### Changed in 23.0.0

- SC-4075 Teams creation by students logic was changed. New environment enumeration variable `STUDENT_TEAM_CREATION` 
with possible values `disabled`, `enabled`, `opt-in`, `opt-out` was introduced. The feature value is set by instance deployment. 
In case of `disabled`, `enabled` it is valid for all schools of the instance and cannot be changed by the admin. 
In case of `opt-in` and `opt-out` the feature should be enabled/disabled by the school admin.

## [22.10.3] - 2020-05-13

### Fixed in 22.10.3

-   Unbind errors no longer stop the LDAP sync if more systems follow

## [22.10.2] - 2020-05-12

### Fixed in 22.10.2

-   fixed pagination for students/teacher table

## [22.10.0] - 2020-05-11

### Added in 22.10.0

-   SC-3719 Files now have a `creator` attribute that references the ID of the user that created the file.
    For old files, it is set to the first user permission inside the permissions array (legacy creator check).
-   SC-3719 The `files` collection now has two additional indexes: `{creator}` and `{permissions.refId, permissions.refPermModel}`.
-   add MongoDB Collation Support to control sorting behaviour in regards to capitalization.
-   SC-3607 CSVSyncer now allows the optional birthday field (formats: dd/mm/yyyy, dd.mm.yyyy, dd-mm-yyyy) in CSV data
-   SC-3948 support users query in adminusers routes
-   SC-4018 Add additional nexboard permissions
-   SC-4008 Migrated generateRegistrationLink Hook from SC-Client into Server
-   SC-3686 Added new Registration Link Service for sending mails
-   SC-4094 Teachers can now provide feedback in the form of uploaded files

### Fixed in 22.10.0

-   SC-3892 Update Filter of submission in order to work with older submissions
-   SC-3395 if fetching the release fails, a error will be thrown
-   backup.js now outputs valid json exports
-   SC-4105 fixed a problem with new users tests not working with recent hotfix.
-   Checks of user consent calculated correct now

### Changed in 22.10.0

-   User delete now accepts bulk delete requests
-   SC-3958: the "general" LDAP strategy now returns an empty array if classes are not configured properly
-   Increase performance - error logging in sentry
-   Mergify: add and modified some configs

### Removed in 22.10.0

-   SC-3958: the LDAP strategy interface no longer supports synchronizing team members to the never-used original N21-IDM
-   SC-3958: the environment variables NBC_IMPORTURL, NBC_IMPORTUSER, and NBC_IMPORTPASSWORD are no longer used and have been removed
-   Removed the obsolete commentSchema from the homework service. It was not in use.

## [22.9.20]

### Added

-  SC-4042: Added support for a central IServ-Connector

### Changed

-  LDAP syncs on servers with multiple schools now only sync one school at a time to avoid issues when paging search requests
-  LDAP syncs use less memory (because they do a lot less in parallel)
-  LDAPSchoolSyncer now returns user and class statistics

### Fixed

-  Fixed LDAP-Service disconnect method
-  LDAPSystemSyncers now properly close their connections after syncing
-  Authentication via LDAP now tries to close the connection after login
-  Fixed a warning message appearing when patching users via internal request

## [22.9.18]

### Fixed

-  SC-4215: Do not allow unprivileged users to find users with non-school roles (expert, parent, etc.)

## [22.9.17]

### Fixed

-  SC-4121: File uploads no longer fail if the security scan is misconfigured or errors during enqueuing

## [22.9.10]

### Added

-  enable API key for /mails route

## [22.9.10]

### Fixed

-  fixed an issue that prevented api-key authenticated calls to function with query.

## [22.9.9]

### Added

-  Sync can now be authenticated with an api-key.

## [22.9.8]

### Fixed

-  Fixed an error where ldap users without proper uuid where not filtered correctly.

## [22.9.7]

### Security

-  the /ldap route can now only be triggered for the users own school.

## [22.9.6]

### Added

-   users without `SCHOOL_EDIT` permission, but with `SCHOOL_STUDENT_TEAM_MANAGE` permission can now toggle the school feature `disableStudentTeamCreation`.

### Fixed

-   Admins in Thuringia can now prevent students from creating teams


## [22.9.5]

### Security

-   increased security for the publicTeachers route.

## [22.9.4]

### Fixed

-   fixes an issue with LDAP account updates if more than one account exists for the user (migration from local login to LDAP)


## [22.9.3]

### Fixed

-   fixes regression in LDAP sync, that caused incomplete user updates


## [22.9.2]

### Security

-   increased security for user PUT operation


## [22.9.1]

### Fixed

-   SC-3994: remove unnecessary bucket creation call that caused school administration and LDAP Sync to throw errors

### Changed
-   use collation for /homeworks, /users, /publicTeachers, /users/admin/teachers, /users/admin/students, /classes, and /courses.

## [22.9.0]

-   Security updates

## [22.8.0]

### Added

- This changelog has been added

### Removed

-   Clipboard sockets
-   This changelog has been added
-   Backend route to confirm analog consents in bulk
-   Changed Seed Data + Migration Script: Added feature flag for new Editor to klara.fall@schul-cloud.org
-   SC-2922: Enable use of multiple S3 instances as file storage provider
    -   A new collection is added to administrate multiple S3 instances
    -   A migration will automatically use the AWS environment variables to add those as default provider for all existing schools
    -   For new schools the less used provider is assigned as storage provider
    -   Environment Variables:
        -   FEATURE_MULTIPLE_S3_PROVIDERS_ENABLED=true will activate the feature
        -   S3_KEY, used for symmetric encryption, already required for the migration because of the secret access key encryption

### Changed

-   SC-3767: moved env variables to globals.js, NODE_ENV required to equal 'test' for test execution and right database selection

### Changed

-   migrated backup.sh script to node, so it can run platform independant and works on windows.

### Fixed

-   SC-3821: Fix Co-Teachers and Substitution teachers not being able to Grade Homeworks


## 22.7.1

### Fixed

- Admin and teacher user could change other users without changing them self<|MERGE_RESOLUTION|>--- conflicted
+++ resolved
@@ -19,51 +19,33 @@
 
 ### Removed
 
-<<<<<<< HEAD
-## [23.5.0] - 2020-06-18
-
-### Fixed in 23.5.0
-
-- SC-3690 added auth/proxy to prevent public access to the etherpad
-=======
-
 ## [23.5.0] - 2020-06-15
 
 ### Added in 23.5.0
 - SC-4192 add tests that ensure classes on other schools cant be manipulated
 
-
 ### Fixed in 23.5.0
+- SC-3690 added auth/proxy to prevent public access to the etherpad
 
 ### Changed in 23.5.0
 - SC-4957 user.ldapId and user.ldapDn are now indexed to improve performance
 
-### Security in 23.5.0
-
-### Removed in 23.5.0
-
-
->>>>>>> e285ff04
-
 ## [23.4.5] - 2020-06-17
 
 ### Fixed in 23.4.5
 
 - SC-5007 re-introduces ldap system root path to API result to fix issue with duplicating schools
 
-
 ## [23.4.3-nbc] - 2020-06-15
 
 ### Fixed in 23.4.3-nbc
 
 - SC-5054 Revert hook restrictions that prevented registration with custom deata privacy documents enabled
 
-
 ## [23.4.0-nbc] - 2020-06-11
 
 ### Added
 - SC-4577 extend consentversions with school specific privacy policy, which can be added by the school admin
-
 
 ## [23.2.4] - 2020-06-05
 
