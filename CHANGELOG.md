--- conflicted
+++ resolved
@@ -21,11 +21,8 @@
 
 ### Fixed
 
-<<<<<<< HEAD
 - SC-9212 - fix changing classes via CSV import
-=======
 - SC-9053 - fix sending registration link via checkbox for student/teacher creation
->>>>>>> 150cc9d3
 
 ## [26.6.4] - 2021-07-23
 
