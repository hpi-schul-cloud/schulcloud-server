--- conflicted
+++ resolved
@@ -9,17 +9,13 @@
 
 ## Unreleased
 
-<<<<<<< HEAD
 ## [25.6.5] - 2021-02-17
 
 ### Fixed
 
 - SC-8634 - Recreate shared links for homework
 
-## [25.6.4] - 2021-02-16
-=======
 ## [25.6.4] - 2021-02-17
->>>>>>> 71c905cd
 
 ### Changed
 - Reverted Changes for SC-8410 and 
