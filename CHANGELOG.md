--- conflicted
+++ resolved
@@ -9,11 +9,9 @@
 
 ## Unreleased
 
-<<<<<<< HEAD
 ### Changed
 - SC-8477 LDAP-Sync: Speed up class sync by holding all the school's users in map while creating/populating classes
 - SC-8477 LDAP-Sync: Speed up user sync by holding all the school's users in map while syncing new users
-=======
 ## [25.5.9]
 
 ### Fixed
@@ -31,7 +29,6 @@
 ## Added
 
 - SC-8489 - Added permission check for homework deletion
->>>>>>> 9eaf8d46
 
 ## [25.5.6]
 
