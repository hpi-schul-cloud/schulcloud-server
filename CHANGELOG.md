--- conflicted
+++ resolved
@@ -11,12 +11,9 @@
 
 ### Changed
 
-<<<<<<< HEAD
 - BC-837 - import and store users in new collection for ldap migration
-=======
 - BC-826 - show teacher status for privileged members for tasks
 - BC-701 - bump packages
->>>>>>> defdfcda
 
 ### Fixed
 
