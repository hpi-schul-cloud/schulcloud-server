--- conflicted
+++ resolved
@@ -9,19 +9,17 @@
 
 ## Unreleased
 
-<<<<<<< HEAD
-## [26.4.7] - 2021-06-29
-
-### Fixed
-
-- /me route forwarding
-=======
+## [26.4.8] - 2021-06-29
+
+### Fixed
+
+- me route forwarding
+
 ## [26.4.7] - 2021-06-22
 
 ### Added
 
 - SC-9148 - Add migration for change of school year on BRB
->>>>>>> 90b007fe
 
 ## [26.4.6] - 2021-06-24
 
