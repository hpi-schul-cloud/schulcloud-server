--- conflicted
+++ resolved
@@ -9,16 +9,17 @@
 
 ## Unreleased
 
+## [26.0.7] - 2021-03-31
+
+### Fixed
+
+- SC-8768 ldap sync: in user search include current school
+
 ## [26.0.6] - 2021-03-30
 
 ### Fixed
 
-<<<<<<< HEAD
-- SC-8768 ldap sync: in user search include current school
-
-=======
 - SC-8836 - teachers can add classes from other teachers to their courses
->>>>>>> 1738f557
 
 ## [26.0.5] - 2021-03-29
 
