# Changelog

All notable changes to this project will be documented in this file.

The format is based on [Keep a Changelog](https://keepachangelog.com/en/1.0.0/),
and this project adheres to [Semantic Versioning](https://semver.org/spec/v2.0.0.html).

Allowed Types of change: `Added`, `Changed`, `Deprecated`, `Removed`, `Fixed`, `Security`

## Unreleased

<<<<<<< HEAD

## [26.1.1] - 2021-04-29

### Fixed 

- SC-8836 - fix student visibility by utilizing environment variable 
=======
## [26.3.0] - 2021-06-07

### Changed

- SC-8898 - parallelize LDAP sync using RabbitMQ

## 26.2.2 - 2021-06-04

### Fixed

- Fixed dependencies issue

## 26.2.1 - 2021-06-02

### Added

- SC-9103 - add logging for syncIndexes script

## 26.2.0 - 2021-06-01

### Added

- SC-8250 - add bulk deletion to user service v2
- SC-8341 - add tombstone school to tombstone user
- SC-8408 - added delete events by scope Id route
- SC-7937 - Allow adding multiple materials to lesson
- SC-7868 - Deletion concept for personal file connections
- SC-8873 - Add prioritization for Matrix messenger tasks
- SC-8982 - add inital service ressource messuring test setup
- OPS-1499 - Add feature to CI Pipeline and provide manual deployments of branches and automatic deploy of release to staging
- Add run script for sync indexes based on existing and registered schemas.
- SC-9085 - add registration pin deletion for parent emails

### Changed

- SC-6950 - validation for officialSchoonNumber now allows 5 or 6 digits
- SC-8599 - added helparea contact dropdown and send value
- SC-7944 - use persistent ids for Lern-Store content items
- OPS-1508 - added limits for cpu and ram to the docker compose files
- SC-8500 - refactoring in error handling
- SC-7021 - automatic deletion documents in the trashbins collection after 7 days.
- SC-5202 - homework tests refactoring
- SC-7868 - filestorage integration tests are skipped on local test environments if minio is not setup
- SC-8779 - messenger: use user-based fixed device ids

### Fixed

- SC-8728 - fix configuration reset in tests
- SC-8873 - fix addUser prioritization for full school Matrix messenger sync
- SC-8982 - fix test setup for on the fly building test like routes jwt
>>>>>>> d635cc75

## [26.1.0]


### Added

- SC-8910 - added an isExternal check to the adminUsers service remove method

### Changed

- SC-8732 - change search filter gate and weight of values in indexes. Will reduce amount of results
- SC-8880 - changed the validation for search queries in NAT, now it allows empty

## [26.0.16] - 2021-04-20

### Removed

- - SC-8748 - revert: bump feathers-mongoose from 6.3.0 to 8.3.1

## [26.0.15] - 2021-04-19

### Changed

- SC-8909 - messenger: use user-based fixed device ids

## [26.0.14] - 2021-04-16

### Changed

- SC-8934 - no more autosync for the migrations for the mongodb

## [26.0.13] - 2021-04-15

### Fixed

- SC-8917 - verify configuration missing school

## [26.0.12] - 2021-04-14

### Changed

- SC-8929 - increase performance for alert requests

## [26.0.11] - 2021-04-13

### Changed

- SC-8748 - bump feathers-mongoose from 6.3.0 to 8.3.1

## [26.0.10] - 2021-04-09

### Fixed

- SC-8908 ldap sync: fix lock

## [26.0.9] - 2021-04-06

- SC-8779 - fix partial LDAP sync

## [26.0.8] - 2021-03-31

### Fixed

- SC-8691 ldap sync: fix potential deadlock while loadind ldap data

## [26.0.7] - 2021-03-31

### Fixed

- SC-8768 ldap sync: in user search include current school

## [26.0.6] - 2021-03-30

### Fixed

- SC-8836 - teachers can add classes from other teachers to their courses

## [26.0.5] - 2021-03-29

### Fixed

- SC-8691 - LDAP sync can be run with multiple school in parallel

## [26.0.4] - 2021-03-25

### Changed

- SC-8829 - status of logging in rocket chat user is set to offline

## [26.0.3] - 2021-03-17

### Changed

- merged hotfixes 25.6.11 and following into 26.0 branch

## [26.0.2] - 2021-03-10

### Fixed

- SC-5202 - fixed an issue with internal pagination in homework-submissions

## [26.0.1] - 2021-03-09

### Changed

- merged 25.6.10 into new version

## [26.0.0]

### Fixed

- SC-6679 - fixed table styling in topic text-component
- SC-8534 - fix registration link generation
- SC-8682 - fix students are editable in externally managed schools
- SC-8534 fix registration link generation
- Allow sorting after search

## [25.6.11] - 2021-03-17

## [25.6.13] - 2021-03-16

- SC-8782 Migration for changing urls

## [25.6.12] - 2021-03-15

- SC-8782 Fixed lesson context Query

## [25.6.11] - 2021-03-15

### Fixed

- SC-8211 - Fixed course events duplications

## [25.6.10] - 2021-03-09

- SC-8770 Fixed issue where parent consents were overwritten

## [25.6.9] - 2021-02-26

### Fixed

- SC-8714 Fixed an issue in school creation that could cause the iserv-sync to fail

## [25.6.8] - 2021-02-19

### Changed

- SC-8477 LDAP-Sync: Speed up class sync by holding all the school's users in map while creating/populating classes
- SC-8477 LDAP-Sync: Speed up user sync by grouping users into chunks and loading the chunks from DB instead of individual users

## [25.6.7] - 2021-02-18

### Security

- SC-8655 - prevent changes to immutable user attributes

## [25.6.6] - 2021-02-18

### Fixed

- SC-8657 - Recreate shared links for homework

## [25.6.5] - 2021-02-17

### Fixed

- SC-8634 - Recreate shared links for homework

## [25.6.4] - 2021-02-17

### Changed

- Reverted Changes for SC-8410

## [25.6.3] - 2021-02-15

### Security

- VOR-3 - Enable and replace old file links.

## [25.6.2] - 2021-02-11

### Changed

- VOR-2 - Adjusted business rules for adding team members from external school.

## [25.6.1] - 2021-02-11

### Fixed

- VOR-1 - Fix passwordRecovery id validation.

## [25.6.0] - 2021-02-09

### Fixed

- SC-8514 - QR Code generation fails
- SC-8390 - Lern-Store collections feature flag was not excluding collections in search
- SC-8322 prevent wrong assignment from school to storage provider

### Added

- SC-8482 - Deletion concept orchestration integration
- SC-8029 - Add deletion concept handling for pseudonyms and registration pins
- SC-6950 - Add access for superhero to change kreisid and officialSchoolNumber
- SC-8206 - Add school tombstone for deleting concept
- SC-7825 - Deletion concept for user data in tasks

### Changed

- SC-8541 - restrict class modifing requests to the teachers, who are inside these classes
- SC-8380 removed reqlib, replaced by normal require to keep referenced types known
- SC-8213 error handling concept
- SC-4576 - sanitize bbb room and member names
- SC-8300 Added user information to LDAP Sync in case of errors

## [25.5.16] - 2021-02-08

### Added

- SC-8512 - Creating a migration for duplicated events

## [25.5.15]

### Fixed

- SC-8571 - New courses does not appear in bettermarks

## [25.5.14] - 2021-02-02

### Changed

- SC-8420 - Fix old missing indexes that migration for new indexes can executed. 25.5.3

## [25.5.13]

### Changed

- SC-8462 - Add logging for homework deletion

## [25.5.12]

### Fixed

- SC-8499 - Change order of migrations

## [25.5.11]

### Fixed

- SC-8499 - Prevent duplicated pseudonyms

## [25.5.10]

- SC-8506 - add origin server name to bbb create and join requests

## [25.5.9]

### Fixed

- SC-8503 - Clicking on task in BRB and THR shows pencil page

## [25.5.8]

### Changed

- SC-8480 - Return GeneralError if unknown error code is given to error pipeline

## [25.5.7]

## Added

- SC-8489 - Added permission check for homework deletion

## [25.5.6]

### Fixed

- SC-8410 - Verify ldap connection reads the first page of users only to avoid timeouts
- SC-8444 - resolve eventual consistency in course shareToken generation

## [25.5.5]

### Fixed

- SC-8303 - fix wrong assignment from school to storage provider

## [25.5.4]

### Added

- SC-8358 - bettermarks: show hint for safari users
- SC-8412 - update swagger documentation of pseudonym/roster/ltitools

### Fixed

- SC-5287 - Fixed OAuth2 rostering
- SC-5287 - Repair Bettermark's depseudonymization
- SC-8313 - Bettermarks: depseudonymization iframe needs to use Storage Access API in Safari
- SC-8379 - Secure ltiTools route
- SC-8315 - bettermarks: security check and production configuration

## [25.5.3]

### Added

- SC-8420 - Migration for sync new indexes.

## [25.5.2]

### Fixed

- SC-8189 - fix duplicate events by returning updated object at findOneAndUpdate

## [25.5.1]

### Fixed

- SC-8303 - fix wrong assignment from school to storage provider

## [25.5.0]

### Added

- SC-7835 - Add deletion concept handling for helpdesk problems
- SC-8229 - Added invalid DN error to ldap-config service error handling
- SC-7825 - Remove user relations from courses
- SC-7827 - Add deletion concept handling for file permissions.
- SC-8030 - Setup orchestrator for deleting concept
- SC-8060 - increase unit test coverage for lernstore counties
- SC-8179 - repaired unit test
- SC-7763 - adds searchable feature flag for lernstore.
- SC-8020 - adds collections filter to edu-sharing service
- SC-8260 - new team indexes and migration to add this

### Fixed

- SC-8230 - fix deletion of teachers via new route

### Removed

- SC-8233 - Removed attribute and member as required attributes for the LDAP-config service

### Fixed

- SC-8329 - Cluster returns old verison of Pin object after patch

## [25.4.1]

- Update from 25.3.9 into master

## [25.3.9]

- SC-8198 continue school sync on user issues

## [25.3.8]

### Changed

- SC-8198 - handle eventually consistent database in THR sync

## [25.3.7] - 2020-12-18

### Changed

- SC-8209 - prevent sync from stopping if error occurs for a single student

## [25.3.6]

### Fixed

- SC-8235 - repaired reigstration link for students

## [25.3.5]

### Changed

- SC-8149 - no longer require a registrationPin for internal calls

## [25.3.4]

### Changed

- SC-7998 - use default service setup for /version

## [25.3.3] (pick from 25.2)

### Removed

- SC-8101 - Sanitization for read operations

### Fixed

- SC-8101 - Make it possible to disable sentry by removing `SENTRY_DSN`
- OPS-1735 - Fixes transaction handling in file service by using the mongoose transaction helper,
  properly closing the session, and using the correct readPreference (everything except primary fails)

## [25.3.2]

### Added

- SC-7734 - Added a hook that takes care of merlin content to generate valid urls for users
- SC-7483 - Updating terms of use for all users for each instance separately

## [25.3.1]

### Fixed

SC-8077 - the migration copy-parents-data-into-children-entities-and-delete-parent-users is broken

## [25.3.0]

### Added

- SC-7841 - remove deleted user from classes
- SC-7836 - Removing registration pin by removing the user
- SC-7838 - move pseudonyms to trashbin
- SC-7142 - Counties/Kreise added to federal states.
- SC-7555 - move user and account to trashbin
- SC-4666 - Added a pool based LDAP system and school sync. LDAP_SYSTEM_SYNCER_POOL_SIZE and LDAP_SCHOOL_SYNCER_POOL_SIZE variables
  determine how many system/school syncers will be run in parallel (at most) during the LDAP sync.
- SC-7615 - reduces the errors in lernstore
- SC-5476 - Extend tests for Matrix messenger config and permission service
- SC-6690 - refactors edu-sharing service and sets defaults
- SC-6738 - Extend search input field in new admin tables to search for full name
- SC-7293 - added Lern-Store view permission and a feature flag
- SC-7357 - Add config service
- SC-7083 - Added officialSchoolNumber to school-model
- Introduce plainSecrets in Configuration
- Introduce FEATURE_PROMETHEUS_ENABLED to have a flag for enable prometheus api metrics
- SC-7411 - add API Specification and validation for /me service
- SC-7411 - add API Specification and validation for /version service
- SC-7205 - create new data seed for QA
- SC-7614 - creates documentation for edu sharing endpoints
- SC-7370 - Add optional rootPath attribute modifier to iserv-idm strategy
- SC-4667 - persist time of last attempted and last successful LDAP sync to database (based on system)
- SC-4667 - Only request and compare LDAP entities that have changed since the last sync (using operational attribute modifyTimestamp with fallback)
- SC-4667 - Add optional `forceFullSync` option (as get param or json payload) to force a full LDAP sync
- SC-7499 - add API Specification for public services
- SC-7915 - facade locator
- SC-7571 - solved performance issues - bulk QR-code generation
- SC-6294 - Introduce Typescript in schulcloud-server
- SC-7543 - Adds ldap-config service to create, load, and patch LDAP-configs (replaces /ldap endpoints for new client)
- SC-7028 - Add Course Component API Specification document
- SC-7476 - Prevent hash generation if user has account
- SC-6692 - Added Lern-Store counties support for Niedersachsen (Merlin)

### Changed

- request logging disabled for non development environment
- OPS-1289 - moved and updated commons (to hpi-schul-cloud/commons)
- SC-6596 - Changed route for messenger permissions service
- SC-7331 - introduce axios for external requests, implemented in status api
- SC-7395 - Changed ldap general strategy fetching of users from parallel to serialized
- SC-6080 - move REQUEST_TIMEOUT from globals to Configuration
- Dependencies: querystring replaced by qs
- SC-6060 - Updated error handling
- SC-7404 - automatic forwarding for requests without versionnumber if no matching route is found
- SC-7411 - api versioning for /me service
- SC-7411 - api versioning for /version service
- IMP-160 - integration-tests repo renamed to end-to-end-tests
- SC-5900 - Move Synapse synchronization logic into server
- SC-7499 - Fixes documentation for edu sharing endpoints
- SC-7872 - Fix audience of the jwt to new organisation name.
- SC-7543 - deprecates `GET /ldap/:id` and `PATCH /ldap/:id` routes
- SC-7868 - Move external request helpers to more present file location
- SC-7474 pull docker container for tests if commit id exists on docker hub

### Fixed

- SC-6294 fix mocha test execution and build, summarize coverage results
- SC-1589 Trim strings to avoid empty team names
- ARC-138 fix changelog action
- ARC-137 avoid DoS on alerts in error state
- SC-7353 course sharing between teachers
- SC-7530 rename SHOW_VERSION to FEATURE_SHOW_VERSION_ENABLED
- SC-7517 improve oauth test stability
- SC-6586 Repaired migration script
- SC-7454 - Restored invalid birth date fix in adminUsers service
- fixed README badges
- Fix mocha tests
- SC-6151 fixed a bug that prevented api docu from being accessible
- SC-6151 fixed paths to openapi documentation
- Fixed searching for names including a dash
- SC-7572 - Find /users route after hooks - extremely slow
- SC-7573 - Route/hash-broken promise chain
- SC-7884 - Authentication error when accessing any nuxt page in the client.
- Fix typescript compiling error

### Removed

- SC-7413 - Cleanup UnhandledRejection code that is handled from winston now

## [25.2.6]

### Removed

- SC-8101 - Sanitization for read operations

### Fixed

- SC-8101 - Make it possible to disable sentry by removing `SENTRY_DSN`

## [25.2.5]

### Fixed

- OPS-1735 - Fixes transaction handling in file service by using the mongoose transaction helper,
  properly closing the session, and using the correct readPreference (everything except primary fails)

## [25.2.4]

### Changed

- SC-6727 - Change email addresses for tickets for Niedersachsen - fixed after review

## [25.2.3]

### Changed

- SC-6727 - Change email addresses for tickets for Niedersachsen

## [25.2.2]

### Changed

- SC-7773 - moved config values for antivirus file service

## [25.2.1]

### Fixed

- SC-7714 - Fixes script injection issue

## [25.2.0]

### Added

- SC-4385 - Added a user exclusion regex to IServ strategy
- SC-7049 - Added unit tests for Merlin Service
- SC-7157 - add feature flag for Merlin feature with fallback
- SC-6567 - add new application errros
- SC-6766 - Added ESLint rules with Promise rules
- SC-6830 - Added hook to parse request to arrays when > 20 users are requested in adminUsers service
- SC-6769 - Introduce API validation module
- SC-6769 - API validation for users/admin routes
- SC-6510 - Added Merlin Url Generator for Lern Store / Edu-sharing
- SC-5476 - Added school settings to enable students to open own chat rooms
- SC-6567 - Add utils to cleanup incomingMessage stacks by logging errors

### Removed

- SC-6586- Remove parents from users collection to improve maintainability

### Changed

- SC-6986 - Changed a hook in the accounts service that restricts get requests to the same school, it expects a valid userID and matching schoolIds for both the requester and requested users
- SC-6567 - clean up error pipline
- SC-6510, fix a minor syntax error when exporting module
- Update commons to 1.2.7: print configuration on startup, introduce hierarchical configuration file setup
- Support asynchronous calls during server startup
- SC-7091 - Migration to enable the Matrix Messenger for all schools that had RocketChat enabled before

### Fixed

- fixed README badges
- SC-6151 - fixed a bug that prevented api docu from being accessible
- Fix mocha tests

## [25.1.13] - 2020-11-12

### Changed

- SC-7395 - Changed ldap general strategy fetching of users from parallel to serialized

## [25.1.12] - 2020-11-09

### Added

- SC-7683 - add request logging options

## [25.1.11] - 2020-11-06

### Security

- SC-7695 - prevent csv user override operations on other schools

## [25.1.10] - 2020-11-05

### Added

- SC-7683 - Add log metic for memory usage, add async error logging util, catch one unhandledRejection error and remove cronjob task from server.

## [25.1.9] - 2020-11-03

### Fixed

- SC-7638 - fixed pin creation for users with accounts

## [25.1.8] - 2020-10-22

### Fixed

- SC-7333 - fixed creation of homeworks within lessons

## [25.1.7] - 2020-10-28

### Added

- SC-7491 - Add missing index on users.email to speed up slow query in registrationLink service

## [25.1.6] - 2020-10-23

### Changed

- SC-7413 - Remove event listener for unhandled rejections and move this to winston

## [25.1.5] - 2020-10-22

### Fixed

- SC-7452 - fixed time window check for LDAP users

## [25.1.4] - 2020-10-20

### Changed

- SC-6986 - Changed permission check for PATCH method in the account service from STUDENT_CREATE to STUDENT_EDIT to allow teachers to change students' password

## [25.1.3] - 2020-10-20

### Fixed

- SC-6986 - Changed a hook in the accounts service that restricts get requests to the same school, it expects a valid userID and matching schoolIds for both the requester and requested users

## [25.1.2] - 2020-10-15

### Fixed

- SC-7085 - fixed importHash error when asking parent consent

### Added

### Removed

## [25.1.1] - 2020-10-12

### Security

- SC-7165 package update for sanitization and add onload handler

## [25.1.0] - 2020-10-12

### Added

### Removed

- SC-6784 - Removed duplicated birth date formatting code in adminUsers service, which was causing an "Invalid date" output
- SC-6743 - Removed usersForConsent related things in adminUsers service because the client does not send that parameter anymore
- SC-6506 - Remove dependecy to feathers-swagger in routes.test.js

### Changed

- SC-6774 remove no-await-in-loop from eslint exceptions
- Rename statistic mails route, secure it over sync api key now
- SC-6809 - Maintain RabbitMQ connection and channels
- SC-5230 - Unblock Account-Page in Nuxt (securing /accounts and /users routes)

### Security

- Added hotfix merges

## [25.0.12] - 2020-10-12

### Fixed

- SC-6676 allows only following roles for registration: teacher/student…

## [25.0.11] - 2020-10-07

### Fixed

- SC-7180 homework create now validates data properly

## [25.0.12] - 2020-10-12

### Fixed

- SC-6676 allows only following roles for registration: teacher/student…

## [25.0.11] - 2020-10-07

### Fixed

- SC-7180 homework create now validates data properly

## [25.0.10] - 2020-10-07

### Added

- configured prometheus metrics - bucket sizes
- SC-6766 log unhandledRejection and unhandledException

## [25.0.9] - 2020-10-07

### Added

- SC-7115 - Reduce mongoose DB role request by enabling minor caching

## [25.0.8] - 2020-10-06

### Fixed

- SC-6676 - Registration: User with role parent should not be able to log-in
- SC-6960 - instead of deleting and recreating users during the rollback of a failed registration, use replace if necessary
- SC-6960 - properly raise exceptions during the registration process

## [25.0.7] - 2020-10-01

### Removed

- OPS-1316 - removed custom keep-alive header creation in express middleware

## [25.0.6] - 2020-10-01

### Added

- OPS-1316 - add indexes for slow files and submission queries

## [25.0.5] - 2020-10-01

### Added

- SC-6973 - add time window for pin creation

## [25.0.4] - 2020-09-30

### Added

- Added lead time detection

## [25.0.3]

### Added

- SC-6942 - add parse method to TSP strategy to declare it can handle the request and to keep authentication params clean

### Fixed

- SC-6942 - don't override payload defined by authentication method
- SC-6942 - don't search for account to populate if no username is given in `injectUsername`

## [25.0.2]

### Changed

- send mail for registration pin after add pin to db

## [25.0.1]

### Fixed

- SC-6696 - Fixed query used to determine course membership when checking permissions for course group lessons

## [25.0.0]

### Changed

- Extend JWT payload by schoolId and roleIds

## [24.5.1] - 2020-09-16

### Secrutiy

- Secure admin routes (update, patch, create)

## [24.5.0] - 2020-09-14

- Ignore database seed data with prettier, eslint, and codacy
- SC-6640 - Fixed email check within registration (case insensitive)
- SC-2710 - Adding time zones, default for school and theme

### Added - 24.5.0

- Test changelog has been updated for feature or hotfix branches
- SC-5612 - Adding search feature to the admintables for nuxt-client.

## [24.4.6] - 2020-09-11

### Changed

- SC-6733: central personal data does not get updated via CSV import

## [24.4.5] - 2020-09-10

### Fixed in 24.4.5

- SC-6637: generate QR codes for consent print sheets if group size exceeds 20

## [24.4.4] - 2020-09-08

### Fixed in 24.4.4]

- SC-6697: updates/sync account username when user is updated

## [24.4.3] - 2020-09-09

### Fixed in 24.4.3

- SC-6533 - Login not possible if admin reset password

## [24.4.2] - 2020-08-31

### Fixed in 24.4.2

- SC-6554: CSV-Importer no longer allows patching users with different roles

## [24.4.1] - 2020-08-31

### Fixed in 24.4.1

- SC-6511 - LDAP edit button missing.

### Changed in 24.4.1

- SC-5987 Internationalisation: extend user and school model with default language

### Added 24.4.1

- SC-6172: added hooks and checks to look for unique and not disposable emails in adminUsers service

## [24.4.0] - 2020-8-31

### Fixed in 24.4.0

- SC-6122 - Edusharing preload thumbnails in parallel. Edusharing authentication stabilisation.

## [24.3.3] - 2020-08-28

- SC-6469: prevent admin access to lessons admins shouldnt have access to.

## [24.3.2] - 2020-08-26

- SC-6382: fix handling of consents for users with unknown birthdays. consentStatus: 'ok' will be returned for valid consents without birthday.

## [24.3.1] - 2020-08-25

- SC-5420: TSC Schuljahreswechsel

## [24.3.0] - 2020-08-25

## [24.2.5] - 2020-08-24

- SC-6328 add migration to set student_list settings in all non n21 clouds schools to false.

## [24.2.4] - 2020-08-20

## [24.2.3] - 2020-08-20

## [24.2.2] - 2020-08-20

### Added in 24.2.2

- SC-5280: the LDAP service will try to reconnect up to three times if the connection was lost or could not be established
- SC-5280: the LDAP service and LDAP syncers now report more errors to the stats object
- SC-5808: added an isExternal check to the create method of AdminUsers service, only users from not external schools can create users

### Fixed in 24.2.2

- SC-5280: the LDAP sync now handles (timeout/firewall) errors much more gracefully
- SC-5280: LDAP bind operations will only be issued if the connection was established successfully
- SC-5280: aggregated LDAP statistics will now show the number of succesful and failed sub-syncs instead of just 1 or 0

### Changed in 24.2.2

- SC-5280: if disconnected prematurely, the LDAP service will not try to connect again just to unbind from the server

## [24.0.2] - 2020-08-05

### Fixed in 24.0.2

- SC-5835: Starting the new school year automatically - Cluster 4

## [24.0.1] - 2020-07-31

### Fixed in 24.0.1

- SC-5917 Fix activation of LDAP system

## [23.6.4] - 2020-07-29

### Fixed in 23.6.4

- SC-5883: Choose current schoolyear based on the school instead of the date for creating classes.

## [23.6.3] - 2020-07-28

### Added in 23.6.3

- SC-5754 Added isExternal attribute to school model. If ldapSchoolIdentifier or source is defined, isExternal will be set to true
  otherwise, if none of them are defined it wil be set to false.
- SC-4520 created a new Service called Activation Service; with which jobs can be defined and are
  only executed when an activation link (activation code) is confirmed (e.g.: change of e-mail address/username)
  Also added a sub-service for changing email/username in Activation Service
- SC-5280: the LDAP service will try to reconnect up to three times if the connection was lost or could not be established
- SC-5280: the LDAP service and LDAP syncers now report more errors to the stats object

### Fixed in 23.6.3

- SC-5250: Fixes the CSV-Import, if there are whitespaces in the columnnames
- SC-5686: only users with the team permission "RENAME_TEAM" can execute the patch method in teams route
- SC-5280: the LDAP sync now handles (timeout/firewall) errors much more gracefully
- SC-5280: LDAP bind operations will only be issued if the connection was established successfully
- SC-5280: aggregated LDAP statistics will now show the number of succesful and failed sub-syncs instead of just 1 or 0
- SC-5416: Enable maintenance Mode for LDAP Schools and change the currentSchoolYear for non-LDAP Schools

### Changed in 23.6.3

- SC-5542: Added an after hook for AdminUsers find method which formats birthday date to DD.MM.YYYY format.
- SC-4289 Changed aggregations in admin tables, classes are now taken only from current year or max grade level, and are sorted
  by numeric ordering.
- SC-5280: if disconnected prematurely, the LDAP service will not try to connect again just to unbind from the server

## [23.6.2] - 2020-07-22

### Fixed in 23.6.2

- SC-5773: LDAPSchoolSyncer now correctly populates classes synced from an LDAP server, even if only students or only teachers are assigned to the class.
- SC-5250: Fixes the CSV-Import, if there are whitespaces in the columnnames

## [23.6.1] - 2020-07-22

### Fixed in 23.6.1

- SC-5733: LDAPSchoolSyncer now uses the Users model service to avoid ignoring indexes due to automatic collation

## [23.6.0] - 2020-07-21

### Added in 23.6.0

- SC-4142: Added indexes on TSP sync related attributes in user and school schema.
- SC-4142: Adds info about unchanged entities to TSP sync statistics

## [23.5.4] - 2020-07-08

### Added in 23.5.4

- SC-2714 Added the federal state "Internationale Schule"

## [23.5.0] - 2020-06-15

### Added in 23.5.0

- SC-4192 add tests that ensure classes on other schools cant be manipulated

### Fixed in 23.5.0

### Changed in 23.5.0

- SC-4957 user.ldapId and user.ldapDn are now indexed to improve performance

## [23.4.7] - 2020-07-01

### Fixed in 23.4.7

- SC-4965 Converted "consent" subdocument in "users" to a nested document to fix changing consents in administration and removing a bug in registration that resulted in deleted users.

## [23.4.5] - 2020-06-17

### Fixed in 23.4.5

- SC-5007 re-introduces ldap system root path to API result to fix issue with duplicating schools

## [23.4.3-nbc] - 2020-06-15

### Fixed in 23.4.3-nbc

- SC-5054 Revert hook restrictions that prevented registration with custom deata privacy documents enabled

## [23.4.0-nbc] - 2020-06-11

### Added in 23.4.0-nbc

- SC-4577 extend consentversions with school specific privacy policy, which can be added by the school admin

## [23.2.4] - 2020-06-05

### Fixed in 23.2.4

- SC-4876 soften sanitization to allow editor actions to be persisted correctly

## [23.2.1] - 2020-06-04

### Security - 23.2.1

- SC-4720 improve importhashes for registrationlinks

## [23.2.0] - 2020-06-03

### Security - 23.2.0

- SC-4506 Secure Find User Route. Access user list by students is allowed only if they are eligible to create teams.
- SC-4506 Secure Get User Route. Read user details may only users with STUDENT_LIST or TEACHER_LIST permissions

## [23.1.4] - 2020-05-29

### Fixed in 23.1.4

- SC-4749 avoid xss in image onerror event attribute for submissions

## [23.0.0] - 2020-05-19

### Changed in 23.0.0

- SC-4075 Teams creation by students logic was changed. New environment enumeration variable `STUDENT_TEAM_CREATION`
  with possible values `disabled`, `enabled`, `opt-in`, `opt-out` was introduced. The feature value is set by instance deployment.
  In case of `disabled`, `enabled` it is valid for all schools of the instance and cannot be changed by the admin.
  In case of `opt-in` and `opt-out` the feature should be enabled/disabled by the school admin.

## [22.10.3] - 2020-05-13

### Fixed in 22.10.3

- Unbind errors no longer stop the LDAP sync if more systems follow

## [22.10.2] - 2020-05-12

### Fixed in 22.10.2

- fixed pagination for students/teacher table

## [22.10.0] - 2020-05-11

### Added in 22.10.0

- SC-3719 Files now have a `creator` attribute that references the ID of the user that created the file.
  For old files, it is set to the first user permission inside the permissions array (legacy creator check).
- SC-3719 The `files` collection now has two additional indexes: `{creator}` and `{permissions.refId, permissions.refPermModel}`.
- add MongoDB Collation Support to control sorting behaviour in regards to capitalization.
- SC-3607 CSVSyncer now allows the optional birthday field (formats: dd/mm/yyyy, dd.mm.yyyy, dd-mm-yyyy) in CSV data
- SC-3948 support users query in adminusers routes
- SC-4018 Add additional nexboard permissions
- SC-4008 Migrated generateRegistrationLink Hook from SC-Client into Server
- SC-3686 Added new Registration Link Service for sending mails
- SC-4094 Teachers can now provide feedback in the form of uploaded files

### Fixed in 22.10.0

- SC-3892 Update Filter of submission in order to work with older submissions
- SC-3395 if fetching the release fails, a error will be thrown
- backup.js now outputs valid json exports
- SC-4105 fixed a problem with new users tests not working with recent hotfix.
- Checks of user consent calculated correct now

### Changed in 22.10.0

- User delete now accepts bulk delete requests
- SC-3958: the "general" LDAP strategy now returns an empty array if classes are not configured properly
- Increase performance - error logging in sentry
- Mergify: add and modified some configs

### Removed in 22.10.0

- SC-3958: the LDAP strategy interface no longer supports synchronizing team members to the never-used original N21-IDM
- SC-3958: the environment variables NBC_IMPORTURL, NBC_IMPORTUSER, and NBC_IMPORTPASSWORD are no longer used and have been removed
- Removed the obsolete commentSchema from the homework service. It was not in use.

## [22.9.20]

### Added in 22.9.20

- SC-4042: Added support for a central IServ-Connector

### Changed in 22.9.20

- LDAP syncs on servers with multiple schools now only sync one school at a time to avoid issues when paging search requests
- LDAP syncs use less memory (because they do a lot less in parallel)
- LDAPSchoolSyncer now returns user and class statistics

### Fixed in 22.9.20

- Fixed LDAP-Service disconnect method
- LDAPSystemSyncers now properly close their connections after syncing
- Authentication via LDAP now tries to close the connection after login
- Fixed a warning message appearing when patching users via internal request

## [22.9.18]

### Fixed in 22.9.18

- SC-4215: Do not allow unprivileged users to find users with non-school roles (expert, parent, etc.)

## [22.9.17]

### Fixed in 22.9.17

- SC-4121: File uploads no longer fail if the security scan is misconfigured or errors during enqueuing

## [22.9.10]

### Added in 22.9.10

- enable API key for /mails route

### Fixed in 22.9.10

- fixed an issue that prevented api-key authenticated calls to function with query.

## [22.9.9]

### Added in 22.9.9

- Sync can now be authenticated with an api-key.

## [22.9.8]

### Fixed in 22.9.8

- Fixed an error where ldap users without proper uuid where not filtered correctly.

## [22.9.7]

### Security in 22.9.7

- the /ldap route can now only be triggered for the users own school.

## [22.9.6]

### Added in 22.9.6

- users without `SCHOOL_EDIT` permission, but with `SCHOOL_STUDENT_TEAM_MANAGE` permission can now toggle the school feature `disableStudentTeamCreation`.

### Fixed in 22.9.6

- Admins in Thuringia can now prevent students from creating teams

## [22.9.5]

### Security in 22.9.5

- increased security for the publicTeachers route.

## [22.9.4]

### Fixed in 22.9.4

- fixes an issue with LDAP account updates if more than one account exists for the user (migration from local login to LDAP)

## [22.9.3]

### Fixed in 22.9.3

- fixes regression in LDAP sync, that caused incomplete user updates

## [22.9.2]

### Security in 22.9.2

- increased security for user PUT operation

## [22.9.1]

### Fixed in 22.9.1

- SC-3994: remove unnecessary bucket creation call that caused school administration and LDAP Sync to throw errors

### Changed in 22.9.1

- use collation for /homeworks, /users, /publicTeachers, /users/admin/teachers, /users/admin/students, /classes, and /courses.

## [22.9.0]

- Security updates

## [22.8.0]

### Added in 22.8.0

- This changelog has been added

### Removed in 22.8.0

- Clipboard sockets
- This changelog has been added
- Backend route to confirm analog consents in bulk
- Changed Seed Data + Migration Script: Added feature flag for new Editor to klara.fall@schul-cloud.org
- SC-2922: Enable use of multiple S3 instances as file storage provider
  - A new collection is added to administrate multiple S3 instances
  - A migration will automatically use the AWS environment variables to add those as default provider for all existing schools
  - For new schools the less used provider is assigned as storage provider
  - Environment Variables:
    - FEATURE_MULTIPLE_S3_PROVIDERS_ENABLED=true will activate the feature
    - S3_KEY, used for symmetric encryption, already required for the migration because of the secret access key encryption

### Changed in 22.8.0

- SC-3767: moved env variables to globals.js, NODE_ENV required to equal 'test' for test execution and right database selection
- migrated backup.sh script to node, so it can run platform independant and works on windows.

### Fixed in 22.8.0

- SC-3821: Fix Co-Teachers and Substitution teachers not being able to Grade Homeworks

## 22.7.1

### Fixed in 22.7.1

- Admin and teacher user could change other users without changing them self<|MERGE_RESOLUTION|>--- conflicted
+++ resolved
@@ -9,14 +9,13 @@
 
 ## Unreleased
 
-<<<<<<< HEAD
-
-## [26.1.1] - 2021-04-29
+
+## [26.3.2] - 2021-06-14
 
 ### Fixed 
 
 - SC-8836 - fix student visibility by utilizing environment variable 
-=======
+
 ## [26.3.0] - 2021-06-07
 
 ### Changed
@@ -67,7 +66,7 @@
 - SC-8728 - fix configuration reset in tests
 - SC-8873 - fix addUser prioritization for full school Matrix messenger sync
 - SC-8982 - fix test setup for on the fly building test like routes jwt
->>>>>>> d635cc75
+
 
 ## [26.1.0]
 
