--- conflicted
+++ resolved
@@ -15,11 +15,8 @@
 
 ### Changed
 
-<<<<<<< HEAD
 - BC-379 - updated the engine version to node 16 and npm 8
-=======
 - BC-501 - return lesson name as task description for more detailed informations
->>>>>>> 8cd1a70f
 
 ## [26.13.0] - 2021-10-19
 
