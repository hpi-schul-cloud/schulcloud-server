# Changelog

All notable changes to this project will be documented in this file.

The format is based on [Keep a Changelog](https://keepachangelog.com/en/1.0.0/),
and this project adheres to [Semantic Versioning](https://semver.org/spec/v2.0.0.html).

Allowed Types of change: `Added`, `Changed`, `Deprecated`, `Removed`, `Fixed`, `Security`

<<<<<<< HEAD
## [Unreleased]

### Added

- SC-7049 - Added unit tests for Merlin Service
- SC-7157 - add feature flag for Merlin feature with fallback
- SC-6567 - add new application errros
- SC-6766 - Added ESLint rules with Promise rules
- SC-6830 - Added hook to parse request to arrays when > 20 users are requested in adminUsers service
- SC-6769 - Introduce API validation module
- SC-6769 - API validation for users/admin routes
- SC-6510 - Added Merlin Url Generator for Lern Store / Edu-sharing

### Removed

### Changed

- SC-6567 - clean up error pipline
- SC-6510, fix a minor syntax error when exporting module
- Update commons to 1.2.7: print configuration on startup, introduce hierarchical configuration file setup
- Support asynchronous calls during server startup

### Fixed

- fixed README badges
- SC-6151 fixed a bug that prevented api docu from being accessible

## [25.1.0] - 2020-10-12
=======
## [25.1.1] - 2020-10-12

### Security

- SC-7165 package update for sanitization and add onload handler

## [25.1.0] - 2020-10-12

### Added
>>>>>>> 928c84ba

### Removed

- SC-6784 - Removed duplicated birth date formatting code in adminUsers service, which was causing an "Invalid date" output
- SC-6743 - Removed usersForConsent related things in adminUsers service because the client does not send that parameter anymore
- SC-6506 - Remove dependecy to feathers-swagger in routes.test.js

### Changed

- SC-6774 remove no-await-in-loop from eslint exceptions
- Rename statistic mails route, secure it over sync api key now
- SC-6809 - Maintain RabbitMQ connection and channels
- SC-5230 - Unblock Account-Page in Nuxt (securing /accounts and /users routes)

### Security

- Added hotfix merges

## [25.0.12] - 2020-10-12

### Fixed

- SC-6676 allows only following roles for registration: teacher/student…

## [25.0.11] - 2020-10-07

### Fixed

- SC-7180 homework create now validates data properly

## [25.0.12] - 2020-10-12

### Fixed

- SC-6676 allows only following roles for registration: teacher/student…

## [25.0.11] - 2020-10-07

### Fixed

- SC-7180 homework create now validates data properly

## [25.0.10] - 2020-10-07

### Added

- configured prometheus metrics - bucket sizes
- SC-6766 log unhandledRejection and unhandledException

## [25.0.9] - 2020-10-07

### Added

- SC-7115 - Reduce mongoose DB role request by enabling minor caching

## [25.0.8] - 2020-10-06

### Fixed

- SC-6676 - Registration: User with role parent should not be able to log-in
- SC-6960 - instead of deleting and recreating users during the rollback of a failed registration, use replace if necessary
- SC-6960 - properly raise exceptions during the registration process

## [25.0.7] - 2020-10-01

### Removed

- OPS-1316 - removed custom keep-alive header creation in express middleware

## [25.0.6] - 2020-10-01

### Added

- OPS-1316 - add indexes for slow files and submission queries

## [25.0.5] - 2020-10-01

### Added

- SC-6973 - add time window for pin creation

## [25.0.4] - 2020-09-30

### Added

- Added lead time detection

## [25.0.3]

### Added

- SC-6942 - add parse method to TSP strategy to declare it can handle the request and to keep authentication params clean

### Fixed

- SC-6942 - don't override payload defined by authentication method
- SC-6942 - don't search for account to populate if no username is given in `injectUsername`

## [25.0.2]

### Changed

- send mail for registration pin after add pin to db

## [25.0.1]

### Fixed

- SC-6696 - Fixed query used to determine course membership when checking permissions for course group lessons

## [25.0.0]

### Changed

- Extend JWT payload by schoolId and roleIds

## [24.5.1] - 2020-09-16

### Secrutiy

- Secure admin routes (update, patch, create)

## [24.5.0] - 2020-09-14

- SC-6674 Added checks to ensure unique emails
- Ignore database seed data with prettier, eslint, and codacy
- SC-6640 - Fixed email check within registration (case insensitive)

### Added - 24.5.0

- Test changelog has been updated for feature or hotfix branches
- SC-5612 - Adding search feature to the admintables for nuxt-client.

## [24.4.6] - 2020-09-11

### Changed

- SC-6733: central personal data does not get updated via CSV import

## [24.4.5] - 2020-09-10

### Fixed in 24.4.5

- SC-6637: generate QR codes for consent print sheets if group size exceeds 20

## [24.4.4] - 2020-09-08

### Fixed in 24.4.4]

- SC-6697: updates/sync account username when user is updated

## [24.4.3] - 2020-09-09

### Fixed in 24.4.3

- SC-6533 - Login not possible if admin reset password

## [24.4.2] - 2020-08-31

### Fixed in 24.4.2

- SC-6554: CSV-Importer no longer allows patching users with different roles

## [24.4.1] - 2020-08-31

### Fixed in 24.4.1

- SC-6511 - LDAP edit button missing.

### Changed in 24.4.1

- SC-5987 Internationalisation: extend user and school model with default language

### Added 24.4.1

- SC-6172: added hooks and checks to look for unique and not disposable emails in adminUsers service

## [24.4.0] - 2020-8-31

### Fixed in 24.4.0

- SC-6122 - Edusharing preload thumbnails in parallel. Edusharing authentication stabilisation.

## [24.3.3] - 2020-08-28

- SC-6469: prevent admin access to lessons admins shouldnt have access to.

## [24.3.2] - 2020-08-26

- SC-6382: fix handling of consents for users with unknown birthdays. consentStatus: 'ok' will be returned for valid consents without birthday.

## [24.3.1] - 2020-08-25

- SC-5420: TSC Schuljahreswechsel

## [24.3.0] - 2020-08-25

## [24.2.5] - 2020-08-24

- SC-6328 add migration to set student_list settings in all non n21 clouds schools to false.

## [24.2.4] - 2020-08-20

## [24.2.3] - 2020-08-20

## [24.2.2] - 2020-08-20

### Added in 24.2.2

- SC-5280: the LDAP service will try to reconnect up to three times if the connection was lost or could not be established
- SC-5280: the LDAP service and LDAP syncers now report more errors to the stats object
- SC-5808: added an isExternal check to the create method of AdminUsers service, only users from not external schools can create users

### Fixed in 24.2.2

- SC-5280: the LDAP sync now handles (timeout/firewall) errors much more gracefully
- SC-5280: LDAP bind operations will only be issued if the connection was established successfully
- SC-5280: aggregated LDAP statistics will now show the number of succesful and failed sub-syncs instead of just 1 or 0

### Changed in 24.2.2

- SC-5280: if disconnected prematurely, the LDAP service will not try to connect again just to unbind from the server

## [24.0.2] - 2020-08-05

### Fixed in 24.0.2

- SC-5835: Starting the new school year automatically - Cluster 4

## [24.0.1] - 2020-07-31

### Fixed in 24.0.1

- SC-5917 Fix activation of LDAP system

## [23.6.4] - 2020-07-29

### Fixed in 23.6.4

- SC-5883: Choose current schoolyear based on the school instead of the date for creating classes.

## [23.6.3] - 2020-07-28

### Added in 23.6.3

- SC-5754 Added isExternal attribute to school model. If ldapSchoolIdentifier or source is defined, isExternal will be set to true
  otherwise, if none of them are defined it wil be set to false.
- SC-4520 created a new Service called Activation Service; with which jobs can be defined and are
  only executed when an activation link (activation code) is confirmed (e.g.: change of e-mail address/username)
  Also added a sub-service for changing email/username in Activation Service
- SC-5280: the LDAP service will try to reconnect up to three times if the connection was lost or could not be established
- SC-5280: the LDAP service and LDAP syncers now report more errors to the stats object

### Fixed in 23.6.3

- SC-5250: Fixes the CSV-Import, if there are whitespaces in the columnnames
- SC-5686: only users with the team permission "RENAME_TEAM" can execute the patch method in teams route
- SC-5280: the LDAP sync now handles (timeout/firewall) errors much more gracefully
- SC-5280: LDAP bind operations will only be issued if the connection was established successfully
- SC-5280: aggregated LDAP statistics will now show the number of succesful and failed sub-syncs instead of just 1 or 0
- SC-5416: Enable maintenance Mode for LDAP Schools and change the currentSchoolYear for non-LDAP Schools

### Changed in 23.6.3

- SC-5542: Added an after hook for AdminUsers find method which formats birthday date to DD.MM.YYYY format.
- SC-4289 Changed aggregations in admin tables, classes are now taken only from current year or max grade level, and are sorted
  by numeric ordering.
- SC-5280: if disconnected prematurely, the LDAP service will not try to connect again just to unbind from the server

## [23.6.2] - 2020-07-22

### Fixed in 23.6.2

- SC-5773: LDAPSchoolSyncer now correctly populates classes synced from an LDAP server, even if only students or only teachers are assigned to the class.
- SC-5250: Fixes the CSV-Import, if there are whitespaces in the columnnames

## [23.6.1] - 2020-07-22

### Fixed in 23.6.1

- SC-5733: LDAPSchoolSyncer now uses the Users model service to avoid ignoring indexes due to automatic collation

## [23.6.0] - 2020-07-21

### Added in 23.6.0

- SC-4142: Added indexes on TSP sync related attributes in user and school schema.
- SC-4142: Adds info about unchanged entities to TSP sync statistics

## [23.5.4] - 2020-07-08

### Added in 23.5.4

- SC-2714 Added the federal state "Internationale Schule"

## [23.5.0] - 2020-06-15

### Added in 23.5.0

- SC-4192 add tests that ensure classes on other schools cant be manipulated

### Fixed in 23.5.0

### Changed in 23.5.0

- SC-4957 user.ldapId and user.ldapDn are now indexed to improve performance

## [23.4.7] - 2020-07-01

### Fixed in 23.4.7

- SC-4965 Converted "consent" subdocument in "users" to a nested document to fix changing consents in administration and removing a bug in registration that resulted in deleted users.

## [23.4.5] - 2020-06-17

### Fixed in 23.4.5

- SC-5007 re-introduces ldap system root path to API result to fix issue with duplicating schools

## [23.4.3-nbc] - 2020-06-15

### Fixed in 23.4.3-nbc

- SC-5054 Revert hook restrictions that prevented registration with custom deata privacy documents enabled

## [23.4.0-nbc] - 2020-06-11

### Added in 23.4.0-nbc

- SC-4577 extend consentversions with school specific privacy policy, which can be added by the school admin

## [23.2.4] - 2020-06-05

### Fixed in 23.2.4

- SC-4876 soften sanitization to allow editor actions to be persisted correctly

## [23.2.1] - 2020-06-04

### Security - 23.2.1

- SC-4720 improve importhashes for registrationlinks

## [23.2.0] - 2020-06-03

### Security - 23.2.0

- SC-4506 Secure Find User Route. Access user list by students is allowed only if they are eligible to create teams.
- SC-4506 Secure Get User Route. Read user details may only users with STUDENT_LIST or TEACHER_LIST permissions

## [23.1.4] - 2020-05-29

### Fixed in 23.1.4

- SC-4749 avoid xss in image onerror event attribute for submissions

## [23.0.0] - 2020-05-19

### Changed in 23.0.0

- SC-4075 Teams creation by students logic was changed. New environment enumeration variable `STUDENT_TEAM_CREATION`
  with possible values `disabled`, `enabled`, `opt-in`, `opt-out` was introduced. The feature value is set by instance deployment.
  In case of `disabled`, `enabled` it is valid for all schools of the instance and cannot be changed by the admin.
  In case of `opt-in` and `opt-out` the feature should be enabled/disabled by the school admin.

## [22.10.3] - 2020-05-13

### Fixed in 22.10.3

- Unbind errors no longer stop the LDAP sync if more systems follow

## [22.10.2] - 2020-05-12

### Fixed in 22.10.2

- fixed pagination for students/teacher table

## [22.10.0] - 2020-05-11

### Added in 22.10.0

- SC-3719 Files now have a `creator` attribute that references the ID of the user that created the file.
  For old files, it is set to the first user permission inside the permissions array (legacy creator check).
- SC-3719 The `files` collection now has two additional indexes: `{creator}` and `{permissions.refId, permissions.refPermModel}`.
- add MongoDB Collation Support to control sorting behaviour in regards to capitalization.
- SC-3607 CSVSyncer now allows the optional birthday field (formats: dd/mm/yyyy, dd.mm.yyyy, dd-mm-yyyy) in CSV data
- SC-3948 support users query in adminusers routes
- SC-4018 Add additional nexboard permissions
- SC-4008 Migrated generateRegistrationLink Hook from SC-Client into Server
- SC-3686 Added new Registration Link Service for sending mails
- SC-4094 Teachers can now provide feedback in the form of uploaded files

### Fixed in 22.10.0

- SC-3892 Update Filter of submission in order to work with older submissions
- SC-3395 if fetching the release fails, a error will be thrown
- backup.js now outputs valid json exports
- SC-4105 fixed a problem with new users tests not working with recent hotfix.
- Checks of user consent calculated correct now

### Changed in 22.10.0

- User delete now accepts bulk delete requests
- SC-3958: the "general" LDAP strategy now returns an empty array if classes are not configured properly
- Increase performance - error logging in sentry
- Mergify: add and modified some configs

### Removed in 22.10.0

- SC-3958: the LDAP strategy interface no longer supports synchronizing team members to the never-used original N21-IDM
- SC-3958: the environment variables NBC_IMPORTURL, NBC_IMPORTUSER, and NBC_IMPORTPASSWORD are no longer used and have been removed
- Removed the obsolete commentSchema from the homework service. It was not in use.

## [22.9.20]

### Added in 22.9.20

- SC-4042: Added support for a central IServ-Connector

### Changed in 22.9.20

- LDAP syncs on servers with multiple schools now only sync one school at a time to avoid issues when paging search requests
- LDAP syncs use less memory (because they do a lot less in parallel)
- LDAPSchoolSyncer now returns user and class statistics

### Fixed in 22.9.20

- Fixed LDAP-Service disconnect method
- LDAPSystemSyncers now properly close their connections after syncing
- Authentication via LDAP now tries to close the connection after login
- Fixed a warning message appearing when patching users via internal request

## [22.9.18]

### Fixed in 22.9.18

- SC-4215: Do not allow unprivileged users to find users with non-school roles (expert, parent, etc.)

## [22.9.17]

### Fixed in 22.9.17

- SC-4121: File uploads no longer fail if the security scan is misconfigured or errors during enqueuing

## [22.9.10]

### Added in 22.9.10

- enable API key for /mails route

### Fixed in 22.9.10

- fixed an issue that prevented api-key authenticated calls to function with query.

## [22.9.9]

### Added in 22.9.9

- Sync can now be authenticated with an api-key.

## [22.9.8]

### Fixed in 22.9.8

- Fixed an error where ldap users without proper uuid where not filtered correctly.

## [22.9.7]

### Security in 22.9.7

- the /ldap route can now only be triggered for the users own school.

## [22.9.6]

### Added in 22.9.6

- users without `SCHOOL_EDIT` permission, but with `SCHOOL_STUDENT_TEAM_MANAGE` permission can now toggle the school feature `disableStudentTeamCreation`.

### Fixed in 22.9.6

- Admins in Thuringia can now prevent students from creating teams

## [22.9.5]

### Security in 22.9.5

- increased security for the publicTeachers route.

## [22.9.4]

### Fixed in 22.9.4

- fixes an issue with LDAP account updates if more than one account exists for the user (migration from local login to LDAP)

## [22.9.3]

### Fixed in 22.9.3

- fixes regression in LDAP sync, that caused incomplete user updates

## [22.9.2]

### Security in 22.9.2

- increased security for user PUT operation

## [22.9.1]

### Fixed in 22.9.1

- SC-3994: remove unnecessary bucket creation call that caused school administration and LDAP Sync to throw errors

### Changed in 22.9.1

- use collation for /homeworks, /users, /publicTeachers, /users/admin/teachers, /users/admin/students, /classes, and /courses.

## [22.9.0]

- Security updates

## [22.8.0]

### Added in 22.8.0

- This changelog has been added

### Removed in 22.8.0

- Clipboard sockets
- This changelog has been added
- Backend route to confirm analog consents in bulk
- Changed Seed Data + Migration Script: Added feature flag for new Editor to klara.fall@schul-cloud.org
- SC-2922: Enable use of multiple S3 instances as file storage provider
  - A new collection is added to administrate multiple S3 instances
  - A migration will automatically use the AWS environment variables to add those as default provider for all existing schools
  - For new schools the less used provider is assigned as storage provider
  - Environment Variables:
    - FEATURE_MULTIPLE_S3_PROVIDERS_ENABLED=true will activate the feature
    - S3_KEY, used for symmetric encryption, already required for the migration because of the secret access key encryption

### Changed in 22.8.0

- SC-3767: moved env variables to globals.js, NODE_ENV required to equal 'test' for test execution and right database selection
- migrated backup.sh script to node, so it can run platform independant and works on windows.

### Fixed in 22.8.0

- SC-3821: Fix Co-Teachers and Substitution teachers not being able to Grade Homeworks

## 22.7.1

### Fixed in 22.7.1

- Admin and teacher user could change other users without changing them self<|MERGE_RESOLUTION|>--- conflicted
+++ resolved
@@ -7,7 +7,6 @@
 
 Allowed Types of change: `Added`, `Changed`, `Deprecated`, `Removed`, `Fixed`, `Security`
 
-<<<<<<< HEAD
 ## [Unreleased]
 
 ### Added
@@ -35,18 +34,15 @@
 - fixed README badges
 - SC-6151 fixed a bug that prevented api docu from being accessible
 
+## [25.1.1] - 2020-10-12
+
+### Security
+
+- SC-7165 package update for sanitization and add onload handler
+
 ## [25.1.0] - 2020-10-12
-=======
-## [25.1.1] - 2020-10-12
-
-### Security
-
-- SC-7165 package update for sanitization and add onload handler
-
-## [25.1.0] - 2020-10-12
-
-### Added
->>>>>>> 928c84ba
+
+### Added
 
 ### Removed
 
