--- conflicted
+++ resolved
@@ -9,21 +9,21 @@
 
 ## Unreleased
 
-<<<<<<< HEAD
-- New task relevant seed data.
-=======
 - remove broken systemid from seed data
 - SC-9083 - expose env variables for school administration
 - BC-44 - remove JWT_WHITELIST_ACCEPT_ALL feature flag
 - BC-44 - integrate jwt whitelist check in nestjs jwt authentication
 - BC-42 - cycle detection in role inheritance
->>>>>>> 58bcaaef
 - BC-64 - enable e2e test execution for push event on main branch
 - BC-41 - adds feature flag for S3 storage lifecycle management (currently not supported by Strato Hidrive)
 - BC-37 - BC-54 - reduce resource consumption for deployed server
 - BC-81 - remove old Lern-Store 
 - BC-119 - remove malfunction S3 lifecycle migration
 - BC-38 - BC-124 - Add ansible files for Bosscloud (default)
+
+### Added
+
+- New task relevant seed data.
 
 ## [26.9.2] - 2021-08-27
 
