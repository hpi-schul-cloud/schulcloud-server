--- conflicted
+++ resolved
@@ -17,6 +17,10 @@
 -   add MongoDB Collation Support to control sorting behaviour in regards to capitalization.
 -   SC-3607 CSVSyncer now allows the optional birthday field (formats: dd/mm/yyyy, dd.mm.yyyy, dd-mm-yyyy) in CSV data
 
+### Fixed
+
+-   SC-3395 if fetching the release fails, a error will be thrown
+
 ### Changed
 
 -   User delete now accepts bulk delete requests
@@ -26,16 +30,7 @@
 ### Fixed
 
 -   SC-3994: remove unnecessary bucket creation call that caused school administration and LDAP Sync to throw errors
-
-<<<<<<< HEAD
-### Fixed
-
--   SC-3395 if fetching the release fails, a error will be thrown
-
-=======
-### Changed
 -   use collation for /homeworks, /users, /publicTeachers, /users/admin/teachers, /users/admin/students, /classes, and /courses.
->>>>>>> 8ed66ae0
 
 ## [22.9.0]
 
