--- conflicted
+++ resolved
@@ -13,12 +13,9 @@
 
 - SC-6766 - Added ESLint rules with Promise rules
 - SC-6830 - Added hook to parse request to arrays when > 20 users are requested in adminUsers service
-<<<<<<< HEAD
 - SC-6769 - Introduce API validation module
 - SC-6769 - API validation for users/admin routes
-=======
 - SC-6510 - Added Merlin Url Generator for Lern Store / Edu-sharing
->>>>>>> 1795a6e7
 
 ### Removed
 
