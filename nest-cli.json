--- conflicted
+++ resolved
@@ -54,17 +54,19 @@
 				"tsConfigPath": "apps/server/tsconfig.app.json"
 			}
 		},
-<<<<<<< HEAD
 		"idp-console": {
 			"type": "application",
 			"root": "apps/server",
 			"entryFile": "apps/idp-console.app",
-=======
+			"sourceRoot": "apps/server/src",
+			"compilerOptions": {
+				"tsConfigPath": "apps/server/tsconfig.app.json"
+			}
+		},
 		"tldraw-console": {
 			"type": "application",
 			"root": "apps/server",
 			"entryFile": "apps/tldraw-console.app",
->>>>>>> d40f5a33
 			"sourceRoot": "apps/server/src",
 			"compilerOptions": {
 				"tsConfigPath": "apps/server/tsconfig.app.json"
