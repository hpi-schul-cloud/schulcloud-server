--- conflicted
+++ resolved
@@ -108,17 +108,19 @@
 			        "tsConfigPath": "apps/server/tsconfig.app.json"
 			}
 		},
-<<<<<<< HEAD
 		"admin-api-server": {
 			"type": "application",
 			"root": "apps/server",
 			"entryFile": "apps/admin-api-server.app",
-=======
+			"sourceRoot": "apps/server/src",
+			"compilerOptions": {
+				"tsConfigPath": "apps/server/tsconfig.app.json"
+			}
+		},
 		"tldraw": {
 			"type": "application",
 			"root": "apps/server",
 			"entryFile": "apps/tldraw.app",
->>>>>>> 9ca2b717
 			"sourceRoot": "apps/server/src",
 			"compilerOptions": {
 				"tsConfigPath": "apps/server/tsconfig.app.json"
