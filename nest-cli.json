{
	"collection": "@nestjs/schematics",
	"sourceRoot": "apps/server",
	"monorepo": true,
	"root": "apps/server",
	"compilerOptions": {
		"webpack": false,
		"tsConfigPath": "apps/server/tsconfig.app.json",
		"plugins": [
			{
				"name": "@nestjs/swagger",
				"options": {
					"classValidatorShim": true,
					"introspectComments": true
				}
			}
		],
		"assets": ["static-assets/*"]
	},
	"projects": {
		"server": {
			"type": "application",
			"root": "apps/server",
			"entryFile": "apps/server.app",
			"sourceRoot": "apps/server/src",
			"compilerOptions": {
				"tsConfigPath": "apps/server/tsconfig.app.json"
			}
		},
		"management": {
			"type": "application",
			"root": "apps/server",
			"entryFile": "apps/management.app",
			"sourceRoot": "apps/server/src",
			"compilerOptions": {
				"tsConfigPath": "apps/server/tsconfig.app.json"
			}
		},
		"console": {
			"type": "application",
			"root": "apps/server",
			"entryFile": "console/console",
			"sourceRoot": "apps/server/src",
			"compilerOptions": {
				"tsConfigPath": "apps/server/tsconfig.app.json"
			}
		},
		"deletion-console": {
			"type": "application",
			"root": "apps/server",
			"entryFile": "apps/deletion-console.app",
			"sourceRoot": "apps/server/src",
			"compilerOptions": {
				"tsConfigPath": "apps/server/tsconfig.app.json"
			}
		},
		"idp-console": {
			"type": "application",
			"root": "apps/server",
			"entryFile": "apps/idp-console.app",
			"sourceRoot": "apps/server/src",
			"compilerOptions": {
				"tsConfigPath": "apps/server/tsconfig.app.json"
			}
		},
		"tldraw-console": {
			"type": "application",
			"root": "apps/server",
			"entryFile": "apps/tldraw-console.app",
			"sourceRoot": "apps/server/src",
			"compilerOptions": {
				"tsConfigPath": "apps/server/tsconfig.app.json"
			}
		},
		"files-storage": {
			"type": "application",
			"root": "apps/server",
			"entryFile": "apps/files-storage.app",
			"sourceRoot": "apps/server/src",
			"compilerOptions": {
				"tsConfigPath": "apps/server/tsconfig.app.json"
			}
		},
		"files-storage-amqp": {
			"type": "application",
			"root": "apps/server",
			"entryFile": "apps/files-storage-consumer.app",
			"sourceRoot": "apps/server/src",
			"compilerOptions": {
				"tsConfigPath": "apps/server/tsconfig.app.json"
			}
		},
		"preview-generator-amqp": {
			"type": "application",
			"root": "apps/server",
			"entryFile": "apps/preview-generator-consumer.app",
			"sourceRoot": "apps/server/src",
			"compilerOptions": {
				"tsConfigPath": "apps/server/tsconfig.app.json"
			}
		},
		"fwu-learning-contents": {
			"type": "application",
			"root": "apps/server",
			"entryFile": "apps/fwu-learning-contents.app",
			"sourceRoot": "apps/server/src",
			"compilerOptions": {
				"tsConfigPath": "apps/server/tsconfig.app.json"
			}
		},
		"h5p-editor": {
			"type": "application",
			"root": "apps/server",
			"entryFile": "apps/h5p-editor.app",
			"sourceRoot": "apps/server/src",
			"compilerOptions": {
				"tsConfigPath": "apps/server/tsconfig.app.json"
			}
		},
		"h5p-library-management": {
			"type": "application",
			"root": "apps/server",
			"entryFile": "apps/h5p-library-management.app",
			"sourceRoot": "apps/server/src",
			"compilerOptions": {
				"tsConfigPath": "apps/server/tsconfig.app.json"
			}
		},
		"admin-api-server": {
			"type": "application",
			"root": "apps/server",
			"entryFile": "apps/admin-api-server.app",
			"sourceRoot": "apps/server/src",
			"compilerOptions": {
				"tsConfigPath": "apps/server/tsconfig.app.json"
			}
		},
		"tldraw": {
			"type": "application",
			"root": "apps/server",
			"entryFile": "apps/tldraw.app",
			"sourceRoot": "apps/server/src",
			"compilerOptions": {
				"tsConfigPath": "apps/server/tsconfig.app.json"
			}
		},
<<<<<<< HEAD
		"cc-export-import": {
			"type": "application",
			"root": "apps/server",
			"entryFile": "apps/common-cartridge-export-import.app",
=======
		"board-collaboration": {
			"type": "application",
			"root": "apps/server",
			"entryFile": "apps/board-collaboration.app",
>>>>>>> ff25454f
			"sourceRoot": "apps/server/src",
			"compilerOptions": {
				"tsConfigPath": "apps/server/tsconfig.app.json"
			}
		}
	}
}<|MERGE_RESOLUTION|>--- conflicted
+++ resolved
@@ -144,17 +144,15 @@
 				"tsConfigPath": "apps/server/tsconfig.app.json"
 			}
 		},
-<<<<<<< HEAD
 		"cc-export-import": {
 			"type": "application",
 			"root": "apps/server",
 			"entryFile": "apps/common-cartridge-export-import.app",
-=======
+		},
 		"board-collaboration": {
 			"type": "application",
 			"root": "apps/server",
 			"entryFile": "apps/board-collaboration.app",
->>>>>>> ff25454f
 			"sourceRoot": "apps/server/src",
 			"compilerOptions": {
 				"tsConfigPath": "apps/server/tsconfig.app.json"
