--- conflicted
+++ resolved
@@ -1,54 +1,3 @@
-<<<<<<< HEAD
-version: 3
-
-pullapprove_conditions:
-- condition: "'WIP' not in labels"
-  unmet_status: pending
-  explanation: "Work in progress"
-- condition: "'- [ ]' not in body"
-  unmet_status: failure
-  explanation: "Please finish all the required checklist tasks"
-#- condition: "'Travis*' in statuses.succeeded" # Not working yet
-#  unmet_status: failure
-#  explanation: "Tests must pass before review starts"
-#- condition: "'stickler*' in statuses.succeeded"
-#  unmet_status: failure
-#  explanation: "Linter must pass before review starts"
-
-
-notifications:
-- when: pull_request.opened
-  comment: |
-    Hey @{{ author }}, thanks for the PR! The review will start once
-    the tests, CI checks and PR requirements (see checklist in your PR) have passed.
-- when: pullapprove.approved
-  comment:
-    The review is completed. @{{ author }}, please merge this PR and 
-    close the coresponding ticket on https://ticketsystem.schul-cloud.org
-    Further information about finalizing a PR can be found in our
-    Review Guides https://docs.schul-cloud.org/display/SCDOK/Review-Guidelines
-
-groups:
-  server-core:
-    reviewers:
-      teams:
-      - server-core
-    reviews:
-      required: 1  # number of approvals required from this group
-      request: 1  # number of review requests sent at a time
-      request_order: shuffle
-
-  privacy:
-    conditions:
-    - "'*model.js' in files or '/backup/setup/*.json' in files or '.pullapprove.yml' in files"
-    # only review if "*model.js", "/backup/setup/*.json" files or ".pullapprove.yml" have been touched
-    reviewers:
-      teams:
-      - data-protection
-    reviews:
-      required: 1  # number of approvals required from this group
-      request: -1  # request from all members a review
-=======
 version: 3
 
 pullapprove_conditions:
@@ -96,5 +45,4 @@
     reviews:
       required: 1  # number of approvals required from this group
       request: -1  # request from all members a review
-      author_value: 1
->>>>>>> a99e92aa
+      author_value: 1