--- conflicted
+++ resolved
@@ -69,9 +69,6 @@
     reviews:
       required: 1  # number of approvals required from this group
       request: -1  # request from all members a review
-<<<<<<< HEAD
-      author_value: 1
-=======
       author_value: 1
     labels:
       pending: "needs data protection review"
@@ -88,5 +85,4 @@
       required: 1 # number of approvals required from this group
       request: 2 # request review from 2 members at a time
       request_order: shuffle # reviewers will be chosen in a random order
-      author_value: 1 # if author of pr is in team, no additional review required
->>>>>>> 1027b957
+      author_value: 1 # if author of pr is in team, no additional review required