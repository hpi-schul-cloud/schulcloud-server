{
	"$schema": "./default.schema.json",
	"host": "localhost",
	"port": 3030,
	"SC_DOMAIN": "localhost",
	"PUBLIC_BACKEND_URL": "http://localhost:3030/api",
	"DB_URL": "mongodb://127.0.0.1:27017/schulcloud-test",
	"public": "./public/",
	"FORCE_SEND_EMAIL": true,
	"LDAP_PASSWORD_ENCRYPTION_KEY": "1234567890123456",
	"AES_KEY": "6543210987654321",
	"FEATURE_LERNSTORE_ENABLED": true,
	"FEATURE_ES_MERLIN_ENABLED": true,
	"SECRET_ES_MERLIN_USERNAME": "merlin-username",
	"SECRET_ES_MERLIN_PW": "merlin-pass",
	"SECRET_ES_MERLIN_COUNTIES_CREDENTIALS": "[{\"countyId\":3256,\"merlinUser\":\"dummy\",\"secretMerlinKey\":\"dummy\"}]",
	"FEATURE_ES_SEARCHABLE_ENABLED": true,
	"FEATURE_ES_COLLECTIONS_ENABLED": true,
	"FEATURE_FWU_CONTENT_ENABLED": true,
	"FEATURE_S3_BUCKET_CORS": false,
	"RABBITMQ_URI": "amqp://guest:guest@localhost",
	"FEATURE_SYNCER_CONSUMER_ENABLE": true,
	"SYNC_LOG_LEVEL": "info",
	"SYNC_QUEUE_NAME": "test_ldap_queue",
	"S3_KEY": "abcdefghijklmnop",
	"FILES_STORAGE": {
		"S3_ENDPOINT": "http://localhost:4568",
		"S3_ACCESS_KEY_ID": "S3RVER",
		"S3_SECRET_ACCESS_KEY": "S3RVER",
		"S3_BUCKET": "schulcloud",
		"S3_REGION": "eu-central-1",
		"EXCHANGE": "files-storage"
	},
	"FEATURE_IDENTITY_MANAGEMENT_ENABLED": true,
	"IDENTITY_MANAGEMENT": {
		"URI": "http://localhost:8080",
		"TENANT": "master",
		"CLIENTID": "dbc",
		"ADMIN_CLIENTID": "admin-cli",
		"ADMIN_USER": "keycloak",
		"ADMIN_PASSWORD": "keycloak"
	},
	"NEST_LOG_LEVEL": "error",
	"CALENDAR_URI": "https://schul.tech:3000",
	"HYDRA_URI": "http://hydra:9000",
	"FEATURE_IMSCC_COURSE_EXPORT_ENABLED": true,
	"SESSION": {
		"SAME_SITE": "lax",
		"SECURE": false,
		"HTTP_ONLY": true,
		"EXPIRES_SECONDS": 2592000000,
		"SECRET": "testSecret"
	},
	"FWU_CONTENT": {
		"S3_ENDPOINT": "http://localhost:4568",
		"S3_REGION": "eu-central-1",
		"S3_BUCKET": "fwu-content",
		"S3_ACCESS_KEY": "S3RVER",
		"S3_SECRET_KEY": "S3RVER"
	},
	"TSP_SCHOOL_SYNCER": {
		"SCHOOL_LIMIT": 10,
		"STUDENTS_TEACHERS_CLASSES_LIMIT": 150
	},
	"FEATURE_VIDEOCONFERENCE_ENABLED": true,
	"VIDEOCONFERENCE_HOST": "https://bigbluebutton.schul-cloud.org/bigbluebutton",
	"VIDEOCONFERENCE_SALT": "ThisIsNOTaRealSaltThisIsNOTaRealSaltThisIsNOTaRealSalt1234567890",
	"TLDRAW": {
		"SOCKET_PORT": 3346,
		"PING_TIMEOUT": 1,
		"GC_ENABLED": true,
		"DB_FLUSH_SIZE": 400,
<<<<<<< HEAD
		"DB_MULTIPLE_COLLECTIONS": false,
		"ASSETS_ENABLED": true,
		"ASSETS_MAX_SIZE": 25000000,
		"ASSETS_ALLOWED_EXTENSIONS_LIST": ""
=======
		"MAX_DOCUMENT_SIZE": 15000000,
		"DB_MULTIPLE_COLLECTIONS": false
>>>>>>> d2baaef2
	},
	"SCHULCONNEX_CLIENT": {
		"API_URL": "http://localhost:8888/v1/",
		"TOKEN_ENDPOINT": "http://localhost:8888/realms/SANIS/protocol/openid-connect/token",
		"CLIENT_ID": "schulcloud",
		"CLIENT_SECRET": "secret"
	},
	"ADMIN_API": { "ALLOWED_API_KEYS": "thisistheadminapitokeninthetestconfig" }
}<|MERGE_RESOLUTION|>--- conflicted
+++ resolved
@@ -70,15 +70,11 @@
 		"PING_TIMEOUT": 1,
 		"GC_ENABLED": true,
 		"DB_FLUSH_SIZE": 400,
-<<<<<<< HEAD
+		"MAX_DOCUMENT_SIZE": 15000000,
 		"DB_MULTIPLE_COLLECTIONS": false,
 		"ASSETS_ENABLED": true,
 		"ASSETS_MAX_SIZE": 25000000,
 		"ASSETS_ALLOWED_EXTENSIONS_LIST": ""
-=======
-		"MAX_DOCUMENT_SIZE": 15000000,
-		"DB_MULTIPLE_COLLECTIONS": false
->>>>>>> d2baaef2
 	},
 	"SCHULCONNEX_CLIENT": {
 		"API_URL": "http://localhost:8888/v1/",
