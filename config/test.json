{
	"$schema": "./default.schema.json",
	"host": "localhost",
	"port": 3030,
	"SC_DOMAIN": "localhost",
	"PUBLIC_BACKEND_URL": "http://localhost:3030/api",
	"DB_URL": "mongodb://127.0.0.1:27017/schulcloud-test",
	"public": "./public/",
	"FORCE_SEND_EMAIL": true,
	"LDAP_PASSWORD_ENCRYPTION_KEY": "1234567890123456",
	"AES_KEY": "6543210987654321",
	"FEATURE_LERNSTORE_ENABLED": true,
	"FEATURE_ES_MERLIN_ENABLED": true,
	"SECRET_ES_MERLIN_USERNAME": "merlin-username",
	"SECRET_ES_MERLIN_PW": "merlin-pass",
	"SECRET_ES_MERLIN_COUNTIES_CREDENTIALS": "[{\"countyId\":3256,\"merlinUser\":\"dummy\",\"secretMerlinKey\":\"dummy\"}]",
	"FEATURE_ES_SEARCHABLE_ENABLED": true,
	"FEATURE_ES_COLLECTIONS_ENABLED": true,
	"FEATURE_FWU_CONTENT_ENABLED": true,
	"FEATURE_S3_BUCKET_CORS": false,
	"RABBITMQ_URI": "amqp://guest:guest@localhost",
	"FEATURE_SYNCER_CONSUMER_ENABLE": true,
	"SYNC_LOG_LEVEL": "info",
	"SYNC_QUEUE_NAME": "test_ldap_queue",
	"S3_KEY": "abcdefghijklmnop",
	"FILES_STORAGE": {
		"S3_ENDPOINT": "http://localhost:4568",
		"S3_ACCESS_KEY_ID": "S3RVER",
		"S3_SECRET_ACCESS_KEY": "S3RVER",
		"S3_BUCKET": "schulcloud",
		"S3_REGION": "eu-central-1",
		"EXCHANGE": "files-storage"
	},
	"FEATURE_IDENTITY_MANAGEMENT_ENABLED": true,
	"IDENTITY_MANAGEMENT": {
		"URI": "http://localhost:8080",
		"TENANT": "master",
		"CLIENTID": "dbc",
		"ADMIN_CLIENTID": "admin-cli",
		"ADMIN_USER": "keycloak",
		"ADMIN_PASSWORD": "keycloak"
	},
	"NEST_LOG_LEVEL": "error",
	"CALENDAR_URI": "https://schul.tech:3000",
	"HYDRA_URI": "http://hydra:9000",
	"FEATURE_IMSCC_COURSE_EXPORT_ENABLED": true,
	"SESSION": {
		"SAME_SITE": "lax",
		"SECURE": false,
		"HTTP_ONLY": true,
		"EXPIRES_SECONDS": 2592000000,
		"SECRET": "testSecret"
	},
	"FWU_CONTENT": {
		"S3_ENDPOINT": "http://localhost:4568",
		"S3_REGION": "eu-central-1",
		"S3_BUCKET": "fwu-content",
		"S3_ACCESS_KEY": "S3RVER",
		"S3_SECRET_KEY": "S3RVER"
	},
	"TSP_SCHOOL_SYNCER": {
		"SCHOOL_LIMIT": 10,
		"STUDENTS_TEACHERS_CLASSES_LIMIT": 150
	},
	"FEATURE_VIDEOCONFERENCE_ENABLED": true,
	"VIDEOCONFERENCE_HOST": "https://bigbluebutton.schul-cloud.org/bigbluebutton",
	"VIDEOCONFERENCE_SALT": "ThisIsNOTaRealSaltThisIsNOTaRealSaltThisIsNOTaRealSalt1234567890",
	"TLDRAW": {
		"SOCKET_PORT": 3346,
		"PING_TIMEOUT": 1,
		"GC_ENABLED": true,
		"DB_COLLECTION_NAME": "drawings",
		"DB_FLUSH_SIZE": 400,
		"DB_MULTIPLE_COLLECTIONS": false
	},
<<<<<<< HEAD
	"ADMIN_API": { "ALLOWED_API_KEYS": "thisistheadminapitokeninthetestconfig" }
=======
	"SCHULCONNEX_CLIENT": {
		"API_URL": "http://localhost:8888/v1/",
		"TOKEN_ENDPOINT": "http://localhost:8888/realms/SANIS/protocol/openid-connect/token",
		"CLIENT_ID": "schulcloud",
		"CLIENT_SECRET": "secret"
	}
>>>>>>> 74cc4d18
}<|MERGE_RESOLUTION|>--- conflicted
+++ resolved
@@ -73,14 +73,11 @@
 		"DB_FLUSH_SIZE": 400,
 		"DB_MULTIPLE_COLLECTIONS": false
 	},
-<<<<<<< HEAD
-	"ADMIN_API": { "ALLOWED_API_KEYS": "thisistheadminapitokeninthetestconfig" }
-=======
 	"SCHULCONNEX_CLIENT": {
 		"API_URL": "http://localhost:8888/v1/",
 		"TOKEN_ENDPOINT": "http://localhost:8888/realms/SANIS/protocol/openid-connect/token",
 		"CLIENT_ID": "schulcloud",
 		"CLIENT_SECRET": "secret"
-	}
->>>>>>> 74cc4d18
+	},
+	"ADMIN_API": { "ALLOWED_API_KEYS": "thisistheadminapitokeninthetestconfig" }
 }