{
	"$schema": "./default.schema.json",
	"host": "localhost",
	"port": 3030,
	"SC_DOMAIN": "localhost",
	"PUBLIC_BACKEND_URL": "http://localhost:3030/api",
	"DB_URL": "mongodb://127.0.0.1:27017/schulcloud-test",
	"public": "./public/",
	"FORCE_SEND_EMAIL": true,
	"LDAP_PASSWORD_ENCRYPTION_KEY": "1234567890123456",
	"AES_KEY": "6543210987654321",
	"FEATURE_LERNSTORE_ENABLED": true,
	"FEATURE_ES_MERLIN_ENABLED": true,
	"SECRET_ES_MERLIN_USERNAME": "merlin-username",
	"SECRET_ES_MERLIN_PW": "merlin-pass",
	"SECRET_ES_MERLIN_COUNTIES_CREDENTIALS": "[{\"countyId\":3256,\"merlinUser\":\"dummy\",\"secretMerlinKey\":\"dummy\"}]",
	"FEATURE_ES_SEARCHABLE_ENABLED": true,
	"FEATURE_ES_COLLECTIONS_ENABLED": true,
	"FEATURE_FWU_CONTENT_ENABLED": true,
	"FEATURE_S3_BUCKET_CORS": false,
	"RABBITMQ_URI": "amqp://guest:guest@localhost",
	"FEATURE_SYNCER_CONSUMER_ENABLE": true,
	"SYNC_LOG_LEVEL": "info",
	"SYNC_QUEUE_NAME": "test_ldap_queue",
	"S3_KEY": "abcdefghijklmnop",
	"FILES_STORAGE": {
		"S3_ENDPOINT": "http://localhost:4568",
		"S3_ACCESS_KEY_ID": "S3RVER",
		"S3_SECRET_ACCESS_KEY": "S3RVER",
		"S3_BUCKET": "schulcloud",
		"S3_REGION": "eu-central-1",
		"EXCHANGE": "files-storage"
	},
	"FEATURE_IDENTITY_MANAGEMENT_ENABLED": true,
	"IDENTITY_MANAGEMENT": {
		"URI": "http://localhost:8080",
		"TENANT": "master",
		"CLIENTID": "dbc",
		"ADMIN_CLIENTID": "admin-cli",
		"ADMIN_USER": "keycloak",
		"ADMIN_PASSWORD": "keycloak"
	},
	"NEST_LOG_LEVEL": "error",
	"CALENDAR_URI": "https://schul.tech:3000",
	"HYDRA_URI": "http://hydra:9000",
	"FEATURE_IMSCC_COURSE_EXPORT_ENABLED": true,
	"SESSION": {
		"SAME_SITE": "lax",
		"SECURE": false,
		"HTTP_ONLY": true,
		"EXPIRES_SECONDS": 2592000000,
		"SECRET": "testSecret"
	},
	"FWU_CONTENT": {
		"S3_ENDPOINT": "http://localhost:4568",
		"S3_REGION": "eu-central-1",
		"S3_BUCKET": "fwu-content",
		"S3_ACCESS_KEY": "S3RVER",
		"S3_SECRET_KEY": "S3RVER"
	},
	"TSP_SCHOOL_SYNCER": {
		"SCHOOL_LIMIT": 10,
		"STUDENTS_TEACHERS_CLASSES_LIMIT": 150
	},
	"FEATURE_VIDEOCONFERENCE_ENABLED": true,
	"VIDEOCONFERENCE_HOST": "https://bigbluebutton.schul-cloud.org/bigbluebutton",
	"VIDEOCONFERENCE_SALT": "ThisIsNOTaRealSaltThisIsNOTaRealSaltThisIsNOTaRealSalt1234567890",
	"TLDRAW": {
		"SOCKET_PORT": 3346,
		"PING_TIMEOUT": 1,
		"GC_ENABLED": true,
		"DB_COLLECTION_NAME": "drawings",
		"DB_FLUSH_SIZE": 400,
<<<<<<< HEAD
		"DB_MULTIPLE_COLLECTIONS": false,
		"ASSETS_ENABLED": true,
		"ASSETS_MAX_SIZE": 25000000,
		"ASSETS_ALLOWED_EXTENSIONS_LIST": ""
=======
		"DB_MULTIPLE_COLLECTIONS": false
	},
	"SCHULCONNEX_CLIENT": {
		"API_URL": "http://localhost:8888/v1/",
		"TOKEN_ENDPOINT": "http://localhost:8888/realms/SANIS/protocol/openid-connect/token",
		"CLIENT_ID": "schulcloud",
		"CLIENT_SECRET": "secret"
>>>>>>> 74cc4d18
	}
}<|MERGE_RESOLUTION|>--- conflicted
+++ resolved
@@ -71,12 +71,10 @@
 		"GC_ENABLED": true,
 		"DB_COLLECTION_NAME": "drawings",
 		"DB_FLUSH_SIZE": 400,
-<<<<<<< HEAD
 		"DB_MULTIPLE_COLLECTIONS": false,
 		"ASSETS_ENABLED": true,
 		"ASSETS_MAX_SIZE": 25000000,
-		"ASSETS_ALLOWED_EXTENSIONS_LIST": ""
-=======
+		"ASSETS_ALLOWED_EXTENSIONS_LIST": "",
 		"DB_MULTIPLE_COLLECTIONS": false
 	},
 	"SCHULCONNEX_CLIENT": {
@@ -84,6 +82,5 @@
 		"TOKEN_ENDPOINT": "http://localhost:8888/realms/SANIS/protocol/openid-connect/token",
 		"CLIENT_ID": "schulcloud",
 		"CLIENT_SECRET": "secret"
->>>>>>> 74cc4d18
 	}
 }