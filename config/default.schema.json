--- conflicted
+++ resolved
@@ -1523,12 +1523,6 @@
 			"description": "Configuration of tldraw related settings",
 			"required": [
 				"SOCKET_PORT",
-<<<<<<< HEAD
-=======
-				"WEBSOCKET_URL",
-				"PING_TIMEOUT",
-				"FINALIZE_DELAY",
->>>>>>> 9b032647
 				"GC_ENABLED",
 				"DB_COMPRESS_THRESHOLD",
 				"MAX_DOCUMENT_SIZE",
