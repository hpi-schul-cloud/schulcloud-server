--- conflicted
+++ resolved
@@ -453,7 +453,6 @@
 			"description": "Synchronous encryption key used to secure search user passwords",
 			"pattern": ".{16}.*"
 		},
-<<<<<<< HEAD
 		"AES_KEY": {
 			"type": "string",
 			"description": "Symetric encryption key used to encrypt and decrypt secrets.",
@@ -471,8 +470,6 @@
 			"maximum": 1.0,
 			"description": "This is the % count (0.00 to 1.00) of how many of the errors send to the backend. This filter go over all errors, maybe some lost by low user counts."
 		},
-=======
->>>>>>> ee34212e
 		"ETHERPAD_API_KEY": {
 			"type": "string",
 			"description": "The etherpad api key for sending requests."
