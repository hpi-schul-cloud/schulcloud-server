{
	"title": "HPI Schul-Cloud Configuration",
	"type": "object",
	"additionalProperties": false,
	"properties": {
		"$schema": {
			"type": "string"
		},
		"NODE_ENV": {
			"type": "string",
			"enum": ["development", "test", "production", "migration"],
			"default": "production"
		},
		"REQUEST_OPTION": {
			"type": "object",
			"description": "Request helper options for internal requests.",
			"properties": {
				"KEEP_ALIVE": {
					"type": "boolean",
					"description": "Add Keep-Alive header to the request connection."
				},
				"TIMEOUT_MS": {
					"type": "integer",
					"description": "Outgoing request timeout in milliseconds."
				}
			},
			"default": {
				"TIMEOUT_MS": 5000,
				"KEEP_ALIVE": true
			}
		},
		"CALENDAR_API_KEY": {
			"type": "string",
			"default": "example",
			"description": "The API Key that the Calendar uses to resolve scopes. This should be removed with SC-3387"
		},
		"CALENDAR_URI": {
			"type": "string",
			"format": "uri",
			"default": "http://localhost:3000",
			"description": "The URI to the Calendar Service"
		},
		"CONSENT_AGE_FIRST": {
			"type": "integer",
			"default": 14,
			"description": "First gate for consent. Starting at this age the user have to give his/her consent"
		},
		"CONSENT_AGE_SECOND": {
			"type": "integer",
			"default": 16,
			"description": "Second gate for consent. Starting at this age parent consent is not required"
		},
		"DISABLED_BRUTE_FORCE_CHECK": {
			"type": "boolean",
			"default": false,
			"description": "To disabled the brute force prevention hooks for by authentication."
		},
		"LOGIN_BLOCK_TIME": {
			"type": "integer",
			"default": 15,
			"description": "Time difference for the brute force check in seconds"
		},
		"FORCE_SEND_EMAIL": {
			"type": "boolean",
			"default": false,
			"description": "Send mails to mail service, also if not in production mode"
		},
		"I18N": {
			"type": "object",
			"description": "Configuration of I18N",
			"properties": {
				"DEFAULT_LANGUAGE": {
					"type": "string",
					"default": "de",
					"enum": ["de", "en"],
					"description": "Value for the default language"
				},
				"DEFAULT_TIMEZONE": {
					"type": "string",
					"default": "Europe/Berlin",
					"description": "Timezone"
				},
				"FALLBACK_LANGUAGE": {
					"type": "string",
					"default": "de",
					"description": "Value for the fallback language if translation key is not found"
				},
				"AVAILABLE_LANGUAGES": {
					"type": "string",
					"default": "de,en,es,ua",
					"description": "Available languages"
				}
			}
		},
		"SYNC_API_KEY": {
			"type": "string",
			"default": "example",
			"description": "The API Key that the Sync and Mail Cron-Job uses to authenticate itself.This should be removed with SC-3387"
		},
		"TEACHER_VISIBILITY_FOR_EXTERNAL_TEAM_INVITATION": {
			"type": "string",
			"default": "disabled",
			"enum": ["disabled", "opt-in", "opt-out", "enabled"],
			"description": "defines wheter external team invitation shows teachers from different schools or not. if enabled system wide there are options general enabled or opt-in/-out by user required."
		},
		"STUDENT_TEAM_CREATION": {
			"type": "string",
			"default": "opt-out",
			"enum": ["disabled", "opt-in", "opt-out", "enabled"],
			"description": "defines wheter students may create teams or not. if enabled system wide there are options general enabled or opt-in/-out by school admin required."
		},
		"REDIS_URI": {
			"type": "string",
			"pattern": "(rediss?:)?//((\\w+)?(:.+@)?)?((\\w+)?(:\\w+))?(/d+)?(\\?db=\\d+(&password=.+(&option=.+)*)?)?",
			"description": "URL of a Redis server. If undefined, JWT whitelisting and timeouts will be disabled. Format: [redis[s]:]//[[user][:password@]][host][:port][/db-number][?db=db-number[&password=bar[&option=value]]]"
		},
		"PIN_MAX_AGE_SECONDS": {
			"type": "integer",
			"default": 86400,
			"description": "Maximum time in seconds a generated pin is handled as valid."
		},
		"JWT_LIFETIME": {
			"type": "string",
			"default": "30d",
			"pattern": "^[0-9]+d$",
			"description": "Lifetime of generated JWTs in days."
		},
		"JWT_TIMEOUT_SECONDS": {
			"type": "integer",
			"default": 7200,
			"description": "After this many seconds of inactivity, a user gets logged out automatically. If no REDIS_URI is set, this value is ignored."
		},
		"FEATURE_JWT_EXTENDED_TIMEOUT_ENABLED": {
			"type": "boolean",
			"default": false,
			"description": "Using privateDevice parameter in login, the logout/jwt timeout can be extended to JWT_EXTENDED_TIMEOUT_SECONDS instead of JWT_TIMEOUT_SECONDS."
		},
		"JWT_EXTENDED_TIMEOUT_SECONDS": {
			"type": "integer",
			"default": 2629746,
			"description": "After this many seconds (default is one month) of inactivity, a user gets logged out when accepted extended login duration. If no REDIS_URI is set, this value is ignored."
		},
		"TSP_API_BASE_URL": {
			"type": "string",
			"default": "https://www.schulportal-thueringen.de",
			"description": "The TSP API base URL."
		},
		"TSP_API_CLIENT_ID": {
			"type": "string",
			"default": "",
			"description": "The TSP API client id."
		},
		"TSP_API_CLIENT_SECRET": {
			"type": "string",
			"default": "",
			"description": "The TSP API client secret."
		},
		"TSP_API_ENCRYPTION_KEY": {
			"type": "string",
			"default": "",
			"description": "The key used to encrypt/decrypt TSP request tokens."
		},
		"TSP_API_SIGNATURE_KEY": {
			"type": "string",
			"default": "",
			"description": "The key used to sign/verify TSP request tokens."
		},
		"FEATURE_TSP_ENABLED": {
			"type": "boolean",
			"default": false,
			"description": "Feature toggle for TSP features."
		},
		"BLOCK_DISPOSABLE_EMAIL_DOMAINS": {
			"type": "boolean",
			"default": true,
			"description": "Prevent use of disposable email addresses."
		},
		"ADDITIONAL_BLACKLISTED_EMAIL_DOMAINS": {
			"type": "string",
			"description": "Add custom domain to the list of blocked domains (comma separated list)."
		},
		"FEATURE_TSP_AUTO_CONSENT_ENABLED": {
			"type": "boolean",
			"default": false,
			"description": "Feature toggle for automatic consent during TSP sync."
		},
		"FEATURE_VIDEOCONFERENCE_ENABLED": {
			"type": "boolean",
			"default": false,
			"description": "If enabled, adds video conferences to teams and courses."
		},
		"VIDEOCONFERENCE_DEFAULT_PRESENTATION": {
			"type": "string",
			"default": "",
			"description": "Link to a custom presentation, if empty, the default presentation will be used."
		},
		"VIDEOCONFERENCE_HOST": {
			"type": "string",
			"format": "uri",
			"pattern": ".*(?<!/)$",
			"default": "https://bigbluebutton.schul-cloud.org/bigbluebutton",
			"description": "The BBB base url (should end without a slash)."
		},
		"VIDEOCONFERENCE_SALT": {
			"type": "string",
			"default": "",
			"description": "The BBB Salt for api call checksum creation."
		},
		"NO_COLOR": {
			"type": "string",
			"description": "The value is used to disable logging color in terminal and is set in production always to true. It is not connected to the loggers it self."
		},
		"FILES_STORAGE": {
			"type": "object",
			"description": "Files storage server properties, required always to be defined",
			"required": ["S3_ENDPOINT", "S3_REGION", "S3_BUCKET", "S3_ACCESS_KEY_ID", "S3_SECRET_ACCESS_KEY"],
			"properties": {
				"SERVICE_BASE_URL": {
					"type": "string",
					"format": "uri",
					"default": "http://localhost:4444",
					"description": "The URI of the file service"
				},
				"INCOMING_REQUEST_TIMEOUT": {
					"type": "integer",
					"minimum": 0,
					"default": 600000,
					"description": "Timeout for incoming requests to the Files-Storage in milliseconds."
				},
				"MAX_FILE_SIZE": {
					"type": "integer",
					"minimum": 0,
					"default": 2684354560,
					"description": "Maximum file size for incoming requests in Byte. We use the Windows convention here that file sizes are measured in KB (1KB = 1024B, instead of 1kB = 1000B). Thus 2,5GB = 2684354560B."
				},
				"S3_ENDPOINT": {
					"type": "string",
					"format": "uri",
					"description": "The URI of the S3 provider"
				},
				"S3_REGION": {
					"type": "string",
					"default": "eu-central-1",
					"description": "Region name of bucket"
				},
				"S3_BUCKET": {
					"type": "string",
					"description": "Bucket name"
				},
				"S3_ACCESS_KEY_ID": {
					"type": "string",
					"description": "Access Key to S3"
				},
				"S3_SECRET_ACCESS_KEY": {
					"type": "string",
					"description": "Secret key to S3"
				},
				"EXCHANGE": {
					"type": "string",
					"default": "files-storage",
					"description": "rabbitmq exchange name for antivirus"
				}
			}
		},
		"FWU_CONTENT": {
			"type": "object",
			"description": "Properties of the S3 storage containing FWU content",
			"required": ["S3_ENDPOINT", "S3_REGION", "S3_BUCKET", "S3_ACCESS_KEY", "S3_SECRET_KEY"],
			"properties": {
				"S3_ENDPOINT": {
					"type": "string",
					"format": "uri",
					"default": "http://localhost:4568",
					"description": "The URI of the S3 provider"
				},
				"S3_REGION": {
					"type": "string",
					"default": "de",
					"description": "Region name of bucket"
				},
				"S3_BUCKET": {
					"type": "string",
					"default": "",
					"description": "Bucket name"
				},
				"S3_ACCESS_KEY": {
					"type": "string",
					"default": "",
					"description": "Access Key to S3"
				},
				"S3_SECRET_KEY": {
					"type": "string",
					"default": "",
					"description": "Secret key to S3"
				},
				"INCOMING_REQUEST_TIMEOUT_MS": {
					"type": "integer",
					"minimum": 0,
					"default": 600000,
					"description": "Timeout for incoming requests to the fwu-learning-contents in milliseconds."
				}
			}
		},
		"H5P_EDITOR": {
			"type": "object",
			"description": "Properties of the H5P server microservice",
<<<<<<< HEAD
			"required": ["S3_ENDPOINT", "S3_REGION", "S3_ACCESS_KEY_ID", "S3_SECRET_ACCESS_KEY", "S3_BUCKET_TEMP_FILES"],
=======
			"required": ["S3_ENDPOINT", "S3_REGION", "S3_BUCKET", "S3_ACCESS_KEY", "S3_SECRET_KEY"],
			"default": {},
>>>>>>> c0935dbd
			"properties": {
				"S3_ENDPOINT": {
					"type": "string",
					"format": "uri",
					"default": "http://localhost:4568",
					"description": "The URI of the S3 provider"
				},
				"S3_REGION": {
					"type": "string",
					"default": "de",
					"description": "Region name of bucket"
				},
<<<<<<< HEAD
				"S3_ACCESS_KEY": {
					"type": "string",
=======
				"S3_BUCKET": {
					"type": "string",
					"default": "",
					"description": "Bucket name"
				},
				"S3_ACCESS_KEY": {
					"type": "string",
					"default": "",
>>>>>>> c0935dbd
					"description": "Access Key to S3"
				},
				"S3_SECRET_KEY": {
					"type": "string",
<<<<<<< HEAD
					"description": "Secret key to S3"
				},
				"S3_BUCKET_TEMP_FILES": {
					"type": "string",
					"description": "Bucket name for temporary file storage"
				},
=======
					"default": "",
					"description": "Secret key to S3"
				},
>>>>>>> c0935dbd
				"INCOMING_REQUEST_TIMEOUT": {
					"type": "integer",
					"minimum": 0,
					"default": 10000,
					"description": "Timeout for incoming requests to the h5p editor in milliseconds."
				}
			}
		},
		"FEATURE_FWU_CONTENT_ENABLED": {
			"type": "boolean",
			"default": false,
			"description": "Defines if backend for the FWU content in the Learnstore is enabled."
		},
		"FEATURE_H5P_EDITOR_ENABLED": {
			"type": "boolean",
			"default": false,
			"description": "Defines if backend for the H5P editor is enabled."
		},
		"WOPI_MAX_FILE_SIZE": {
			"type": "integer",
			"default": 20971520,
			"description": "The maximum file size in bytes that can be handled by the WOPI API. Download of larger files throws an error."
		},
		"FEATURE_IDENTITY_MANAGEMENT_ENABLED": {
			"type": "boolean",
			"default": false,
			"description": "Enables the Identity Management (ErWIn IDM) feature."
		},
		"FEATURE_IDENTITY_MANAGEMENT_STORE_ENABLED": {
			"type": "boolean",
			"default": false,
			"description": "Enables the Identity Management (ErWIn IDM) as account storage."
		},
		"FEATURE_IDENTITY_MANAGEMENT_LOGIN_ENABLED": {
			"type": "boolean",
			"default": false,
			"description": "Enables the login via OIDC with the Identity Management (ErWIn IDM) for users managed by dBildungscloud."
		},
		"IDENTITY_MANAGEMENT": {
			"type": "object",
			"description": "Identity management server properties.",
			"required": ["URI", "TENANT", "CLIENTID", "ADMIN_CLIENTID", "ADMIN_USER", "ADMIN_PASSWORD"],
			"properties": {
				"URI": {
					"type": "string",
					"default": null,
					"description": "The ErWIn IDM base URI."
				},
				"TENANT": {
					"type": "string",
					"default": null,
					"description": "The ErWIn IDM tenant."
				},
				"CLIENTID": {
					"type": "string",
					"default": null,
					"description": "The ErWIn IDM tenant client."
				},
				"ADMIN_CLIENTID": {
					"type": "string",
					"default": null,
					"description": "The ErWIn IDM admin client."
				},
				"ADMIN_USER": {
					"type": "string",
					"default": null,
					"description": "The ErWIn IDM admin user."
				},
				"ADMIN_PASSWORD": {
					"type": "string",
					"default": null,
					"description": "The ErWIn IDM admin password."
				}
			}
		},
		"OIDCMOCK": {
			"type": "object",
			"description": "OpenID Connect Identity Provider mock server for develop and testing purpose (set these values for local seeding purpose).",
			"required": [],
			"properties": {
				"BASE_URL": {
					"type": "string",
					"default": null,
					"description": "The mock server base path."
				},
				"CLIENT_ID": {
					"type": "string",
					"default": null,
					"description": "The mock server accepted client id."
				},
				"CLIENT_SECRET": {
					"type": "string",
					"default": null,
					"description": "The mock server accepted client's secret."
				}
			}
		},
		"RABBITMQ_URI": {
			"type": "string",
			"format": "uri",
			"default": "amqp://guest:guest@localhost:5672",
			"description": "The URI of the RabbitMQ server."
		},
		"HOST": {
			"type": "string",
			"format": "uri",
			"default": "http://localhost:3100",
			"pattern": ".*(?<!/)$",
			"description": "The client url (should end without a slash)."
		},
		"API_HOST": {
			"type": "string",
			"format": "uri",
			"pattern": ".*(?<!/)$",
			"description": "The server endpoint, for external calls like Antivirus service. When called from docker container, can be http://host.docker.internal:3030"
		},
		"PUBLIC_BACKEND_URL": {
			"type": "string",
			"format": "uri",
			"pattern": ".*(?<!/)$",
			"description": "The server api url that is accessible from the web (should end without a slash)."
		},
		"ALERT_STATUS_URL": {
			"type": "string",
			"default": null,
			"description": "The url of status message provider (should end without a slash)."
		},
		"NEXBOARD_URL": {
			"type": "string",
			"format": "uri",
			"default": "https://nexboard.nexenio.com",
			"pattern": ".*(?<!/)$",
			"description": "The nexboard url."
		},
		"NEXBOARD_URI": {
			"type": "string",
			"default": "/portal/api/v1/public/",
			"description": "The nexboard api version uri."
		},
		"NEXBOARD_API_KEY": {
			"type": "string",
			"description": "The nexboard api key for sending requests."
		},
		"NEXBOARD_USER_ID": {
			"type": "string",
			"description": "The nexboard 'schul-cloud' userId."
		},
		"HYDRA_URI": {
			"type": "string",
			"format": "uri",
			"default": "http://localhost:9001",
			"description": "The hydra url."
		},
		"FEATURE_NEXBOARD_ENABLED": {
			"type": "boolean",
			"default": false,
			"description": "Enable nexboard"
		},
		"FEATURE_MULTIPLE_S3_PROVIDERS_ENABLED": {
			"type": "boolean",
			"default": true,
			"description": "Enables using the storage provider collection to determine a provider with free buckets upon school creation. If disabled, the only storage provider is configured via the environment variables in config/secrets.js"
		},
		"S3_KEY": {
			"type": "string",
			"description": "Synchronous encryption key used to secure storage provider secrets. Only used with FEATURE_MULTIPLE_S3_PROVIDERS_ENABLED=true",
			"pattern": ".{16}.*"
		},
		"FEATURE_S3_BUCKET_CORS": {
			"type": "boolean",
			"description": "true if CORS is supported by the S3 bucket. (Minio does not support it)",
			"default": true
		},
		"REQUEST_LIMIT_STORAGE_PROVIDER": {
			"type": "integer",
			"default": 100,
			"description": "Number of objects that can be modified in one request to the storage provider. Must not exceed 1000."
		},
		"STORAGE_SIGNED_URL_EXPIRE": {
			"type": "integer",
			"default": 60,
			"description": "Expiration time in seconds for signedUrl used by antivirus"
		},
		"ENABLE_FILE_SECURITY_CHECK": {
			"type": "boolean",
			"description": "enables antivirus check for files",
			"default": false
		},
		"FILE_SECURITY_CHECK_SERVICE_URI": {
			"type": "string",
			"description": "Antivirus file endpoint, only used for legacy file implementation",
			"format": "uri",
			"pattern": ".*(?<!/)$"
		},
		"FILE_SECURITY_SERVICE_USERNAME": {
			"type": "string",
			"description": "Username for the antivirus service, only used for legacy file implementation"
		},
		"FILE_SECURITY_SERVICE_PASSWORD": {
			"type": "string",
			"description": "Password for the antivirus service, only used for legacy file implementation"
		},
		"ANTIVIRUS_EXCHANGE": {
			"type": "string",
			"default": "antivirus",
			"description": "rabbitmq exchange name for antivirus"
		},
		"ANTIVIRUS_ROUTING_KEY": {
			"type": "string",
			"default": "scan_file",
			"description": "rabbitmq routing key"
		},
		"DOCUMENT_BASE_DIR": {
			"type": "string",
			"format": "uri",
			"default": "https://s3.hidrive.strato.com/cloud-instances/",
			"description": "Storage url for global documents."
		},
		"SC_THEME": {
			"type": "string",
			"default": "default",
			"description": "The used theming."
		},
		"FEATURE_OAUTH_LOGIN": {
			"type": "boolean",
			"default": "false",
			"description": "Oauth Login Endpoints Enabled."
		},
		"FEATURE_LOGIN_LINK_ENABLED": {
			"type": "boolean",
			"default": "false",
			"description": "Login via Link generation (to the right form)."
		},
		"FEATURE_SCHOOL_SANIS_USER_MIGRATION_ENABLED": {
			"type": "boolean",
			"default": "false",
			"description": "Enables the oauth system (iserv to sanis) migration feature."
		},
		"MIGRATION_END_GRACE_PERIOD_MS": {
			"type": "number",
			"default": "604800000",
			"description": "Grace period before school admin cannot restart oauth migration anymore. Value is given in ms and default is 7 days"
		},
		"SC_TITLE": {
			"type": "string",
			"default": "HPI Schul-Cloud",
			"description": "The used title."
		},
		"SC_SHORT_TITLE": {
			"type": "string",
			"default": "HPI Schul-Cloud",
			"description": "Look to SC_TITLE, it is a possible short form of it."
		},
		"SC_DOMAIN": {
			"type": "string",
			"description": "The Schulcloud domain."
		},
		"FEATURE_ADMIN_TOGGLE_STUDENT_LERNSTORE_VIEW_ENABLED": {
			"type": "boolean",
			"default": true,
			"description": "Allows school admin to toggle student's LERNSTORE_VIEW permission."
		},
		"TEACHER_STUDENT_VISIBILITY": {
			"type": "object",
			"description": "Configuration regarding teachers' STUDENT_LIST permission.",
			"properties": {
				"IS_CONFIGURABLE": {
					"type": "boolean",
					"description": "Allows school admin to toggle teachers' STUDENT_LIST permission."
				},
				"IS_ENABLED_BY_DEFAULT": {
					"type": "boolean",
					"description": "Grants teachers STUDENT_LIST permission by default."
				}
			},
			"default": {
				"IS_CONFIGURABLE": false,
				"IS_ENABLED_BY_DEFAULT": true
			}
		},
		"FEATURE_SCHOOL_POLICY_ENABLED": {
			"type": "boolean",
			"default": false,
			"description": "Custom School Policy can be uploaded by the school admin "
		},
		"ROCKETCHAT_SERVICE_ENABLED": {
			"type": "boolean",
			"default": false,
			"description": "Enables chat function for the school."
		},
		"ROCKET_CHAT_URI": {
			"type": "string",
			"default": null,
			"description": "rocketchat base uri"
		},
		"ROCKET_CHAT_ADMIN_ID": {
			"type": "string",
			"default": null,
			"description": "rocketchat admin id"
		},
		"ROCKET_CHAT_ADMIN_TOKEN": {
			"type": "string",
			"default": null,
			"description": "rocketchat admin token"
		},
		"ROCKET_CHAT_ADMIN_USER": {
			"type": "string",
			"default": null,
			"description": "rocketchat admin user"
		},
		"ROCKET_CHAT_ADMIN_PASSWORD": {
			"type": "string",
			"default": null,
			"description": "rocketchat admin password"
		},
		"LDAP_PASSWORD_ENCRYPTION_KEY": {
			"type": "string",
			"description": "Synchronous encryption key used to secure search user passwords",
			"pattern": ".{16}.*"
		},
		"AES_KEY": {
			"type": "string",
			"description": "Symetric encryption key used to encrypt and decrypt secrets.",
			"pattern": ".{16}.*"
		},
		"FEATURE_ETHERPAD_ENABLED": {
			"type": "boolean",
			"default": true,
			"description": "Etherpad feature enabled"
		},
		"ETHERPAD_API_KEY": {
			"type": "string",
			"description": "The etherpad api key for sending requests."
		},
		"ETHERPAD_API_PATH": {
			"type": "string",
			"default": "/api/1",
			"description": "The etherpad api path."
		},
		"ETHERPAD_URI": {
			"type": "string",
			"default": "https://dbildungscloud.de/etherpad/api/1",
			"description": "The etherpad api version uri."
		},
		"ETHERPAD_OLD_PAD_URI": {
			"type": "string",
			"default": "https://etherpad.dbildungscloud.de/p",
			"description": "The etherpad api version uri."
		},
		"ETHERPAD": {
			"type": "object",
			"description": "Etherpad settings",
			"required": ["PAD_URI"],
			"properties": {
				"PAD_URI": {
					"type": "string",
					"format": "uri",
					"default": "https://dbildungscloud.de/etherpad/p",
					"pattern": ".*(?<!/)$",
					"description": "The etherpad pad uri"
				}
			}
		},
		"ETHERPAD_OLD_PAD_DOMAIN": {
			"type": "string",
			"default": "etherpad.dbildungscloud.de",
			"description": "The old etherpad domain."
		},
		"ETHERPAD_COOKIE__EXPIRES_SECONDS": {
			"type": "integer",
			"default": 28800,
			"description": "Number of seconds after an etherpad cookie expires."
		},
		"ETHERPAD_ETHERPAD_COOKIE_RELEASE_THRESHOLD": {
			"type": "integer",
			"default": 7200,
			"description": "If Session Valid time is smaller than this, a new session is created on request."
		},
		"NEXTCLOUD_BASE_URL": {
			"type": "string",
			"default": "http://nextcloud.localhost:9090",
			"description": "API URI for Nextcloud"
		},
		"NEXTCLOUD_ADMIN_USER": {
			"type": "string",
			"default": "admin",
			"description": "Admin-user for Nextcloud-API"
		},
		"NEXTCLOUD_ADMIN_PASS": {
			"type:": "string",
			"default": "admin",
			"description": "Admin-password for Nextcloud-API"
		},
		"NEXTCLOUD_SCOPES": {
			"type:": "string",
			"default": "openid offline profile email groups",
			"description": "ClientId for Nextcloud Oauth2 Login"
		},
		"NEXTCLOUD_SOCIALLOGIN_OIDC_INTERNAL_NAME": {
			"type:": "string",
			"default": "SchulcloudNextcloud",
			"description": "Internal name of schulcloud oidc provider of nextcloud's social login app"
		},
		"HYDRA_PUBLIC_URI": {
			"type:": "string",
			"default": "http://hydra.localhost:9000",
			"description": "Internal Hydra URI"
		},
		"COLLABORATIVE_STORAGE_PROVIDER": {
			"type:": "string",
			"description": "Selects the storage provider strategy for the collaborative storage"
		},
		"SKIP_CONDITIONS_CONSENT": {
			"type": "string",
			"default": "",
			"description": "A string with concatenated user types (student, employee) that don't need to explicitly state their consent with the terms and conditions. \"employee\" means teachers and admins."
		},
		"ACTIVATION_LINK_PERIOD_OF_VALIDITY_SECONDS": {
			"type": "integer",
			"default": 7200,
			"description": "The time in seconds during which the activation link is valid. After expiration the entry is removed from the database"
		},
		"ADMIN_MAIL_RECEIVERS": {
			"type": "string",
			"default": null,
			"description": "A string that contains recievers of the daily stat and other mails. Can contain mutliple mails, seperated by comma"
		},
		"FEATURE_LERNSTORE_ENABLED": {
			"type": "boolean",
			"default": true,
			"description": "Defines if backend for the Lern-Store Edu-Sharing is enabled."
		},
		"ES_DOMAIN": {
			"type": "string",
			"format": "uri",
			"pattern": ".*(?<!/)$",
			"description": "The URL for the edu-sharing repository.",
			"default": "https://mv-repo.schul-cloud.org"
		},
		"ES_USER": {
			"type": "string",
			"description": "The username for edu-sharing api access",
			"default": ""
		},
		"ES_PASSWORD": {
			"type": "string",
			"description": "The password for edu-sharing api access",
			"default": ""
		},
		"ES_API_V7": {
			"type": "boolean",
			"default": false,
			"description": "Use the newer API for Edusharing v7"
		},
		"FEATURE_ES_MERLIN_ENABLED": {
			"type": "boolean",
			"default": false,
			"description": "When enabled, the merlin referene will generate a valid url"
		},
		"SECRET_ES_MERLIN_USERNAME": {
			"type": "string",
			"description": "The username for Merlin login, used for edusharing"
		},
		"SECRET_ES_MERLIN_PW": {
			"type": "string",
			"description": "The password for Merlin login, used for edusharing"
		},
		"ES_MERLIN_AUTH_URL": {
			"type": "string",
			"description": "Connection url for Merlin content",
			"default": "http://merlin.nibis.de/auth.php"
		},
		"SECRET_ES_MERLIN_COUNTIES_CREDENTIALS": {
			"type": "string",
			"description": "JSON stringified with credentials for merlin counties, used by Lern-Store"
		},
		"FEATURE_ES_SEARCHABLE_ENABLED": {
			"type": "boolean",
			"default": false,
			"description": "When enabled, only content having searchable flag will be returned by Lern-Store"
		},
		"FEATURE_ES_COLLECTIONS_ENABLED": {
			"type": "boolean",
			"default": false,
			"description": "When enabled, collections will be searchable in Lern-Store"
		},
		"SILENT_ERROR_ENABLED": {
			"type": "boolean",
			"default": false,
			"description": "Brute force flag during recovery password process"
		},
		"FEATURE_API_VALIDATION_ENABLED": {
			"type": "boolean",
			"default": false,
			"description": "when enabled, all incoming requests are validated against the openapi schemata, unless the route is whitelisted."
		},
		"FEATURE_API_RESPONSE_VALIDATION_ENABLED": {
			"type": "boolean",
			"default": false,
			"description": "when enabled, all incoming requests are validated against the openapi schemata, unless the route is whitelisted."
		},
		"API_VALIDATION_WHITELIST_EXTENSION": {
			"type": "string",
			"description": "when set, this is interpreted as a regex to extend the ignorelist for the API validation with any routes matching the regex.",
			"examples": [".*/courses/[0-9a-f]{24}($|/$)"]
		},
		"FEATURE_PROMETHEUS_ENABLED": {
			"type": "boolean",
			"default": false,
			"description": "Enable prometheus api metrics, if enabled, PROMETHEUS must be defined."
		},
		"FEATURE_MONGOOSE_LOGGING_ENABLED": {
			"type": "boolean",
			"default": false,
			"description": "Enable logging for mongoose database calls."
		},
		"PROMETHEUS": {
			"type": "object",
			"description": "Prometheus metrics options used by prometheus-api-metrics",
			"properties": {
				"METRICS_PATH": {
					"type": "string",
					"default": "/metrics",
					"description": "public metrics route",
					"pattern": ".*(?<!/)$"
				},
				"DURATION_BUCKETS_SECONDS": {
					"type": "array",
					"items": {
						"type": "number",
						"minimum": 0
					},
					"default": [0.01, 0.05, 0.1, 0.2, 0.5, 0.75, 1, 3, 5, 8, 15, 30, 60, 120],
					"description": "Times to define buckets by seconds which contain all requests with max. the given amount of time. Must be in ascending order. "
				}
			},
			"required": ["METRICS_PATH", "DURATION_BUCKETS_SECONDS"]
		},
		"INCOMING_REQUEST_TIMEOUT_API": {
			"type": "integer",
			"minimum": 0,
			"default": 8000,
			"description": "Timeout for incoming requests to the API in milliseconds."
		},
		"INCOMING_REQUEST_TIMEOUT_COPY_API": {
			"type": "integer",
			"minimum": 0,
			"default": 60000,
			"description": "Timeout for incoming requests to the copy API in milliseconds."
		},
		"FEATURE_SYNC_LAST_SYNCED_AT_ENABLED": {
			"type": "boolean",
			"default": true,
			"description": "Enable setting/updating user's document lastSyncedAt field, e.g. in the LDAP sync process"
		},
		"FEATURE_SYNCER_CONSUMER_ENABLE": {
			"type": "boolean",
			"default": false,
			"description": "Enable consumer for queued sync messages"
		},
		"LDAP_SYSTEM_SYNCER_POOL_SIZE": {
			"type": "integer",
			"minimum": 1,
			"default": 1,
			"description": "Determines how many system syncers will be run in parallel (at most) during the LDAP sync."
		},
		"LDAP_SCHOOL_SYNCER_POOL_SIZE": {
			"type": "integer",
			"minimum": 1,
			"default": 1,
			"description": "Determines how many school syncers will be run in parallel (at most) during the LDAP sync."
		},
		"SYNC_LOG_LEVEL": {
			"type": "string",
			"default": "error",
			"description": "Log level for queue based syncers (e.g. LDAP)"
		},
		"LOG_LEVEL": {
			"type": "string",
			"default": "error",
			"description": "Log level for api.",
			"enum": ["emerg", "alert", "crit", "error", "warning", "notice", "info", "debug"]
		},
		"NEST_LOG_LEVEL": {
			"type": "string",
			"default": "notice",
			"description": "Nest Log level for api. The http flag is for request logging. The http flag do only work by api methods with added 'request logging interceptor'.",
			"enum": ["emerg", "alert", "crit", "error", "warning", "notice", "info", "debug"]
		},
		"SYSTEM_LOG_LEVEL": {
			"type": "string",
			"default": "requestError",
			"description": "Special logs.",
			"enum": ["requestError", "systemLogs", "request", "sendRequests"]
		},
		"SYNC_QUEUE_NAME": {
			"type": "string",
			"default": "sync_ldap",
			"description": "Queue name for sync"
		},
		"MAIL_SEND_EXCHANGE": {
			"type": "string",
			"default": "mail-drop",
			"description": "Exchange name for mail sending"
		},
		"MAIL_SEND_ROUTING_KEY": {
			"type": "string",
			"default": "mail-drop",
			"description": "Routing key name for mail sending"
		},
		"MEMORY_INTERVAL_TIME": {
			"type": "integer",
			"default": 0,
			"description": "Is the time for logging memory metrics to log in >secounds<. Default 0 will disable the logging."
		},
		"REQUEST_LOGGING_ENABLED": {
			"type": "boolean",
			"default": false,
			"description": "Enabled that every request is logged with the information route and method"
		},
		"JWT_AUD": {
			"type": "string",
			"default": "https://dbildungscloud.de",
			"description": "It is the organisation web point that is created the jwt and where questions can addressed."
		},
		"SUPPORT_PROBLEM_EMAIL_ADDRESS": {
			"type": "string",
			"default": "ticketsystem@dbildungscloud.de",
			"description": "Email address used for reporting a problem"
		},
		"SUPPORT_WISH_EMAIL_ADDRESS": {
			"type": "string",
			"default": "ticketsystem@dbildungscloud.de",
			"description": "Email addresses used for reporting a wish"
		},
		"ADMIN_TABLES_DISPLAY_CONSENT_COLUMN": {
			"type": "boolean",
			"default": true,
			"description": "Display/Hide admin tables consent column"
		},
		"JWT_SHOW_TIMEOUT_WARNING_SECONDS": {
			"type": "integer",
			"default": 3600,
			"description": "Determines the time in seconds to show the timeout warning in the client"
		},
		"FEATURE_EXTENSIONS_ENABLED": {
			"type": "boolean",
			"default": true,
			"description": "Enables user's use of extensions in the client"
		},
		"FEATURE_TEAMS_ENABLED": {
			"type": "boolean",
			"default": true,
			"description": "Enables user's use of the teams feature in the client"
		},
		"NOT_AUTHENTICATED_REDIRECT_URL": {
			"type": "string",
			"default": "/login",
			"description": "Determines the url to be redirected to when the user is not authenticated"
		},
		"ACCESSIBILITY_REPORT_EMAIL": {
			"type": "string",
			"default": "lernen.cloud@dataport.de",
			"description": "Email to report accessibility issue"
		},
		"FEATURE_COLUMN_BOARD_ENABLED": {
			"type": "boolean",
			"default": false,
			"description": "Toggle for activating the column board."
		},
		"FEATURE_COURSE_SHARE": {
			"type": "boolean",
			"default": false,
			"description": "Toggle for course sharing feature."
		},
		"FEATURE_COURSE_SHARE_NEW": {
			"type": "boolean",
			"default": false,
			"description": "Toggle for the new course sharing feature."
		},
		"FEATURE_LESSON_SHARE": {
			"type": "boolean",
			"default": false,
			"description": "Toggle for lesson sharing feature."
		},
		"FEATURE_TASK_SHARE": {
			"type": "boolean",
			"default": false,
			"description": "Toggle for the task sharing feature."
		},
		"FEATURE_USER_MIGRATION_ENABLED": {
			"type": "boolean",
			"default": false,
			"description": "Enable user migration page for admin to bind ldap accounts to local accounts"
		},
		"FEATURE_USER_MIGRATION_SYSTEM_ID": {
			"type": "string",
			"default": "",
			"description": "SystemId for migration of users from system. To use this please set FEATURE_USER_MIGRATION_CENTRAL_LDAP in the client"
		},
		"FEATURE_COPY_SERVICE_ENABLED": {
			"type": "boolean",
			"default": false,
			"description": "Toggle for copy course feature."
		},
		"FEATURE_IMSCC_COURSE_EXPORT_ENABLED": {
			"type": "boolean",
			"default": false,
			"description": "Toggle for the IMSCC course download feature."
		},
		"GHOST_BASE_URL": {
			"type": "string",
			"format": "uri",
			"default": "https://blog.dbildungscloud.de",
			"pattern": ".*(?<!/)$",
			"description": "Base URL of ghost blog (should end without a slash)"
		},
		"FEATURE_CONSENT_NECESSARY": {
			"type": "boolean",
			"default": true,
			"description": "Determines if consent is necessary during registration."
		},
		"COOKIE": {
			"type": "object",
			"description": "Cookie properties, required always to be defined",
			"properties": {
				"SAME_SITE": {
					"type": "string",
					"default": "none",
					"enum": ["none", "lax", "strict"],
					"description": "Value for cookies sameSite property. When SECURE flag is false, 'None' is not allowed in SAME_SITE and Lax should be used as default instead"
				},
				"HTTP_ONLY": {
					"type": "boolean",
					"default": false,
					"description": "Value for cookies httpOnly property"
				},
				"HOST_ONLY": {
					"type": "boolean",
					"default": true,
					"description": "Value for cookies hostOnly property"
				},
				"SECURE": {
					"type": "boolean",
					"default": true,
					"description": "Value for cookies httpOnly property"
				},
				"EXPIRES_SECONDS": {
					"type": "integer",
					"default": 2592000000,
					"description": "Expiration in seconds from now"
				}
			},
			"required": ["SAME_SITE", "HTTP_ONLY", "HOST_ONLY", "SECURE", "EXPIRES_SECONDS"],
			"allOf": [
				{
					"$ref": "#/properties/COOKIE/definitions/SAME_SITE_SECURE_VALID"
				}
			],
			"definitions": {
				"SAME_SITE_SECURE_VALID": {
					"if": {
						"properties": {
							"SECURE": {
								"const": false
							}
						}
					},
					"then": {
						"properties": {
							"SAME_SITE": {
								"enum": ["lax", "strict"]
							}
						}
					}
				}
			}
		},
		"SESSION": {
			"type": "object",
			"description": "Cookie properties, required always to be defined",
			"properties": {
				"SAME_SITE": {
					"type": "string",
					"default": "lax",
					"enum": ["none", "lax", "strict"],
					"description": "Value for session cookies sameSite property. When SECURE flag is false, 'None' is not allowed in SAME_SITE and Lax should be used as default instead"
				},
				"SECURE": {
					"type": "boolean",
					"default": true,
					"description": "Value for session cookies httpOnly property"
				},
				"HTTP_ONLY": {
					"type": "boolean",
					"default": true,
					"description": "Value for session cookies httpOnly property"
				},
				"EXPIRES_SECONDS": {
					"type": "integer",
					"default": 300,
					"description": "Expiration in seconds from now"
				},
				"NAME": {
					"type": "string",
					"default": "nest.sid",
					"description": "Value for session cookies name"
				},
				"PROXY": {
					"type": "boolean",
					"default": true,
					"description": "Trust the reverse proxy when setting secure cookies (via the X-Forwarded-Proto header)"
				},
				"SECRET": {
					"type": "string",
					"description": "This is the secret used to sign the session cookie."
				}
			},
			"required": ["SAME_SITE", "HTTP_ONLY", "SECURE", "EXPIRES_SECONDS"],
			"allOf": [
				{
					"$ref": "#/properties/SESSION/definitions/SAME_SITE_SECURE_VALID"
				}
			],
			"definitions": {
				"SAME_SITE_SECURE_VALID": {
					"if": {
						"properties": {
							"SECURE": {
								"const": false
							}
						}
					},
					"then": {
						"properties": {
							"SAME_SITE": {
								"enum": ["lax", "strict"]
							}
						}
					}
				}
			}
		},
		"FEATURE_TASK_CARD_ENABLED": {
			"type": "boolean",
			"default": false,
			"description": "Enable task card feature"
		},
		"FEATURE_ALLOW_INSECURE_LDAP_URL_ENABLED": {
			"type": "boolean",
			"default": false,
			"description": "Enables feature that allows the insecure LDAP URL (with ldap:// protocol)."
		},
		"FEATURE_NEW_SCHOOL_ADMINISTRATION_PAGE_AS_DEFAULT_ENABLED": {
			"type": "boolean",
			"default": false,
			"description": "Makes the new school administration page the default page"
		},
		"FEATURE_CLIENT_USER_LOGIN_MIGRATION_ENABLED": {
			"type": "boolean",
			"default": false,
			"description": "Changes the schulcloud client to use new login endpoints"
		},
		"FEATURE_CTL_TOOLS_TAB_ENABLED": {
			"type": "boolean",
			"default": false,
			"description": "Enables new CTL-tool tab in a course"
		},
		"FEATURE_LTI_TOOLS_TAB_ENABLED": {
			"type": "boolean",
			"default": true,
			"description": "Enables old LTI-tool tab in a course"
		},
		"TSP_SCHOOL_SYNCER": {
			"type": "object",
			"description": "TSP School Syncer properties",
			"properties": {
				"SCHOOL_LIMIT": {
					"type": "integer",
					"minimum": 1,
					"description": "Number of simultaneously synchronized schools"
				},
				"STUDENTS_TEACHERS_CLASSES_LIMIT": {
					"type": "integer",
					"minimum": 1,
					"description": "Number of simultaneously synchronized students, teachers and classes"
				}
			}
		}
	},
	"required": [
		"TEACHER_VISIBILITY_FOR_EXTERNAL_TEAM_INVITATION",
		"STUDENT_TEAM_CREATION",
		"BLOCK_DISPOSABLE_EMAIL_DOMAINS",
		"HOST",
		"ACTIVATION_LINK_PERIOD_OF_VALIDITY_SECONDS",
		"AES_KEY"
	],
	"allOf": [
		{
			"$ref": "#/definitions/FEATURE_PROMETHEUS_ENABLED",
			"$ref": "#/definitions/FEATURE_ES_MERLIN_ENABLED",
			"$ref": "#/definitions/ANTIVIRUS"
		}
	],
	"definitions": {
		"FEATURE_PROMETHEUS_ENABLED": {
			"if": {
				"properties": {
					"FEATURE_PROMETHEUS_ENABLED": {
						"const": true
					}
				}
			},
			"then": {
				"required": ["PROMETHEUS"]
			}
		},
		"FEATURE_USER_MIGRATION_ENABLED": {
			"if": {
				"properties": {
					"FEATURE_USER_MIGRATION_ENABLED": {
						"const": true
					}
				}
			},
			"then": {
				"required": ["FEATURE_USER_MIGRATION_SYSTEM_ID"]
			}
		},
		"ANTIVIRUS": {
			"if": {
				"properties": {
					"ENABLE_FILE_SECURITY_CHECK": {
						"const": true
					}
				}
			},
			"then": {
				"required": [
					"FILE_SECURITY_CHECK_SERVICE_URI",
					"FILE_SECURITY_SERVICE_USERNAME",
					"FILE_SECURITY_SERVICE_PASSWORD",
					"API_HOST"
				]
			}
		},
		"LERNSTORE_ENABLED": {
			"if": {
				"properties": {
					"FEATURE_LERNSTORE_ENABLED": {
						"const": true
					}
				}
			},
			"then": {
				"required": ["ES_USER", "ES_PASSWORD"]
			}
		},
		"FEATURE_ES_MERLIN_ENABLED": {
			"if": {
				"properties": {
					"FEATURE_ES_MERLIN_ENABLED": {
						"const": true
					}
				}
			},
			"then": {
				"required": [
					"SECRET_ES_MERLIN_USERNAME",
					"SECRET_ES_MERLIN_PW",
					"ES_MERLIN_AUTH_URL",
					"SECRET_ES_MERLIN_COUNTIES_CREDENTIALS"
				]
			}
		}
	}
}<|MERGE_RESOLUTION|>--- conflicted
+++ resolved
@@ -304,12 +304,7 @@
 		"H5P_EDITOR": {
 			"type": "object",
 			"description": "Properties of the H5P server microservice",
-<<<<<<< HEAD
 			"required": ["S3_ENDPOINT", "S3_REGION", "S3_ACCESS_KEY_ID", "S3_SECRET_ACCESS_KEY", "S3_BUCKET_TEMP_FILES"],
-=======
-			"required": ["S3_ENDPOINT", "S3_REGION", "S3_BUCKET", "S3_ACCESS_KEY", "S3_SECRET_KEY"],
-			"default": {},
->>>>>>> c0935dbd
 			"properties": {
 				"S3_ENDPOINT": {
 					"type": "string",
@@ -322,35 +317,20 @@
 					"default": "de",
 					"description": "Region name of bucket"
 				},
-<<<<<<< HEAD
 				"S3_ACCESS_KEY": {
 					"type": "string",
-=======
-				"S3_BUCKET": {
-					"type": "string",
 					"default": "",
-					"description": "Bucket name"
-				},
-				"S3_ACCESS_KEY": {
-					"type": "string",
-					"default": "",
->>>>>>> c0935dbd
 					"description": "Access Key to S3"
 				},
 				"S3_SECRET_KEY": {
 					"type": "string",
-<<<<<<< HEAD
-					"description": "Secret key to S3"
-				},
-				"S3_BUCKET_TEMP_FILES": {
-					"type": "string",
-					"description": "Bucket name for temporary file storage"
-				},
-=======
 					"default": "",
 					"description": "Secret key to S3"
 				},
->>>>>>> c0935dbd
+				"S3_BUCKET_TEMP_FILES": {
+					"type": "string",
+					"description": "Bucket name for temporary file storage"
+				},
 				"INCOMING_REQUEST_TIMEOUT": {
 					"type": "integer",
 					"minimum": 0,
