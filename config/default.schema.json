{
	"title": "HPI Schul-Cloud Configuration",
	"type": "object",
	"additionalProperties": false,
	"properties": {
		"$schema": {
			"type": "string"
		},
		"NODE_ENV": {
			"type": "string",
			"enum": ["development", "test", "production", "migration"],
			"default": "production"
		},
		"REQUEST_OPTION": {
			"type": "object",
			"description": "Request helper options for internal requests.",
			"properties": {
				"KEEP_ALIVE": {
					"type": "boolean",
					"description": "Add Keep-Alive header to the request connection."
				},
				"TIMEOUT_MS": {
					"type": "integer",
					"description": "Outgoing request timeout in milliseconds."
				}
			},
			"default": {
				"TIMEOUT_MS": 5000,
				"KEEP_ALIVE": true
			}
		},
		"CALENDAR_API_KEY": {
			"type": "string",
			"default": "example",
			"description": "The API Key that the Calendar uses to resolve scopes. This should be removed with SC-3387"
		},
		"CALENDAR_URI": {
			"type": "string",
			"format": "uri",
			"default": "http://localhost:3000",
			"description": "The URI to the Calendar Service"
		},
		"CONSENT_AGE_FIRST": {
			"tpye": "integer",
			"default": 14,
			"description": "First gate for consent. Starting at this age the user have to give his/her consent"
		},
		"CONSENT_AGE_SECOND": {
			"tpye": "integer",
			"default": 16,
			"description": "Second gate for consent. Starting at this age parent consent is not required"
		},
		"DISABLED_BRUTE_FORCE_CHECK": {
			"type": "boolean",
			"default": false,
			"description": "To disabled the brute force prevention hooks for by authentication."
		},
		"FORCE_SEND_EMAIL": {
			"type": "boolean",
			"default": false,
			"description": "Send mails to mail service, also if not in production mode"
		},
		"I18N": {
			"type": "object",
			"description": "Configuration of I18N",
			"properties": {
				"DEFAULT_LANGUAGE": {
					"type": "string",
					"default": "de",
					"enum": ["de", "en"],
					"description": "Value for the default language"
				},
				"DEFAULT_TIMEZONE": {
					"type": "string",
					"default": "Europe/Berlin",
					"description": "Timezone"
				},
				"FALLBACK_LANGUAGE": {
					"type": "string",
					"default": "de",
					"description": "Value for the fallback language if translation key is not found"
				},
				"AVAILABLE_LANGUAGES": {
					"type": "string",
					"default": "de,en,es,ua",
					"description": "Available languages"
				}
			}
		},
		"SYNC_API_KEY": {
			"type": "string",
			"default": "example",
			"description": "The API Key that the Sync and Mail Cron-Job uses to authenticate itself.This should be removed with SC-3387"
		},
		"TEACHER_VISIBILITY_FOR_EXTERNAL_TEAM_INVITATION": {
			"type": "string",
			"default": "disabled",
			"enum": ["disabled", "opt-in", "opt-out", "enabled"],
			"description": "defines wheter external team invitation shows teachers from different schools or not. if enabled system wide there are options general enabled or opt-in/-out by user required."
		},
		"STUDENT_TEAM_CREATION": {
			"type": "string",
			"default": "opt-out",
			"enum": ["disabled", "opt-in", "opt-out", "enabled"],
			"description": "defines wheter students may create teams or not. if enabled system wide there are options general enabled or opt-in/-out by school admin required."
		},
		"REDIS_URI": {
			"type": "string",
			"pattern": "(rediss?:)?//((\\w+)?(:.+@)?)?((\\w+)?(:\\w+))?(/d+)?(\\?db=\\d+(&password=.+(&option=.+)*)?)?",
			"description": "URL of a Redis server. If undefined, JWT whitelisting and timeouts will be disabled. Format: [redis[s]:]//[[user][:password@]][host][:port][/db-number][?db=db-number[&password=bar[&option=value]]]"
		},
		"PIN_MAX_AGE_SECONDS": {
			"type": "integer",
			"default": 86400,
			"description": "Maximum time in seconds a generated pin is handled as valid."
		},
		"JWT_LIFETIME": {
			"type": "string",
			"default": "30d",
			"pattern": "^[0-9]+d$",
			"description": "Lifetime of generated JWTs in days."
		},
		"JWT_TIMEOUT_SECONDS": {
			"type": "integer",
			"default": 7200,
			"description": "After this many seconds of inactivity, a user gets logged out automatically. If no REDIS_URI is set, this value is ignored."
		},
		"FEATURE_JWT_EXTENDED_TIMEOUT_ENABLED": {
			"type": "boolean",
			"default": false,
			"description": "Using privateDevice parameter in login, the logout/jwt timeout can be extended to JWT_EXTENDED_TIMEOUT_SECONDS instead of JWT_TIMEOUT_SECONDS."
		},
		"JWT_EXTENDED_TIMEOUT_SECONDS": {
			"type": "integer",
			"default": 2629746,
			"description": "After this many seconds (default is one month) of inactivity, a user gets logged out when accepted extended login duration. If no REDIS_URI is set, this value is ignored."
		},
		"TSP_API_BASE_URL": {
			"type": "string",
			"default": "https://www.schulportal-thueringen.de",
			"description": "The TSP API base URL."
		},
		"TSP_API_CLIENT_ID": {
			"type": "string",
			"default": "",
			"description": "The TSP API client id."
		},
		"TSP_API_CLIENT_SECRET": {
			"type": "string",
			"default": "",
			"description": "The TSP API client secret."
		},
		"TSP_API_ENCRYPTION_KEY": {
			"type": "string",
			"default": "",
			"description": "The key used to encrypt/decrypt TSP request tokens."
		},
		"TSP_API_SIGNATURE_KEY": {
			"type": "string",
			"default": "",
			"description": "The key used to sign/verify TSP request tokens."
		},
		"FEATURE_TSP_ENABLED": {
			"type": "boolean",
			"default": false,
			"description": "Feature toggle for TSP features."
		},
		"BLOCK_DISPOSABLE_EMAIL_DOMAINS": {
			"type": "boolean",
			"default": true,
			"description": "Prevent use of disposable email addresses."
		},
		"ADDITIONAL_BLACKLISTED_EMAIL_DOMAINS": {
			"type": "string",
			"description": "Add custom domain to the list of blocked domains (comma separated list)."
		},
		"FEATURE_TSP_AUTO_CONSENT_ENABLED": {
			"type": "boolean",
			"default": false,
			"description": "Feature toggle for automatic consent during TSP sync."
		},
		"FEATURE_VIDEOCONFERENCE_ENABLED": {
			"type": "boolean",
			"default": false,
			"description": "If enabled, adds video conferences to teams and courses."
		},
		"VIDEOCONFERENCE_HOST": {
			"type": "string",
			"format": "uri",
			"pattern": ".*(?<!/)$",
			"default": "https://bigbluebutton.schul-cloud.org/bigbluebutton",
			"description": "The BBB base url (should end without a slash)."
		},
		"VIDEOCONFERENCE_SALT": {
			"type": "string",
			"default": "",
			"description": "The BBB Salt for api call checksum creation."
		},
		"FEATURE_MATRIX_MESSENGER_ENABLED": {
			"type": "boolean",
			"default": false,
			"description": "If enabled, adds support for Matrix Messenger."
		},
		"MATRIX_MESSENGER": {
			"type": "object",
			"description": "Matrix messenger properties, required always to be defined",
			"required": ["URI", "SERVERNAME", "SECRET", "STUDENT_ROOM_CREATION"],
			"properties": {
				"URI": {
					"type": "string",
					"format": "uri",
					"default": "https://matrix.messenger.schule",
					"description": "The URI of the Matrix Messenger server."
				},
				"SERVERNAME": {
					"type": "string",
					"default": "messenger.schule",
					"description": "Servername of the Matrix Messenger server."
				},
				"SECRET": {
					"type": "string",
					"description": "Shared secret for the Matrix server."
				},
				"STUDENT_ROOM_CREATION": {
					"type": "boolean",
					"default": false,
					"description": "If enabled, school admins can allow students to create additional chat rooms"
				},
				"SCHOOL_SETTINGS_VISIBLE": {
					"type": "boolean",
					"default": false,
					"description": "Only if enabled, school admins can activate the messenger in their school setting"
				},
				"SCHOOL_ROOM_ENABLED": {
					"type": "boolean",
					"default": false,
					"description": "If enabled, school admins can choose to create a room for all students and teachers of the school"
				},
				"WELCOME_MESSAGE_ADMIN": {
					"type": "string",
					"description": "Greet new admin users with a personal message from the sync bot"
				},
				"WELCOME_MESSAGE_TEACHER": {
					"type": "string",
					"description": "Greet new teacher users with a personal message from the sync bot"
				},
				"WELCOME_MESSAGE_STUDENT": {
					"type": "string",
					"description": "Greet new student users with a personal message from the sync bot"
				}
			}
		},
		"NO_COLOR": {
			"type": "string",
			"description": "The value is used to disable logging color in terminal and is set in production always to true. It is not connected to the loggers it self."
		},
		"FILES_STORAGE": {
			"type": "object",
			"description": "Files storage server properties, required always to be defined",
			"required": ["S3_ENDPOINT", "S3_REGION", "S3_BUCKET", "S3_ACCESS_KEY_ID", "S3_SECRET_ACCESS_KEY"],
			"properties": {
				"SERVICE_BASE_URL": {
					"type": "string",
					"format": "uri",
					"default": "http://localhost:4444",
					"description": "The URI of the file service"
				},
				"INCOMING_REQUEST_TIMEOUT": {
					"type": "integer",
					"minimum": 0,
					"default": 600000,
					"description": "Timeout for incoming requests to the Files-Storage in milliseconds."
				},
				"S3_ENDPOINT": {
					"type": "string",
					"format": "uri",
					"description": "The URI of the S3 provider"
				},
				"S3_REGION": {
					"type": "string",
					"default": "eu-central-1",
					"description": "Region name of bucket"
				},
				"S3_BUCKET": {
					"type": "string",
					"description": "Bucket name"
				},
				"S3_ACCESS_KEY_ID": {
					"type": "string",
					"description": "Access Key to S3"
				},
				"S3_SECRET_ACCESS_KEY": {
					"type": "string",
					"description": "Secret key to S3"
				}
			}
		},
		"WOPI_MAX_FILE_SIZE": {
			"type": "integer",
			"default": 20971520,
			"description": "The maximum file size in bytes that can be handled by the WOPI API. Download of larger files throws an error."
		},
		"FEATURE_IDENTITY_MANAGEMENT_ENABLED": {
			"type": "boolean",
			"default": false,
			"description": "Enables the Identity Management (ErWIn IDM) feature."
		},
		"IDENTITY_MANAGEMENT": {
			"type": "object",
			"description": "Identity management server properties.",
			"required": ["URI", "TENANT", "CLIENTID", "ADMIN_CLIENTID", "ADMIN_USER", "ADMIN_PASSWORD"],
			"properties": {
				"URI": {
					"type": "string",
					"default": null,
					"description": "The ErWIn IDM base URI."
				},
				"TENANT": {
					"type": "string",
					"default": null,
					"description": "The ErWIn IDM tenant."
				},
				"CLIENTID": {
					"type": "string",
					"default": null,
					"description": "The ErWIn IDM tenant client."
				},
				"ADMIN_CLIENTID": {
					"type": "string",
					"default": null,
					"description": "The ErWIn IDM admin client."
				},
				"ADMIN_USER": {
					"type": "string",
					"default": null,
					"description": "The ErWIn IDM admin user."
				},
				"ADMIN_PASSWORD": {
					"type": "string",
					"default": null,
					"description": "The ErWIn IDM admin password."
				}
			}
		},
		"OIDCMOCK": {
			"type": "object",
			"description": "OpenID Connect Identity Provider mock server for develop and testing purpose (set these values for local seeding purpose).",
			"required": [],
			"properties": {
				"BASE_URL": {
					"type": "string",
					"default": null,
					"description": "The mock server base path."
				},
				"CLIENT_ID": {
					"type": "string",
					"default": null,
					"description": "The mock server accepted client id."
				},
				"CLIENT_SECRET": {
					"type": "string",
					"default": null,
					"description": "The mock server accepted client's secret."
				}
			}
		},
		"FEATURE_RABBITMQ_ENABLED": {
			"type": "boolean",
			"default": false,
			"description": "If enabled, adds support to send RabbitMQ messages"
		},
		"RABBITMQ_URI": {
			"type": "string",
			"format": "uri",
			"default": "amqp://guest:guest@localhost:5672",
			"description": "The URI of the RabbitMQ server."
		},
		"RABBITMQ_MATRIX_CONSUME_CONCURRENCY": {
			"type": "integer",
			"default": 10,
			"description": "How many messages should be handled at the same time."
		},
		"RABBITMQ_MATRIX_QUEUE_INTERNAL": {
			"type": "string",
			"default": "matrix_sync_unpopulated",
			"description": "Name of queue used to buffer building synchronization request internally."
		},
		"RABBITMQ_MATRIX_QUEUE_EXTERNAL": {
			"type": "string",
			"default": "matrix_sync_populated",
			"description": "Name of queue used to publish synchronization request."
		},
		"HOST": {
			"type": "string",
			"format": "uri",
			"default": "http://localhost:3100",
			"pattern": ".*(?<!/)$",
			"description": "The client url (should end without a slash)."
		},
		"API_HOST": {
			"type": "string",
			"format": "uri",
			"pattern": ".*(?<!/)$",
			"description": "The server endpoint, for external calls like Antivirus service. When called from docker container, can be http://host.docker.internal:3030"
		},
		"ALERT_STATUS_URL": {
			"type": "string",
			"default": null,
			"description": "The url of status message provider (should end without a slash)."
		},
		"NEXBOARD_URL": {
			"type": "string",
			"format": "uri",
			"default": "https://nexboard.nexenio.com",
			"pattern": ".*(?<!/)$",
			"description": "The nexboard url."
		},
		"NEXBOARD_URI": {
			"type": "string",
			"default": "/portal/api/v1/public/",
			"description": "The nexboard api version uri."
		},
		"NEXBOARD_API_KEY": {
			"type": "string",
			"description": "The nexboard api key for sending requests."
		},
		"NEXBOARD_USER_ID": {
			"type": "string",
			"description": "The nexboard 'schul-cloud' userId."
		},
		"HYDRA_URI": {
			"type": "string",
			"format": "uri",
<<<<<<< HEAD
			"pattern": ".*(?<!/)$",
=======
			"default": "http://localhost:9001",
>>>>>>> 0af611bd
			"description": "The hydra url."
		},
		"FEATURE_NEXBOARD_ENABLED": {
			"type": "boolean",
			"default": false,
			"description": "Enable nexboard"
		},
		"FEATURE_MULTIPLE_S3_PROVIDERS_ENABLED": {
			"type": "boolean",
			"default": true,
			"description": "Enables using the storage provider collection to determine a provider with free buckets upon school creation. If disabled, the only storage provider is configured via the environment variables in config/secrets.js"
		},
		"S3_KEY": {
			"type": "string",
			"description": "Synchronous encryption key used to secure storage provider secrets. Only used with FEATURE_MULTIPLE_S3_PROVIDERS_ENABLED=true",
			"pattern": ".{16}.*"
		},
		"FEATURE_S3_BUCKET_CORS": {
			"type": "boolean",
			"description": "true if CORS is supported by the S3 bucket. (Minio does not support it)",
			"default": true
		},
		"REQUEST_LIMIT_STORAGE_PROVIDER": {
			"type": "integer",
			"default": 100,
			"description": "Number of objects that can be modified in one request to the storage provider. Must not exceed 1000."
		},
		"STORAGE_SIGNED_URL_EXPIRE": {
			"type": "integer",
			"default": 60,
			"description": "Expiration time in seconds for signedUrl used by antivirus"
		},
		"ENABLE_FILE_SECURITY_CHECK": {
			"type": "boolean",
			"description": "enables antivirus check for files",
			"default": false
		},
		"FILE_SECURITY_CHECK_SERVICE_URI": {
			"type": "string",
			"description": "Antivirus file endpoint, only used for legacy file implementation",
			"format": "uri",
			"pattern": ".*(?<!/)$"
		},
		"FILE_SECURITY_SERVICE_USERNAME": {
			"type": "string",
			"description": "Username for the antivirus service, only used for legacy file implementation"
		},
		"FILE_SECURITY_SERVICE_PASSWORD": {
			"type": "string",
			"description": "Password for the antivirus service, only used for legacy file implementation"
		},
		"ANTIVIRUS_EXCHANGE": {
			"type": "string",
			"default": "antivirus",
			"description": "rabbitmq exchange name for antivirus"
		},
		"ANTIVIRUS_ROUTING_KEY": {
			"type": "string",
			"default": "scan_file",
			"description": "rabbitmq routing key"
		},
		"DOCUMENT_BASE_DIR": {
			"type": "string",
			"format": "uri",
			"default": "https://s3.hidrive.strato.com/cloud-instances/",
			"description": "Storage url for global documents."
		},
		"SC_THEME": {
			"type": "string",
			"default": "default",
			"description": "The used theming."
		},
		"FEATURE_OAUTH_LOGIN": {
			"type": "boolean",
			"default": "false",
			"description": "Oauth Login Endpoints Enabled."
		},
		"FEATURE_LOGIN_LINK_ENABLED": {
			"type": "boolean",
			"default": "false",
			"description": "Login via Link generation (to the right form)."
		},
		"SC_TITLE": {
			"type": "string",
			"default": "HPI Schul-Cloud",
			"description": "The used title."
		},
		"SC_SHORT_TITLE": {
			"type": "string",
			"default": "HPI Schul-Cloud",
			"description": "Look to SC_TITLE, it is a possible short form of it."
		},
		"SC_DOMAIN": {
			"type": "string",
			"description": "The Schulcloud domain."
		},
		"FEATURE_ADMIN_TOGGLE_STUDENT_LERNSTORE_VIEW_ENABLED": {
			"type": "boolean",
			"default": true,
			"description": "Allows school admin to toggle student's LERNSTORE_VIEW permission."
		},
		"TEACHER_STUDENT_VISIBILITY": {
			"type": "object",
			"description": "Configuration regarding teachers' STUDENT_LIST permission.",
			"properties": {
				"IS_CONFIGURABLE": {
					"type": "boolean",
					"description": "Allows school admin to toggle teachers' STUDENT_LIST permission."
				},
				"IS_ENABLED_BY_DEFAULT": {
					"type": "boolean",
					"description": "Grants teachers STUDENT_LIST permission by default."
				}
			},
			"default": {
				"IS_CONFIGURABLE": false,
				"IS_ENABLED_BY_DEFAULT": true
			}
		},
		"FEATURE_SCHOOL_POLICY_ENABLED": {
			"type": "boolean",
			"default": false,
			"description": "Custom School Policy can be uploaded by the school admin "
		},
		"ROCKETCHAT_SERVICE_ENABLED": {
			"type": "boolean",
			"default": false,
			"description": "Enables chat function for the school."
		},
		"ROCKET_CHAT_URI": {
			"type": "string",
			"default": null,
			"description": "rocketchat base uri"
		},
		"ROCKET_CHAT_ADMIN_ID": {
			"type": "string",
			"default": null,
			"description": "rocketchat admin id"
		},
		"ROCKET_CHAT_ADMIN_TOKEN": {
			"type": "string",
			"default": null,
			"description": "rocketchat admin token"
		},
		"ROCKET_CHAT_ADMIN_USER": {
			"type": "string",
			"default": null,
			"description": "rocketchat admin user"
		},
		"ROCKET_CHAT_ADMIN_PASSWORD": {
			"type": "string",
			"default": null,
			"description": "rocketchat admin password"
		},
		"LDAP_PASSWORD_ENCRYPTION_KEY": {
			"type": "string",
			"description": "Synchronous encryption key used to secure search user passwords",
			"pattern": ".{16}.*"
		},
		"AES_KEY": {
			"type": "string",
			"description": "Symetric encryption key used to encrypt and decrypt secrets.",
			"pattern": ".{16}.*"
		},
		"FEATURE_ETHERPAD_ENABLED": {
			"type": "boolean",
			"default": true,
			"description": "Etherpad feature enabled"
		},
		"ETHERPAD_API_KEY": {
			"type": "string",
			"description": "The etherpad api key for sending requests."
		},
		"ETHERPAD_API_PATH": {
			"type": "string",
			"default": "/api/1",
			"description": "The etherpad api path."
		},
		"ETHERPAD_URI": {
			"type": "string",
			"default": "https://dbildungscloud.de/etherpad/api/1",
			"description": "The etherpad api version uri."
		},
		"ETHERPAD_OLD_PAD_URI": {
			"type": "string",
			"default": "https://etherpad.dbildungscloud.de/p",
			"description": "The etherpad api version uri."
		},
		"ETHERPAD": {
			"type": "object",
			"description": "Etherpad settings",
			"required": ["PAD_URI"],
			"properties": {
				"PAD_URI": {
					"type": "string",
					"format": "uri",
					"default": "https://dbildungscloud.de/etherpad/p",
					"pattern": ".*(?<!/)$",
					"description": "The etherpad pad uri"
				}
			}
		},
		"ETHERPAD_OLD_PAD_DOMAIN": {
			"type": "string",
			"default": "etherpad.dbildungscloud.de",
			"description": "The old etherpad domain."
		},
		"ETHERPAD_COOKIE__EXPIRES_SECONDS": {
			"type": "integer",
			"default": 28800,
			"description": "Number of seconds after an etherpad cookie expires."
		},
		"ETHERPAD_ETHERPAD_COOKIE_RELEASE_THRESHOLD": {
			"type": "integer",
			"default": 7200,
			"description": "If Session Valid time is smaller than this, a new session is created on request."
		},
		"NEXTCLOUD_BASE_URL": {
			"type": "string",
			"default": "http://nextcloud.localhost:9090",
			"description": "API URI for Nextcloud"
		},
		"NEXTCLOUD_ADMIN_USER": {
			"type": "string",
			"default": "admin",
			"description": "Admin-user for Nextcloud-API"
		},
		"NEXTCLOUD_ADMIN_PASS": {
			"type:": "string",
			"default": "admin",
			"description": "Admin-password for Nextcloud-API"
		},
		"NEXTCLOUD_SOCIALLOGIN_OIDC_INTERNAL_NAME": {
			"type:": "string",
			"default": "SchulcloudNextcloud",
			"description": "Internal name of schulcloud oidc provider of nextcloud's social login app"
		},
		"COLLABORATIVE_STORAGE_PROVIDER": {
			"type:": "string",
			"description": "Selects the storage provider strategy for the collaborative storage"
		},
		"SKIP_CONDITIONS_CONSENT": {
			"type": "string",
			"default": "",
			"description": "A string with concatenated user types (student, employee) that don't need to explicitly state their consent with the terms and conditions. \"employee\" means teachers and admins."
		},
		"ACTIVATION_LINK_PERIOD_OF_VALIDITY_SECONDS": {
			"type": "integer",
			"default": 7200,
			"description": "The time in seconds during which the activation link is valid. After expiration the entry is removed from the database"
		},
		"ADMIN_MAIL_RECEIVERS": {
			"type": "string",
			"default": null,
			"description": "A string that contains recievers of the daily stat and other mails. Can contain mutliple mails, seperated by comma"
		},
		"FEATURE_LERNSTORE_ENABLED": {
			"type": "boolean",
			"default": true,
			"description": "Defines if backend for the Lern-Store Edu-Sharing is enabled."
		},
		"ES_DOMAIN": {
			"type": "string",
			"format": "uri",
			"pattern": ".*(?<!/)$",
			"description": "The URL for the edu-sharing repository.",
			"default": "https://mv-repo.schul-cloud.org"
		},
		"ES_USER": {
			"type": "string",
			"description": "The username for edu-sharing api access",
			"default": ""
		},
		"ES_PASSWORD": {
			"type": "string",
			"description": "The password for edu-sharing api access",
			"default": ""
		},
		"FEATURE_ES_MERLIN_ENABLED": {
			"type": "boolean",
			"default": false,
			"description": "When enabled, the merlin referene will generate a valid url"
		},
		"SECRET_ES_MERLIN_USERNAME": {
			"type": "string",
			"description": "The username for Merlin login, used for edusharing"
		},
		"SECRET_ES_MERLIN_PW": {
			"type": "string",
			"description": "The password for Merlin login, used for edusharing"
		},
		"ES_MERLIN_AUTH_URL": {
			"type": "string",
			"description": "Connection url for Merlin content",
			"default": "http://merlin.nibis.de/auth.php"
		},
		"SECRET_ES_MERLIN_COUNTIES_CREDENTIALS": {
			"type": "string",
			"description": "JSON stringified with credentials for merlin counties, used by Lern-Store"
		},
		"FEATURE_ES_SEARCHABLE_ENABLED": {
			"type": "boolean",
			"default": false,
			"description": "When enabled, only content having searchable flag will be returned by Lern-Store"
		},
		"FEATURE_ES_COLLECTIONS_ENABLED": {
			"type": "boolean",
			"default": false,
			"description": "When enabled, collections will be searchable in Lern-Store"
		},
		"SILENT_ERROR_ENABLED": {
			"type": "boolean",
			"default": false,
			"description": "Brute force flag during recovery password process"
		},
		"FEATURE_API_VALIDATION_ENABLED": {
			"type": "boolean",
			"default": false,
			"description": "when enabled, all incoming requests are validated against the openapi schemata, unless the route is whitelisted."
		},
		"FEATURE_API_RESPONSE_VALIDATION_ENABLED": {
			"type": "boolean",
			"default": false,
			"description": "when enabled, all incoming requests are validated against the openapi schemata, unless the route is whitelisted."
		},
		"API_VALIDATION_WHITELIST_EXTENSION": {
			"type": "string",
			"description": "when set, this is interpreted as a regex to extend the ignorelist for the API validation with any routes matching the regex.",
			"examples": [".*/courses/[0-9a-f]{24}($|/$)"]
		},
		"FEATURE_PROMETHEUS_ENABLED": {
			"type": "boolean",
			"default": false,
			"description": "Enable prometheus api metrics, if enabled, PROMETHEUS must be defined."
		},
		"FEATURE_MONGOOSE_LOGGING_ENABLED": {
			"type": "boolean",
			"default": false,
			"description": "Enable logging for mongoose database calls."
		},
		"PROMETHEUS": {
			"type": "object",
			"description": "Prometheus metrics options used by prometheus-api-metrics",
			"properties": {
				"METRICS_PATH": {
					"type": "string",
					"default": "/metrics",
					"description": "public metrics route",
					"pattern": ".*(?<!/)$"
				},
				"DURATION_BUCKETS_SECONDS": {
					"type": "array",
					"items": {
						"type": "number",
						"minimum": 0
					},
					"default": [0.01, 0.05, 0.1, 0.2, 0.5, 0.75, 1, 3, 5, 8, 15, 30, 60, 120],
					"description": "Times to define buckets by seconds which contain all requests with max. the given amount of time. Must be in ascending order. "
				}
			},
			"required": ["METRICS_PATH", "DURATION_BUCKETS_SECONDS"]
		},
		"INCOMING_REQUEST_TIMEOUT_API": {
			"type": "integer",
			"minimum": 0,
			"default": 8000,
			"description": "Timeout for incoming requests to the API in milliseconds."
		},
		"INCOMING_REQUEST_TIMEOUT_COPY_API": {
			"type": "integer",
			"minimum": 0,
			"default": 60000,
			"description": "Timeout for incoming requests to the copy API in milliseconds."
		},
		"FEATURE_SYNCER_CONSUMER_ENABLE": {
			"type": "boolean",
			"default": false,
			"description": "Enable consumer for queued sync messages"
		},
		"LDAP_SYSTEM_SYNCER_POOL_SIZE": {
			"type": "integer",
			"minimum": 1,
			"default": 1,
			"description": "Determines how many system syncers will be run in parallel (at most) during the LDAP sync."
		},
		"LDAP_SCHOOL_SYNCER_POOL_SIZE": {
			"type": "integer",
			"minimum": 1,
			"default": 1,
			"description": "Determines how many school syncers will be run in parallel (at most) during the LDAP sync."
		},
		"SYNC_LOG_LEVEL": {
			"type": "string",
			"default": "error",
			"description": "Log level for queue based syncers (e.g. LDAP)"
		},
		"LOG_LEVEL": {
			"type": "string",
			"default": "error",
			"description": "Log level for api.",
			"enum": ["emerg", "alert", "crit", "error", "warning", "notice", "info", "debug"]
		},
		"NEST_AVAILABLE_LOG_LEVELS": {
			"type": "string",
			"default": "error,http",
			"description": "Nest Log level for api. Different log level can be activated separately by adding the value to the comma separated list. For example 'log,error,warn,debug,verbose,http' The http flag is for request logging. The http flag do only work by api methods with added 'request logging interceptor'."
		},
		"SYSTEM_LOG_LEVEL": {
			"type": "string",
			"default": "requestError",
			"description": "Special logs.",
			"enum": ["requestError", "systemLogs", "request", "sendRequests"]
		},
		"SYNC_QUEUE_NAME": {
			"type": "string",
			"default": "sync_ldap",
			"description": "Queue name for sync"
		},
		"MAIL_SEND_EXCHANGE": {
			"type": "string",
			"default": "mail-drop",
			"description": "Exchange name for mail sending"
		},
		"MAIL_SEND_ROUTING_KEY": {
			"type": "string",
			"default": "mail-drop",
			"description": "Routing key name for mail sending"
		},
		"MEMORY_INTERVAL_TIME": {
			"type": "integer",
			"default": 0,
			"description": "Is the time for logging memory metrics to log in >secounds<. Default 0 will disable the logging."
		},
		"REQUEST_LOGGING_ENABLED": {
			"type": "boolean",
			"default": false,
			"description": "Enabled that every request is logged with the information route and method"
		},
		"JWT_AUD": {
			"type": "string",
			"default": "https://dbildungscloud.de",
			"description": "It is the organisation web point that is created the jwt and where questions can addressed."
		},
		"SUPPORT_PROBLEM_EMAIL_ADDRESS": {
			"type": "string",
			"default": "ticketsystem@dbildungscloud.de",
			"description": "Email address used for reporting a problem"
		},
		"SUPPORT_WISH_EMAIL_ADDRESS": {
			"type": "string",
			"default": "ticketsystem@dbildungscloud.de",
			"description": "Email addresses used for reporting a wish"
		},
		"ADMIN_TABLES_DISPLAY_CONSENT_COLUMN": {
			"type": "boolean",
			"default": true,
			"description": "Display/Hide admin tables consent column"
		},
		"JWT_SHOW_TIMEOUT_WARNING_SECONDS": {
			"type": "integer",
			"default": 3600,
			"description": "Determines the time in seconds to show the timeout warning in the client"
		},
		"FEATURE_EXTENSIONS_ENABLED": {
			"type": "boolean",
			"default": true,
			"description": "Enables user's use of extensions in the client"
		},
		"FEATURE_TEAMS_ENABLED": {
			"type": "boolean",
			"default": true,
			"description": "Enables user's use of the teams feature in the client"
		},
		"NOT_AUTHENTICATED_REDIRECT_URL": {
			"type": "string",
			"default": "/login",
			"description": "Determines the url to be redirected to when the user is not authenticated"
		},
		"ACCESSIBILITY_REPORT_EMAIL": {
			"type": "string",
			"default": "lernen.cloud@dataport.de",
			"description": "Email to report accessibility issue"
		},
		"FEATURE_COURSE_SHARE": {
			"type": "boolean",
			"default": false,
			"description": "Toggle for course sharing feature."
		},
		"FEATURE_LESSON_SHARE": {
			"type": "boolean",
			"default": false,
			"description": "Toggle for lesson sharing feature."
		},
		"FEATURE_USER_MIGRATION_ENABLED": {
			"type": "boolean",
			"default": false,
			"description": "Enable user migration page for admin to bind ldap accounts to local accounts"
		},
		"FEATURE_USER_MIGRATION_SYSTEM_ID": {
			"type": "string",
			"default": "",
			"description": "SystemId for migration of users from system"
		},
		"FEATURE_COPY_SERVICE_ENABLED": {
			"type": "boolean",
			"default": false,
			"description": "Toggle for copy course feature."
		},
		"GHOST_BASE_URL": {
			"type": "string",
			"format": "uri",
			"default": "https://blog.dbildungscloud.de",
			"pattern": ".*(?<!/)$",
			"description": "Base URL of ghost blog (should end without a slash)"
		},
		"FEATURE_CONSENT_NECESSARY": {
			"type": "boolean",
			"default": true,
			"description": "Determines if consent is necessary during registration."
		},
		"COOKIE": {
			"type": "object",
			"description": "Cookie properties, required always to be defined",
			"properties": {
				"SAME_SITE": {
					"type": "string",
					"default": "none",
					"enum": ["none", "lax", "strict"],
					"description": "Value for cookies sameSite property. When SECURE flag is false, 'None' is not allowed in SAME_SITE and Lax should be used as default instead"
				},
				"HTTP_ONLY": {
					"type": "boolean",
					"default": false,
					"description": "Value for cookies httpOnly property"
				},
				"HOST_ONLY": {
					"type": "boolean",
					"default": true,
					"description": "Value for cookies hostOnly property"
				},
				"SECURE": {
					"type": "boolean",
					"default": true,
					"description": "Value for cookies httpOnly property"
				},
				"EXPIRES_SECONDS": {
					"type": "integer",
					"default": 2592000000,
					"description": "Expiration in seconds from now"
				}
			},
			"required": [
				"SAME_SITE",
				"HTTP_ONLY",
				"HOST_ONLY",
				"SECURE",
				"EXPIRES_SECONDS"
			],
			"allOf": [
				{
					"$ref": "#/properties/COOKIE/definitions/SAME_SITE_SECURE_VALID"
				}
			],
			"definitions": {
				"SAME_SITE_SECURE_VALID": {
					"if": {
						"properties": {
							"SECURE": {
								"const": false
							}
						}
					},
					"then": {
						"properties": {
							"SAME_SITE": {
								"enum": ["lax", "strict"]
							}
						}
					}
				}
			}
		}
	},
	"required": [
		"TEACHER_VISIBILITY_FOR_EXTERNAL_TEAM_INVITATION",
		"STUDENT_TEAM_CREATION",
		"BLOCK_DISPOSABLE_EMAIL_DOMAINS",
		"HOST",
		"ACTIVATION_LINK_PERIOD_OF_VALIDITY_SECONDS",
		"AES_KEY"
	],
	"allOf": [
		{
			"$ref": "#/definitions/FEATURE_PROMETHEUS_ENABLED",
			"$ref": "#/definitions/FEATURE_ES_MERLIN_ENABLED",
			"$ref": "#/definitions/ANTIVIRUS"
		}
	],
	"definitions": {
		"FEATURE_PROMETHEUS_ENABLED": {
			"if": {
				"properties": {
					"FEATURE_PROMETHEUS_ENABLED": {
						"const": true
					}
				}
			},
			"then": {
				"required": ["PROMETHEUS"]
			}
		},
		"FEATURE_USER_MIGRATION_ENABLED": {
			"if": {
				"properties": {
					"FEATURE_USER_MIGRATION_ENABLED": {
						"const": true
					}
				}
			},
			"then": {
				"required": ["FEATURE_USER_MIGRATION_SYSTEM_ID"]
			}
		},
		"ANTIVIRUS": {
			"if": {
				"properties": {
					"ENABLE_FILE_SECURITY_CHECK": {
						"const": true
					}
				}
			},
			"then": {
				"required": [
					"FILE_SECURITY_CHECK_SERVICE_URI",
					"FILE_SECURITY_SERVICE_USERNAME",
					"FILE_SECURITY_SERVICE_PASSWORD",
					"API_HOST"
				]
			}
		},
		"LERNSTORE_ENABLED": {
			"if": {
				"properties": {
					"FEATURE_LERNSTORE_ENABLED": {
						"const": true
					}
				}
			},
			"then": {
				"required": ["ES_USER", "ES_PASSWORD"]
			}
		},
		"FEATURE_ES_MERLIN_ENABLED": {
			"if": {
				"properties": {
					"FEATURE_ES_MERLIN_ENABLED": {
						"const": true
					}
				}
			},
			"then": {
				"required": [
					"SECRET_ES_MERLIN_USERNAME",
					"SECRET_ES_MERLIN_PW",
					"ES_MERLIN_AUTH_URL",
					"SECRET_ES_MERLIN_COUNTIES_CREDENTIALS"
				]
			}
		}
	}
}<|MERGE_RESOLUTION|>--- conflicted
+++ resolved
@@ -431,11 +431,7 @@
 		"HYDRA_URI": {
 			"type": "string",
 			"format": "uri",
-<<<<<<< HEAD
-			"pattern": ".*(?<!/)$",
-=======
 			"default": "http://localhost:9001",
->>>>>>> 0af611bd
 			"description": "The hydra url."
 		},
 		"FEATURE_NEXBOARD_ENABLED": {
