{
	"title": "HPI Schul-Cloud Configuration",
	"type": "object",
	"properties": {
		"CALENDAR_API_KEY": {
			"type": "string",
			"default": "example",
			"description": "The API Key that the Calendar uses to resolve scopes. This should be removed with SC-3387"
		},
		"TEACHER_VISIBILITY_FOR_EXTERNAL_TEAM_INVITATION": {
			"type": "string",
			"default": "enabled",
			"enum": [
				"disabled",
				"opt-in",
				"opt-out",
				"enabled"
			],
			"description": "defines wheter external team invitation shows teachers from different schools or not. if enabled system wide there are options general enabled or opt-in/-out by user required."
		},
		"REDIS_URI": {
			"type": "string",
			"pattern": "(rediss?:)?\/\/((\\w+)?(:.+@)?)?((\\w+)?(:\\w+))?(\/d+)?(\\?db=\\d+(&password=.+(&option=.+)*)?)?",
			"description": "URL of a Redis server. If undefined, JWT whitelisting and timeouts will be disabled. Format: [redis[s]:]//[[user][:password@]][host][:port][/db-number][?db=db-number[&password=bar[&option=value]]]"
		},
		"JWT_TIMEOUT_SECONDS": {
			"type": "integer",
			"default": 7200,
			"description": "After this many seconds of inactivity, a user gets logged out automatically. If no REDIS_URI is set, this value is ignored."
		},
		"JWT_WHITELIST_ACCEPT_ALL": {
			"type": "boolean",
			"default": false,
			"description": "JWTs that are not in the whitelist are added to it, instead of invalidated. To be used for the first 2 hours after release."
		},
		"TSP_API_BASE_URL": {
			"type": "string",
			"default": "https://www.schulportal-thueringen.de",
			"description": "The TSP API base URL."
		},
		"TSP_API_CLIENT_ID": {
			"type": "string",
			"default": "",
			"description": "The TSP API client id."
		},
		"TSP_API_CLIENT_SECRET": {
			"type": "string",
			"default": "",
			"description": "The TSP API client secret."
		},
		"TSP_API_ENCRYPTION_KEY": {
			"type": "string",
			"default": "",
			"description": "The key used to encrypt/decrypt TSP request tokens."
		},
		"TSP_API_SIGNATURE_KEY": {
			"type": "string",
			"default": "",
			"description": "The key used to sign/verify TSP request tokens."
		},
		"FEATURE_TSP_ENABLED": {
			"type": "boolean",
			"default": false,
			"description": "Feature toggle for TSP features."
		},
		"FEATURE_VIDEOCONFERENCE_ENABLED": {
			"type": "boolean",
			"default": false,
			"description": "If enabled, adds video conferences to teams and courses."
		},
		"VIDEOCONFERENCE_HOST": {
			"type": "string",
			"format": "uri",
			"pattern": ".*(?<!/)$",
			"default": "https://bigbluebutton.schul-cloud.org/bigbluebutton",
			"description": "The BBB base url (should end without a slash)."
		},
		"VIDEOCONFERENCE_SALT": {
			"type": "string",
			"default": "",
			"description": "The BBB Salt for api call checksum creation."
		},
		"HOST": {
			"type": "string",
			"format": "uri",
			"default": "http://localhost:3100",
			"pattern": ".*(?<!/)$",
			"description": "The client url (should end without a slash)."
		},
<<<<<<< HEAD
		"LERNSTORE_MODE": {
			"type": "string",
			"enum": [
				"DISABLED",
				"LEGACY",
				"EDUSHARING"
			],
			"default": "DISABLED",
			"description": "Defines the backend for the lernstore, the client just may be enabled or disabled only, if this is not disabled in the server."
=======
		"ES_DOMAIN": {
			"type": "string",
			"format": "uri",
			"pattern": ".*(?<!/)$",
			"description": "The URL for the edu-sharing repository."
		},
		"ES_USER": {
			"type": "string",
			"description": "The username for edu-sharing api access"
		},
		"ES_PASSWORD": {
			"type": "string",
			"description": "The password for edu-sharing api access"
		},
		"ES_GRANT_TYPE": {
			"type": "string",
			"description": "The grant_type for edu-sharing api access"
		},
		"ES_OAUTH_SECRET": {
			"type": "string",
			"description": "The oauth for edu-sharing api access"
		},
		"ES_CLIENT_ID": {
			"type": "string",
			"description": "The client id for edu-sharing api access"
		},
		"FEATURE_EDUSHARING_ENABLED": {
			"type": "boolean",
			"default": false,
			"description": "Feature toggle for EDU-SHARING features."
>>>>>>> c7b4557a
		}
	},
	"required": [
		"TEACHER_VISIBILITY_FOR_EXTERNAL_TEAM_INVITATION",
<<<<<<< HEAD
		"HOST",
		"LERNSTORE_MODE"
=======
		"HOST"
>>>>>>> c7b4557a
	]
}<|MERGE_RESOLUTION|>--- conflicted
+++ resolved
@@ -87,7 +87,6 @@
 			"pattern": ".*(?<!/)$",
 			"description": "The client url (should end without a slash)."
 		},
-<<<<<<< HEAD
 		"LERNSTORE_MODE": {
 			"type": "string",
 			"enum": [
@@ -97,7 +96,7 @@
 			],
 			"default": "DISABLED",
 			"description": "Defines the backend for the lernstore, the client just may be enabled or disabled only, if this is not disabled in the server."
-=======
+		},
 		"ES_DOMAIN": {
 			"type": "string",
 			"format": "uri",
@@ -128,16 +127,11 @@
 			"type": "boolean",
 			"default": false,
 			"description": "Feature toggle for EDU-SHARING features."
->>>>>>> c7b4557a
 		}
 	},
 	"required": [
 		"TEACHER_VISIBILITY_FOR_EXTERNAL_TEAM_INVITATION",
-<<<<<<< HEAD
 		"HOST",
 		"LERNSTORE_MODE"
-=======
-		"HOST"
->>>>>>> c7b4557a
 	]
 }