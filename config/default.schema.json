{
	"title": "HPI Schul-Cloud Configuration",
	"type": "object",
	"additionalProperties": false,
	"properties": {
		"$schema": {
			"type": "string"
		},
		"CLIENT_API_KEY": {
			"type": "string",
			"default": "example",
			"description": "The API Key that the Client uses to send emails. This should be removed with SC-3387"
		},
		"CALENDAR_API_KEY": {
			"type": "string",
			"default": "example",
			"description": "The API Key that the Calendar uses to resolve scopes. This should be removed with SC-3387"
		},
		"CONSENT_AGE_FIRST": {
			"tpye": "integer",
			"default": 14,
			"description": "First gate for consent. Starting at this age the user have to give his/her consent"
		},
		"CONSENT_AGE_SECOND": {
			"tpye": "integer",
			"default": 16,
			"description": "Second gate for consent. Starting at this age parent consent is not required"
		},
		"DISABLED_BRUTE_FORCE_CHECK": {
			"type": "boolean",
			"default": false,
			"description": "To disabled the brute force prevention hooks for by authentication."
		},
		"SYNC_API_KEY": {
			"type": "string",
			"default": "example",
			"description": "The API Key that the Sync and Mail Cron-Job uses to authenticate itself.This should be removed with SC-3387"
		},
		"TEACHER_VISIBILITY_FOR_EXTERNAL_TEAM_INVITATION": {
			"type": "string",
			"default": "enabled",
			"enum": ["disabled", "opt-in", "opt-out", "enabled"],
			"description": "defines wheter external team invitation shows teachers from different schools or not. if enabled system wide there are options general enabled or opt-in/-out by user required."
		},
		"STUDENT_TEAM_CREATION": {
			"type": "string",
			"default": "opt-out",
			"enum": ["disabled", "opt-in", "opt-out", "enabled"],
			"description": "defines wheter students may create teams or not. if enabled system wide there are options general enabled or opt-in/-out by school admin required."
		},
		"REDIS_URI": {
			"type": "string",
			"pattern": "(rediss?:)?//((\\w+)?(:.+@)?)?((\\w+)?(:\\w+))?(/d+)?(\\?db=\\d+(&password=.+(&option=.+)*)?)?",
			"description": "URL of a Redis server. If undefined, JWT whitelisting and timeouts will be disabled. Format: [redis[s]:]//[[user][:password@]][host][:port][/db-number][?db=db-number[&password=bar[&option=value]]]"
		},
		"PIN_MAX_AGE_SECONDS": {
			"type": "integer",
			"default": 86400,
			"description": "Maximum time in seconds a generated pin is handled as valid."
		},
		"JWT_LIFETIME": {
			"type": "string",
			"default": "30d",
			"pattern": "^[0-9]+d$",
			"description": "Lifetime of generated JWTs in days."
		},
		"JWT_TIMEOUT_SECONDS": {
			"type": "integer",
			"default": 7200,
			"description": "After this many seconds of inactivity, a user gets logged out automatically. If no REDIS_URI is set, this value is ignored."
		},
		"FEATURE_JWT_EXTENDED_TIMEOUT_ENABLED": {
			"type": "boolean",
			"default": false,
			"description": "Using privateDevice parameter in login, the logout/jwt timeout can be extended to JWT_EXTENDED_TIMEOUT_SECONDS instead of JWT_TIMEOUT_SECONDS."
		},
		"JWT_EXTENDED_TIMEOUT_SECONDS": {
			"type": "integer",
			"default": 2629746,
			"description": "After this many seconds (default is one month) of inactivity, a user gets logged out when accepted extended login duration. If no REDIS_URI is set, this value is ignored."
		},
		"JWT_WHITELIST_ACCEPT_ALL": {
			"type": "boolean",
			"default": false,
			"description": "JWTs that are not in the whitelist are added to it, instead of invalidated. To be used for the first 2 hours after release."
		},
		"TSP_API_BASE_URL": {
			"type": "string",
			"default": "https://www.schulportal-thueringen.de",
			"description": "The TSP API base URL."
		},
		"TSP_API_CLIENT_ID": {
			"type": "string",
			"default": "",
			"description": "The TSP API client id."
		},
		"TSP_API_CLIENT_SECRET": {
			"type": "string",
			"default": "",
			"description": "The TSP API client secret."
		},
		"TSP_API_ENCRYPTION_KEY": {
			"type": "string",
			"default": "",
			"description": "The key used to encrypt/decrypt TSP request tokens."
		},
		"TSP_API_SIGNATURE_KEY": {
			"type": "string",
			"default": "",
			"description": "The key used to sign/verify TSP request tokens."
		},
		"FEATURE_TSP_ENABLED": {
			"type": "boolean",
			"default": false,
			"description": "Feature toggle for TSP features."
		},
		"BLOCK_DISPOSABLE_EMAIL_DOMAINS": {
			"type": "boolean",
			"default": true,
			"description": "Prevent use of disposable email addresses."
		},
		"ADDITIONAL_BLACKLISTED_EMAIL_DOMAINS": {
			"type": "string",
			"description": "Add custom domain to the list of blocked domains (comma separated list)."
		},
		"FEATURE_TSP_AUTO_CONSENT_ENABLED": {
			"type": "boolean",
			"default": false,
			"description": "Feature toggle for automatic consent during TSP sync."
		},
		"FEATURE_VIDEOCONFERENCE_ENABLED": {
			"type": "boolean",
			"default": false,
			"description": "If enabled, adds video conferences to teams and courses."
		},
		"VIDEOCONFERENCE_HOST": {
			"type": "string",
			"format": "uri",
			"pattern": ".*(?<!/)$",
			"default": "https://bigbluebutton.schul-cloud.org/bigbluebutton",
			"description": "The BBB base url (should end without a slash)."
		},
		"VIDEOCONFERENCE_SALT": {
			"type": "string",
			"default": "",
			"description": "The BBB Salt for api call checksum creation."
		},
		"FEATURE_MATRIX_MESSENGER_ENABLED": {
			"type": "boolean",
			"default": false,
			"description": "If enabled, adds support for Matrix Messenger."
		},
		"MATRIX_MESSENGER": {
			"type": "object",
			"description": "Matrix messenger properties, required always to be defined",
			"required": [
				"URI",
				"SERVERNAME",
				"SECRET",
				"STUDENT_ROOM_CREATION"
			],
			"properties": {
				"URI": {
					"type": "string",
					"format": "uri",
					"default": "https://matrix.messenger.schule",
					"description": "The URI of the Matrix Messenger server."
				},
				"SERVERNAME": {
					"type": "string",
					"default": "messenger.schule",
					"description": "Servername of the Matrix Messenger server."
				},
				"SECRET": {
					"type": "string",
					"description": "Shared secret for the Matrix server."
				},
				"STUDENT_ROOM_CREATION": {
					"type": "boolean",
					"default": false,
					"description": "If enabled, school admins can allow students to create additional chat rooms"
				},
				"WELCOME_MESSAGE_ADMIN": {
					"type": "string",
					"description": "Greet new admin users with a personal message from the sync bot"
				},
				"WELCOME_MESSAGE_TEACHER": {
					"type": "string",
					"description": "Greet new teacher users with a personal message from the sync bot"
				},
				"WELCOME_MESSAGE_STUDENT": {
					"type": "string",
					"description": "Greet new student users with a personal message from the sync bot"
				}
			}
		},
		"FEATURE_RABBITMQ_ENABLED": {
			"type": "boolean",
			"default": false,
			"description": "If enabled, adds support to send RabbitMQ messages"
		},
		"RABBITMQ_URI": {
			"type": "string",
			"format": "uri",
			"default": "amqp://192.168.99.100",
			"description": "The URI of the RabbitMQ server."
		},
		"RABBITMQ_MATRIX_CONSUME_CONCURRENCY": {
			"type": "integer",
			"default": 10,
			"description": "How many messages should be handled at the same time."
		},
		"RABBITMQ_MATRIX_QUEUE_INTERNAL": {
			"type": "string",
			"default": "matrix_sync_unpopulated",
			"description": "Name of queue used to buffer building synchronization request internally."
		},
		"RABBITMQ_MATRIX_QUEUE_EXTERNAL": {
			"type": "string",
			"default": "matrix_sync_populated",
			"description": "Name of queue used to publish synchronization request."
		},
		"HOST": {
			"type": "string",
			"format": "uri",
			"default": "http://localhost:3100",
			"pattern": ".*(?<!/)$",
			"description": "The client url (should end without a slash)."
		},
		"FEATURE_ALERTS_STATUS_ENABLED": {
			"type": "boolean",
			"default": false,
			"description": "If enabled, user will see messages/incidents from e.g status.hpi-schul-cloud."
		},
		"ALERT_STATUS_URL": {
			"type": "string",
			"format": "uri",
			"pattern": ".*(?<!/)$",
			"default": "https://status.hpi-schul-cloud.de",
			"description": "The url of status message provider (should end without a slash)."
		},
		"ALERT_STATUS_API_URL": {
			"type": "string",
			"format": "uri",
			"pattern": ".*(?<!/)$",
			"default": "https://status.hpi-schul-cloud.de/api/v1",
			"description": "The api of status message provider (should end without a slash)."
		},
		"NEXBOARD_URL": {
			"type": "string",
			"format": "uri",
			"default": "https://nexboard.nexenio.com",
			"pattern": ".*(?<!/)$",
			"description": "The nexboard url."
		},
		"NEXBOARD_URI": {
			"type": "string",
			"default": "/portal/api/v1/public/",
			"description": "The nexboard api version uri."
		},
		"NEXBOARD_API_KEY": {
			"type": "string",
			"description": "The nexboard api key for sending requests."
		},
		"NEXBOARD_USER_ID": {
			"type": "string",
			"description": "The nexboard 'schul-cloud' userId."
		},
		"FEATURE_MULTIPLE_S3_PROVIDERS_ENABLED": {
			"type": "boolean",
			"default": false,
			"description": "Enables using the storage provider collection to determine a provider with free buckets upon school creation. If disabled, the only storage provider is configured via the environment variables in config/secrets.js"
		},
		"S3_KEY": {
			"type": "string",
			"description": "Synchronous encryption key used to secure storage provider secrets. Only used with FEATURE_MULTIPLE_S3_PROVIDERS_ENABLED=true",
			"pattern": ".{16}.*"
		},
		"ADMIN_TOGGLE_STUDENT_VISIBILITY": {
			"type": "string",
			"default": "enabled",
			"enum": ["disabled", "opt-in", "opt-out", "enabled"],
			"description": "Allows school admin to toggle teacher's STUDENT_LIST permission."
		},
		"FEATURE_ADMIN_TOGGLE_STUDENT_LERNSTORE_VIEW_ENABLED": {
			"type": "boolean",
			"default": true,
			"description": "Allows school admin to toggle student's LERNSTORE_VIEW permission."
		},
		"LDAP_PASSWORD_ENCRYPTION_KEY": {
			"type": "string",
			"description": "Synchronous encryption key used to secure search user passwords",
			"pattern": ".{16}.*"
		},
		"SENTRY_DSN": {
			"type": "string",
			"format": "uri",
			"description": "Sentry DSN (uri), if defined, increase SENTRY_SAMPLE_RATE to desired value to get errors reported."
		},
		"SENTRY_SAMPLE_RATE": {
			"type": "number",
			"default": 1.0,
			"minimum": 0.0,
			"maximum": 1.0,
			"description": "This is the % count (0.00 to 1.00) of how many of the errors send to the backend. This filter go over all errors, maybe some lost by low user counts."
		},
		"ETHERPAD_API_KEY": {
			"type": "string",
			"description": "The etherpad api key for sending requests."
		},
		"ETHERPAD_API_PATH": {
			"type": "string",
			"default": "/api/1",
			"description": "The etherpad api path."
		},
		"ETHERPAD_URI": {
			"type": "string",
			"default": "https://hpi-schul-cloud.de/etherpad/api/1",
			"description": "The etherpad api version uri."
		},
		"ETHERPAD_OLD_PAD_URI": {
			"type": "string",
			"default": "https://etherpad.hpi-schul-cloud.de/p",
			"description": "The etherpad api version uri."
		},
		"ETHERPAD_NEW_PAD_URI": {
			"type": "string",
			"default": "https://hpi-schul-cloud.de/etherpad/p",
			"description": "The etherpad api version uri."
		},
		"ETHERPAD_OLD_PAD_DOMAIN": {
			"type": "string",
			"default": "etherpad.hpi-schul-cloud.de",
			"description": "The old etherpad domain."
		},
		"ETHERPAD_COOKIE__EXPIRES_SECONDS": {
			"type": "integer",
			"default": 28800,
			"description": "Number of seconds after an etherpad cookie expires."
		},
		"ETHERPAD_ETHERPAD_COOKIE_RELEASE_THRESHOLD": {
			"type": "integer",
			"default": 7200,
			"description": "If Session Valid time is smaller than this, a new session is created on request."
		},
		"SKIP_CONDITIONS_CONSENT": {
			"type": "string",
			"default": "",
			"description": "A string with concatenated user types (student, employee) that don't need to explicitly state their consent with the terms and conditions. \"employee\" means teachers and admins."
		},
		"ACTIVATION_LINK_PERIOD_OF_VALIDITY_SECONDS": {
			"type": "integer",
			"default": 7200,
			"description": "The time in seconds during which the activation link is valid. After expiration the entry is removed from the database"
		},
		"ADMIN_MAIL_RECEIVERS": {
			"type": "string",
			"default": null,
			"description": "A string that contains recievers of the daily stat and other mails. Can contain mutliple mails, seperated by comma"
		},
		"LERNSTORE_MODE": {
			"type": "string",
			"enum": ["DISABLED", "LEGACY", "EDUSHARING"],
			"default": "DISABLED",
			"description": "Defines the backend for the lernstore, the client just may be enabled or disabled only, if this is not disabled in the server."
		},
		"ES_DOMAIN": {
			"type": "string",
			"format": "uri",
			"pattern": ".*(?<!/)$",
			"description": "The URL for the edu-sharing repository.",
			"default": "https://mv-repo.schul-cloud.org"
		},
		"ES_USER": {
			"type": "string",
			"description": "The username for edu-sharing api access",
			"default": ""
		},
		"ES_PASSWORD": {
			"type": "string",
			"description": "The password for edu-sharing api access",
			"default": ""
		},
		"ES_GRANT_TYPE": {
			"type": "string",
			"description": "The grant_type for edu-sharing api access"
		},
		"ES_OAUTH_SECRET": {
			"type": "string",
			"description": "The oauth for edu-sharing api access"
		},
		"ES_CLIENT_ID": {
			"type": "string",
			"description": "The client id for edu-sharing api access"
		},
		"SECRET_ES_MERLIN_USERNAME": {
			"type": "string",
			"description": "The username for Merlin login, used for edusharing"
		},
		"SECRET_ES_MERLIN_PW": {
			"type": "string",
			"description": "The password for Merlin login, used for edusharing"
		},
		"ES_MERLIN_AUTH_URL": {
			"type": "string",
			"description": "Connection url for Merlin content",
			"default": "http://merlin.nibis.de/auth.php"
		},
		"FEATURE_ES_MERLIN_ENABLED": {
			"type": "boolean",
			"default": false,
			"description": "When enabled, the merlin referene will generate a valid url"
		},
		"SILENT_ERROR_ENABLED": {
			"type": "boolean",
			"default": false,
			"description": "Brute force flag during recovery password process"
		},
		"FEATURE_API_VALIDATION_ENABLED": {
			"type": "boolean",
			"default": false,
			"description": "when enabled, all incoming requests are validated against the openapi schemata, unless the route is whitelisted."
		},
		"FEATURE_API_RESPONSE_VALIDATION_ENABLED": {
			"type": "boolean",
			"default": false,
			"description": "when enabled, all incoming requests are validated against the openapi schemata, unless the route is whitelisted."
		},
		"API_VALIDATION_WHITELIST_EXTENSION": {
			"type": "string",
			"description": "when set, this is interpreted as a regex to extend the ignorelist for the API validation with any routes matching the regex.",
			"examples": [".*/courses/[0-9a-f]{24}($|/$)"]
		},
		"FEATURE_PROMETHEUS_ENABLED": {
			"type": "boolean",
			"default": false,
			"description": "Enable prometheus api metrics, if enabled, PROMETHEUS must be defined."
		},
		"FEATURE_SHOW_VERSION_ENABLED": {
			"type": "boolean",
			"default": false,
			"description": "enable the /versions route"
		},
		"PROMETHEUS": {
			"type": "object",
			"description": "Prometheus metrics options used by prometheus-api-metrics",
			"properties": {
				"METRICS_PATH": {
					"type": "string",
					"default": "/metrics",
					"description": "public metrics route",
					"pattern": ".*(?<!/)$"
				},
				"DURATION_BUCKETS_SECONDS": {
					"type": "array",
					"items": {
						"type": "number",
						"minimum": 0
					},
					"default": [0.01, 0.05, 0.1, 0.2, 0.5, 0.75, 1, 3, 5, 8, 15, 30, 60, 120],
					"description": "Times to define buckets by seconds which contain all requests with max. the given amount of time. Must be in ascending order. "
				}
			},
			"required": ["METRICS_PATH", "DURATION_BUCKETS_SECONDS"]
		},
		"REQUEST_TIMEOUT": {
			"type": "integer",
			"minimum": 0,
			"default": 8000,
			"description": "Default timeout for external requests in milliseconds."
		},
<<<<<<< HEAD
		"LDAP_SYSTEM_SYNCER_POOL_SIZE": {
			"type": "integer",
			"minimum": 1,
			"default": 1,
			"description": "Determines how many system syncers will be run in parallel (at most) during the LDAP sync."
		},
		"LDAP_SCHOOL_SYNCER_POOL_SIZE": {
			"type": "integer",
			"minimum": 1,
			"default": 1,
			"description": "Determines how many school syncers will be run in parallel (at most) during the LDAP sync."
=======
		"MEMORY_INTERVAL_TIME" : {
			"type": "integer",
			"default": 0,
			"description": "Is the time for logging memory metrics to log in >secounds<. Default 0 will disable the logging."
		},
		"REQUEST_LOGGING_ENABLED": {
			"type": "boolean",
			"default": false,
			"description": "Enabled that every request is logged with the information route and method"
>>>>>>> 5cf6d645
		}
	},
	"required": [
		"TEACHER_VISIBILITY_FOR_EXTERNAL_TEAM_INVITATION",
		"STUDENT_TEAM_CREATION",
		"BLOCK_DISPOSABLE_EMAIL_DOMAINS",
		"HOST",
		"ACTIVATION_LINK_PERIOD_OF_VALIDITY_SECONDS",
		"LERNSTORE_MODE",
		"FEATURE_SHOW_VERSION_ENABLED"
	],
	"allOf": [
		{
			"$ref": "#/definitions/FEATURE_PROMETHEUS_ENABLED"
		}
	],
	"definitions": {
		"FEATURE_PROMETHEUS_ENABLED": {
			"if": {
				"properties": {
					"FEATURE_PROMETHEUS_ENABLED": {
						"const": true
					}
				}
			},
			"then": {
				"required": ["PROMETHEUS"]
			}
		}
	}
}<|MERGE_RESOLUTION|>--- conflicted
+++ resolved
@@ -469,7 +469,6 @@
 			"default": 8000,
 			"description": "Default timeout for external requests in milliseconds."
 		},
-<<<<<<< HEAD
 		"LDAP_SYSTEM_SYNCER_POOL_SIZE": {
 			"type": "integer",
 			"minimum": 1,
@@ -481,7 +480,7 @@
 			"minimum": 1,
 			"default": 1,
 			"description": "Determines how many school syncers will be run in parallel (at most) during the LDAP sync."
-=======
+		},
 		"MEMORY_INTERVAL_TIME" : {
 			"type": "integer",
 			"default": 0,
@@ -491,7 +490,6 @@
 			"type": "boolean",
 			"default": false,
 			"description": "Enabled that every request is logged with the information route and method"
->>>>>>> 5cf6d645
 		}
 	},
 	"required": [
