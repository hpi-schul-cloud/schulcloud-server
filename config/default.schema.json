{
	"title": "SVS Server Configuration",
	"type": "object",
	"additionalProperties": false,
	"properties": {
		"$schema": {
			"type": "string"
		},
		"NODE_ENV": {
			"type": "string",
			"enum": ["development", "test", "production", "migration"],
			"default": "production"
		},
		"REQUEST_OPTION": {
			"type": "object",
			"description": "Request helper options for internal requests.",
			"properties": {
				"KEEP_ALIVE": {
					"type": "boolean",
					"description": "Add Keep-Alive header to the request connection."
				},
				"TIMEOUT_MS": {
					"type": "integer",
					"description": "Outgoing request timeout in milliseconds."
				}
			},
			"default": {
				"TIMEOUT_MS": 5000,
				"KEEP_ALIVE": true
			}
		},
		"CALENDAR_API_KEY": {
			"type": "string",
			"default": "example",
			"description": "The API Key that the Calendar uses to resolve scopes. This should be removed with SC-3387"
		},
		"CALENDAR_URI": {
			"type": "string",
			"format": "uri",
			"default": "http://localhost:3000",
			"description": "The URI to the Calendar Service"
		},
		"CONSENT_AGE_FIRST": {
			"type": "integer",
			"default": 14,
			"description": "First gate for consent. Starting at this age the user have to give his/her consent"
		},
		"CONSENT_AGE_SECOND": {
			"type": "integer",
			"default": 16,
			"description": "Second gate for consent. Starting at this age parent consent is not required"
		},
		"LOGIN_BLOCK_TIME": {
			"type": "integer",
			"default": 15,
			"description": "Time difference for the brute force check in seconds"
		},
		"FORCE_SEND_EMAIL": {
			"type": "boolean",
			"default": false,
			"description": "Send mails to mail service, also if not in production mode"
		},
		"I18N": {
			"type": "object",
			"description": "Configuration of I18N",
			"properties": {
				"DEFAULT_LANGUAGE": {
					"type": "string",
					"default": "de",
					"enum": ["de", "en"],
					"description": "Value for the default language"
				},
				"DEFAULT_TIMEZONE": {
					"type": "string",
					"default": "Europe/Berlin",
					"description": "Timezone"
				},
				"FALLBACK_LANGUAGE": {
					"type": "string",
					"default": "de",
					"description": "Value for the fallback language if translation key is not found"
				},
				"AVAILABLE_LANGUAGES": {
					"type": "string",
					"default": "de,en,es,ua",
					"description": "Available languages"
				}
			}
		},
		"SYNC_API_KEY": {
			"type": "string",
			"default": "example",
			"description": "The API Key that the Sync and Mail Cron-Job uses to authenticate itself.This should be removed with SC-3387"
		},
		"TEACHER_VISIBILITY_FOR_EXTERNAL_TEAM_INVITATION": {
			"type": "string",
			"default": "disabled",
			"enum": ["disabled", "opt-in", "opt-out", "enabled"],
			"description": "defines wheter external team invitation shows teachers from different schools or not. if enabled system wide there are options general enabled or opt-in/-out by user required."
		},
		"STUDENT_TEAM_CREATION": {
			"type": "string",
			"default": "opt-out",
			"enum": ["disabled", "opt-in", "opt-out", "enabled"],
			"description": "defines wheter students may create teams or not. if enabled system wide there are options general enabled or opt-in/-out by school admin required."
		},
		"REDIS_URI": {
			"type": "string",
			"pattern": "(rediss?:)?//((\\w+)?(:.+@)?)?((\\w+)?(:\\w+))?(/d+)?(\\?db=\\d+(&password=.+(&option=.+)*)?)?",
			"description": "URL of a Redis server. If undefined, JWT whitelisting and timeouts will be disabled. Format: [redis[s]:]//[[user][:password@]][host][:port][/db-number][?db=db-number[&password=bar[&option=value]]]"
		},
		"PIN_MAX_AGE_SECONDS": {
			"type": "integer",
			"default": 86400,
			"description": "Maximum time in seconds a generated pin is handled as valid."
		},
		"JWT_PRIVATE_KEY": {
			"type": "string",
			"description": "The private key used to sign JWTs."
		},
		"JWT_PUBLIC_KEY": {
			"type": "string",
			"description": "The public key used to verify JWTs."
		},
		"JWT_SIGNING_ALGORITHM": {
			"type": "string",
			"default": "RS256",
			"description": "The algorithm used to sign JWTs. Must be an asymmetric algorithm."
		},
		"JWT_LIFETIME": {
			"type": "string",
			"default": "30d",
			"pattern": "^[0-9]+d$",
			"description": "Lifetime of generated JWTs in days."
		},
		"JWT_LIFETIME_SUPPORT_SECONDS": {
			"type": "number",
			"default": 3600,
			"description": "Lifetime of generated support JWTs."
		},
		"JWT_TIMEOUT_SECONDS": {
			"type": "integer",
			"default": 7200,
			"description": "After this many seconds of inactivity, a user gets logged out automatically. If no REDIS_URI is set, this value is ignored."
		},
		"FEATURE_JWT_EXTENDED_TIMEOUT_ENABLED": {
			"type": "boolean",
			"default": false,
			"description": "Using privateDevice parameter in login, the logout/jwt timeout can be extended to JWT_EXTENDED_TIMEOUT_SECONDS instead of JWT_TIMEOUT_SECONDS."
		},
		"JWT_EXTENDED_TIMEOUT_SECONDS": {
			"type": "integer",
			"default": 2629746,
			"description": "After this many seconds (default is one month) of inactivity, a user gets logged out when accepted extended login duration. If no REDIS_URI is set, this value is ignored."
		},
		"TSP_API_CLIENT_BASE_URL": {
			"type": "string",
			"default": "",
			"description": "The TSP API base URL."
		},
		"TSP_API_CLIENT_TOKEN_LIFETIME_MS": {
			"type": "number",
			"default": "30000",
			"description": "The TSP token lifetime in milliseconds."
		},
		"TSP_SYNC_SCHOOL_LIMIT": {
			"type": "number",
			"default": "10",
			"description": "The amount of schools the sync handles at once."
		},
		"TSP_SYNC_SCHOOL_DAYS_TO_FETCH": {
			"type": "number",
			"default": "1",
			"description": "The amount of days for which the sync fetches schools from the TSP."
		},
		"TSP_SYNC_DATA_LIMIT": {
			"type": "number",
			"default": "150",
			"description": "The amount of school data updates the sync handles at once."
		},
		"TSP_SYNC_DATA_DAYS_TO_FETCH": {
			"type": "number",
			"default": "1",
			"description": "The amount of days for which the sync fetches school data from the TSP."
		},
		"FEATURE_TSP_SYNC_ENABLED": {
			"type": "boolean",
			"default": false,
			"description": "Feature toggle for TSP sync."
		},
		"BLOCK_DISPOSABLE_EMAIL_DOMAINS": {
			"type": "boolean",
			"default": true,
			"description": "Prevent use of disposable email addresses."
		},
		"ADDITIONAL_BLACKLISTED_EMAIL_DOMAINS": {
			"type": "string",
			"default": "",
			"description": "Add custom domain to the list of blocked domains (comma separated list)."
		},
		"BLOCKLIST_OF_EMAIL_DOMAINS": {
			"type": "string",
			"default": "",
			"description": "Add custom domain to the list of blocked domains (comma separated list)."
		},
		"FEATURE_TSP_AUTO_CONSENT_ENABLED": {
			"type": "boolean",
			"default": false,
			"description": "Feature toggle for automatic consent during TSP sync."
		},
		"FEATURE_VIDEOCONFERENCE_ENABLED": {
			"type": "boolean",
			"default": false,
			"description": "If enabled, adds video conferences to teams and courses."
		},
		"VIDEOCONFERENCE_DEFAULT_PRESENTATION": {
			"type": "string",
			"default": "",
			"description": "Link to a custom presentation, if empty, the default presentation will be used."
		},
		"VIDEOCONFERENCE_HOST": {
			"type": "string",
			"format": "uri",
			"pattern": ".*(?<!/)$",
			"default": "https://bigbluebutton.schul-cloud.org/bigbluebutton",
			"description": "The BBB base url (should end without a slash)."
		},
		"VIDEOCONFERENCE_SALT": {
			"type": "string",
			"default": "",
			"description": "The BBB Salt for api call checksum creation."
		},
		"NO_COLOR": {
			"type": "string",
			"description": "The value is used to disable logging color in terminal and is set in production always to true. It is not connected to the loggers it self."
		},
		"FILES_STORAGE": {
			"type": "object",
			"description": "Files storage server properties, required always to be defined",
			"required": ["S3_ENDPOINT", "S3_REGION", "S3_BUCKET", "S3_ACCESS_KEY_ID", "S3_SECRET_ACCESS_KEY"],
			"properties": {
				"SERVICE_BASE_URL": {
					"type": "string",
					"format": "uri",
					"default": "http://localhost:4444",
					"description": "The URI of the file service"
				},
				"INCOMING_REQUEST_TIMEOUT": {
					"type": "integer",
					"minimum": 0,
					"default": 600000,
					"description": "Timeout for incoming requests to the Files-Storage in milliseconds."
				},
				"MAX_FILE_SIZE": {
					"type": "integer",
					"minimum": 0,
					"default": 2684354560,
					"description": "Maximum file size for incoming requests in Byte. We use the Windows convention here that file sizes are measured in KB (1KB = 1024B, instead of 1kB = 1000B). Thus 2,5GB = 2684354560B."
				},
				"S3_ENDPOINT": {
					"type": "string",
					"format": "uri",
					"description": "The URI of the S3 provider"
				},
				"S3_REGION": {
					"type": "string",
					"default": "eu-central-1",
					"description": "Region name of bucket"
				},
				"S3_BUCKET": {
					"type": "string",
					"description": "Bucket name"
				},
				"S3_ACCESS_KEY_ID": {
					"type": "string",
					"description": "Access Key to S3"
				},
				"S3_SECRET_ACCESS_KEY": {
					"type": "string",
					"description": "Secret key to S3"
				},
				"EXCHANGE": {
					"type": "string",
					"default": "files-storage",
					"description": "rabbitmq exchange name for antivirus"
				},
				"USE_STREAM_TO_ANTIVIRUS": {
					"type": "boolean",
					"default": false,
					"description": "send file to antivirus by uploading"
				}
			},
			"default": {
				"S3_ENDPOINT": "http://localhost:9000",
				"S3_ACCESS_KEY_ID": "miniouser",
				"S3_SECRET_ACCESS_KEY": "miniouser",
				"S3_BUCKET": "schulcloud",
				"S3_REGION": "eu-central-1",
				"INCOMING_REQUEST_TIMEOUT": 600000,
				"EXCHANGE": "files-storage"
			}
		},
		"FWU_CONTENT": {
			"type": "object",
			"description": "Properties of the S3 storage containing FWU content",
			"required": ["S3_ENDPOINT", "S3_REGION", "S3_BUCKET", "S3_ACCESS_KEY", "S3_SECRET_KEY"],
			"properties": {
				"S3_ENDPOINT": {
					"type": "string",
					"format": "uri",
					"default": "http://localhost:4568",
					"description": "The URI of the S3 provider"
				},
				"S3_REGION": {
					"type": "string",
					"default": "de",
					"description": "Region name of bucket"
				},
				"S3_BUCKET": {
					"type": "string",
					"default": "",
					"description": "Bucket name"
				},
				"S3_ACCESS_KEY": {
					"type": "string",
					"default": "",
					"description": "Access Key to S3"
				},
				"S3_SECRET_KEY": {
					"type": "string",
					"default": "",
					"description": "Secret key to S3"
				},
				"INCOMING_REQUEST_TIMEOUT_MS": {
					"type": "integer",
					"minimum": 0,
					"default": 600000,
					"description": "Timeout for incoming requests to the fwu-learning-contents in milliseconds."
				}
			}
		},
		"H5P_EDITOR": {
			"type": "object",
			"description": "Properties of the H5P server microservice and library management job",
			"required": ["S3_ENDPOINT", "S3_REGION", "S3_BUCKET_CONTENT", "S3_BUCKET_LIBRARIES"],
			"default": {},
			"properties": {
				"S3_ENDPOINT": {
					"type": "string",
					"format": "uri",
					"default": "http://localhost:4568",
					"description": "The URI of the S3 provider"
				},
				"S3_REGION": {
					"type": "string",
					"default": "eu-central-2",
					"description": "Region name of bucket"
				},
				"S3_ACCESS_KEY_ID": {
					"type": "string",
					"default": "",
					"description": "Access Key to S3_BUCKET_CONTENT with RW and listing buckets permissions"
				},
				"S3_SECRET_ACCESS_KEY": {
					"type": "string",
					"default": "",
					"description": "Secret key to to S3_BUCKET_CONTENT with RW and listing buckets permissions"
				},
				"LIBRARIES_S3_ACCESS_KEY_ID": {
					"type": "string",
					"default": "",
					"description": "Access Key to S3_BUCKET_LIBRARIES (at least read and listing buckets permissions for editor, aditionally write permission for library management)"
				},
				"LIBRARIES_S3_SECRET_ACCESS_KEY": {
					"type": "string",
					"default": "",
					"description": "Secret key to S3_BUCKET_LIBRARIES (at least read and listing buckets permissions for editor, aditionally write permission for library management)"
				},
				"S3_BUCKET_CONTENT": {
					"type": "string",
					"default": "",
					"description": "Content Bucket name"
				},
				"S3_BUCKET_LIBRARIES": {
					"type": "string",
					"default": "",
					"description": "Library Bucket name"
				},
				"INCOMING_REQUEST_TIMEOUT": {
					"type": "integer",
					"minimum": 0,
					"default": 600000,
					"description": "Timeout for incoming requests (including file uploads) to the h5p editor in milliseconds ."
				},
				"LIBRARY_LIST_PATH": {
					"type": "string",
					"default": "config/h5p-libraries.yaml",
					"description": "Path to yaml file with list of h5p content type libraries which should be installed"
				}
			}
		},
		"H5P_Library": {
			"type": "object",
			"description": "Properties of the H5P server microservice",
			"required": ["S3_ENDPOINT", "S3_BUCKET_LIBRARIES", "S3_ACCESS_KEY_ID", "S3_SECRET_ACCESS_KEY"],
			"default": {},
			"properties": {
				"S3_ENDPOINT": {
					"type": "string",
					"format": "uri",
					"default": "http://localhost:4568",
					"description": "The URI of the S3 provider"
				},
				"S3_ACCESS_KEY_ID": {
					"type": "string",
					"default": "",
					"description": "Access Key to S3_BUCKET_CONTENT with R/W permissions"
				},
				"S3_SECRET_ACCESS_KEY": {
					"type": "string",
					"default": "",
					"description": "Secret key to S3_BUCKET_CONTENT with R/W permissions"
				},
				"S3_BUCKET_LIBRARIES": {
					"type": "string",
					"default": "",
					"description": "Library Bucket name"
				}
			}
		},
		"FEATURE_FWU_CONTENT_ENABLED": {
			"type": "boolean",
			"default": false,
			"description": "Defines if backend for the FWU content in the Learnstore is enabled."
		},
		"FEATURE_H5P_EDITOR_ENABLED": {
			"type": "boolean",
			"default": false,
			"description": "Defines if backend for the H5P editor is enabled."
		},
		"WOPI_MAX_FILE_SIZE": {
			"type": "integer",
			"default": 20971520,
			"description": "The maximum file size in bytes that can be handled by the WOPI API. Download of larger files throws an error."
		},
		"FEATURE_IDENTITY_MANAGEMENT_ENABLED": {
			"type": "boolean",
			"default": false,
			"description": "Enables the Identity Management (ErWIn IDM) feature. Determines if Keycloak related modules will be loaded during startup. Prerequisite to set further FEATURE_IDENTITY_MANAGEMENT_X flags"
		},
		"FEATURE_IDENTITY_MANAGEMENT_STORE_ENABLED": {
			"type": "boolean",
			"default": false,
			"description": "Enables the Identity Management (ErWIn IDM) as account storage. If activated, account related create, update and delete operations are mirrored into Keycloak. Prerequisite to set FEATURE_IDENTITY_MANAGEMENT_LOGIN_ENABLED flag."
		},
		"FEATURE_IDENTITY_MANAGEMENT_LOGIN_ENABLED": {
			"type": "boolean",
			"default": false,
			"description": "Enables the login via Keycloak with the Identity Management (ErWIn IDM) for users managed by dBildungscloud. If activated, Keycloak will be used as the primary source to read for the dBildungscloud login."
		},
		"IDENTITY_MANAGEMENT": {
			"type": "object",
			"description": "Identity management server properties.",
			"required": [
				"INTERNAL_URI",
				"EXTERNAL_URI",
				"TENANT",
				"CLIENTID",
				"ADMIN_CLIENTID",
				"ADMIN_USER",
				"ADMIN_PASSWORD"
			],
			"properties": {
				"INTERNAL_URI": {
					"type": "string",
					"default": null,
					"description": "The ErWIn IDM base URI for Kubernetes cluster internal use."
				},
				"EXTERNAL_URI": {
					"type": "string",
					"default": null,
					"description": "The ErWIn IDM base URI for Kubernetes cluster external use."
				},
				"TENANT": {
					"type": "string",
					"default": null,
					"description": "The ErWIn IDM tenant."
				},
				"CLIENTID": {
					"type": "string",
					"default": null,
					"description": "The ErWIn IDM tenant client."
				},
				"ADMIN_CLIENTID": {
					"type": "string",
					"default": null,
					"description": "The ErWIn IDM admin client."
				},
				"ADMIN_USER": {
					"type": "string",
					"default": null,
					"description": "The ErWIn IDM admin user."
				},
				"ADMIN_PASSWORD": {
					"type": "string",
					"default": null,
					"description": "The ErWIn IDM admin password."
				}
			}
		},
		"OIDCMOCK": {
			"type": "object",
			"description": "OpenID Connect Identity Provider mock server for develop and testing purpose (set these values for local seeding purpose).",
			"required": [],
			"properties": {
				"BASE_URL": {
					"type": "string",
					"default": null,
					"description": "The mock server base path."
				},
				"CLIENT_ID": {
					"type": "string",
					"default": null,
					"description": "The mock server accepted client id."
				},
				"CLIENT_SECRET": {
					"type": "string",
					"default": null,
					"description": "The mock server accepted client's secret."
				}
			}
		},
		"CLAMAV": {
			"type": "object",
			"description": "Properties of the ClamAV server",
			"required": [],
			"properties": {
				"SERVICE_HOSTNAME": {
					"type": "string",
					"description": "IP of host to connect to TCP interface"
				},
				"SERVICE_PORT": {
					"type": "number",
					"description": "Port of host to use when connecting via TCP interface"
				}
			},
			"default": {
				"SERVICE_HOSTNAME": "localhost",
				"SERVICE_PORT": 3310
			}
		},
		"RABBITMQ_URI": {
			"type": "string",
			"format": "uri",
			"default": "amqp://guest:guest@localhost:5672",
			"description": "The URI of the RabbitMQ server."
		},
		"RABBITMQ_GLOBAL_PREFETCH_COUNT": {
			"type": "integer",
			"default": 5,
			"description": "The global prefetch count of the RabbitMQ server."
		},
		"RABBITMQ_HEARTBEAT_INTERVAL_IN_SECONDS": {
			"type": "integer",
			"default": 20,
			"description": "Defines the time interval (in seconds) for periodic heartbeats between the client and the RabbitMQ broker to detect unresponsive connections and prevent network timeouts"
		},
		"LEGACY_RABBITMQ_GLOBAL_PREFETCH_COUNT": {
			"type": "number",
			"default": 25,
			"description": "deprecated from the start, PLEASE GET YOUR OWN CONFIG, prefetch count is applied per channel globally for all legacy rabbitmq channels (nest based code is not affected)"
		},
		"HOST": {
			"type": "string",
			"format": "uri",
			"default": "http://localhost:3100",
			"pattern": ".*(?<!/)$",
			"description": "The client url (should end without a slash)."
		},
		"API_HOST": {
			"type": "string",
			"format": "uri",
			"default": "http://localhost:3030/api",
			"pattern": ".*(?<!/)$",
			"description": "The server endpoint, for external calls like Antivirus service. When called from docker container, can be http://host.docker.internal:3030"
		},
		"PUBLIC_BACKEND_URL": {
			"type": "string",
			"format": "uri",
			"pattern": ".*(?<!/)$",
			"description": "The server api url that is accessible from the web (should end without a slash)."
		},
		"ALERT_STATUS_URL": {
			"type": "string",
			"default": null,
			"description": "The url of status message provider (should end without a slash)."
		},
		"ALERT_CACHE_INTERVAL_MIN": {
			"type": "number",
			"default": 1,
			"description": "Time between updating alerts (in minutes)"
		},
		"HYDRA_URI": {
			"type": "string",
			"format": "uri",
			"default": "http://localhost:9001",
			"description": "The hydra url."
		},
		"FEATURE_MULTIPLE_S3_PROVIDERS_ENABLED": {
			"type": "boolean",
			"default": true,
			"description": "Enables using the storage provider collection to determine a provider with free buckets upon school creation. If disabled, the only storage provider is configured via the environment variables in config/secrets.js"
		},
		"S3_KEY": {
			"type": "string",
			"description": "Synchronous encryption key used to secure storage provider secrets. Only used with FEATURE_MULTIPLE_S3_PROVIDERS_ENABLED=true",
			"pattern": ".{16}.*"
		},
		"FEATURE_S3_BUCKET_CORS": {
			"type": "boolean",
			"description": "true if CORS is supported by the S3 bucket. (Minio does not support it)",
			"default": true
		},
		"REQUEST_LIMIT_STORAGE_PROVIDER": {
			"type": "integer",
			"default": 100,
			"description": "Number of objects that can be modified in one request to the storage provider. Must not exceed 1000."
		},
		"STORAGE_SIGNED_URL_EXPIRE": {
			"type": "integer",
			"default": 60,
			"description": "Expiration time in seconds for signedUrl used by antivirus"
		},
		"ENABLE_FILE_SECURITY_CHECK": {
			"type": "boolean",
			"description": "enables antivirus check for files",
			"default": false
		},
		"FILE_SECURITY_CHECK_MAX_FILE_SIZE": {
			"type": "integer",
			"description": "Maximum file size for antivirus check in Byte.",
			"default": 25000000
		},
		"FILE_SECURITY_CHECK_SERVICE_URI": {
			"type": "string",
			"description": "Antivirus file endpoint, only used for legacy file implementation",
			"format": "uri",
			"pattern": ".*(?<!/)$"
		},
		"FILE_SECURITY_SERVICE_USERNAME": {
			"type": "string",
			"description": "Username for the antivirus service, only used for legacy file implementation"
		},
		"FILE_SECURITY_SERVICE_PASSWORD": {
			"type": "string",
			"description": "Password for the antivirus service, only used for legacy file implementation"
		},
		"ANTIVIRUS_EXCHANGE": {
			"type": "string",
			"default": "antivirus",
			"description": "rabbitmq exchange name for antivirus"
		},
		"ANTIVIRUS_ROUTING_KEY": {
			"type": "string",
			"default": "scan_file_v2",
			"description": "rabbitmq routing key"
		},
		"DOCUMENT_BASE_DIR": {
			"type": "string",
			"format": "uri",
			"default": "https://s3.hidrive.strato.com/cloud-instances/",
			"description": "Storage url for global documents."
		},
		"SC_THEME": {
			"type": "string",
			"default": "default",
			"description": "The used theming."
		},
		"SC_SHORTNAME": {
			"type": "string",
			"default": "dbc",
			"description": "The sort name of the instance (dbc, nbc, brb, thr)."
		},
		"FEATURE_OAUTH_LOGIN": {
			"type": "boolean",
			"default": "false",
			"description": "Oauth Login Endpoints Enabled."
		},
		"FEATURE_LOGIN_LINK_ENABLED": {
			"type": "boolean",
			"default": "false",
			"description": "Login via Link generation (to the right form)."
		},
		"FEATURE_USER_LOGIN_MIGRATION_ENABLED": {
			"type": "boolean",
			"default": "false",
			"description": "Enables the oauth system migration feature."
		},
		"MIGRATION_END_GRACE_PERIOD_MS": {
			"type": "number",
			"default": "604800000",
			"description": "Grace period before school admin cannot restart oauth migration anymore. Value is given in ms and default is 7 days"
		},
		"FEATURE_SCHULCONNEX_GROUP_PROVISIONING_ENABLED": {
			"type": "boolean",
			"default": false,
			"description": "Groups of type class also gets provisioned, when provisioning a user via oauth login."
		},
		"SC_TITLE": {
			"type": "string",
			"default": "dBildungscloud",
			"description": "The used title."
		},
		"SC_DOMAIN": {
			"type": "string",
			"description": "The Schulcloud domain."
		},
		"TRAINING_URL": {
			"type": "string",
			"default": "https://lernen.dbildungscloud.de",
			"description": "URL for the platform training material"
		},
		"FEATURE_ADMIN_TOGGLE_STUDENT_LERNSTORE_VIEW_ENABLED": {
			"type": "boolean",
			"default": true,
			"description": "Allows school admin to toggle student's LERNSTORE_VIEW permission."
		},
		"TEACHER_STUDENT_VISIBILITY": {
			"type": "object",
			"description": "Configuration regarding teachers' STUDENT_LIST permission.",
			"properties": {
				"IS_CONFIGURABLE": {
					"type": "boolean",
					"description": "Allows school admin to toggle teachers' STUDENT_LIST permission."
				},
				"IS_ENABLED_BY_DEFAULT": {
					"type": "boolean",
					"description": "Grants teachers STUDENT_LIST permission by default."
				},
				"IS_VISIBLE": {
					"type": "boolean",
					"description": "Defines whether feature toggle for visibility of students to teachers is visible."
				}
			},
			"default": {
				"IS_CONFIGURABLE": false,
				"IS_ENABLED_BY_DEFAULT": true,
				"IS_VISIBLE": true
			}
		},
		"FEATURE_SCHOOL_POLICY_ENABLED": {
			"type": "boolean",
			"default": false,
			"description": "Enables uploading of school specific Privacy Policy on old admin page "
		},
		"FEATURE_SCHOOL_POLICY_ENABLED_NEW": {
			"type": "boolean",
			"default": false,
			"description": "Enables uploading of school specific Privacy Policy on new admin page."
		},
		"FEATURE_SCHOOL_TERMS_OF_USE_ENABLED": {
			"type": "boolean",
			"default": false,
			"description": "Enables uploading of school specific Terms of Use on new admin page."
		},
		"ROCKETCHAT_SERVICE_ENABLED": {
			"type": "boolean",
			"default": false,
			"description": "Enables chat function for the school."
		},
		"ROCKET_CHAT_URI": {
			"type": "string",
			"default": null,
			"description": "rocketchat base uri"
		},
		"ROCKET_CHAT_ADMIN_ID": {
			"type": "string",
			"default": null,
			"description": "rocketchat admin id"
		},
		"ROCKET_CHAT_ADMIN_TOKEN": {
			"type": "string",
			"default": null,
			"description": "rocketchat admin token"
		},
		"ROCKET_CHAT_ADMIN_USER": {
			"type": "string",
			"default": null,
			"description": "rocketchat admin user"
		},
		"ROCKET_CHAT_ADMIN_PASSWORD": {
			"type": "string",
			"default": null,
			"description": "rocketchat admin password"
		},
		"ROCKET_CHAT_CLIENT_TIMEOUT_MS": {
			"type": "number",
			"default": 30000,
			"description": "rocketchat client timeout in milliseconds"
		},
		"LDAP_PASSWORD_ENCRYPTION_KEY": {
			"type": "string",
			"description": "Synchronous encryption key used to secure search user passwords",
			"pattern": ".{16}.*"
		},
		"AES_KEY": {
			"type": "string",
			"description": "Symmetric encryption key used to encrypt and decrypt secrets.",
			"pattern": ".{16}.*"
		},
		"FEATURE_ETHERPAD_ENABLED": {
			"type": "boolean",
			"default": true,
			"description": "Etherpad feature enabled"
		},
		"ETHERPAD": {
			"type": "object",
			"description": "Etherpad settings",
			"required": ["PAD_URI"],
			"properties": {
				"URI": {
					"type": "string",
					"description": "The etherpad api version uri."
				},
				"PAD_URI": {
					"type": "string",
					"format": "uri",
					"pattern": ".*(?<!/)$",
					"description": "The etherpad pad uri"
				},
				"OLD_PAD_URI": {
					"type": "string",
					"description": "The etherpad api version uri."
				},
				"API_KEY": {
					"type": "string",
					"description": "The etherpad api key for sending requests."
				},
				"COOKIE_EXPIRES_SECONDS": {
					"type": "integer",
					"default": 7200,
					"description": "Number of seconds after an etherpad cookie expires."
				},
				"COOKIE_RELEASE_THRESHOLD": {
					"type": "integer",
					"default": 7200,
					"description": "If Session Valid time is smaller than this, a new session is created on request."
				}
			}
		},
		"NEXTCLOUD_BASE_URL": {
			"type": "string",
			"default": "http://nextcloud.localhost:9090",
			"description": "API URI for Nextcloud"
		},
		"NEXTCLOUD_ADMIN_USER": {
			"type": "string",
			"default": "admin",
			"description": "Admin-user for Nextcloud-API"
		},
		"NEXTCLOUD_ADMIN_PASS": {
			"type:": "string",
			"default": "admin",
			"description": "Admin-password for Nextcloud-API"
		},
		"NEXTCLOUD_SCOPES": {
			"type:": "string",
			"default": "openid offline profile email groups",
			"description": "ClientId for Nextcloud Oauth2 Login"
		},
		"NEXTCLOUD_SOCIALLOGIN_OIDC_INTERNAL_NAME": {
			"type:": "string",
			"default": "SchulcloudNextcloud",
			"description": "Internal name of schulcloud oidc provider of nextcloud's social login app"
		},
		"HYDRA_PUBLIC_URI": {
			"type:": "string",
			"default": "http://hydra.localhost:9000",
			"description": "Internal Hydra URI"
		},
		"COLLABORATIVE_STORAGE_PROVIDER": {
			"type:": "string",
			"description": "Selects the storage provider strategy for the collaborative storage"
		},
		"SKIP_CONDITIONS_CONSENT": {
			"type": "string",
			"default": "",
			"description": "A string with concatenated user types (student, employee) that don't need to explicitly state their consent with the terms and conditions. \"employee\" means teachers and admins."
		},
		"ACTIVATION_LINK_PERIOD_OF_VALIDITY_SECONDS": {
			"type": "integer",
			"default": 7200,
			"description": "The time in seconds during which the activation link is valid. After expiration the entry is removed from the database"
		},
		"ADMIN_MAIL_RECEIVERS": {
			"type": "string",
			"default": null,
			"description": "A string that contains recievers of the daily stat and other mails. Can contain mutliple mails, seperated by comma"
		},
		"FEATURE_LERNSTORE_ENABLED": {
			"type": "boolean",
			"default": true,
			"description": "Defines if backend for the Lern-Store Edu-Sharing is enabled."
		},
		"ES_DOMAIN": {
			"type": "string",
			"format": "uri",
			"pattern": ".*(?<!/)$",
			"description": "The URL for the edu-sharing repository.",
			"default": "https://mv-repo.schul-cloud.org"
		},
		"ES_USER": {
			"type": "string",
			"description": "The username for edu-sharing api access",
			"default": ""
		},
		"ES_PASSWORD": {
			"type": "string",
			"description": "The password for edu-sharing api access",
			"default": ""
		},
		"FEATURE_ES_MERLIN_ENABLED": {
			"type": "boolean",
			"default": false,
			"description": "When enabled, the merlin referene will generate a valid url"
		},
		"SECRET_ES_MERLIN_USERNAME": {
			"type": "string",
			"description": "The username for Merlin login, used for edusharing"
		},
		"SECRET_ES_MERLIN_PW": {
			"type": "string",
			"description": "The password for Merlin login, used for edusharing"
		},
		"ES_MERLIN_AUTH_URL": {
			"type": "string",
			"description": "Connection url for Merlin content",
			"default": "http://merlin.nibis.de/auth.php"
		},
		"SECRET_ES_MERLIN_COUNTIES_CREDENTIALS": {
			"type": "string",
			"description": "JSON stringified with credentials for merlin counties, used by Lern-Store"
		},
		"FEATURE_ES_SEARCHABLE_ENABLED": {
			"type": "boolean",
			"default": false,
			"description": "When enabled, only content having searchable flag will be returned by Lern-Store"
		},
		"FEATURE_ES_COLLECTIONS_ENABLED": {
			"type": "boolean",
			"default": false,
			"description": "When enabled, collections will be searchable in Lern-Store"
		},
		"SILENT_ERROR_ENABLED": {
			"type": "boolean",
			"default": false,
			"description": "Brute force flag during recovery password process"
		},
		"FEATURE_API_VALIDATION_ENABLED": {
			"type": "boolean",
			"default": false,
			"description": "when enabled, all incoming requests are validated against the openapi schemata, unless the route is whitelisted."
		},
		"FEATURE_API_RESPONSE_VALIDATION_ENABLED": {
			"type": "boolean",
			"default": false,
			"description": "when enabled, all incoming requests are validated against the openapi schemata, unless the route is whitelisted."
		},
		"API_VALIDATION_WHITELIST_EXTENSION": {
			"type": "string",
			"description": "when set, this is interpreted as a regex to extend the ignorelist for the API validation with any routes matching the regex.",
			"examples": [".*/courses/[0-9a-f]{24}($|/$)"]
		},
		"FEATURE_PROMETHEUS_METRICS_ENABLED": {
			"type": "boolean",
			"default": false,
			"description": "Feature flag for collecting and exporting Prometheus metrics."
		},
		"PROMETHEUS_METRICS_ROUTE": {
			"type": "string",
			"default": "/metrics",
			"description": "Route at which Prometheus metrics are exported (if enabled by the feature flag)."
		},
		"PROMETHEUS_METRICS_PORT": {
			"type": "number",
			"default": 9090,
			"description": "Port number on which the additional server (that exports Prometheus metrics) is listening on (if enabled by the feature flag). Please remember that it must be different than the main app listening port as the Prometheus app server will run on a different port and you can't run two servers on the same port."
		},
		"PROMETHEUS_METRICS_COLLECT_DEFAULT_METRICS": {
			"type": "boolean",
			"default": true,
			"description": "Toggle that enables/disables collecting default Prometheus client metrics (e.g. NodeJS or OS-related ones)."
		},
		"PROMETHEUS_METRICS_COLLECT_METRICS_ROUTE_METRICS": {
			"type": "boolean",
			"default": true,
			"description": "Toggle that enables/disables collecting metrics of the metrics route itself (like metrics route calls count or response time)."
		},
		"FEATURE_MONGOOSE_LOGGING_ENABLED": {
			"type": "boolean",
			"default": false,
			"description": "Enable logging for mongoose database calls."
		},
		"INCOMING_REQUEST_TIMEOUT_API": {
			"type": "integer",
			"minimum": 0,
			"default": 8000,
			"description": "Timeout for incoming requests to the API in milliseconds."
		},
		"INCOMING_REQUEST_TIMEOUT_COPY_API": {
			"type": "integer",
			"minimum": 0,
			"default": 60000,
			"description": "Timeout for incoming requests to the copy API in milliseconds."
		},
		"FEATURE_SYNC_LAST_SYNCED_AT_ENABLED": {
			"type": "boolean",
			"default": true,
			"description": "Enable setting/updating user's document lastSyncedAt field, e.g. in the LDAP sync process"
		},
		"FEATURE_SYNCER_CONSUMER_ENABLE": {
			"type": "boolean",
			"default": false,
			"description": "Enable consumer for queued sync messages"
		},
		"LDAP_SYSTEM_SYNCER_POOL_SIZE": {
			"type": "integer",
			"minimum": 1,
			"default": 1,
			"description": "Determines how many system syncers will be run in parallel (at most) during the LDAP sync."
		},
		"LDAP_SCHOOL_SYNCER_POOL_SIZE": {
			"type": "integer",
			"minimum": 1,
			"default": 1,
			"description": "Determines how many school syncers will be run in parallel (at most) during the LDAP sync."
		},
		"SYNC_LOG_LEVEL": {
			"type": "string",
			"default": "error",
			"description": "Log level for queue based syncers (e.g. LDAP)"
		},
		"LOG_LEVEL": {
			"type": "string",
			"default": "error",
			"description": "Log level for api.",
			"enum": ["emerg", "alert", "crit", "error", "warning", "notice", "info", "debug"]
		},
		"NEST_LOG_LEVEL": {
			"type": "string",
			"default": "notice",
			"description": "Nest Log level for api. The http flag is for request logging. The http flag do only work by api methods with added 'request logging interceptor'.",
			"enum": ["emerg", "alert", "crit", "error", "warning", "notice", "info", "debug"]
		},
		"EXIT_ON_ERROR": {
			"type": "boolean",
			"default": true,
			"description": "By default, the application is terminated after an uncaughtException has been logged. If this is not the desired behavior, set exitOnError to false."
		},
		"SYSTEM_LOG_LEVEL": {
			"type": "string",
			"default": "requestError",
			"description": "Special logs.",
			"enum": ["requestError", "systemLogs", "request", "sendRequests"]
		},
		"SYNC_QUEUE_NAME": {
			"type": "string",
			"default": "sync_ldap",
			"description": "Queue name for sync"
		},
		"MAIL_SEND_EXCHANGE": {
			"type": "string",
			"default": "mail-drop",
			"description": "Exchange name for mail sending"
		},
		"MAIL_SEND_ROUTING_KEY": {
			"type": "string",
			"default": "mail-drop",
			"description": "Routing key name for mail sending"
		},
		"MEMORY_INTERVAL_TIME": {
			"type": "integer",
			"default": 0,
			"description": "Is the time for logging memory metrics to log in >secounds<. Default 0 will disable the logging."
		},
		"REQUEST_LOGGING_ENABLED": {
			"type": "boolean",
			"default": false,
			"description": "Enabled that every request is logged with the information route and method"
		},
		"SUPPORT_PROBLEM_EMAIL_ADDRESS": {
			"type": "string",
			"default": "ticketsystem@dbildungscloud.de",
			"description": "Email address used for reporting a problem"
		},
		"SUPPORT_WISH_EMAIL_ADDRESS": {
			"type": "string",
			"default": "ticketsystem@dbildungscloud.de",
			"description": "Email addresses used for reporting a wish"
		},
		"ADMIN_TABLES_DISPLAY_CONSENT_COLUMN": {
			"type": "boolean",
			"default": true,
			"description": "Display/Hide admin tables consent column"
		},
		"JWT_SHOW_TIMEOUT_WARNING_SECONDS": {
			"type": "integer",
			"default": 3600,
			"description": "Determines the time in seconds to show the timeout warning in the client"
		},
		"FEATURE_EXTENSIONS_ENABLED": {
			"type": "boolean",
			"default": true,
			"description": "Enables user's use of extensions in the client"
		},
		"FEATURE_TEAMS_ENABLED": {
			"type": "boolean",
			"default": true,
			"description": "Enables user's use of the teams feature in the client"
		},
		"NOT_AUTHENTICATED_REDIRECT_URL": {
			"type": "string",
			"default": "/login",
			"description": "Determines the url to be redirected to when the user is not authenticated"
		},
		"SC_CONTACT_EMAIL": {
			"type": "string",
			"default": "ticketsystem@dbildungscloud.de",
			"description": "Email address used for contacting"
		},
		"ACCESSIBILITY_REPORT_EMAIL": {
			"type": "string",
			"default": "dbildungscloud@dataport.de",
			"description": "Email to report accessibility issue"
		},
		"FEATURE_COLUMN_BOARD_ENABLED": {
			"type": "boolean",
			"default": false,
			"description": "Toggle for activating the column board."
		},
		"FEATURE_COLUMN_BOARD_FILE_FOLDER_ENABLED": {
			"type": "boolean",
			"default": false,
			"description": "Enable file folder elements in column board."
		},
		"FEATURE_COLUMN_BOARD_SUBMISSIONS_ENABLED": {
			"type": "boolean",
			"default": false,
			"description": "Enable submissions in column board."
		},
		"FEATURE_COLUMN_BOARD_COLLABORATIVE_TEXT_EDITOR_ENABLED": {
			"type": "boolean",
			"default": true,
			"description": "Enable collaborative text editor in column board."
		},
		"FEATURE_COLUMN_BOARD_LINK_ELEMENT_ENABLED": {
			"type": "boolean",
			"default": false,
			"description": "Enable link elements in column board."
		},
		"FEATURE_COLUMN_BOARD_VIDEOCONFERENCE_ENABLED": {
			"type": "boolean",
			"default": false,
			"description": "Enable video conference elements in column board."
		},
		"FEATURE_COLUMN_BOARD_H5P_ENABLED": {
			"type": "boolean",
			"default": false,
			"description": "Enables h5p on the column board"
		},
		"COLUMN_BOARD_HELP_LINK": {
			"type": "string",
			"default": "https://docs.dbildungscloud.de/pages/viewpage.action?pageId=270827606",
			"description": "link to userfacing documentation of the column board feature"
		},
		"COLUMN_BOARD_FEEDBACK_LINK": {
			"type": "string",
			"description": "link to a page that gathers feedback about the column board feature"
		},
		"FEATURE_COURSE_SHARE": {
			"type": "boolean",
			"default": false,
			"description": "Toggle for course sharing feature."
		},
		"FEATURE_LESSON_SHARE": {
			"type": "boolean",
			"default": false,
			"description": "Toggle for lesson sharing feature."
		},
		"FEATURE_TASK_SHARE": {
			"type": "boolean",
			"default": false,
			"description": "Toggle for the task sharing feature."
		},
		"FEATURE_COLUMN_BOARD_SHARE": {
			"type": "boolean",
			"default": false,
			"description": "Toggle for the column board sharing feature."
		},
		"FEATURE_COLUMN_BOARD_SOCKET_ENABLED": {
			"type": "boolean",
			"default": false,
			"description": "Toggle for the column board web socket feature."
		},
		"FEATURE_BOARD_LAYOUT_ENABLED": {
			"type": "boolean",
			"default": false,
			"description": "Toggle for the column board layout feature."
		},
		"FEATURE_USER_MIGRATION_ENABLED": {
			"type": "boolean",
			"default": false,
			"description": "Enable user migration page for admin to bind ldap accounts to local accounts"
		},
		"FEATURE_USER_MIGRATION_SYSTEM_ID": {
			"type": "string",
			"default": "",
			"description": "SystemId for migration of users from system. To use this please set FEATURE_USER_MIGRATION_CENTRAL_LDAP in the client"
		},
		"IMPORTUSER_SAVE_ALL_MATCHES_REQUEST_TIMEOUT_MS": {
			"type": "integer",
			"description": "Timeout in milliseconds for saving all import user matches",
			"default": 60000
		},
		"FEATURE_COPY_SERVICE_ENABLED": {
			"type": "boolean",
			"default": false,
			"description": "Toggle for copy course feature."
		},
		"FEATURE_COMMON_CARTRIDGE_COURSE_EXPORT_ENABLED": {
			"type": "boolean",
			"default": false,
			"description": "Toggle for the IMSCC course download feature."
		},
		"GEOGEBRA_BASE_URL": {
			"type": "string",
			"format": "uri",
			"default": "https://www.geogebra.org",
			"pattern": ".*(?<!/)$",
			"description": "Base URL of GeoGebra materials"
		},
		"FEATURE_COMMON_CARTRIDGE_COURSE_IMPORT_ENABLED": {
			"type": "boolean",
			"default": false,
			"description": "Toggle for the Common Cartridge course import feature."
		},
		"FEATURE_COMMON_CARTRIDGE_COURSE_IMPORT_MAX_FILE_SIZE": {
			"type": "integer",
			"default": 2000000000,
			"description": "The maximum file upload size in bytes for the Common Cartridge file during import."
		},
		"GHOST_BASE_URL": {
			"type": "string",
			"format": "uri",
			"default": "https://blog.dbildungscloud.de",
			"pattern": ".*(?<!/)$",
			"description": "Base URL of ghost blog (should end without a slash)"
		},
		"FEATURE_CONSENT_NECESSARY": {
			"type": "boolean",
			"default": true,
			"description": "Determines if consent is necessary during registration."
		},
		"COOKIE": {
			"type": "object",
			"description": "Cookie properties, required always to be defined",
			"properties": {
				"SAME_SITE": {
					"type": "string",
					"default": "none",
					"enum": ["none", "lax", "strict"],
					"description": "Value for cookies sameSite property. When SECURE flag is false, 'None' is not allowed in SAME_SITE and Lax should be used as default instead"
				},
				"HTTP_ONLY": {
					"type": "boolean",
					"default": false,
					"description": "Value for cookies httpOnly property"
				},
				"HOST_ONLY": {
					"type": "boolean",
					"default": true,
					"description": "Value for cookies hostOnly property"
				},
				"SECURE": {
					"type": "boolean",
					"default": true,
					"description": "Value for cookies httpOnly property"
				},
				"EXPIRES_SECONDS": {
					"type": "integer",
					"default": 2592000000,
					"description": "Expiration in seconds from now"
				}
			},
			"required": ["SAME_SITE", "HTTP_ONLY", "HOST_ONLY", "SECURE", "EXPIRES_SECONDS"],
			"allOf": [
				{
					"$ref": "#/properties/COOKIE/definitions/SAME_SITE_SECURE_VALID"
				}
			],
			"definitions": {
				"SAME_SITE_SECURE_VALID": {
					"if": {
						"properties": {
							"SECURE": {
								"const": false
							}
						}
					},
					"then": {
						"properties": {
							"SAME_SITE": {
								"enum": ["lax", "strict"]
							}
						}
					}
				}
			}
		},
		"FEATURE_ALLOW_INSECURE_LDAP_URL_ENABLED": {
			"type": "boolean",
			"default": false,
			"description": "Enables feature that allows the insecure LDAP URL (with ldap:// protocol)."
		},
		"ADMIN_API": {
			"type": "object",
			"description": "Configuration of the schulcloud-server's admin API.",
			"properties": {
				"ENABLED": {
					"type": "boolean",
					"default": true,
					"description": "Flag to turn on/off the Admin API."
				},
				"PORT": {
					"type": "number",
					"default": 4030,
					"description": "Port of the exposed Admin API server."
				},
				"ALLOWED_API_KEYS": {
					"type": "string",
					"default": "",
					"description": "Allowed Admin API keys (for accessing the Admin API). - A comma seperated list of strings where description is optional e.g. [<description>:]<token>,[<description>:]<token>"
				},
				"DELETION_DELETE_AFTER_MINUTES": {
					"type": "number",
					"default": 43200,
					"description": "threshold in minutes, after which a deletion request can be processed"
				},
				"DELETION_MODIFICATION_THRESHOLD_MS": {
					"type": "number",
					"default": 300000,
					"description": "threshold in milliseconds to try again to process a hanging Pending or Failed deletion requests"
				},
				"DELETION_CONSIDER_FAILED_AFTER_MS": {
					"type": "number",
					"default": 360000000,
					"description": "threshold in milliseconds to stop trying to process Pending or Failed deletion requests"
				},
				"DELETION_EXECUTION_BATCH_NUMBER": {
					"type": "number",
					"default": 20,
					"description": "max amount of deletion requests to be executed in one batch"
				}
			},
			"default": {}
		},
		"FEATURE_NEW_SCHOOL_ADMINISTRATION_PAGE_AS_DEFAULT_ENABLED": {
			"type": "boolean",
			"default": false,
			"description": "Makes the new school administration page the default page"
		},
		"FEATURE_SHOW_OUTDATED_USERS": {
			"type": "boolean",
			"default": false,
			"description": "This feature flag controls whether the outdated user accounts are displayed or not. After a migration, all user accounts which were not migrated will be marked as outdated."
		},
		"FEATURE_ENABLE_LDAP_SYNC_DURING_MIGRATION": {
			"type": "boolean",
			"default": false,
			"description": "Displays the school-feature switch ENABLE_LDAP_SYNC_DURING_MIGRATION on the school-settings page."
		},
		"FEATURE_CTL_CONTEXT_CONFIGURATION_ENABLED": {
			"type": "boolean",
			"default": false,
			"description": "Enables the configuration of custom parameters for context external tools"
		},
		"FEATURE_COLUMN_BOARD_EXTERNAL_TOOLS_ENABLED": {
			"type": "boolean",
			"default": true,
			"description": "Enables external tools on the column board"
		},
		"FEATURE_PREFERRED_CTL_TOOLS_ENABLED": {
			"type": "boolean",
			"default": false,
			"description": "Enables preferred external tools on the column board"
		},
		"CTL_TOOLS": {
			"type": "object",
			"description": "CTL Tools properties",
			"properties": {
				"EXTERNAL_TOOL_MAX_LOGO_SIZE_IN_BYTES": {
					"type": "integer",
					"default": 300000,
					"description": "Maximum size of the logo of an external tool in bytes"
				},
				"PREFERRED_TOOLS_LIMIT": {
					"type": "integer",
					"default": 5,
					"description": "Maximum number of preferred tools that can be set"
				}
			}
		},
		"FEATURE_SHOW_NEW_CLASS_VIEW_ENABLED": {
			"type": "boolean",
			"default": false,
			"description": "Enables the new class list view"
		},
		"FEATURE_SHOW_NEW_ROOMS_VIEW_ENABLED": {
			"type": "boolean",
			"default": false,
			"description": "Enables the new course list view"
		},
		"FEATURE_GROUPS_IN_COURSE_ENABLED": {
			"type": "boolean",
			"default": false,
			"description": "Enables groups of type class in courses"
		},
		"FEATURE_COMPUTE_TOOL_STATUS_WITHOUT_VERSIONS_ENABLED": {
			"type": "boolean",
			"default": false,
			"description": "Enables the calculation of the outdated status of an external tool without the usage of the db attribute version"
		},
		"FEATURE_CTL_TOOLS_COPY_ENABLED": {
			"type": "boolean",
			"default": false,
			"description": "Enables the copying of ctl tools when copying a course."
		},
		"CTL_TOOLS_RELOAD_TIME_MS": {
			"type": "number",
			"default": 299000,
			"description": "Sets the time before launch request data is called again from server"
		},
		"FEATURE_SHOW_MIGRATION_WIZARD": {
			"type": "boolean",
			"default": false,
			"description": "Enables the migration wizard on the school administration page in the migration section."
		},
		"MIGRATION_WIZARD_DOCUMENTATION_LINK": {
			"type": "string",
			"description": "The documentation page that gets rendered in the migration wizard tool."
		},
		"ADMIN_API_CLIENT": {
			"type": "object",
			"description": "Configuration of the schulcloud-server's admin API client.",
			"properties": {
				"BASE_URL": {
					"type": "string",
					"description": "Base URL of the Admin API."
				},
				"API_KEY": {
					"type": "string",
					"description": "API key for accessing the Admin API."
				}
			},
			"default": {
				"BASE_URL": "http://localhost:4030",
				"API_KEY": ""
			}
		},
		"FEATURE_TLDRAW_ENABLED": {
			"type": "boolean",
			"default": true,
			"description": "Enables tldraw feature"
		},
		"TLDRAW_ADMIN_API_CLIENT": {
			"type": "object",
			"description": "Configuration of the Tldraw's Admin API client.",
			"properties": {
				"BASE_URL": {
					"type": "string",
					"description": "Base URL of the Tldraw's Admin API."
				},
				"API_KEY": {
					"type": "string",
					"description": "API key for accessing the Tldraw's Admin API."
				}
			},
			"default": {
				"BASE_URL": "http://localhost:3349",
				"API_KEY": ""
			}
		},
		"SCHULCONNEX_CLIENT": {
			"type": "object",
			"description": "Configuration of the schulcloud's schulconnex client.",
			"properties": {
				"API_URL": {
					"type": "string",
					"description": "Base URL of the schulconnex API (from dof)",
					"examples": ["https://api-dienste.stage.niedersachsen-login.schule/v1/"]
				},
				"TOKEN_ENDPOINT": {
					"type": "string",
					"description": "Token endpoint of the schulconnex API (from dof)",
					"examples": ["https://api-dienste.stage.niedersachsen-login.schule/v1/oauth2/token"]
				},
				"CLIENT_ID": {
					"type": "string",
					"description": "Client ID for accessing the schulconnex API (from server vault)"
				},
				"CLIENT_SECRET": {
					"type": "string",
					"description": "Client secret for accessing the schulconnex API (from server vault)"
				},
				"PERSON_INFO_TIMEOUT_IN_MS": {
					"type": "integer",
					"description": "Timeout in milliseconds for fetching person info from schulconnex",
					"default": 3000
				},
				"PERSONEN_INFO_TIMEOUT_IN_MS": {
					"type": "integer",
					"description": "Timeout in milliseconds for fetching personen info from schulconnex",
					"default": 120000
				},
				"POLICIES_INFO_TIMEOUT_IN_MS": {
					"type": "integer",
					"description": "Timeout in milliseconds for fetching policies info from schulconnex",
					"default": 4000
				}
			},
			"default": {
				"API_URL": "",
				"TOKEN_ENDPOINT": "",
				"CLIENT_ID": "",
				"CLIENT_SECRET": ""
			}
		},
		"HOSTNAME": {
			"type": "string",
			"description": "Hostname. Should usually not be defined as it's expected to be taken from the process env."
		},
		"HEALTH_CHECKS_EXCLUDE_MONGODB": {
			"type": "boolean",
			"default": false,
			"description": "Toggle that, when enabled, excludes MongoDB from the health checks."
		},
		"FEATURE_SCHULCONNEX_COURSE_SYNC_ENABLED": {
			"type": "boolean",
			"default": false,
			"description": "Enables the synchronization of courses with linked groups during provisioning."
		},
		"SYNCHRONIZATION_CHUNK": {
			"type": "number",
			"default": 10000,
			"description": "Size of chunk for synchronization"
		},
		"FEATURE_MEDIA_SHELF_ENABLED": {
			"type": "boolean",
			"default": false,
			"description": "Enables the media shelf feature"
		},
		"FEATURE_MIGRATION_WIZARD_WITH_USER_LOGIN_MIGRATION": {
			"type": "boolean",
			"default": false,
			"description": "Enables the migration wizard to use the user login migration process"
		},
		"FEATURE_OTHER_GROUPUSERS_PROVISIONING_ENABLED": {
			"type": "boolean",
			"default": false,
			"description": "Enables the provisioning of other groupusers"
		},
		"FEATURE_SCHULCONNEX_MEDIA_LICENSE_ENABLED": {
			"type": "boolean",
			"default": false,
			"description": "Enables the storing and checking media license of users"
		},
		"PROVISIONING_SCHULCONNEX_POLICIES_INFO_URL": {
			"type": "string",
			"default": "",
			"description": "URL for fetching policies info from moin.schule schulconnex",
			"examples": ["https://api-dienste.stage.niedersachsen-login.schule/v1/policies-info"]
		},
		"PROVISIONING_SCHULCONNEX_GROUP_USERS_LIMIT": {
			"type": "number",
			"description": "Maximum number of users in group that still get processed during schulconnex provisioning"
		},
		"PROVISIONING_SCHULCONNEX_EXCHANGE": {
			"type": "string",
			"default": "schulconnex-provisioning",
			"description": "rabbitmq exchange name for schulconnex provisioning"
		},
		"BOARD_COLLABORATION_URI": {
			"type": "string",
			"default": "ws://localhost:4450",
			"description": "URL for connecting to the WebSocketServer"
		},
		"FEATURE_AI_TUTOR_ENABLED": {
			"type": "boolean",
			"default": false,
			"description": "Enables the AI Tutor"
		},
		"CALENDAR_SERVICE_ENABLED": {
			"type": "boolean",
			"default": false,
			"description": "Enables calender service"
		},
		"FEATURE_ROOMS_ENABLED": {
			"type": "boolean",
			"default": "true",
			"description": "Enables the rooms feature"
		},
<<<<<<< HEAD
		"FEATURE_ROOMS_DUPLICATION_ENABLED": {
			"type": "boolean",
			"default": false,
			"description": "Enables the rooms feature to duplicate rooms"
=======
		"FEATURE_ROOM_INVITATION_LINKS_ENABLED": {
			"type": "boolean",
			"default": "true",
			"description": "Enables the room invitation links feature"
>>>>>>> 9fe0e9aa
		},
		"FEATURE_ROOMS_CHANGE_PERMISSIONS_ENABLED": {
			"type": "boolean",
			"default": "false",
			"description": "Enables the ability to change permissions of room members"
		},
		"FEATURE_ROOM_MEMBERS_TABS_ENABLED": {
			"type": "boolean",
			"default": "false",
			"description": "Enables the tab navigation for room members page"
		},
		"FEATURE_EXTERNAL_SYSTEM_LOGOUT_ENABLED": {
			"type": "boolean",
			"default": "false",
			"description": "Enables the external system logout feature"
		},
		"FEATURE_VIDIS_MEDIA_ACTIVATIONS_ENABLED": {
			"type": "boolean",
			"default": false,
			"description": "Enables VIDIS media activation synchronisation"
		},
		"ENABLE_SYNC_LEGACY_INDEXES_VIA_FEATHERS_SERVICE": {
			"type": "boolean",
			"default": "false",
			"description": "if calling sync legacy indexes is allowed, only management module should have access to this, this should not exist in the long term when all entites and their indexes have been migrated"
		},
		"LICENSE_SUMMARY_URL": {
			"type": "string",
			"default": "",
			"description": "URL for SBOM summary for SVS"
		},
		"FEATURE_MEDIA_METADATA_SYNC_ENABLED": {
			"type": "boolean",
			"default": false,
			"description": "Feature toggle for media metadata sync."
		},
		"ROOM_MEMBER_INFO_URL": {
			"type": "string",
			"default": null,
			"description": "The url for further information in room member administration."
		},
		"SCHULCONNEX_COURSE_SYNC_HISTORY_EXPIRATION_SECONDS": {
			"type": "number",
			"default": 864000,
			"description": "Number of seconds for a course synchronization history from schulconnex provisioning to expire."
		}
	},
	"required": []
}<|MERGE_RESOLUTION|>--- conflicted
+++ resolved
@@ -1609,17 +1609,15 @@
 			"default": "true",
 			"description": "Enables the rooms feature"
 		},
-<<<<<<< HEAD
 		"FEATURE_ROOMS_DUPLICATION_ENABLED": {
 			"type": "boolean",
 			"default": false,
 			"description": "Enables the rooms feature to duplicate rooms"
-=======
+		},
 		"FEATURE_ROOM_INVITATION_LINKS_ENABLED": {
 			"type": "boolean",
 			"default": "true",
 			"description": "Enables the room invitation links feature"
->>>>>>> 9fe0e9aa
 		},
 		"FEATURE_ROOMS_CHANGE_PERMISSIONS_ENABLED": {
 			"type": "boolean",
