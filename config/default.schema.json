--- conflicted
+++ resolved
@@ -1447,18 +1447,7 @@
 		"TLDRAW": {
 			"type": "object",
 			"description": "Tldraw managing variables.",
-<<<<<<< HEAD
-			"required": [
-				"PING_TIMEOUT",
-				"SOCKET_PORT",
-				"GC_ENABLED",
-				"DB_COLLECTION_NAME",
-				"DB_FLUSH_SIZE",
-				"DB_MULTIPLE_COLLECTIONS"
-			],
-=======
 			"required": ["PING_TIMEOUT", "SOCKET_PORT","GC_ENABLED", "DB_FLUSH_SIZE", "MAX_DOCUMENT_SIZE"],
->>>>>>> d2baaef2
 			"properties": {
 				"SOCKET_PORT": {
 					"type": "number",
