--- conflicted
+++ resolved
@@ -531,10 +531,6 @@
 			"default": "http://localhost:3100",
 			"pattern": ".*(?<!/)$",
 			"description": "The client url (should end without a slash)."
-		},
-		"HOSTNAME": {
-			"type": "string",
-			"description": "Hostname. Should not be usually defined as it's expected to be taken from the process env."
 		},
 		"API_HOST": {
 			"type": "string",
@@ -1440,43 +1436,6 @@
 					"description": "Number of simultaneously synchronized students, teachers and classes"
 				}
 			}
-<<<<<<< HEAD
-		},
-		"HEALTHCHECKS_EXCLUDE_MONGODB": {
-			"type": "boolean",
-			"default": false,
-			"description": "Toggle that, when enabled, excludes MongoDB from the healthchecks."
-		}
-	},
-	"required": [
-		"TEACHER_VISIBILITY_FOR_EXTERNAL_TEAM_INVITATION",
-		"STUDENT_TEAM_CREATION",
-		"BLOCK_DISPOSABLE_EMAIL_DOMAINS",
-		"HOST",
-		"ACTIVATION_LINK_PERIOD_OF_VALIDITY_SECONDS",
-		"AES_KEY"
-	],
-	"allOf": [
-		{
-			"$ref": "#/definitions/FEATURE_PROMETHEUS_ENABLED",
-			"$ref": "#/definitions/FEATURE_ES_MERLIN_ENABLED",
-			"$ref": "#/definitions/ANTIVIRUS"
-		}
-	],
-	"definitions": {
-		"FEATURE_PROMETHEUS_ENABLED": {
-			"if": {
-				"properties": {
-					"FEATURE_PROMETHEUS_ENABLED": {
-						"const": true
-					}
-				}
-			},
-			"then": {
-				"required": ["PROMETHEUS"]
-			}
-=======
->>>>>>> cac8426d
 		},
 		"ADMIN_API_CLIENT": {
 			"type": "object",
