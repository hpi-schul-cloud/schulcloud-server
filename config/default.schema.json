--- conflicted
+++ resolved
@@ -105,17 +105,15 @@
 			"default": false,
 			"description": "Feature toggle for TSP features."
 		},
-<<<<<<< HEAD
 		"FEATURE_BLOCK_DISPOSABLE_EMAIL_DOMAINS": {
 			"type": "boolean",
-			"default": false,
+			"default": true,
 			"description": "Prevent use of disposable email addresses."
-=======
+		},
 		"FEATURE_TSP_AUTO_CONSENT_ENABLED": {
 			"type": "boolean",
 			"default": false,
 			"description": "Feature toggle for automatic consent during TSP sync."
->>>>>>> 55b8ef46
 		},
 		"FEATURE_VIDEOCONFERENCE_ENABLED": {
 			"type": "boolean",
