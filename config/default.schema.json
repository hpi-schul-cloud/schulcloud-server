{
	"title": "HPI Schul-Cloud Configuration",
	"type": "object",
	"additionalProperties": false,
	"properties": {
		"$schema": {
			"type": "string"
		},
		"NODE_ENV": {
			"type": "string",
			"enum": ["development", "test", "production", "migration"],
			"default": "production"
		},
		"REQUEST_OPTION": {
			"type": "object",
			"description": "Request helper options for internal requests.",
			"properties": {
				"KEEP_ALIVE": {
					"type": "boolean",
					"description": "Add Keep-Alive header to the request connection."
				},
				"TIMEOUT_MS": {
					"type": "integer",
					"description": "Outgoing request timeout in milliseconds."
				}
			},
			"default": {
				"TIMEOUT_MS": 5000,
				"KEEP_ALIVE": true
			}
		},
		"CALENDAR_API_KEY": {
			"type": "string",
			"default": "example",
			"description": "The API Key that the Calendar uses to resolve scopes. This should be removed with SC-3387"
		},
		"CALENDAR_URI": {
			"type": "string",
			"format": "uri",
			"default": "http://localhost:3000",
			"description": "The URI to the Calendar Service"
		},
		"CONSENT_AGE_FIRST": {
			"type": "integer",
			"default": 14,
			"description": "First gate for consent. Starting at this age the user have to give his/her consent"
		},
		"CONSENT_AGE_SECOND": {
			"type": "integer",
			"default": 16,
			"description": "Second gate for consent. Starting at this age parent consent is not required"
		},
		"DISABLED_BRUTE_FORCE_CHECK": {
			"type": "boolean",
			"default": false,
			"description": "To disabled the brute force prevention hooks for by authentication."
		},
		"LOGIN_BLOCK_TIME": {
			"type": "integer",
			"default": 15,
			"description": "Time difference for the brute force check in seconds"
		},
		"FORCE_SEND_EMAIL": {
			"type": "boolean",
			"default": false,
			"description": "Send mails to mail service, also if not in production mode"
		},
		"I18N": {
			"type": "object",
			"description": "Configuration of I18N",
			"properties": {
				"DEFAULT_LANGUAGE": {
					"type": "string",
					"default": "de",
					"enum": ["de", "en"],
					"description": "Value for the default language"
				},
				"DEFAULT_TIMEZONE": {
					"type": "string",
					"default": "Europe/Berlin",
					"description": "Timezone"
				},
				"FALLBACK_LANGUAGE": {
					"type": "string",
					"default": "de",
					"description": "Value for the fallback language if translation key is not found"
				},
				"AVAILABLE_LANGUAGES": {
					"type": "string",
					"default": "de,en,es,ua",
					"description": "Available languages"
				}
			}
		},
		"SYNC_API_KEY": {
			"type": "string",
			"default": "example",
			"description": "The API Key that the Sync and Mail Cron-Job uses to authenticate itself.This should be removed with SC-3387"
		},
		"TEACHER_VISIBILITY_FOR_EXTERNAL_TEAM_INVITATION": {
			"type": "string",
			"default": "disabled",
			"enum": ["disabled", "opt-in", "opt-out", "enabled"],
			"description": "defines wheter external team invitation shows teachers from different schools or not. if enabled system wide there are options general enabled or opt-in/-out by user required."
		},
		"STUDENT_TEAM_CREATION": {
			"type": "string",
			"default": "opt-out",
			"enum": ["disabled", "opt-in", "opt-out", "enabled"],
			"description": "defines wheter students may create teams or not. if enabled system wide there are options general enabled or opt-in/-out by school admin required."
		},
		"REDIS_URI": {
			"type": "string",
			"pattern": "(rediss?:)?//((\\w+)?(:.+@)?)?((\\w+)?(:\\w+))?(/d+)?(\\?db=\\d+(&password=.+(&option=.+)*)?)?",
			"description": "URL of a Redis server. If undefined, JWT whitelisting and timeouts will be disabled. Format: [redis[s]:]//[[user][:password@]][host][:port][/db-number][?db=db-number[&password=bar[&option=value]]]"
		},
		"PIN_MAX_AGE_SECONDS": {
			"type": "integer",
			"default": 86400,
			"description": "Maximum time in seconds a generated pin is handled as valid."
		},
		"JWT_LIFETIME": {
			"type": "string",
			"default": "30d",
			"pattern": "^[0-9]+d$",
			"description": "Lifetime of generated JWTs in days."
		},
		"JWT_TIMEOUT_SECONDS": {
			"type": "integer",
			"default": 7200,
			"description": "After this many seconds of inactivity, a user gets logged out automatically. If no REDIS_URI is set, this value is ignored."
		},
		"FEATURE_JWT_EXTENDED_TIMEOUT_ENABLED": {
			"type": "boolean",
			"default": false,
			"description": "Using privateDevice parameter in login, the logout/jwt timeout can be extended to JWT_EXTENDED_TIMEOUT_SECONDS instead of JWT_TIMEOUT_SECONDS."
		},
		"JWT_EXTENDED_TIMEOUT_SECONDS": {
			"type": "integer",
			"default": 2629746,
			"description": "After this many seconds (default is one month) of inactivity, a user gets logged out when accepted extended login duration. If no REDIS_URI is set, this value is ignored."
		},
		"TSP_API_BASE_URL": {
			"type": "string",
			"default": "https://www.schulportal-thueringen.de",
			"description": "The TSP API base URL."
		},
		"TSP_API_CLIENT_ID": {
			"type": "string",
			"default": "",
			"description": "The TSP API client id."
		},
		"TSP_API_CLIENT_SECRET": {
			"type": "string",
			"default": "",
			"description": "The TSP API client secret."
		},
		"TSP_API_ENCRYPTION_KEY": {
			"type": "string",
			"default": "",
			"description": "The key used to encrypt/decrypt TSP request tokens."
		},
		"TSP_API_SIGNATURE_KEY": {
			"type": "string",
			"default": "",
			"description": "The key used to sign/verify TSP request tokens."
		},
		"FEATURE_TSP_ENABLED": {
			"type": "boolean",
			"default": false,
			"description": "Feature toggle for TSP features."
		},
		"BLOCK_DISPOSABLE_EMAIL_DOMAINS": {
			"type": "boolean",
			"default": true,
			"description": "Prevent use of disposable email addresses."
		},
		"ADDITIONAL_BLACKLISTED_EMAIL_DOMAINS": {
			"type": "string",
			"description": "Add custom domain to the list of blocked domains (comma separated list)."
		},
		"FEATURE_TSP_AUTO_CONSENT_ENABLED": {
			"type": "boolean",
			"default": false,
			"description": "Feature toggle for automatic consent during TSP sync."
		},
		"FEATURE_VIDEOCONFERENCE_ENABLED": {
			"type": "boolean",
			"default": false,
			"description": "If enabled, adds video conferences to teams and courses."
		},
		"VIDEOCONFERENCE_DEFAULT_PRESENTATION": {
			"type": "string",
			"default": "",
			"description": "Link to a custom presentation, if empty, the default presentation will be used."
		},
		"VIDEOCONFERENCE_HOST": {
			"type": "string",
			"format": "uri",
			"pattern": ".*(?<!/)$",
			"default": "https://bigbluebutton.schul-cloud.org/bigbluebutton",
			"description": "The BBB base url (should end without a slash)."
		},
		"VIDEOCONFERENCE_SALT": {
			"type": "string",
			"default": "",
			"description": "The BBB Salt for api call checksum creation."
		},
		"NO_COLOR": {
			"type": "string",
			"description": "The value is used to disable logging color in terminal and is set in production always to true. It is not connected to the loggers it self."
		},
		"FILES_STORAGE": {
			"type": "object",
			"description": "Files storage server properties, required always to be defined",
			"required": ["S3_ENDPOINT", "S3_REGION", "S3_BUCKET", "S3_ACCESS_KEY_ID", "S3_SECRET_ACCESS_KEY"],
			"properties": {
				"SERVICE_BASE_URL": {
					"type": "string",
					"format": "uri",
					"default": "http://localhost:4444",
					"description": "The URI of the file service"
				},
				"INCOMING_REQUEST_TIMEOUT": {
					"type": "integer",
					"minimum": 0,
					"default": 600000,
					"description": "Timeout for incoming requests to the Files-Storage in milliseconds."
				},
				"MAX_FILE_SIZE": {
					"type": "integer",
					"minimum": 0,
					"default": 2684354560,
					"description": "Maximum file size for incoming requests in Byte. We use the Windows convention here that file sizes are measured in KB (1KB = 1024B, instead of 1kB = 1000B). Thus 2,5GB = 2684354560B."
				},
				"S3_ENDPOINT": {
					"type": "string",
					"format": "uri",
					"description": "The URI of the S3 provider"
				},
				"S3_REGION": {
					"type": "string",
					"default": "eu-central-1",
					"description": "Region name of bucket"
				},
				"S3_BUCKET": {
					"type": "string",
					"description": "Bucket name"
				},
				"S3_ACCESS_KEY_ID": {
					"type": "string",
					"description": "Access Key to S3"
				},
				"S3_SECRET_ACCESS_KEY": {
					"type": "string",
					"description": "Secret key to S3"
				},
				"EXCHANGE": {
					"type": "string",
					"default": "files-storage",
					"description": "rabbitmq exchange name for antivirus"
				}
			}
		},
		"FWU_CONTENT": {
			"type": "object",
			"description": "Properties of the S3 storage containing FWU content",
			"required": ["S3_ENDPOINT", "S3_REGION", "S3_BUCKET", "S3_ACCESS_KEY", "S3_SECRET_KEY"],
			"properties": {
				"S3_ENDPOINT": {
					"type": "string",
					"format": "uri",
					"default": "http://localhost:4568",
					"description": "The URI of the S3 provider"
				},
				"S3_REGION": {
					"type": "string",
					"default": "de",
					"description": "Region name of bucket"
				},
				"S3_BUCKET": {
					"type": "string",
					"default": "",
					"description": "Bucket name"
				},
				"S3_ACCESS_KEY": {
					"type": "string",
					"default": "",
					"description": "Access Key to S3"
				},
				"S3_SECRET_KEY": {
					"type": "string",
					"default": "",
					"description": "Secret key to S3"
				},
				"INCOMING_REQUEST_TIMEOUT_MS": {
					"type": "integer",
					"minimum": 0,
					"default": 600000,
					"description": "Timeout for incoming requests to the fwu-learning-contents in milliseconds."
				}
			}
		},
		"FEATURE_FWU_CONTENT_ENABLED": {
			"type": "boolean",
			"default": false,
			"description": "Defines if backend for the FWU content in the Learnstore is enabled."
		},
		"FEATURE_H5P_EDITOR_ENABLED": {
			"type": "boolean",
			"default": false,
			"description": "Defines if backend for the H5P editor is enabled."
		},
		"WOPI_MAX_FILE_SIZE": {
			"type": "integer",
			"default": 20971520,
			"description": "The maximum file size in bytes that can be handled by the WOPI API. Download of larger files throws an error."
		},
		"FEATURE_IDENTITY_MANAGEMENT_ENABLED": {
			"type": "boolean",
			"default": false,
			"description": "Enables the Identity Management (ErWIn IDM) feature."
		},
		"FEATURE_IDENTITY_MANAGEMENT_STORE_ENABLED": {
			"type": "boolean",
			"default": false,
			"description": "Enables the Identity Management (ErWIn IDM) as account storage."
		},
		"FEATURE_IDENTITY_MANAGEMENT_LOGIN_ENABLED": {
			"type": "boolean",
			"default": false,
			"description": "Enables the login via OIDC with the Identity Management (ErWIn IDM) for users managed by dBildungscloud."
		},
		"IDENTITY_MANAGEMENT": {
			"type": "object",
			"description": "Identity management server properties.",
			"required": ["URI", "TENANT", "CLIENTID", "ADMIN_CLIENTID", "ADMIN_USER", "ADMIN_PASSWORD"],
			"properties": {
				"URI": {
					"type": "string",
					"default": null,
					"description": "The ErWIn IDM base URI."
				},
				"TENANT": {
					"type": "string",
					"default": null,
					"description": "The ErWIn IDM tenant."
				},
				"CLIENTID": {
					"type": "string",
					"default": null,
					"description": "The ErWIn IDM tenant client."
				},
				"ADMIN_CLIENTID": {
					"type": "string",
					"default": null,
					"description": "The ErWIn IDM admin client."
				},
				"ADMIN_USER": {
					"type": "string",
					"default": null,
					"description": "The ErWIn IDM admin user."
				},
				"ADMIN_PASSWORD": {
					"type": "string",
					"default": null,
					"description": "The ErWIn IDM admin password."
				}
			}
		},
		"OIDCMOCK": {
			"type": "object",
			"description": "OpenID Connect Identity Provider mock server for develop and testing purpose (set these values for local seeding purpose).",
			"required": [],
			"properties": {
				"BASE_URL": {
					"type": "string",
					"default": null,
					"description": "The mock server base path."
				},
				"CLIENT_ID": {
					"type": "string",
					"default": null,
					"description": "The mock server accepted client id."
				},
				"CLIENT_SECRET": {
					"type": "string",
					"default": null,
					"description": "The mock server accepted client's secret."
				}
			}
		},
		"RABBITMQ_URI": {
			"type": "string",
			"format": "uri",
			"default": "amqp://guest:guest@localhost:5672",
			"description": "The URI of the RabbitMQ server."
		},
		"HOST": {
			"type": "string",
			"format": "uri",
			"default": "http://localhost:3100",
			"pattern": ".*(?<!/)$",
			"description": "The client url (should end without a slash)."
		},
		"API_HOST": {
			"type": "string",
			"format": "uri",
			"pattern": ".*(?<!/)$",
			"description": "The server endpoint, for external calls like Antivirus service. When called from docker container, can be http://host.docker.internal:3030"
		},
		"PUBLIC_BACKEND_URL": {
			"type": "string",
			"format": "uri",
			"pattern": ".*(?<!/)$",
			"description": "The server api url that is accessible from the web (should end without a slash)."
		},
		"ALERT_STATUS_URL": {
			"type": "string",
			"default": null,
			"description": "The url of status message provider (should end without a slash)."
		},
		"NEXBOARD_URL": {
			"type": "string",
			"format": "uri",
			"default": "https://nexboard.nexenio.com",
			"pattern": ".*(?<!/)$",
			"description": "The nexboard url."
		},
		"NEXBOARD_URI": {
			"type": "string",
			"default": "/portal/api/v1/public/",
			"description": "The nexboard api version uri."
		},
		"NEXBOARD_API_KEY": {
			"type": "string",
			"description": "The nexboard api key for sending requests."
		},
		"NEXBOARD_USER_ID": {
			"type": "string",
			"description": "The nexboard 'schul-cloud' userId."
		},
		"HYDRA_URI": {
			"type": "string",
			"format": "uri",
			"default": "http://localhost:9001",
			"description": "The hydra url."
		},
		"FEATURE_NEXBOARD_ENABLED": {
			"type": "boolean",
			"default": false,
			"description": "Enable nexboard"
		},
		"FEATURE_MULTIPLE_S3_PROVIDERS_ENABLED": {
			"type": "boolean",
			"default": true,
			"description": "Enables using the storage provider collection to determine a provider with free buckets upon school creation. If disabled, the only storage provider is configured via the environment variables in config/secrets.js"
		},
		"S3_KEY": {
			"type": "string",
			"description": "Synchronous encryption key used to secure storage provider secrets. Only used with FEATURE_MULTIPLE_S3_PROVIDERS_ENABLED=true",
			"pattern": ".{16}.*"
		},
		"FEATURE_S3_BUCKET_CORS": {
			"type": "boolean",
			"description": "true if CORS is supported by the S3 bucket. (Minio does not support it)",
			"default": true
		},
		"REQUEST_LIMIT_STORAGE_PROVIDER": {
			"type": "integer",
			"default": 100,
			"description": "Number of objects that can be modified in one request to the storage provider. Must not exceed 1000."
		},
		"STORAGE_SIGNED_URL_EXPIRE": {
			"type": "integer",
			"default": 60,
			"description": "Expiration time in seconds for signedUrl used by antivirus"
		},
		"ENABLE_FILE_SECURITY_CHECK": {
			"type": "boolean",
			"description": "enables antivirus check for files",
			"default": false
		},
		"FILE_SECURITY_CHECK_SERVICE_URI": {
			"type": "string",
			"description": "Antivirus file endpoint, only used for legacy file implementation",
			"format": "uri",
			"pattern": ".*(?<!/)$"
		},
		"FILE_SECURITY_SERVICE_USERNAME": {
			"type": "string",
			"description": "Username for the antivirus service, only used for legacy file implementation"
		},
		"FILE_SECURITY_SERVICE_PASSWORD": {
			"type": "string",
			"description": "Password for the antivirus service, only used for legacy file implementation"
		},
		"ANTIVIRUS_EXCHANGE": {
			"type": "string",
			"default": "antivirus",
			"description": "rabbitmq exchange name for antivirus"
		},
		"ANTIVIRUS_ROUTING_KEY": {
			"type": "string",
			"default": "scan_file",
			"description": "rabbitmq routing key"
		},
		"DOCUMENT_BASE_DIR": {
			"type": "string",
			"format": "uri",
			"default": "https://s3.hidrive.strato.com/cloud-instances/",
			"description": "Storage url for global documents."
		},
		"SC_THEME": {
			"type": "string",
			"default": "default",
			"description": "The used theming."
		},
		"FEATURE_OAUTH_LOGIN": {
			"type": "boolean",
			"default": "false",
			"description": "Oauth Login Endpoints Enabled."
		},
		"FEATURE_LOGIN_LINK_ENABLED": {
			"type": "boolean",
			"default": "false",
			"description": "Login via Link generation (to the right form)."
		},
		"FEATURE_SCHOOL_SANIS_USER_MIGRATION_ENABLED": {
			"type": "boolean",
			"default": "false",
			"description": "Enables the oauth system (iserv to sanis) migration feature."
		},
		"MIGRATION_END_GRACE_PERIOD_MS": {
			"type": "number",
			"default": "604800000",
			"description": "Grace period before school admin cannot restart oauth migration anymore. Value is given in ms and default is 7 days"
		},
		"SC_TITLE": {
			"type": "string",
			"default": "HPI Schul-Cloud",
			"description": "The used title."
		},
		"SC_SHORT_TITLE": {
			"type": "string",
			"default": "HPI Schul-Cloud",
			"description": "Look to SC_TITLE, it is a possible short form of it."
		},
		"SC_DOMAIN": {
			"type": "string",
			"description": "The Schulcloud domain."
		},
		"FEATURE_ADMIN_TOGGLE_STUDENT_LERNSTORE_VIEW_ENABLED": {
			"type": "boolean",
			"default": true,
			"description": "Allows school admin to toggle student's LERNSTORE_VIEW permission."
		},
		"TEACHER_STUDENT_VISIBILITY": {
			"type": "object",
			"description": "Configuration regarding teachers' STUDENT_LIST permission.",
			"properties": {
				"IS_CONFIGURABLE": {
					"type": "boolean",
					"description": "Allows school admin to toggle teachers' STUDENT_LIST permission."
				},
				"IS_ENABLED_BY_DEFAULT": {
					"type": "boolean",
					"description": "Grants teachers STUDENT_LIST permission by default."
				}
			},
			"default": {
				"IS_CONFIGURABLE": false,
				"IS_ENABLED_BY_DEFAULT": true
			}
		},
		"FEATURE_SCHOOL_POLICY_ENABLED": {
			"type": "boolean",
			"default": false,
			"description": "Custom School Policy can be uploaded by the school admin "
		},
		"ROCKETCHAT_SERVICE_ENABLED": {
			"type": "boolean",
			"default": false,
			"description": "Enables chat function for the school."
		},
		"ROCKET_CHAT_URI": {
			"type": "string",
			"default": null,
			"description": "rocketchat base uri"
		},
		"ROCKET_CHAT_ADMIN_ID": {
			"type": "string",
			"default": null,
			"description": "rocketchat admin id"
		},
		"ROCKET_CHAT_ADMIN_TOKEN": {
			"type": "string",
			"default": null,
			"description": "rocketchat admin token"
		},
		"ROCKET_CHAT_ADMIN_USER": {
			"type": "string",
			"default": null,
			"description": "rocketchat admin user"
		},
		"ROCKET_CHAT_ADMIN_PASSWORD": {
			"type": "string",
			"default": null,
			"description": "rocketchat admin password"
		},
		"LDAP_PASSWORD_ENCRYPTION_KEY": {
			"type": "string",
			"description": "Synchronous encryption key used to secure search user passwords",
			"pattern": ".{16}.*"
		},
		"AES_KEY": {
			"type": "string",
			"description": "Symetric encryption key used to encrypt and decrypt secrets.",
			"pattern": ".{16}.*"
		},
		"FEATURE_ETHERPAD_ENABLED": {
			"type": "boolean",
			"default": true,
			"description": "Etherpad feature enabled"
		},
		"ETHERPAD_API_KEY": {
			"type": "string",
			"description": "The etherpad api key for sending requests."
		},
		"ETHERPAD_API_PATH": {
			"type": "string",
			"default": "/api/1",
			"description": "The etherpad api path."
		},
		"ETHERPAD_URI": {
			"type": "string",
			"default": "https://dbildungscloud.de/etherpad/api/1",
			"description": "The etherpad api version uri."
		},
		"ETHERPAD_OLD_PAD_URI": {
			"type": "string",
			"default": "https://etherpad.dbildungscloud.de/p",
			"description": "The etherpad api version uri."
		},
		"ETHERPAD": {
			"type": "object",
			"description": "Etherpad settings",
			"required": ["PAD_URI"],
			"properties": {
				"PAD_URI": {
					"type": "string",
					"format": "uri",
					"default": "https://dbildungscloud.de/etherpad/p",
					"pattern": ".*(?<!/)$",
					"description": "The etherpad pad uri"
				}
			}
		},
		"ETHERPAD_OLD_PAD_DOMAIN": {
			"type": "string",
			"default": "etherpad.dbildungscloud.de",
			"description": "The old etherpad domain."
		},
		"ETHERPAD_COOKIE__EXPIRES_SECONDS": {
			"type": "integer",
			"default": 28800,
			"description": "Number of seconds after an etherpad cookie expires."
		},
		"ETHERPAD_ETHERPAD_COOKIE_RELEASE_THRESHOLD": {
			"type": "integer",
			"default": 7200,
			"description": "If Session Valid time is smaller than this, a new session is created on request."
		},
		"NEXTCLOUD_BASE_URL": {
			"type": "string",
			"default": "http://nextcloud.localhost:9090",
			"description": "API URI for Nextcloud"
		},
		"NEXTCLOUD_ADMIN_USER": {
			"type": "string",
			"default": "admin",
			"description": "Admin-user for Nextcloud-API"
		},
		"NEXTCLOUD_ADMIN_PASS": {
			"type:": "string",
			"default": "admin",
			"description": "Admin-password for Nextcloud-API"
		},
		"NEXTCLOUD_SCOPES": {
			"type:": "string",
			"default": "openid offline profile email groups",
			"description": "ClientId for Nextcloud Oauth2 Login"
		},
		"NEXTCLOUD_SOCIALLOGIN_OIDC_INTERNAL_NAME": {
			"type:": "string",
			"default": "SchulcloudNextcloud",
			"description": "Internal name of schulcloud oidc provider of nextcloud's social login app"
		},
		"HYDRA_PUBLIC_URI": {
			"type:": "string",
			"default": "http://hydra.localhost:9000",
			"description": "Internal Hydra URI"
		},
		"COLLABORATIVE_STORAGE_PROVIDER": {
			"type:": "string",
			"description": "Selects the storage provider strategy for the collaborative storage"
		},
		"SKIP_CONDITIONS_CONSENT": {
			"type": "string",
			"default": "",
			"description": "A string with concatenated user types (student, employee) that don't need to explicitly state their consent with the terms and conditions. \"employee\" means teachers and admins."
		},
		"ACTIVATION_LINK_PERIOD_OF_VALIDITY_SECONDS": {
			"type": "integer",
			"default": 7200,
			"description": "The time in seconds during which the activation link is valid. After expiration the entry is removed from the database"
		},
		"ADMIN_MAIL_RECEIVERS": {
			"type": "string",
			"default": null,
			"description": "A string that contains recievers of the daily stat and other mails. Can contain mutliple mails, seperated by comma"
		},
		"FEATURE_LERNSTORE_ENABLED": {
			"type": "boolean",
			"default": true,
			"description": "Defines if backend for the Lern-Store Edu-Sharing is enabled."
		},
		"ES_DOMAIN": {
			"type": "string",
			"format": "uri",
			"pattern": ".*(?<!/)$",
			"description": "The URL for the edu-sharing repository.",
			"default": "https://mv-repo.schul-cloud.org"
		},
		"ES_USER": {
			"type": "string",
			"description": "The username for edu-sharing api access",
			"default": ""
		},
		"ES_PASSWORD": {
			"type": "string",
			"description": "The password for edu-sharing api access",
			"default": ""
		},
		"ES_API_V7": {
			"type": "boolean",
			"default": false,
			"description": "Use the newer API for Edusharing v7"
		},
		"FEATURE_ES_MERLIN_ENABLED": {
			"type": "boolean",
			"default": false,
			"description": "When enabled, the merlin referene will generate a valid url"
		},
		"SECRET_ES_MERLIN_USERNAME": {
			"type": "string",
			"description": "The username for Merlin login, used for edusharing"
		},
		"SECRET_ES_MERLIN_PW": {
			"type": "string",
			"description": "The password for Merlin login, used for edusharing"
		},
		"ES_MERLIN_AUTH_URL": {
			"type": "string",
			"description": "Connection url for Merlin content",
			"default": "http://merlin.nibis.de/auth.php"
		},
		"SECRET_ES_MERLIN_COUNTIES_CREDENTIALS": {
			"type": "string",
			"description": "JSON stringified with credentials for merlin counties, used by Lern-Store"
		},
		"FEATURE_ES_SEARCHABLE_ENABLED": {
			"type": "boolean",
			"default": false,
			"description": "When enabled, only content having searchable flag will be returned by Lern-Store"
		},
		"FEATURE_ES_COLLECTIONS_ENABLED": {
			"type": "boolean",
			"default": false,
			"description": "When enabled, collections will be searchable in Lern-Store"
		},
		"SILENT_ERROR_ENABLED": {
			"type": "boolean",
			"default": false,
			"description": "Brute force flag during recovery password process"
		},
		"FEATURE_API_VALIDATION_ENABLED": {
			"type": "boolean",
			"default": false,
			"description": "when enabled, all incoming requests are validated against the openapi schemata, unless the route is whitelisted."
		},
		"FEATURE_API_RESPONSE_VALIDATION_ENABLED": {
			"type": "boolean",
			"default": false,
			"description": "when enabled, all incoming requests are validated against the openapi schemata, unless the route is whitelisted."
		},
		"API_VALIDATION_WHITELIST_EXTENSION": {
			"type": "string",
			"description": "when set, this is interpreted as a regex to extend the ignorelist for the API validation with any routes matching the regex.",
			"examples": [".*/courses/[0-9a-f]{24}($|/$)"]
		},
		"FEATURE_PROMETHEUS_ENABLED": {
			"type": "boolean",
			"default": false,
			"description": "Enable prometheus api metrics, if enabled, PROMETHEUS must be defined."
		},
		"FEATURE_MONGOOSE_LOGGING_ENABLED": {
			"type": "boolean",
			"default": false,
			"description": "Enable logging for mongoose database calls."
		},
		"PROMETHEUS": {
			"type": "object",
			"description": "Prometheus metrics options used by prometheus-api-metrics",
			"properties": {
				"METRICS_PATH": {
					"type": "string",
					"default": "/metrics",
					"description": "public metrics route",
					"pattern": ".*(?<!/)$"
				},
				"DURATION_BUCKETS_SECONDS": {
					"type": "array",
					"items": {
						"type": "number",
						"minimum": 0
					},
					"default": [0.01, 0.05, 0.1, 0.2, 0.5, 0.75, 1, 3, 5, 8, 15, 30, 60, 120],
					"description": "Times to define buckets by seconds which contain all requests with max. the given amount of time. Must be in ascending order. "
				}
			},
			"required": ["METRICS_PATH", "DURATION_BUCKETS_SECONDS"]
		},
		"INCOMING_REQUEST_TIMEOUT_API": {
			"type": "integer",
			"minimum": 0,
			"default": 8000,
			"description": "Timeout for incoming requests to the API in milliseconds."
		},
		"INCOMING_REQUEST_TIMEOUT_COPY_API": {
			"type": "integer",
			"minimum": 0,
			"default": 60000,
			"description": "Timeout for incoming requests to the copy API in milliseconds."
		},
		"FEATURE_SYNC_LAST_SYNCED_AT_ENABLED": {
			"type": "boolean",
			"default": true,
			"description": "Enable setting/updating user's document lastSyncedAt field, e.g. in the LDAP sync process"
		},
		"FEATURE_SYNCER_CONSUMER_ENABLE": {
			"type": "boolean",
			"default": false,
			"description": "Enable consumer for queued sync messages"
		},
		"LDAP_SYSTEM_SYNCER_POOL_SIZE": {
			"type": "integer",
			"minimum": 1,
			"default": 1,
			"description": "Determines how many system syncers will be run in parallel (at most) during the LDAP sync."
		},
		"LDAP_SCHOOL_SYNCER_POOL_SIZE": {
			"type": "integer",
			"minimum": 1,
			"default": 1,
			"description": "Determines how many school syncers will be run in parallel (at most) during the LDAP sync."
		},
		"SYNC_LOG_LEVEL": {
			"type": "string",
			"default": "error",
			"description": "Log level for queue based syncers (e.g. LDAP)"
		},
		"LOG_LEVEL": {
			"type": "string",
			"default": "error",
			"description": "Log level for api.",
			"enum": ["emerg", "alert", "crit", "error", "warning", "notice", "info", "debug"]
		},
		"NEST_LOG_LEVEL": {
			"type": "string",
			"default": "notice",
			"description": "Nest Log level for api. The http flag is for request logging. The http flag do only work by api methods with added 'request logging interceptor'.",
			"enum": ["emerg", "alert", "crit", "error", "warning", "notice", "info", "debug"]
		},
		"SYSTEM_LOG_LEVEL": {
			"type": "string",
			"default": "requestError",
			"description": "Special logs.",
			"enum": ["requestError", "systemLogs", "request", "sendRequests"]
		},
		"SYNC_QUEUE_NAME": {
			"type": "string",
			"default": "sync_ldap",
			"description": "Queue name for sync"
		},
		"MAIL_SEND_EXCHANGE": {
			"type": "string",
			"default": "mail-drop",
			"description": "Exchange name for mail sending"
		},
		"MAIL_SEND_ROUTING_KEY": {
			"type": "string",
			"default": "mail-drop",
			"description": "Routing key name for mail sending"
		},
		"MEMORY_INTERVAL_TIME": {
			"type": "integer",
			"default": 0,
			"description": "Is the time for logging memory metrics to log in >secounds<. Default 0 will disable the logging."
		},
		"REQUEST_LOGGING_ENABLED": {
			"type": "boolean",
			"default": false,
			"description": "Enabled that every request is logged with the information route and method"
		},
		"JWT_AUD": {
			"type": "string",
			"default": "https://dbildungscloud.de",
			"description": "It is the organisation web point that is created the jwt and where questions can addressed."
		},
		"SUPPORT_PROBLEM_EMAIL_ADDRESS": {
			"type": "string",
			"default": "ticketsystem@dbildungscloud.de",
			"description": "Email address used for reporting a problem"
		},
		"SUPPORT_WISH_EMAIL_ADDRESS": {
			"type": "string",
			"default": "ticketsystem@dbildungscloud.de",
			"description": "Email addresses used for reporting a wish"
		},
		"ADMIN_TABLES_DISPLAY_CONSENT_COLUMN": {
			"type": "boolean",
			"default": true,
			"description": "Display/Hide admin tables consent column"
		},
		"JWT_SHOW_TIMEOUT_WARNING_SECONDS": {
			"type": "integer",
			"default": 3600,
			"description": "Determines the time in seconds to show the timeout warning in the client"
		},
		"FEATURE_EXTENSIONS_ENABLED": {
			"type": "boolean",
			"default": true,
			"description": "Enables user's use of extensions in the client"
		},
		"FEATURE_TEAMS_ENABLED": {
			"type": "boolean",
			"default": true,
			"description": "Enables user's use of the teams feature in the client"
		},
		"NOT_AUTHENTICATED_REDIRECT_URL": {
			"type": "string",
			"default": "/login",
			"description": "Determines the url to be redirected to when the user is not authenticated"
		},
		"ACCESSIBILITY_REPORT_EMAIL": {
			"type": "string",
			"default": "lernen.cloud@dataport.de",
			"description": "Email to report accessibility issue"
		},
		"FEATURE_COURSE_SHARE": {
			"type": "boolean",
			"default": false,
			"description": "Toggle for course sharing feature."
		},
		"FEATURE_COURSE_SHARE_NEW": {
			"type": "boolean",
			"default": false,
			"description": "Toggle for the new course sharing feature."
		},
		"FEATURE_LESSON_SHARE": {
			"type": "boolean",
			"default": false,
			"description": "Toggle for lesson sharing feature."
		},
		"FEATURE_TASK_SHARE": {
			"type": "boolean",
			"default": false,
			"description": "Toggle for the task sharing feature."
		},
		"FEATURE_USER_MIGRATION_ENABLED": {
			"type": "boolean",
			"default": false,
			"description": "Enable user migration page for admin to bind ldap accounts to local accounts"
		},
		"FEATURE_USER_MIGRATION_SYSTEM_ID": {
			"type": "string",
			"default": "",
			"description": "SystemId for migration of users from system. To use this please set FEATURE_USER_MIGRATION_CENTRAL_LDAP in the client"
		},
		"FEATURE_COPY_SERVICE_ENABLED": {
			"type": "boolean",
			"default": false,
			"description": "Toggle for copy course feature."
		},
		"FEATURE_IMSCC_COURSE_EXPORT_ENABLED": {
			"type": "boolean",
			"default": false,
			"description": "Toggle for the IMSCC course download feature."
		},
		"GHOST_BASE_URL": {
			"type": "string",
			"format": "uri",
			"default": "https://blog.dbildungscloud.de",
			"pattern": ".*(?<!/)$",
			"description": "Base URL of ghost blog (should end without a slash)"
		},
		"FEATURE_CONSENT_NECESSARY": {
			"type": "boolean",
			"default": true,
			"description": "Determines if consent is necessary during registration."
		},
		"COOKIE": {
			"type": "object",
			"description": "Cookie properties, required always to be defined",
			"properties": {
				"SAME_SITE": {
					"type": "string",
					"default": "none",
					"enum": ["none", "lax", "strict"],
					"description": "Value for cookies sameSite property. When SECURE flag is false, 'None' is not allowed in SAME_SITE and Lax should be used as default instead"
				},
				"HTTP_ONLY": {
					"type": "boolean",
					"default": false,
					"description": "Value for cookies httpOnly property"
				},
				"HOST_ONLY": {
					"type": "boolean",
					"default": true,
					"description": "Value for cookies hostOnly property"
				},
				"SECURE": {
					"type": "boolean",
					"default": true,
					"description": "Value for cookies httpOnly property"
				},
				"EXPIRES_SECONDS": {
					"type": "integer",
					"default": 2592000000,
					"description": "Expiration in seconds from now"
				}
			},
			"required": ["SAME_SITE", "HTTP_ONLY", "HOST_ONLY", "SECURE", "EXPIRES_SECONDS"],
			"allOf": [
				{
					"$ref": "#/properties/COOKIE/definitions/SAME_SITE_SECURE_VALID"
				}
			],
			"definitions": {
				"SAME_SITE_SECURE_VALID": {
					"if": {
						"properties": {
							"SECURE": {
								"const": false
							}
						}
					},
					"then": {
						"properties": {
							"SAME_SITE": {
								"enum": ["lax", "strict"]
							}
						}
					}
				}
			}
		},
		"SESSION": {
			"type": "object",
			"description": "Cookie properties, required always to be defined",
			"properties": {
				"SAME_SITE": {
					"type": "string",
					"default": "lax",
					"enum": ["none", "lax", "strict"],
					"description": "Value for session cookies sameSite property. When SECURE flag is false, 'None' is not allowed in SAME_SITE and Lax should be used as default instead"
				},
				"SECURE": {
					"type": "boolean",
					"default": true,
					"description": "Value for session cookies httpOnly property"
				},
				"HTTP_ONLY": {
					"type": "boolean",
					"default": true,
					"description": "Value for session cookies httpOnly property"
				},
				"EXPIRES_SECONDS": {
					"type": "integer",
					"default": 300,
					"description": "Expiration in seconds from now"
				},
				"NAME": {
					"type": "string",
					"default": "nest.sid",
					"description": "Value for session cookies name"
				},
				"PROXY": {
					"type": "boolean",
					"default": true,
					"description": "Trust the reverse proxy when setting secure cookies (via the X-Forwarded-Proto header)"
				},
				"SECRET": {
					"type": "string",
					"description": "This is the secret used to sign the session cookie."
				}
			},
			"required": ["SAME_SITE", "HTTP_ONLY", "SECURE", "EXPIRES_SECONDS"],
			"allOf": [
				{
					"$ref": "#/properties/SESSION/definitions/SAME_SITE_SECURE_VALID"
				}
			],
			"definitions": {
				"SAME_SITE_SECURE_VALID": {
					"if": {
						"properties": {
							"SECURE": {
								"const": false
							}
						}
					},
					"then": {
						"properties": {
							"SAME_SITE": {
								"enum": ["lax", "strict"]
							}
						}
					}
				}
			}
		},
		"FEATURE_TASK_CARD_ENABLED": {
			"type": "boolean",
			"default": false,
			"description": "Enable task card feature"
		},
		"FEATURE_ALLOW_INSECURE_LDAP_URL_ENABLED": {
			"type": "boolean",
			"default": false,
			"description": "Enables feature that allows the insecure LDAP URL (with ldap:// protocol)."
		},
		"FEATURE_NEW_SCHOOL_ADMINISTRATION_PAGE_AS_DEFAULT_ENABLED": {
			"type": "boolean",
			"default": false,
			"description": "Makes the new school administration page the default page"
		},
		"FEATURE_CLIENT_USER_LOGIN_MIGRATION_ENABLED": {
			"type": "boolean",
			"default": false,
			"description": "Changes the schulcloud client to use new login endpoints"
		},
<<<<<<< HEAD
		"FEATURE_CTL_TOOLS_TAB_ENABLED": {
			"type": "boolean",
			"default": false,
			"description": "Enables new CTL-tool tab in a course"
		},
		"FEATURE_LTI_TOOLS_TAB_ENABLED": {
			"type": "boolean",
			"default": true,
			"description": "Enables old LTI-tool tab in a course"
=======
		"TSP_SCHOOL_SYNCER": {
			"type": "object",
			"description": "TSP School Syncer properties",
			"properties": {
				"SCHOOL_LIMIT": {
					"type": "integer",
					"minimum": 1,
					"description": "Number of simultaneously synchronized schools"
				},
				"STUDENTS_TEACHERS_CLASSES_LIMIT": {
					"type": "integer",
					"minimum": 1,
					"description": "Number of simultaneously synchronized students, teachers and classes"
				}
			}
>>>>>>> bc49cfaa
		}
	},
	"required": [
		"TEACHER_VISIBILITY_FOR_EXTERNAL_TEAM_INVITATION",
		"STUDENT_TEAM_CREATION",
		"BLOCK_DISPOSABLE_EMAIL_DOMAINS",
		"HOST",
		"ACTIVATION_LINK_PERIOD_OF_VALIDITY_SECONDS",
		"AES_KEY"
	],
	"allOf": [
		{
			"$ref": "#/definitions/FEATURE_PROMETHEUS_ENABLED",
			"$ref": "#/definitions/FEATURE_ES_MERLIN_ENABLED",
			"$ref": "#/definitions/ANTIVIRUS"
		}
	],
	"definitions": {
		"FEATURE_PROMETHEUS_ENABLED": {
			"if": {
				"properties": {
					"FEATURE_PROMETHEUS_ENABLED": {
						"const": true
					}
				}
			},
			"then": {
				"required": ["PROMETHEUS"]
			}
		},
		"FEATURE_USER_MIGRATION_ENABLED": {
			"if": {
				"properties": {
					"FEATURE_USER_MIGRATION_ENABLED": {
						"const": true
					}
				}
			},
			"then": {
				"required": ["FEATURE_USER_MIGRATION_SYSTEM_ID"]
			}
		},
		"ANTIVIRUS": {
			"if": {
				"properties": {
					"ENABLE_FILE_SECURITY_CHECK": {
						"const": true
					}
				}
			},
			"then": {
				"required": [
					"FILE_SECURITY_CHECK_SERVICE_URI",
					"FILE_SECURITY_SERVICE_USERNAME",
					"FILE_SECURITY_SERVICE_PASSWORD",
					"API_HOST"
				]
			}
		},
		"LERNSTORE_ENABLED": {
			"if": {
				"properties": {
					"FEATURE_LERNSTORE_ENABLED": {
						"const": true
					}
				}
			},
			"then": {
				"required": ["ES_USER", "ES_PASSWORD"]
			}
		},
		"FEATURE_ES_MERLIN_ENABLED": {
			"if": {
				"properties": {
					"FEATURE_ES_MERLIN_ENABLED": {
						"const": true
					}
				}
			},
			"then": {
				"required": [
					"SECRET_ES_MERLIN_USERNAME",
					"SECRET_ES_MERLIN_PW",
					"ES_MERLIN_AUTH_URL",
					"SECRET_ES_MERLIN_COUNTIES_CREDENTIALS"
				]
			}
		}
	}
}<|MERGE_RESOLUTION|>--- conflicted
+++ resolved
@@ -1151,7 +1151,6 @@
 			"default": false,
 			"description": "Changes the schulcloud client to use new login endpoints"
 		},
-<<<<<<< HEAD
 		"FEATURE_CTL_TOOLS_TAB_ENABLED": {
 			"type": "boolean",
 			"default": false,
@@ -1161,7 +1160,7 @@
 			"type": "boolean",
 			"default": true,
 			"description": "Enables old LTI-tool tab in a course"
-=======
+		},
 		"TSP_SCHOOL_SYNCER": {
 			"type": "object",
 			"description": "TSP School Syncer properties",
@@ -1177,7 +1176,6 @@
 					"description": "Number of simultaneously synchronized students, teachers and classes"
 				}
 			}
->>>>>>> bc49cfaa
 		}
 	},
 	"required": [
