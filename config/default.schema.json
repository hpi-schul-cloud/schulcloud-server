--- conflicted
+++ resolved
@@ -431,11 +431,7 @@
 		"HYDRA_URI": {
 			"type": "string",
 			"format": "uri",
-<<<<<<< HEAD
-			"pattern": ".*(?<!/)$",
-=======
 			"default": "http://localhost:9001",
->>>>>>> e8b6902a
 			"description": "The hydra url."
 		},
 		"FEATURE_NEXBOARD_ENABLED": {
