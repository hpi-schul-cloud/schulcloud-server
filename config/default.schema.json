--- conflicted
+++ resolved
@@ -1505,8 +1505,6 @@
 			"type": "boolean",
 			"default": true,
 			"description": "Tldraw feature enabled"
-<<<<<<< HEAD
-=======
 		},
 		"TLDRAW_URI": {
 			"type": "string",
@@ -1542,7 +1540,6 @@
 				"CLIENT_ID": "",
 				"CLIENT_SECRET": ""
 			}
->>>>>>> dfcfc9e2
 		}
 	},
 	"required": [],
