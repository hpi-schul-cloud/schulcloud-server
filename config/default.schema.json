--- conflicted
+++ resolved
@@ -1175,14 +1175,13 @@
 			"default": false,
 			"description": "Toggle for the IMSCC course download feature."
 		},
-<<<<<<< HEAD
 		"GEOGEBRA_BASE_URL": {
 			"type": "string",
 			"format": "uri",
 			"default": "https://www.geogebra.org",
 			"pattern": ".*(?<!/)$",
 			"description": "Base URL of GeoGebra materials"
-=======
+    },
 		"FEATURE_COMMON_CARTRIDGE_COURSE_IMPORT_ENABLED": {
 			"type": "boolean",
 			"default": false,
@@ -1192,7 +1191,6 @@
 			"type": "integer",
 			"default": 2000000000,
 			"description": "The maximum file upload size in bytes for the Common Cartridge file during import."
->>>>>>> 348a7ffb
 		},
 		"GHOST_BASE_URL": {
 			"type": "string",
