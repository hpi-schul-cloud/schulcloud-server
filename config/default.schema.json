{
	"title": "HPI Schul-Cloud Configuration",
	"type": "object",
	"additionalProperties": false,
	"properties": {
		"$schema": {
			"type": "string"
		},
		"CLIENT_API_KEY": {
			"type": "string",
			"default": "example",
			"description": "The API Key that the Client uses to send emails. This should be removed with SC-3387"
		},
		"CALENDAR_API_KEY": {
			"type": "string",
			"default": "example",
			"description": "The API Key that the Calendar uses to resolve scopes. This should be removed with SC-3387"
		},
		"CONSENT_AGE_FIRST": {
			"tpye": "integer",
			"default": 14,
			"description": "First gate for consent. Starting at this age the user have to give his/her consent"
		},
		"CONSENT_AGE_SECOND": {
			"tpye": "integer",
			"default": 16,
			"description": "Second gate for consent. Starting at this age parent consent is not required"
		},
		"DISABLED_BRUTE_FORCE_CHECK": {
			"type": "boolean",
			"default": false,
			"description": "To disabled the brute force prevention hooks for by authentication."
		},
		"FORCE_SEND_EMAIL": {
			"type": "boolean",
			"default": false,
			"description": "Send mails to notification service, also if not in production mode"
		},
		"SYNC_API_KEY": {
			"type": "string",
			"default": "example",
			"description": "The API Key that the Sync and Mail Cron-Job uses to authenticate itself.This should be removed with SC-3387"
		},
		"TEACHER_VISIBILITY_FOR_EXTERNAL_TEAM_INVITATION": {
			"type": "string",
			"default": "enabled",
			"enum": ["disabled", "opt-in", "opt-out", "enabled"],
			"description": "defines wheter external team invitation shows teachers from different schools or not. if enabled system wide there are options general enabled or opt-in/-out by user required."
		},
		"STUDENT_TEAM_CREATION": {
			"type": "string",
			"default": "opt-out",
			"enum": ["disabled", "opt-in", "opt-out", "enabled"],
			"description": "defines wheter students may create teams or not. if enabled system wide there are options general enabled or opt-in/-out by school admin required."
		},
		"REDIS_URI": {
			"type": "string",
			"pattern": "(rediss?:)?//((\\w+)?(:.+@)?)?((\\w+)?(:\\w+))?(/d+)?(\\?db=\\d+(&password=.+(&option=.+)*)?)?",
			"description": "URL of a Redis server. If undefined, JWT whitelisting and timeouts will be disabled. Format: [redis[s]:]//[[user][:password@]][host][:port][/db-number][?db=db-number[&password=bar[&option=value]]]"
		},
		"PIN_MAX_AGE_SECONDS": {
			"type": "integer",
			"default": 86400,
			"description": "Maximum time in seconds a generated pin is handled as valid."
		},
		"JWT_LIFETIME": {
			"type": "string",
			"default": "30d",
			"pattern": "^[0-9]+d$",
			"description": "Lifetime of generated JWTs in days."
		},
		"JWT_TIMEOUT_SECONDS": {
			"type": "integer",
			"default": 7200,
			"description": "After this many seconds of inactivity, a user gets logged out automatically. If no REDIS_URI is set, this value is ignored."
		},
		"FEATURE_JWT_EXTENDED_TIMEOUT_ENABLED": {
			"type": "boolean",
			"default": false,
			"description": "Using privateDevice parameter in login, the logout/jwt timeout can be extended to JWT_EXTENDED_TIMEOUT_SECONDS instead of JWT_TIMEOUT_SECONDS."
		},
		"JWT_EXTENDED_TIMEOUT_SECONDS": {
			"type": "integer",
			"default": 2629746,
			"description": "After this many seconds (default is one month) of inactivity, a user gets logged out when accepted extended login duration. If no REDIS_URI is set, this value is ignored."
		},
		"JWT_WHITELIST_ACCEPT_ALL": {
			"type": "boolean",
			"default": false,
			"description": "JWTs that are not in the whitelist are added to it, instead of invalidated. To be used for the first 2 hours after release."
		},
		"TSP_API_BASE_URL": {
			"type": "string",
			"default": "https://www.schulportal-thueringen.de",
			"description": "The TSP API base URL."
		},
		"TSP_API_CLIENT_ID": {
			"type": "string",
			"default": "",
			"description": "The TSP API client id."
		},
		"TSP_API_CLIENT_SECRET": {
			"type": "string",
			"default": "",
			"description": "The TSP API client secret."
		},
		"TSP_API_ENCRYPTION_KEY": {
			"type": "string",
			"default": "",
			"description": "The key used to encrypt/decrypt TSP request tokens."
		},
		"TSP_API_SIGNATURE_KEY": {
			"type": "string",
			"default": "",
			"description": "The key used to sign/verify TSP request tokens."
		},
		"FEATURE_TSP_ENABLED": {
			"type": "boolean",
			"default": false,
			"description": "Feature toggle for TSP features."
		},
		"BLOCK_DISPOSABLE_EMAIL_DOMAINS": {
			"type": "boolean",
			"default": true,
			"description": "Prevent use of disposable email addresses."
		},
		"ADDITIONAL_BLACKLISTED_EMAIL_DOMAINS": {
			"type": "string",
			"description": "Add custom domain to the list of blocked domains (comma separated list)."
		},
		"FEATURE_TSP_AUTO_CONSENT_ENABLED": {
			"type": "boolean",
			"default": false,
			"description": "Feature toggle for automatic consent during TSP sync."
		},
		"FEATURE_VIDEOCONFERENCE_ENABLED": {
			"type": "boolean",
			"default": false,
			"description": "If enabled, adds video conferences to teams and courses."
		},
		"VIDEOCONFERENCE_HOST": {
			"type": "string",
			"format": "uri",
			"pattern": ".*(?<!/)$",
			"default": "https://bigbluebutton.schul-cloud.org/bigbluebutton",
			"description": "The BBB base url (should end without a slash)."
		},
		"VIDEOCONFERENCE_SALT": {
			"type": "string",
			"default": "",
			"description": "The BBB Salt for api call checksum creation."
		},
		"FEATURE_MATRIX_MESSENGER_ENABLED": {
			"type": "boolean",
			"default": false,
			"description": "If enabled, adds support for Matrix Messenger."
		},
		"MATRIX_MESSENGER": {
			"type": "object",
			"description": "Matrix messenger properties, required always to be defined",
			"required": ["URI", "SERVERNAME", "SECRET", "STUDENT_ROOM_CREATION"],
			"properties": {
				"URI": {
					"type": "string",
					"format": "uri",
					"default": "https://matrix.messenger.schule",
					"description": "The URI of the Matrix Messenger server."
				},
				"SERVERNAME": {
					"type": "string",
					"default": "messenger.schule",
					"description": "Servername of the Matrix Messenger server."
				},
				"SECRET": {
					"type": "string",
					"description": "Shared secret for the Matrix server."
				},
				"STUDENT_ROOM_CREATION": {
					"type": "boolean",
					"default": false,
					"description": "If enabled, school admins can allow students to create additional chat rooms"
				},
				"WELCOME_MESSAGE_ADMIN": {
					"type": "string",
					"description": "Greet new admin users with a personal message from the sync bot"
				},
				"WELCOME_MESSAGE_TEACHER": {
					"type": "string",
					"description": "Greet new teacher users with a personal message from the sync bot"
				},
				"WELCOME_MESSAGE_STUDENT": {
					"type": "string",
					"description": "Greet new student users with a personal message from the sync bot"
				}
			}
		},
		"FEATURE_RABBITMQ_ENABLED": {
			"type": "boolean",
			"default": false,
			"description": "If enabled, adds support to send RabbitMQ messages"
		},
		"RABBITMQ_URI": {
			"type": "string",
			"format": "uri",
			"default": "amqp://192.168.99.100",
			"description": "The URI of the RabbitMQ server."
		},
		"RABBITMQ_MATRIX_CONSUME_CONCURRENCY": {
			"type": "integer",
			"default": 10,
			"description": "How many messages should be handled at the same time."
		},
		"RABBITMQ_MATRIX_QUEUE_INTERNAL": {
			"type": "string",
			"default": "matrix_sync_unpopulated",
			"description": "Name of queue used to buffer building synchronization request internally."
		},
		"RABBITMQ_MATRIX_QUEUE_EXTERNAL": {
			"type": "string",
			"default": "matrix_sync_populated",
			"description": "Name of queue used to publish synchronization request."
		},
		"HOST": {
			"type": "string",
			"format": "uri",
			"default": "http://localhost:3100",
			"pattern": ".*(?<!/)$",
			"description": "The client url (should end without a slash)."
		},
		"API_HOST": {
			"type": "string",
			"format": "uri",
			"pattern": ".*(?<!/)$",
			"description": "The server endpoint, for external calls like Antivirus service. When called from docker container, can be http://host.docker.internal:3030"
		},
		"FEATURE_ALERTS_STATUS_ENABLED": {
			"type": "boolean",
			"default": false,
			"description": "If enabled, user will see messages/incidents from e.g status.hpi-schul-cloud."
		},
		"ALERT_STATUS_URL": {
			"type": "string",
			"format": "uri",
			"pattern": ".*(?<!/)$",
			"default": "https://status.hpi-schul-cloud.de",
			"description": "The url of status message provider (should end without a slash)."
		},
		"ALERT_STATUS_API_URL": {
			"type": "string",
			"format": "uri",
			"pattern": ".*(?<!/)$",
			"default": "https://status.hpi-schul-cloud.de/api/v1",
			"description": "The api of status message provider (should end without a slash)."
		},
		"NEXBOARD_URL": {
			"type": "string",
			"format": "uri",
			"default": "https://nexboard.nexenio.com",
			"pattern": ".*(?<!/)$",
			"description": "The nexboard url."
		},
		"NEXBOARD_URI": {
			"type": "string",
			"default": "/portal/api/v1/public/",
			"description": "The nexboard api version uri."
		},
		"NEXBOARD_API_KEY": {
			"type": "string",
			"description": "The nexboard api key for sending requests."
		},
		"NEXBOARD_USER_ID": {
			"type": "string",
			"description": "The nexboard 'schul-cloud' userId."
		},
		"NOTIFICATION_PLATFORM": {
			"type": "string",
			"description": "Set the platform to use in notification service"
		},
		"NOTIFICATION_URI": {
			"type": "string",
			"description": "Url to the notificaiton service"
		},
		"FEATURE_MULTIPLE_S3_PROVIDERS_ENABLED": {
			"type": "boolean",
			"default": false,
			"description": "Enables using the storage provider collection to determine a provider with free buckets upon school creation. If disabled, the only storage provider is configured via the environment variables in config/secrets.js"
		},
		"S3_KEY": {
			"type": "string",
			"description": "Synchronous encryption key used to secure storage provider secrets. Only used with FEATURE_MULTIPLE_S3_PROVIDERS_ENABLED=true",
			"pattern": ".{16}.*"
		},
		"STORAGE_SIGNED_URL_EXPIRE": {
			"type": "integer",
			"default": 60,
			"description": "Expiration time in seconds for signedUrl used by antivirus"
		},
		"ENABLE_FILE_SECURITY_CHECK": {
			"type": "boolean",
			"description": "enables antivirus check for files",
			"default": false
		},
		"FILE_SECURITY_CHECK_SERVICE_URI": {
			"type": "string",
			"description": "Antivirus file endpoint",
			"format": "uri",
			"pattern": ".*(?<!/)$"
		},
		"FILE_SECURITY_SERVICE_USERNAME": {
			"type": "string",
			"description": "Username for the antivirus service"
		},
		"FILE_SECURITY_SERVICE_PASSWORD": {
			"type": "string",
			"description": "Password for the antivirus service"
		},
		"ADMIN_TOGGLE_STUDENT_VISIBILITY": {
			"type": "string",
			"default": "enabled",
			"enum": ["disabled", "opt-in", "opt-out", "enabled"],
			"description": "Allows school admin to toggle teacher's STUDENT_LIST permission."
		},
		"FEATURE_ADMIN_TOGGLE_STUDENT_LERNSTORE_VIEW_ENABLED": {
			"type": "boolean",
			"default": true,
			"description": "Allows school admin to toggle student's LERNSTORE_VIEW permission."
		},
		"LDAP_PASSWORD_ENCRYPTION_KEY": {
			"type": "string",
			"description": "Synchronous encryption key used to secure search user passwords",
			"pattern": ".{16}.*"
		},
		"SENTRY_DSN": {
			"type": "string",
			"format": "uri",
			"description": "Sentry DSN (uri), if defined, increase SENTRY_SAMPLE_RATE to desired value to get errors reported."
		},
		"SENTRY_SAMPLE_RATE": {
			"type": "number",
			"default": 1.0,
			"minimum": 0.0,
			"maximum": 1.0,
			"description": "This is the % count (0.00 to 1.00) of how many of the errors send to the backend. This filter go over all errors, maybe some lost by low user counts."
		},
		"ETHERPAD_API_KEY": {
			"type": "string",
			"description": "The etherpad api key for sending requests."
		},
		"ETHERPAD_API_PATH": {
			"type": "string",
			"default": "/api/1",
			"description": "The etherpad api path."
		},
		"ETHERPAD_URI": {
			"type": "string",
			"default": "https://hpi-schul-cloud.de/etherpad/api/1",
			"description": "The etherpad api version uri."
		},
		"ETHERPAD_OLD_PAD_URI": {
			"type": "string",
			"default": "https://etherpad.hpi-schul-cloud.de/p",
			"description": "The etherpad api version uri."
		},
		"ETHERPAD_NEW_PAD_URI": {
			"type": "string",
			"default": "https://hpi-schul-cloud.de/etherpad/p",
			"description": "The etherpad api version uri."
		},
		"ETHERPAD_OLD_PAD_DOMAIN": {
			"type": "string",
			"default": "etherpad.hpi-schul-cloud.de",
			"description": "The old etherpad domain."
		},
		"ETHERPAD_COOKIE__EXPIRES_SECONDS": {
			"type": "integer",
			"default": 28800,
			"description": "Number of seconds after an etherpad cookie expires."
		},
		"ETHERPAD_ETHERPAD_COOKIE_RELEASE_THRESHOLD": {
			"type": "integer",
			"default": 7200,
			"description": "If Session Valid time is smaller than this, a new session is created on request."
		},
		"SKIP_CONDITIONS_CONSENT": {
			"type": "string",
			"default": "",
			"description": "A string with concatenated user types (student, employee) that don't need to explicitly state their consent with the terms and conditions. \"employee\" means teachers and admins."
		},
		"ACTIVATION_LINK_PERIOD_OF_VALIDITY_SECONDS": {
			"type": "integer",
			"default": 7200,
			"description": "The time in seconds during which the activation link is valid. After expiration the entry is removed from the database"
		},
		"ADMIN_MAIL_RECEIVERS": {
			"type": "string",
			"default": null,
			"description": "A string that contains recievers of the daily stat and other mails. Can contain mutliple mails, seperated by comma"
		},
		"LERNSTORE_MODE": {
			"type": "string",
			"enum": ["DISABLED", "LEGACY", "EDUSHARING"],
			"default": "DISABLED",
			"description": "Defines the backend for the lernstore, the client just may be enabled or disabled only, if this is not disabled in the server."
		},
		"ES_DOMAIN": {
			"type": "string",
			"format": "uri",
			"pattern": ".*(?<!/)$",
			"description": "The URL for the edu-sharing repository.",
			"default": "https://mv-repo.schul-cloud.org"
		},
		"ES_USER": {
			"type": "string",
			"description": "The username for edu-sharing api access",
			"default": ""
		},
		"ES_PASSWORD": {
			"type": "string",
			"description": "The password for edu-sharing api access",
			"default": ""
		},
		"FEATURE_ES_MERLIN_ENABLED": {
			"type": "boolean",
			"default": false,
			"description": "When enabled, the merlin referene will generate a valid url"
		},
		"SECRET_ES_MERLIN_USERNAME": {
			"type": "string",
			"description": "The username for Merlin login, used for edusharing"
		},
		"SECRET_ES_MERLIN_PW": {
			"type": "string",
			"description": "The password for Merlin login, used for edusharing"
		},
		"ES_MERLIN_AUTH_URL": {
			"type": "string",
			"description": "Connection url for Merlin content",
			"default": "http://merlin.nibis.de/auth.php"
		},
		"SECRET_ES_MERLIN_COUNTIES_CREDENTIALS": {
			"type": "string",
			"description": "JSON stringified with credentials for merlin counties, used by Lern-Store"
<<<<<<< HEAD
=======
		},
		"FEATURE_ES_SEARCHABLE_ENABLED": {
			"type": "boolean",
			"default": false,
			"description": "When enabled, only content having searchable flag will be returned by Lern-Store"
		},
		"FEATURE_ES_COLLECTIONS_ENABLED": {
			"type": "boolean",
			"default": false,
			"description": "When enabled, collections will be searchable in Lern-Store"
>>>>>>> 8e90314d
		},
		"SILENT_ERROR_ENABLED": {
			"type": "boolean",
			"default": false,
			"description": "Brute force flag during recovery password process"
		},
		"FEATURE_API_VALIDATION_ENABLED": {
			"type": "boolean",
			"default": false,
			"description": "when enabled, all incoming requests are validated against the openapi schemata, unless the route is whitelisted."
		},
		"FEATURE_API_RESPONSE_VALIDATION_ENABLED": {
			"type": "boolean",
			"default": false,
			"description": "when enabled, all incoming requests are validated against the openapi schemata, unless the route is whitelisted."
		},
		"API_VALIDATION_WHITELIST_EXTENSION": {
			"type": "string",
			"description": "when set, this is interpreted as a regex to extend the ignorelist for the API validation with any routes matching the regex.",
			"examples": [".*/courses/[0-9a-f]{24}($|/$)"]
		},
		"FEATURE_PROMETHEUS_ENABLED": {
			"type": "boolean",
			"default": false,
			"description": "Enable prometheus api metrics, if enabled, PROMETHEUS must be defined."
		},
		"FEATURE_SHOW_VERSION_ENABLED": {
			"type": "boolean",
			"default": false,
			"description": "enable the /versions route"
		},
		"PROMETHEUS": {
			"type": "object",
			"description": "Prometheus metrics options used by prometheus-api-metrics",
			"properties": {
				"METRICS_PATH": {
					"type": "string",
					"default": "/metrics",
					"description": "public metrics route",
					"pattern": ".*(?<!/)$"
				},
				"DURATION_BUCKETS_SECONDS": {
					"type": "array",
					"items": {
						"type": "number",
						"minimum": 0
					},
					"default": [0.01, 0.05, 0.1, 0.2, 0.5, 0.75, 1, 3, 5, 8, 15, 30, 60, 120],
					"description": "Times to define buckets by seconds which contain all requests with max. the given amount of time. Must be in ascending order. "
				}
			},
			"required": ["METRICS_PATH", "DURATION_BUCKETS_SECONDS"]
		},
		"REQUEST_TIMEOUT": {
			"type": "integer",
			"minimum": 0,
			"default": 8000,
			"description": "Default timeout for external requests in milliseconds."
		},
		"LDAP_SYSTEM_SYNCER_POOL_SIZE": {
			"type": "integer",
			"minimum": 1,
			"default": 1,
			"description": "Determines how many system syncers will be run in parallel (at most) during the LDAP sync."
		},
		"LDAP_SCHOOL_SYNCER_POOL_SIZE": {
			"type": "integer",
			"minimum": 1,
			"default": 1,
			"description": "Determines how many school syncers will be run in parallel (at most) during the LDAP sync."
		},
		"MEMORY_INTERVAL_TIME": {
			"type": "integer",
			"default": 0,
			"description": "Is the time for logging memory metrics to log in >secounds<. Default 0 will disable the logging."
		},
		"REQUEST_LOGGING_ENABLED": {
			"type": "boolean",
			"default": false,
			"description": "Enabled that every request is logged with the information route and method"
		},
		"JWT_AUD": {
			"type": "string",
			"default": "https://hpi-schul-cloud.de",
			"description": "It is the organisation web point that is created the jwt and where questions can addressed."
		},
		"KEEP_ALIVE": {
			"type": "boolean",
			"default": false,
			"description": "For external request it can set the keep alive header to let open the connection for short period."
		},
		"SUPPORT_PROBLEM_EMAIL_ADDRESS": {
			"type": "string",
			"default": "ticketsystem@schul-cloud.org",
			"description": "Email address used for reporting a problem"
		},
		"SUPPORT_WISH_EMAIL_ADDRESS": {
			"type": "string",
			"default": "ticketsystem@schul-cloud.org",
			"description": "Email address used for reporting a wish"
		}
	},
	"required": [
		"TEACHER_VISIBILITY_FOR_EXTERNAL_TEAM_INVITATION",
		"STUDENT_TEAM_CREATION",
		"BLOCK_DISPOSABLE_EMAIL_DOMAINS",
		"HOST",
		"ACTIVATION_LINK_PERIOD_OF_VALIDITY_SECONDS",
		"LERNSTORE_MODE",
		"FEATURE_SHOW_VERSION_ENABLED"
	],
	"allOf": [
		{
			"$ref": "#/definitions/FEATURE_PROMETHEUS_ENABLED",
			"$ref": "#/definitions/FEATURE_ES_MERLIN_ENABLED",
			"$ref": "#/definitions/ANTIVIRUS"
		}
	],
	"definitions": {
		"FEATURE_PROMETHEUS_ENABLED": {
			"if": {
				"properties": {
					"FEATURE_PROMETHEUS_ENABLED": {
						"const": true
					}
				}
			},
			"then": {
				"required": ["PROMETHEUS"]
			}
		},
		"ANTIVIRUS": {
			"if": {
				"properties": {
					"ENABLE_FILE_SECURITY_CHECK": {
						"const": true
					}
				}
			},
			"then": {
				"required": [
					"FILE_SECURITY_CHECK_SERVICE_URI",
					"FILE_SECURITY_SERVICE_USERNAME",
					"FILE_SECURITY_SERVICE_PASSWORD",
					"API_HOST"
				]
			}
		},
		"FEATURE_ES_MERLIN_ENABLED": {
			"if": {
				"properties": {
					"FEATURE_ES_MERLIN_ENABLED": {
						"const": true
					}
				}
			},
			"then": {
				"required": [
					"SECRET_ES_MERLIN_USERNAME",
					"SECRET_ES_MERLIN_PW",
					"ES_MERLIN_AUTH_URL",
					"SECRET_ES_MERLIN_COUNTIES_CREDENTIALS"
				]
			}
		}
	}
}<|MERGE_RESOLUTION|>--- conflicted
+++ resolved
@@ -440,8 +440,6 @@
 		"SECRET_ES_MERLIN_COUNTIES_CREDENTIALS": {
 			"type": "string",
 			"description": "JSON stringified with credentials for merlin counties, used by Lern-Store"
-<<<<<<< HEAD
-=======
 		},
 		"FEATURE_ES_SEARCHABLE_ENABLED": {
 			"type": "boolean",
@@ -452,7 +450,6 @@
 			"type": "boolean",
 			"default": false,
 			"description": "When enabled, collections will be searchable in Lern-Store"
->>>>>>> 8e90314d
 		},
 		"SILENT_ERROR_ENABLED": {
 			"type": "boolean",
