--- conflicted
+++ resolved
@@ -1159,7 +1159,6 @@
 									"lax",
 									"strict"
 								]
-<<<<<<< HEAD
 							}
 						}
 					}
@@ -1237,8 +1236,6 @@
 									"lax",
 									"strict"
 								]
-=======
->>>>>>> a7c85810
 							}
 						}
 					}
