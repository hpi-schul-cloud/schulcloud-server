--- conflicted
+++ resolved
@@ -369,7 +369,6 @@
 			"default": false,
 			"description": "Brute force flag during recovery password process"
 		},
-<<<<<<< HEAD
 		"FEATURE_API_VALIDATION_ENABLED": {
 			"type": "boolean",
 			"default": false,
@@ -379,7 +378,7 @@
 			"type": "string",
 			"description": "when set, this is interpreted as a regex to extend the ignorelist for the API validation with any routes matching the regex.",
 			"examples": [".*\/courses\/[0-9a-f]{24}($|\/$)"]
-=======
+		},
 		"PROMETHEUS": {
 			"type": "object",
 			"description": "Prometheus metrics options used by prometheus-api-metrics",
@@ -401,7 +400,6 @@
 				}
 			},
 			"required": ["METRICS_PATH", "DURATION_BUCKETS_SECONDS"]
->>>>>>> 0cda5025
 		}
 	},
 	"required": [
