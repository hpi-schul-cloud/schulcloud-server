--- conflicted
+++ resolved
@@ -1640,17 +1640,15 @@
 			"default": false,
 			"description": "Enables the media shelf feature"
 		},
-<<<<<<< HEAD
+		"FEATURE_MIGRATION_WIZARD_WITH_USER_LOGIN_MIGRATION": {
+			"type": "boolean",
+			"default": false,
+			"description": "Enables the migration wizard to use the user login migration process"
+		},
 		"FEATURE_OTHER_GROUPUSERS_PROVISIONING_ENABLED": {
 			"type": "boolean",
 			"default": false,
 			"description": "Enables the provisioning of other groupusers"
-=======
-		"FEATURE_MIGRATION_WIZARD_WITH_USER_LOGIN_MIGRATION": {
-			"type": "boolean",
-			"default": false,
-			"description": "Enables the migration wizard to use the user login migration process"
->>>>>>> 130a3dfb
 		}
 	},
 	"required": []
