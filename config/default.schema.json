{
	"title": "HPI Schul-Cloud Configuration",
	"type": "object",
	"additionalProperties": false,
	"properties": {
		"$schema": {
			"type": "string"
		},
		"NODE_ENV": {
			"type": "string",
			"enum": [
				"development",
				"test",
				"production",
				"migration"
			],
			"default": "production"
		},
		"REQUEST_OPTION": {
			"type": "object",
			"description": "Request helper options for internal requests.",
			"properties": {
				"KEEP_ALIVE": {
					"type": "boolean",
					"description": "Add Keep-Alive header to the request connection."
				},
				"TIMEOUT_MS": {
					"type": "integer",
					"description": "Outgoing request timeout in milliseconds."
				}
			},
			"default": {
				"TIMEOUT_MS": 5000,
				"KEEP_ALIVE": true
			}
		},
		"CALENDAR_API_KEY": {
			"type": "string",
			"default": "example",
			"description": "The API Key that the Calendar uses to resolve scopes. This should be removed with SC-3387"
		},
		"CALENDAR_URI": {
			"type": "string",
			"format": "uri",
			"default": "http://localhost:3000",
			"description": "The URI to the Calendar Service"
		},
		"CONSENT_AGE_FIRST": {
			"type": "integer",
			"default": 14,
			"description": "First gate for consent. Starting at this age the user have to give his/her consent"
		},
		"CONSENT_AGE_SECOND": {
			"type": "integer",
			"default": 16,
			"description": "Second gate for consent. Starting at this age parent consent is not required"
		},
		"DISABLED_BRUTE_FORCE_CHECK": {
			"type": "boolean",
			"default": false,
			"description": "To disabled the brute force prevention hooks for by authentication."
		},
		"LOGIN_BLOCK_TIME": {
			"type": "integer",
			"default": 15,
			"description": "Time difference for the brute force check in seconds"
		},
		"FORCE_SEND_EMAIL": {
			"type": "boolean",
			"default": false,
			"description": "Send mails to mail service, also if not in production mode"
		},
		"I18N": {
			"type": "object",
			"description": "Configuration of I18N",
			"properties": {
				"DEFAULT_LANGUAGE": {
					"type": "string",
					"default": "de",
					"enum": [
						"de",
						"en"
					],
					"description": "Value for the default language"
				},
				"DEFAULT_TIMEZONE": {
					"type": "string",
					"default": "Europe/Berlin",
					"description": "Timezone"
				},
				"FALLBACK_LANGUAGE": {
					"type": "string",
					"default": "de",
					"description": "Value for the fallback language if translation key is not found"
				},
				"AVAILABLE_LANGUAGES": {
					"type": "string",
					"default": "de,en,es,ua",
					"description": "Available languages"
				}
			}
		},
		"SYNC_API_KEY": {
			"type": "string",
			"default": "example",
			"description": "The API Key that the Sync and Mail Cron-Job uses to authenticate itself.This should be removed with SC-3387"
		},
		"TEACHER_VISIBILITY_FOR_EXTERNAL_TEAM_INVITATION": {
			"type": "string",
			"default": "disabled",
			"enum": [
				"disabled",
				"opt-in",
				"opt-out",
				"enabled"
			],
			"description": "defines wheter external team invitation shows teachers from different schools or not. if enabled system wide there are options general enabled or opt-in/-out by user required."
		},
		"STUDENT_TEAM_CREATION": {
			"type": "string",
			"default": "opt-out",
			"enum": [
				"disabled",
				"opt-in",
				"opt-out",
				"enabled"
			],
			"description": "defines wheter students may create teams or not. if enabled system wide there are options general enabled or opt-in/-out by school admin required."
		},
		"REDIS_URI": {
			"type": "string",
			"pattern": "(rediss?:)?//((\\w+)?(:.+@)?)?((\\w+)?(:\\w+))?(/d+)?(\\?db=\\d+(&password=.+(&option=.+)*)?)?",
			"description": "URL of a Redis server. If undefined, JWT whitelisting and timeouts will be disabled. Format: [redis[s]:]//[[user][:password@]][host][:port][/db-number][?db=db-number[&password=bar[&option=value]]]"
		},
		"PIN_MAX_AGE_SECONDS": {
			"type": "integer",
			"default": 86400,
			"description": "Maximum time in seconds a generated pin is handled as valid."
		},
		"JWT_LIFETIME": {
			"type": "string",
			"default": "30d",
			"pattern": "^[0-9]+d$",
			"description": "Lifetime of generated JWTs in days."
		},
		"JWT_TIMEOUT_SECONDS": {
			"type": "integer",
			"default": 7200,
			"description": "After this many seconds of inactivity, a user gets logged out automatically. If no REDIS_URI is set, this value is ignored."
		},
		"FEATURE_JWT_EXTENDED_TIMEOUT_ENABLED": {
			"type": "boolean",
			"default": false,
			"description": "Using privateDevice parameter in login, the logout/jwt timeout can be extended to JWT_EXTENDED_TIMEOUT_SECONDS instead of JWT_TIMEOUT_SECONDS."
		},
		"JWT_EXTENDED_TIMEOUT_SECONDS": {
			"type": "integer",
			"default": 2629746,
			"description": "After this many seconds (default is one month) of inactivity, a user gets logged out when accepted extended login duration. If no REDIS_URI is set, this value is ignored."
		},
		"TSP_API_BASE_URL": {
			"type": "string",
			"default": "https://www.schulportal-thueringen.de",
			"description": "The TSP API base URL."
		},
		"TSP_API_CLIENT_ID": {
			"type": "string",
			"default": "",
			"description": "The TSP API client id."
		},
		"TSP_API_CLIENT_SECRET": {
			"type": "string",
			"default": "",
			"description": "The TSP API client secret."
		},
		"TSP_API_ENCRYPTION_KEY": {
			"type": "string",
			"default": "",
			"description": "The key used to encrypt/decrypt TSP request tokens."
		},
		"TSP_API_SIGNATURE_KEY": {
			"type": "string",
			"default": "",
			"description": "The key used to sign/verify TSP request tokens."
		},
		"FEATURE_TSP_ENABLED": {
			"type": "boolean",
			"default": false,
			"description": "Feature toggle for TSP features."
		},
		"BLOCK_DISPOSABLE_EMAIL_DOMAINS": {
			"type": "boolean",
			"default": true,
			"description": "Prevent use of disposable email addresses."
		},
		"ADDITIONAL_BLACKLISTED_EMAIL_DOMAINS": {
			"type": "string",
			"default": "",
			"description": "Add custom domain to the list of blocked domains (comma separated list)."
		},
		"BLOCKLIST_OF_EMAIL_DOMAINS": {
			"type": "string",
			"default": "",
			"description": "Add custom domain to the list of blocked domains (comma separated list)."
		},
		"FEATURE_TSP_AUTO_CONSENT_ENABLED": {
			"type": "boolean",
			"default": false,
			"description": "Feature toggle for automatic consent during TSP sync."
		},
		"FEATURE_VIDEOCONFERENCE_ENABLED": {
			"type": "boolean",
			"default": false,
			"description": "If enabled, adds video conferences to teams and courses."
		},
		"VIDEOCONFERENCE_DEFAULT_PRESENTATION": {
			"type": "string",
			"default": "",
			"description": "Link to a custom presentation, if empty, the default presentation will be used."
		},
		"VIDEOCONFERENCE_HOST": {
			"type": "string",
			"format": "uri",
			"pattern": ".*(?<!/)$",
			"default": "https://bigbluebutton.schul-cloud.org/bigbluebutton",
			"description": "The BBB base url (should end without a slash)."
		},
		"VIDEOCONFERENCE_SALT": {
			"type": "string",
			"default": "",
			"description": "The BBB Salt for api call checksum creation."
		},
		"NO_COLOR": {
			"type": "string",
			"description": "The value is used to disable logging color in terminal and is set in production always to true. It is not connected to the loggers it self."
		},
		"FILES_STORAGE": {
			"type": "object",
			"description": "Files storage server properties, required always to be defined",
			"required": [
				"S3_ENDPOINT",
				"S3_REGION",
				"S3_BUCKET",
				"S3_ACCESS_KEY_ID",
				"S3_SECRET_ACCESS_KEY"
			],
			"properties": {
				"SERVICE_BASE_URL": {
					"type": "string",
					"format": "uri",
					"default": "http://localhost:4444",
					"description": "The URI of the file service"
				},
				"INCOMING_REQUEST_TIMEOUT": {
					"type": "integer",
					"minimum": 0,
					"default": 600000,
					"description": "Timeout for incoming requests to the Files-Storage in milliseconds."
				},
				"MAX_FILE_SIZE": {
					"type": "integer",
					"minimum": 0,
					"default": 2684354560,
					"description": "Maximum file size for incoming requests in Byte. We use the Windows convention here that file sizes are measured in KB (1KB = 1024B, instead of 1kB = 1000B). Thus 2,5GB = 2684354560B."
				},
				"S3_ENDPOINT": {
					"type": "string",
					"format": "uri",
					"description": "The URI of the S3 provider"
				},
				"S3_REGION": {
					"type": "string",
					"default": "eu-central-1",
					"description": "Region name of bucket"
				},
				"S3_BUCKET": {
					"type": "string",
					"description": "Bucket name"
				},
				"S3_ACCESS_KEY_ID": {
					"type": "string",
					"description": "Access Key to S3"
				},
				"S3_SECRET_ACCESS_KEY": {
					"type": "string",
					"description": "Secret key to S3"
				},
				"EXCHANGE": {
					"type": "string",
					"default": "files-storage",
					"description": "rabbitmq exchange name for antivirus"
				},
				"USE_STREAM_TO_ANTIVIRUS": {
					"type": "boolean",
					"default": false,
					"description": "send file to antivirus by uploading"
				}
			}
		},
		"FWU_CONTENT": {
			"type": "object",
			"description": "Properties of the S3 storage containing FWU content",
			"required": [
				"S3_ENDPOINT",
				"S3_REGION",
				"S3_BUCKET",
				"S3_ACCESS_KEY",
				"S3_SECRET_KEY"
			],
			"properties": {
				"S3_ENDPOINT": {
					"type": "string",
					"format": "uri",
					"default": "http://localhost:4568",
					"description": "The URI of the S3 provider"
				},
				"S3_REGION": {
					"type": "string",
					"default": "de",
					"description": "Region name of bucket"
				},
				"S3_BUCKET": {
					"type": "string",
					"default": "",
					"description": "Bucket name"
				},
				"S3_ACCESS_KEY": {
					"type": "string",
					"default": "",
					"description": "Access Key to S3"
				},
				"S3_SECRET_KEY": {
					"type": "string",
					"default": "",
					"description": "Secret key to S3"
				},
				"INCOMING_REQUEST_TIMEOUT_MS": {
					"type": "integer",
					"minimum": 0,
					"default": 600000,
					"description": "Timeout for incoming requests to the fwu-learning-contents in milliseconds."
				}
			}
		},
		"H5P_EDITOR": {
			"type": "object",
			"description": "Properties of the H5P server microservice and library management job",
			"required": [
				"S3_ENDPOINT",
				"S3_REGION",
				"S3_BUCKET_CONTENT",
				"S3_BUCKET_LIBRARIES",
				"S3_ACCESS_KEY_ID_RW",
				"S3_SECRET_ACCESS_KEY_RW",
				"S3_ACCESS_KEY_ID_R",
				"S3_SECRET_ACCESS_KEY_R"
			],
			"default": {},
			"properties": {
				"S3_ENDPOINT": {
					"type": "string",
					"format": "uri",
					"default": "http://localhost:4568",
					"description": "The URI of the S3 provider"
				},
				"S3_REGION": {
					"type": "string",
					"default": "eu-central-2",
					"description": "Region name of bucket"
				},
				"S3_ACCESS_KEY_ID_RW": {
					"type": "string",
					"default": "",
					"description": "Access Key to S3_BUCKET_CONTENT with R/W permissions"
				},
				"S3_SECRET_ACCESS_KEY_RW": {
					"type": "string",
					"default": "",
					"description": "Secret key to S3_BUCKET_CONTENT with R/W permissions"
				},
				"S3_ACCESS_KEY_ID_R": {
					"type": "string",
					"default": "",
					"description": "Access Key to S3_BUCKET_LIBRARIES with R permissions"
				},
				"S3_SECRET_ACCESS_KEY_R": {
					"type": "string",
					"default": "",
					"description": "Secret key to S3_BUCKET_LIBRARIES with R permissions"
				},
				"S3_BUCKET_CONTENT": {
					"type": "string",
					"default": "",
					"description": "Content Bucket name"
				},
				"S3_BUCKET_LIBRARIES": {
					"type": "string",
					"default": "",
					"description": "Library Bucket name"
				},
				"INCOMING_REQUEST_TIMEOUT": {
					"type": "integer",
					"minimum": 0,
					"default": 10000,
					"description": "Timeout for incoming requests to the h5p editor in milliseconds."
				},
				"LIBRARY_LIST_PATH": {
					"type": "string",
					"default": "config/h5p-libraries.yaml",
					"description": "Path to yaml file with list of h5p content type libraries which should be installed"
				}
			}
		},
		"H5P_Library": {
			"type": "object",
			"description": "Properties of the H5P server microservice",
			"required": [
				"S3_ENDPOINT",
				"S3_BUCKET_LIBRARIES",
				"S3_ACCESS_KEY_ID",
				"S3_SECRET_ACCESS_KEY"
			],
			"default": {},
			"properties": {
				"S3_ENDPOINT": {
					"type": "string",
					"format": "uri",
					"default": "http://localhost:4568",
					"description": "The URI of the S3 provider"
				},
				"S3_ACCESS_KEY_ID": {
					"type": "string",
					"default": "",
					"description": "Access Key to S3_BUCKET_CONTENT with R/W permissions"
				},
				"S3_SECRET_ACCESS_KEY": {
					"type": "string",
					"default": "",
					"description": "Secret key to S3_BUCKET_CONTENT with R/W permissions"
				},
				"S3_BUCKET_LIBRARIES": {
					"type": "string",
					"default": "",
					"description": "Library Bucket name"
				}
			}
		},
		"FEATURE_FWU_CONTENT_ENABLED": {
			"type": "boolean",
			"default": false,
			"description": "Defines if backend for the FWU content in the Learnstore is enabled."
		},
		"FEATURE_H5P_EDITOR_ENABLED": {
			"type": "boolean",
			"default": false,
			"description": "Defines if backend for the H5P editor is enabled."
		},
		"WOPI_MAX_FILE_SIZE": {
			"type": "integer",
			"default": 20971520,
			"description": "The maximum file size in bytes that can be handled by the WOPI API. Download of larger files throws an error."
		},
		"FEATURE_IDENTITY_MANAGEMENT_ENABLED": {
			"type": "boolean",
			"default": false,
			"description": "Enables the Identity Management (ErWIn IDM) feature. Determines if Keycloak related modules will be loaded during startup. Prerequisite to set further FEATURE_IDENTITY_MANAGEMENT_X flags"
		},
		"FEATURE_IDENTITY_MANAGEMENT_STORE_ENABLED": {
			"type": "boolean",
			"default": false,
			"description": "Enables the Identity Management (ErWIn IDM) as account storage. If activated, account related create, update and delete operations are mirrored into Keycloak. Prerequisite to set FEATURE_IDENTITY_MANAGEMENT_LOGIN_ENABLED flag."
		},
		"FEATURE_IDENTITY_MANAGEMENT_LOGIN_ENABLED": {
			"type": "boolean",
			"default": false,
			"description": "Enables the login via Keycloak with the Identity Management (ErWIn IDM) for users managed by dBildungscloud. If activated, Keycloak will be used as the primary source to read for the dBildungscloud login."
		},
		"IDENTITY_MANAGEMENT": {
			"type": "object",
			"description": "Identity management server properties.",
			"required": [
				"URI",
				"TENANT",
				"CLIENTID",
				"ADMIN_CLIENTID",
				"ADMIN_USER",
				"ADMIN_PASSWORD"
			],
			"properties": {
				"URI": {
					"type": "string",
					"default": null,
					"description": "The ErWIn IDM base URI."
				},
				"TENANT": {
					"type": "string",
					"default": null,
					"description": "The ErWIn IDM tenant."
				},
				"CLIENTID": {
					"type": "string",
					"default": null,
					"description": "The ErWIn IDM tenant client."
				},
				"ADMIN_CLIENTID": {
					"type": "string",
					"default": null,
					"description": "The ErWIn IDM admin client."
				},
				"ADMIN_USER": {
					"type": "string",
					"default": null,
					"description": "The ErWIn IDM admin user."
				},
				"ADMIN_PASSWORD": {
					"type": "string",
					"default": null,
					"description": "The ErWIn IDM admin password."
				}
			}
		},
		"OIDCMOCK": {
			"type": "object",
			"description": "OpenID Connect Identity Provider mock server for develop and testing purpose (set these values for local seeding purpose).",
			"required": [],
			"properties": {
				"BASE_URL": {
					"type": "string",
					"default": null,
					"description": "The mock server base path."
				},
				"CLIENT_ID": {
					"type": "string",
					"default": null,
					"description": "The mock server accepted client id."
				},
				"CLIENT_SECRET": {
					"type": "string",
					"default": null,
					"description": "The mock server accepted client's secret."
				}
			}
		},
		"CLAMAV": {
			"type": "object",
			"description": "Properties of the ClamAV server",
			"required": [],
			"properties": {
				"SERVICE_HOSTNAME": {
					"type": "string",
					"description": "IP of host to connect to TCP interface"
				},
				"SERVICE_PORT": {
					"type": "number",
					"description": "Port of host to use when connecting via TCP interface"
				}
			},
			"default": {
				"SERVICE_HOSTNAME": "localhost",
				"SERVICE_PORT": 3310
			}
		},
		"RABBITMQ_URI": {
			"type": "string",
			"format": "uri",
			"default": "amqp://guest:guest@localhost:5672",
			"description": "The URI of the RabbitMQ server."
		},
		"HOST": {
			"type": "string",
			"format": "uri",
			"default": "http://localhost:3100",
			"pattern": ".*(?<!/)$",
			"description": "The client url (should end without a slash)."
		},
		"API_HOST": {
			"type": "string",
			"format": "uri",
			"default": "http://localhost:3030/api",
			"pattern": ".*(?<!/)$",
			"description": "The server endpoint, for external calls like Antivirus service. When called from docker container, can be http://host.docker.internal:3030"
		},
		"PUBLIC_BACKEND_URL": {
			"type": "string",
			"format": "uri",
			"pattern": ".*(?<!/)$",
			"description": "The server api url that is accessible from the web (should end without a slash)."
		},
		"ALERT_STATUS_URL": {
			"type": "string",
			"default": null,
			"description": "The url of status message provider (should end without a slash)."
		},
		"NEXBOARD_URL": {
			"type": "string",
			"format": "uri",
			"default": "https://nexboard.nexenio.com",
			"pattern": ".*(?<!/)$",
			"description": "The nexboard url."
		},
		"NEXBOARD_URI": {
			"type": "string",
			"default": "/portal/api/v1/public/",
			"description": "The nexboard api version uri."
		},
		"NEXBOARD_API_KEY": {
			"type": "string",
			"description": "The nexboard api key for sending requests."
		},
		"NEXBOARD_USER_ID": {
			"type": "string",
			"description": "The nexboard 'schul-cloud' userId."
		},
		"HYDRA_URI": {
			"type": "string",
			"format": "uri",
			"default": "http://localhost:9001",
			"description": "The hydra url."
		},
		"FEATURE_NEXBOARD_ENABLED": {
			"type": "boolean",
			"default": false,
			"description": "Enable nexboard"
		},
		"FEATURE_NEXBOARD_COPY_ENABLED": {
			"type": "boolean",
			"default": false,
			"description": "Enable nexboard copying when copying course or lesson"
		},
		"FEATURE_MULTIPLE_S3_PROVIDERS_ENABLED": {
			"type": "boolean",
			"default": true,
			"description": "Enables using the storage provider collection to determine a provider with free buckets upon school creation. If disabled, the only storage provider is configured via the environment variables in config/secrets.js"
		},
		"S3_KEY": {
			"type": "string",
			"description": "Synchronous encryption key used to secure storage provider secrets. Only used with FEATURE_MULTIPLE_S3_PROVIDERS_ENABLED=true",
			"pattern": ".{16}.*"
		},
		"FEATURE_S3_BUCKET_CORS": {
			"type": "boolean",
			"description": "true if CORS is supported by the S3 bucket. (Minio does not support it)",
			"default": true
		},
		"REQUEST_LIMIT_STORAGE_PROVIDER": {
			"type": "integer",
			"default": 100,
			"description": "Number of objects that can be modified in one request to the storage provider. Must not exceed 1000."
		},
		"STORAGE_SIGNED_URL_EXPIRE": {
			"type": "integer",
			"default": 60,
			"description": "Expiration time in seconds for signedUrl used by antivirus"
		},
		"ENABLE_FILE_SECURITY_CHECK": {
			"type": "boolean",
			"description": "enables antivirus check for files",
			"default": false
		},
		"FILE_SECURITY_CHECK_MAX_FILE_SIZE": {
			"type": "integer",
			"description": "Maximum file size for antivirus check in Byte.",
			"default": 25000000
		},
		"FILE_SECURITY_CHECK_SERVICE_URI": {
			"type": "string",
			"description": "Antivirus file endpoint, only used for legacy file implementation",
			"format": "uri",
			"pattern": ".*(?<!/)$"
		},
		"FILE_SECURITY_SERVICE_USERNAME": {
			"type": "string",
			"description": "Username for the antivirus service, only used for legacy file implementation"
		},
		"FILE_SECURITY_SERVICE_PASSWORD": {
			"type": "string",
			"description": "Password for the antivirus service, only used for legacy file implementation"
		},
		"ANTIVIRUS_EXCHANGE": {
			"type": "string",
			"default": "antivirus",
			"description": "rabbitmq exchange name for antivirus"
		},
		"ANTIVIRUS_ROUTING_KEY": {
			"type": "string",
			"default": "scan_file",
			"description": "rabbitmq routing key"
		},
		"DOCUMENT_BASE_DIR": {
			"type": "string",
			"format": "uri",
			"default": "https://s3.hidrive.strato.com/cloud-instances/",
			"description": "Storage url for global documents."
		},
		"SC_THEME": {
			"type": "string",
			"default": "default",
			"description": "The used theming."
		},
		"FEATURE_OAUTH_LOGIN": {
			"type": "boolean",
			"default": "false",
			"description": "Oauth Login Endpoints Enabled."
		},
		"FEATURE_LOGIN_LINK_ENABLED": {
			"type": "boolean",
			"default": "false",
			"description": "Login via Link generation (to the right form)."
		},
		"FEATURE_SCHOOL_SANIS_USER_MIGRATION_ENABLED": {
			"type": "boolean",
			"default": "false",
			"description": "Enables the oauth system (iserv to sanis) migration feature."
		},
		"MIGRATION_END_GRACE_PERIOD_MS": {
			"type": "number",
			"default": "604800000",
			"description": "Grace period before school admin cannot restart oauth migration anymore. Value is given in ms and default is 7 days"
		},
		"FEATURE_SANIS_GROUP_PROVISIONING_ENABLED": {
			"type": "boolean",
			"default": false,
			"description": "Groups of type class also gets provisioned, when provisioning a user via oauth login."
		},
		"SC_TITLE": {
			"type": "string",
			"default": "dBildungscloud",
			"description": "The used title."
		},
		"SC_DOMAIN": {
			"type": "string",
			"description": "The Schulcloud domain."
		},
		"FEATURE_ADMIN_TOGGLE_STUDENT_LERNSTORE_VIEW_ENABLED": {
			"type": "boolean",
			"default": true,
			"description": "Allows school admin to toggle student's LERNSTORE_VIEW permission."
		},
		"TEACHER_STUDENT_VISIBILITY": {
			"type": "object",
			"description": "Configuration regarding teachers' STUDENT_LIST permission.",
			"properties": {
				"IS_CONFIGURABLE": {
					"type": "boolean",
					"description": "Allows school admin to toggle teachers' STUDENT_LIST permission."
				},
				"IS_ENABLED_BY_DEFAULT": {
					"type": "boolean",
					"description": "Grants teachers STUDENT_LIST permission by default."
				},
				"IS_VISIBLE": {
					"type": "boolean",
					"description": "Defines whether feature toggle for visibility of students to teachers is visible."
				}
			},
			"default": {
				"IS_CONFIGURABLE": false,
				"IS_ENABLED_BY_DEFAULT": true,
				"IS_VISIBLE": true
			}
		},
		"FEATURE_SCHOOL_POLICY_ENABLED": {
			"type": "boolean",
			"default": false,
			"description": "Enables uploading of school specific Privacy Policy on old admin page "
		},
		"FEATURE_SCHOOL_POLICY_ENABLED_NEW": {
			"type": "boolean",
			"default": false,
			"description": "Enables uploading of school specific Privacy Policy on new admin page."
		},
		"FEATURE_SCHOOL_TERMS_OF_USE_ENABLED": {
			"type": "boolean",
			"default": false,
			"description": "Enables uploading of school specific Terms of Use on new admin page."
		},
		"ROCKETCHAT_SERVICE_ENABLED": {
			"type": "boolean",
			"default": false,
			"description": "Enables chat function for the school."
		},
		"ROCKET_CHAT_URI": {
			"type": "string",
			"default": null,
			"description": "rocketchat base uri"
		},
		"ROCKET_CHAT_ADMIN_ID": {
			"type": "string",
			"default": null,
			"description": "rocketchat admin id"
		},
		"ROCKET_CHAT_ADMIN_TOKEN": {
			"type": "string",
			"default": null,
			"description": "rocketchat admin token"
		},
		"ROCKET_CHAT_ADMIN_USER": {
			"type": "string",
			"default": null,
			"description": "rocketchat admin user"
		},
		"ROCKET_CHAT_ADMIN_PASSWORD": {
			"type": "string",
			"default": null,
			"description": "rocketchat admin password"
		},
		"LDAP_PASSWORD_ENCRYPTION_KEY": {
			"type": "string",
			"description": "Synchronous encryption key used to secure search user passwords",
			"pattern": ".{16}.*"
		},
		"AES_KEY": {
			"type": "string",
			"description": "Symetric encryption key used to encrypt and decrypt secrets.",
			"pattern": ".{16}.*"
		},
		"FEATURE_ETHERPAD_ENABLED": {
			"type": "boolean",
			"default": true,
			"description": "Etherpad feature enabled"
		},
		"ETHERPAD_API_KEY": {
			"type": "string",
			"description": "The etherpad api key for sending requests."
		},
		"ETHERPAD_API_PATH": {
			"type": "string",
			"default": "/api/1",
			"description": "The etherpad api path."
		},
		"ETHERPAD_URI": {
			"type": "string",
			"default": "https://dbildungscloud.de/etherpad/api/1",
			"description": "The etherpad api version uri."
		},
		"ETHERPAD_OLD_PAD_URI": {
			"type": "string",
			"default": "https://etherpad.dbildungscloud.de/p",
			"description": "The etherpad api version uri."
		},
		"ETHERPAD": {
			"type": "object",
			"description": "Etherpad settings",
			"required": [
				"PAD_URI"
			],
			"properties": {
				"PAD_URI": {
					"type": "string",
					"format": "uri",
					"default": "https://dbildungscloud.de/etherpad/p",
					"pattern": ".*(?<!/)$",
					"description": "The etherpad pad uri"
				}
			}
		},
		"ETHERPAD_OLD_PAD_DOMAIN": {
			"type": "string",
			"default": "etherpad.dbildungscloud.de",
			"description": "The old etherpad domain."
		},
		"ETHERPAD_COOKIE__EXPIRES_SECONDS": {
			"type": "integer",
			"default": 28800,
			"description": "Number of seconds after an etherpad cookie expires."
		},
		"ETHERPAD_ETHERPAD_COOKIE_RELEASE_THRESHOLD": {
			"type": "integer",
			"default": 7200,
			"description": "If Session Valid time is smaller than this, a new session is created on request."
		},
		"NEXTCLOUD_BASE_URL": {
			"type": "string",
			"default": "http://nextcloud.localhost:9090",
			"description": "API URI for Nextcloud"
		},
		"NEXTCLOUD_ADMIN_USER": {
			"type": "string",
			"default": "admin",
			"description": "Admin-user for Nextcloud-API"
		},
		"NEXTCLOUD_ADMIN_PASS": {
			"type:": "string",
			"default": "admin",
			"description": "Admin-password for Nextcloud-API"
		},
		"NEXTCLOUD_SCOPES": {
			"type:": "string",
			"default": "openid offline profile email groups",
			"description": "ClientId for Nextcloud Oauth2 Login"
		},
		"NEXTCLOUD_SOCIALLOGIN_OIDC_INTERNAL_NAME": {
			"type:": "string",
			"default": "SchulcloudNextcloud",
			"description": "Internal name of schulcloud oidc provider of nextcloud's social login app"
		},
		"HYDRA_PUBLIC_URI": {
			"type:": "string",
			"default": "http://hydra.localhost:9000",
			"description": "Internal Hydra URI"
		},
		"COLLABORATIVE_STORAGE_PROVIDER": {
			"type:": "string",
			"description": "Selects the storage provider strategy for the collaborative storage"
		},
		"SKIP_CONDITIONS_CONSENT": {
			"type": "string",
			"default": "",
			"description": "A string with concatenated user types (student, employee) that don't need to explicitly state their consent with the terms and conditions. \"employee\" means teachers and admins."
		},
		"ACTIVATION_LINK_PERIOD_OF_VALIDITY_SECONDS": {
			"type": "integer",
			"default": 7200,
			"description": "The time in seconds during which the activation link is valid. After expiration the entry is removed from the database"
		},
		"ADMIN_MAIL_RECEIVERS": {
			"type": "string",
			"default": null,
			"description": "A string that contains recievers of the daily stat and other mails. Can contain mutliple mails, seperated by comma"
		},
		"FEATURE_LERNSTORE_ENABLED": {
			"type": "boolean",
			"default": true,
			"description": "Defines if backend for the Lern-Store Edu-Sharing is enabled."
		},
		"ES_DOMAIN": {
			"type": "string",
			"format": "uri",
			"pattern": ".*(?<!/)$",
			"description": "The URL for the edu-sharing repository.",
			"default": "https://mv-repo.schul-cloud.org"
		},
		"ES_USER": {
			"type": "string",
			"description": "The username for edu-sharing api access",
			"default": ""
		},
		"ES_PASSWORD": {
			"type": "string",
			"description": "The password for edu-sharing api access",
			"default": ""
		},
		"ES_API_V7": {
			"type": "boolean",
			"default": false,
			"description": "Use the newer API for Edusharing v7"
		},
		"FEATURE_ES_MERLIN_ENABLED": {
			"type": "boolean",
			"default": false,
			"description": "When enabled, the merlin referene will generate a valid url"
		},
		"SECRET_ES_MERLIN_USERNAME": {
			"type": "string",
			"description": "The username for Merlin login, used for edusharing"
		},
		"SECRET_ES_MERLIN_PW": {
			"type": "string",
			"description": "The password for Merlin login, used for edusharing"
		},
		"ES_MERLIN_AUTH_URL": {
			"type": "string",
			"description": "Connection url for Merlin content",
			"default": "http://merlin.nibis.de/auth.php"
		},
		"SECRET_ES_MERLIN_COUNTIES_CREDENTIALS": {
			"type": "string",
			"description": "JSON stringified with credentials for merlin counties, used by Lern-Store"
		},
		"FEATURE_ES_SEARCHABLE_ENABLED": {
			"type": "boolean",
			"default": false,
			"description": "When enabled, only content having searchable flag will be returned by Lern-Store"
		},
		"FEATURE_ES_COLLECTIONS_ENABLED": {
			"type": "boolean",
			"default": false,
			"description": "When enabled, collections will be searchable in Lern-Store"
		},
		"SILENT_ERROR_ENABLED": {
			"type": "boolean",
			"default": false,
			"description": "Brute force flag during recovery password process"
		},
		"FEATURE_API_VALIDATION_ENABLED": {
			"type": "boolean",
			"default": false,
			"description": "when enabled, all incoming requests are validated against the openapi schemata, unless the route is whitelisted."
		},
		"FEATURE_API_RESPONSE_VALIDATION_ENABLED": {
			"type": "boolean",
			"default": false,
			"description": "when enabled, all incoming requests are validated against the openapi schemata, unless the route is whitelisted."
		},
		"API_VALIDATION_WHITELIST_EXTENSION": {
			"type": "string",
			"description": "when set, this is interpreted as a regex to extend the ignorelist for the API validation with any routes matching the regex.",
			"examples": [
				".*/courses/[0-9a-f]{24}($|/$)"
			]
		},
		"FEATURE_PROMETHEUS_METRICS_ENABLED": {
			"type": "boolean",
			"default": false,
			"description": "Feature flag for collecting and exporting Prometheus metrics."
		},
		"PROMETHEUS_METRICS_ROUTE": {
			"type": "string",
			"default": "/metrics",
			"description": "Route at which Prometheus metrics are exported (if enabled by the feature flag)."
		},
		"PROMETHEUS_METRICS_PORT": {
			"type": "number",
			"default": 9090,
			"description": "Port number on which the additional server (that exports Prometheus metrics) is listening on (if enabled by the feature flag). Please remember that it must be different than the main app listening port as the Prometheus app server will run on a different port and you can't run two servers on the same port."
		},
		"PROMETHEUS_METRICS_COLLECT_DEFAULT_METRICS": {
			"type": "boolean",
			"default": true,
			"description": "Toggle that enables/disables collecting default Prometheus client metrics (e.g. NodeJS or OS-related ones)."
		},
		"PROMETHEUS_METRICS_COLLECT_METRICS_ROUTE_METRICS": {
			"type": "boolean",
			"default": true,
			"description": "Toggle that enables/disables collecting metrics of the metrics route itself (like metrics route calls count or response time)."
		},
		"FEATURE_MONGOOSE_LOGGING_ENABLED": {
			"type": "boolean",
			"default": false,
			"description": "Enable logging for mongoose database calls."
		},
		"INCOMING_REQUEST_TIMEOUT_API": {
			"type": "integer",
			"minimum": 0,
			"default": 8000,
			"description": "Timeout for incoming requests to the API in milliseconds."
		},
		"INCOMING_REQUEST_TIMEOUT_COPY_API": {
			"type": "integer",
			"minimum": 0,
			"default": 60000,
			"description": "Timeout for incoming requests to the copy API in milliseconds."
		},
		"FEATURE_SYNC_LAST_SYNCED_AT_ENABLED": {
			"type": "boolean",
			"default": true,
			"description": "Enable setting/updating user's document lastSyncedAt field, e.g. in the LDAP sync process"
		},
		"FEATURE_SYNCER_CONSUMER_ENABLE": {
			"type": "boolean",
			"default": false,
			"description": "Enable consumer for queued sync messages"
		},
		"LDAP_SYSTEM_SYNCER_POOL_SIZE": {
			"type": "integer",
			"minimum": 1,
			"default": 1,
			"description": "Determines how many system syncers will be run in parallel (at most) during the LDAP sync."
		},
		"LDAP_SCHOOL_SYNCER_POOL_SIZE": {
			"type": "integer",
			"minimum": 1,
			"default": 1,
			"description": "Determines how many school syncers will be run in parallel (at most) during the LDAP sync."
		},
		"SYNC_LOG_LEVEL": {
			"type": "string",
			"default": "error",
			"description": "Log level for queue based syncers (e.g. LDAP)"
		},
		"LOG_LEVEL": {
			"type": "string",
			"default": "error",
			"description": "Log level for api.",
			"enum": [
				"emerg",
				"alert",
				"crit",
				"error",
				"warning",
				"notice",
				"info",
				"debug"
			]
		},
		"NEST_LOG_LEVEL": {
			"type": "string",
			"default": "notice",
			"description": "Nest Log level for api. The http flag is for request logging. The http flag do only work by api methods with added 'request logging interceptor'.",
			"enum": [
				"emerg",
				"alert",
				"crit",
				"error",
				"warning",
				"notice",
				"info",
				"debug"
			]
		},
		"EXIT_ON_ERROR": {
			"type": "boolean",
			"default": true,
			"description": "By default, the application is terminated after an uncaughtException has been logged. If this is not the desired behavior, set exitOnError to false."
		},
		"SYSTEM_LOG_LEVEL": {
			"type": "string",
			"default": "requestError",
			"description": "Special logs.",
			"enum": [
				"requestError",
				"systemLogs",
				"request",
				"sendRequests"
			]
		},
		"SYNC_QUEUE_NAME": {
			"type": "string",
			"default": "sync_ldap",
			"description": "Queue name for sync"
		},
		"MAIL_SEND_EXCHANGE": {
			"type": "string",
			"default": "mail-drop",
			"description": "Exchange name for mail sending"
		},
		"MAIL_SEND_ROUTING_KEY": {
			"type": "string",
			"default": "mail-drop",
			"description": "Routing key name for mail sending"
		},
		"MEMORY_INTERVAL_TIME": {
			"type": "integer",
			"default": 0,
			"description": "Is the time for logging memory metrics to log in >secounds<. Default 0 will disable the logging."
		},
		"REQUEST_LOGGING_ENABLED": {
			"type": "boolean",
			"default": false,
			"description": "Enabled that every request is logged with the information route and method"
		},
		"JWT_AUD": {
			"type": "string",
			"default": "https://dbildungscloud.de",
			"description": "It is the organisation web point that is created the jwt and where questions can addressed."
		},
		"SUPPORT_PROBLEM_EMAIL_ADDRESS": {
			"type": "string",
			"default": "ticketsystem@dbildungscloud.de",
			"description": "Email address used for reporting a problem"
		},
		"SUPPORT_WISH_EMAIL_ADDRESS": {
			"type": "string",
			"default": "ticketsystem@dbildungscloud.de",
			"description": "Email addresses used for reporting a wish"
		},
		"ADMIN_TABLES_DISPLAY_CONSENT_COLUMN": {
			"type": "boolean",
			"default": true,
			"description": "Display/Hide admin tables consent column"
		},
		"JWT_SHOW_TIMEOUT_WARNING_SECONDS": {
			"type": "integer",
			"default": 3600,
			"description": "Determines the time in seconds to show the timeout warning in the client"
		},
		"FEATURE_EXTENSIONS_ENABLED": {
			"type": "boolean",
			"default": true,
			"description": "Enables user's use of extensions in the client"
		},
		"FEATURE_TEAMS_ENABLED": {
			"type": "boolean",
			"default": true,
			"description": "Enables user's use of the teams feature in the client"
		},
		"NOT_AUTHENTICATED_REDIRECT_URL": {
			"type": "string",
			"default": "/login",
			"description": "Determines the url to be redirected to when the user is not authenticated"
		},
		"ACCESSIBILITY_REPORT_EMAIL": {
			"type": "string",
			"default": "lernen.cloud@dataport.de",
			"description": "Email to report accessibility issue"
		},
		"FEATURE_COLUMN_BOARD_ENABLED": {
			"type": "boolean",
			"default": false,
			"description": "Toggle for activating the column board."
		},
		"FEATURE_COLUMN_BOARD_SUBMISSIONS_ENABLED": {
			"type": "boolean",
			"default": false,
			"description": "Enable submissions in column board."
		},
		"FEATURE_COLUMN_BOARD_LINK_ELEMENT_ENABLED": {
			"type": "boolean",
			"default": false,
			"description": "Enable link elements in column board."
		},
		"COLUMN_BOARD_HELP_LINK": {
			"type": "string",
			"default": "https://docs.dbildungscloud.de/pages/viewpage.action?pageId=270827606",
			"description": "link to userfacing documentation of the column board feature"
		},
		"COLUMN_BOARD_FEEDBACK_LINK": {
			"type": "string",
			"description": "link to a page that gathers feedback about the column board feature"
		},
		"FEATURE_COURSE_SHARE": {
			"type": "boolean",
			"default": false,
			"description": "Toggle for course sharing feature."
		},
		"FEATURE_COURSE_SHARE_NEW": {
			"type": "boolean",
			"default": false,
			"description": "Toggle for the new course sharing feature."
		},
		"FEATURE_LESSON_SHARE": {
			"type": "boolean",
			"default": false,
			"description": "Toggle for lesson sharing feature."
		},
		"FEATURE_TASK_SHARE": {
			"type": "boolean",
			"default": false,
			"description": "Toggle for the task sharing feature."
		},
		"FEATURE_USER_MIGRATION_ENABLED": {
			"type": "boolean",
			"default": false,
			"description": "Enable user migration page for admin to bind ldap accounts to local accounts"
		},
		"FEATURE_USER_MIGRATION_SYSTEM_ID": {
			"type": "string",
			"default": "",
			"description": "SystemId for migration of users from system. To use this please set FEATURE_USER_MIGRATION_CENTRAL_LDAP in the client"
		},
		"FEATURE_COPY_SERVICE_ENABLED": {
			"type": "boolean",
			"default": false,
			"description": "Toggle for copy course feature."
		},
		"FEATURE_IMSCC_COURSE_EXPORT_ENABLED": {
			"type": "boolean",
			"default": false,
			"description": "Toggle for the IMSCC course download feature."
		},
		"GHOST_BASE_URL": {
			"type": "string",
			"format": "uri",
			"default": "https://blog.dbildungscloud.de",
			"pattern": ".*(?<!/)$",
			"description": "Base URL of ghost blog (should end without a slash)"
		},
		"FEATURE_CONSENT_NECESSARY": {
			"type": "boolean",
			"default": true,
			"description": "Determines if consent is necessary during registration."
		},
		"COOKIE": {
			"type": "object",
			"description": "Cookie properties, required always to be defined",
			"properties": {
				"SAME_SITE": {
					"type": "string",
					"default": "none",
					"enum": [
						"none",
						"lax",
						"strict"
					],
					"description": "Value for cookies sameSite property. When SECURE flag is false, 'None' is not allowed in SAME_SITE and Lax should be used as default instead"
				},
				"HTTP_ONLY": {
					"type": "boolean",
					"default": false,
					"description": "Value for cookies httpOnly property"
				},
				"HOST_ONLY": {
					"type": "boolean",
					"default": true,
					"description": "Value for cookies hostOnly property"
				},
				"SECURE": {
					"type": "boolean",
					"default": true,
					"description": "Value for cookies httpOnly property"
				},
				"EXPIRES_SECONDS": {
					"type": "integer",
					"default": 2592000000,
					"description": "Expiration in seconds from now"
				}
			},
			"required": [
				"SAME_SITE",
				"HTTP_ONLY",
				"HOST_ONLY",
				"SECURE",
				"EXPIRES_SECONDS"
			],
			"allOf": [
				{
					"$ref": "#/properties/COOKIE/definitions/SAME_SITE_SECURE_VALID"
				}
			],
			"definitions": {
				"SAME_SITE_SECURE_VALID": {
					"if": {
						"properties": {
							"SECURE": {
								"const": false
							}
						}
					},
					"then": {
						"properties": {
							"SAME_SITE": {
								"enum": [
									"lax",
									"strict"
								]
							}
						}
					}
				}
			}
		},
		"SESSION": {
			"type": "object",
			"description": "Cookie properties, required always to be defined",
			"properties": {
				"SAME_SITE": {
					"type": "string",
					"default": "lax",
					"enum": [
						"none",
						"lax",
						"strict"
					],
					"description": "Value for session cookies sameSite property. When SECURE flag is false, 'None' is not allowed in SAME_SITE and Lax should be used as default instead"
				},
				"SECURE": {
					"type": "boolean",
					"default": true,
					"description": "Value for session cookies httpOnly property"
				},
				"HTTP_ONLY": {
					"type": "boolean",
					"default": true,
					"description": "Value for session cookies httpOnly property"
				},
				"EXPIRES_SECONDS": {
					"type": "integer",
					"default": 300,
					"description": "Expiration in seconds from now"
				},
				"NAME": {
					"type": "string",
					"default": "nest.sid",
					"description": "Value for session cookies name"
				},
				"PROXY": {
					"type": "boolean",
					"default": true,
					"description": "Trust the reverse proxy when setting secure cookies (via the X-Forwarded-Proto header)"
				},
				"SECRET": {
					"type": "string",
					"description": "This is the secret used to sign the session cookie."
				}
			},
			"required": [
				"SAME_SITE",
				"HTTP_ONLY",
				"SECURE",
				"EXPIRES_SECONDS"
			],
			"allOf": [
				{
					"$ref": "#/properties/SESSION/definitions/SAME_SITE_SECURE_VALID"
				}
			],
			"definitions": {
				"SAME_SITE_SECURE_VALID": {
					"if": {
						"properties": {
							"SECURE": {
								"const": false
							}
						}
					},
					"then": {
						"properties": {
							"SAME_SITE": {
								"enum": [
									"lax",
									"strict"
								]
							}
						}
					}
				}
			}
		},
		"FEATURE_ALLOW_INSECURE_LDAP_URL_ENABLED": {
			"type": "boolean",
			"default": false,
			"description": "Enables feature that allows the insecure LDAP URL (with ldap:// protocol)."
		},
		"ADMIN_API": {
			"type": "object",
			"description": "Configuration of the schulcloud-server's admin API.",
			"properties": {
				"ENABLED": {
					"type": "boolean",
					"description": "Flag to turn on/off the Admin API."
				},
				"PORT": {
					"type": "number",
					"description": "Port of the exposed Admin API server."
				},
				"ALLOWED_API_KEYS": {
					"type": "string",
					"description": "Allowed Admin API keys (for accessing the Admin API)."
				}
			},
			"default": {
				"ENABLED": true,
				"PORT": 4030,
				"ALLOWED_API_KEYS": ""
			}
		},
		"FEATURE_NEW_SCHOOL_ADMINISTRATION_PAGE_AS_DEFAULT_ENABLED": {
			"type": "boolean",
			"default": false,
			"description": "Makes the new school administration page the default page"
		},
		"FEATURE_CTL_TOOLS_TAB_ENABLED": {
			"type": "boolean",
			"default": false,
			"description": "Enables new CTL-tool tab in a course"
		},
		"FEATURE_LTI_TOOLS_TAB_ENABLED": {
			"type": "boolean",
			"default": true,
			"description": "Enables old LTI-tool tab in a course"
		},
		"FEATURE_SHOW_OUTDATED_USERS": {
			"type": "boolean",
			"default": false,
			"description": "This feature flag controls whether the outdated user accounts are displayed or not. After a migration, all user accounts which were not migrated will be marked as outdated."
		},
		"FEATURE_ENABLE_LDAP_SYNC_DURING_MIGRATION": {
			"type": "boolean",
			"default": false,
			"description": "Displays the school-feature switch ENABLE_LDAP_SYNC_DURING_MIGRATION on the school-settings page."
		},
		"FEATURE_CTL_CONTEXT_CONFIGURATION_ENABLED": {
			"type": "boolean",
			"default": false,
			"description": "Enables the configuration of custom parameters for context external tools"
		},
		"FEATURE_COLUMN_BOARD_EXTERNAL_TOOLS_ENABLED": {
			"type": "boolean",
			"default": false,
			"description": "Enables external tools on the column board"
		},
		"CTL_TOOLS": {
			"type": "object",
			"description": "CTL Tools properties",
			"properties": {
				"EXTERNAL_TOOL_MAX_LOGO_SIZE_IN_BYTES": {
					"type": "integer",
					"default": 300000,
					"description": "Maximum size of the logo of an external tool in bytes"
				}
			}
		},
		"FEATURE_SHOW_NEW_CLASS_VIEW_ENABLED": {
			"type": "boolean",
			"default": false,
			"description": "Enables the new class list view"
		},
		"FEATURE_GROUPS_IN_COURSE_ENABLED": {
			"type": "boolean",
			"default": false,
			"description": "Enables groups of type class in courses"
		},
		"FEATURE_COMPUTE_TOOL_STATUS_WITHOUT_VERSIONS_ENABLED": {
			"type": "boolean",
			"default": false,
			"description": "Enables the calculation of the outdated status of an external tool without the usage of the db attribute version"
		},
		"FEATURE_CTL_TOOLS_COPY_ENABLED": {
			"type": "boolean",
			"default": false,
			"description": "Enables the copying of ctl tools when copying a course."
		},
		"FEATURE_SHOW_MIGRATION_WIZARD": {
			"type": "boolean",
			"default": false,
			"description": "Enables the migration wizard on the school administration page in the migration section."
		},
		"MIGRATION_WIZARD_DOCUMENTATION_LINK": {
			"type": "string",
			"description": "The documentation page that gets rendered in the migration wizard tool."
		},
		"TSP_SCHOOL_SYNCER": {
			"type": "object",
			"description": "TSP School Syncer properties",
			"properties": {
				"SCHOOL_LIMIT": {
					"type": "integer",
					"minimum": 1,
					"description": "Number of simultaneously synchronized schools"
				},
				"STUDENTS_TEACHERS_CLASSES_LIMIT": {
					"type": "integer",
					"minimum": 1,
					"description": "Number of simultaneously synchronized students, teachers and classes"
				}
			}
		},
		"ADMIN_API_CLIENT": {
			"type": "object",
			"description": "Configuration of the schulcloud-server's admin API client.",
			"properties": {
				"BASE_URL": {
					"type": "string",
					"description": "Base URL of the Admin API."
				},
				"API_KEY": {
					"type": "string",
					"description": "API key for accessing the Admin API."
				}
			},
			"default": {
				"BASE_URL": "http://localhost:4030",
				"API_KEY": ""
			}
		},
		"FEATURE_TLDRAW_ENABLED": {
			"type": "boolean",
			"default": true,
			"description": "Enables tldraw feature"
		},
		"TLDRAW_ADMIN_API_CLIENT": {
			"type": "object",
			"description": "Configuration of the Tldraw's Admin API client.",
			"properties": {
				"BASE_URL": {
					"type": "string",
					"description": "Base URL of the Tldraw's Admin API."
				},
				"API_KEY": {
					"type": "string",
					"description": "API key for accessing the Tldraw's Admin API."
				}
			},
			"default": {
				"BASE_URL": "http://localhost:3349",
				"API_KEY": ""
			}
		},
		"TLDRAW": {
			"type": "object",
			"description": "Configuration of tldraw related settings",
			"required": [
				"PING_TIMEOUT",
				"SOCKET_PORT",
				"GC_ENABLED",
				"DB_FLUSH_SIZE",
				"MAX_DOCUMENT_SIZE",
				"ASSETS_ENABLED",
				"ASSETS_MAX_SIZE",
				"ASSETS_ALLOWED_EXTENSIONS_LIST"
			],
			"properties": {
				"SOCKET_PORT": {
					"type": "number",
					"description": "Web socket port for tldraw"
				},
				"PING_TIMEOUT": {
					"type": "number",
					"description": "Max time for waiting between calls for tldraw"
				},
				"GC_ENABLED": {
					"type": "boolean",
					"description": "If tldraw garbage collector should be enabled"
				},
				"DB_FLUSH_SIZE": {
					"type": "integer",
					"description": "DB collection flushing size"
				},
				"MAX_DOCUMENT_SIZE": {
					"type": "number",
					"description": "Maximum size of a single tldraw document in mongo"
				},
				"ASSETS_ENABLED": {
					"type": "boolean",
					"description": "Enables uploading assets to tldraw board"
				},
				"ASSETS_MAX_SIZE": {
					"type": "integer",
					"description": "Maximum asset size in bytes"
				},
				"ASSETS_ALLOWED_EXTENSIONS_LIST": {
					"type": "string",
					"description": "List with allowed assets extensions, comma separated, empty if all extensions should be allowed",
					"examples": [
						"png,jpg,jpeg,svg,webp"
					]
				}
			},
			"default": {
				"SOCKET_PORT": 3345,
				"PING_TIMEOUT": 30000,
				"GC_ENABLED": true,
				"DB_FLUSH_SIZE": 400,
				"MAX_DOCUMENT_SIZE": 15000000,
				"ASSETS_ENABLED": true,
				"ASSETS_MAX_SIZE": 25000000,
				"ASSETS_ALLOWED_EXTENSIONS_LIST": ""
			}
		},
		"TLDRAW_DB_URL": {
			"type": "string",
			"default": "mongodb://127.0.0.1:27017/tldraw",
			"description": "DB connection url"
		},
		"TLDRAW_URI": {
			"type": "string",
			"default": "http://localhost:3349",
			"description": "Address for tldraw management app"
		},
		"SCHULCONNEX_CLIENT": {
			"type": "object",
			"description": "Configuration of the schulcloud's schulconnex client.",
			"properties": {
				"API_URL": {
					"type": "string",
					"description": "Base URL of the schulconnex API (from dof)",
					"examples": [
						"https://api-dienste.stage.niedersachsen-login.schule/v1/"
					]
				},
				"TOKEN_ENDPOINT": {
					"type": "string",
					"description": "Token endpoint of the schulconnex API (from dof)",
					"examples": [
						"https://api-dienste.stage.niedersachsen-login.schule/v1/oauth2/token"
					]
				},
				"CLIENT_ID": {
					"type": "string",
					"description": "Client ID for accessing the schulconnex API (from server vault)"
				},
				"CLIENT_SECRET": {
					"type": "string",
					"description": "Client secret for accessing the schulconnex API (from server vault)"
				}
			},
			"default": {
				"API_URL": "",
				"TOKEN_ENDPOINT": "",
				"CLIENT_ID": "",
				"CLIENT_SECRET": ""
			}
		},
		"ARIX_CLIENT": {
			"type": "object",
			"description": "Configuration of the schulcloud's arix client.",
			"properties": {
				"API_URL": {
					"type": "string",
					"description": "Base URL of the arix API (from dof)",
					"examples": [
						"https://arix.datenbank-bildungsmedien.net/"
					]
				},
				"USER": {
					"type": "string",
					"description": "User for accessing the arix API (from server vault)"
				},
				"PASSWORD": {
					"type": "string",
					"description": "Password for accessing the arix API (from server vault)"
				},
				"WITH_CONTROLLER": {
					"type": "boolean",
					"description": "Flag to enable the arix controller",
					"default": "false"
				}
			},
			"default": {
				"API_URL": "",
				"USER": "",
				"PASSWORD": ""
			}
		}
	},
<<<<<<< HEAD
	"required": [],
	"allOf": [
		{
			"$ref": "#/definitions/FEATURE_ES_MERLIN_ENABLED",
			"$ref": "#/definitions/ANTIVIRUS"
		}
	],
	"definitions": {
		"FEATURE_USER_MIGRATION_ENABLED": {
			"if": {
				"properties": {
					"FEATURE_USER_MIGRATION_ENABLED": {
						"const": true
					}
				}
			},
			"then": {
				"required": [
					"FEATURE_USER_MIGRATION_SYSTEM_ID"
				]
			}
		},
		"ANTIVIRUS": {
			"if": {
				"properties": {
					"ENABLE_FILE_SECURITY_CHECK": {
						"const": true
					}
				}
			},
			"then": {
				"required": [
					"FILE_SECURITY_CHECK_SERVICE_URI",
					"FILE_SECURITY_SERVICE_USERNAME",
					"FILE_SECURITY_SERVICE_PASSWORD",
					"API_HOST"
				]
			}
		},
		"LERNSTORE_ENABLED": {
			"if": {
				"properties": {
					"FEATURE_LERNSTORE_ENABLED": {
						"const": true
					}
				}
			},
			"then": {
				"required": [
					"ES_USER",
					"ES_PASSWORD"
				]
			}
		},
		"FEATURE_ES_MERLIN_ENABLED": {
			"if": {
				"properties": {
					"FEATURE_ES_MERLIN_ENABLED": {
						"const": true
					}
				}
			},
			"then": {
				"required": [
					"SECRET_ES_MERLIN_USERNAME",
					"SECRET_ES_MERLIN_PW",
					"ES_MERLIN_AUTH_URL",
					"SECRET_ES_MERLIN_COUNTIES_CREDENTIALS"
				]
			}
		}
	}
=======
	"required": []
>>>>>>> b3c41649
}<|MERGE_RESOLUTION|>--- conflicted
+++ resolved
@@ -8,12 +8,7 @@
 		},
 		"NODE_ENV": {
 			"type": "string",
-			"enum": [
-				"development",
-				"test",
-				"production",
-				"migration"
-			],
+			"enum": ["development", "test", "production", "migration"],
 			"default": "production"
 		},
 		"REQUEST_OPTION": {
@@ -77,10 +72,7 @@
 				"DEFAULT_LANGUAGE": {
 					"type": "string",
 					"default": "de",
-					"enum": [
-						"de",
-						"en"
-					],
+					"enum": ["de", "en"],
 					"description": "Value for the default language"
 				},
 				"DEFAULT_TIMEZONE": {
@@ -108,23 +100,13 @@
 		"TEACHER_VISIBILITY_FOR_EXTERNAL_TEAM_INVITATION": {
 			"type": "string",
 			"default": "disabled",
-			"enum": [
-				"disabled",
-				"opt-in",
-				"opt-out",
-				"enabled"
-			],
+			"enum": ["disabled", "opt-in", "opt-out", "enabled"],
 			"description": "defines wheter external team invitation shows teachers from different schools or not. if enabled system wide there are options general enabled or opt-in/-out by user required."
 		},
 		"STUDENT_TEAM_CREATION": {
 			"type": "string",
 			"default": "opt-out",
-			"enum": [
-				"disabled",
-				"opt-in",
-				"opt-out",
-				"enabled"
-			],
+			"enum": ["disabled", "opt-in", "opt-out", "enabled"],
 			"description": "defines wheter students may create teams or not. if enabled system wide there are options general enabled or opt-in/-out by school admin required."
 		},
 		"REDIS_URI": {
@@ -237,13 +219,7 @@
 		"FILES_STORAGE": {
 			"type": "object",
 			"description": "Files storage server properties, required always to be defined",
-			"required": [
-				"S3_ENDPOINT",
-				"S3_REGION",
-				"S3_BUCKET",
-				"S3_ACCESS_KEY_ID",
-				"S3_SECRET_ACCESS_KEY"
-			],
+			"required": ["S3_ENDPOINT", "S3_REGION", "S3_BUCKET", "S3_ACCESS_KEY_ID", "S3_SECRET_ACCESS_KEY"],
 			"properties": {
 				"SERVICE_BASE_URL": {
 					"type": "string",
@@ -300,13 +276,7 @@
 		"FWU_CONTENT": {
 			"type": "object",
 			"description": "Properties of the S3 storage containing FWU content",
-			"required": [
-				"S3_ENDPOINT",
-				"S3_REGION",
-				"S3_BUCKET",
-				"S3_ACCESS_KEY",
-				"S3_SECRET_KEY"
-			],
+			"required": ["S3_ENDPOINT", "S3_REGION", "S3_BUCKET", "S3_ACCESS_KEY", "S3_SECRET_KEY"],
 			"properties": {
 				"S3_ENDPOINT": {
 					"type": "string",
@@ -414,12 +384,7 @@
 		"H5P_Library": {
 			"type": "object",
 			"description": "Properties of the H5P server microservice",
-			"required": [
-				"S3_ENDPOINT",
-				"S3_BUCKET_LIBRARIES",
-				"S3_ACCESS_KEY_ID",
-				"S3_SECRET_ACCESS_KEY"
-			],
+			"required": ["S3_ENDPOINT", "S3_BUCKET_LIBRARIES", "S3_ACCESS_KEY_ID", "S3_SECRET_ACCESS_KEY"],
 			"default": {},
 			"properties": {
 				"S3_ENDPOINT": {
@@ -478,14 +443,7 @@
 		"IDENTITY_MANAGEMENT": {
 			"type": "object",
 			"description": "Identity management server properties.",
-			"required": [
-				"URI",
-				"TENANT",
-				"CLIENTID",
-				"ADMIN_CLIENTID",
-				"ADMIN_USER",
-				"ADMIN_PASSWORD"
-			],
+			"required": ["URI", "TENANT", "CLIENTID", "ADMIN_CLIENTID", "ADMIN_USER", "ADMIN_PASSWORD"],
 			"properties": {
 				"URI": {
 					"type": "string",
@@ -841,9 +799,7 @@
 		"ETHERPAD": {
 			"type": "object",
 			"description": "Etherpad settings",
-			"required": [
-				"PAD_URI"
-			],
+			"required": ["PAD_URI"],
 			"properties": {
 				"PAD_URI": {
 					"type": "string",
@@ -995,9 +951,7 @@
 		"API_VALIDATION_WHITELIST_EXTENSION": {
 			"type": "string",
 			"description": "when set, this is interpreted as a regex to extend the ignorelist for the API validation with any routes matching the regex.",
-			"examples": [
-				".*/courses/[0-9a-f]{24}($|/$)"
-			]
+			"examples": [".*/courses/[0-9a-f]{24}($|/$)"]
 		},
 		"FEATURE_PROMETHEUS_METRICS_ENABLED": {
 			"type": "boolean",
@@ -1072,31 +1026,13 @@
 			"type": "string",
 			"default": "error",
 			"description": "Log level for api.",
-			"enum": [
-				"emerg",
-				"alert",
-				"crit",
-				"error",
-				"warning",
-				"notice",
-				"info",
-				"debug"
-			]
+			"enum": ["emerg", "alert", "crit", "error", "warning", "notice", "info", "debug"]
 		},
 		"NEST_LOG_LEVEL": {
 			"type": "string",
 			"default": "notice",
 			"description": "Nest Log level for api. The http flag is for request logging. The http flag do only work by api methods with added 'request logging interceptor'.",
-			"enum": [
-				"emerg",
-				"alert",
-				"crit",
-				"error",
-				"warning",
-				"notice",
-				"info",
-				"debug"
-			]
+			"enum": ["emerg", "alert", "crit", "error", "warning", "notice", "info", "debug"]
 		},
 		"EXIT_ON_ERROR": {
 			"type": "boolean",
@@ -1107,12 +1043,7 @@
 			"type": "string",
 			"default": "requestError",
 			"description": "Special logs.",
-			"enum": [
-				"requestError",
-				"systemLogs",
-				"request",
-				"sendRequests"
-			]
+			"enum": ["requestError", "systemLogs", "request", "sendRequests"]
 		},
 		"SYNC_QUEUE_NAME": {
 			"type": "string",
@@ -1267,11 +1198,7 @@
 				"SAME_SITE": {
 					"type": "string",
 					"default": "none",
-					"enum": [
-						"none",
-						"lax",
-						"strict"
-					],
+					"enum": ["none", "lax", "strict"],
 					"description": "Value for cookies sameSite property. When SECURE flag is false, 'None' is not allowed in SAME_SITE and Lax should be used as default instead"
 				},
 				"HTTP_ONLY": {
@@ -1295,13 +1222,7 @@
 					"description": "Expiration in seconds from now"
 				}
 			},
-			"required": [
-				"SAME_SITE",
-				"HTTP_ONLY",
-				"HOST_ONLY",
-				"SECURE",
-				"EXPIRES_SECONDS"
-			],
+			"required": ["SAME_SITE", "HTTP_ONLY", "HOST_ONLY", "SECURE", "EXPIRES_SECONDS"],
 			"allOf": [
 				{
 					"$ref": "#/properties/COOKIE/definitions/SAME_SITE_SECURE_VALID"
@@ -1319,10 +1240,7 @@
 					"then": {
 						"properties": {
 							"SAME_SITE": {
-								"enum": [
-									"lax",
-									"strict"
-								]
+								"enum": ["lax", "strict"]
 							}
 						}
 					}
@@ -1336,11 +1254,7 @@
 				"SAME_SITE": {
 					"type": "string",
 					"default": "lax",
-					"enum": [
-						"none",
-						"lax",
-						"strict"
-					],
+					"enum": ["none", "lax", "strict"],
 					"description": "Value for session cookies sameSite property. When SECURE flag is false, 'None' is not allowed in SAME_SITE and Lax should be used as default instead"
 				},
 				"SECURE": {
@@ -1373,12 +1287,7 @@
 					"description": "This is the secret used to sign the session cookie."
 				}
 			},
-			"required": [
-				"SAME_SITE",
-				"HTTP_ONLY",
-				"SECURE",
-				"EXPIRES_SECONDS"
-			],
+			"required": ["SAME_SITE", "HTTP_ONLY", "SECURE", "EXPIRES_SECONDS"],
 			"allOf": [
 				{
 					"$ref": "#/properties/SESSION/definitions/SAME_SITE_SECURE_VALID"
@@ -1396,10 +1305,7 @@
 					"then": {
 						"properties": {
 							"SAME_SITE": {
-								"enum": [
-									"lax",
-									"strict"
-								]
+								"enum": ["lax", "strict"]
 							}
 						}
 					}
@@ -1611,9 +1517,7 @@
 				"ASSETS_ALLOWED_EXTENSIONS_LIST": {
 					"type": "string",
 					"description": "List with allowed assets extensions, comma separated, empty if all extensions should be allowed",
-					"examples": [
-						"png,jpg,jpeg,svg,webp"
-					]
+					"examples": ["png,jpg,jpeg,svg,webp"]
 				}
 			},
 			"default": {
@@ -1644,16 +1548,12 @@
 				"API_URL": {
 					"type": "string",
 					"description": "Base URL of the schulconnex API (from dof)",
-					"examples": [
-						"https://api-dienste.stage.niedersachsen-login.schule/v1/"
-					]
+					"examples": ["https://api-dienste.stage.niedersachsen-login.schule/v1/"]
 				},
 				"TOKEN_ENDPOINT": {
 					"type": "string",
 					"description": "Token endpoint of the schulconnex API (from dof)",
-					"examples": [
-						"https://api-dienste.stage.niedersachsen-login.schule/v1/oauth2/token"
-					]
+					"examples": ["https://api-dienste.stage.niedersachsen-login.schule/v1/oauth2/token"]
 				},
 				"CLIENT_ID": {
 					"type": "string",
@@ -1703,80 +1603,5 @@
 			}
 		}
 	},
-<<<<<<< HEAD
-	"required": [],
-	"allOf": [
-		{
-			"$ref": "#/definitions/FEATURE_ES_MERLIN_ENABLED",
-			"$ref": "#/definitions/ANTIVIRUS"
-		}
-	],
-	"definitions": {
-		"FEATURE_USER_MIGRATION_ENABLED": {
-			"if": {
-				"properties": {
-					"FEATURE_USER_MIGRATION_ENABLED": {
-						"const": true
-					}
-				}
-			},
-			"then": {
-				"required": [
-					"FEATURE_USER_MIGRATION_SYSTEM_ID"
-				]
-			}
-		},
-		"ANTIVIRUS": {
-			"if": {
-				"properties": {
-					"ENABLE_FILE_SECURITY_CHECK": {
-						"const": true
-					}
-				}
-			},
-			"then": {
-				"required": [
-					"FILE_SECURITY_CHECK_SERVICE_URI",
-					"FILE_SECURITY_SERVICE_USERNAME",
-					"FILE_SECURITY_SERVICE_PASSWORD",
-					"API_HOST"
-				]
-			}
-		},
-		"LERNSTORE_ENABLED": {
-			"if": {
-				"properties": {
-					"FEATURE_LERNSTORE_ENABLED": {
-						"const": true
-					}
-				}
-			},
-			"then": {
-				"required": [
-					"ES_USER",
-					"ES_PASSWORD"
-				]
-			}
-		},
-		"FEATURE_ES_MERLIN_ENABLED": {
-			"if": {
-				"properties": {
-					"FEATURE_ES_MERLIN_ENABLED": {
-						"const": true
-					}
-				}
-			},
-			"then": {
-				"required": [
-					"SECRET_ES_MERLIN_USERNAME",
-					"SECRET_ES_MERLIN_PW",
-					"ES_MERLIN_AUTH_URL",
-					"SECRET_ES_MERLIN_COUNTIES_CREDENTIALS"
-				]
-			}
-		}
-	}
-=======
 	"required": []
->>>>>>> b3c41649
 }