{
	"title": "HPI Schul-Cloud Configuration",
	"type": "object",
	"additionalProperties": false,
	"properties": {
		"$schema": {
			"type": "string"
		},
		"NODE_ENV": {
			"type": "string",
			"enum": ["development", "test", "production", "migration"],
			"default": "production"
		},
		"REQUEST_OPTION": {
			"type": "object",
			"description": "Request helper options for internal requests.",
			"properties": {
				"KEEP_ALIVE": {
					"type": "boolean",
					"description": "Add Keep-Alive header to the request connection."
				},
				"TIMEOUT_MS": {
					"type": "integer",
					"description": "Outgoing request timeout in milliseconds."
				}
			},
			"default": {
				"TIMEOUT_MS": 5000,
				"KEEP_ALIVE": true
			}
		},
		"CALENDAR_API_KEY": {
			"type": "string",
			"default": "example",
			"description": "The API Key that the Calendar uses to resolve scopes. This should be removed with SC-3387"
		},
		"CALENDAR_URI": {
			"type": "string",
			"format": "uri",
			"default": "http://localhost:3000",
			"description": "The URI to the Calendar Service"
		},
		"CONSENT_AGE_FIRST": {
			"type": "integer",
			"default": 14,
			"description": "First gate for consent. Starting at this age the user have to give his/her consent"
		},
		"CONSENT_AGE_SECOND": {
			"type": "integer",
			"default": 16,
			"description": "Second gate for consent. Starting at this age parent consent is not required"
		},
		"DISABLED_BRUTE_FORCE_CHECK": {
			"type": "boolean",
			"default": false,
			"description": "To disabled the brute force prevention hooks for by authentication."
		},
		"LOGIN_BLOCK_TIME": {
			"type": "integer",
			"default": 15,
			"description": "Time difference for the brute force check in seconds"
		},
		"FORCE_SEND_EMAIL": {
			"type": "boolean",
			"default": false,
			"description": "Send mails to mail service, also if not in production mode"
		},
		"I18N": {
			"type": "object",
			"description": "Configuration of I18N",
			"properties": {
				"DEFAULT_LANGUAGE": {
					"type": "string",
					"default": "de",
					"enum": ["de", "en"],
					"description": "Value for the default language"
				},
				"DEFAULT_TIMEZONE": {
					"type": "string",
					"default": "Europe/Berlin",
					"description": "Timezone"
				},
				"FALLBACK_LANGUAGE": {
					"type": "string",
					"default": "de",
					"description": "Value for the fallback language if translation key is not found"
				},
				"AVAILABLE_LANGUAGES": {
					"type": "string",
					"default": "de,en,es,ua",
					"description": "Available languages"
				}
			}
		},
		"SYNC_API_KEY": {
			"type": "string",
			"default": "example",
			"description": "The API Key that the Sync and Mail Cron-Job uses to authenticate itself.This should be removed with SC-3387"
		},
		"TEACHER_VISIBILITY_FOR_EXTERNAL_TEAM_INVITATION": {
			"type": "string",
			"default": "disabled",
			"enum": ["disabled", "opt-in", "opt-out", "enabled"],
			"description": "defines wheter external team invitation shows teachers from different schools or not. if enabled system wide there are options general enabled or opt-in/-out by user required."
		},
		"STUDENT_TEAM_CREATION": {
			"type": "string",
			"default": "opt-out",
			"enum": ["disabled", "opt-in", "opt-out", "enabled"],
			"description": "defines wheter students may create teams or not. if enabled system wide there are options general enabled or opt-in/-out by school admin required."
		},
		"REDIS_URI": {
			"type": "string",
			"pattern": "(rediss?:)?//((\\w+)?(:.+@)?)?((\\w+)?(:\\w+))?(/d+)?(\\?db=\\d+(&password=.+(&option=.+)*)?)?",
			"description": "URL of a Redis server. If undefined, JWT whitelisting and timeouts will be disabled. Format: [redis[s]:]//[[user][:password@]][host][:port][/db-number][?db=db-number[&password=bar[&option=value]]]"
		},
		"PIN_MAX_AGE_SECONDS": {
			"type": "integer",
			"default": 86400,
			"description": "Maximum time in seconds a generated pin is handled as valid."
		},
		"JWT_LIFETIME": {
			"type": "string",
			"default": "30d",
			"pattern": "^[0-9]+d$",
			"description": "Lifetime of generated JWTs in days."
		},
		"JWT_TIMEOUT_SECONDS": {
			"type": "integer",
			"default": 7200,
			"description": "After this many seconds of inactivity, a user gets logged out automatically. If no REDIS_URI is set, this value is ignored."
		},
		"FEATURE_JWT_EXTENDED_TIMEOUT_ENABLED": {
			"type": "boolean",
			"default": false,
			"description": "Using privateDevice parameter in login, the logout/jwt timeout can be extended to JWT_EXTENDED_TIMEOUT_SECONDS instead of JWT_TIMEOUT_SECONDS."
		},
		"JWT_EXTENDED_TIMEOUT_SECONDS": {
			"type": "integer",
			"default": 2629746,
			"description": "After this many seconds (default is one month) of inactivity, a user gets logged out when accepted extended login duration. If no REDIS_URI is set, this value is ignored."
		},
		"TSP_API_BASE_URL": {
			"type": "string",
			"default": "https://www.schulportal-thueringen.de",
			"description": "The TSP API base URL."
		},
		"TSP_API_CLIENT_ID": {
			"type": "string",
			"default": "",
			"description": "The TSP API client id."
		},
		"TSP_API_CLIENT_SECRET": {
			"type": "string",
			"default": "",
			"description": "The TSP API client secret."
		},
		"TSP_API_ENCRYPTION_KEY": {
			"type": "string",
			"default": "",
			"description": "The key used to encrypt/decrypt TSP request tokens."
		},
		"TSP_API_SIGNATURE_KEY": {
			"type": "string",
			"default": "",
			"description": "The key used to sign/verify TSP request tokens."
		},
		"FEATURE_TSP_ENABLED": {
			"type": "boolean",
			"default": false,
			"description": "Feature toggle for TSP features."
		},
		"BLOCK_DISPOSABLE_EMAIL_DOMAINS": {
			"type": "boolean",
			"default": true,
			"description": "Prevent use of disposable email addresses."
		},
		"ADDITIONAL_BLACKLISTED_EMAIL_DOMAINS": {
			"type": "string",
			"default": "",
			"description": "Add custom domain to the list of blocked domains (comma separated list)."
		},
		"BLOCKLIST_OF_EMAIL_DOMAINS": {
			"type": "string",
			"default": "",
			"description": "Add custom domain to the list of blocked domains (comma separated list)."
		},
		"FEATURE_TSP_AUTO_CONSENT_ENABLED": {
			"type": "boolean",
			"default": false,
			"description": "Feature toggle for automatic consent during TSP sync."
		},
		"FEATURE_VIDEOCONFERENCE_ENABLED": {
			"type": "boolean",
			"default": false,
			"description": "If enabled, adds video conferences to teams and courses."
		},
		"VIDEOCONFERENCE_DEFAULT_PRESENTATION": {
			"type": "string",
			"default": "",
			"description": "Link to a custom presentation, if empty, the default presentation will be used."
		},
		"VIDEOCONFERENCE_HOST": {
			"type": "string",
			"format": "uri",
			"pattern": ".*(?<!/)$",
			"default": "https://bigbluebutton.schul-cloud.org/bigbluebutton",
			"description": "The BBB base url (should end without a slash)."
		},
		"VIDEOCONFERENCE_SALT": {
			"type": "string",
			"default": "",
			"description": "The BBB Salt for api call checksum creation."
		},
		"NO_COLOR": {
			"type": "string",
			"description": "The value is used to disable logging color in terminal and is set in production always to true. It is not connected to the loggers it self."
		},
		"FILES_STORAGE": {
			"type": "object",
			"description": "Files storage server properties, required always to be defined",
			"required": ["S3_ENDPOINT", "S3_REGION", "S3_BUCKET", "S3_ACCESS_KEY_ID", "S3_SECRET_ACCESS_KEY"],
			"properties": {
				"SERVICE_BASE_URL": {
					"type": "string",
					"format": "uri",
					"default": "http://localhost:4444",
					"description": "The URI of the file service"
				},
				"INCOMING_REQUEST_TIMEOUT": {
					"type": "integer",
					"minimum": 0,
					"default": 600000,
					"description": "Timeout for incoming requests to the Files-Storage in milliseconds."
				},
				"MAX_FILE_SIZE": {
					"type": "integer",
					"minimum": 0,
					"default": 2684354560,
					"description": "Maximum file size for incoming requests in Byte. We use the Windows convention here that file sizes are measured in KB (1KB = 1024B, instead of 1kB = 1000B). Thus 2,5GB = 2684354560B."
				},
				"S3_ENDPOINT": {
					"type": "string",
					"format": "uri",
					"description": "The URI of the S3 provider"
				},
				"S3_REGION": {
					"type": "string",
					"default": "eu-central-1",
					"description": "Region name of bucket"
				},
				"S3_BUCKET": {
					"type": "string",
					"description": "Bucket name"
				},
				"S3_ACCESS_KEY_ID": {
					"type": "string",
					"description": "Access Key to S3"
				},
				"S3_SECRET_ACCESS_KEY": {
					"type": "string",
					"description": "Secret key to S3"
				},
				"EXCHANGE": {
					"type": "string",
					"default": "files-storage",
					"description": "rabbitmq exchange name for antivirus"
				},
				"USE_STREAM_TO_ANTIVIRUS": {
					"type": "boolean",
					"default": false,
					"description": "send file to antivirus by uploading"
				}
			}
		},
		"FWU_CONTENT": {
			"type": "object",
			"description": "Properties of the S3 storage containing FWU content",
			"required": ["S3_ENDPOINT", "S3_REGION", "S3_BUCKET", "S3_ACCESS_KEY", "S3_SECRET_KEY"],
			"properties": {
				"S3_ENDPOINT": {
					"type": "string",
					"format": "uri",
					"default": "http://localhost:4568",
					"description": "The URI of the S3 provider"
				},
				"S3_REGION": {
					"type": "string",
					"default": "de",
					"description": "Region name of bucket"
				},
				"S3_BUCKET": {
					"type": "string",
					"default": "",
					"description": "Bucket name"
				},
				"S3_ACCESS_KEY": {
					"type": "string",
					"default": "",
					"description": "Access Key to S3"
				},
				"S3_SECRET_KEY": {
					"type": "string",
					"default": "",
					"description": "Secret key to S3"
				},
				"INCOMING_REQUEST_TIMEOUT_MS": {
					"type": "integer",
					"minimum": 0,
					"default": 600000,
					"description": "Timeout for incoming requests to the fwu-learning-contents in milliseconds."
				}
			}
		},
		"H5P_EDITOR": {
			"type": "object",
			"description": "Properties of the H5P server microservice and library management job",
			"required": ["S3_ENDPOINT", "S3_REGION", "S3_BUCKET_CONTENT", "S3_BUCKET_LIBRARIES"],
			"default": {},
			"properties": {
				"S3_ENDPOINT": {
					"type": "string",
					"format": "uri",
					"default": "http://localhost:4568",
					"description": "The URI of the S3 provider"
				},
				"S3_REGION": {
					"type": "string",
					"default": "eu-central-2",
					"description": "Region name of bucket"
				},
				"S3_ACCESS_KEY_ID": {
					"type": "string",
					"default": "",
					"description": "Access Key to S3_BUCKET_CONTENT with RW and listing buckets permissions"
				},
				"S3_SECRET_ACCESS_KEY": {
					"type": "string",
					"default": "",
					"description": "Secret key to to S3_BUCKET_CONTENT with RW and listing buckets permissions"
				},
				"LIBRARIES_S3_ACCESS_KEY_ID": {
					"type": "string",
					"default": "",
					"description": "Access Key to S3_BUCKET_LIBRARIES (at least read and listing buckets permissions for editor, aditionally write permission for library management)"
				},
				"LIBRARIES_S3_SECRET_ACCESS_KEY": {
					"type": "string",
					"default": "",
					"description": "Secret key to S3_BUCKET_LIBRARIES (at least read and listing buckets permissions for editor, aditionally write permission for library management)"
				},
				"S3_BUCKET_CONTENT": {
					"type": "string",
					"default": "",
					"description": "Content Bucket name"
				},
				"S3_BUCKET_LIBRARIES": {
					"type": "string",
					"default": "",
					"description": "Library Bucket name"
				},
				"INCOMING_REQUEST_TIMEOUT": {
					"type": "integer",
					"minimum": 0,
					"default": 600000,
					"description": "Timeout for incoming requests (including file uploads) to the h5p editor in milliseconds ."
				},
				"LIBRARY_LIST_PATH": {
					"type": "string",
					"default": "config/h5p-libraries.yaml",
					"description": "Path to yaml file with list of h5p content type libraries which should be installed"
				}
			}
		},
		"H5P_Library": {
			"type": "object",
			"description": "Properties of the H5P server microservice",
			"required": ["S3_ENDPOINT", "S3_BUCKET_LIBRARIES", "S3_ACCESS_KEY_ID", "S3_SECRET_ACCESS_KEY"],
			"default": {},
			"properties": {
				"S3_ENDPOINT": {
					"type": "string",
					"format": "uri",
					"default": "http://localhost:4568",
					"description": "The URI of the S3 provider"
				},
				"S3_ACCESS_KEY_ID": {
					"type": "string",
					"default": "",
					"description": "Access Key to S3_BUCKET_CONTENT with R/W permissions"
				},
				"S3_SECRET_ACCESS_KEY": {
					"type": "string",
					"default": "",
					"description": "Secret key to S3_BUCKET_CONTENT with R/W permissions"
				},
				"S3_BUCKET_LIBRARIES": {
					"type": "string",
					"default": "",
					"description": "Library Bucket name"
				}
			}
		},
		"FEATURE_FWU_CONTENT_ENABLED": {
			"type": "boolean",
			"default": false,
			"description": "Defines if backend for the FWU content in the Learnstore is enabled."
		},
		"FEATURE_H5P_EDITOR_ENABLED": {
			"type": "boolean",
			"default": false,
			"description": "Defines if backend for the H5P editor is enabled."
		},
		"WOPI_MAX_FILE_SIZE": {
			"type": "integer",
			"default": 20971520,
			"description": "The maximum file size in bytes that can be handled by the WOPI API. Download of larger files throws an error."
		},
		"FEATURE_IDENTITY_MANAGEMENT_ENABLED": {
			"type": "boolean",
			"default": false,
			"description": "Enables the Identity Management (ErWIn IDM) feature. Determines if Keycloak related modules will be loaded during startup. Prerequisite to set further FEATURE_IDENTITY_MANAGEMENT_X flags"
		},
		"FEATURE_IDENTITY_MANAGEMENT_STORE_ENABLED": {
			"type": "boolean",
			"default": false,
			"description": "Enables the Identity Management (ErWIn IDM) as account storage. If activated, account related create, update and delete operations are mirrored into Keycloak. Prerequisite to set FEATURE_IDENTITY_MANAGEMENT_LOGIN_ENABLED flag."
		},
		"FEATURE_IDENTITY_MANAGEMENT_LOGIN_ENABLED": {
			"type": "boolean",
			"default": false,
			"description": "Enables the login via Keycloak with the Identity Management (ErWIn IDM) for users managed by dBildungscloud. If activated, Keycloak will be used as the primary source to read for the dBildungscloud login."
		},
		"IDENTITY_MANAGEMENT": {
			"type": "object",
			"description": "Identity management server properties.",
			"required": ["URI", "TENANT", "CLIENTID", "ADMIN_CLIENTID", "ADMIN_USER", "ADMIN_PASSWORD"],
			"properties": {
				"URI": {
					"type": "string",
					"default": null,
					"description": "The ErWIn IDM base URI."
				},
				"TENANT": {
					"type": "string",
					"default": null,
					"description": "The ErWIn IDM tenant."
				},
				"CLIENTID": {
					"type": "string",
					"default": null,
					"description": "The ErWIn IDM tenant client."
				},
				"ADMIN_CLIENTID": {
					"type": "string",
					"default": null,
					"description": "The ErWIn IDM admin client."
				},
				"ADMIN_USER": {
					"type": "string",
					"default": null,
					"description": "The ErWIn IDM admin user."
				},
				"ADMIN_PASSWORD": {
					"type": "string",
					"default": null,
					"description": "The ErWIn IDM admin password."
				}
			}
		},
		"OIDCMOCK": {
			"type": "object",
			"description": "OpenID Connect Identity Provider mock server for develop and testing purpose (set these values for local seeding purpose).",
			"required": [],
			"properties": {
				"BASE_URL": {
					"type": "string",
					"default": null,
					"description": "The mock server base path."
				},
				"CLIENT_ID": {
					"type": "string",
					"default": null,
					"description": "The mock server accepted client id."
				},
				"CLIENT_SECRET": {
					"type": "string",
					"default": null,
					"description": "The mock server accepted client's secret."
				}
			}
		},
		"CLAMAV": {
			"type": "object",
			"description": "Properties of the ClamAV server",
			"required": [],
			"properties": {
				"SERVICE_HOSTNAME": {
					"type": "string",
					"description": "IP of host to connect to TCP interface"
				},
				"SERVICE_PORT": {
					"type": "number",
					"description": "Port of host to use when connecting via TCP interface"
				}
			},
			"default": {
				"SERVICE_HOSTNAME": "localhost",
				"SERVICE_PORT": 3310
			}
		},
		"RABBITMQ_URI": {
			"type": "string",
			"format": "uri",
			"default": "amqp://guest:guest@localhost:5672",
			"description": "The URI of the RabbitMQ server."
		},
		"LEGACY_RABBITMQ_GLOBAL_PREFETCH_COUNT": {
			"type": "number",
			"default": 25,
			"description": "deprecated from the start, PLEASE GET YOUR OWN CONFIG, prefetch count is applied per channel globally for all legacy rabbitmq channels (nest based code is not affected)"
		},
		"HOST": {
			"type": "string",
			"format": "uri",
			"default": "http://localhost:3100",
			"pattern": ".*(?<!/)$",
			"description": "The client url (should end without a slash)."
		},
		"API_HOST": {
			"type": "string",
			"format": "uri",
			"default": "http://localhost:3030/api",
			"pattern": ".*(?<!/)$",
			"description": "The server endpoint, for external calls like Antivirus service. When called from docker container, can be http://host.docker.internal:3030"
		},
		"PUBLIC_BACKEND_URL": {
			"type": "string",
			"format": "uri",
			"pattern": ".*(?<!/)$",
			"description": "The server api url that is accessible from the web (should end without a slash)."
		},
		"ALERT_STATUS_URL": {
			"type": "string",
			"default": null,
			"description": "The url of status message provider (should end without a slash)."
		},
		"ALERT_CACHE_INTERVAL_MIN": {
			"type": "number",
			"default": 1,
			"description": "Time between updating alerts (in minutes)"
		},
		"NEXBOARD_URL": {
			"type": "string",
			"format": "uri",
			"default": "https://nexboard.nexenio.com",
			"pattern": ".*(?<!/)$",
			"description": "The nexboard url."
		},
		"NEXBOARD_URI": {
			"type": "string",
			"default": "/portal/api/v1/public/",
			"description": "The nexboard api version uri."
		},
		"NEXBOARD_API_KEY": {
			"type": "string",
			"description": "The nexboard api key for sending requests."
		},
		"NEXBOARD_USER_ID": {
			"type": "string",
			"description": "The nexboard 'schul-cloud' userId."
		},
		"HYDRA_URI": {
			"type": "string",
			"format": "uri",
			"default": "http://localhost:9001",
			"description": "The hydra url."
		},
		"FEATURE_NEXBOARD_ENABLED": {
			"type": "boolean",
			"default": false,
			"description": "Enable nexboard"
		},
		"FEATURE_NEXBOARD_COPY_ENABLED": {
			"type": "boolean",
			"default": false,
			"description": "Enable nexboard copying when copying course or lesson"
		},
		"FEATURE_MULTIPLE_S3_PROVIDERS_ENABLED": {
			"type": "boolean",
			"default": true,
			"description": "Enables using the storage provider collection to determine a provider with free buckets upon school creation. If disabled, the only storage provider is configured via the environment variables in config/secrets.js"
		},
		"S3_KEY": {
			"type": "string",
			"description": "Synchronous encryption key used to secure storage provider secrets. Only used with FEATURE_MULTIPLE_S3_PROVIDERS_ENABLED=true",
			"pattern": ".{16}.*"
		},
		"FEATURE_S3_BUCKET_CORS": {
			"type": "boolean",
			"description": "true if CORS is supported by the S3 bucket. (Minio does not support it)",
			"default": true
		},
		"REQUEST_LIMIT_STORAGE_PROVIDER": {
			"type": "integer",
			"default": 100,
			"description": "Number of objects that can be modified in one request to the storage provider. Must not exceed 1000."
		},
		"STORAGE_SIGNED_URL_EXPIRE": {
			"type": "integer",
			"default": 60,
			"description": "Expiration time in seconds for signedUrl used by antivirus"
		},
		"ENABLE_FILE_SECURITY_CHECK": {
			"type": "boolean",
			"description": "enables antivirus check for files",
			"default": false
		},
		"FILE_SECURITY_CHECK_MAX_FILE_SIZE": {
			"type": "integer",
			"description": "Maximum file size for antivirus check in Byte.",
			"default": 25000000
		},
		"FILE_SECURITY_CHECK_SERVICE_URI": {
			"type": "string",
			"description": "Antivirus file endpoint, only used for legacy file implementation",
			"format": "uri",
			"pattern": ".*(?<!/)$"
		},
		"FILE_SECURITY_SERVICE_USERNAME": {
			"type": "string",
			"description": "Username for the antivirus service, only used for legacy file implementation"
		},
		"FILE_SECURITY_SERVICE_PASSWORD": {
			"type": "string",
			"description": "Password for the antivirus service, only used for legacy file implementation"
		},
		"ANTIVIRUS_EXCHANGE": {
			"type": "string",
			"default": "antivirus",
			"description": "rabbitmq exchange name for antivirus"
		},
		"ANTIVIRUS_ROUTING_KEY": {
			"type": "string",
			"default": "scan_file_v2",
			"description": "rabbitmq routing key"
		},
		"DOCUMENT_BASE_DIR": {
			"type": "string",
			"format": "uri",
			"default": "https://s3.hidrive.strato.com/cloud-instances/",
			"description": "Storage url for global documents."
		},
		"SC_THEME": {
			"type": "string",
			"default": "default",
			"description": "The used theming."
		},
		"FEATURE_OAUTH_LOGIN": {
			"type": "boolean",
			"default": "false",
			"description": "Oauth Login Endpoints Enabled."
		},
		"FEATURE_LOGIN_LINK_ENABLED": {
			"type": "boolean",
			"default": "false",
			"description": "Login via Link generation (to the right form)."
		},
		"FEATURE_SCHOOL_SANIS_USER_MIGRATION_ENABLED": {
			"type": "boolean",
			"default": "false",
			"description": "Enables the oauth system (iserv to sanis) migration feature."
		},
		"MIGRATION_END_GRACE_PERIOD_MS": {
			"type": "number",
			"default": "604800000",
			"description": "Grace period before school admin cannot restart oauth migration anymore. Value is given in ms and default is 7 days"
		},
		"FEATURE_SANIS_GROUP_PROVISIONING_ENABLED": {
			"type": "boolean",
			"default": false,
			"description": "Groups of type class also gets provisioned, when provisioning a user via oauth login."
		},
		"SC_TITLE": {
			"type": "string",
			"default": "dBildungscloud",
			"description": "The used title."
		},
		"SC_DOMAIN": {
			"type": "string",
			"description": "The Schulcloud domain."
		},
		"FEATURE_ADMIN_TOGGLE_STUDENT_LERNSTORE_VIEW_ENABLED": {
			"type": "boolean",
			"default": true,
			"description": "Allows school admin to toggle student's LERNSTORE_VIEW permission."
		},
		"TEACHER_STUDENT_VISIBILITY": {
			"type": "object",
			"description": "Configuration regarding teachers' STUDENT_LIST permission.",
			"properties": {
				"IS_CONFIGURABLE": {
					"type": "boolean",
					"description": "Allows school admin to toggle teachers' STUDENT_LIST permission."
				},
				"IS_ENABLED_BY_DEFAULT": {
					"type": "boolean",
					"description": "Grants teachers STUDENT_LIST permission by default."
				},
				"IS_VISIBLE": {
					"type": "boolean",
					"description": "Defines whether feature toggle for visibility of students to teachers is visible."
				}
			},
			"default": {
				"IS_CONFIGURABLE": false,
				"IS_ENABLED_BY_DEFAULT": true,
				"IS_VISIBLE": true
			}
		},
		"FEATURE_SCHOOL_POLICY_ENABLED": {
			"type": "boolean",
			"default": false,
			"description": "Enables uploading of school specific Privacy Policy on old admin page "
		},
		"FEATURE_SCHOOL_POLICY_ENABLED_NEW": {
			"type": "boolean",
			"default": false,
			"description": "Enables uploading of school specific Privacy Policy on new admin page."
		},
		"FEATURE_SCHOOL_TERMS_OF_USE_ENABLED": {
			"type": "boolean",
			"default": false,
			"description": "Enables uploading of school specific Terms of Use on new admin page."
		},
		"ROCKETCHAT_SERVICE_ENABLED": {
			"type": "boolean",
			"default": false,
			"description": "Enables chat function for the school."
		},
		"ROCKET_CHAT_URI": {
			"type": "string",
			"default": null,
			"description": "rocketchat base uri"
		},
		"ROCKET_CHAT_ADMIN_ID": {
			"type": "string",
			"default": null,
			"description": "rocketchat admin id"
		},
		"ROCKET_CHAT_ADMIN_TOKEN": {
			"type": "string",
			"default": null,
			"description": "rocketchat admin token"
		},
		"ROCKET_CHAT_ADMIN_USER": {
			"type": "string",
			"default": null,
			"description": "rocketchat admin user"
		},
		"ROCKET_CHAT_ADMIN_PASSWORD": {
			"type": "string",
			"default": null,
			"description": "rocketchat admin password"
		},
		"ROCKET_CHAT_CLIENT_TIMEOUT_MS": {
			"type": "number",
			"default": 30000,
			"description": "rocketchat client timeout in milliseconds"
		},
		"LDAP_PASSWORD_ENCRYPTION_KEY": {
			"type": "string",
			"description": "Synchronous encryption key used to secure search user passwords",
			"pattern": ".{16}.*"
		},
		"AES_KEY": {
			"type": "string",
			"description": "Symetric encryption key used to encrypt and decrypt secrets.",
			"pattern": ".{16}.*"
		},
		"FEATURE_ETHERPAD_ENABLED": {
			"type": "boolean",
			"default": true,
			"description": "Etherpad feature enabled"
		},
		"ETHERPAD_API_KEY": {
			"type": "string",
			"description": "The etherpad api key for sending requests."
		},
		"ETHERPAD_API_PATH": {
			"type": "string",
			"default": "/api/1",
			"description": "The etherpad api path."
		},
		"ETHERPAD_URI": {
			"type": "string",
			"default": "https://dbildungscloud.de/etherpad/api/1",
			"description": "The etherpad api version uri."
		},
		"ETHERPAD_OLD_PAD_URI": {
			"type": "string",
			"default": "https://etherpad.dbildungscloud.de/p",
			"description": "The etherpad api version uri."
		},
		"ETHERPAD": {
			"type": "object",
			"description": "Etherpad settings",
			"required": ["PAD_URI"],
			"properties": {
				"PAD_URI": {
					"type": "string",
					"format": "uri",
					"pattern": ".*(?<!/)$",
					"description": "The etherpad pad uri"
				}
			},
			"default": {
				"PAD_URI": "https://dbildungscloud.de/etherpad/p"
			}
		},
		"ETHERPAD_OLD_PAD_DOMAIN": {
			"type": "string",
			"default": "etherpad.dbildungscloud.de",
			"description": "The old etherpad domain."
		},
		"ETHERPAD_COOKIE__EXPIRES_SECONDS": {
			"type": "integer",
			"default": 28800,
			"description": "Number of seconds after an etherpad cookie expires."
		},
		"ETHERPAD_ETHERPAD_COOKIE_RELEASE_THRESHOLD": {
			"type": "integer",
			"default": 7200,
			"description": "If Session Valid time is smaller than this, a new session is created on request."
		},
		"NEXTCLOUD_BASE_URL": {
			"type": "string",
			"default": "http://nextcloud.localhost:9090",
			"description": "API URI for Nextcloud"
		},
		"NEXTCLOUD_ADMIN_USER": {
			"type": "string",
			"default": "admin",
			"description": "Admin-user for Nextcloud-API"
		},
		"NEXTCLOUD_ADMIN_PASS": {
			"type:": "string",
			"default": "admin",
			"description": "Admin-password for Nextcloud-API"
		},
		"NEXTCLOUD_SCOPES": {
			"type:": "string",
			"default": "openid offline profile email groups",
			"description": "ClientId for Nextcloud Oauth2 Login"
		},
		"NEXTCLOUD_SOCIALLOGIN_OIDC_INTERNAL_NAME": {
			"type:": "string",
			"default": "SchulcloudNextcloud",
			"description": "Internal name of schulcloud oidc provider of nextcloud's social login app"
		},
		"HYDRA_PUBLIC_URI": {
			"type:": "string",
			"default": "http://hydra.localhost:9000",
			"description": "Internal Hydra URI"
		},
		"COLLABORATIVE_STORAGE_PROVIDER": {
			"type:": "string",
			"description": "Selects the storage provider strategy for the collaborative storage"
		},
		"SKIP_CONDITIONS_CONSENT": {
			"type": "string",
			"default": "",
			"description": "A string with concatenated user types (student, employee) that don't need to explicitly state their consent with the terms and conditions. \"employee\" means teachers and admins."
		},
		"ACTIVATION_LINK_PERIOD_OF_VALIDITY_SECONDS": {
			"type": "integer",
			"default": 7200,
			"description": "The time in seconds during which the activation link is valid. After expiration the entry is removed from the database"
		},
		"ADMIN_MAIL_RECEIVERS": {
			"type": "string",
			"default": null,
			"description": "A string that contains recievers of the daily stat and other mails. Can contain mutliple mails, seperated by comma"
		},
		"FEATURE_LERNSTORE_ENABLED": {
			"type": "boolean",
			"default": true,
			"description": "Defines if backend for the Lern-Store Edu-Sharing is enabled."
		},
		"ES_DOMAIN": {
			"type": "string",
			"format": "uri",
			"pattern": ".*(?<!/)$",
			"description": "The URL for the edu-sharing repository.",
			"default": "https://mv-repo.schul-cloud.org"
		},
		"ES_USER": {
			"type": "string",
			"description": "The username for edu-sharing api access",
			"default": ""
		},
		"ES_PASSWORD": {
			"type": "string",
			"description": "The password for edu-sharing api access",
			"default": ""
		},
		"ES_API_V7": {
			"type": "boolean",
			"default": false,
			"description": "Use the newer API for Edusharing v7"
		},
		"FEATURE_ES_MERLIN_ENABLED": {
			"type": "boolean",
			"default": false,
			"description": "When enabled, the merlin referene will generate a valid url"
		},
		"SECRET_ES_MERLIN_USERNAME": {
			"type": "string",
			"description": "The username for Merlin login, used for edusharing"
		},
		"SECRET_ES_MERLIN_PW": {
			"type": "string",
			"description": "The password for Merlin login, used for edusharing"
		},
		"ES_MERLIN_AUTH_URL": {
			"type": "string",
			"description": "Connection url for Merlin content",
			"default": "http://merlin.nibis.de/auth.php"
		},
		"SECRET_ES_MERLIN_COUNTIES_CREDENTIALS": {
			"type": "string",
			"description": "JSON stringified with credentials for merlin counties, used by Lern-Store"
		},
		"FEATURE_ES_SEARCHABLE_ENABLED": {
			"type": "boolean",
			"default": false,
			"description": "When enabled, only content having searchable flag will be returned by Lern-Store"
		},
		"FEATURE_ES_COLLECTIONS_ENABLED": {
			"type": "boolean",
			"default": false,
			"description": "When enabled, collections will be searchable in Lern-Store"
		},
		"SILENT_ERROR_ENABLED": {
			"type": "boolean",
			"default": false,
			"description": "Brute force flag during recovery password process"
		},
		"FEATURE_API_VALIDATION_ENABLED": {
			"type": "boolean",
			"default": false,
			"description": "when enabled, all incoming requests are validated against the openapi schemata, unless the route is whitelisted."
		},
		"FEATURE_API_RESPONSE_VALIDATION_ENABLED": {
			"type": "boolean",
			"default": false,
			"description": "when enabled, all incoming requests are validated against the openapi schemata, unless the route is whitelisted."
		},
		"API_VALIDATION_WHITELIST_EXTENSION": {
			"type": "string",
			"description": "when set, this is interpreted as a regex to extend the ignorelist for the API validation with any routes matching the regex.",
			"examples": [".*/courses/[0-9a-f]{24}($|/$)"]
		},
		"FEATURE_PROMETHEUS_METRICS_ENABLED": {
			"type": "boolean",
			"default": false,
			"description": "Feature flag for collecting and exporting Prometheus metrics."
		},
		"PROMETHEUS_METRICS_ROUTE": {
			"type": "string",
			"default": "/metrics",
			"description": "Route at which Prometheus metrics are exported (if enabled by the feature flag)."
		},
		"PROMETHEUS_METRICS_PORT": {
			"type": "number",
			"default": 9090,
			"description": "Port number on which the additional server (that exports Prometheus metrics) is listening on (if enabled by the feature flag). Please remember that it must be different than the main app listening port as the Prometheus app server will run on a different port and you can't run two servers on the same port."
		},
		"PROMETHEUS_METRICS_COLLECT_DEFAULT_METRICS": {
			"type": "boolean",
			"default": true,
			"description": "Toggle that enables/disables collecting default Prometheus client metrics (e.g. NodeJS or OS-related ones)."
		},
		"PROMETHEUS_METRICS_COLLECT_METRICS_ROUTE_METRICS": {
			"type": "boolean",
			"default": true,
			"description": "Toggle that enables/disables collecting metrics of the metrics route itself (like metrics route calls count or response time)."
		},
		"FEATURE_MONGOOSE_LOGGING_ENABLED": {
			"type": "boolean",
			"default": false,
			"description": "Enable logging for mongoose database calls."
		},
		"INCOMING_REQUEST_TIMEOUT_API": {
			"type": "integer",
			"minimum": 0,
			"default": 8000,
			"description": "Timeout for incoming requests to the API in milliseconds."
		},
		"INCOMING_REQUEST_TIMEOUT_COPY_API": {
			"type": "integer",
			"minimum": 0,
			"default": 60000,
			"description": "Timeout for incoming requests to the copy API in milliseconds."
		},
		"FEATURE_SYNC_LAST_SYNCED_AT_ENABLED": {
			"type": "boolean",
			"default": true,
			"description": "Enable setting/updating user's document lastSyncedAt field, e.g. in the LDAP sync process"
		},
		"FEATURE_SYNCER_CONSUMER_ENABLE": {
			"type": "boolean",
			"default": false,
			"description": "Enable consumer for queued sync messages"
		},
		"LDAP_SYSTEM_SYNCER_POOL_SIZE": {
			"type": "integer",
			"minimum": 1,
			"default": 1,
			"description": "Determines how many system syncers will be run in parallel (at most) during the LDAP sync."
		},
		"LDAP_SCHOOL_SYNCER_POOL_SIZE": {
			"type": "integer",
			"minimum": 1,
			"default": 1,
			"description": "Determines how many school syncers will be run in parallel (at most) during the LDAP sync."
		},
		"SYNC_LOG_LEVEL": {
			"type": "string",
			"default": "error",
			"description": "Log level for queue based syncers (e.g. LDAP)"
		},
		"LOG_LEVEL": {
			"type": "string",
			"default": "error",
			"description": "Log level for api.",
			"enum": ["emerg", "alert", "crit", "error", "warning", "notice", "info", "debug"]
		},
		"NEST_LOG_LEVEL": {
			"type": "string",
			"default": "notice",
			"description": "Nest Log level for api. The http flag is for request logging. The http flag do only work by api methods with added 'request logging interceptor'.",
			"enum": ["emerg", "alert", "crit", "error", "warning", "notice", "info", "debug"]
		},
		"EXIT_ON_ERROR": {
			"type": "boolean",
			"default": true,
			"description": "By default, the application is terminated after an uncaughtException has been logged. If this is not the desired behavior, set exitOnError to false."
		},
		"SYSTEM_LOG_LEVEL": {
			"type": "string",
			"default": "requestError",
			"description": "Special logs.",
			"enum": ["requestError", "systemLogs", "request", "sendRequests"]
		},
		"SYNC_QUEUE_NAME": {
			"type": "string",
			"default": "sync_ldap",
			"description": "Queue name for sync"
		},
		"MAIL_SEND_EXCHANGE": {
			"type": "string",
			"default": "mail-drop",
			"description": "Exchange name for mail sending"
		},
		"MAIL_SEND_ROUTING_KEY": {
			"type": "string",
			"default": "mail-drop",
			"description": "Routing key name for mail sending"
		},
		"MEMORY_INTERVAL_TIME": {
			"type": "integer",
			"default": 0,
			"description": "Is the time for logging memory metrics to log in >secounds<. Default 0 will disable the logging."
		},
		"REQUEST_LOGGING_ENABLED": {
			"type": "boolean",
			"default": false,
			"description": "Enabled that every request is logged with the information route and method"
		},
		"JWT_AUD": {
			"type": "string",
			"default": "https://dbildungscloud.de",
			"description": "It is the organisation web point that is created the jwt and where questions can addressed."
		},
		"SUPPORT_PROBLEM_EMAIL_ADDRESS": {
			"type": "string",
			"default": "ticketsystem@dbildungscloud.de",
			"description": "Email address used for reporting a problem"
		},
		"SUPPORT_WISH_EMAIL_ADDRESS": {
			"type": "string",
			"default": "ticketsystem@dbildungscloud.de",
			"description": "Email addresses used for reporting a wish"
		},
		"ADMIN_TABLES_DISPLAY_CONSENT_COLUMN": {
			"type": "boolean",
			"default": true,
			"description": "Display/Hide admin tables consent column"
		},
		"JWT_SHOW_TIMEOUT_WARNING_SECONDS": {
			"type": "integer",
			"default": 3600,
			"description": "Determines the time in seconds to show the timeout warning in the client"
		},
		"FEATURE_EXTENSIONS_ENABLED": {
			"type": "boolean",
			"default": true,
			"description": "Enables user's use of extensions in the client"
		},
		"FEATURE_TEAMS_ENABLED": {
			"type": "boolean",
			"default": true,
			"description": "Enables user's use of the teams feature in the client"
		},
		"NOT_AUTHENTICATED_REDIRECT_URL": {
			"type": "string",
			"default": "/login",
			"description": "Determines the url to be redirected to when the user is not authenticated"
		},
		"ACCESSIBILITY_REPORT_EMAIL": {
			"type": "string",
			"default": "lernen.cloud@dataport.de",
			"description": "Email to report accessibility issue"
		},
		"FEATURE_COLUMN_BOARD_ENABLED": {
			"type": "boolean",
			"default": false,
			"description": "Toggle for activating the column board."
		},
		"FEATURE_COLUMN_BOARD_SUBMISSIONS_ENABLED": {
			"type": "boolean",
			"default": false,
			"description": "Enable submissions in column board."
		},
		"FEATURE_COLUMN_BOARD_COLLABORATIVE_TEXT_EDITOR_ENABLED": {
			"type": "boolean",
			"default": false,
			"description": "Enable collaborative text editor in column board."
		},
		"FEATURE_COLUMN_BOARD_LINK_ELEMENT_ENABLED": {
			"type": "boolean",
			"default": false,
			"description": "Enable link elements in column board."
		},
		"COLUMN_BOARD_HELP_LINK": {
			"type": "string",
			"default": "https://docs.dbildungscloud.de/pages/viewpage.action?pageId=270827606",
			"description": "link to userfacing documentation of the column board feature"
		},
		"COLUMN_BOARD_FEEDBACK_LINK": {
			"type": "string",
			"description": "link to a page that gathers feedback about the column board feature"
		},
		"FEATURE_COURSE_SHARE": {
			"type": "boolean",
			"default": false,
			"description": "Toggle for course sharing feature."
		},
		"FEATURE_LESSON_SHARE": {
			"type": "boolean",
			"default": false,
			"description": "Toggle for lesson sharing feature."
		},
		"FEATURE_TASK_SHARE": {
			"type": "boolean",
			"default": false,
			"description": "Toggle for the task sharing feature."
		},
		"FEATURE_COLUMN_BOARD_SHARE": {
			"type": "boolean",
			"default": false,
			"description": "Toggle for the column board sharing feature."
		},
		"FEATURE_COLUMN_BOARD_SOCKET_ENABLED": {
			"type": "boolean",
			"default": false,
			"description": "Toggle for the column board web socket feature."
		},
		"FEATURE_BOARD_LAYOUT_ENABLED": {
			"type": "boolean",
			"default": false,
			"description": "Toggle for the column board layout feature."
		},
		"FEATURE_USER_MIGRATION_ENABLED": {
			"type": "boolean",
			"default": false,
			"description": "Enable user migration page for admin to bind ldap accounts to local accounts"
		},
		"FEATURE_USER_MIGRATION_SYSTEM_ID": {
			"type": "string",
			"default": "",
			"description": "SystemId for migration of users from system. To use this please set FEATURE_USER_MIGRATION_CENTRAL_LDAP in the client"
		},
		"FEATURE_COPY_SERVICE_ENABLED": {
			"type": "boolean",
			"default": false,
			"description": "Toggle for copy course feature."
		},
		"FEATURE_COMMON_CARTRIDGE_COURSE_EXPORT_ENABLED": {
			"type": "boolean",
			"default": false,
			"description": "Toggle for the IMSCC course download feature."
		},
		"GEOGEBRA_BASE_URL": {
			"type": "string",
			"format": "uri",
			"default": "https://www.geogebra.org",
			"pattern": ".*(?<!/)$",
			"description": "Base URL of GeoGebra materials"
		},
		"FEATURE_COMMON_CARTRIDGE_COURSE_IMPORT_ENABLED": {
			"type": "boolean",
			"default": false,
			"description": "Toggle for the Common Cartridge course import feature."
		},
		"FEATURE_COMMON_CARTRIDGE_COURSE_IMPORT_MAX_FILE_SIZE": {
			"type": "integer",
			"default": 2000000000,
			"description": "The maximum file upload size in bytes for the Common Cartridge file during import."
		},
		"GHOST_BASE_URL": {
			"type": "string",
			"format": "uri",
			"default": "https://blog.dbildungscloud.de",
			"pattern": ".*(?<!/)$",
			"description": "Base URL of ghost blog (should end without a slash)"
		},
		"FEATURE_CONSENT_NECESSARY": {
			"type": "boolean",
			"default": true,
			"description": "Determines if consent is necessary during registration."
		},
		"COOKIE": {
			"type": "object",
			"description": "Cookie properties, required always to be defined",
			"properties": {
				"SAME_SITE": {
					"type": "string",
					"default": "none",
					"enum": ["none", "lax", "strict"],
					"description": "Value for cookies sameSite property. When SECURE flag is false, 'None' is not allowed in SAME_SITE and Lax should be used as default instead"
				},
				"HTTP_ONLY": {
					"type": "boolean",
					"default": false,
					"description": "Value for cookies httpOnly property"
				},
				"HOST_ONLY": {
					"type": "boolean",
					"default": true,
					"description": "Value for cookies hostOnly property"
				},
				"SECURE": {
					"type": "boolean",
					"default": true,
					"description": "Value for cookies httpOnly property"
				},
				"EXPIRES_SECONDS": {
					"type": "integer",
					"default": 2592000000,
					"description": "Expiration in seconds from now"
				}
			},
			"required": ["SAME_SITE", "HTTP_ONLY", "HOST_ONLY", "SECURE", "EXPIRES_SECONDS"],
			"allOf": [
				{
					"$ref": "#/properties/COOKIE/definitions/SAME_SITE_SECURE_VALID"
				}
			],
			"definitions": {
				"SAME_SITE_SECURE_VALID": {
					"if": {
						"properties": {
							"SECURE": {
								"const": false
							}
						}
					},
					"then": {
						"properties": {
							"SAME_SITE": {
								"enum": ["lax", "strict"]
							}
						}
					}
				}
			}
		},
		"SESSION": {
			"type": "object",
			"description": "Cookie properties, required always to be defined",
			"properties": {
				"SAME_SITE": {
					"type": "string",
					"default": "lax",
					"enum": ["none", "lax", "strict"],
					"description": "Value for session cookies sameSite property. When SECURE flag is false, 'None' is not allowed in SAME_SITE and Lax should be used as default instead"
				},
				"SECURE": {
					"type": "boolean",
					"default": true,
					"description": "Value for session cookies httpOnly property"
				},
				"HTTP_ONLY": {
					"type": "boolean",
					"default": true,
					"description": "Value for session cookies httpOnly property"
				},
				"EXPIRES_SECONDS": {
					"type": "integer",
					"default": 300,
					"description": "Expiration in seconds from now"
				},
				"NAME": {
					"type": "string",
					"default": "nest.sid",
					"description": "Value for session cookies name"
				},
				"PROXY": {
					"type": "boolean",
					"default": true,
					"description": "Trust the reverse proxy when setting secure cookies (via the X-Forwarded-Proto header)"
				},
				"SECRET": {
					"type": "string",
					"description": "This is the secret used to sign the session cookie."
				}
			},
			"required": ["SAME_SITE", "HTTP_ONLY", "SECURE", "EXPIRES_SECONDS"],
			"allOf": [
				{
					"$ref": "#/properties/SESSION/definitions/SAME_SITE_SECURE_VALID"
				}
			],
			"definitions": {
				"SAME_SITE_SECURE_VALID": {
					"if": {
						"properties": {
							"SECURE": {
								"const": false
							}
						}
					},
					"then": {
						"properties": {
							"SAME_SITE": {
								"enum": ["lax", "strict"]
							}
						}
					}
				}
			}
		},
		"FEATURE_ALLOW_INSECURE_LDAP_URL_ENABLED": {
			"type": "boolean",
			"default": false,
			"description": "Enables feature that allows the insecure LDAP URL (with ldap:// protocol)."
		},
		"ADMIN_API": {
			"type": "object",
			"description": "Configuration of the schulcloud-server's admin API.",
			"properties": {
				"ENABLED": {
					"type": "boolean",
					"default": true,
					"description": "Flag to turn on/off the Admin API."
				},
				"PORT": {
					"type": "number",
					"default": 4030,
					"description": "Port of the exposed Admin API server."
				},
				"ALLOWED_API_KEYS": {
					"type": "string",
					"default": "",
					"description": "Allowed Admin API keys (for accessing the Admin API). - A comma seperated list of strings where description is optional e.g. [<description>:]<token>,[<description>:]<token>"
				},
				"MODIFICATION_THRESHOLD_MS": {
					"type": "number",
					"default": 60000,
					"description": "threshold in milliseconds to get deletionRequest to delete"
				}
			},
			"default": {}
		},
		"FEATURE_NEW_SCHOOL_ADMINISTRATION_PAGE_AS_DEFAULT_ENABLED": {
			"type": "boolean",
			"default": false,
			"description": "Makes the new school administration page the default page"
		},
		"FEATURE_CTL_TOOLS_TAB_ENABLED": {
			"type": "boolean",
			"default": false,
			"description": "Enables new CTL-tool tab in a course"
		},
		"FEATURE_LTI_TOOLS_TAB_ENABLED": {
			"type": "boolean",
			"default": true,
			"description": "Enables old LTI-tool tab in a course"
		},
		"FEATURE_SHOW_OUTDATED_USERS": {
			"type": "boolean",
			"default": false,
			"description": "This feature flag controls whether the outdated user accounts are displayed or not. After a migration, all user accounts which were not migrated will be marked as outdated."
		},
		"FEATURE_ENABLE_LDAP_SYNC_DURING_MIGRATION": {
			"type": "boolean",
			"default": false,
			"description": "Displays the school-feature switch ENABLE_LDAP_SYNC_DURING_MIGRATION on the school-settings page."
		},
		"FEATURE_CTL_CONTEXT_CONFIGURATION_ENABLED": {
			"type": "boolean",
			"default": false,
			"description": "Enables the configuration of custom parameters for context external tools"
		},
		"FEATURE_COLUMN_BOARD_EXTERNAL_TOOLS_ENABLED": {
			"type": "boolean",
			"default": false,
			"description": "Enables external tools on the column board"
		},
		"CTL_TOOLS": {
			"type": "object",
			"description": "CTL Tools properties",
			"properties": {
				"EXTERNAL_TOOL_MAX_LOGO_SIZE_IN_BYTES": {
					"type": "integer",
					"default": 300000,
					"description": "Maximum size of the logo of an external tool in bytes"
				}
			}
		},
		"FEATURE_SHOW_NEW_CLASS_VIEW_ENABLED": {
			"type": "boolean",
			"default": false,
			"description": "Enables the new class list view"
		},
		"FEATURE_GROUPS_IN_COURSE_ENABLED": {
			"type": "boolean",
			"default": false,
			"description": "Enables groups of type class in courses"
		},
		"FEATURE_COMPUTE_TOOL_STATUS_WITHOUT_VERSIONS_ENABLED": {
			"type": "boolean",
			"default": false,
			"description": "Enables the calculation of the outdated status of an external tool without the usage of the db attribute version"
		},
		"FEATURE_CTL_TOOLS_COPY_ENABLED": {
			"type": "boolean",
			"default": false,
			"description": "Enables the copying of ctl tools when copying a course."
		},
		"CTL_TOOLS_RELOAD_TIME_MS": {
			"type": "number",
			"default": 299000,
			"description": "Sets the time before launch request data is called again from server"
		},
		"FEATURE_SHOW_MIGRATION_WIZARD": {
			"type": "boolean",
			"default": false,
			"description": "Enables the migration wizard on the school administration page in the migration section."
		},
		"MIGRATION_WIZARD_DOCUMENTATION_LINK": {
			"type": "string",
			"description": "The documentation page that gets rendered in the migration wizard tool."
		},
		"TSP_SCHOOL_SYNCER": {
			"type": "object",
			"description": "TSP School Syncer properties",
			"properties": {
				"SCHOOL_LIMIT": {
					"type": "integer",
					"minimum": 1,
					"description": "Number of simultaneously synchronized schools"
				},
				"STUDENTS_TEACHERS_CLASSES_LIMIT": {
					"type": "integer",
					"minimum": 1,
					"description": "Number of simultaneously synchronized students, teachers and classes"
				}
			}
		},
		"ADMIN_API_CLIENT": {
			"type": "object",
			"description": "Configuration of the schulcloud-server's admin API client.",
			"properties": {
				"BASE_URL": {
					"type": "string",
					"description": "Base URL of the Admin API."
				},
				"API_KEY": {
					"type": "string",
					"description": "API key for accessing the Admin API."
				}
			},
			"default": {
				"BASE_URL": "http://localhost:4030",
				"API_KEY": ""
			}
		},
		"FEATURE_TLDRAW_ENABLED": {
			"type": "boolean",
			"default": true,
			"description": "Enables tldraw feature"
		},
		"TLDRAW_ADMIN_API_CLIENT": {
			"type": "object",
			"description": "Configuration of the Tldraw's Admin API client.",
			"properties": {
				"BASE_URL": {
					"type": "string",
					"description": "Base URL of the Tldraw's Admin API."
				},
				"API_KEY": {
					"type": "string",
					"description": "API key for accessing the Tldraw's Admin API."
				}
			},
			"default": {
				"BASE_URL": "http://localhost:3349",
				"API_KEY": ""
			}
		},
		"TLDRAW": {
			"type": "object",
			"description": "Configuration of tldraw related settings",
			"required": [
				"PING_TIMEOUT",
				"FINALIZE_DELAY",
				"SOCKET_PORT",
				"GC_ENABLED",
				"DB_COMPRESS_THRESHOLD",
				"MAX_DOCUMENT_SIZE",
				"ASSETS_ENABLED",
				"ASSETS_SYNC_ENABLED",
				"ASSETS_MAX_SIZE",
				"ASSETS_ALLOWED_MIME_TYPES_LIST"
			],
			"properties": {
				"SOCKET_PORT": {
					"type": "number",
					"description": "Web socket port for tldraw"
				},
				"PING_TIMEOUT": {
					"type": "number",
					"description": "Websocket ping timeout in ms"
				},
				"FINALIZE_DELAY": {
					"type": "number",
					"description": "Delay in milliseconds before checking if can finalize a tldraw board"
				},
				"GC_ENABLED": {
					"type": "boolean",
					"description": "If tldraw garbage collector should be enabled"
				},
				"DB_COMPRESS_THRESHOLD": {
					"type": "integer",
					"description": "Mongo documents with same docName compress threshold size"
				},
				"MAX_DOCUMENT_SIZE": {
					"type": "number",
					"description": "Maximum size of a single tldraw document in mongo"
				},
				"ASSETS_ENABLED": {
					"type": "boolean",
					"description": "Enables uploading assets to tldraw board"
				},
				"ASSETS_SYNC_ENABLED": {
					"type": "boolean",
					"description": "Enables synchronization of tldraw board assets with file storage"
				},
				"ASSETS_MAX_SIZE": {
					"type": "integer",
					"description": "Maximum asset size in bytes"
				},
				"ASSETS_ALLOWED_MIME_TYPES_LIST": {
					"type": "string",
					"description": "List with allowed assets MIME types, comma separated, empty if all MIME types supported by tldraw should be allowed",
					"examples": ["image/gif,image/jpeg,video/webm"]
				}
			},
			"default": {
				"SOCKET_PORT": 3345,
				"PING_TIMEOUT": 30000,
				"FINALIZE_DELAY": 5000,
				"GC_ENABLED": true,
				"DB_COMPRESS_THRESHOLD": 400,
				"MAX_DOCUMENT_SIZE": 15000000,
				"ASSETS_ENABLED": true,
				"ASSETS_SYNC_ENABLED": false,
				"ASSETS_MAX_SIZE": 10485760,
				"ASSETS_ALLOWED_MIME_TYPES_LIST": "image/png,image/jpeg,image/gif,image/svg+xml"
			}
		},
		"TLDRAW_DB_URL": {
			"type": "string",
			"default": "mongodb://127.0.0.1:27017/tldraw",
			"description": "DB connection url"
		},
		"TLDRAW_URI": {
			"type": "string",
			"default": "http://localhost:3349",
			"description": "Address for tldraw management app"
		},
		"SCHULCONNEX_CLIENT": {
			"type": "object",
			"description": "Configuration of the schulcloud's schulconnex client.",
			"required": [
				"API_URL",
				"TOKEN_ENDPOINT",
				"CLIENT_ID",
				"CLIENT_SECRET"
			],
			"properties": {
				"API_URL": {
					"type": "string",
					"description": "Base URL of the schulconnex API (from dof)",
					"examples": ["https://api-dienste.stage.niedersachsen-login.schule/v1/"]
				},
				"TOKEN_ENDPOINT": {
					"type": "string",
					"description": "Token endpoint of the schulconnex API (from dof)",
					"examples": ["https://api-dienste.stage.niedersachsen-login.schule/v1/oauth2/token"]
				},
				"CLIENT_ID": {
					"type": "string",
					"description": "Client ID for accessing the schulconnex API (from server vault)"
				},
				"CLIENT_SECRET": {
					"type": "string",
					"description": "Client secret for accessing the schulconnex API (from server vault)"
				},
				"PERSONEN_INFO_TIMEOUT_IN_MS": {
					"type": "integer",
					"description": "Timeout in milliseconds for fetching personen info from schulconnex",
					"default": 120000
				}
			},
			"default": {
				"API_URL": "",
				"TOKEN_ENDPOINT": "",
				"CLIENT_ID": "",
				"CLIENT_SECRET": ""
			}
		},
		"HOSTNAME": {
			"type": "string",
			"description": "Hostname. Should not be usually defined as it's expected to be taken from the process env."
		},
		"HEALTH_CHECKS_EXCLUDE_MONGODB": {
			"type": "boolean",
			"default": false,
			"description": "Toggle that, when enabled, excludes MongoDB from the health checks."
		},
		"FEATURE_SCHULCONNEX_COURSE_SYNC_ENABLED": {
			"type": "boolean",
			"default": false,
			"description": "Enables the synchronization of courses with linked groups during provisioning."
		},
		"SYNCHRONIZATION_CHUNK": {
			"type": "number",
			"default": 10000,
			"description": "Size of chunk for synchronization"
		},
		"FEATURE_MEDIA_SHELF_ENABLED": {
			"type": "boolean",
			"default": false,
			"description": "Enables the media shelf feature"
		},
		"FEATURE_MIGRATION_WIZARD_WITH_USER_LOGIN_MIGRATION": {
			"type": "boolean",
			"default": false,
			"description": "Enables the migration wizard to use the user login migration process"
		},
		"FEATURE_OTHER_GROUPUSERS_PROVISIONING_ENABLED": {
			"type": "boolean",
			"default": false,
			"description": "Enables the provisioning of other groupusers"
		},
		"FEATURE_SCHULCONNEX_MEDIA_LICENSE_ENABLED": {
			"type": "boolean",
			"default": false,
			"description": "Enables the storing and checking media license of users"
		},
		"PROVISIONING_SCHULCONNEX_LIZENZ_INFO_URL": {
			"type": "string",
			"default": "",
			"description": "URL for fetching lizenz info from moin.schule schulconnex",
			"examples": ["https://api-dienste.stage.niedersachsen-login.schule/v1/lizenz-info"]
		},
<<<<<<< HEAD
		"BOARD_COLLABORATION_URI": {
			"type": "string",
			"default": "ws://localhost:4450",
			"description": "URL for connecting to the WebSocketServer"
=======
		"FEATURE_NEW_LAYOUT_ENABLED": {
			"type": "boolean",
			"default": false,
			"description": "Enables the new layout feature"
>>>>>>> 0c43bb1b
		}
	},
	"required": []
}<|MERGE_RESOLUTION|>--- conflicted
+++ resolved
@@ -1688,17 +1688,15 @@
 			"description": "URL for fetching lizenz info from moin.schule schulconnex",
 			"examples": ["https://api-dienste.stage.niedersachsen-login.schule/v1/lizenz-info"]
 		},
-<<<<<<< HEAD
 		"BOARD_COLLABORATION_URI": {
 			"type": "string",
 			"default": "ws://localhost:4450",
 			"description": "URL for connecting to the WebSocketServer"
-=======
+		},
 		"FEATURE_NEW_LAYOUT_ENABLED": {
 			"type": "boolean",
 			"default": false,
 			"description": "Enables the new layout feature"
->>>>>>> 0c43bb1b
 		}
 	},
 	"required": []
