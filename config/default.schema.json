--- conflicted
+++ resolved
@@ -327,44 +327,25 @@
 					"default": "eu-central-2",
 					"description": "Region name of bucket"
 				},
-<<<<<<< HEAD
-				"S3_ACCESS_KEY_ID_RW": {
-					"type": "string",
-					"default": "",
-					"description": "Access Key to S3 with R/W permissions"
-=======
 				"S3_ACCESS_KEY_ID_RW": { 
 					"type": "string",
 					"default": "",
 					"description": "Access Key to S3_BUCKET_CONTENT with R/W permissions"
->>>>>>> 1e667e5f
 				},
 				"S3_SECRET_ACCESS_KEY_RW": {
 					"type": "string",
 					"default": "",
-<<<<<<< HEAD
-					"description": "Secret key to S3 with R/W permissions"
-=======
 					"description": "Secret key to S3_BUCKET_CONTENT with R/W permissions"
->>>>>>> 1e667e5f
 				},
 				"S3_ACCESS_KEY_ID_R": {
 					"type": "string",
 					"default": "",
-<<<<<<< HEAD
-					"description": "Access Key to S3 with R permissions"
-=======
 					"description": "Access Key to S3_BUCKET_LIBRARIES with R permissions"
->>>>>>> 1e667e5f
 				},
 				"S3_SECRET_ACCESS_KEY_R": {
 					"type": "string",
 					"default": "",
-<<<<<<< HEAD
-					"description": "Secret key to S3 with R permissions"
-=======
 					"description": "Secret key to S3_BUCKET_LIBRARIES with R permissions"
->>>>>>> 1e667e5f
 				},
 				"S3_BUCKET_CONTENT": {
 					"type": "string",
