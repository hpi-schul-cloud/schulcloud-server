--- conflicted
+++ resolved
@@ -332,38 +332,22 @@
 				"S3_ACCESS_KEY_ID": {
 					"type": "string",
 					"default": "",
-<<<<<<< HEAD
-					"description": "Access Key to S3_BUCKET_CONTENT with RW and S3_BUCKET_LIBRARIES with R permissions"
-=======
 					"description": "Access Key to S3_BUCKET_CONTENT with RW permissions"
->>>>>>> b9bd9a5c
 				},
 				"S3_SECRET_ACCESS_KEY": {
 					"type": "string",
 					"default": "",
-<<<<<<< HEAD
-					"description": "Secret key to to S3_BUCKET_CONTENT with RW and S3_BUCKET_LIBRARIES with R permissions"
-=======
 					"description": "Secret key to to S3_BUCKET_CONTENT with RW permissions"
->>>>>>> b9bd9a5c
 				},
 				"LIBRARIES_S3_ACCESS_KEY_ID": {
 					"type": "string",
 					"default": "",
-<<<<<<< HEAD
-					"description": "Access Key to S3_BUCKET_LIBRARIES with RW permissions"
-=======
 					"description": "Access Key to S3_BUCKET_LIBRARIES (R permissions for editor, RW for library management)"
->>>>>>> b9bd9a5c
 				},
 				"LIBRARIES_S3_SECRET_ACCESS_KEY": {
 					"type": "string",
 					"default": "",
-<<<<<<< HEAD
-					"description": "Secret key to S3_BUCKET_LIBRARIES with RW permissions"
-=======
 					"description": "Secret key to S3_BUCKET_LIBRARIES (R permissions for editor, RW for library management)"
->>>>>>> b9bd9a5c
 				},
 				"S3_BUCKET_CONTENT": {
 					"type": "string",
