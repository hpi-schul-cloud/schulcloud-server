{
	"title": "HPI Schul-Cloud Configuration",
	"type": "object",
	"additionalProperties": false,
	"properties": {
		"$schema": {
			"type": "string"
		},
		"CLIENT_API_KEY": {
			"type": "string",
			"default": "example",
			"description": "The API Key that the Client uses to send emails. This should be removed with SC-3387"
		},
		"CALENDAR_API_KEY": {
			"type": "string",
			"default": "example",
			"description": "The API Key that the Calendar uses to resolve scopes. This should be removed with SC-3387"
		},
		"CONSENT_AGE_FIRST": {
			"tpye": "integer",
			"default": 14,
			"description": "First gate for consent. Starting at this age the user have to give his/her consent"
		},
		"CONSENT_AGE_SECOND": {
			"tpye": "integer",
			"default": 16,
			"description": "Second gate for consent. Starting at this age parent consent is not required"
		},
		"DISABLED_BRUTE_FORCE_CHECK": {
			"type": "boolean",
			"default": false,
			"description": "To disabled the brute force prevention hooks for by authentication."
		},
		"SYNC_API_KEY": {
			"type": "string",
			"default": "example",
			"description": "The API Key that the Sync and Mail Cron-Job uses to authenticate itself.This should be removed with SC-3387"
		},
		"TEACHER_VISIBILITY_FOR_EXTERNAL_TEAM_INVITATION": {
			"type": "string",
			"default": "enabled",
			"enum": ["disabled", "opt-in", "opt-out", "enabled"],
			"description": "defines wheter external team invitation shows teachers from different schools or not. if enabled system wide there are options general enabled or opt-in/-out by user required."
		},
		"STUDENT_TEAM_CREATION": {
			"type": "string",
			"default": "opt-out",
			"enum": ["disabled", "opt-in", "opt-out", "enabled"],
			"description": "defines wheter students may create teams or not. if enabled system wide there are options general enabled or opt-in/-out by school admin required."
		},
		"REDIS_URI": {
			"type": "string",
			"pattern": "(rediss?:)?//((\\w+)?(:.+@)?)?((\\w+)?(:\\w+))?(/d+)?(\\?db=\\d+(&password=.+(&option=.+)*)?)?",
			"description": "URL of a Redis server. If undefined, JWT whitelisting and timeouts will be disabled. Format: [redis[s]:]//[[user][:password@]][host][:port][/db-number][?db=db-number[&password=bar[&option=value]]]"
		},
		"PIN_MAX_AGE_SECONDS": {
			"type": "integer",
			"default": 86400,
			"description": "Maximum time in seconds a generated pin is handled as valid."
		},
		"JWT_LIFETIME": {
			"type": "string",
			"default": "30d",
			"pattern": "^[0-9]+d$",
			"description": "Lifetime of generated JWTs in days."
		},
		"JWT_TIMEOUT_SECONDS": {
			"type": "integer",
			"default": 7200,
			"description": "After this many seconds of inactivity, a user gets logged out automatically. If no REDIS_URI is set, this value is ignored."
		},
		"FEATURE_JWT_EXTENDED_TIMEOUT_ENABLED": {
			"type": "boolean",
			"default": false,
			"description": "Using privateDevice parameter in login, the logout/jwt timeout can be extended to JWT_EXTENDED_TIMEOUT_SECONDS instead of JWT_TIMEOUT_SECONDS."
		},
		"JWT_EXTENDED_TIMEOUT_SECONDS": {
			"type": "integer",
			"default": 2629746,
			"description": "After this many seconds (default is one month) of inactivity, a user gets logged out when accepted extended login duration. If no REDIS_URI is set, this value is ignored."
		},
		"JWT_WHITELIST_ACCEPT_ALL": {
			"type": "boolean",
			"default": false,
			"description": "JWTs that are not in the whitelist are added to it, instead of invalidated. To be used for the first 2 hours after release."
		},
		"TSP_API_BASE_URL": {
			"type": "string",
			"default": "https://www.schulportal-thueringen.de",
			"description": "The TSP API base URL."
		},
		"TSP_API_CLIENT_ID": {
			"type": "string",
			"default": "",
			"description": "The TSP API client id."
		},
		"TSP_API_CLIENT_SECRET": {
			"type": "string",
			"default": "",
			"description": "The TSP API client secret."
		},
		"TSP_API_ENCRYPTION_KEY": {
			"type": "string",
			"default": "",
			"description": "The key used to encrypt/decrypt TSP request tokens."
		},
		"TSP_API_SIGNATURE_KEY": {
			"type": "string",
			"default": "",
			"description": "The key used to sign/verify TSP request tokens."
		},
		"FEATURE_TSP_ENABLED": {
			"type": "boolean",
			"default": false,
			"description": "Feature toggle for TSP features."
		},
		"BLOCK_DISPOSABLE_EMAIL_DOMAINS": {
			"type": "boolean",
			"default": true,
			"description": "Prevent use of disposable email addresses."
		},
		"ADDITIONAL_BLACKLISTED_EMAIL_DOMAINS": {
			"type": "string",
			"description": "Add custom domain to the list of blocked domains (comma separated list)."
		},
		"FEATURE_TSP_AUTO_CONSENT_ENABLED": {
			"type": "boolean",
			"default": false,
			"description": "Feature toggle for automatic consent during TSP sync."
		},
		"FEATURE_VIDEOCONFERENCE_ENABLED": {
			"type": "boolean",
			"default": false,
			"description": "If enabled, adds video conferences to teams and courses."
		},
		"VIDEOCONFERENCE_HOST": {
			"type": "string",
			"format": "uri",
			"pattern": ".*(?<!/)$",
			"default": "https://bigbluebutton.schul-cloud.org/bigbluebutton",
			"description": "The BBB base url (should end without a slash)."
		},
		"VIDEOCONFERENCE_SALT": {
			"type": "string",
			"default": "",
			"description": "The BBB Salt for api call checksum creation."
		},
		"FEATURE_MATRIX_MESSENGER_ENABLED": {
			"type": "boolean",
			"default": false,
			"description": "If enabled, adds support for Matrix Messenger."
		},
		"MATRIX_URI": {
			"type": "string",
			"format": "uri",
			"default": "https://matrix.messenger.schule",
			"description": "The URI of the Matrix Messenger server."
		},
		"MATRIX_SERVERNAME": {
			"type": "string",
			"default": "messenger.schule",
			"description": "Servername of the Matrix Messenger server."
		},
		"MATRIX_SECRET": {
			"type": "string",
			"description": "Shared secret for the Matrix server."
		},
		"FEATURE_RABBITMQ_ENABLED": {
			"type": "boolean",
			"default": false,
			"description": "If enabled, adds support to send RabbitMQ messages"
		},
		"RABBITMQ_URI": {
			"type": "string",
			"format": "uri",
			"default": "amqp://192.168.99.100",
			"description": "The URI of the RabbitMQ server."
		},
		"RABBITMQ_MATRIX_CONSUME_CONCURRENCY": {
			"type": "integer",
			"default": 10,
			"description": "How many messages should be handled at the same time."
		},
		"RABBITMQ_MATRIX_QUEUE_INTERNAL": {
			"type": "string",
			"default": "matrix_sync_unpopulated",
			"description": "Name of queue used to buffer building synchronization request internally."
		},
		"RABBITMQ_MATRIX_QUEUE_EXTERNAL": {
			"type": "string",
			"default": "matrix_sync_populated",
			"description": "Name of queue used to publish synchronization request."
		},
		"HOST": {
			"type": "string",
			"format": "uri",
			"default": "http://localhost:3100",
			"pattern": ".*(?<!/)$",
			"description": "The client url (should end without a slash)."
		},
		"FEATURE_ALERTS_STATUS_ENABLED": {
			"type": "boolean",
			"default": false,
			"description": "If enabled, user will see messages/incidents from e.g status.schul-cloud."
		},
		"ALERT_STATUS_URL": {
			"type": "string",
			"format": "uri",
			"pattern": ".*(?<!/)$",
			"default": "https://status.hpi-schul-cloud.org",
			"description": "The url of status message provider (should end without a slash)."
		},
		"ALERT_STATUS_API_URL": {
			"type": "string",
			"format": "uri",
			"pattern": ".*(?<!/)$",
			"default": "https://status.hpi-schul-cloud.org/api/v1",
			"description": "The api of status message provider (should end without a slash)."
		},
		"NEXBOARD_URL": {
			"type": "string",
			"format": "uri",
			"default": "https://nexboard.nexenio.com",
			"pattern": ".*(?<!/)$",
			"description": "The nexboard url."
		},
		"NEXBOARD_URI": {
			"type": "string",
			"default": "/portal/api/v1/public/",
			"description": "The nexboard api version uri."
		},
		"NEXBOARD_API_KEY": {
			"type": "string",
			"description": "The nexboard api key for sending requests."
		},
		"NEXBOARD_USER_ID": {
			"type": "string",
			"description": "The nexboard 'schul-cloud' userId."
		},
		"FEATURE_MULTIPLE_S3_PROVIDERS_ENABLED": {
			"type": "boolean",
			"default": false,
			"description": "Enables using the storage provider collection to determine a provider with free buckets upon school creation. If disabled, the only storage provider is configured via the environment variables in config/secrets.js"
		},
		"S3_KEY": {
			"type": "string",
			"description": "Synchronous encryption key used to secure storage provider secrets. Only used with FEATURE_MULTIPLE_S3_PROVIDERS_ENABLED=true",
			"pattern": ".{16}.*"
		},
		"ADMIN_TOGGLE_STUDENT_VISIBILITY": {
			"type": "string",
			"default": "enabled",
			"enum": ["disabled", "opt-in", "opt-out", "enabled"],
			"description": "Allows school admin to toggle teacher's STUDENT_LIST permission."
		},
		"LDAP_PASSWORD_ENCRYPTION_KEY": {
			"type": "string",
			"description": "Synchronous encryption key used to secure search user passwords",
			"pattern": ".{16}.*"
		},
		"SENTRY_DSN": {
			"type": "string",
			"format": "uri",
			"description": "Sentry DSN (uri), if defined, increase SENTRY_SAMPLE_RATE to desired value to get errors reported."
		},
		"SENTRY_SAMPLE_RATE": {
			"type": "number",
			"default": 1.0,
			"minimum": 0.0,
			"maximum": 1.0,
			"description": "This is the % count (0.00 to 1.00) of how many of the errors send to the backend. This filter go over all errors, maybe some lost by low user counts."
		},
		"ETHERPAD_API_KEY": {
			"type": "string",
			"description": "The etherpad api key for sending requests."
		},
		"ETHERPAD_API_PATH": {
			"type": "string",
			"default": "/api/1",
			"description": "The etherpad api path."
		},
		"ETHERPAD_URI": {
			"type": "string",
			"default": "https://schul-cloud.org/etherpad/api/1",
			"description": "The etherpad api version uri."
		},
		"ETHERPAD_OLD_PAD_URI": {
			"type": "string",
			"default": "https://etherpad.schul-cloud.org/p",
			"description": "The etherpad api version uri."
		},
		"ETHERPAD_NEW_PAD_URI": {
			"type": "string",
			"default": "https://schul-cloud.org/etherpad/p",
			"description": "The etherpad api version uri."
		},
		"ETHERPAD_OLD_PAD_DOMAIN": {
			"type": "string",
			"default": "etherpad.schul-cloud.org",
			"description": "The old etherpad domain."
		},
		"ETHERPAD_COOKIE__EXPIRES_SECONDS": {
			"type": "integer",
			"default": 28800,
			"description": "Number of seconds after an etherpad cookie expires."
		},
		"ETHERPAD_ETHERPAD_COOKIE_RELEASE_THRESHOLD": {
			"type": "integer",
			"default": 7200,
			"description": "If Session Valid time is smaller than this, a new session is created on request."
		},
		"SKIP_CONDITIONS_CONSENT": {
			"type": "string",
			"default": "",
			"description": "A string with concatenated user types (student, employee) that don't need to explicitly state their consent with the terms and conditions. \"employee\" means teachers and admins."
		},
		"ACTIVATION_LINK_PERIOD_OF_VALIDITY_SECONDS": {
			"type": "integer",
			"default": 7200,
			"description": "The time in seconds during which the activation link is valid. After expiration the entry is removed from the database"
		},
		"ADMIN_MAIL_RECEIVERS": {
			"type": "string",
			"default": null,
			"description": "A string that contains recievers of the daily stat and other mails. Can contain mutliple mails, seperated by comma"
		},
		"LERNSTORE_MODE": {
			"type": "string",
			"enum": ["DISABLED", "LEGACY", "EDUSHARING"],
			"default": "DISABLED",
			"description": "Defines the backend for the lernstore, the client just may be enabled or disabled only, if this is not disabled in the server."
		},
		"ES_DOMAIN": {
			"type": "string",
			"format": "uri",
			"pattern": ".*(?<!/)$",
			"description": "The URL for the edu-sharing repository."
		},
		"ES_USER": {
			"type": "string",
			"description": "The username for edu-sharing api access"
		},
		"ES_PASSWORD": {
			"type": "string",
			"description": "The password for edu-sharing api access"
		},
		"ES_GRANT_TYPE": {
			"type": "string",
			"description": "The grant_type for edu-sharing api access"
		},
		"ES_OAUTH_SECRET": {
			"type": "string",
			"description": "The oauth for edu-sharing api access"
		},
		"ES_CLIENT_ID": {
			"type": "string",
			"description": "The client id for edu-sharing api access"
		},
		"SECRET_ES_MERLIN_USERNAME": {
			"type": "string",
			"description": "The username for Merlin login, used for edusharing"
		},
		"SECRET_ES_MERLIN_PW": {
			"type": "string",
			"description": "The password for Merlin login, used for edusharing"
		},
		"ES_MERLIN_AUTH_URL": {
			"type": "string",
			"description": "Connection url for Merlin content",
			"default": "http://merlin.nibis.de/auth.php"
		},
		"FEATURE_ES_MERLIN_ENABLED": {
			"type": "boolean",
			"default": false,
			"description": "When enabled, the merlin referene will generate a valid url"
		},
		"SILENT_ERROR_ENABLED": {
			"type": "boolean",
			"default": false,
			"description": "Brute force flag during recovery password process"
		},
<<<<<<< HEAD
		"FEATURE_API_VALIDATION_ENABLED": {
			"type": "boolean",
			"default": false,
			"description": "when enabled, all incoming requests are validated against the openapi schemata, unless the route is whitelisted."
		},
		"API_VALIDATION_WHITELIST_EXTENSION": {
			"type": "string",
			"description": "when set, this is interpreted as a regex to extend the ignorelist for the API validation with any routes matching the regex.",
			"examples": [".*\/courses\/[0-9a-f]{24}($|\/$)"]
		},
		"PROMETHEUS": {
			"type": "object",
			"description": "Prometheus metrics options used by prometheus-api-metrics",
			"properties": {
				"METRICS_PATH": {
					"type": "string",
					"default": "/metrics",
					"description": "public metrics route",
					"pattern": ".*(?<!/)$"
				},
				"DURATION_BUCKETS_SECONDS": {
					"type": "array",
					"items": {
						"type": "number",
						"minimum": 0
					},
					"default": [0.01, 0.05, 0.1, 0.2, 0.5, 0.75, 1, 3, 5, 8, 15, 30, 60, 120],
					"description": "Times to define buckets by seconds which contain all requests with max. the given amount of time. Must be in ascending order. "
				}
			},
			"required": ["METRICS_PATH", "DURATION_BUCKETS_SECONDS"]
=======
		"BODYPARSER_JSON_LIMIT": {
			"type": "string",
			"default": "20mb",
			"description": "Max. of Bodyparser."
		},
		"DATABASE_AUDIT": {
			"type": "boolean",
			"default": false,
			"description": "tbd"
		},
		"FORCE_SEND_EMAIL": {
			"type": "boolean",
			"default": false,
			"description": "tbd"
		},"NOTIFICATION_PLATFORM": {
			"type": "boolean",
			"default": false,
			"description": "tbd"
		},"KEEP_ALIVE": {
			"type": "boolean",
			"default": false,
			"description": "tbd"
>>>>>>> df432a85
		}
	},
	"required": [
		"TEACHER_VISIBILITY_FOR_EXTERNAL_TEAM_INVITATION",
		"STUDENT_TEAM_CREATION",
		"BLOCK_DISPOSABLE_EMAIL_DOMAINS",
		"HOST",
		"ACTIVATION_LINK_PERIOD_OF_VALIDITY_SECONDS",
		"LERNSTORE_MODE",
		"PROMETHEUS"
	]
}<|MERGE_RESOLUTION|>--- conflicted
+++ resolved
@@ -379,7 +379,6 @@
 			"default": false,
 			"description": "Brute force flag during recovery password process"
 		},
-<<<<<<< HEAD
 		"FEATURE_API_VALIDATION_ENABLED": {
 			"type": "boolean",
 			"default": false,
@@ -411,7 +410,7 @@
 				}
 			},
 			"required": ["METRICS_PATH", "DURATION_BUCKETS_SECONDS"]
-=======
+		},
 		"BODYPARSER_JSON_LIMIT": {
 			"type": "string",
 			"default": "20mb",
@@ -434,7 +433,6 @@
 			"type": "boolean",
 			"default": false,
 			"description": "tbd"
->>>>>>> df432a85
 		}
 	},
 	"required": [
