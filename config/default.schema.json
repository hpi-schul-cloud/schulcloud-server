--- conflicted
+++ resolved
@@ -459,11 +459,7 @@
 			"pattern": ".*(?<!/)$",
 			"description": "The server endpoint, for external calls like Antivirus service. When called from docker container, can be http://host.docker.internal:3030"
 		},
-<<<<<<< HEAD
-		"API_URL": {
-=======
 		"PUBLIC_BACKEND_URL": {
->>>>>>> e6063321
 			"type": "string",
 			"format": "uri",
 			"pattern": ".*(?<!/)$",
