--- conflicted
+++ resolved
@@ -304,9 +304,6 @@
 		"H5P_EDITOR": {
 			"type": "object",
 			"description": "Properties of the H5P server microservice",
-<<<<<<< HEAD
-			"required": ["S3_ENDPOINT", "S3_REGION", "S3_BUCKET_LIBRARIES", "S3_ACCESS_KEY_ID", "S3_SECRET_ACCESS_KEY"],
-=======
 			"required": [
 				"S3_ENDPOINT",
 				"S3_REGION",
@@ -317,7 +314,6 @@
 				"S3_ACCESS_KEY_ID_R",
 				"S3_SECRET_ACCESS_KEY_R"
 			],
->>>>>>> f527ea94
 			"default": {},
 			"properties": {
 				"S3_ENDPOINT": {
@@ -331,29 +327,17 @@
 					"default": "eu-central-2",
 					"description": "Region name of bucket"
 				},
-<<<<<<< HEAD
-				"S3_BUCKET_LIBRARIES": {
-=======
 				"S3_ACCESS_KEY_ID_RW": {
->>>>>>> f527ea94
 					"type": "string",
 					"default": "",
 					"description": "Access Key to S3 with R/W permissions"
 				},
-<<<<<<< HEAD
-				"S3_ACCESS_KEY_ID": {
-=======
 				"S3_SECRET_ACCESS_KEY_RW": {
->>>>>>> f527ea94
 					"type": "string",
 					"default": "",
 					"description": "Secret key to S3 with R/W permissions"
 				},
-<<<<<<< HEAD
-				"S3_SECRET_ACCESS_KEY": {
-=======
 				"S3_ACCESS_KEY_ID_R": {
->>>>>>> f527ea94
 					"type": "string",
 					"default": "",
 					"description": "Access Key to S3 with R permissions"
@@ -1253,11 +1237,7 @@
 			"default": true,
 			"description": "Enables old LTI-tool tab in a course"
 		},
-<<<<<<< HEAD
-		"FEATURE_SHOW_OUTDATED_USERS":{
-=======
 		"FEATURE_SHOW_OUTDATED_USERS": {
->>>>>>> f527ea94
 			"type": "boolean",
 			"default": false,
 			"description": "This feature flag controls whether the outdated user accounts are displayed or not. After a migration, all user accounts which were not migrated will be marked as outdated."
