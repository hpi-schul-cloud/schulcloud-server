--- conflicted
+++ resolved
@@ -1059,19 +1059,11 @@
 			"default": false,
 			"description": "Toggle for lesson sharing feature."
 		},
-<<<<<<< HEAD
-		"FEATURE_LESSON_SHARE_NEW": {
-			"type": "boolean",
-			"default": false,
-			"description": "Toggle for the new lesson sharing feature."
-		},
 		"FEATURE_TASK_SHARE": {
 			"type": "boolean",
 			"default": false,
 			"description": "Toggle for the task sharing feature."
 		},
-=======
->>>>>>> 7ac74a62
 		"FEATURE_USER_MIGRATION_ENABLED": {
 			"type": "boolean",
 			"default": false,
