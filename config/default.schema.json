--- conflicted
+++ resolved
@@ -1639,17 +1639,15 @@
 			"default": false,
 			"description": "Feature toggle for media metadata sync."
 		},
-<<<<<<< HEAD
+		"ROOM_MEMBER_INFO_URL": {
+			"type": "string",
+			"default": null,
+			"description": "The url for further information in room member administration."
+		},
 		"SCHULCONNEX_COURSE_SYNC_HISTORY_EXPIRATION_SECONDS": {
 			"type": "number",
 			"default": 864000,
 			"description": "Number of seconds for a course synchronization history from schulconnex provisioning to expire."
-=======
-		"ROOM_MEMBER_INFO_URL": {
-			"type": "string",
-			"default": null,
-			"description": "The url for further information in room member administration."
->>>>>>> bbb497ef
 		}
 	},
 	"required": []
