--- conflicted
+++ resolved
@@ -305,17 +305,15 @@
 			"default": "",
 			"description": "A string with concatenated user types (student, employee) that don't need to explicitly state their consent with the terms and conditions. \"employee\" means teachers and admins."
 		},
-<<<<<<< HEAD
 		"ACTIVATION_LINK_PERIOD_OF_VALIDITY_SECONDS": {
 			"type": "integer",
 			"default": 7200,
 			"description": "The time in seconds during which the activation link is valid. After expiration the entry is removed from the database"
-=======
+    },
 		"ADMIN_MAIL_RECEIVERS": {
 			"type": "string",
 			"default": null,
 			"description": "A string that contains recievers of the daily stat and other mails. Can contain mutliple mails, seperated by comma"
->>>>>>> ffea4ba8
 		}
 	},
 	"required": [
