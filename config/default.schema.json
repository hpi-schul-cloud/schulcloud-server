--- conflicted
+++ resolved
@@ -1676,7 +1676,6 @@
 			"default": "false",
 			"description": "Enables the external system logout feature"
 		},
-<<<<<<< HEAD
 		"VIDIS_API_CLIENT_BASE_URL": {
 			"type": "string",
 			"default": "https://service-stage.vidis.schule/o/vidis-rest",
@@ -1686,12 +1685,11 @@
 			"type": "string",
 			"default": "test-region",
 			"description": "The region for fetching activated offers from VIDIS"
-=======
+		},
 		"ENABLE_SYNC_LEGACY_INDEXES_VIA_FEATHERS_SERVICE": {
 			"type": "boolean",
 			"default": "false",
 			"description": "if calling sync legacy indexes is allowed, only management module should have access to this, this should not exist in the long term when all entites and their indexes have been migrated"
->>>>>>> f8c4db05
 		}
 	},
 	"required": []
