{
	"title": "SVS Server Configuration",
	"type": "object",
	"additionalProperties": false,
	"properties": {
		"$schema": {
			"type": "string"
		},
		"NODE_ENV": {
			"type": "string",
			"enum": [
				"development",
				"test",
				"production",
				"migration"
			],
			"default": "production"
		},
		"REQUEST_OPTION": {
			"type": "object",
			"description": "Request helper options for internal requests.",
			"properties": {
				"KEEP_ALIVE": {
					"type": "boolean",
					"description": "Add Keep-Alive header to the request connection."
				},
				"TIMEOUT_MS": {
					"type": "integer",
					"description": "Outgoing request timeout in milliseconds."
				}
			},
			"default": {
				"TIMEOUT_MS": 5000,
				"KEEP_ALIVE": true
			}
		},
		"CALENDAR_API_KEY": {
			"type": "string",
			"default": "example",
			"description": "The API Key that the Calendar uses to resolve scopes. This should be removed with SC-3387"
		},
		"CALENDAR_URI": {
			"type": "string",
			"format": "uri",
			"default": "http://localhost:3000",
			"description": "The URI to the Calendar Service"
		},
		"CONSENT_AGE_FIRST": {
			"type": "integer",
			"default": 14,
			"description": "First gate for consent. Starting at this age the user have to give his/her consent"
		},
		"CONSENT_AGE_SECOND": {
			"type": "integer",
			"default": 16,
			"description": "Second gate for consent. Starting at this age parent consent is not required"
		},
		"DISABLED_BRUTE_FORCE_CHECK": {
			"type": "boolean",
			"default": false,
			"description": "To disabled the brute force prevention hooks for by authentication."
		},
		"LOGIN_BLOCK_TIME": {
			"type": "integer",
			"default": 15,
			"description": "Time difference for the brute force check in seconds"
		},
		"FORCE_SEND_EMAIL": {
			"type": "boolean",
			"default": false,
			"description": "Send mails to mail service, also if not in production mode"
		},
		"I18N": {
			"type": "object",
			"description": "Configuration of I18N",
			"properties": {
				"DEFAULT_LANGUAGE": {
					"type": "string",
					"default": "de",
					"enum": [
						"de",
						"en"
					],
					"description": "Value for the default language"
				},
				"DEFAULT_TIMEZONE": {
					"type": "string",
					"default": "Europe/Berlin",
					"description": "Timezone"
				},
				"FALLBACK_LANGUAGE": {
					"type": "string",
					"default": "de",
					"description": "Value for the fallback language if translation key is not found"
				},
				"AVAILABLE_LANGUAGES": {
					"type": "string",
					"default": "de,en,es,ua",
					"description": "Available languages"
				}
			}
		},
		"SYNC_API_KEY": {
			"type": "string",
			"default": "example",
			"description": "The API Key that the Sync and Mail Cron-Job uses to authenticate itself.This should be removed with SC-3387"
		},
		"TEACHER_VISIBILITY_FOR_EXTERNAL_TEAM_INVITATION": {
			"type": "string",
			"default": "disabled",
			"enum": [
				"disabled",
				"opt-in",
				"opt-out",
				"enabled"
			],
			"description": "defines wheter external team invitation shows teachers from different schools or not. if enabled system wide there are options general enabled or opt-in/-out by user required."
		},
		"STUDENT_TEAM_CREATION": {
			"type": "string",
			"default": "opt-out",
			"enum": [
				"disabled",
				"opt-in",
				"opt-out",
				"enabled"
			],
			"description": "defines wheter students may create teams or not. if enabled system wide there are options general enabled or opt-in/-out by school admin required."
		},
		"REDIS_URI": {
			"type": "string",
			"pattern": "(rediss?:)?//((\\w+)?(:.+@)?)?((\\w+)?(:\\w+))?(/d+)?(\\?db=\\d+(&password=.+(&option=.+)*)?)?",
			"description": "URL of a Redis server. If undefined, JWT whitelisting and timeouts will be disabled. Format: [redis[s]:]//[[user][:password@]][host][:port][/db-number][?db=db-number[&password=bar[&option=value]]]"
		},
		"PIN_MAX_AGE_SECONDS": {
			"type": "integer",
			"default": 86400,
			"description": "Maximum time in seconds a generated pin is handled as valid."
		},
		"JWT_PRIVATE_KEY": {
			"type": "string",
			"description": "The private key used to sign JWTs."
		},
		"JWT_PUBLIC_KEY": {
			"type": "string",
			"description": "The public key used to verify JWTs."
		},
		"JWT_SIGNING_ALGORITHM": {
			"type": "string",
			"default": "RS256",
			"description": "The algorithm used to sign JWTs. Must be an asymmetric algorithm."
		},
		"JWT_LIFETIME": {
			"type": "string",
			"default": "30d",
			"pattern": "^[0-9]+d$",
			"description": "Lifetime of generated JWTs in days."
		},
		"JWT_LIFETIME_SUPPORT_SECONDS": {
			"type": "number",
			"default": 3600,
			"description": "Lifetime of generated support JWTs."
		},
		"JWT_TIMEOUT_SECONDS": {
			"type": "integer",
			"default": 7200,
			"description": "After this many seconds of inactivity, a user gets logged out automatically. If no REDIS_URI is set, this value is ignored."
		},
		"FEATURE_JWT_EXTENDED_TIMEOUT_ENABLED": {
			"type": "boolean",
			"default": false,
			"description": "Using privateDevice parameter in login, the logout/jwt timeout can be extended to JWT_EXTENDED_TIMEOUT_SECONDS instead of JWT_TIMEOUT_SECONDS."
		},
		"JWT_EXTENDED_TIMEOUT_SECONDS": {
			"type": "integer",
			"default": 2629746,
			"description": "After this many seconds (default is one month) of inactivity, a user gets logged out when accepted extended login duration. If no REDIS_URI is set, this value is ignored."
		},
		"TSP_API_BASE_URL": {
			"type": "string",
			"default": "https://www.schulportal-thueringen.de",
			"description": "The TSP API base URL."
		},
		"TSP_API_CLIENT_ID": {
			"type": "string",
			"default": "",
			"description": "The TSP API client id."
		},
		"TSP_API_CLIENT_SECRET": {
			"type": "string",
			"default": "",
			"description": "The TSP API client secret."
		},
		"TSP_API_ENCRYPTION_KEY": {
			"type": "string",
			"default": "",
			"description": "The key used to encrypt/decrypt TSP request tokens."
		},
		"TSP_API_SIGNATURE_KEY": {
			"type": "string",
			"default": "",
			"description": "The key used to sign/verify TSP request tokens."
		},
		"TSP_API_CLIENT_BASE_URL": {
			"type": "string",
			"default": "",
			"description": "The TSP API base URL."
		},
		"TSP_API_CLIENT_TOKEN_LIFETIME_MS": {
			"type": "number",
			"default": "30000",
			"description": "The TSP token lifetime in milliseconds."
		},
		"TSP_SYNC_SCHOOL_LIMIT": {
			"type": "number",
			"default": "10",
			"description": "The amount of schools the sync handles at once."
		},
		"TSP_SYNC_SCHOOL_DAYS_TO_FETCH": {
			"type": "number",
			"default": "1",
			"description": "The amount of days for which the sync fetches schools from the TSP."
		},
		"TSP_SYNC_DATA_LIMIT": {
			"type": "number",
			"default": "150",
			"description": "The amount of school data updates the sync handles at once."
		},
		"TSP_SYNC_DATA_DAYS_TO_FETCH": {
			"type": "number",
			"default": "1",
			"description": "The amount of days for which the sync fetches school data from the TSP."
		},
		"TSP_SYNC_MIGRATION_LIMIT": {
			"type": "number",
			"default": "50",
			"description": "The amount of users the sync migrates at once."
		},
		"FEATURE_TSP_MIGRATION_ENABLED": {
			"type": "boolean",
			"default": false,
			"description": "Feature toggle for TSP migration."
		},
		"FEATURE_TSP_ENABLED": {
			"type": "boolean",
			"default": false,
			"description": "Feature toggle for TSP features."
		},
		"FEATURE_TSP_SYNC_ENABLED": {
			"type": "boolean",
			"default": false,
			"description": "Feature toggle for TSP sync."
		},
		"BLOCK_DISPOSABLE_EMAIL_DOMAINS": {
			"type": "boolean",
			"default": true,
			"description": "Prevent use of disposable email addresses."
		},
		"ADDITIONAL_BLACKLISTED_EMAIL_DOMAINS": {
			"type": "string",
			"default": "",
			"description": "Add custom domain to the list of blocked domains (comma separated list)."
		},
		"BLOCKLIST_OF_EMAIL_DOMAINS": {
			"type": "string",
			"default": "",
			"description": "Add custom domain to the list of blocked domains (comma separated list)."
		},
		"FEATURE_TSP_AUTO_CONSENT_ENABLED": {
			"type": "boolean",
			"default": false,
			"description": "Feature toggle for automatic consent during TSP sync."
		},
		"FEATURE_VIDEOCONFERENCE_ENABLED": {
			"type": "boolean",
			"default": false,
			"description": "If enabled, adds video conferences to teams and courses."
		},
		"VIDEOCONFERENCE_DEFAULT_PRESENTATION": {
			"type": "string",
			"default": "",
			"description": "Link to a custom presentation, if empty, the default presentation will be used."
		},
		"VIDEOCONFERENCE_HOST": {
			"type": "string",
			"format": "uri",
			"pattern": ".*(?<!/)$",
			"default": "https://bigbluebutton.schul-cloud.org/bigbluebutton",
			"description": "The BBB base url (should end without a slash)."
		},
		"VIDEOCONFERENCE_SALT": {
			"type": "string",
			"default": "",
			"description": "The BBB Salt for api call checksum creation."
		},
		"NO_COLOR": {
			"type": "string",
			"description": "The value is used to disable logging color in terminal and is set in production always to true. It is not connected to the loggers it self."
		},
		"FILES_STORAGE": {
			"type": "object",
			"description": "Files storage server properties, required always to be defined",
			"required": [
				"S3_ENDPOINT",
				"S3_REGION",
				"S3_BUCKET",
				"S3_ACCESS_KEY_ID",
				"S3_SECRET_ACCESS_KEY"
			],
			"properties": {
				"SERVICE_BASE_URL": {
					"type": "string",
					"format": "uri",
					"default": "http://localhost:4444",
					"description": "The URI of the file service"
				},
				"INCOMING_REQUEST_TIMEOUT": {
					"type": "integer",
					"minimum": 0,
					"default": 600000,
					"description": "Timeout for incoming requests to the Files-Storage in milliseconds."
				},
				"MAX_FILE_SIZE": {
					"type": "integer",
					"minimum": 0,
					"default": 2684354560,
					"description": "Maximum file size for incoming requests in Byte. We use the Windows convention here that file sizes are measured in KB (1KB = 1024B, instead of 1kB = 1000B). Thus 2,5GB = 2684354560B."
				},
				"S3_ENDPOINT": {
					"type": "string",
					"format": "uri",
					"description": "The URI of the S3 provider"
				},
				"S3_REGION": {
					"type": "string",
					"default": "eu-central-1",
					"description": "Region name of bucket"
				},
				"S3_BUCKET": {
					"type": "string",
					"description": "Bucket name"
				},
				"S3_ACCESS_KEY_ID": {
					"type": "string",
					"description": "Access Key to S3"
				},
				"S3_SECRET_ACCESS_KEY": {
					"type": "string",
					"description": "Secret key to S3"
				},
				"EXCHANGE": {
					"type": "string",
					"default": "files-storage",
					"description": "rabbitmq exchange name for antivirus"
				},
				"USE_STREAM_TO_ANTIVIRUS": {
					"type": "boolean",
					"default": false,
					"description": "send file to antivirus by uploading"
				}
			},
			"default": {
				"S3_ENDPOINT": "http://localhost:9000",
				"S3_ACCESS_KEY_ID": "miniouser",
				"S3_SECRET_ACCESS_KEY": "miniouser",
				"S3_BUCKET": "schulcloud",
				"S3_REGION": "eu-central-1",
				"INCOMING_REQUEST_TIMEOUT": 600000,
				"EXCHANGE": "files-storage"
			}
		},
		"FWU_CONTENT": {
			"type": "object",
			"description": "Properties of the S3 storage containing FWU content",
			"required": [
				"S3_ENDPOINT",
				"S3_REGION",
				"S3_BUCKET",
				"S3_ACCESS_KEY",
				"S3_SECRET_KEY"
			],
			"properties": {
				"S3_ENDPOINT": {
					"type": "string",
					"format": "uri",
					"default": "http://localhost:4568",
					"description": "The URI of the S3 provider"
				},
				"S3_REGION": {
					"type": "string",
					"default": "de",
					"description": "Region name of bucket"
				},
				"S3_BUCKET": {
					"type": "string",
					"default": "",
					"description": "Bucket name"
				},
				"S3_ACCESS_KEY": {
					"type": "string",
					"default": "",
					"description": "Access Key to S3"
				},
				"S3_SECRET_KEY": {
					"type": "string",
					"default": "",
					"description": "Secret key to S3"
				},
				"INCOMING_REQUEST_TIMEOUT_MS": {
					"type": "integer",
					"minimum": 0,
					"default": 600000,
					"description": "Timeout for incoming requests to the fwu-learning-contents in milliseconds."
				}
			}
		},
		"H5P_EDITOR": {
			"type": "object",
			"description": "Properties of the H5P server microservice and library management job",
			"required": [
				"S3_ENDPOINT",
				"S3_REGION",
				"S3_BUCKET_CONTENT",
				"S3_BUCKET_LIBRARIES"
			],
			"default": {},
			"properties": {
				"S3_ENDPOINT": {
					"type": "string",
					"format": "uri",
					"default": "http://localhost:4568",
					"description": "The URI of the S3 provider"
				},
				"S3_REGION": {
					"type": "string",
					"default": "eu-central-2",
					"description": "Region name of bucket"
				},
				"S3_ACCESS_KEY_ID": {
					"type": "string",
					"default": "",
					"description": "Access Key to S3_BUCKET_CONTENT with RW and listing buckets permissions"
				},
				"S3_SECRET_ACCESS_KEY": {
					"type": "string",
					"default": "",
					"description": "Secret key to to S3_BUCKET_CONTENT with RW and listing buckets permissions"
				},
				"LIBRARIES_S3_ACCESS_KEY_ID": {
					"type": "string",
					"default": "",
					"description": "Access Key to S3_BUCKET_LIBRARIES (at least read and listing buckets permissions for editor, aditionally write permission for library management)"
				},
				"LIBRARIES_S3_SECRET_ACCESS_KEY": {
					"type": "string",
					"default": "",
					"description": "Secret key to S3_BUCKET_LIBRARIES (at least read and listing buckets permissions for editor, aditionally write permission for library management)"
				},
				"S3_BUCKET_CONTENT": {
					"type": "string",
					"default": "",
					"description": "Content Bucket name"
				},
				"S3_BUCKET_LIBRARIES": {
					"type": "string",
					"default": "",
					"description": "Library Bucket name"
				},
				"INCOMING_REQUEST_TIMEOUT": {
					"type": "integer",
					"minimum": 0,
					"default": 600000,
					"description": "Timeout for incoming requests (including file uploads) to the h5p editor in milliseconds ."
				},
				"LIBRARY_LIST_PATH": {
					"type": "string",
					"default": "config/h5p-libraries.yaml",
					"description": "Path to yaml file with list of h5p content type libraries which should be installed"
				}
			}
		},
		"H5P_Library": {
			"type": "object",
			"description": "Properties of the H5P server microservice",
			"required": [
				"S3_ENDPOINT",
				"S3_BUCKET_LIBRARIES",
				"S3_ACCESS_KEY_ID",
				"S3_SECRET_ACCESS_KEY"
			],
			"default": {},
			"properties": {
				"S3_ENDPOINT": {
					"type": "string",
					"format": "uri",
					"default": "http://localhost:4568",
					"description": "The URI of the S3 provider"
				},
				"S3_ACCESS_KEY_ID": {
					"type": "string",
					"default": "",
					"description": "Access Key to S3_BUCKET_CONTENT with R/W permissions"
				},
				"S3_SECRET_ACCESS_KEY": {
					"type": "string",
					"default": "",
					"description": "Secret key to S3_BUCKET_CONTENT with R/W permissions"
				},
				"S3_BUCKET_LIBRARIES": {
					"type": "string",
					"default": "",
					"description": "Library Bucket name"
				}
			}
		},
		"FEATURE_FWU_CONTENT_ENABLED": {
			"type": "boolean",
			"default": false,
			"description": "Defines if backend for the FWU content in the Learnstore is enabled."
		},
		"FEATURE_H5P_EDITOR_ENABLED": {
			"type": "boolean",
			"default": false,
			"description": "Defines if backend for the H5P editor is enabled."
		},
		"WOPI_MAX_FILE_SIZE": {
			"type": "integer",
			"default": 20971520,
			"description": "The maximum file size in bytes that can be handled by the WOPI API. Download of larger files throws an error."
		},
		"FEATURE_IDENTITY_MANAGEMENT_ENABLED": {
			"type": "boolean",
			"default": false,
			"description": "Enables the Identity Management (ErWIn IDM) feature. Determines if Keycloak related modules will be loaded during startup. Prerequisite to set further FEATURE_IDENTITY_MANAGEMENT_X flags"
		},
		"FEATURE_IDENTITY_MANAGEMENT_STORE_ENABLED": {
			"type": "boolean",
			"default": false,
			"description": "Enables the Identity Management (ErWIn IDM) as account storage. If activated, account related create, update and delete operations are mirrored into Keycloak. Prerequisite to set FEATURE_IDENTITY_MANAGEMENT_LOGIN_ENABLED flag."
		},
		"FEATURE_IDENTITY_MANAGEMENT_LOGIN_ENABLED": {
			"type": "boolean",
			"default": false,
			"description": "Enables the login via Keycloak with the Identity Management (ErWIn IDM) for users managed by dBildungscloud. If activated, Keycloak will be used as the primary source to read for the dBildungscloud login."
		},
		"IDENTITY_MANAGEMENT": {
			"type": "object",
			"description": "Identity management server properties.",
			"required": [
				"INTERNAL_URI",
				"EXTERNAL_URI",
				"TENANT",
				"CLIENTID",
				"ADMIN_CLIENTID",
				"ADMIN_USER",
				"ADMIN_PASSWORD"
			],
			"properties": {
				"INTERNAL_URI": {
					"type": "string",
					"default": null,
					"description": "The ErWIn IDM base URI for Kubernetes cluster internal use."
				},
				"EXTERNAL_URI": {
					"type": "string",
					"default": null,
					"description": "The ErWIn IDM base URI for Kubernetes cluster external use."
				},
				"TENANT": {
					"type": "string",
					"default": null,
					"description": "The ErWIn IDM tenant."
				},
				"CLIENTID": {
					"type": "string",
					"default": null,
					"description": "The ErWIn IDM tenant client."
				},
				"ADMIN_CLIENTID": {
					"type": "string",
					"default": null,
					"description": "The ErWIn IDM admin client."
				},
				"ADMIN_USER": {
					"type": "string",
					"default": null,
					"description": "The ErWIn IDM admin user."
				},
				"ADMIN_PASSWORD": {
					"type": "string",
					"default": null,
					"description": "The ErWIn IDM admin password."
				}
			}
		},
		"OIDCMOCK": {
			"type": "object",
			"description": "OpenID Connect Identity Provider mock server for develop and testing purpose (set these values for local seeding purpose).",
			"required": [],
			"properties": {
				"BASE_URL": {
					"type": "string",
					"default": null,
					"description": "The mock server base path."
				},
				"CLIENT_ID": {
					"type": "string",
					"default": null,
					"description": "The mock server accepted client id."
				},
				"CLIENT_SECRET": {
					"type": "string",
					"default": null,
					"description": "The mock server accepted client's secret."
				}
			}
		},
		"CLAMAV": {
			"type": "object",
			"description": "Properties of the ClamAV server",
			"required": [],
			"properties": {
				"SERVICE_HOSTNAME": {
					"type": "string",
					"description": "IP of host to connect to TCP interface"
				},
				"SERVICE_PORT": {
					"type": "number",
					"description": "Port of host to use when connecting via TCP interface"
				}
			},
			"default": {
				"SERVICE_HOSTNAME": "localhost",
				"SERVICE_PORT": 3310
			}
		},
		"RABBITMQ_URI": {
			"type": "string",
			"format": "uri",
			"default": "amqp://guest:guest@localhost:5672",
			"description": "The URI of the RabbitMQ server."
		},
		"RABBITMQ_GLOBAL_PREFETCH_COUNT": {
			"type": "integer",
			"default": 5,
			"description": "The global prefetch count of the RabbitMQ server."
		},
		"RABBITMQ_HEARTBEAT_INTERVAL_IN_SECONDS": {
			"type": "integer",
			"default": 20,
			"description": "Defines the time interval (in seconds) for periodic heartbeats between the client and the RabbitMQ broker to detect unresponsive connections and prevent network timeouts"
		},
		"LEGACY_RABBITMQ_GLOBAL_PREFETCH_COUNT": {
			"type": "number",
			"default": 25,
			"description": "deprecated from the start, PLEASE GET YOUR OWN CONFIG, prefetch count is applied per channel globally for all legacy rabbitmq channels (nest based code is not affected)"
		},
		"HOST": {
			"type": "string",
			"format": "uri",
			"default": "http://localhost:3100",
			"pattern": ".*(?<!/)$",
			"description": "The client url (should end without a slash)."
		},
		"API_HOST": {
			"type": "string",
			"format": "uri",
			"default": "http://localhost:3030/api",
			"pattern": ".*(?<!/)$",
			"description": "The server endpoint, for external calls like Antivirus service. When called from docker container, can be http://host.docker.internal:3030"
		},
		"PUBLIC_BACKEND_URL": {
			"type": "string",
			"format": "uri",
			"pattern": ".*(?<!/)$",
			"description": "The server api url that is accessible from the web (should end without a slash)."
		},
		"ALERT_STATUS_URL": {
			"type": "string",
			"default": null,
			"description": "The url of status message provider (should end without a slash)."
		},
		"ALERT_CACHE_INTERVAL_MIN": {
			"type": "number",
			"default": 1,
			"description": "Time between updating alerts (in minutes)"
		},
		"HYDRA_URI": {
			"type": "string",
			"format": "uri",
			"default": "http://localhost:9001",
			"description": "The hydra url."
		},
		"FEATURE_MULTIPLE_S3_PROVIDERS_ENABLED": {
			"type": "boolean",
			"default": true,
			"description": "Enables using the storage provider collection to determine a provider with free buckets upon school creation. If disabled, the only storage provider is configured via the environment variables in config/secrets.js"
		},
		"S3_KEY": {
			"type": "string",
			"description": "Synchronous encryption key used to secure storage provider secrets. Only used with FEATURE_MULTIPLE_S3_PROVIDERS_ENABLED=true",
			"pattern": ".{16}.*"
		},
		"FEATURE_S3_BUCKET_CORS": {
			"type": "boolean",
			"description": "true if CORS is supported by the S3 bucket. (Minio does not support it)",
			"default": true
		},
		"REQUEST_LIMIT_STORAGE_PROVIDER": {
			"type": "integer",
			"default": 100,
			"description": "Number of objects that can be modified in one request to the storage provider. Must not exceed 1000."
		},
		"STORAGE_SIGNED_URL_EXPIRE": {
			"type": "integer",
			"default": 60,
			"description": "Expiration time in seconds for signedUrl used by antivirus"
		},
		"ENABLE_FILE_SECURITY_CHECK": {
			"type": "boolean",
			"description": "enables antivirus check for files",
			"default": false
		},
		"FILE_SECURITY_CHECK_MAX_FILE_SIZE": {
			"type": "integer",
			"description": "Maximum file size for antivirus check in Byte.",
			"default": 25000000
		},
		"FILE_SECURITY_CHECK_SERVICE_URI": {
			"type": "string",
			"description": "Antivirus file endpoint, only used for legacy file implementation",
			"format": "uri",
			"pattern": ".*(?<!/)$"
		},
		"FILE_SECURITY_SERVICE_USERNAME": {
			"type": "string",
			"description": "Username for the antivirus service, only used for legacy file implementation"
		},
		"FILE_SECURITY_SERVICE_PASSWORD": {
			"type": "string",
			"description": "Password for the antivirus service, only used for legacy file implementation"
		},
		"ANTIVIRUS_EXCHANGE": {
			"type": "string",
			"default": "antivirus",
			"description": "rabbitmq exchange name for antivirus"
		},
		"ANTIVIRUS_ROUTING_KEY": {
			"type": "string",
			"default": "scan_file_v2",
			"description": "rabbitmq routing key"
		},
		"DOCUMENT_BASE_DIR": {
			"type": "string",
			"format": "uri",
			"default": "https://s3.hidrive.strato.com/cloud-instances/",
			"description": "Storage url for global documents."
		},
		"SC_THEME": {
			"type": "string",
			"default": "default",
			"description": "The used theming."
		},
		"SC_SHORTNAME": {
			"type": "string",
			"default": "dbc",
			"description": "The sort name of the instance (dbc, nbc, brb, thr)."
		},
		"FEATURE_OAUTH_LOGIN": {
			"type": "boolean",
			"default": "false",
			"description": "Oauth Login Endpoints Enabled."
		},
		"FEATURE_LOGIN_LINK_ENABLED": {
			"type": "boolean",
			"default": "false",
			"description": "Login via Link generation (to the right form)."
		},
		"FEATURE_SCHOOL_SANIS_USER_MIGRATION_ENABLED": {
			"type": "boolean",
			"default": "false",
			"description": "Enables the oauth system (iserv to sanis) migration feature."
		},
		"MIGRATION_END_GRACE_PERIOD_MS": {
			"type": "number",
			"default": "604800000",
			"description": "Grace period before school admin cannot restart oauth migration anymore. Value is given in ms and default is 7 days"
		},
		"FEATURE_SANIS_GROUP_PROVISIONING_ENABLED": {
			"type": "boolean",
			"default": false,
			"description": "Groups of type class also gets provisioned, when provisioning a user via oauth login."
		},
		"SC_TITLE": {
			"type": "string",
			"default": "dBildungscloud",
			"description": "The used title."
		},
		"SC_DOMAIN": {
			"type": "string",
			"description": "The Schulcloud domain."
		},
		"TRAINING_URL": {
			"type": "string",
			"default": "https://lernen.dbildungscloud.de",
			"description": "URL for the platform training material"
		},
		"FEATURE_ADMIN_TOGGLE_STUDENT_LERNSTORE_VIEW_ENABLED": {
			"type": "boolean",
			"default": true,
			"description": "Allows school admin to toggle student's LERNSTORE_VIEW permission."
		},
		"TEACHER_STUDENT_VISIBILITY": {
			"type": "object",
			"description": "Configuration regarding teachers' STUDENT_LIST permission.",
			"properties": {
				"IS_CONFIGURABLE": {
					"type": "boolean",
					"description": "Allows school admin to toggle teachers' STUDENT_LIST permission."
				},
				"IS_ENABLED_BY_DEFAULT": {
					"type": "boolean",
					"description": "Grants teachers STUDENT_LIST permission by default."
				},
				"IS_VISIBLE": {
					"type": "boolean",
					"description": "Defines whether feature toggle for visibility of students to teachers is visible."
				}
			},
			"default": {
				"IS_CONFIGURABLE": false,
				"IS_ENABLED_BY_DEFAULT": true,
				"IS_VISIBLE": true
			}
		},
		"FEATURE_SCHOOL_POLICY_ENABLED": {
			"type": "boolean",
			"default": false,
			"description": "Enables uploading of school specific Privacy Policy on old admin page "
		},
		"FEATURE_SCHOOL_POLICY_ENABLED_NEW": {
			"type": "boolean",
			"default": false,
			"description": "Enables uploading of school specific Privacy Policy on new admin page."
		},
		"FEATURE_SCHOOL_TERMS_OF_USE_ENABLED": {
			"type": "boolean",
			"default": false,
			"description": "Enables uploading of school specific Terms of Use on new admin page."
		},
		"ROCKETCHAT_SERVICE_ENABLED": {
			"type": "boolean",
			"default": false,
			"description": "Enables chat function for the school."
		},
		"ROCKET_CHAT_URI": {
			"type": "string",
			"default": null,
			"description": "rocketchat base uri"
		},
		"ROCKET_CHAT_ADMIN_ID": {
			"type": "string",
			"default": null,
			"description": "rocketchat admin id"
		},
		"ROCKET_CHAT_ADMIN_TOKEN": {
			"type": "string",
			"default": null,
			"description": "rocketchat admin token"
		},
		"ROCKET_CHAT_ADMIN_USER": {
			"type": "string",
			"default": null,
			"description": "rocketchat admin user"
		},
		"ROCKET_CHAT_ADMIN_PASSWORD": {
			"type": "string",
			"default": null,
			"description": "rocketchat admin password"
		},
		"ROCKET_CHAT_CLIENT_TIMEOUT_MS": {
			"type": "number",
			"default": 30000,
			"description": "rocketchat client timeout in milliseconds"
		},
		"LDAP_PASSWORD_ENCRYPTION_KEY": {
			"type": "string",
			"description": "Synchronous encryption key used to secure search user passwords",
			"pattern": ".{16}.*"
		},
		"AES_KEY": {
			"type": "string",
			"description": "Symmetric encryption key used to encrypt and decrypt secrets.",
			"pattern": ".{16}.*"
		},
		"FEATURE_ETHERPAD_ENABLED": {
			"type": "boolean",
			"default": true,
			"description": "Etherpad feature enabled"
		},
		"ETHERPAD": {
			"type": "object",
			"description": "Etherpad settings",
			"required": [
				"PAD_URI"
			],
			"properties": {
				"URI": {
					"type": "string",
					"description": "The etherpad api version uri."
				},
				"PAD_URI": {
					"type": "string",
					"format": "uri",
					"pattern": ".*(?<!/)$",
					"description": "The etherpad pad uri"
				},
				"OLD_PAD_URI": {
					"type": "string",
					"description": "The etherpad api version uri."
				},
				"API_KEY": {
					"type": "string",
					"description": "The etherpad api key for sending requests."
				},
				"COOKIE_EXPIRES_SECONDS": {
					"type": "integer",
					"default": 7200,
					"description": "Number of seconds after an etherpad cookie expires."
				},
				"COOKIE_RELEASE_THRESHOLD": {
					"type": "integer",
					"default": 7200,
					"description": "If Session Valid time is smaller than this, a new session is created on request."
				}
			}
		},
		"NEXTCLOUD_BASE_URL": {
			"type": "string",
			"default": "http://nextcloud.localhost:9090",
			"description": "API URI for Nextcloud"
		},
		"NEXTCLOUD_ADMIN_USER": {
			"type": "string",
			"default": "admin",
			"description": "Admin-user for Nextcloud-API"
		},
		"NEXTCLOUD_ADMIN_PASS": {
			"type:": "string",
			"default": "admin",
			"description": "Admin-password for Nextcloud-API"
		},
		"NEXTCLOUD_SCOPES": {
			"type:": "string",
			"default": "openid offline profile email groups",
			"description": "ClientId for Nextcloud Oauth2 Login"
		},
		"NEXTCLOUD_SOCIALLOGIN_OIDC_INTERNAL_NAME": {
			"type:": "string",
			"default": "SchulcloudNextcloud",
			"description": "Internal name of schulcloud oidc provider of nextcloud's social login app"
		},
		"HYDRA_PUBLIC_URI": {
			"type:": "string",
			"default": "http://hydra.localhost:9000",
			"description": "Internal Hydra URI"
		},
		"COLLABORATIVE_STORAGE_PROVIDER": {
			"type:": "string",
			"description": "Selects the storage provider strategy for the collaborative storage"
		},
		"SKIP_CONDITIONS_CONSENT": {
			"type": "string",
			"default": "",
			"description": "A string with concatenated user types (student, employee) that don't need to explicitly state their consent with the terms and conditions. \"employee\" means teachers and admins."
		},
		"ACTIVATION_LINK_PERIOD_OF_VALIDITY_SECONDS": {
			"type": "integer",
			"default": 7200,
			"description": "The time in seconds during which the activation link is valid. After expiration the entry is removed from the database"
		},
		"ADMIN_MAIL_RECEIVERS": {
			"type": "string",
			"default": null,
			"description": "A string that contains recievers of the daily stat and other mails. Can contain mutliple mails, seperated by comma"
		},
		"FEATURE_LERNSTORE_ENABLED": {
			"type": "boolean",
			"default": true,
			"description": "Defines if backend for the Lern-Store Edu-Sharing is enabled."
		},
		"ES_DOMAIN": {
			"type": "string",
			"format": "uri",
			"pattern": ".*(?<!/)$",
			"description": "The URL for the edu-sharing repository.",
			"default": "https://mv-repo.schul-cloud.org"
		},
		"ES_USER": {
			"type": "string",
			"description": "The username for edu-sharing api access",
			"default": ""
		},
		"ES_PASSWORD": {
			"type": "string",
			"description": "The password for edu-sharing api access",
			"default": ""
		},
		"FEATURE_ES_MERLIN_ENABLED": {
			"type": "boolean",
			"default": false,
			"description": "When enabled, the merlin referene will generate a valid url"
		},
		"SECRET_ES_MERLIN_USERNAME": {
			"type": "string",
			"description": "The username for Merlin login, used for edusharing"
		},
		"SECRET_ES_MERLIN_PW": {
			"type": "string",
			"description": "The password for Merlin login, used for edusharing"
		},
		"ES_MERLIN_AUTH_URL": {
			"type": "string",
			"description": "Connection url for Merlin content",
			"default": "http://merlin.nibis.de/auth.php"
		},
		"SECRET_ES_MERLIN_COUNTIES_CREDENTIALS": {
			"type": "string",
			"description": "JSON stringified with credentials for merlin counties, used by Lern-Store"
		},
		"FEATURE_ES_SEARCHABLE_ENABLED": {
			"type": "boolean",
			"default": false,
			"description": "When enabled, only content having searchable flag will be returned by Lern-Store"
		},
		"FEATURE_ES_COLLECTIONS_ENABLED": {
			"type": "boolean",
			"default": false,
			"description": "When enabled, collections will be searchable in Lern-Store"
		},
		"SILENT_ERROR_ENABLED": {
			"type": "boolean",
			"default": false,
			"description": "Brute force flag during recovery password process"
		},
		"FEATURE_API_VALIDATION_ENABLED": {
			"type": "boolean",
			"default": false,
			"description": "when enabled, all incoming requests are validated against the openapi schemata, unless the route is whitelisted."
		},
		"FEATURE_API_RESPONSE_VALIDATION_ENABLED": {
			"type": "boolean",
			"default": false,
			"description": "when enabled, all incoming requests are validated against the openapi schemata, unless the route is whitelisted."
		},
		"API_VALIDATION_WHITELIST_EXTENSION": {
			"type": "string",
			"description": "when set, this is interpreted as a regex to extend the ignorelist for the API validation with any routes matching the regex.",
			"examples": [
				".*/courses/[0-9a-f]{24}($|/$)"
			]
		},
		"FEATURE_PROMETHEUS_METRICS_ENABLED": {
			"type": "boolean",
			"default": false,
			"description": "Feature flag for collecting and exporting Prometheus metrics."
		},
		"PROMETHEUS_METRICS_ROUTE": {
			"type": "string",
			"default": "/metrics",
			"description": "Route at which Prometheus metrics are exported (if enabled by the feature flag)."
		},
		"PROMETHEUS_METRICS_PORT": {
			"type": "number",
			"default": 9090,
			"description": "Port number on which the additional server (that exports Prometheus metrics) is listening on (if enabled by the feature flag). Please remember that it must be different than the main app listening port as the Prometheus app server will run on a different port and you can't run two servers on the same port."
		},
		"PROMETHEUS_METRICS_COLLECT_DEFAULT_METRICS": {
			"type": "boolean",
			"default": true,
			"description": "Toggle that enables/disables collecting default Prometheus client metrics (e.g. NodeJS or OS-related ones)."
		},
		"PROMETHEUS_METRICS_COLLECT_METRICS_ROUTE_METRICS": {
			"type": "boolean",
			"default": true,
			"description": "Toggle that enables/disables collecting metrics of the metrics route itself (like metrics route calls count or response time)."
		},
		"FEATURE_MONGOOSE_LOGGING_ENABLED": {
			"type": "boolean",
			"default": false,
			"description": "Enable logging for mongoose database calls."
		},
		"INCOMING_REQUEST_TIMEOUT_API": {
			"type": "integer",
			"minimum": 0,
			"default": 8000,
			"description": "Timeout for incoming requests to the API in milliseconds."
		},
		"INCOMING_REQUEST_TIMEOUT_COPY_API": {
			"type": "integer",
			"minimum": 0,
			"default": 60000,
			"description": "Timeout for incoming requests to the copy API in milliseconds."
		},
		"FEATURE_SYNC_LAST_SYNCED_AT_ENABLED": {
			"type": "boolean",
			"default": true,
			"description": "Enable setting/updating user's document lastSyncedAt field, e.g. in the LDAP sync process"
		},
		"FEATURE_SYNCER_CONSUMER_ENABLE": {
			"type": "boolean",
			"default": false,
			"description": "Enable consumer for queued sync messages"
		},
		"LDAP_SYSTEM_SYNCER_POOL_SIZE": {
			"type": "integer",
			"minimum": 1,
			"default": 1,
			"description": "Determines how many system syncers will be run in parallel (at most) during the LDAP sync."
		},
		"LDAP_SCHOOL_SYNCER_POOL_SIZE": {
			"type": "integer",
			"minimum": 1,
			"default": 1,
			"description": "Determines how many school syncers will be run in parallel (at most) during the LDAP sync."
		},
		"SYNC_LOG_LEVEL": {
			"type": "string",
			"default": "error",
			"description": "Log level for queue based syncers (e.g. LDAP)"
		},
		"LOG_LEVEL": {
			"type": "string",
			"default": "error",
			"description": "Log level for api.",
			"enum": [
				"emerg",
				"alert",
				"crit",
				"error",
				"warning",
				"notice",
				"info",
				"debug"
			]
		},
		"NEST_LOG_LEVEL": {
			"type": "string",
			"default": "notice",
			"description": "Nest Log level for api. The http flag is for request logging. The http flag do only work by api methods with added 'request logging interceptor'.",
			"enum": [
				"emerg",
				"alert",
				"crit",
				"error",
				"warning",
				"notice",
				"info",
				"debug"
			]
		},
		"EXIT_ON_ERROR": {
			"type": "boolean",
			"default": true,
			"description": "By default, the application is terminated after an uncaughtException has been logged. If this is not the desired behavior, set exitOnError to false."
		},
		"SYSTEM_LOG_LEVEL": {
			"type": "string",
			"default": "requestError",
			"description": "Special logs.",
			"enum": [
				"requestError",
				"systemLogs",
				"request",
				"sendRequests"
			]
		},
		"SYNC_QUEUE_NAME": {
			"type": "string",
			"default": "sync_ldap",
			"description": "Queue name for sync"
		},
		"MAIL_SEND_EXCHANGE": {
			"type": "string",
			"default": "mail-drop",
			"description": "Exchange name for mail sending"
		},
		"MAIL_SEND_ROUTING_KEY": {
			"type": "string",
			"default": "mail-drop",
			"description": "Routing key name for mail sending"
		},
		"MEMORY_INTERVAL_TIME": {
			"type": "integer",
			"default": 0,
			"description": "Is the time for logging memory metrics to log in >secounds<. Default 0 will disable the logging."
		},
		"REQUEST_LOGGING_ENABLED": {
			"type": "boolean",
			"default": false,
			"description": "Enabled that every request is logged with the information route and method"
		},
		"SUPPORT_PROBLEM_EMAIL_ADDRESS": {
			"type": "string",
			"default": "ticketsystem@dbildungscloud.de",
			"description": "Email address used for reporting a problem"
		},
		"SUPPORT_WISH_EMAIL_ADDRESS": {
			"type": "string",
			"default": "ticketsystem@dbildungscloud.de",
			"description": "Email addresses used for reporting a wish"
		},
		"ADMIN_TABLES_DISPLAY_CONSENT_COLUMN": {
			"type": "boolean",
			"default": true,
			"description": "Display/Hide admin tables consent column"
		},
		"JWT_SHOW_TIMEOUT_WARNING_SECONDS": {
			"type": "integer",
			"default": 3600,
			"description": "Determines the time in seconds to show the timeout warning in the client"
		},
		"FEATURE_EXTENSIONS_ENABLED": {
			"type": "boolean",
			"default": true,
			"description": "Enables user's use of extensions in the client"
		},
		"FEATURE_TEAMS_ENABLED": {
			"type": "boolean",
			"default": true,
			"description": "Enables user's use of the teams feature in the client"
		},
		"NOT_AUTHENTICATED_REDIRECT_URL": {
			"type": "string",
			"default": "/login",
			"description": "Determines the url to be redirected to when the user is not authenticated"
		},
		"SC_CONTACT_EMAIL": {
			"type": "string",
			"default": "ticketsystem@dbildungscloud.de",
			"description": "Email address used for contacting"
		},
		"ACCESSIBILITY_REPORT_EMAIL": {
			"type": "string",
			"default": "dbildungscloud@dataport.de",
			"description": "Email to report accessibility issue"
		},
		"FEATURE_COLUMN_BOARD_ENABLED": {
			"type": "boolean",
			"default": false,
			"description": "Toggle for activating the column board."
		},
		"FEATURE_COLUMN_BOARD_SUBMISSIONS_ENABLED": {
			"type": "boolean",
			"default": false,
			"description": "Enable submissions in column board."
		},
		"FEATURE_COLUMN_BOARD_COLLABORATIVE_TEXT_EDITOR_ENABLED": {
			"type": "boolean",
			"default": true,
			"description": "Enable collaborative text editor in column board."
		},
		"FEATURE_COLUMN_BOARD_LINK_ELEMENT_ENABLED": {
			"type": "boolean",
			"default": false,
			"description": "Enable link elements in column board."
		},
		"FEATURE_COLUMN_BOARD_VIDEOCONFERENCE_ENABLED": {
			"type": "boolean",
			"default": false,
			"description": "Enable video conference elements in column board."
		},
		"COLUMN_BOARD_HELP_LINK": {
			"type": "string",
			"default": "https://docs.dbildungscloud.de/pages/viewpage.action?pageId=270827606",
			"description": "link to userfacing documentation of the column board feature"
		},
		"COLUMN_BOARD_FEEDBACK_LINK": {
			"type": "string",
			"description": "link to a page that gathers feedback about the column board feature"
		},
		"FEATURE_COURSE_SHARE": {
			"type": "boolean",
			"default": false,
			"description": "Toggle for course sharing feature."
		},
		"FEATURE_LESSON_SHARE": {
			"type": "boolean",
			"default": false,
			"description": "Toggle for lesson sharing feature."
		},
		"FEATURE_TASK_SHARE": {
			"type": "boolean",
			"default": false,
			"description": "Toggle for the task sharing feature."
		},
		"FEATURE_COLUMN_BOARD_SHARE": {
			"type": "boolean",
			"default": false,
			"description": "Toggle for the column board sharing feature."
		},
		"FEATURE_COLUMN_BOARD_SOCKET_ENABLED": {
			"type": "boolean",
			"default": false,
			"description": "Toggle for the column board web socket feature."
		},
		"FEATURE_BOARD_LAYOUT_ENABLED": {
			"type": "boolean",
			"default": false,
			"description": "Toggle for the column board layout feature."
		},
		"FEATURE_USER_MIGRATION_ENABLED": {
			"type": "boolean",
			"default": false,
			"description": "Enable user migration page for admin to bind ldap accounts to local accounts"
		},
		"FEATURE_USER_MIGRATION_SYSTEM_ID": {
			"type": "string",
			"default": "",
			"description": "SystemId for migration of users from system. To use this please set FEATURE_USER_MIGRATION_CENTRAL_LDAP in the client"
		},
		"IMPORTUSER_SAVE_ALL_MATCHES_REQUEST_TIMEOUT_MS": {
			"type": "integer",
			"description": "Timeout in milliseconds for saving all import user matches",
			"default": 60000
		},
		"FEATURE_COPY_SERVICE_ENABLED": {
			"type": "boolean",
			"default": false,
			"description": "Toggle for copy course feature."
		},
		"FEATURE_COMMON_CARTRIDGE_COURSE_EXPORT_ENABLED": {
			"type": "boolean",
			"default": false,
			"description": "Toggle for the IMSCC course download feature."
		},
		"GEOGEBRA_BASE_URL": {
			"type": "string",
			"format": "uri",
			"default": "https://www.geogebra.org",
			"pattern": ".*(?<!/)$",
			"description": "Base URL of GeoGebra materials"
		},
		"FEATURE_COMMON_CARTRIDGE_COURSE_IMPORT_ENABLED": {
			"type": "boolean",
			"default": false,
			"description": "Toggle for the Common Cartridge course import feature."
		},
		"FEATURE_COMMON_CARTRIDGE_COURSE_IMPORT_MAX_FILE_SIZE": {
			"type": "integer",
			"default": 2000000000,
			"description": "The maximum file upload size in bytes for the Common Cartridge file during import."
		},
		"GHOST_BASE_URL": {
			"type": "string",
			"format": "uri",
			"default": "https://blog.dbildungscloud.de",
			"pattern": ".*(?<!/)$",
			"description": "Base URL of ghost blog (should end without a slash)"
		},
		"FEATURE_CONSENT_NECESSARY": {
			"type": "boolean",
			"default": true,
			"description": "Determines if consent is necessary during registration."
		},
		"COOKIE": {
			"type": "object",
			"description": "Cookie properties, required always to be defined",
			"properties": {
				"SAME_SITE": {
					"type": "string",
					"default": "none",
					"enum": [
						"none",
						"lax",
						"strict"
					],
					"description": "Value for cookies sameSite property. When SECURE flag is false, 'None' is not allowed in SAME_SITE and Lax should be used as default instead"
				},
				"HTTP_ONLY": {
					"type": "boolean",
					"default": false,
					"description": "Value for cookies httpOnly property"
				},
				"HOST_ONLY": {
					"type": "boolean",
					"default": true,
					"description": "Value for cookies hostOnly property"
				},
				"SECURE": {
					"type": "boolean",
					"default": true,
					"description": "Value for cookies httpOnly property"
				},
				"EXPIRES_SECONDS": {
					"type": "integer",
					"default": 2592000000,
					"description": "Expiration in seconds from now"
				}
			},
			"required": [
				"SAME_SITE",
				"HTTP_ONLY",
				"HOST_ONLY",
				"SECURE",
				"EXPIRES_SECONDS"
			],
			"allOf": [
				{
					"$ref": "#/properties/COOKIE/definitions/SAME_SITE_SECURE_VALID"
				}
			],
			"definitions": {
				"SAME_SITE_SECURE_VALID": {
					"if": {
						"properties": {
							"SECURE": {
								"const": false
							}
						}
					},
					"then": {
						"properties": {
							"SAME_SITE": {
								"enum": [
									"lax",
									"strict"
								]
							}
						}
					}
				}
			}
		},
		"FEATURE_ALLOW_INSECURE_LDAP_URL_ENABLED": {
			"type": "boolean",
			"default": false,
			"description": "Enables feature that allows the insecure LDAP URL (with ldap:// protocol)."
		},
		"ADMIN_API": {
			"type": "object",
			"description": "Configuration of the schulcloud-server's admin API.",
			"properties": {
				"ENABLED": {
					"type": "boolean",
					"default": true,
					"description": "Flag to turn on/off the Admin API."
				},
				"PORT": {
					"type": "number",
					"default": 4030,
					"description": "Port of the exposed Admin API server."
				},
				"ALLOWED_API_KEYS": {
					"type": "string",
					"default": "",
					"description": "Allowed Admin API keys (for accessing the Admin API). - A comma seperated list of strings where description is optional e.g. [<description>:]<token>,[<description>:]<token>"
				},
				"DELETION_DELETE_AFTER_MINUTES": {
					"type": "number",
					"default": 43200,
					"description": "threshold in minutes, after which a deletion request can be processed"
				},
				"DELETION_MODIFICATION_THRESHOLD_MS": {
					"type": "number",
					"default": 300000,
					"description": "threshold in milliseconds to try again to process a hanging Pending or Failed deletion requests"
				},
				"DELETION_CONSIDER_FAILED_AFTER_MS": {
					"type": "number",
					"default": 360000000,
					"description": "threshold in milliseconds to stop trying to process Pending or Failed deletion requests"
				},
				"DELETION_MAX_CONCURRENT_DELETION_REQUESTS": {
					"type": "number",
					"default": 20,
					"description": "max amount of deletion requests to be processed simultaneously"
				},
				"DELETION_DELAY_MILLISECONDS": {
					"type": "number",
					"default": 5000,
					"description": "delay in milliseconds to sleep before processing another batch of deletion requests"
				}
			},
			"default": {}
		},
		"FEATURE_NEW_SCHOOL_ADMINISTRATION_PAGE_AS_DEFAULT_ENABLED": {
			"type": "boolean",
			"default": false,
			"description": "Makes the new school administration page the default page"
		},
		"FEATURE_SHOW_OUTDATED_USERS": {
			"type": "boolean",
			"default": false,
			"description": "This feature flag controls whether the outdated user accounts are displayed or not. After a migration, all user accounts which were not migrated will be marked as outdated."
		},
		"FEATURE_ENABLE_LDAP_SYNC_DURING_MIGRATION": {
			"type": "boolean",
			"default": false,
			"description": "Displays the school-feature switch ENABLE_LDAP_SYNC_DURING_MIGRATION on the school-settings page."
		},
		"FEATURE_CTL_CONTEXT_CONFIGURATION_ENABLED": {
			"type": "boolean",
			"default": false,
			"description": "Enables the configuration of custom parameters for context external tools"
		},
		"FEATURE_COLUMN_BOARD_EXTERNAL_TOOLS_ENABLED": {
			"type": "boolean",
			"default": true,
			"description": "Enables external tools on the column board"
		},
		"FEATURE_PREFERRED_CTL_TOOLS_ENABLED": {
			"type": "boolean",
			"default": false,
			"description": "Enables preferred external tools on the column board"
		},
		"CTL_TOOLS": {
			"type": "object",
			"description": "CTL Tools properties",
			"properties": {
				"EXTERNAL_TOOL_MAX_LOGO_SIZE_IN_BYTES": {
					"type": "integer",
					"default": 300000,
					"description": "Maximum size of the logo of an external tool in bytes"
				},
				"PREFERRED_TOOLS_LIMIT": {
					"type": "integer",
					"default": 5,
					"description": "Maximum number of preferred tools that can be set"
				}
			}
		},
		"FEATURE_SHOW_NEW_CLASS_VIEW_ENABLED": {
			"type": "boolean",
			"default": false,
			"description": "Enables the new class list view"
		},
		"FEATURE_SHOW_NEW_ROOMS_VIEW_ENABLED": {
			"type": "boolean",
			"default": false,
			"description": "Enables the new course list view"
		},
		"FEATURE_GROUPS_IN_COURSE_ENABLED": {
			"type": "boolean",
			"default": false,
			"description": "Enables groups of type class in courses"
		},
		"FEATURE_COMPUTE_TOOL_STATUS_WITHOUT_VERSIONS_ENABLED": {
			"type": "boolean",
			"default": false,
			"description": "Enables the calculation of the outdated status of an external tool without the usage of the db attribute version"
		},
		"FEATURE_CTL_TOOLS_COPY_ENABLED": {
			"type": "boolean",
			"default": false,
			"description": "Enables the copying of ctl tools when copying a course."
		},
		"CTL_TOOLS_RELOAD_TIME_MS": {
			"type": "number",
			"default": 299000,
			"description": "Sets the time before launch request data is called again from server"
		},
		"FEATURE_SHOW_MIGRATION_WIZARD": {
			"type": "boolean",
			"default": false,
			"description": "Enables the migration wizard on the school administration page in the migration section."
		},
		"MIGRATION_WIZARD_DOCUMENTATION_LINK": {
			"type": "string",
			"description": "The documentation page that gets rendered in the migration wizard tool."
		},
		"TSP_SCHOOL_SYNCER": {
			"type": "object",
			"description": "TSP School Syncer properties",
			"properties": {
				"SCHOOL_LIMIT": {
					"type": "integer",
					"minimum": 1,
					"description": "Number of simultaneously synchronized schools"
				},
				"STUDENTS_TEACHERS_CLASSES_LIMIT": {
					"type": "integer",
					"minimum": 1,
					"description": "Number of simultaneously synchronized students, teachers and classes"
				}
			}
		},
		"ADMIN_API_CLIENT": {
			"type": "object",
			"description": "Configuration of the schulcloud-server's admin API client.",
			"properties": {
				"BASE_URL": {
					"type": "string",
					"description": "Base URL of the Admin API."
				},
				"API_KEY": {
					"type": "string",
					"description": "API key for accessing the Admin API."
				}
			},
			"default": {
				"BASE_URL": "http://localhost:4030",
				"API_KEY": ""
			}
		},
		"FEATURE_TLDRAW_ENABLED": {
			"type": "boolean",
			"default": true,
			"description": "Enables tldraw feature"
		},
		"TLDRAW_ADMIN_API_CLIENT": {
			"type": "object",
			"description": "Configuration of the Tldraw's Admin API client.",
			"properties": {
				"BASE_URL": {
					"type": "string",
					"description": "Base URL of the Tldraw's Admin API."
				},
				"API_KEY": {
					"type": "string",
					"description": "API key for accessing the Tldraw's Admin API."
				}
			},
			"default": {
				"BASE_URL": "http://localhost:3349",
				"API_KEY": ""
			}
		},
		"SCHULCONNEX_CLIENT": {
			"type": "object",
			"description": "Configuration of the schulcloud's schulconnex client.",
			"properties": {
				"API_URL": {
					"type": "string",
					"description": "Base URL of the schulconnex API (from dof)",
					"examples": [
						"https://api-dienste.stage.niedersachsen-login.schule/v1/"
					]
				},
				"TOKEN_ENDPOINT": {
					"type": "string",
					"description": "Token endpoint of the schulconnex API (from dof)",
					"examples": [
						"https://api-dienste.stage.niedersachsen-login.schule/v1/oauth2/token"
					]
				},
				"CLIENT_ID": {
					"type": "string",
					"description": "Client ID for accessing the schulconnex API (from server vault)"
				},
				"CLIENT_SECRET": {
					"type": "string",
					"description": "Client secret for accessing the schulconnex API (from server vault)"
				},
				"PERSON_INFO_TIMEOUT_IN_MS": {
					"type": "integer",
					"description": "Timeout in milliseconds for fetching person info from schulconnex",
					"default": 3000
				},
				"PERSONEN_INFO_TIMEOUT_IN_MS": {
					"type": "integer",
					"description": "Timeout in milliseconds for fetching personen info from schulconnex",
					"default": 120000
				},
				"POLICIES_INFO_TIMEOUT_IN_MS": {
					"type": "integer",
					"description": "Timeout in milliseconds for fetching policies info from schulconnex",
					"default": 4000
				}
			},
			"default": {
				"API_URL": "",
				"TOKEN_ENDPOINT": "",
				"CLIENT_ID": "",
				"CLIENT_SECRET": ""
			}
		},
		"HOSTNAME": {
			"type": "string",
			"description": "Hostname. Should usually not be defined as it's expected to be taken from the process env."
		},
		"HEALTH_CHECKS_EXCLUDE_MONGODB": {
			"type": "boolean",
			"default": false,
			"description": "Toggle that, when enabled, excludes MongoDB from the health checks."
		},
		"FEATURE_SCHULCONNEX_COURSE_SYNC_ENABLED": {
			"type": "boolean",
			"default": false,
			"description": "Enables the synchronization of courses with linked groups during provisioning."
		},
		"SYNCHRONIZATION_CHUNK": {
			"type": "number",
			"default": 10000,
			"description": "Size of chunk for synchronization"
		},
		"FEATURE_MEDIA_SHELF_ENABLED": {
			"type": "boolean",
			"default": false,
			"description": "Enables the media shelf feature"
		},
		"FEATURE_MIGRATION_WIZARD_WITH_USER_LOGIN_MIGRATION": {
			"type": "boolean",
			"default": false,
			"description": "Enables the migration wizard to use the user login migration process"
		},
		"FEATURE_OTHER_GROUPUSERS_PROVISIONING_ENABLED": {
			"type": "boolean",
			"default": false,
			"description": "Enables the provisioning of other groupusers"
		},
		"FEATURE_SCHULCONNEX_MEDIA_LICENSE_ENABLED": {
			"type": "boolean",
			"default": false,
			"description": "Enables the storing and checking media license of users"
		},
		"PROVISIONING_SCHULCONNEX_POLICIES_INFO_URL": {
			"type": "string",
			"default": "",
			"description": "URL for fetching policies info from moin.schule schulconnex",
			"examples": [
				"https://api-dienste.stage.niedersachsen-login.schule/v1/policies-info"
			]
		},
		"PROVISIONING_SCHULCONNEX_GROUP_USERS_LIMIT": {
			"type": "number",
			"description": "Maximum number of users in group that still get processed during schulconnex provisioning"
		},
		"PROVISIONING_SCHULCONNEX_EXCHANGE": {
			"type": "string",
			"default": "schulconnex-provisioning",
			"description": "rabbitmq exchange name for schulconnex provisioning"
		},
		"BOARD_COLLABORATION_URI": {
			"type": "string",
			"default": "ws://localhost:4450",
			"description": "URL for connecting to the WebSocketServer"
		},
		"FEATURE_AI_TUTOR_ENABLED": {
			"type": "boolean",
			"default": false,
			"description": "Enables the AI Tutor"
		},
		"CALENDAR_SERVICE_ENABLED": {
			"type": "boolean",
			"default": false,
			"description": "Enables calender service"
		},
		"FEATURE_ROOMS_ENABLED": {
			"type": "boolean",
			"default": "true",
			"description": "Enables the rooms feature"
		},
		"FEATURE_ROOMS_CHANGE_PERMISSIONS_ENABLED": {
			"type": "boolean",
			"default": "false",
			"description": "Enables the ability to change permissions of room members"
		},
		"FEATURE_EXTERNAL_SYSTEM_LOGOUT_ENABLED": {
			"type": "boolean",
			"default": "false",
			"description": "Enables the external system logout feature"
		},
		"FEATURE_VIDIS_MEDIA_ACTIVATIONS_ENABLED": {
			"type": "boolean",
			"default": false,
			"description": "Enables VIDIS media activation synchronisation"
		},
		"ENABLE_SYNC_LEGACY_INDEXES_VIA_FEATHERS_SERVICE": {
			"type": "boolean",
			"default": "false",
			"description": "if calling sync legacy indexes is allowed, only management module should have access to this, this should not exist in the long term when all entites and their indexes have been migrated"
		},
<<<<<<< HEAD
=======
		"LICENSE_SUMMARY_URL": {
			"type": "string",
			"default": "",
			"description": "URL for SBOM summary for SVS"
		},
>>>>>>> ae89cb36
		"FEATURE_MEDIA_METADATA_SYNC_ENABLED": {
			"type": "boolean",
			"default": false,
			"description": "Feature toggle for media metadata sync."
		}
	},
	"required": []
}<|MERGE_RESOLUTION|>--- conflicted
+++ resolved
@@ -1771,14 +1771,11 @@
 			"default": "false",
 			"description": "if calling sync legacy indexes is allowed, only management module should have access to this, this should not exist in the long term when all entites and their indexes have been migrated"
 		},
-<<<<<<< HEAD
-=======
 		"LICENSE_SUMMARY_URL": {
 			"type": "string",
 			"default": "",
 			"description": "URL for SBOM summary for SVS"
 		},
->>>>>>> ae89cb36
 		"FEATURE_MEDIA_METADATA_SYNC_ENABLED": {
 			"type": "boolean",
 			"default": false,
