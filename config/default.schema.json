--- conflicted
+++ resolved
@@ -344,11 +344,7 @@
 		},
 		"OIDCMOCK": {
 			"type": "object",
-<<<<<<< HEAD
-			"description": "OpenID Connect Identity Provider mock server for develop and testing purpose.",
-=======
 			"description": "OpenID Connect Identity Provider mock server for develop and testing purpose (set these values for local seeding purpose).",
->>>>>>> 65a1be49
 			"required": [],
 			"properties": {
 				"BASE_URL": {
