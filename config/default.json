{
	"$schema": "./default.schema.json",
	"host": "localhost",
	"port": 3030,
	"public": "../public/",
	"services": {
		"calendar": "http://localhost:3000",
		"content": "https://content.schul-cloud.org",
		"notification": "http://localhost:3031",
		"hydra": "http://localhost:9001",
		"web": "http://localhost:3100"
	},
	"HOST": "http://localhost:3100",
	"FORCE_SEND_EMAIL": false,
	"NOTIFICATION_PLATFORM": false,
	"BLOCK_DISPOSABLE_EMAIL_DOMAINS": true,
	"STUDENT_TEAM_CREATION": "opt-out",
	"ACTIVATION_LINK_PERIOD_OF_VALIDITY_SECONDS": 7200,
	"ADMIN_TOGGLE_STUDENT_VISIBILITY": "enabled",
	"LERNSTORE_MODE": "DISABLED",
	"PROMETHEUS": {
		"METRICS_PATH": "/metrics",
		"DURATION_BUCKETS_SECONDS": [0.01, 0.05, 0.1, 0.2, 0.5, 0.75, 1, 3, 5, 8, 15, 30, 60, 120]
	},
	"REQUEST_TIMEOUT": 8000,
<<<<<<< HEAD
	"NODE_ENV": "development"
=======
	"FEATURE_SHOW_VERSION_ENABLED": false
>>>>>>> 58acb618
}<|MERGE_RESOLUTION|>--- conflicted
+++ resolved
@@ -23,9 +23,6 @@
 		"DURATION_BUCKETS_SECONDS": [0.01, 0.05, 0.1, 0.2, 0.5, 0.75, 1, 3, 5, 8, 15, 30, 60, 120]
 	},
 	"REQUEST_TIMEOUT": 8000,
-<<<<<<< HEAD
-	"NODE_ENV": "development"
-=======
+	"NODE_ENV": "development",
 	"FEATURE_SHOW_VERSION_ENABLED": false
->>>>>>> 58acb618
 }