{
	"$schema": "./default.schema.json",
	"host": "localhost",
	"port": 3030,
	"public": "../public/",
	"services": {
		"calendar": "http://localhost:3000",
		"content": "https://content.schul-cloud.org",
		"notification": "http://localhost:3031",
		"hydra": "http://localhost:9001",
		"web": "http://localhost:3100"
	},
	"HOST": "http://localhost:3100",
	"FORCE_SEND_EMAIL": false,
	"NOTIFICATION_PLATFORM": false,
	"BLOCK_DISPOSABLE_EMAIL_DOMAINS": true,
	"STUDENT_TEAM_CREATION": "opt-out",
	"ACTIVATION_LINK_PERIOD_OF_VALIDITY_SECONDS": 7200,
	"ADMIN_TOGGLE_STUDENT_VISIBILITY": "enabled",
	"LERNSTORE_MODE": "DISABLED",
	"PROMETHEUS": {
		"METRICS_PATH": "/metrics",
		"DURATION_BUCKETS_SECONDS": [0.01, 0.05, 0.1, 0.2, 0.5, 0.75, 1, 3, 5, 8, 15, 30, 60, 120]
	},
<<<<<<< HEAD
	"MATRIX_MESSENGER": {
		"URI": "https://matrix.messenger.schule",
		"SERVERNAME": "messenger.schule",
		"SECRET": "SECRET",
		"STUDENT_ROOM_CREATION": false
	},
	"REQUEST_TIMEOUT": 8000
=======
	"REQUEST_TIMEOUT": 8000,
	"FEATURE_SHOW_VERSION_ENABLED": false
>>>>>>> 58acb618
}<|MERGE_RESOLUTION|>--- conflicted
+++ resolved
@@ -22,16 +22,12 @@
 		"METRICS_PATH": "/metrics",
 		"DURATION_BUCKETS_SECONDS": [0.01, 0.05, 0.1, 0.2, 0.5, 0.75, 1, 3, 5, 8, 15, 30, 60, 120]
 	},
-<<<<<<< HEAD
 	"MATRIX_MESSENGER": {
 		"URI": "https://matrix.messenger.schule",
 		"SERVERNAME": "messenger.schule",
 		"SECRET": "SECRET",
 		"STUDENT_ROOM_CREATION": false
 	},
-	"REQUEST_TIMEOUT": 8000
-=======
 	"REQUEST_TIMEOUT": 8000,
 	"FEATURE_SHOW_VERSION_ENABLED": false
->>>>>>> 58acb618
 }