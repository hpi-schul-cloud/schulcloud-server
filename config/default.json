{
	"$schema": "./default.schema.json",
	"host": "localhost",
	"port": 3030,
	"public": "../public/",
	"services": {
		"calendar": "http://localhost:3000",
		"content": "https://content.schul-cloud.org",
		"notification": "http://localhost:3031",
		"hydra": "http://localhost:9001",
		"web": "http://localhost:3100"
	},
	"HOST": "http://localhost:3100",
	"FORCE_SEND_EMAIL": false,
	"NOTIFICATION_PLATFORM": false,
	"BLOCK_DISPOSABLE_EMAIL_DOMAINS": true,
	"STUDENT_TEAM_CREATION": "opt-out",
	"ACTIVATION_LINK_PERIOD_OF_VALIDITY_SECONDS": 7200,
	"ADMIN_TOGGLE_STUDENT_VISIBILITY": "enabled",
	"LERNSTORE_MODE": "DISABLED",
<<<<<<< HEAD
	"PROMETHEUS": {
		"METRICS_PATH": "/metrics",
		"DURATION_BUCKETS_SECONDS": [0.01, 0.05, 0.1, 0.2, 0.5, 0.75, 1, 3, 5, 8, 15, 30, 60, 120]
	}
=======
	"KEEP_ALIVE": false
>>>>>>> df432a85
}<|MERGE_RESOLUTION|>--- conflicted
+++ resolved
@@ -18,12 +18,9 @@
 	"ACTIVATION_LINK_PERIOD_OF_VALIDITY_SECONDS": 7200,
 	"ADMIN_TOGGLE_STUDENT_VISIBILITY": "enabled",
 	"LERNSTORE_MODE": "DISABLED",
-<<<<<<< HEAD
 	"PROMETHEUS": {
 		"METRICS_PATH": "/metrics",
 		"DURATION_BUCKETS_SECONDS": [0.01, 0.05, 0.1, 0.2, 0.5, 0.75, 1, 3, 5, 8, 15, 30, 60, 120]
-	}
-=======
+	},
 	"KEEP_ALIVE": false
->>>>>>> df432a85
 }