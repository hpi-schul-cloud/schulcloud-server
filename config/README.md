# Configuration state and flows

## Short hints

Every environment variable that is used or refactored, should be added to ./config/default.schema.json..

We want to avoid any process.env.XXX call inside of the code.
> It is a syncron call that stops the node process for a short moment and other async tasks can not be executed.
> It is not documentated in a single place, or has a description to understand for what it is used.
> Any validation and used default value is set on the called placed and is hard to detected by deploying and reuse on other places.

## History and legacy tech stack

### FeatherJS and Express

Our legacy stack uses featherJS <https://docs.feathersjs.com/api/configuration.html>.
It is embedded in the express application.

Express and featherJS use the environment variable as the default behavior.
NODE_ENV=production|test|default
It is extended over featherJS and directly matched to
./config/
    default.json
    test.json
    prodcution.json (deprecated)
    development.json (matching added by us)

Default is (like it is expected) as default and is overwritten by added environment variables from test.json, or production.json.

## Current and NestJS solutions

### @hpi-schul-cloud/commons

``` javascript
    const { Configuration } = require('@hpi-schul-cloud/commons');

    const url = Configuration.get('FILES_STORAGE__SERVICE_BASE_URL');
```

It is used for parsing any environment value that is added in ./config/default.schema.json.
It is overridden with values in default.json.
The default.json is also overridden by development.json (NODE_ENV==='default'), or test.json. (NODE_ENV==='test').

For legacy featherJS stack, or legacy client it is the only solution that should be used.
For newer nestjs stack we use it for parsing values in the right order, but map it to the nestjs based solution.
> Look to the topic nestjs in this file for more information.

The vue client we pass this values over an api endpoint.
> Look to the topic "Passing configuration to vue client" in this file

``` javascript
    let configBefore;

    before(() => {
        configBefore = Configuration.toObject({ plainSecrets: true });

        Configuration.set('ENVIRONMENT_NAME', 'fake.value');
    });

    after(async () => {
        Configuration.reset(configBefore);
    });

```

### ./config/global.js (deprecated)

To collect and cleanup all existing process.env.XXX calls in code, it exists a step, where all environments variables are moved to global.js file.
This should not be used anymore and cleaned up.

Feel free to move variables to default.schema.json.

### ./config/production.js (deprecated)

This config values should not be used anymore.

The default.schema.json and default.json represent the default values that should be set in all production systems.
All other production values are added over autodeployment configurations.

### ./config/default.schema.json

We want to move any environment variable to this file for now.
> Please add a discription and if possible default values to it.
> Any default values that are set on this files should be for production systems. They can be overridden with autodeployment configurations.

It make sense to cluster variables with same context.
Depending on the context, the motivation for clustering variables can vary, please see current usage for further examples.
For this cases you can add embedded objects. By passing a value to embedded objects, you can write MY_SCOPE_NAME__MY_VARIABLEN_NAME.
The scope name and value is splitted by double underscore ( _ ).
Defaults values for embedded objects do not work well. For this we let the default.json stay alive.

### ./config/default.json

It stays alive and is only used for *default values of embedded objects* in default.schema.json
The values should be the same as in default.schema.json and are added as default values. (means production values)

### ./config/development.json

This file overrides default.json and default.schema.json values.
It is used for local development.
For example it increases the timeouts to enable us to debug stuff.

> Please look to "local setups" topic on this page, if you only want to add your personal settings.

### ./config/test.json

This file overrides default.json and default.schema.json values.
It is used for test executions. (NODE_ENV==='test')
For example to reduce log outputs.
> Please change carefully. It effects all tests in this repository.

For test we can also use injections of the nestjs configuration module, or service to set values for a special test.

> Please look to featherJS test examples or nestjs test examples in this file for configurations that should only effect single tests.

### Auto deployment (overriding and setting additional values)

We have 2 sources that can fullfill and add environments.
One is our auto deployment repository that can set environment values directly over config.jsons.
The other source fetches secrets for .dev systems from gitHub, or 1password for productions.

We only add values to it if we need them. If we want the default values from default.schema.json,
on all production like systems (dev, ref, production), they shouldn't be added to configurations in autodeployment.
> Over this way we can reduce the total amount of environment values in production pods.

<https://github.com/hpi-schul-cloud/dof_app_deploy/blob/main/ansible/group_vars/all/config.yml>

> For documentation on how it is works, plase look at our confluence. No github documentation exists atm.

### Nestjs configuration module

#### Setup configuration interfaces

<https://docs.nestjs.com/techniques/configuration>

We implemented a solution that is based on nestjs and combined it with the parsing from the @hpi-schul-cloud/commons of the existing config files.
In future we want to replace it with a nestjs only solution.

Any module that needs configuration, can define his need by creating a interface file with the schema I*MY_NAME*Config.
In first step we add this interfaces directly to an app config file which extends ...,I*MY_NAME*Config,...,.. .
The combined Iconfig interface can be used to initilized the nestjs configuration module.
The nestjs configuration module is defined globally in the hole app and can be used over injections.

> We force it this way, so that modules can be defined by their needs.
> We only have a single point, where all envirements are added to our application.
> We can easily replace this solution with a nestjs parser instead, of Configuration from @hpi-schul-cloud/commons in future.

This code shows a minimal flow.

``` javascript
    // needed configuration for a module
    export interface UserConfig {
        AVAILABLE_LANGUAGES: string[];
    }

    // server.config.ts
    export interface ServerConfig extends ICoreModuleConfig, UserConfig, IFilesStorageClientConfig {
        NODE_ENV: string;
    }

    // server.module.ts
    import { Module } from '@nestjs/common';
    import { ConfigModule } from '@nestjs/config';
    import serverConfig from './server.config';
    import { createConfigModuleOptions } from '@shared/common';


    const serverModules = [
        ConfigModule.forRoot(createConfigModuleOptions(serverConfig))
    ]

    @Module({
        imports: [...serverModules],
    })
    export class ServerModule {}

    //use via injections
    import { ConfigService } from '@nestjs/config';
    import { UserConfig } from '../interfaces';

    constructor(private readonly configService: ConfigService<UserConfig, true>){}

    this.configService.get<string[]>('AVAILABLE_LANGUAGES');

    //use in modules construction
    import { ConfigService } from '@nestjs/config';
    import { Configuration, FileApi } from './filesStorageApi/v3';

    @Module({
    providers: [
        {
            provide: 'Module',
            useFactory: (configService: ConfigService<IFilesStorageClientConfig, true>) => {
                const timeout = configService.get<number>('INCOMING_REQUEST_TIMEOUT');

                const options = new Configuration({
                    baseOptions: { timeout },
                });

                return new FileApi(options, baseUrl + apiUri);
            },
            inject: [ConfigService],
        })
    export class Module {}

```

Mocking in unit and integration tests.

``` javascript
    import { Test, TestingModule } from '@nestjs/testing';
    import { createMock, DeepMocked } from '@golevelup/ts-jest';

    describe('XXX', () => {
        let config: DeepMocked<ConfigService>;
        let app: INestApplication;

        beforeAll(async () => {
            const module: TestingModule = await Test.createTestingModule({
                providers: [
                    {
                        provide: ConfigService,
                        useValue: createMock<ConfigService>(),
                    },
                ],
            }).compile();

            config = module.get(ConfigService);
            app = module.createNestApplication();
        });

        it('XXX', () => {
            config.get.mockReturnValue(['value']);
        })

        afterAll(async () => {
            config.get.mockRestore();
            await app.close();
        })

    });

```

Mocking in api tests.
> A better solution based on nestjs configuration module must be figured out and implemented.
> Please feel free to improve this part and documentation.

``` javascript
    import { Configuration } from '@hpi-schul-cloud/commons';
    import { IConfig } from '@hpi-schul-cloud/commons/lib/interfaces/IConfig';

    const configBefore: IConfig = Configuration.toObject({ plainSecrets: true });
    Configuration.set('MY_ENVIREMENT_VARIABLE', 'value');

    // eslint-disable-next-line import/first
<<<<<<< HEAD
    import { ServerTestModule } from '@modules/server/server.module';
=======
    import { ServerTestModule } from '@src/modules/server/server.app.module';
>>>>>>> 32d4f1f1

    describe('XXX', () => {

        beforeAll(async () => {
            const moduleFixture: TestingModule = await Test.createTestingModule({
                imports: [ServerTestModule],
            }).compile();
        })

        afterAll(async () => {
            Configuration.reset(configBefore);
        });

    });
```

### Special cases in nestjs

If we want to use values in decorators, we can not use the nestjs configuration module.
The parsing of decorators in files starts first and after it the injections are solved.

It is possible to import the config file of the application directly and use the values.

``` javascript
    import serverConfig from '@modules/server/server.config';

    @RequestTimeout(serverConfig().INCOMING_REQUEST_TIMEOUT_COPY_API)
```

## Passing configuration to vue client

It exists an endpoint that exposes environment values.
This values are used by the vue client.
The solution is the only existing way how environments should be passed to the new vue client.

Please be careful! Secrets should be never exposed!
They are readable in browser and request response.

<https://github.com/hpi-schul-cloud/schulcloud-server/blob/main/apps/server/src/modules/server/api/server-config.controller.ts>

<http://{{HOST}}:{{PORT}}/api/v3/config/public>
<http://{{HOST}}:{{PORT}}/api/v3/files/config/public>


## Desired changes in future

We want to remove the different config files and the Configuration from @hpi-schul-cloud/commons package.
We want to use the nestjs solutions over parsing configuration values for different states.
This results in a new format for the default.schema.json file.

We also want to put more environment values to database, to enable us to switching it without redeploys over our dashboard.

## Local setups

You can use the .env convention to set settings that only work for you locally.
For temporary checks you can add environments to your terminal based on the solution of your IOS.
You can also add environments for debugging, or if you run your applications over .vscode/lunch.json with:

``` json
    "env": {
        "NODE_ENV": "test"
    }
```<|MERGE_RESOLUTION|>--- conflicted
+++ resolved
@@ -254,11 +254,7 @@
     Configuration.set('MY_ENVIREMENT_VARIABLE', 'value');
 
     // eslint-disable-next-line import/first
-<<<<<<< HEAD
-    import { ServerTestModule } from '@modules/server/server.module';
-=======
-    import { ServerTestModule } from '@src/modules/server/server.app.module';
->>>>>>> 32d4f1f1
+    import { ServerTestModule } from '@modules/server/server.app.module';
 
     describe('XXX', () => {
 
