--- conflicted
+++ resolved
@@ -11,11 +11,7 @@
 		"hydra": "HYDRA_URI",
 		"web": "HOST"
 	},
-<<<<<<< HEAD
 	"NOTIFICATION_PLATFORM":"NOTIFICATION_PLATFORM",
-	"NODE_ENV": "production"
-=======
-	"NOTIFICATION_PLATFORM": "NOTIFICATION_PLATFORM",
+	"NODE_ENV": "production",
 	"FEATURE_SHOW_VERSION_ENABLED": true
->>>>>>> 58acb618
 }