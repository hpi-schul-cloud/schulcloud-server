--- conflicted
+++ resolved
@@ -1,13 +1,8 @@
 /* eslint-disable import/no-extraneous-dependencies */
 const { dtsPlugin } = require('esbuild-plugin-d.ts');
 const { build } = require('esbuild');
-<<<<<<< HEAD
-const { exec } = require('child_process');
-
-=======
 const fs = require('fs');
 const { resolve } = require('path');
->>>>>>> 7475bf5c
 // add files to be transformed from CommonJs to EsModules in the following list
 const options = [
 	{
@@ -16,13 +11,6 @@
 		outdir: 'node_modules/@keycloak/keycloak-admin-client-cjs',
 	},
 	{
-<<<<<<< HEAD
-		name: 'stream-mime-type-lib',
-		entryPoint: ['esbuild/content/stream-mime-type-cjs-index.ts'],
-		outdir: 'node_modules/stream-mime-type-cjs',
-		// Path to file containing the resolution-mode="require" declaration.
-		pathToResolutionModeError: 'node_modules/stream-mime-type/dist/index.d.ts',
-=======
 		name: 'file-type-lib',
 		entryPoint: ['esbuild/content/file-type-cjs-index.ts'],
 		outdir: 'node_modules/file-type-cjs',
@@ -42,7 +30,6 @@
 	},
 	{
 		pathToResolutionModeError: 'node_modules/strtok3/lib/types.d.ts',
->>>>>>> 7475bf5c
 	},
 ];
 
@@ -69,22 +56,6 @@
 for (const option of options) {
 	const { entryPoint, outdir, pathToResolutionModeError } = option;
 	try {
-<<<<<<< HEAD
-		build({
-			entryPoints: entryPoint,
-			outdir,
-			platform: globalOptions.platform,
-			format: globalOptions.format,
-			bundle: globalOptions.bundle,
-			minify: globalOptions.minify,
-			loader: globalOptions.loader,
-			plugins: [dtsPlugin()],
-		});
-
-		// remove resolution-mode="require" from file because it provokes an error in the commonjs build
-		if (pathToResolutionModeError) {
-			exec(`sed -i -- 's/resolution-mode="require"//g' ${pathToResolutionModeError} `);
-=======
 		if (entryPoint && outdir) {
 			build({
 				entryPoints: entryPoint,
@@ -101,7 +72,6 @@
 		// remove resolution-mode="require" from file because it provokes an error in the commonjs build
 		if (pathToResolutionModeError) {
 			replace(pathToResolutionModeError);
->>>>>>> 7475bf5c
 		}
 	} catch (e) {
 		process.exit(1);
