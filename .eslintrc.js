--- conflicted
+++ resolved
@@ -103,16 +103,12 @@
 				'no-param-reassign': 'off',
 				'no-underscore-dangle': 'off',
 				'@typescript-eslint/unbound-method': 'error',
-<<<<<<< HEAD
-				'@typescript-eslint/no-non-null-assertion': 'warn',
-=======
 				'@typescript-eslint/no-empty-interface': [
 					'error',
 					{
 						allowSingleExtends: true,
 					},
 				],
->>>>>>> 66a5fe0c
 			},
 			overrides: [
 				{
