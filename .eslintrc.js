module.exports = {
	extends: ['airbnb-base', 'prettier', 'plugin:promise/recommended'],
	rules: {
		'prettier/prettier': ['error'],
		'no-process-env': 'error',
		'no-multiple-empty-lines': [
			'error',
			{
				max: 2,
				maxBOF: 0,
				maxEOF: 0,
			},
		],
		'no-tabs': 'off',
		'no-restricted-syntax': 'off',
		'class-methods-use-this': 'off',
		'no-underscore-dangle': [
			'error',
			{
				allow: ['_id', '_v', '__v'],
			},
		],
		'no-shadow': [
			'error',
			{
				allow: ['err', 'error'],
			},
		],
		'prefer-destructuring': [
			'warn',
			{
				object: true,
				array: false,
			},
		],
		'no-param-reassign': [
			'warn',
			{
				props: false,
			},
		],
		'no-unused-vars': [
			'warn',
			{
				args: 'after-used',
				argsIgnorePattern: 'app|req|res|next|options|params|^_',
			},
		],
		'arrow-parens': ['error', 'always'],
		'arrow-body-style': ['error', 'as-needed', { requireReturnForObjectLiteral: true }],
		'no-only-tests/no-only-tests': 'error',
		'max-classes-per-file': 'off',
	},
	plugins: ['import', 'prettier', 'promise', 'no-only-tests', 'filename-rules'],
	env: {
		node: true,
		mocha: true,
	},
	settings: {
		'import/resolver': {
			node: {
				extensions: ['.js', '.ts'],
			},
		},
	},
	overrides: [
		{
			files: ['apps/server/src/**/*.ts'],
			env: {
				node: true,
				es6: true,
			},
			parser: '@typescript-eslint/parser',
			parserOptions: {
				project: 'apps/server/tsconfig.lint.json',
				sourceType: 'module',
			},
			plugins: ['@typescript-eslint/eslint-plugin', 'import'],
			extends: [
				'airbnb-typescript/base',
				'plugin:@typescript-eslint/recommended',
				'plugin:@typescript-eslint/recommended-requiring-type-checking',
				'prettier',
				'plugin:promise/recommended',
				'plugin:import/typescript',
			],
			rules: {
				'import/no-unresolved': 'off', // better handled by ts resolver
				'import/no-extraneous-dependencies': 'off', // better handles by ts resolver
				'import/prefer-default-export': 'off',
				'no-void': ['error', { allowAsStatement: true }],
				'class-methods-use-this': 'off',
				'no-param-reassign': 'off',
				'no-underscore-dangle': 'off',
				'filename-rules/match': [1, /^([a-z0-9]+-)*[a-z]+(?:\..*)?$/],
				'require-await': 'warn',
				'@typescript-eslint/unbound-method': 'error',
				'@typescript-eslint/no-non-null-assertion': 'warn',
				'@typescript-eslint/explicit-function-return-type': 'warn',
				'@typescript-eslint/explicit-member-accessibility': [
					'warn',
					{
						accessibility: 'explicit',
						overrides: {
							accessors: 'no-public',
							constructors: 'no-public',
							methods: 'explicit',
							properties: 'explicit',
							parameterProperties: 'explicit',
						},
					},
				],
				'@typescript-eslint/no-unused-vars': 'error',
				'@typescript-eslint/no-empty-interface': [
					'error',
					{
						allowSingleExtends: true,
					},
				],
				'@typescript-eslint/no-restricted-imports': [
					'warn',
					{
						patterns: [
							{
<<<<<<< HEAD
								group: ['@src/apps/**', '@src/core/**', '@src/modules/*/*', '@src/shared/**'],
								message: 'Remove src/ from import path',
							},
							{
								group: ['@infra/*/*', '@modules/*/*', '!@modules/*/testing'],
=======
								group: ['@infra/*/*', '@modules/*/*', '!@modules/*/testing', '!*.module'],
>>>>>>> 17bac3c4
								message: 'Do not deep import from a module',
							},
						],
					},
				],
			},
			overrides: [
				{
					files: ['**/*spec.ts'],
					plugins: ['jest'],
					env: {
						jest: true,
					},
					rules: {
						// you should turn the original rule off *only* for test files
						'@typescript-eslint/unbound-method': 'off',
						'jest/prefer-spy-on': 'warn',
						'jest/unbound-method': 'error',
						'@typescript-eslint/explicit-function-return-type': 'off',
						'max-classes-per-file': 'off',
						'@typescript-eslint/explicit-member-accessibility': 'off',
					},
				},
				{
					files: ['apps/server/src/migrations/**/*.ts'],
					rules: {
						'@typescript-eslint/no-restricted-imports': [
							'warn',
							{
								patterns: [
									{
										group: ['@apps/**', '@infra/**', '@shared/**', 'apps/server/src/migrations/**'],
										message: 'apps/server/src/migrations may NOT import from @apps, @infra, @shared, or migrations',
									},
								],
							},
						],
						'filename-rules/match': [1, 'PascalCase'],
						'no-console': 'off',
					},
				},
				{
					files: ['apps/server/src/apps/**/*.ts'],
					rules: {
						'@typescript-eslint/no-restricted-imports': [
							'warn',
							{
								patterns: [
									{
										group: ['@apps/**', '@infra/**', '@shared/**', 'apps/server/src/migrations/**'],
										message: 'apps-modules may NOT import from @apps, @infra, @shared, or migrations',
									},
								],
							},
						],
					},
				},
				{
					files: ['apps/server/src/core/**/*.ts'],
					rules: {
						'@typescript-eslint/no-restricted-imports': [
							'warn',
							{
								patterns: [
									{
										group: ['@apps/**', '@core/**', '@infra/**', '@modules/**'],
										message: 'core-modules may NOT import from @apps, @core, @infra, or @modules',
									},
								],
							},
						],
					},
				},
				{
					files: ['apps/server/src/infra/**/*.ts'],
					rules: {
						'@typescript-eslint/no-restricted-imports': [
							'warn',
							{
								patterns: [
									{
										group: ['@apps/**', '@core/**', '@modules/**', 'apps/server/src/migrations/**'],
										message: 'infra-modules may NOT import from @apps, @core, @modules, or migrations',
									},
								],
							},
						],
					},
				},
				{
					files: ['apps/server/src/modules/**/*.ts'],
					rules: {
						'@typescript-eslint/no-restricted-imports': [
							'warn',
							{
								patterns: [
									{
										group: ['@apps/**'],
										message: 'modules-modules may NOT import from @apps',
									},
								],
							},
						],
					},
				},
				{
					files: ['apps/server/src/shared/**/*.ts'],
					rules: {
						'@typescript-eslint/no-restricted-imports': [
							'warn',
							{
								patterns: [
									{
										group: [
											'@apps/**',
											'@core/**',
											'@infra/**',
											'@modules/**',
											'@shared/**',
											'apps/server/src/migrations/**',
										],
										message:
											'shared modules may NOT import from @apps, @core, @infra, @modules, @shared, or migrations',
									},
								],
							},
						],
					},
				},
				{
					files: ['apps/server/src/**/*.entity.ts'],
					rules: {
						'@typescript-eslint/explicit-member-accessibility': [
							'warn',
							{
								accessibility: 'explicit',
								overrides: {
									accessors: 'no-public',
									constructors: 'no-public',
									methods: 'explicit',
									properties: 'no-public',
									parameterProperties: 'explicit',
								},
							},
						],
					},
				},
			],
		},
	],
};<|MERGE_RESOLUTION|>--- conflicted
+++ resolved
@@ -122,15 +122,7 @@
 					{
 						patterns: [
 							{
-<<<<<<< HEAD
-								group: ['@src/apps/**', '@src/core/**', '@src/modules/*/*', '@src/shared/**'],
-								message: 'Remove src/ from import path',
-							},
-							{
-								group: ['@infra/*/*', '@modules/*/*', '!@modules/*/testing'],
-=======
 								group: ['@infra/*/*', '@modules/*/*', '!@modules/*/testing', '!*.module'],
->>>>>>> 17bac3c4
 								message: 'Do not deep import from a module',
 							},
 						],
