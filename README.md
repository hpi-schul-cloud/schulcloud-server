--- conflicted
+++ resolved
@@ -18,13 +18,8 @@
 
 # Requirements
 
-<<<<<<< HEAD
-* Node.js
-* MongoDB
-=======
 * Node.js (see `.nvmrc` for version)
 * MongoDB (`4.x`)
->>>>>>> ecc5cce5
 
 ## Setup
 
@@ -33,15 +28,9 @@
 ## Run
 
 1. Go into project folder
-<<<<<<< HEAD
-2. run `mongod`
-3. run `npm start`
-4. run `npm run setup`
-=======
 2. Run `mongod`
 3. Run `npm start`
 4. Run `npm run setup`
->>>>>>> ecc5cce5
 
 ## Debugger Configuration in Visual Studio Code
 
