dist: bionic
language: node_js
node_js: 'lts/*'

services:
  - docker
  - rabbitmq

branches:
  only:
    - develop
    - master
    - /^((hotfix|feature|release|dependabot)\/.*)$/

stages:
  - test
  - deploy

jobs:
  include:
    - name: nest:test:all
      script: 
       - bash ./scripts/unitTestNest.sh
       - npm run nest:test:all
    - name: test:mocha
      script:
<<<<<<< HEAD
        # - npm audit --audit-level=high
        - npm test
        - npm run coverage-codecov
      name: test:mocha
      env:
        - ROCKET_CHAT_URI=http://localhost:5000
      cache: npm
      install:
        - curl https://raw.githubusercontent.com/hpi-schul-cloud/schulcloud-authorization-server/master/docker-compose-test.yml > docker-compose-oauthserver.yml
        - curl https://raw.githubusercontent.com/hpi-schul-cloud/schulcloud-authorization-server/master/.env.example > .env
        - sudo docker-compose -f docker-compose-oauthserver.yml up -d
        - sudo docker pull mongo:4.2
        - sudo docker run -d -p 27017:27017 mongo:4.2
        - sudo docker pull minio/minio
        - sudo docker run -d -p 9090:9000 minio/minio server /data
        - npm ci
        - npm i -g wait-on
        - wait-on tcp:27017 -t 60000
    - script: curl "https://raw.githubusercontent.com/hpi-schul-cloud/end-to-end-tests/master/scripts/ci/fetch.travis.sh" | bash
=======
        - bash ./scripts/unitTest.sh
        - npm run feathers:test
    - script: bash ./scripts/e2eTest.sh
>>>>>>> df71d62c
      name: "test:end-to-end"
      after_failure:
        - cat /home/travis/.npm/_logs/*debug.log
    - stage: deploy
      if: NOT fork
      script:
        - bash ./build.sh
      name: build_and_push
      language: generic
      env:
        - GIT_SHA=$( git rev-parse HEAD )
        - DOCKERTAG=$( echo $TRAVIS_BRANCH | tr -s "[:punct:]" "-" )
      after_failure:
        - cat /home/travis/.npm/_logs/*debug.log
      install:
        - mkdir -p .build
        - openssl aes-256-cbc -K $encrypted_0ddd2445e49f_key -iv $encrypted_0ddd2445e49f_iv -in travis_rsa.enc -out .build/travis_rsa -d<|MERGE_RESOLUTION|>--- conflicted
+++ resolved
@@ -24,31 +24,9 @@
        - npm run nest:test:all
     - name: test:mocha
       script:
-<<<<<<< HEAD
-        # - npm audit --audit-level=high
-        - npm test
-        - npm run coverage-codecov
-      name: test:mocha
-      env:
-        - ROCKET_CHAT_URI=http://localhost:5000
-      cache: npm
-      install:
-        - curl https://raw.githubusercontent.com/hpi-schul-cloud/schulcloud-authorization-server/master/docker-compose-test.yml > docker-compose-oauthserver.yml
-        - curl https://raw.githubusercontent.com/hpi-schul-cloud/schulcloud-authorization-server/master/.env.example > .env
-        - sudo docker-compose -f docker-compose-oauthserver.yml up -d
-        - sudo docker pull mongo:4.2
-        - sudo docker run -d -p 27017:27017 mongo:4.2
-        - sudo docker pull minio/minio
-        - sudo docker run -d -p 9090:9000 minio/minio server /data
-        - npm ci
-        - npm i -g wait-on
-        - wait-on tcp:27017 -t 60000
-    - script: curl "https://raw.githubusercontent.com/hpi-schul-cloud/end-to-end-tests/master/scripts/ci/fetch.travis.sh" | bash
-=======
         - bash ./scripts/unitTest.sh
         - npm run feathers:test
     - script: bash ./scripts/e2eTest.sh
->>>>>>> df71d62c
       name: "test:end-to-end"
       after_failure:
         - cat /home/travis/.npm/_logs/*debug.log
