--- conflicted
+++ resolved
@@ -29,11 +29,7 @@
 
 after_success:
   # because Skipping a deployment with the script provider because the current build is a pull request.
-<<<<<<< HEAD
-  #- bash ./deploy.sh
-=======
   - bash ./deploy.sh
->>>>>>> 80bddc30
 
 #deploy:
 #  provider: script
