---
dist: bionic
language: node_js
node_js: '8.15'

sudo: required

services:
- docker
#- mongodb

env:
  global:
    - GIT_SHA=$( git rev-parse HEAD )
    - DOCKERTAG=$( echo $TRAVIS_BRANCH | tr -s "[:punct:]" "-" )
    - ROCKET_CHAT_URI=http://localhost:5000
cache:
  directories:
  - node_modules
before_install:
- openssl aes-256-cbc -K $encrypted_2709882c490b_key -iv $encrypted_2709882c490b_iv -in travis_rsa.enc -out travis_rsa -d
- curl https://raw.githubusercontent.com/schul-cloud/schulcloud-authorization-server/master/docker-compose-test.yml > docker-compose-oauthserver.yml
- curl https://raw.githubusercontent.com/schul-cloud/schulcloud-authorization-server/master/.env.example > .env
- sed -i 's/\"/\\"/g' docker-compose-oauthserver.yml
- source .env ; eval "echo \"$( cat docker-compose-oauthserver.yml )\"" > docker-compose.yml
- sudo systemctl stop postgresql
<<<<<<< HEAD
- docker-compose up -d
=======
- sudo docker-compose up -d
>>>>>>> 9a073451
- sudo docker pull mongo:4.0
- sudo docker run -d -p 27017:27017 mongo:4.0
script:
#- pwd
- docker-compose ps
- npm test
- npm run coverage-codecov
#- export BRANCH=$(if [ "$TRAVIS_PULL_REQUEST" == "false" ]; then echo $TRAVIS_BRANCH; else echo $TRAVIS_PULL_REQUEST_BRANCH; fi)

after_success:
  # because Skipping a deployment with the script provider because the current build is a pull request.
  #- bash ./deploy.sh
  # Check code coverage by codecov
  #- bash <(curl -s https://codecov.io/bash)
  #- bash <(curl -X POST --data "apiKey=$apiKey&branch=$BRANCH" http://$url/update)

deploy:
  provider: script
  script: bash ./deploy.sh
  on:
   all_branches: true
#   condition: $TRAVIS_BRANCH =~ ^development|N21/merge$

notifications:
  slack:
    rooms:
    - secure: JpP7zgvDI9n/VBnply1c/RhCDUi3htY9jFo/MVfzIgzP1ngxoayHvo+T9gWhTfUHnwak4wu4RRH7Scw7YCyInS9lhFmUG/9MB/rgKpVUKrb+pyfAtmZogyyt5q7pwQmxuOH44dvQqNs78eg3E47fejyvfsOnt9ne1uCF9Ry2LkXHJ/c5cXA8BroVh6vg1M50Ny0Kayx/hpO2f8Oj38vEh4l4KmEcbNPZyZ9cQ4yJjm1hj7zMpG+k1J0BOmN+juNU7aDLAwPP2XP/mG8346E47xZShbkQq+bNZfUUI39GyVY7p2bCePzo5fuzVvQfSYiXlNDvztDdLxJ+XiQJe2ashQUzkQuIyfAfEVQEmRqG5W+2mZ2iQoAvuK4So5QgoUUD3b2d4osiwOQqYaJmHihc6MxT/05hdbM79i+rCEViuuG62LJ3gbRO+PDMZwplv9ArvIRKsh5Tgx6BOYfadDASB2muWx/AhvIhudZOTZjBYc8msvWGKu2fvYL4HbS15C4oh1nxgccDo2PoOJSyZOhFb9BEvTAFe+qDkpk9lmSHw6FNzDIMkv64Z8CqHn3fLkJwsCjsYJLOOSYv28S7anx66KeJwRR7+0DTWlbjBwftyiG+KhHghUF2rYiRiBGmaSSnXFD9X9s0PBl/fwGkkvrclM5vykZ26iPtwv5a36T0t7Q=
    on_success: change
    on_failure: always
    on_pull_requests: false<|MERGE_RESOLUTION|>--- conflicted
+++ resolved
@@ -24,11 +24,7 @@
 - sed -i 's/\"/\\"/g' docker-compose-oauthserver.yml
 - source .env ; eval "echo \"$( cat docker-compose-oauthserver.yml )\"" > docker-compose.yml
 - sudo systemctl stop postgresql
-<<<<<<< HEAD
-- docker-compose up -d
-=======
 - sudo docker-compose up -d
->>>>>>> 9a073451
 - sudo docker pull mongo:4.0
 - sudo docker run -d -p 27017:27017 mongo:4.0
 script:
