--- conflicted
+++ resolved
@@ -16,15 +16,7 @@
         run: npm run nest:docs:build
 
       - name: Deploy 🚀
-<<<<<<< HEAD
-<<<<<<< Updated upstream
-        uses: JamesIves/github-pages-deploy-action@4.4.1
-=======
         uses: JamesIves/github-pages-deploy-action@v4
->>>>>>> Stashed changes
-=======
-        uses: JamesIves/github-pages-deploy-action@4
->>>>>>> 048cfa7d
         with:
           branch: gh-pages # The branch the action should deploy to.
           folder: docs # The folder the action should deploy.