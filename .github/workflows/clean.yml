--- conflicted
+++ resolved
@@ -7,11 +7,8 @@
   clean:
     permissions:
       contents: read
-<<<<<<< HEAD
-    uses: hpi-schul-cloud/dof_app_deploy/.github/workflows/clean_workflow.yml@BC-4710-new-tldraw-manage
-=======
+    #uses: hpi-schul-cloud/dof_app_deploy/.github/workflows/clean_workflow.yml@BC-4710-new-tldraw-manage
     uses: hpi-schul-cloud/dof_app_deploy/.github/workflows/clean_workflow.yml@main
->>>>>>> 7475bf5c
     with:
       branch: ${{ github.event.ref }}
     secrets:
