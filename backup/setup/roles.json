--- conflicted
+++ resolved
@@ -123,12 +123,9 @@
 		"TEACHER_LIST",
 		"TEACHER_SKIP_REGISTRATION",
 		"TEAM_INVITE_EXTERNAL",
-<<<<<<< HEAD
+		"SCHOOL_PERMISSION_VIEW",
+		"SCHOOL_PERMISSION_CHANGE",
 		"VIEW_MYSCHOOL_STATS"
-=======
-		"SCHOOL_PERMISSION_VIEW",
-		"SCHOOL_PERMISSION_CHANGE"
->>>>>>> a778f7e2
 	],
 	"__v": 2
 },
