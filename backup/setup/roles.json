--- conflicted
+++ resolved
@@ -145,18 +145,13 @@
 			"TEAM_INVITE_EXTERNAL",
 			"USERGROUP_CREATE",
 			"USERGROUP_EDIT",
-<<<<<<< HEAD
-			"USERGROUP_FULL_ADMIN"
-=======
 			"USERGROUP_FULL_ADMIN",
-			"TEAM_INVITE_EXTERNAL",
 			"DATASOURCES_EDIT",
 			"DATASOURCES_VIEW",
 			"DATASOURCES_CREATE",
 			"DATASOURCES_DELETE",
 			"DATASOURCES_RUN",
 			"DATASOURCES_RUN_VIEW"
->>>>>>> 2c55b273
 		],
 		"__v": 0
 	},
