<<<<<<< HEAD
[
	{
		"_id": {
=======
[{
	"_id": {
		"$oid": "0000d186816abba584714c95"
	},
	"name": "user",
	"roles": [],
	"updatedAt": {
		"$date": "2017-01-01T00:06:37.148Z"
	},
	"createdAt": {
		"$date": "2017-01-01T00:06:37.148Z"
	},
	"permissions": [
		"ACCOUNT_EDIT",
		"BASE_VIEW",
		"CALENDAR_CREATE",
		"CALENDAR_EDIT",
		"CALENDAR_VIEW",
		"CLASS_VIEW",
		"COMMENTS_CREATE",
		"COMMENTS_EDIT",
		"COMMENTS_VIEW",
		"CONTENT_NON_OER_VIEW",
		"CONTENT_VIEW",
		"COURSE_VIEW",
		"COURSEGROUP_CREATE",
		"COURSEGROUP_EDIT",
		"DASHBOARD_VIEW",
		"FEDERALSTATE_VIEW",
		"FILE_CREATE",
		"FILE_DELETE",
		"FILE_MOVE",
		"FILESTORAGE_CREATE",
		"FILESTORAGE_EDIT",
		"FILESTORAGE_REMOVE",
		"FILESTORAGE_VIEW",
		"FOLDER_CREATE",
		"FOLDER_DELETE",
		"HELPDESK_CREATE",
		"HOMEWORK_CREATE",
		"HOMEWORK_EDIT",
		"HOMEWORK_VIEW",
		"LERNSTORE_VIEW",
		"LINK_CREATE",
		"NEWS_VIEW",
		"NOTIFICATION_CREATE",
		"NOTIFICATION_EDIT",
		"NOTIFICATION_VIEW",
		"PASSWORD_EDIT",
		"PWRECOVERY_CREATE",
		"PWRECOVERY_EDIT",
		"PWRECOVERY_VIEW",
		"RELEASES_VIEW",
		"ROLE_VIEW",
		"SUBMISSIONS_CREATE",
		"SUBMISSIONS_EDIT",
		"SUBMISSIONS_VIEW",
		"SYSTEM_VIEW",
		"TEAM_CREATE",
		"TEAM_EDIT",
		"TEAM_VIEW",
		"TOOL_VIEW",
		"TOPIC_VIEW"
	],
	"__v": 0
},
{
	"_id": {
		"$oid": "0000d186816abba584714c96"
	},
	"name": "administrator",
	"updatedAt": {
		"$date": "2020-06-05T10:58:29.308Z"
	},
	"createdAt": {
		"$date": "2017-01-01T00:06:37.148Z"
	},
	"roles": [
		{
			"$oid": "0000d186816abba584714c95"
		}
	],
	"permissions": [
		"ACCOUNT_CREATE",
		"ADMIN_VIEW",
		"CLASS_CREATE",
		"CLASS_EDIT",
		"CLASS_FULL_ADMIN",
		"CLASS_LIST",
		"CLASS_REMOVE",
		"COURSE_CREATE",
		"COURSE_EDIT",
		"COURSE_REMOVE",
		"DATASOURCES_CREATE",
		"DATASOURCES_DELETE",
		"DATASOURCES_EDIT",
		"DATASOURCES_RUN",
		"DATASOURCES_RUN_VIEW",
		"DATASOURCES_VIEW",
		"ENTERTHECLOUD_START",
		"HELPDESK_EDIT",
		"HELPDESK_VIEW",
		"MESSENGER_SYNC",
		"MESSENGER_ROOM_CREATE",
		"NEWS_CREATE",
		"NEWS_EDIT",
		"REQUEST_CONSENTS",
		"SCHOOL_EDIT",
		"SCHOOL_NEWS_EDIT",
		"SCHOOL_CHAT_MANAGE",
		"SCHOOL_LOGO_MANAGE",
		"SCHOOL_STUDENT_TEAM_MANAGE",
		"STUDENT_CREATE",
		"STUDENT_DELETE",
		"STUDENT_EDIT",
		"STUDENT_LIST",
		"STUDENT_SKIP_REGISTRATION",
		"SUBMISSIONS_SCHOOL_VIEW",
		"SYNC_START",
		"SYSTEM_CREATE",
		"SYSTEM_EDIT",
		"TEACHER_CREATE",
		"TEACHER_DELETE",
		"TEACHER_EDIT",
		"TEACHER_LIST",
		"TEACHER_SKIP_REGISTRATION",
		"TEAM_INVITE_EXTERNAL",
		"SCHOOL_PERMISSION_VIEW",
		"SCHOOL_PERMISSION_CHANGE"
	],
	"__v": 2
},
{
	"_id": {
		"$oid": "0000d186816abba584714c97"
	},
	"name": "superhero",
	"updatedAt": {
		"$date": "2019-12-03T16:35:35.238Z"
	},
	"createdAt": {
		"$date": "2017-01-01T00:06:37.148Z"
	},
	"roles": [
		{
			"$oid": "0000d186816abba584714c95"
		}
	],
	"permissions": [
		"ADMIN_EDIT",
		"CLASS_LIST",
		"CREATE_SUPPORT_JWT",
		"DATASOURCES_CREATE",
		"DATASOURCES_DELETE",
		"DATASOURCES_EDIT",
		"DATASOURCES_RUN",
		"DATASOURCES_RUN_VIEW",
		"DATASOURCES_VIEW",
		"FEDERALSTATE_CREATE",
		"FEDERALSTATE_EDIT",
		"MESSENGER_ROOM_CREATE",
		"MESSENGER_SYNC",
		"RELEASES_CREATE",
		"RELEASES_EDIT",
		"REQUEST_CONSENTS",
		"ROLE_CREATE",
		"ROLE_EDIT",
		"SCHOOL_CREATE",
		"SCHOOL_EDIT",
		"STUDENT_CREATE",
		"STUDENT_DELETE",
		"STUDENT_EDIT",
		"STUDENT_LIST",
		"SUBMISSIONS_SCHOOL_VIEW",
		"SYNC_START",
		"TEACHER_CREATE",
		"TEACHER_DELETE",
		"TEACHER_EDIT",
		"TEACHER_LIST",
		"TOOL_CREATE",
		"TOOL_EDIT",
		"YEARS_EDIT"
	],
	"__v": 2
},
{
	"_id": {
		"$oid": "0000d186816abba584714c98"
	},
	"name": "teacher",
	"updatedAt": {
		"$date": "2019-12-03T15:47:27.302Z"
	},
	"createdAt": {
		"$date": "2017-01-01T00:06:37.148Z"
	},
	"roles": [
		{
			"$oid": "0000d186816abba584714c95"
		}
	],
	"permissions": [
		"ACCOUNT_CREATE",
		"CLASS_CREATE",
		"CLASS_EDIT",
		"CLASS_LIST",
		"CLASS_REMOVE",
		"COURSE_CREATE",
		"COURSE_EDIT",
		"COURSE_REMOVE",
		"ENTERTHECLOUD_START",
		"LESSONS_VIEW",
		"MESSENGER_ROOM_CREATE",
		"NEWS_CREATE",
		"NEWS_EDIT",
		"REQUEST_CONSENTS",
		"SCHOOL_NEWS_EDIT",
		"STUDENT_EDIT",
		"STUDENT_LIST",
		"STUDENT_SKIP_REGISTRATION",
		"SUBMISSIONS_SCHOOL_VIEW",
		"TEACHER_LIST",
		"TEAM_INVITE_EXTERNAL",
		"TEAM_INVITE_EXTERNAL",
		"TOOL_CREATE",
		"TOOL_EDIT",
		"TOOL_NEW_VIEW",
		"TOPIC_CREATE",
		"TOPIC_EDIT",
		"USERGROUP_CREATE",
		"USERGROUP_EDIT",
		"USER_CREATE",
		"TASK_DASHBOARD_TEACHER_VIEW_V3"
	],
	"__v": 2
},
{
	"_id": {
		"$oid": "0000d186816abba584714c99"
	},
	"name": "student",
	"updatedAt": {
		"$date": "2017-01-01T00:06:37.148Z"
	},
	"createdAt": {
		"$date": "2017-01-01T00:06:37.148Z"
	},
	"roles": [
		{
			"$oid": "0000d186816abba584714c95"
		}
	],
	"permissions": [
		"TASK_DASHBOARD_VIEW_V3"
	],
	"__v": 0
},
{
	"_id": {
		"$oid": "0000d186816abba584714d00"
	},
	"name": "demo",
	"updatedAt": {
		"$date": "2017-01-01T00:06:37.148Z"
	},
	"createdAt": {
		"$date": "2017-01-01T00:06:37.148Z"
	},
	"roles": [],
	"permissions": [
		"BASE_VIEW",
		"CALENDAR_VIEW",
		"CLASS_VIEW",
		"COURSE_VIEW",
		"CONTENT_VIEW",
		"DASHBOARD_VIEW",
		"FILESTORAGE_CREATE",
		"FILESTORAGE_VIEW",
		"HOMEWORK_VIEW",
		"NEWS_VIEW",
		"RELEASES_VIEW",
		"SUBMISSIONS_VIEW",
		"TEAM_VIEW",
		"TOOL_VIEW",
		"TOPIC_VIEW"
	],
	"__v": 0
},
{
	"_id": {
		"$oid": "0000d186816abba584714d01"
	},
	"name": "helpdesk",
	"updatedAt": {
		"$date": "2017-01-01T00:06:37.148Z"
	},
	"createdAt": {
		"$date": "2017-01-01T00:06:37.148Z"
	},
	"roles": [
		{
>>>>>>> 21c8d908
			"$oid": "0000d186816abba584714c95"
		},
		"name": "user",
		"roles": [],
		"updatedAt": {
			"$date": "2017-01-01T00:06:37.148Z"
		},
		"createdAt": {
			"$date": "2017-01-01T00:06:37.148Z"
		},
		"permissions": [
			"ACCOUNT_EDIT",
			"BASE_VIEW",
			"CALENDAR_CREATE",
			"CALENDAR_EDIT",
			"CALENDAR_VIEW",
			"CLASS_VIEW",
			"COMMENTS_CREATE",
			"COMMENTS_EDIT",
			"COMMENTS_VIEW",
			"CONTENT_NON_OER_VIEW",
			"CONTENT_VIEW",
			"COURSE_VIEW",
			"COURSEGROUP_CREATE",
			"COURSEGROUP_EDIT",
			"DASHBOARD_VIEW",
			"FEDERALSTATE_VIEW",
			"FILE_CREATE",
			"FILE_DELETE",
			"FILE_MOVE",
			"FILESTORAGE_CREATE",
			"FILESTORAGE_EDIT",
			"FILESTORAGE_REMOVE",
			"FILESTORAGE_VIEW",
			"FOLDER_CREATE",
			"FOLDER_DELETE",
			"HELPDESK_CREATE",
			"HOMEWORK_CREATE",
			"HOMEWORK_EDIT",
			"HOMEWORK_VIEW",
			"LERNSTORE_VIEW",
			"LINK_CREATE",
			"NEWS_VIEW",
			"NOTIFICATION_CREATE",
			"NOTIFICATION_EDIT",
			"NOTIFICATION_VIEW",
			"PASSWORD_EDIT",
			"PWRECOVERY_CREATE",
			"PWRECOVERY_EDIT",
			"PWRECOVERY_VIEW",
			"RELEASES_VIEW",
			"ROLE_VIEW",
			"SUBMISSIONS_CREATE",
			"SUBMISSIONS_EDIT",
			"SUBMISSIONS_VIEW",
			"SYSTEM_VIEW",
			"TEAM_CREATE",
			"TEAM_EDIT",
			"TEAM_VIEW",
			"TOOL_VIEW",
			"TOPIC_VIEW"
		],
		"__v": 0
	},
	{
		"_id": {
			"$oid": "0000d186816abba584714c96"
		},
		"name": "administrator",
		"updatedAt": {
			"$date": "2020-06-05T10:58:29.308Z"
		},
		"createdAt": {
			"$date": "2017-01-01T00:06:37.148Z"
		},
		"roles": [
			{
				"$oid": "0000d186816abba584714c95"
			}
		],
		"permissions": [
			"ACCOUNT_CREATE",
			"ADMIN_VIEW",
			"CLASS_CREATE",
			"CLASS_EDIT",
			"CLASS_FULL_ADMIN",
			"CLASS_LIST",
			"CLASS_REMOVE",
			"COURSE_CREATE",
			"COURSE_EDIT",
			"COURSE_REMOVE",
			"DATASOURCES_CREATE",
			"DATASOURCES_DELETE",
			"DATASOURCES_EDIT",
			"DATASOURCES_RUN",
			"DATASOURCES_RUN_VIEW",
			"DATASOURCES_VIEW",
			"ENTERTHECLOUD_START",
			"HELPDESK_EDIT",
			"HELPDESK_VIEW",
			"MESSENGER_SYNC",
			"MESSENGER_ROOM_CREATE",
			"NEWS_CREATE",
			"NEWS_EDIT",
			"REQUEST_CONSENTS",
			"SCHOOL_EDIT",
			"SCHOOL_NEWS_EDIT",
			"SCHOOL_CHAT_MANAGE",
			"SCHOOL_LOGO_MANAGE",
			"SCHOOL_STUDENT_TEAM_MANAGE",
			"STUDENT_CREATE",
			"STUDENT_DELETE",
			"STUDENT_EDIT",
			"STUDENT_LIST",
			"STUDENT_SKIP_REGISTRATION",
			"SUBMISSIONS_SCHOOL_VIEW",
			"SYNC_START",
			"SYSTEM_CREATE",
			"SYSTEM_EDIT",
			"TEACHER_CREATE",
			"TEACHER_DELETE",
			"TEACHER_EDIT",
			"TEACHER_LIST",
			"TEACHER_SKIP_REGISTRATION",
			"TEAM_INVITE_EXTERNAL",
			"SCHOOL_PERMISSION_VIEW",
			"SCHOOL_PERMISSION_CHANGE"
		],
		"__v": 2
	},
	{
		"_id": {
			"$oid": "0000d186816abba584714c97"
		},
		"name": "superhero",
		"updatedAt": {
			"$date": "2019-12-03T16:35:35.238Z"
		},
		"createdAt": {
			"$date": "2017-01-01T00:06:37.148Z"
		},
		"roles": [
			{
				"$oid": "0000d186816abba584714c95"
			}
		],
		"permissions": [
			"ADMIN_EDIT",
			"CLASS_LIST",
			"CREATE_SUPPORT_JWT",
			"DATASOURCES_CREATE",
			"DATASOURCES_DELETE",
			"DATASOURCES_EDIT",
			"DATASOURCES_RUN",
			"DATASOURCES_RUN_VIEW",
			"DATASOURCES_VIEW",
			"FEDERALSTATE_CREATE",
			"FEDERALSTATE_EDIT",
			"MESSENGER_ROOM_CREATE",
			"MESSENGER_SYNC",
			"RELEASES_CREATE",
			"RELEASES_EDIT",
			"REQUEST_CONSENTS",
			"ROLE_CREATE",
			"ROLE_EDIT",
			"SCHOOL_CREATE",
			"SCHOOL_EDIT",
			"STUDENT_CREATE",
			"STUDENT_DELETE",
			"STUDENT_EDIT",
			"STUDENT_LIST",
			"SUBMISSIONS_SCHOOL_VIEW",
			"SYNC_START",
			"TEACHER_CREATE",
			"TEACHER_DELETE",
			"TEACHER_EDIT",
			"TEACHER_LIST",
			"TOOL_CREATE",
			"TOOL_EDIT"
		],
		"__v": 2
	},
	{
		"_id": {
			"$oid": "0000d186816abba584714c98"
		},
		"name": "teacher",
		"updatedAt": {
			"$date": "2021-09-10T09:55:02.553Z"
		},
		"createdAt": {
			"$date": "2017-01-01T00:06:37.148Z"
		},
		"roles": [
			{
				"$oid": "0000d186816abba584714c95"
			}
		],
		"permissions": [
			"ACCOUNT_CREATE",
			"CLASS_CREATE",
			"CLASS_EDIT",
			"CLASS_LIST",
			"CLASS_REMOVE",
			"COURSE_CREATE",
			"COURSE_EDIT",
			"COURSE_REMOVE",
			"ENTERTHECLOUD_START",
			"LESSONS_VIEW",
			"MESSENGER_ROOM_CREATE",
			"NEWS_CREATE",
			"NEWS_EDIT",
			"REQUEST_CONSENTS",
			"SCHOOL_NEWS_EDIT",
			"STUDENT_EDIT",
			"STUDENT_LIST",
			"STUDENT_SKIP_REGISTRATION",
			"SUBMISSIONS_SCHOOL_VIEW",
			"TEACHER_LIST",
			"TEAM_INVITE_EXTERNAL",
			"TEAM_INVITE_EXTERNAL",
			"TOOL_CREATE",
			"TOOL_EDIT",
			"TOOL_NEW_VIEW",
			"TOPIC_CREATE",
			"TOPIC_EDIT",
			"USERGROUP_CREATE",
			"USERGROUP_EDIT",
			"USER_CREATE",
			"TASK_DASHBOARD_TEACHER_VIEW_V3"
		],
		"__v": 2
	},
	{
		"_id": {
			"$oid": "0000d186816abba584714c99"
		},
		"name": "student",
		"updatedAt": {
			"$date": "2017-01-01T00:06:37.148Z"
		},
		"createdAt": {
			"$date": "2017-01-01T00:06:37.148Z"
		},
		"roles": [
			{
				"$oid": "0000d186816abba584714c95"
			}
		],
		"permissions": [
			"TASK_DASHBOARD_VIEW_V3"
		],
		"__v": 0
	},
	{
		"_id": {
			"$oid": "0000d186816abba584714d00"
		},
		"name": "demo",
		"updatedAt": {
			"$date": "2017-01-01T00:06:37.148Z"
		},
		"createdAt": {
			"$date": "2017-01-01T00:06:37.148Z"
		},
		"roles": [],
		"permissions": [
			"BASE_VIEW",
			"CALENDAR_VIEW",
			"CLASS_VIEW",
			"COURSE_VIEW",
			"CONTENT_VIEW",
			"DASHBOARD_VIEW",
			"FILESTORAGE_CREATE",
			"FILESTORAGE_VIEW",
			"HOMEWORK_VIEW",
			"NEWS_VIEW",
			"RELEASES_VIEW",
			"SUBMISSIONS_VIEW",
			"TEAM_VIEW",
			"TOOL_VIEW",
			"TOPIC_VIEW"
		],
		"__v": 0
	},
	{
		"_id": {
			"$oid": "0000d186816abba584714d01"
		},
		"name": "helpdesk",
		"updatedAt": {
			"$date": "2017-01-01T00:06:37.148Z"
		},
		"createdAt": {
			"$date": "2017-01-01T00:06:37.148Z"
		},
		"roles": [
			{
				"$oid": "0000d186816abba584714c95"
			}
		],
		"permissions": [
			"HELPDESK_EDIT",
			"HELPDESK_VIEW"
		],
		"__v": 0
	},
	{
		"_id": {
			"$oid": "0000d186816abba584714d02"
		},
		"name": "demoStudent",
		"updatedAt": {
			"$date": "2017-01-01T00:06:37.148Z"
		},
		"createdAt": {
			"$date": "2017-01-01T00:06:37.148Z"
		},
		"roles": [
			{
				"$oid": "0000d186816abba584714d00"
			}
		],
		"permissions": [],
		"__v": 0
	},
	{
		"_id": {
			"$oid": "0000d186816abba584714d03"
		},
		"name": "demoTeacher",
		"updatedAt": {
			"$date": "2017-01-01T00:06:37.148Z"
		},
		"createdAt": {
			"$date": "2017-01-01T00:06:37.148Z"
		},
		"roles": [
			{
				"$oid": "0000d186816abba584714d00"
			}
		],
		"permissions": [
			"LESSONS_VIEW",
			"SUBMISSIONS_SCHOOL_VIEW",
			"TOOL_NEW_VIEW"
		],
		"__v": 0
	},
	{
		"_id": {
			"$oid": "5bb5c190fb457b1c3c0c7e0f"
		},
		"name": "teammember",
		"updatedAt": {
			"$date": "2017-01-01T00:06:37.148Z"
		},
		"createdAt": {
			"$date": "2017-01-01T00:06:37.148Z"
		},
		"roles": [],
		"permissions": [
			"LEAVE_TEAM",
			"NEWS_VIEW",
			"UPLOAD_FILES",
			"USE_LIBREOFFICE",
			"USE_ROCKETCHAT",
			"JOIN_MEETING"
		],
		"__v": 0
	},
	{
		"_id": {
			"$oid": "5bb5c391fb457b1c3c0c7e10"
		},
		"name": "teamexpert",
		"updatedAt": {
			"$date": "2017-01-01T00:06:37.148Z"
		},
		"createdAt": {
			"$date": "2017-01-01T00:06:37.148Z"
		},
		"roles": [],
		"permissions": [
			"CALENDAR_VIEW",
			"LEAVE_TEAM",
			"NEWS_VIEW",
			"UPLOAD_FILES",
			"USE_LIBREOFFICE",
			"USE_ROCKETCHAT"
		],
		"__v": 0
	},
	{
		"_id": {
			"$oid": "5bb5c49efb457b1c3c0c7e11"
		},
		"name": "teamleader",
		"updatedAt": {
			"$date": "2017-01-01T00:06:37.148Z"
		},
		"createdAt": {
			"$date": "2017-01-01T00:06:37.148Z"
		},
		"roles": [
			{
				"$oid": "5bb5c190fb457b1c3c0c7e0f"
			}
		],
		"permissions": [
			"ADD_SCHOOL_MEMBERS",
			"CALENDAR_CREATE",
			"CALENDAR_EDIT",
			"CHANGE_TEAM_ROLES",
			"CREATE_TOPICS_AND_TASKS",
			"EDIT_ALL_FILES",
			"NEWS_CREATE",
			"START_MEETING"
		],
		"__v": 0
	},
	{
		"_id": {
			"$oid": "5bb5c545fb457b1c3c0c7e13"
		},
		"name": "teamadministrator",
		"updatedAt": {
			"$date": "2017-01-01T00:06:37.148Z"
		},
		"createdAt": {
			"$date": "2017-01-01T00:06:37.148Z"
		},
		"roles": [
			{
				"$oid": "5bb5c49efb457b1c3c0c7e11"
			}
		],
		"permissions": [
			"DEFAULT_FILE_PERMISSIONS",
			"INVITE_ADMINISTRATORS",
			"INVITE_EXPERTS",
			"NEWS_EDIT",
			"REMOVE_MEMBERS",
			"RENAME_TEAM"
		],
		"__v": 0
	},
	{
		"_id": {
			"$oid": "5bb5c62bfb457b1c3c0c7e14"
		},
		"name": "teamowner",
		"updatedAt": {
			"$date": "2017-01-01T00:06:37.148Z"
		},
		"createdAt": {
			"$date": "2017-01-01T00:06:37.148Z"
		},
		"roles": [
			{
				"$oid": "5bb5c545fb457b1c3c0c7e13"
			}
		],
		"permissions": [
			"DELETE_TEAM"
		],
		"__v": 0
	},
	{
		"_id": {
			"$oid": "5bb5c62bfb457b1c3c0c7f00"
		},
		"name": "courseStudent",
		"updatedAt": {
			"$date": "2019-09-09T12:00:00Z"
		},
		"createdAt": {
			"$date": "2019-09-09T12:00:00Z"
		},
		"roles": [],
		"permissions": [
			"COURSE_VIEW",
			"TOOL_VIEW",
			"NEWS_VIEW",
			"ROLE_VIEW",
			"USERGROUP_VIEW",
			"COURSEGROUP_CREATE",
			"COURSEGROUP_EDIT",
			"LESSONS_VIEW",
			"HOMEWORK_VIEW",
			"HOMEWORK_EDIT",
			"HOMEWORK_CREATE",
			"COMMENTS_VIEW",
			"COMMENTS_CREATE",
			"COMMENTS_EDIT",
			"SUBMISSIONS_VIEW",
			"SUBMISSIONS_CREATE",
			"SUBMISSIONS_EDIT",
			"FILESTORAGE_VIEW",
			"FILESTORAGE_EDIT",
			"FILESTORAGE_CREATE",
			"FILESTORAGE_REMOVE",
			"CONTENT_VIEW",
			"CONTENT_NON_OER_VIEW",
			"JOIN_MEETING"
		],
		"__v": 0
	},
	{
		"_id": {
			"$oid": "5bb5c62bfb457b1c3c0c7f01"
		},
		"name": "courseTeacher",
		"updatedAt": {
			"$date": "2019-09-09T12:00:00Z"
		},
		"createdAt": {
			"$date": "2019-09-09T12:00:00Z"
		},
		"roles": [
			{
				"$oid": "5bb5c62bfb457b1c3c0c7f00"
			}
		],
		"permissions": [
			"COURSE_CREATE",
			"COURSE_EDIT",
			"COURSE_DELETE",
			"HOMEWORK_CREATE",
			"HOMEWORK_EDIT",
			"LESSONS_CREATE",
			"NEWS_CREATE",
			"NEWS_EDIT",
			"TOOL_CREATE",
			"TOOL_EDIT",
			"TOOL_NEW_VIEW",
			"TOPIC_CREATE",
			"TOPIC_EDIT",
			"USER_CREATE",
			"USERGROUP_CREATE",
			"USERGROUP_EDIT",
			"SCOPE_PERMISSIONS_VIEW",
			"START_MEETING"
		],
		"__v": 0
	},
	{
		"_id": {
			"$oid": "5bb5c62bfb457b1c3c0c7f02"
		},
		"name": "courseSubstitutionTeacher",
		"updatedAt": {
			"$date": "2019-09-09T12:00:00Z"
		},
		"createdAt": {
			"$date": "2019-09-09T12:00:00Z"
		},
		"roles": [
			{
				"$oid": "5bb5c62bfb457b1c3c0c7f00"
			}
		],
		"permissions": [
			"HOMEWORK_CREATE",
			"HOMEWORK_EDIT",
			"LESSONS_CREATE",
			"NEWS_CREATE",
			"NEWS_EDIT",
			"TOOL_CREATE",
			"TOOL_EDIT",
			"TOOL_NEW_VIEW",
			"TOPIC_CREATE",
			"TOPIC_EDIT",
			"USER_CREATE",
			"USERGROUP_CREATE",
			"USERGROUP_EDIT",
			"SCOPE_PERMISSIONS_VIEW",
			"START_MEETING"
		],
		"__v": 0
	},
	{
		"_id": {
			"$oid": "5bb5c62bfb457b1c3c0c7f03"
		},
		"name": "courseAdministrator",
		"updatedAt": {
			"$date": "2019-09-09T12:00:00Z"
		},
		"createdAt": {
			"$date": "2019-09-09T12:00:00Z"
		},
		"roles": [
			{
				"$oid": "5bb5c62bfb457b1c3c0c7f01"
			}
		],
		"permissions": [],
		"__v": 0
	},
	{
		"_id": {
			"$oid": "5bd0066a90a9ee0cb4947a9c"
		},
		"name": "expert",
		"updatedAt": {
			"$date": "2017-01-01T00:06:37.148Z"
		},
		"createdAt": {
			"$date": "2017-01-01T00:06:37.148Z"
		},
		"roles": [
			{
				"$oid": "0000d186816abba584714c95"
			}
		],
		"permissions": [],
		"__v": 0
	}
]<|MERGE_RESOLUTION|>--- conflicted
+++ resolved
@@ -1,310 +1,6 @@
-<<<<<<< HEAD
 [
 	{
 		"_id": {
-=======
-[{
-	"_id": {
-		"$oid": "0000d186816abba584714c95"
-	},
-	"name": "user",
-	"roles": [],
-	"updatedAt": {
-		"$date": "2017-01-01T00:06:37.148Z"
-	},
-	"createdAt": {
-		"$date": "2017-01-01T00:06:37.148Z"
-	},
-	"permissions": [
-		"ACCOUNT_EDIT",
-		"BASE_VIEW",
-		"CALENDAR_CREATE",
-		"CALENDAR_EDIT",
-		"CALENDAR_VIEW",
-		"CLASS_VIEW",
-		"COMMENTS_CREATE",
-		"COMMENTS_EDIT",
-		"COMMENTS_VIEW",
-		"CONTENT_NON_OER_VIEW",
-		"CONTENT_VIEW",
-		"COURSE_VIEW",
-		"COURSEGROUP_CREATE",
-		"COURSEGROUP_EDIT",
-		"DASHBOARD_VIEW",
-		"FEDERALSTATE_VIEW",
-		"FILE_CREATE",
-		"FILE_DELETE",
-		"FILE_MOVE",
-		"FILESTORAGE_CREATE",
-		"FILESTORAGE_EDIT",
-		"FILESTORAGE_REMOVE",
-		"FILESTORAGE_VIEW",
-		"FOLDER_CREATE",
-		"FOLDER_DELETE",
-		"HELPDESK_CREATE",
-		"HOMEWORK_CREATE",
-		"HOMEWORK_EDIT",
-		"HOMEWORK_VIEW",
-		"LERNSTORE_VIEW",
-		"LINK_CREATE",
-		"NEWS_VIEW",
-		"NOTIFICATION_CREATE",
-		"NOTIFICATION_EDIT",
-		"NOTIFICATION_VIEW",
-		"PASSWORD_EDIT",
-		"PWRECOVERY_CREATE",
-		"PWRECOVERY_EDIT",
-		"PWRECOVERY_VIEW",
-		"RELEASES_VIEW",
-		"ROLE_VIEW",
-		"SUBMISSIONS_CREATE",
-		"SUBMISSIONS_EDIT",
-		"SUBMISSIONS_VIEW",
-		"SYSTEM_VIEW",
-		"TEAM_CREATE",
-		"TEAM_EDIT",
-		"TEAM_VIEW",
-		"TOOL_VIEW",
-		"TOPIC_VIEW"
-	],
-	"__v": 0
-},
-{
-	"_id": {
-		"$oid": "0000d186816abba584714c96"
-	},
-	"name": "administrator",
-	"updatedAt": {
-		"$date": "2020-06-05T10:58:29.308Z"
-	},
-	"createdAt": {
-		"$date": "2017-01-01T00:06:37.148Z"
-	},
-	"roles": [
-		{
-			"$oid": "0000d186816abba584714c95"
-		}
-	],
-	"permissions": [
-		"ACCOUNT_CREATE",
-		"ADMIN_VIEW",
-		"CLASS_CREATE",
-		"CLASS_EDIT",
-		"CLASS_FULL_ADMIN",
-		"CLASS_LIST",
-		"CLASS_REMOVE",
-		"COURSE_CREATE",
-		"COURSE_EDIT",
-		"COURSE_REMOVE",
-		"DATASOURCES_CREATE",
-		"DATASOURCES_DELETE",
-		"DATASOURCES_EDIT",
-		"DATASOURCES_RUN",
-		"DATASOURCES_RUN_VIEW",
-		"DATASOURCES_VIEW",
-		"ENTERTHECLOUD_START",
-		"HELPDESK_EDIT",
-		"HELPDESK_VIEW",
-		"MESSENGER_SYNC",
-		"MESSENGER_ROOM_CREATE",
-		"NEWS_CREATE",
-		"NEWS_EDIT",
-		"REQUEST_CONSENTS",
-		"SCHOOL_EDIT",
-		"SCHOOL_NEWS_EDIT",
-		"SCHOOL_CHAT_MANAGE",
-		"SCHOOL_LOGO_MANAGE",
-		"SCHOOL_STUDENT_TEAM_MANAGE",
-		"STUDENT_CREATE",
-		"STUDENT_DELETE",
-		"STUDENT_EDIT",
-		"STUDENT_LIST",
-		"STUDENT_SKIP_REGISTRATION",
-		"SUBMISSIONS_SCHOOL_VIEW",
-		"SYNC_START",
-		"SYSTEM_CREATE",
-		"SYSTEM_EDIT",
-		"TEACHER_CREATE",
-		"TEACHER_DELETE",
-		"TEACHER_EDIT",
-		"TEACHER_LIST",
-		"TEACHER_SKIP_REGISTRATION",
-		"TEAM_INVITE_EXTERNAL",
-		"SCHOOL_PERMISSION_VIEW",
-		"SCHOOL_PERMISSION_CHANGE"
-	],
-	"__v": 2
-},
-{
-	"_id": {
-		"$oid": "0000d186816abba584714c97"
-	},
-	"name": "superhero",
-	"updatedAt": {
-		"$date": "2019-12-03T16:35:35.238Z"
-	},
-	"createdAt": {
-		"$date": "2017-01-01T00:06:37.148Z"
-	},
-	"roles": [
-		{
-			"$oid": "0000d186816abba584714c95"
-		}
-	],
-	"permissions": [
-		"ADMIN_EDIT",
-		"CLASS_LIST",
-		"CREATE_SUPPORT_JWT",
-		"DATASOURCES_CREATE",
-		"DATASOURCES_DELETE",
-		"DATASOURCES_EDIT",
-		"DATASOURCES_RUN",
-		"DATASOURCES_RUN_VIEW",
-		"DATASOURCES_VIEW",
-		"FEDERALSTATE_CREATE",
-		"FEDERALSTATE_EDIT",
-		"MESSENGER_ROOM_CREATE",
-		"MESSENGER_SYNC",
-		"RELEASES_CREATE",
-		"RELEASES_EDIT",
-		"REQUEST_CONSENTS",
-		"ROLE_CREATE",
-		"ROLE_EDIT",
-		"SCHOOL_CREATE",
-		"SCHOOL_EDIT",
-		"STUDENT_CREATE",
-		"STUDENT_DELETE",
-		"STUDENT_EDIT",
-		"STUDENT_LIST",
-		"SUBMISSIONS_SCHOOL_VIEW",
-		"SYNC_START",
-		"TEACHER_CREATE",
-		"TEACHER_DELETE",
-		"TEACHER_EDIT",
-		"TEACHER_LIST",
-		"TOOL_CREATE",
-		"TOOL_EDIT",
-		"YEARS_EDIT"
-	],
-	"__v": 2
-},
-{
-	"_id": {
-		"$oid": "0000d186816abba584714c98"
-	},
-	"name": "teacher",
-	"updatedAt": {
-		"$date": "2019-12-03T15:47:27.302Z"
-	},
-	"createdAt": {
-		"$date": "2017-01-01T00:06:37.148Z"
-	},
-	"roles": [
-		{
-			"$oid": "0000d186816abba584714c95"
-		}
-	],
-	"permissions": [
-		"ACCOUNT_CREATE",
-		"CLASS_CREATE",
-		"CLASS_EDIT",
-		"CLASS_LIST",
-		"CLASS_REMOVE",
-		"COURSE_CREATE",
-		"COURSE_EDIT",
-		"COURSE_REMOVE",
-		"ENTERTHECLOUD_START",
-		"LESSONS_VIEW",
-		"MESSENGER_ROOM_CREATE",
-		"NEWS_CREATE",
-		"NEWS_EDIT",
-		"REQUEST_CONSENTS",
-		"SCHOOL_NEWS_EDIT",
-		"STUDENT_EDIT",
-		"STUDENT_LIST",
-		"STUDENT_SKIP_REGISTRATION",
-		"SUBMISSIONS_SCHOOL_VIEW",
-		"TEACHER_LIST",
-		"TEAM_INVITE_EXTERNAL",
-		"TEAM_INVITE_EXTERNAL",
-		"TOOL_CREATE",
-		"TOOL_EDIT",
-		"TOOL_NEW_VIEW",
-		"TOPIC_CREATE",
-		"TOPIC_EDIT",
-		"USERGROUP_CREATE",
-		"USERGROUP_EDIT",
-		"USER_CREATE",
-		"TASK_DASHBOARD_TEACHER_VIEW_V3"
-	],
-	"__v": 2
-},
-{
-	"_id": {
-		"$oid": "0000d186816abba584714c99"
-	},
-	"name": "student",
-	"updatedAt": {
-		"$date": "2017-01-01T00:06:37.148Z"
-	},
-	"createdAt": {
-		"$date": "2017-01-01T00:06:37.148Z"
-	},
-	"roles": [
-		{
-			"$oid": "0000d186816abba584714c95"
-		}
-	],
-	"permissions": [
-		"TASK_DASHBOARD_VIEW_V3"
-	],
-	"__v": 0
-},
-{
-	"_id": {
-		"$oid": "0000d186816abba584714d00"
-	},
-	"name": "demo",
-	"updatedAt": {
-		"$date": "2017-01-01T00:06:37.148Z"
-	},
-	"createdAt": {
-		"$date": "2017-01-01T00:06:37.148Z"
-	},
-	"roles": [],
-	"permissions": [
-		"BASE_VIEW",
-		"CALENDAR_VIEW",
-		"CLASS_VIEW",
-		"COURSE_VIEW",
-		"CONTENT_VIEW",
-		"DASHBOARD_VIEW",
-		"FILESTORAGE_CREATE",
-		"FILESTORAGE_VIEW",
-		"HOMEWORK_VIEW",
-		"NEWS_VIEW",
-		"RELEASES_VIEW",
-		"SUBMISSIONS_VIEW",
-		"TEAM_VIEW",
-		"TOOL_VIEW",
-		"TOPIC_VIEW"
-	],
-	"__v": 0
-},
-{
-	"_id": {
-		"$oid": "0000d186816abba584714d01"
-	},
-	"name": "helpdesk",
-	"updatedAt": {
-		"$date": "2017-01-01T00:06:37.148Z"
-	},
-	"createdAt": {
-		"$date": "2017-01-01T00:06:37.148Z"
-	},
-	"roles": [
-		{
->>>>>>> 21c8d908
 			"$oid": "0000d186816abba584714c95"
 		},
 		"name": "user",
@@ -487,56 +183,51 @@
 		],
 		"__v": 2
 	},
-	{
-		"_id": {
-			"$oid": "0000d186816abba584714c98"
-		},
-		"name": "teacher",
-		"updatedAt": {
-			"$date": "2021-09-10T09:55:02.553Z"
-		},
-		"createdAt": {
-			"$date": "2017-01-01T00:06:37.148Z"
-		},
-		"roles": [
-			{
-				"$oid": "0000d186816abba584714c95"
-			}
-		],
-		"permissions": [
-			"ACCOUNT_CREATE",
-			"CLASS_CREATE",
-			"CLASS_EDIT",
-			"CLASS_LIST",
-			"CLASS_REMOVE",
-			"COURSE_CREATE",
-			"COURSE_EDIT",
-			"COURSE_REMOVE",
-			"ENTERTHECLOUD_START",
-			"LESSONS_VIEW",
-			"MESSENGER_ROOM_CREATE",
-			"NEWS_CREATE",
-			"NEWS_EDIT",
-			"REQUEST_CONSENTS",
-			"SCHOOL_NEWS_EDIT",
-			"STUDENT_EDIT",
-			"STUDENT_LIST",
-			"STUDENT_SKIP_REGISTRATION",
-			"SUBMISSIONS_SCHOOL_VIEW",
-			"TEACHER_LIST",
-			"TEAM_INVITE_EXTERNAL",
-			"TEAM_INVITE_EXTERNAL",
-			"TOOL_CREATE",
-			"TOOL_EDIT",
-			"TOOL_NEW_VIEW",
-			"TOPIC_CREATE",
-			"TOPIC_EDIT",
-			"USERGROUP_CREATE",
-			"USERGROUP_EDIT",
-			"USER_CREATE",
-			"TASK_DASHBOARD_TEACHER_VIEW_V3"
-		],
-		"__v": 2
+	"roles": [
+		{
+			"$oid": "0000d186816abba584714c95"
+		}
+	],
+	"permissions": [
+		"ADMIN_EDIT",
+		"CLASS_LIST",
+		"CREATE_SUPPORT_JWT",
+		"DATASOURCES_CREATE",
+		"DATASOURCES_DELETE",
+		"DATASOURCES_EDIT",
+		"DATASOURCES_RUN",
+		"DATASOURCES_RUN_VIEW",
+		"DATASOURCES_VIEW",
+		"FEDERALSTATE_CREATE",
+		"FEDERALSTATE_EDIT",
+		"MESSENGER_ROOM_CREATE",
+		"MESSENGER_SYNC",
+		"RELEASES_CREATE",
+		"RELEASES_EDIT",
+		"REQUEST_CONSENTS",
+		"ROLE_CREATE",
+		"ROLE_EDIT",
+		"SCHOOL_CREATE",
+		"SCHOOL_EDIT",
+		"STUDENT_CREATE",
+		"STUDENT_DELETE",
+		"STUDENT_EDIT",
+		"STUDENT_LIST",
+		"SUBMISSIONS_SCHOOL_VIEW",
+		"SYNC_START",
+		"TEACHER_CREATE",
+		"TEACHER_DELETE",
+		"TEACHER_EDIT",
+		"TEACHER_LIST",
+		"TOOL_CREATE",
+		"TOOL_EDIT",
+		"YEARS_EDIT"
+	],
+	"__v": 2
+},
+{
+	"_id": {
+		"$oid": "0000d186816abba584714c98"
 	},
 	{
 		"_id": {
