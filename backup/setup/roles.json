[{
		"_id": {
			"$oid": "0000d186816abba584714c95"
		},
		"name": "user",
		"roles": [],
		"permissions": [
		"BASE_VIEW",
		"DASHBOARD_VIEW",
		"TOOL_VIEW",
		"HOMEWORK_CREATE",
		"PASSWORD_EDIT",
		"FOLDER_DELETE",
		"FOLDER_CREATE",
		"FILE_DELETE",
		"FILE_CREATE",
		"FILE_MOVE",
		"CALENDAR_EVENT_CREATE",
		"ACCOUNT_EDIT",
		"CALENDAR_VIEW",
		"CALENDAR_EDIT",
		"CALENDAR_CREATE",
		"FEDERALSTATE_VIEW",
		"HELPDESK_CREATE",
		"TOPIC_VIEW",
		"LINK_CREATE",
		"TOOL_VIEW",
		"NEWS_VIEW",
		"NOTIFICATION_VIEW",
		"NOTIFICATION_EDIT",
		"NOTIFICATION_CREATE",
		"PWRECOVERY_VIEW",
		"PWRECOVERY_EDIT",
		"PWRECOVERY_CREATE",
		"RELEASES_VIEW",
		"ROLE_VIEW",
		"USERGROUP_VIEW",
		"SYSTEM_VIEW",
		"USER_VIEW",
		"USER_EDIT",
		"HOMEWORK_VIEW",
		"HOMEWORK_EDIT",
		"HOMEWORK_CREATE",
		"COMMENTS_VIEW",
		"COMMENTS_CREATE",
		"COMMENTS_EDIT",
		"SUBMISSIONS_VIEW",
		"SUBMISSIONS_CREATE",
		"SUBMISSIONS_EDIT",
		"FILESTORAGE_VIEW",
		"FILESTORAGE_EDIT",
		"FILESTORAGE_CREATE",
		"CONTENT_VIEW",
		"CONTENT_NON_OER_VIEW"
	],
	"__v": 0
},
{
	"_id": {
		"$oid": "0000d186816abba584714c96"
	},
	"name": "administrator",
	"roles": [
		{
			"$oid": "0000d186816abba584714c95"
		}
	],
	"permissions": [
		"ADMIN_VIEW",
		"SYSTEM_EDIT",
		"SYSTEM_CREATE",
		"ACCOUNT_CREATE",
		"USER_CREATE",
		"SCHOOL_EDIT",
		"USERGROUP_CREATE",
		"HELPDESK_VIEW",
		"HELPDESK_EDIT"
	],
	"__v": 0
},
{
	"_id": {
		"$oid": "0000d186816abba584714c97"
	},
	"name": "superhero",
	"roles": [
		{
			"$oid": "0000d186816abba584714c95"
		}
	],
	"permissions": [
		"SCHOOL_CREATE",
		"SCHOOL_EDIT",
		"ROLE_EDIT",
		"ROLE_CREATE",
		"FEDERALSTATE_CREATE",
		"FEDERALSTATE_EDIT",
		"RELEASES_EDIT",
		"RELEASES_CREATE"
	],
	"__v": 0
},
{
	"_id": {
		"$oid": "0000d186816abba584714c98"
	},
	"name": "teacher",
	"roles": [
		{
			"$oid": "0000d186816abba584714c95"
		}
	],
	"permissions": [
		"LESSONS_VIEW",
		"TOOL_NEW_VIEW",
		"COURSE_EDIT",
		"STUDENT_CREATE",
		"TEACHER_CREATE",
<<<<<<< HEAD
		"USERGROUP_EDIT",
		"USERGROUP_CREATE",
		"TOPIC_EDIT",
		"TOPIC_CREATE",
		"TOOL_EDIT",
		"TOOL_CREATE",
		"NEWS_EDIT",
		"NEWS_CREATE",
		"ACCOUNT_CREATE",
		"USER_CREATE"
=======
		"SCHOOL_NEWS_EDIT"
>>>>>>> f0d5edbc
	],
	"__v": 0
},
{
	"_id": {
		"$oid": "0000d186816abba584714c99"
	},
	"name": "student",
	"roles": [
		{
			"$oid": "0000d186816abba584714c95"
		}
	],
	"permissions": [],
	"__v": 0
},
{
	"_id": {
		"$oid": "0000d186816abba584714d00"
	},
	"name": "demo",
	"roles": [],
	"permissions": [
		"BASE_VIEW",
		"DASHBOARD_VIEW",
		"TOOL_VIEW",
		"CONTENT_VIEW"
	],
	"__v": 0
},
{
	"_id": {
		"$oid": "0000d186816abba584714d02"
	},
	"name": "demoStudent",
	"roles": [
		{
			"$oid": "0000d186816abba584714d00"
		}
	],
	"permissions": [],
	"__v": 0
},
{
	"_id": {
		"$oid": "0000d186816abba584714d03"
	},
	"name": "demoTeacher",
	"roles": [
		{
			"$oid": "0000d186816abba584714d00"
		}
	],
	"permissions": [
		"LESSONS_VIEW",
		"TOOL_NEW_VIEW"
	],
	"__v": 0
},
{
	"_id": {
		"$oid": "0000d186816abba584714d01"
	},
	"name": "helpdesk",
	"roles": [
		{
			"$oid": "0000d186816abba584714c95"
		}
	],
	"permissions": [
		"HELPDESK_VIEW",
		"HELPDESK_EDIT"
	],
	"__v": 0
}]
<|MERGE_RESOLUTION|>--- conflicted
+++ resolved
@@ -116,7 +116,6 @@
 		"COURSE_EDIT",
 		"STUDENT_CREATE",
 		"TEACHER_CREATE",
-<<<<<<< HEAD
 		"USERGROUP_EDIT",
 		"USERGROUP_CREATE",
 		"TOPIC_EDIT",
@@ -126,10 +125,8 @@
 		"NEWS_EDIT",
 		"NEWS_CREATE",
 		"ACCOUNT_CREATE",
-		"USER_CREATE"
-=======
+		"USER_CREATE",
 		"SCHOOL_NEWS_EDIT"
->>>>>>> f0d5edbc
 	],
 	"__v": 0
 },
