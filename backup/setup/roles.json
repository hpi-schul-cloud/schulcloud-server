--- conflicted
+++ resolved
@@ -205,13 +205,9 @@
 			"USER_LOGIN_MIGRATION_FORCE",
 			"USER_LOGIN_MIGRATION_ROLLBACK",
 			"INSTANCE_VIEW",
-<<<<<<< HEAD
 			"INSTANCE_EDIT",
-			"CAN_EXECUTE_INSTANCE_OPERATIONS"
-=======
-			"SCHOOL_EDIT_ALL",
+			"CAN_EXECUTE_INSTANCE_OPERATIONS",
 			"MEDIA_SOURCE_ADMIN"
->>>>>>> 0a3a4372
 		],
 		"__v": 2
 	},
