[{
	"_id": {
		"$oid": "0000d186816abba584714c95"
	},
	"name": "user",
	"roles": [],
	"permissions": [
		"BASE_VIEW",
		"DASHBOARD_VIEW",
		"TOOL_VIEW",
		"HOMEWORK_CREATE",
		"PASSWORD_EDIT",
		"FOLDER_DELETE",
		"FOLDER_CREATE",
		"FILE_DELETE",
		"FILE_CREATE",
<<<<<<< HEAD
		"CALENDAR_EVENT_CREATE",
		"ACCOUNT_EDIT",
		"CALENDAR_VIEW",
		"CALENDAR_EDIT",
		"CALENDAR_CREATE",
		"FEDERALSTATE_VIEW",
		"HELPDESK_CREATE",
		"TOPIC_VIEW",
		"LINK_CREATE",
		"TOOL_VIEW",
		"NEWS_VIEW",
		"NOTIFICATION_VIEW",
		"NOTIFICATION_EDIT",
		"NOTIFICAITON_CREATE",
		"PWRECOVERY_VIEW",
		"PWRECOVERY_EDIT",
		"PWRECOVERY_CREATE",
		"RELEASES_VIEW",
		"ROLE_VIEW",
		"USERGROUP_VIEW",
		"SYSTEM_VIEW",
		"USER_VIEW",
		"USER_EDIT",
		"HOMEWORK_VIEW",
		"HOMEWORK_EDIT",
		"HOMEWORK_CREATE",
		"COMMENTS_VIEW",
		"COMMENTS_CREATE",
		"COMMENTS_EDIT",
		"SUBMISSIONS_VIEW",
		"SUBMISSIONS_CREATE",
		"SUBMISSIONS_EDIT",
		"FILESTORAGE_VIEW",
		"FILESTORAGE_EDIT",
		"FILESTORAGE_CREATE"
=======
		"FILE_MOVE",
		"CALENDAR_EVENT_CREATE"
>>>>>>> b0939f0a
	],
	"__v": 0
},
{
	"_id": {
		"$oid": "0000d186816abba584714c96"
	},
	"name": "administrator",
	"roles": [
		{
			"$oid": "0000d186816abba584714c95"
		}
	],
	"permissions": [
		"ADMIN_VIEW",
		"SYSTEM_EDIT",
		"SYSTEM_CREATE",
		"ACCOUNT_CREATE",
		"USER_CREATE",
		"SCHOOL_EDIT"
	],
	"__v": 0
},
{
	"_id": {
		"$oid": "0000d186816abba584714c97"
	},
	"name": "superhero",
	"roles": [
		{
			"$oid": "0000d186816abba584714c95"
		}
	],
	"permissions": [
		"SCHOOL_CREATE",
		"SCHOOL_EDIT",
		"ROLE_EDIT",
		"ROLE_CREATE",
		"FEDERALSTATE_CREATE",
		"FEDERALSTATE_EDIT",
		"RELEASES_EDIT",
		"RELEASES_CREATE"
	],
	"__v": 0
},
{
	"_id": {
		"$oid": "0000d186816abba584714c98"
	},
	"name": "teacher",
	"roles": [
		{
			"$oid": "0000d186816abba584714c95"
		}
	],
	"permissions": [
		"LESSONS_VIEW",
		"TOOL_NEW_VIEW",
		"COURSE_EDIT",
		"STUDENT_CREATE",
		"TEACHER_CREATE",
		"USERGROUP_EDIT",
		"USERGROUP_CREATE",
		"TOPIC_EDIT",
		"TOPIC_CREATE",
		"TOOL_EDIT",
		"TOOL_CREATE",
		"NEWS_EDIT",
		"NEWS_CREATE",
		"ACCOUNT_CREATE",
		"USER_CREATE"
	],
	"__v": 0
},
{
	"_id": {
		"$oid": "0000d186816abba584714c99"
	},
	"name": "student",
	"roles": [
		{
			"$oid": "0000d186816abba584714c95"
		}
	],
	"permissions": [],
	"__v": 0
},
{
	"_id": {
		"$oid": "0000d186816abba584714d00"
	},
	"name": "demo",
	"roles": [],
	"permissions": [
		"BASE_VIEW",
		"DASHBOARD_VIEW",
		"TOOL_VIEW"
	],
	"__v": 0
},
{
	"_id": {
		"$oid": "0000d186816abba584714d02"
	},
	"name": "demoStudent",
	"roles": [
		{
			"$oid": "0000d186816abba584714d00"
		}
	],
	"permissions": [],
	"__v": 0
},
{
	"_id": {
		"$oid": "0000d186816abba584714d03"
	},
	"name": "demoTeacher",
	"roles": [
		{
			"$oid": "0000d186816abba584714d00"
		}
	],
	"permissions": [
		"LESSONS_VIEW",
		"TOOL_NEW_VIEW"
	],
	"__v": 0
},
{
	"_id": {
		"$oid": "0000d186816abba584714d01"
	},
	"name": "helpdesk",
	"roles": [
		{
			"$oid": "0000d186816abba584714c95"
		}
	],
	"permissions": [
		"HELPDESK_VIEW",
		"HELPDESK_EDIT"
	],
	"__v": 0
}]
<|MERGE_RESOLUTION|>--- conflicted
+++ resolved
@@ -14,7 +14,7 @@
 		"FOLDER_CREATE",
 		"FILE_DELETE",
 		"FILE_CREATE",
-<<<<<<< HEAD
+    "FILE_MOVE",
 		"CALENDAR_EVENT_CREATE",
 		"ACCOUNT_EDIT",
 		"CALENDAR_VIEW",
@@ -50,10 +50,6 @@
 		"FILESTORAGE_VIEW",
 		"FILESTORAGE_EDIT",
 		"FILESTORAGE_CREATE"
-=======
-		"FILE_MOVE",
-		"CALENDAR_EVENT_CREATE"
->>>>>>> b0939f0a
 	],
 	"__v": 0
 },
