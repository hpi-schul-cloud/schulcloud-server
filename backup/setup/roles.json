--- conflicted
+++ resolved
@@ -249,66 +249,40 @@
 	],
 	"__v": 0
 },
-<<<<<<< HEAD
-{
-    "_id" : { "$oid": "5bb5c190fb457b1c3c0c7e0f" },
-    "name" : "teammember",
-    "updatedAt" : { "$date": "2018-10-04T09:00:00.000+0000" },
-    "createdAt" : { "$date": "2018-10-04T09:00:00.000+0000" },
-=======
 { 
     "_id" : {"$oid": "5bb5c190fb457b1c3c0c7e0f"}, 
     "name" : "teammember", 
     "updatedAt" : { "$date": "2018-10-04T09:00:00.000+0000"}, 
     "createdAt" : { "$date": "2018-10-04T09:00:00.000+0000"}, 
->>>>>>> b70c0211
     "roles" : [
 
-    ],
-    "permissions" : [
-        "VIEW_ALL_FILES",
-        "UPLOAD_FILES",
-        "USE_ROCKETCHAT",
-        "LEAVE_TEAM",
+    ], 
+    "permissions" : [
+        "VIEW_ALL_FILES", 
+        "UPLOAD_FILES", 
+        "USE_ROCKETCHAT", 
+        "LEAVE_TEAM", 
         "USE_LIBREOFFICE"
-    ],
-    "__v" : 0
-},
-<<<<<<< HEAD
-{
-    "_id" : { "$oid": "5bb5c391fb457b1c3c0c7e10" },
-    "name" : "teamexpert",
-    "updatedAt" : { "$date": "2018-10-04T09:00:00.000+0000" },
-    "createdAt" : { "$date": "2018-10-04T09:00:00.000+0000" },
-=======
+    ], 
+    "__v" : 0
+},
 { 
     "_id" : { 		"$oid": "5bb5c391fb457b1c3c0c7e10"}, 
     "name" : "teamexpert", 
     "updatedAt" : { "$date": "2018-10-04T09:00:00.000+0000"}, 
     "createdAt" : { "$date": "2018-10-04T09:00:00.000+0000"}, 
->>>>>>> b70c0211
     "roles" : [
 
-    ],
-    "permissions" : [
-        "VIEW_EXPERT_FILES",
-        "UPLOAD_FILES",
-        "USE_ROCKETCHAT",
-        "LEAVE_TEAM",
+    ], 
+    "permissions" : [
+        "VIEW_EXPERT_FILES", 
+        "UPLOAD_FILES", 
+        "USE_ROCKETCHAT", 
+        "LEAVE_TEAM", 
         "USE_LIBREOFFICE"
-    ],
-    "__v" : 0
-},
-<<<<<<< HEAD
-{
-    "_id" : { "$oid": "5bb5c49efb457b1c3c0c7e11" },
-    "name" : "teamleader",
-    "updatedAt" : { "$date": "2018-10-04T09:00:00.000+0000" },
-    "createdAt" : { "$date": "2018-10-04T09:00:00.000+0000" },
-    "roles" : [
-        { "$oid": "5bb5c190fb457b1c3c0c7e0f" }
-    ],
-=======
+    ], 
+    "__v" : 0
+},
 { 
     "_id" : { 		"$oid": "5bb5c49efb457b1c3c0c7e11"}, 
     "name" : "teamleader", 
@@ -317,26 +291,15 @@
     "roles" : [
         { 		"$oid": "5bb5c190fb457b1c3c0c7e0f"}
     ], 
->>>>>>> b70c0211
-    "permissions" : [
-        "EDIT_ALL_FILES",
-        "ADD_SCHOOL_MEMBERS",
-        "CREATE_NEWS",
-        "CREATE_TOPICS_AND_TASKS",
+    "permissions" : [
+        "EDIT_ALL_FILES", 
+        "ADD_SCHOOL_MEMBERS", 
+        "CREATE_NEWS", 
+        "CREATE_TOPICS_AND_TASKS", 
         "CHANGE_TEAM_ROLES"
-    ],
-    "__v" : 0
-},
-<<<<<<< HEAD
-{
-    "_id" : { "$oid": "5bb5c545fb457b1c3c0c7e13" },
-    "name" : "teamadministrator",
-    "updatedAt" : { "$date": "2018-10-04T09:00:00.000+0000" },
-    "createdAt" : { "$date": "2018-10-04T09:00:00.000+0000" },
-    "roles" : [
-        { "$oid": "5bb5c49efb457b1c3c0c7e11" }
-    ],
-=======
+    ], 
+    "__v" : 0
+},
 { 
     "_id" : { 		"$oid": "5bb5c545fb457b1c3c0c7e13"}, 
     "name" : "teamadministrator", 
@@ -345,25 +308,14 @@
     "roles" : [
         { 		"$oid": "5bb5c49efb457b1c3c0c7e11"}
     ], 
->>>>>>> b70c0211
-    "permissions" : [
-        "INVITE_EXPERTS",
-        "INVITE_ADMINISTRATORS",
-        "REMOVE_MEMBERS",
+    "permissions" : [
+        "INVITE_EXPERTS", 
+        "INVITE_ADMINISTRATORS", 
+        "REMOVE_MEMBERS", 
         "RENAME_TEAM"
-    ],
-    "__v" : 0
-},
-<<<<<<< HEAD
-{
-    "_id" : { "$oid": "5bb5c62bfb457b1c3c0c7e14" },
-    "name" : "teamowner",
-    "updatedAt" : { "$date": "2018-10-04T09:00:00.000+0000" },
-    "createdAt" : { "$date": "2018-10-04T09:00:00.000+0000" },
-    "roles" : [
-        { "$oid": "5bb5c545fb457b1c3c0c7e13"}
-    ],
-=======
+    ], 
+    "__v" : 0
+},
 { 
     "_id" : { 		"$oid": "5bb5c62bfb457b1c3c0c7e14"}, 
     "name" : "teamowner", 
@@ -372,10 +324,9 @@
     "roles" : [
         { 		"$oid": "5bb5c545fb457b1c3c0c7e13"}
     ], 
->>>>>>> b70c0211
     "permissions" : [
         "DELETE_TEAM"
-    ],
+    ], 
     "__v" : 0
 }
 ]
