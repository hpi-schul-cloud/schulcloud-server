--- conflicted
+++ resolved
@@ -1,12 +1,4 @@
 [{
-<<<<<<< HEAD
-		"_id": {
-			"$oid": "0000d186816abba584714c95"
-		},
-		"name": "user",
-		"roles": [],
-		"permissions": [
-=======
 	"_id": {
 		"$oid": "0000d186816abba584714c95"
 	},
@@ -15,7 +7,6 @@
 	"updatedAt" : { "$date": "2017-01-01T00:06:37.148Z" },
 	"createdAt" : { "$date": "2017-01-01T00:06:37.148Z" },
 	"permissions": [
->>>>>>> dc7c9d63
 		"BASE_VIEW",
 		"DASHBOARD_VIEW",
 		"TOOL_VIEW",
