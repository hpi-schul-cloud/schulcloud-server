[{
	"_id": {
		"$oid": "599ec0bb8e4e364ec18ff46c"
	},
	"updatedAt": {
		"$date": "2020-07-27T08:21:14.719Z"
	},
	"name": "Demo Schule",
	"federalState": {
		"$oid": "0000b186816abba584714c53"
	},
	"createdAt": {
		"$date": "2017-08-24T12:04:11.721Z"
	},
	"systems": [],
	"__v": 0,
	"fileStorageType": "awsS3",
	"currentYear": {
		"$oid": "5d44297075e1502c27e405e2"
	},
	"purpose": "demo"
},
{
	"_id": {
		"$oid": "0000d186816abba584714c55"
	},
	"name": "Schiller-Oberschule",
	"fileStorageType": "awsS3",
	"systems": [
		{
			"$oid": "0000d186816abba584714c90"
		}
	],
	"updatedAt": {
<<<<<<< HEAD
		"$date": "2020-07-08T11:04:49.779Z"
	},
	"name": "Demo Schule",
	"federalState": {
		"$oid": "0000b186816abba584714c53"
=======
		"$date": "2017-01-01T00:06:37.148Z"
>>>>>>> 6df46acc
	},
	"createdAt": {
		"$date": "2017-01-01T00:06:37.148Z"
	},
	"__v": 0,
	"currentYear": {
		"$oid": "5d2ee323d14ce9844e33f51e"
	},
	"purpose": "demo",
	"inMaintenanceSince": {
		"$date": "2020-06-24T22:00:00Z"
	}
},
{
	"_id": {
		"$oid": "598ec0bc8e4e364ec18ff46d"
	},
	"updatedAt": {
<<<<<<< HEAD
		"$date": "2020-07-08T11:04:49.779Z"
=======
		"$date": "2020-07-27T08:21:14.719Z"
>>>>>>> 6df46acc
	},
	"name": "Expertenschule",
	"federalState": {
		"$oid": "0000b186816abba584714c53"
	},
	"createdAt": {
		"$date": "2018-11-09T10:04:11.721Z"
	},
	"systems": [],
	"__v": 0,
	"fileStorageType": "awsS3",
	"currentYear": {
		"$oid": "5d44297075e1502c27e405e2"
	},
	"purpose": "expert",
	"inMaintenanceSince": {
		"$date": "2020-06-24T22:00:00Z"
	}
},
{
	"_id": {
		"$oid": "0000d186816abba584714c5f"
	},
	"name": "Paul-Gerhardt-Gymnasium",
	"fileStorageType": "awsS3",
	"federalState": {
		"$oid": "0000b186816abba584714c53"
	},
	"systems": [
		{
			"$oid": "0000d186816abba584714c91"
		},
		{
			"$oid": "0000d186816abba584714c92"
		},
		{
			"$oid": "0000d186816abba584714c90"
		}
	],
	"updatedAt": {
<<<<<<< HEAD
		"$date": "2020-07-08T11:04:49.779Z"
=======
		"$date": "2020-07-27T08:21:14.719Z"
>>>>>>> 6df46acc
	},
	"createdAt": {
		"$date": "2017-01-01T00:06:37.148Z"
	},
	"__v": 0,
	"currentYear": {
		"$oid": "5d44297075e1502c27e405e2"
	},
	"purpose": "demo",
	"features": [
		"rocketChat"
	],
	"enableStudentTeamCreation": false,
	"inMaintenanceSince": {
		"$date": "2020-06-24T22:00:00Z"
	}
}]
<|MERGE_RESOLUTION|>--- conflicted
+++ resolved
@@ -32,15 +32,7 @@
 		}
 	],
 	"updatedAt": {
-<<<<<<< HEAD
-		"$date": "2020-07-08T11:04:49.779Z"
-	},
-	"name": "Demo Schule",
-	"federalState": {
-		"$oid": "0000b186816abba584714c53"
-=======
 		"$date": "2017-01-01T00:06:37.148Z"
->>>>>>> 6df46acc
 	},
 	"createdAt": {
 		"$date": "2017-01-01T00:06:37.148Z"
@@ -59,11 +51,7 @@
 		"$oid": "598ec0bc8e4e364ec18ff46d"
 	},
 	"updatedAt": {
-<<<<<<< HEAD
-		"$date": "2020-07-08T11:04:49.779Z"
-=======
 		"$date": "2020-07-27T08:21:14.719Z"
->>>>>>> 6df46acc
 	},
 	"name": "Expertenschule",
 	"federalState": {
@@ -104,11 +92,7 @@
 		}
 	],
 	"updatedAt": {
-<<<<<<< HEAD
-		"$date": "2020-07-08T11:04:49.779Z"
-=======
 		"$date": "2020-07-27T08:21:14.719Z"
->>>>>>> 6df46acc
 	},
 	"createdAt": {
 		"$date": "2017-01-01T00:06:37.148Z"
