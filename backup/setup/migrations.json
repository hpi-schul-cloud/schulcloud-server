--- conflicted
+++ resolved
@@ -1,4 +1,3 @@
-<<<<<<< HEAD
 [
 	{
 		"_id": {
@@ -6,7 +5,7 @@
 		},
 		"name": "AddPositionToLessons",
 		"createdAt": {
-			"$date": "2019-07-08T14:15:27.050Z"
+			"$date": "2019-07-08T14:15:27.05Z"
 		},
 		"state": "up",
 		"__v": 0
@@ -35,22 +34,22 @@
 	},
 	{
 		"_id": {
+			"$oid": "5d2ee2a8526cce83a8834d4a"
+		},
+		"state": "up",
+		"name": "addStartAndEndDateToYearCollection",
+		"createdAt": {
+			"$date": "2019-07-17T08:12:18.48Z"
+		},
+		"__v": 0
+	},
+	{
+		"_id": {
 			"$oid": "5d3e97e02d1b0f2c2cc7ec18"
 		},
 		"state": "up",
 		"name": "lessonIsCopyFrom",
-		"createdAt": "2019-07-11T07:44:37.148Z",
-		"__v": 0
-	},
-	{
-		"_id": {
-			"$oid": "5d2ee2a8526cce83a8834d4a"
-		},
-		"state": "up",
-		"name": "addStartAndEndDateToYearCollection",
-		"createdAt": {
-			"$date": "2019-07-17T08:12:18.480Z"
-		},
+		"createdAt": "2019-07-11T12:18:30.503Z",
 		"__v": 0
 	},
 	{
@@ -97,6 +96,17 @@
 	},
 	{
 		"_id": {
+			"$oid": "5d52a066a595714c04d763fb"
+		},
+		"state": "up",
+		"name": "AddClassAdministrationPermissionToAdminRole",
+		"createdAt": {
+			"$date": "2019-08-13T11:35:02.253Z"
+		},
+		"__v": 0
+	},
+	{
+		"_id": {
 			"$oid": "5d552b8bc1658a0682fc834a"
 		},
 		"state": "up",
@@ -108,17 +118,6 @@
 	},
 	{
 		"_id": {
-			"$oid": "5d52a066a595714c04d763fb"
-		},
-		"state": "up",
-		"name": "AddClassAdministrationPermissionToAdminRole",
-		"createdAt": {
-			"$date": "2019-08-13T11:35:02.253Z"
-		},
-		"__v": 0
-	},
-	{
-		"_id": {
 			"$oid": "5d651f8f5e33068c88d5bccd"
 		},
 		"state": "up",
@@ -141,6 +140,39 @@
 	},
 	{
 		"_id": {
+			"$oid": "5d6fd5e8353b8668562740f3"
+		},
+		"state": "up",
+		"name": "addNewsCreateToAdmin",
+		"createdAt": {
+			"$date": "2019-09-04T15:19:04.053Z"
+		},
+		"__v": 0
+	},
+	{
+		"_id": {
+			"$oid": "5d80a25a92de001d94db5046"
+		},
+		"state": "up",
+		"name": "addUserDeletePermissions",
+		"createdAt": {
+			"$date": "2019-09-17T09:07:38.792Z"
+		},
+		"__v": 0
+	},
+	{
+		"_id": {
+			"$oid": "5d81ef4e6012563f98d225e5"
+		},
+		"state": "up",
+		"name": "AddCourseRoles",
+		"createdAt": {
+			"$date": "2019-09-09T09:38:21.926Z"
+		},
+		"__v": 0
+	},
+	{
+		"_id": {
 			"$oid": "5d820e442d6f1435214b2d96"
 		},
 		"state": "up",
@@ -152,23 +184,12 @@
 	},
 	{
 		"_id": {
-			"$oid": "5d6fd5e8353b8668562740f3"
-		},
-		"state": "up",
-		"name": "addNewsCreateToAdmin",
-		"createdAt": {
-			"$date": "2019-09-04T15:19:04.053Z"
-		},
-		"__v": 0
-	},
-	{
-		"_id": {
-			"$oid": "5d80a25a92de001d94db5046"
-		},
-		"state": "up",
-		"name": "addUserDeletePermissions",
-		"createdAt": {
-			"$date": "2019-09-17T09:07:38.792Z"
+			"$oid": "5d8b80ca723a1b53dc43172e"
+		},
+		"state": "up",
+		"name": "AddScopePermissionsViewPermissionToCourseTeachers",
+		"createdAt": {
+			"$date": "2019-09-25T14:59:22.19Z"
 		},
 		"__v": 0
 	},
@@ -185,6 +206,17 @@
 	},
 	{
 		"_id": {
+			"$oid": "5d9db0a97bd9ad01a1734817"
+		},
+		"state": "up",
+		"name": "granular_user_permissions",
+		"createdAt": {
+			"$date": "2019-10-09T12:46:22.613Z"
+		},
+		"__v": 0
+	},
+	{
+		"_id": {
 			"$oid": "5da051503921a638b07b0ccf"
 		},
 		"state": "up",
@@ -196,6 +228,213 @@
 	},
 	{
 		"_id": {
+			"$oid": "5db84906407b4a46ecf03a8b"
+		},
+		"state": "up",
+		"name": "addCreateSupportJwtPermission",
+		"createdAt": {
+			"$date": "2019-10-29T14:13:26.935Z"
+		},
+		"__v": 0
+	},
+	{
+		"_id": {
+			"$oid": "5dc173583c9c9844881b6aca"
+		},
+		"state": "up",
+		"name": "persist_files_by_copied_courses",
+		"createdAt": {
+			"$date": "2019-07-30T13:24:23.114Z"
+		},
+		"__v": 0
+	},
+	{
+		"_id": {
+			"$oid": "5dc18974ba666b70ac1199e5"
+		},
+		"state": "up",
+		"name": "add-enterthecloud-start-permission",
+		"createdAt": {
+			"$date": "2019-11-05T14:38:44.172Z"
+		},
+		"__v": 0
+	},
+	{
+		"_id": {
+			"$oid": "5dc19483d15115187413f3c0"
+		},
+		"state": "up",
+		"name": "remove-broken-class-successor-links",
+		"createdAt": {
+			"$date": "2019-11-05T14:19:26.569Z"
+		},
+		"__v": 0
+	},
+	{
+		"_id": {
+			"$oid": "5de50ab801498f0f504d349e"
+		},
+		"state": "up",
+		"name": "fix-demo-permissions",
+		"createdAt": {
+			"$date": "2019-12-02T12:59:36.284Z"
+		}
+	},
+	{
+		"_id": {
+			"$oid": "5de6838fc7c4a02707c337dd"
+		},
+		"state": "up",
+		"name": "remove_create_permissions_thuringia",
+		"createdAt": {
+			"$date": "2019-12-02T11:56:47.413Z"
+		},
+		"__v": 0
+	},
+	{
+		"_id": {
+			"$oid": "5de6838fc7c4a02707c337de"
+		},
+		"state": "up",
+		"name": "add permission for requesting consents",
+		"createdAt": {
+			"$date": "2019-12-03T14:52:41.127Z"
+		},
+		"__v": 0
+	},
+	{
+		"_id": {
+			"$oid": "5dee9efdb932c2a0b9ca5bc1"
+		},
+		"state": "up",
+		"name": "remove classes out of teams",
+		"createdAt": {
+			"$date": "2019-12-06T16:30:14.257Z"
+		}
+	},
+	{
+		"_id": {
+			"$oid": "5df0d35872a8731352bf769f"
+		},
+		"state": "up",
+		"name": "remove invalid files from collection",
+		"createdAt": {
+			"$date": "2019-12-11T10:20:29.714Z"
+		},
+		"__v": 0
+	},
+	{
+		"_id": {
+			"$oid": "5e1706fd79b3c360204f88bc"
+		},
+		"state": "up",
+		"name": "addGranularSchoolEditPermissions",
+		"createdAt": {
+			"$date": "2020-01-09T10:57:01.515Z"
+		},
+		"__v": 0
+	},
+	{
+		"_id": {
+			"$oid": "5e1c307cfa669ea0863851bc"
+		},
+		"state": "up",
+		"name": "videoconference permissions added in coursesroles",
+		"createdAt": {
+			"$date": "2020-01-13T08:55:24.955Z"
+		},
+		"__v": 0
+	},
+	{
+		"_id": {
+			"$oid": "5e2f045b366f2b4b14ad754d"
+		},
+		"state": "up",
+		"name": "add bbb template to lti tools",
+		"createdAt": {
+			"$date": "2020-01-13T15:32:28.449Z"
+		},
+		"__v": 0
+	},
+	{
+		"_id": {
+			"$oid": "5e37e55302b039321c3f200a"
+		},
+		"state": "up",
+		"name": "addVideoconferencePermissionsToTeamRoles",
+		"createdAt": {
+			"$date": "2020-02-03T09:18:11.130Z"
+		},
+		"__v": 0
+	},
+	{
+		"_id": {
+			"$oid": "5e39721290415d5374a306ba"
+		},
+		"state": "up",
+		"name": "granular_user_permissions",
+		"createdAt": {
+			"$date": "2019-10-09T10:04:25.556Z"
+		},
+		"__v": 0
+	},
+	{
+		"_id": {
+			"$oid": "5e39721290415d5374a306bb"
+		},
+		"state": "up",
+		"name": "disable-team-created-by-students-all-schools",
+		"createdAt": {
+			"$date": "2020-01-06T16:54:53.694Z"
+		},
+		"__v": 0
+	},
+	{
+		"_id": {
+			"$oid": "5e39721290415d5374a306bc"
+		},
+		"state": "up",
+		"name": "addSchoolIdsForUsersInTeams",
+		"createdAt": {
+			"$date": "2020-01-14T12:48:46.081Z"
+		},
+		"__v": 0
+	},
+	{
+		"_id": {
+			"$oid": "5e39721290415d5374a306bd"
+		},
+		"state": "up",
+		"name": "coursePermissions",
+		"createdAt": {
+			"$date": "2020-01-29T15:10:12.565Z"
+		},
+		"__v": 0
+	},
+	{
+		"_id": {
+			"$oid": "5e4a61ca1db4f62c8cb2b9df"
+		},
+		"state": "up",
+		"name": "remove_invalid_accounts",
+		"createdAt": {
+			"$date": "2020-02-17T09:50:02.639Z"
+		},
+		"__v": 0
+	},
+	{
+		"_id": {
+			"$oid": "5e4d449dc8fe4e2ff4993849"
+		},
+		"state": "up",
+		"name": "datasource-permissions-for-superhero",
+		"createdAt": {
+			"$date": "2020-02-19T14:22:21.200Z"
+		},
+		"__v": 0
+	},
+	{
+		"_id": {
 			"$oid": "5da5bb0bc279258e75b1b510"
 		},
 		"state": "up",
@@ -205,440 +444,4 @@
 		},
 		"__v": 0
 	}
-]
-=======
-[{
-	"_id": {
-		"$oid": "5d234fff63e4a27b68aceff0"
-	},
-	"name": "AddPositionToLessons",
-	"createdAt": {
-		"$date": "2019-07-08T14:15:27.05Z"
-	},
-	"state": "up",
-	"__v": 0
-},
-{
-	"_id": {
-		"$oid": "5d25cf6ddf5c9947bc014236"
-	},
-	"state": "up",
-	"name": "skipRegistrationPermissions",
-	"createdAt": {
-		"$date": "2019-07-10T11:43:41.464Z"
-	},
-	"__v": 0
-},
-{
-	"_id": {
-		"$oid": "5d26e8c1d0c346ac5bf59bb5"
-	},
-	"state": "up",
-	"name": "schoolyear_19_20_added",
-	"createdAt": {
-		"$date": "2019-07-11T07:44:01.252Z"
-	},
-	"__v": 0
-},
-{
-	"_id": {
-		"$oid": "5d2ee2a8526cce83a8834d4a"
-	},
-	"state": "up",
-	"name": "addStartAndEndDateToYearCollection",
-	"createdAt": {
-		"$date": "2019-07-17T08:12:18.48Z"
-	},
-	"__v": 0
-},
-{
-	"_id": {
-		"$oid": "5d3e97e02d1b0f2c2cc7ec18"
-	},
-	"state": "up",
-	"name": "lessonIsCopyFrom",
-	"createdAt": "2019-07-11T12:18:30.503Z",
-	"__v": 0
-},
-{
-	"_id": {
-		"$oid": "5d3ef5f4bd2cdb2075fc7e54"
-	},
-	"state": "up",
-	"name": "replace_grandlevel_id_with_number",
-	"createdAt": "2019-07-29T09:57:38.131Z",
-	"__v": 0
-},
-{
-	"_id": {
-		"$oid": "5d3f03bf50c3d44bb83b93f8"
-	},
-	"state": "up",
-	"name": "migrateSchoolsTo2019-20",
-	"createdAt": {
-		"$date": "2019-07-29T14:33:35.456Z"
-	},
-	"__v": 0
-},
-{
-	"_id": {
-		"$oid": "5d442946c6c8392ba30b96a0"
-	},
-	"state": "up",
-	"name": "schoolyear_20_21_added",
-	"createdAt": {
-		"$date": "2019-08-02T12:15:02.584Z"
-	},
-	"__v": 0
-},
-{
-	"_id": {
-		"$oid": "5d4858fc8f66f50964686467"
-	},
-	"state": "up",
-	"name": "addToolPermissionsToSuperheroRole",
-	"createdAt": {
-		"$date": "2019-08-05T16:15:12.225Z"
-	},
-	"__v": 0
-},
-{
-	"_id": {
-		"$oid": "5d52a066a595714c04d763fb"
-	},
-	"state": "up",
-	"name": "AddClassAdministrationPermissionToAdminRole",
-	"createdAt": {
-		"$date": "2019-08-13T11:35:02.253Z"
-	},
-	"__v": 0
-},
-{
-	"_id": {
-		"$oid": "5d552b8bc1658a0682fc834a"
-	},
-	"state": "up",
-	"name": "set schoolspecific documentbasedir for instance open",
-	"createdAt": {
-		"$date": "2019-08-15T09:34:59.243Z"
-	},
-	"__v": 0
-},
-{
-	"_id": {
-		"$oid": "5d651f8f5e33068c88d5bccd"
-	},
-	"state": "up",
-	"name": "add_help_documents",
-	"createdAt": {
-		"$date": "2019-08-20T09:39:23.302Z"
-	},
-	"__v": 0
-},
-{
-	"_id": {
-		"$oid": "5d651f8f5e33068c88d5bcce"
-	},
-	"state": "up",
-	"name": "removeRcPws",
-	"createdAt": {
-		"$date": "2019-08-27T12:06:32.917Z"
-	},
-	"__v": 0
-},
-{
-	"_id": {
-		"$oid": "5d6fd5e8353b8668562740f3"
-	},
-	"state": "up",
-	"name": "addNewsCreateToAdmin",
-	"createdAt": {
-		"$date": "2019-09-04T15:19:04.053Z"
-	},
-	"__v": 0
-},
-{
-	"_id": {
-		"$oid": "5d80a25a92de001d94db5046"
-	},
-	"state": "up",
-	"name": "addUserDeletePermissions",
-	"createdAt": {
-		"$date": "2019-09-17T09:07:38.792Z"
-	},
-	"__v": 0
-},
-{
-	"_id": {
-		"$oid": "5d81ef4e6012563f98d225e5"
-	},
-	"state": "up",
-	"name": "AddCourseRoles",
-	"createdAt": {
-		"$date": "2019-09-09T09:38:21.926Z"
-	},
-	"__v": 0
-},
-{
-	"_id": {
-		"$oid": "5d820e442d6f1435214b2d96"
-	},
-	"state": "up",
-	"name": "remove-research-and-dateofresearchconsent",
-	"createdAt": {
-		"$date": "2019-09-17T14:43:38.288Z"
-	},
-	"__v": 0
-},
-{
-	"_id": {
-		"$oid": "5d8b80ca723a1b53dc43172e"
-	},
-	"state": "up",
-	"name": "AddScopePermissionsViewPermissionToCourseTeachers",
-	"createdAt": {
-		"$date": "2019-09-25T14:59:22.19Z"
-	},
-	"__v": 0
-},
-{
-	"_id": {
-		"$oid": "5d91b525fee68c5c70d99de1"
-	},
-	"state": "up",
-	"name": "removeUnusedTeamAttributes",
-	"createdAt": {
-		"$date": "2019-09-30T07:46:22.613Z"
-	},
-	"__v": 0
-},
-{
-	"_id": {
-		"$oid": "5d9db0a97bd9ad01a1734817"
-	},
-	"state": "up",
-	"name": "granular_user_permissions",
-	"createdAt": {
-		"$date": "2019-10-09T12:46:22.613Z"
-	},
-	"__v": 0
-},
-{
-	"_id": {
-		"$oid": "5da051503921a638b07b0ccf"
-	},
-	"state": "up",
-	"name": "add-datasource-permissions",
-	"createdAt": {
-		"$date": "2019-10-11T09:54:24.666Z"
-	},
-	"__v": 0
-},
-{
-	"_id": {
-		"$oid": "5db84906407b4a46ecf03a8b"
-	},
-	"state": "up",
-	"name": "addCreateSupportJwtPermission",
-	"createdAt": {
-		"$date": "2019-10-29T14:13:26.935Z"
-	},
-	"__v": 0
-},
-{
-	"_id": {
-		"$oid": "5dc173583c9c9844881b6aca"
-	},
-	"state": "up",
-	"name": "persist_files_by_copied_courses",
-	"createdAt": {
-		"$date": "2019-07-30T13:24:23.114Z"
-	},
-	"__v": 0
-},
-{
-	"_id": {
-		"$oid": "5dc18974ba666b70ac1199e5"
-	},
-	"state": "up",
-	"name": "add-enterthecloud-start-permission",
-	"createdAt": {
-		"$date": "2019-11-05T14:38:44.172Z"
-	},
-	"__v": 0
-},
-{
-	"_id": {
-		"$oid": "5dc19483d15115187413f3c0"
-	},
-	"state": "up",
-	"name": "remove-broken-class-successor-links",
-	"createdAt": {
-		"$date": "2019-11-05T14:19:26.569Z"
-	},
-	"__v": 0
-},
-{
-	"_id": {
-		"$oid": "5de50ab801498f0f504d349e"
-	},
-	"state": "up",
-	"name": "fix-demo-permissions",
-	"createdAt": {
-		"$date": "2019-12-02T12:59:36.284Z"
-	}
-},
-{
-	"_id": {
-		"$oid": "5de6838fc7c4a02707c337dd"
-	},
-	"state": "up",
-	"name": "remove_create_permissions_thuringia",
-	"createdAt": {
-		"$date": "2019-12-02T11:56:47.413Z"
-	},
-	"__v": 0
-},
-{
-	"_id": {
-		"$oid": "5de6838fc7c4a02707c337de"
-	},
-	"state": "up",
-	"name": "add permission for requesting consents",
-	"createdAt": {
-		"$date": "2019-12-03T14:52:41.127Z"
-	},
-	"__v": 0
-},
-{
-	"_id": {
-		"$oid": "5dee9efdb932c2a0b9ca5bc1"
-	},
-	"state": "up",
-	"name": "remove classes out of teams",
-	"createdAt": {
-		"$date": "2019-12-06T16:30:14.257Z"
-	}
-},
-{
-	"_id": {
-		"$oid": "5df0d35872a8731352bf769f"
-	},
-	"state": "up",
-	"name": "remove invalid files from collection",
-	"createdAt": {
-		"$date": "2019-12-11T10:20:29.714Z"
-	},
-	"__v": 0
-},
-{
-	"_id": {
-		"$oid": "5e1706fd79b3c360204f88bc"
-	},
-	"state": "up",
-	"name": "addGranularSchoolEditPermissions",
-	"createdAt": {
-		"$date": "2020-01-09T10:57:01.515Z"
-	},
-	"__v": 0
-},
-{
-	"_id": {
-		"$oid": "5e1c307cfa669ea0863851bc"
-	},
-	"state": "up",
-	"name": "videoconference permissions added in coursesroles",
-	"createdAt": {
-		"$date": "2020-01-13T08:55:24.955Z"
-	},
-	"__v": 0
-},
-{
-	"_id": {
-		"$oid": "5e2f045b366f2b4b14ad754d"
-	},
-	"state": "up",
-	"name": "add bbb template to lti tools",
-	"createdAt": {
-		"$date": "2020-01-13T15:32:28.449Z"
-	},
-	"__v": 0
-},
-{
-	"_id": {
-		"$oid": "5e37e55302b039321c3f200a"
-	},
-	"state": "up",
-	"name": "addVideoconferencePermissionsToTeamRoles",
-	"createdAt": {
-		"$date": "2020-02-03T09:18:11.130Z"
-	},
-	"__v": 0
-},
-{
-	"_id": {
-		"$oid": "5e39721290415d5374a306ba"
-	},
-	"state": "up",
-	"name": "granular_user_permissions",
-	"createdAt": {
-		"$date": "2019-10-09T10:04:25.556Z"
-	},
-	"__v": 0
-},
-{
-	"_id": {
-		"$oid": "5e39721290415d5374a306bb"
-	},
-	"state": "up",
-	"name": "disable-team-created-by-students-all-schools",
-	"createdAt": {
-		"$date": "2020-01-06T16:54:53.694Z"
-	},
-	"__v": 0
-},
-{
-	"_id": {
-		"$oid": "5e39721290415d5374a306bc"
-	},
-	"state": "up",
-	"name": "addSchoolIdsForUsersInTeams",
-	"createdAt": {
-		"$date": "2020-01-14T12:48:46.081Z"
-	},
-	"__v": 0
-},
-{
-	"_id": {
-		"$oid": "5e39721290415d5374a306bd"
-	},
-	"state": "up",
-	"name": "coursePermissions",
-	"createdAt": {
-		"$date": "2020-01-29T15:10:12.565Z"
-	},
-	"__v": 0
-},
-{
-	"_id": {
-		"$oid": "5e4a61ca1db4f62c8cb2b9df"
-	},
-	"state": "up",
-	"name": "remove_invalid_accounts",
-	"createdAt": {
-		"$date": "2020-02-17T09:50:02.639Z"
-	},
-	"__v": 0
-},
-{
-	"_id": {
-		"$oid": "5e4d449dc8fe4e2ff4993849"
-	},
-	"state": "up",
-	"name": "datasource-permissions-for-superhero",
-	"createdAt": {
-		"$date": "2020-02-19T14:22:21.200Z"
-	},
-	"__v": 0
-}]
->>>>>>> 56058210
+]