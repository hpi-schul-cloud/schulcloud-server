--- conflicted
+++ resolved
@@ -262,19 +262,20 @@
 	},
 	{
 		"_id": {
-<<<<<<< HEAD
+			"$oid": "674444262ba8186272dc8abd"
+		},
+		"name": "Migration20241125092225",
+		"created_at": {
+			"$date": "2024-11-25T09:32:22.556Z"
+		}
+	},
+	{
+		"_id": {
 			"$oid": "673fca34cc4a3264457c8ad1"
 		},
 		"name": "Migration20241120100616",
 		"created_at": {
 			"$date": "2024-11-20T17:03:31.473Z"
-=======
-			"$oid": "674444262ba8186272dc8abd"
-		},
-		"name": "Migration20241125092225",
-		"created_at": {
-			"$date": "2024-11-25T09:32:22.556Z"
->>>>>>> 6b591480
 		}
 	}
 ]