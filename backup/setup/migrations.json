--- conflicted
+++ resolved
@@ -678,7 +678,6 @@
 	},
 	{
 		"_id": {
-<<<<<<< HEAD
 			"$oid": "5d3e97e02d1b0f2c2cc7ec18"
 		},
 		"state": "up",
@@ -895,7 +894,7 @@
 		},
 		"__v": 0
 	},
-	{
+  	{
 		"_id": {
 			"$oid": "5f32a956ab0f327164f7a3fd"
 		},
@@ -903,14 +902,17 @@
 		"name": "revoke_student_creation_from_teachers",
 		"createdAt": {
 			"$date": "2020-08-06T14:12:27.575Z"
-=======
+		},
+		"__v": 0
+	},
+    	{
+		"_id": {
 			"$oid": "5f3a4524fc8acc32043af437"
 		},
 		"state": "up",
 		"name": "remove-importHashes-from-users-with-accounts",
 		"createdAt": {
 			"$date": "2020-08-17T08:51:48.406Z"
->>>>>>> 771b439b
 		},
 		"__v": 0
 	}
