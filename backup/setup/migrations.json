[
	{
		"_id": {
			"$oid": "6287989eafaf6045788f578e"
		},
		"state": "up",
		"name": "add-nextcloud-permission-to-users",
		"createdAt": {
			"$date": "2022-05-20T13:32:06.402Z"
		},
		"__v": 0
	},
	{
		"_id": {
			"$oid": "62b2d03a7e84883ed4042ffe"
		},
		"state": "up",
		"name": "setLtiToolsIsHiddenDefaultBehaviour",
		"createdAt": {
			"$date": "2022-06-22T08:01:25.296Z"
		},
		"__v": 0
	},
	{
		"_id": {
			"$oid": "62ceaead46c704f3c0a9f921"
		},
		"state": "up",
		"name": "RefactorOauthConfig",
		"createdAt": {
			"$date": "2022-07-11T13:57:06.225Z"
		},
		"__v": 0
	},
	{
		"_id": {
			"$oid": "62da74248a724b0a60157dd3"
		},
		"state": "up",
		"name": "allow_experts_join_meeting",
		"createdAt": {
			"$date": "2022-07-22T09:48:38.838Z"
		},
		"__v": 0
	},
	{
		"_id": {
			"$oid": "62e25ac2b11660acd431c703"
		},
		"state": "up",
		"name": "conferencePermissionForTeacherAndStudent",
		"createdAt": {
			"$date": "2022-07-28T09:23:48.792Z"
		},
		"__v": 0
	},
	{
		"_id": {
			"$oid": "632c5fafc744915f90d1c73b"
		},
		"state": "up",
		"name": "add_oauth_client_permissions",
		"createdAt": {
			"$date": "2022-09-22T13:01:17.867Z"
		},
		"__v": 0
	},
	{
		"_id": {
			"$oid": "6411b6f983c6759284e07dc8"
		},
		"state": "up",
		"name": "sanis-rebranding",
		"createdAt": {
			"$date": "2023-03-15T12:15:53.385Z"
		},
		"__v": 0
	},
	{
		"_id": {
			"$oid": "6411b99e207ae5149cca93a9"
		},
		"state": "up",
		"name": "add-tool-admin-permission",
		"createdAt": {
			"$date": "2022-11-21T15:44:50.170Z"
		},
		"__v": 0
	},
	{
		"_id": {
			"$oid": "6411b99e207ae5149cca93aa"
		},
		"state": "up",
		"name": "add-submitted-and-graded-keys-to-submission",
		"createdAt": {
			"$date": "2022-11-28T09:39:29.773Z"
		},
		"__v": 0
	},
	{
		"_id": {
			"$oid": "6411b99e207ae5149cca93ab"
		},
		"state": "up",
		"name": "add-school-tool-admin-permission",
		"createdAt": {
			"$date": "2023-01-04T14:41:52.212Z"
		},
		"__v": 0
	},
	{
		"_id": {
			"$oid": "6411b99e207ae5149cca93ac"
		},
		"state": "up",
		"name": "add-task-card-permission",
		"createdAt": {
			"$date": "2023-01-12T18:24:50.878Z"
		},
		"__v": 0
	},
	{
		"_id": {
			"$oid": "6411b99e207ae5149cca93ad"
		},
		"state": "up",
		"name": "AddPermissionCreateToolEtherpadForStudent",
		"createdAt": {
			"$date": "2023-02-14T08:58:00.462Z"
		},
		"__v": 0
	},
	{
		"_id": {
			"$oid": "6411b99e207ae5149cca93ae"
		},
		"state": "up",
		"name": "EditHomeworkCreateAndEditPermissions",
		"createdAt": {
			"$date": "2023-03-01T10:40:42.101Z"
		},
		"__v": 0
	},
	{
		"_id": {
<<<<<<< HEAD
			"$oid": "641484462942e36e9ce79c58"
		},
		"state": "up",
		"name": "oauth-provisioning-school-feature",
		"createdAt": {
			"$date": "2023-03-17T08:48:14.877Z"
=======
			"$oid": "64141f668fb9600ed8e0c11a"
		},
		"state": "up",
		"name": "RefactorSystemSubConfig",
		"createdAt": {
			"$date": "2023-03-15T14:04:48.654Z"
>>>>>>> 540dda98
		},
		"__v": 0
	}
]<|MERGE_RESOLUTION|>--- conflicted
+++ resolved
@@ -144,21 +144,23 @@
 	},
 	{
 		"_id": {
-<<<<<<< HEAD
+			"$oid": "64141f668fb9600ed8e0c11a"
+		},
+		"state": "up",
+		"name": "RefactorSystemSubConfig",
+		"createdAt": {
+			"$date": "2023-03-15T14:04:48.654Z"
+		},
+		"__v": 0
+	},
+	{
+		"_id": {
 			"$oid": "641484462942e36e9ce79c58"
 		},
 		"state": "up",
 		"name": "oauth-provisioning-school-feature",
 		"createdAt": {
 			"$date": "2023-03-17T08:48:14.877Z"
-=======
-			"$oid": "64141f668fb9600ed8e0c11a"
-		},
-		"state": "up",
-		"name": "RefactorSystemSubConfig",
-		"createdAt": {
-			"$date": "2023-03-15T14:04:48.654Z"
->>>>>>> 540dda98
 		},
 		"__v": 0
 	}
