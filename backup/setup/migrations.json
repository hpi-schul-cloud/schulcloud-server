[{
	"_id": {
		"$oid": "5d234fff63e4a27b68aceff0"
	},
	"name": "AddPositionToLessons",
	"createdAt": {
		"$date": "2019-07-08T14:15:27.05Z"
	},
	"state": "up",
	"__v": 0
},
{
	"_id": {
		"$oid": "5d3ef5f4bd2cdb2075fc7e54"
	},
	"state": "up",
	"name": "replace_grandlevel_id_with_number",
	"createdAt": "2019-07-29T09:57:38.131Z",
	"__v": 0
},
{
	"_id": {
		"$oid": "5d442946c6c8392ba30b96a0"
	},
	"state": "up",
	"name": "schoolyear_20_21_added",
	"createdAt": {
		"$date": "2019-08-02T12:15:02.584Z"
	},
	"__v": 0
},
{
	"_id": {
		"$oid": "5d4858fc8f66f50964686467"
	},
	"state": "up",
	"name": "addToolPermissionsToSuperheroRole",
	"createdAt": {
		"$date": "2019-08-05T16:15:12.225Z"
	},
	"__v": 0
},
{
	"_id": {
		"$oid": "5d25cf6ddf5c9947bc014236"
	},
	"state": "up",
	"name": "skipRegistrationPermissions",
	"createdAt": {
		"$date": "2019-07-10T11:43:41.464Z"
	},
	"__v": 0
},
{
	"_id": {
		"$oid": "5d552b8bc1658a0682fc834a"
	},
	"state": "up",
	"name": "set schoolspecific documentbasedir for instance open",
	"createdAt": {
		"$date": "2019-08-15T09:34:59.243Z"
	},
	"__v": 0
},
{
	"_id": {
		"$oid": "5d2ee2a8526cce83a8834d4a"
	},
	"state": "up",
	"name": "addStartAndEndDateToYearCollection",
	"createdAt": {
		"$date": "2019-07-17T08:12:18.48Z"
	},
	"__v": 0
},
{
	"_id": {
		"$oid": "5d651f8f5e33068c88d5bccd"
	},
	"state": "up",
	"name": "add_help_documents",
	"createdAt": {
		"$date": "2019-08-20T09:39:23.302Z"
	},
	"__v": 0
},
{
	"_id": {
		"$oid": "5d52a066a595714c04d763fb"
	},
	"state": "up",
	"name": "AddClassAdministrationPermissionToAdminRole",
	"createdAt": {
		"$date": "2019-08-13T11:35:02.253Z"
	},
	"__v": 0
},
{
	"_id": {
		"$oid": "5d651f8f5e33068c88d5bcce"
	},
	"state": "up",
	"name": "removeRcPws",
	"createdAt": {
		"$date": "2019-08-27T12:06:32.917Z"
	},
	"__v": 0
},
{
	"_id": {
		"$oid": "5d6fd5e8353b8668562740f3"
	},
	"state": "up",
	"name": "addNewsCreateToAdmin",
	"createdAt": {
		"$date": "2019-09-04T15:19:04.053Z"
	},
	"__v": 0
},
{
	"_id": {
		"$oid": "5d81ef4e6012563f98d225e5"
	},
	"state": "up",
	"name": "AddCourseRoles",
	"createdAt": {
		"$date": "2019-09-09T09:38:21.926Z"
	},
	"__v": 0
},
{
	"_id": {
		"$oid": "5d820e442d6f1435214b2d96"
	},
	"state": "up",
	"name": "remove-research-and-dateofresearchconsent",
	"createdAt": {
		"$date": "2019-09-17T14:43:38.288Z"
	},
	"__v": 0
},
{
	"_id": {
		"$oid": "5d80a25a92de001d94db5046"
	},
	"state": "up",
	"name": "addUserDeletePermissions",
	"createdAt": {
		"$date": "2019-09-17T09:07:38.792Z"
	},
	"__v": 0
},
{
	"_id": {
		"$oid": "5d3e97e02d1b0f2c2cc7ec18"
	},
	"state": "up",
	"name": "lessonIsCopyFrom",
	"createdAt": "2019-07-11T12:18:30.503Z",
	"__v": 0
},
{
	"_id": {
		"$oid": "5d8b80ca723a1b53dc43172e"
	},
	"state": "up",
	"name": "AddScopePermissionsViewPermissionToCourseTeachers",
	"createdAt": {
		"$date": "2019-09-25T14:59:22.19Z"
	},
	"__v": 0
},
{
	"_id": {
		"$oid": "5da051503921a638b07b0ccf"
	},
	"state": "up",
	"name": "add-datasource-permissions",
	"createdAt": {
		"$date": "2019-10-11T09:54:24.666Z"
	},
	"__v": 0
},
{
	"_id": {
		"$oid": "5d9db0a97bd9ad01a1734817"
	},
	"state": "up",
	"name": "granular_user_permissions",
	"createdAt": {
		"$date": "2019-10-09T12:46:22.613Z"
	},
	"__v": 0
},
{
	"_id": {
		"$oid": "5db84906407b4a46ecf03a8b"
	},
	"state": "up",
	"name": "addCreateSupportJwtPermission",
	"createdAt": {
		"$date": "2019-10-29T14:13:26.935Z"
	},
	"__v": 0
},
{
	"_id": {
		"$oid": "5d26e8c1d0c346ac5bf59bb5"
	},
	"state": "up",
	"name": "schoolyear_19_20_added",
	"createdAt": {
		"$date": "2019-07-11T07:44:01.252Z"
	},
	"__v": 0
},
{
	"_id": {
		"$oid": "5d91b525fee68c5c70d99de1"
	},
	"state": "up",
	"name": "removeUnusedTeamAttributes",
	"createdAt": {
		"$date": "2019-09-30T07:46:22.613Z"
	},
	"__v": 0
},
{
	"_id": {
		"$oid": "5d3f03bf50c3d44bb83b93f8"
	},
	"state": "up",
	"name": "migrateSchoolsTo2019-20",
	"createdAt": {
		"$date": "2019-07-29T14:33:35.456Z"
	},
	"__v": 0
},
{
	"_id": {
		"$oid": "5dc173583c9c9844881b6aca"
	},
	"state": "up",
	"name": "persist_files_by_copied_courses",
	"createdAt": {
		"$date": "2019-07-30T13:24:23.114Z"
	},
	"__v": 0
},
{
	"_id": {
		"$oid": "5dee9efdb932c2a0b9ca5bc1"
	},
	"state": "up",
	"name": "remove classes out of teams",
	"createdAt": {
		"$date": "2019-12-06T16:30:14.257Z"
	}
},
{
	"_id": {
		"$oid": "5de6838fc7c4a02707c337de"
	},
	"state": "up",
	"name": "add permission for requesting consents",
	"createdAt": {
		"$date": "2019-12-03T14:52:41.127Z"
	},
	"__v": 0
},
{
	"_id": {
		"$oid": "5de6838fc7c4a02707c337dd"
	},
	"state": "up",
	"name": "remove_create_permissions_thuringia",
	"createdAt": {
		"$date": "2019-12-02T11:56:47.413Z"
	},
	"__v": 0
},
{
	"_id": {
		"$oid": "5e1706fd79b3c360204f88bc"
	},
	"state": "up",
	"name": "addGranularSchoolEditPermissions",
	"createdAt": {
		"$date": "2020-01-09T10:57:01.515Z"
	},
	"__v": 0
},
{
	"_id": {
		"$oid": "5df0d35872a8731352bf769f"
	},
	"state": "up",
	"name": "remove invalid files from collection",
	"createdAt": {
		"$date": "2019-12-11T10:20:29.714Z"
	},
	"__v": 0
},
{
	"_id": {
		"$oid": "5e1c307cfa669ea0863851bc"
	},
	"state": "up",
	"name": "videoconference permissions added in coursesroles",
	"createdAt": {
		"$date": "2020-01-13T08:55:24.955Z"
	},
	"__v": 0
},
{
	"_id": {
		"$oid": "5e37e55302b039321c3f200a"
	},
	"state": "up",
	"name": "addVideoconferencePermissionsToTeamRoles",
	"createdAt": {
		"$date": "2020-02-03T09:18:11.13Z"
	},
	"__v": 0
},
{
	"_id": {
		"$oid": "5e2f045b366f2b4b14ad754d"
	},
	"state": "up",
	"name": "add bbb template to lti tools",
	"createdAt": {
		"$date": "2020-01-13T15:32:28.449Z"
	},
	"__v": 0
},
{
	"_id": {
		"$oid": "5e39721290415d5374a306ba"
	},
	"state": "up",
	"name": "granular_user_permissions",
	"createdAt": {
		"$date": "2019-10-09T10:04:25.556Z"
	},
	"__v": 0
},
{
	"_id": {
		"$oid": "5e39721290415d5374a306bb"
	},
	"state": "up",
	"name": "disable-team-created-by-students-all-schools",
	"createdAt": {
		"$date": "2020-01-06T16:54:53.694Z"
	},
	"__v": 0
},
{
	"_id": {
		"$oid": "5e39721290415d5374a306bd"
	},
	"state": "up",
	"name": "coursePermissions",
	"createdAt": {
		"$date": "2020-01-29T15:10:12.565Z"
	},
	"__v": 0
},
{
	"_id": {
		"$oid": "5e39721290415d5374a306bc"
	},
	"state": "up",
	"name": "addSchoolIdsForUsersInTeams",
	"createdAt": {
		"$date": "2020-01-14T12:48:46.081Z"
	},
	"__v": 0
},
{
	"_id": {
		"$oid": "5e4a61ca1db4f62c8cb2b9df"
	},
	"state": "up",
	"name": "remove_invalid_accounts",
	"createdAt": {
		"$date": "2020-02-17T09:50:02.639Z"
	},
	"__v": 0
},
{
	"_id": {
		"$oid": "5dc18974ba666b70ac1199e5"
	},
	"state": "up",
	"name": "add-enterthecloud-start-permission",
	"createdAt": {
		"$date": "2019-11-05T14:38:44.172Z"
	},
	"__v": 0
},
{
	"_id": {
		"$oid": "5dc19483d15115187413f3c0"
	},
	"state": "up",
	"name": "remove-broken-class-successor-links",
	"createdAt": {
		"$date": "2019-11-05T14:19:26.569Z"
	},
	"__v": 0
},
{
	"_id": {
		"$oid": "5e4d449dc8fe4e2ff4993849"
	},
	"state": "up",
	"name": "datasource-permissions-for-superhero",
	"createdAt": {
		"$date": "2020-02-19T14:22:21.2Z"
	},
	"__v": 0
},
{
	"_id": {
		"$oid": "5de50ab801498f0f504d349e"
	},
	"state": "up",
	"name": "fix-demo-permissions",
	"createdAt": {
		"$date": "2019-12-02T12:59:36.284Z"
	}
},
{
	"_id": {
		"$oid": "5e78b794a1e42c5728901f9a"
	},
	"state": "up",
	"name": "runIndexSync2",
	"createdAt": {
		"$date": "2020-03-23T12:30:05.306Z"
	},
	"__v": 0
},
{
	"_id": {
		"$oid": "5e78b794a1e42c5728901f99"
	},
	"state": "up",
	"name": "runIndexSync",
	"createdAt": {
		"$date": "2020-03-21T19:35:25.407Z"
	},
	"__v": 0
},
{
    "_id": {
        "$oid": "5e735028d4b12d5c4c77945a"
    },
    "state": "up",
    "name": "add-messenger-sync-permissions",
    "createdAt": {
        "$date": "2020-03-19T11:55:25.139Z"
    },
    "__v": 0
},
{
	"_id": {
		"$oid": "5e81e74b65f87a5a600f591b"
	},
	"state": "up",
	"name": "addFileCreatorAndPermissionIndexes",
	"createdAt": {
		"$date": "2020-03-26T11:39:40.409Z"
	},
	"__v": 0
},
{
	"_id": {
		"$oid": "5e7f1d63e2c96215c85330f9"
	},
	"state": "up",
	"name": "add_default_file_storage_provider",
	"createdAt": {
		"$date": "2020-03-28T09:48:19.167Z"
  },
	"__v": 0
},
{
	"_id": {
		"$oid": "5e8355da77736b6304a3e77e"
	},
	"state": "up",
	"name": "add_edtr_feature_to_klara_fall",
	"createdAt": {
		"$date": "2020-03-31T14:38:18.001Z"
	},
	"__v": 0
},
{
	"_id": {
		"$oid": "5e970516325e804198ec63dd"
	},
	"state": "up",
	"name": "addAdminPermissionForManagingStudentTeamCreation",
	"createdAt": {
		"$date": "2020-04-15T12:59:02.81Z"
	},
	"__v": 0
},
{
	"_id": {
		"$oid": "5e98318cfb423a82b448ce99"
	},
	"state": "up",
	"name": "add-sync-start-permission",
	"createdAt": {
		"$date": "2020-04-16T12:28:09.933Z"
	},
	"__v": 0
},
{
	"_id": {
<<<<<<< HEAD
		"$oid": "5ea6d94a5735a85808dbc95a"
	},
	"state": "up",
	"name": "remove-student_edit-from-students",
	"createdAt": {
		"$date": "2020-04-27T15:17:39.485Z"
=======
		"$oid": "5ea0049a18cc9c230f4fc936"
	},
	"state": "up",
	"name": "drop-comment-model",
	"createdAt": {
		"$date": "2020-04-22T08:47:22.723Z"
>>>>>>> fbb24944
	},
	"__v": 0
}]<|MERGE_RESOLUTION|>--- conflicted
+++ resolved
@@ -522,21 +522,23 @@
 },
 {
 	"_id": {
-<<<<<<< HEAD
 		"$oid": "5ea6d94a5735a85808dbc95a"
 	},
 	"state": "up",
 	"name": "remove-student_edit-from-students",
 	"createdAt": {
 		"$date": "2020-04-27T15:17:39.485Z"
-=======
+	},
+	"__v": 0
+},
+{
+	"_id": {
 		"$oid": "5ea0049a18cc9c230f4fc936"
 	},
 	"state": "up",
 	"name": "drop-comment-model",
 	"createdAt": {
 		"$date": "2020-04-22T08:47:22.723Z"
->>>>>>> fbb24944
 	},
 	"__v": 0
 }]