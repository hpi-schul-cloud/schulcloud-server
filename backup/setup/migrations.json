[{
	"_id": {
		"$oid": "5d3e97e02d1b0f2c2cc7ec18"
	},
	"state": "up",
	"name": "lessonIsCopyFrom",
	"createdAt": "2019-07-11T12:18:30.503Z",
	"__v": 0
},
{
	"_id": {
		"$oid": "5d3ef5f4bd2cdb2075fc7e54"
	},
	"state": "up",
	"name": "replace_grandlevel_id_with_number",
	"createdAt": "2019-07-29T09:57:38.131Z",
	"__v": 0
},
{
	"_id": {
		"$oid": "5d234fff63e4a27b68aceff0"
	},
	"name": "AddPositionToLessons",
	"createdAt": {
		"$date": "2019-07-08T14:15:27.05Z"
	},
	"state": "up",
	"__v": 0
},
{
	"_id": {
		"$oid": "5d25cf6ddf5c9947bc014236"
	},
	"state": "up",
	"name": "skipRegistrationPermissions",
	"createdAt": {
		"$date": "2019-07-10T11:43:41.464Z"
	},
	"__v": 0
},
{
	"_id": {
		"$oid": "5d26e8c1d0c346ac5bf59bb5"
	},
	"state": "up",
	"name": "schoolyear_19_20_added",
	"createdAt": {
		"$date": "2019-07-11T07:44:01.252Z"
	},
	"__v": 0
},
{
	"_id": {
		"$oid": "5d2ee2a8526cce83a8834d4a"
	},
	"state": "up",
	"name": "addStartAndEndDateToYearCollection",
	"createdAt": {
		"$date": "2019-07-17T08:12:18.48Z"
	},
	"__v": 0
},
{
	"_id": {
		"$oid": "5d3f03bf50c3d44bb83b93f8"
	},
	"state": "up",
	"name": "migrateSchoolsTo2019-20",
	"createdAt": {
		"$date": "2019-07-29T14:33:35.456Z"
	},
	"__v": 0
},
{
	"_id": {
		"$oid": "5dc173583c9c9844881b6aca"
	},
	"state": "up",
	"name": "persist_files_by_copied_courses",
	"createdAt": {
		"$date": "2019-07-30T13:24:23.114Z"
	},
	"__v": 0
},
{
	"_id": {
		"$oid": "5d442946c6c8392ba30b96a0"
	},
	"state": "up",
	"name": "schoolyear_20_21_added",
	"createdAt": {
		"$date": "2019-08-02T12:15:02.584Z"
	},
	"__v": 0
},
{
	"_id": {
		"$oid": "5d4858fc8f66f50964686467"
	},
	"state": "up",
	"name": "addToolPermissionsToSuperheroRole",
	"createdAt": {
		"$date": "2019-08-05T16:15:12.225Z"
	},
	"__v": 0
},
{
	"_id": {
		"$oid": "5d52a066a595714c04d763fb"
	},
	"state": "up",
	"name": "AddClassAdministrationPermissionToAdminRole",
	"createdAt": {
		"$date": "2019-08-13T11:35:02.253Z"
	},
	"__v": 0
},
{
	"_id": {
		"$oid": "5d552b8bc1658a0682fc834a"
	},
	"state": "up",
	"name": "set schoolspecific documentbasedir for instance open",
	"createdAt": {
		"$date": "2019-08-15T09:34:59.243Z"
	},
	"__v": 0
},
{
	"_id": {
		"$oid": "5d651f8f5e33068c88d5bccd"
	},
	"state": "up",
	"name": "add_help_documents",
	"createdAt": {
		"$date": "2019-08-20T09:39:23.302Z"
	},
	"__v": 0
},
{
	"_id": {
		"$oid": "5d651f8f5e33068c88d5bcce"
	},
	"state": "up",
	"name": "removeRcPws",
	"createdAt": {
		"$date": "2019-08-27T12:06:32.917Z"
	},
	"__v": 0
},
{
	"_id": {
		"$oid": "5d6fd5e8353b8668562740f3"
	},
	"state": "up",
	"name": "addNewsCreateToAdmin",
	"createdAt": {
		"$date": "2019-09-04T15:19:04.053Z"
	},
	"__v": 0
},
{
	"_id": {
		"$oid": "5d81ef4e6012563f98d225e5"
	},
	"state": "up",
	"name": "AddCourseRoles",
	"createdAt": {
		"$date": "2019-09-09T09:38:21.926Z"
	},
	"__v": 0
},
{
	"_id": {
		"$oid": "5d80a25a92de001d94db5046"
	},
	"state": "up",
	"name": "addUserDeletePermissions",
	"createdAt": {
		"$date": "2019-09-17T09:07:38.792Z"
	},
	"__v": 0
},
{
	"_id": {
		"$oid": "5d820e442d6f1435214b2d96"
	},
	"state": "up",
	"name": "remove-research-and-dateofresearchconsent",
	"createdAt": {
		"$date": "2019-09-17T14:43:38.288Z"
	},
	"__v": 0
},
{
	"_id": {
		"$oid": "5d8b80ca723a1b53dc43172e"
	},
	"state": "up",
	"name": "AddScopePermissionsViewPermissionToCourseTeachers",
	"createdAt": {
		"$date": "2019-09-25T14:59:22.19Z"
	},
	"__v": 0
},
{
	"_id": {
		"$oid": "5d91b525fee68c5c70d99de1"
	},
	"state": "up",
	"name": "removeUnusedTeamAttributes",
	"createdAt": {
		"$date": "2019-09-30T07:46:22.613Z"
	},
	"__v": 0
},
{
	"_id": {
		"$oid": "5e39721290415d5374a306ba"
	},
	"state": "up",
	"name": "granular_user_permissions",
	"createdAt": {
		"$date": "2019-10-09T10:04:25.556Z"
	},
	"__v": 0
},
{
	"_id": {
		"$oid": "5da051503921a638b07b0ccf"
	},
	"state": "up",
	"name": "add-datasource-permissions",
	"createdAt": {
		"$date": "2019-10-11T09:54:24.666Z"
	},
	"__v": 0
},
{
	"_id": {
		"$oid": "5db84906407b4a46ecf03a8b"
	},
	"state": "up",
	"name": "addCreateSupportJwtPermission",
	"createdAt": {
		"$date": "2019-10-29T14:13:26.935Z"
	},
	"__v": 0
},
{
	"_id": {
		"$oid": "5dc19483d15115187413f3c0"
	},
	"state": "up",
	"name": "remove-broken-class-successor-links",
	"createdAt": {
		"$date": "2019-11-05T14:19:26.569Z"
	},
	"__v": 0
},
{
	"_id": {
		"$oid": "5dc18974ba666b70ac1199e5"
	},
	"state": "up",
	"name": "add-enterthecloud-start-permission",
	"createdAt": {
		"$date": "2019-11-05T14:38:44.172Z"
	},
	"__v": 0
},
{
	"_id": {
		"$oid": "5de6838fc7c4a02707c337dd"
	},
	"state": "up",
	"name": "remove_create_permissions_thuringia",
	"createdAt": {
		"$date": "2019-12-02T11:56:47.413Z"
	},
	"__v": 0
},
{
	"_id": {
		"$oid": "5f4660afb6eeb8d5f8f25a71"
	},
	"state": "up",
	"name": "fix-demo-permissions",
	"createdAt": {
		"$date": "2019-12-02T12:59:36.284Z"
	},
	"__v": 0
},
{
	"_id": {
		"$oid": "5de6838fc7c4a02707c337de"
	},
	"state": "up",
	"name": "add permission for requesting consents",
	"createdAt": {
		"$date": "2019-12-03T14:52:41.127Z"
	},
	"__v": 0
},
{
	"_id": {
		"$oid": "5dee9efdb932c2a0b9ca5bc1"
	},
	"state": "up",
	"name": "remove classes out of teams",
	"createdAt": {
		"$date": "2019-12-06T16:30:14.257Z"
	}
},
{
	"_id": {
		"$oid": "5f4660afb6eeb8d5f8f25a72"
	},
	"state": "up",
	"name": "remove invalid files from collection",
	"createdAt": {
		"$date": "2019-12-11T10:20:29.714Z"
	},
	"__v": 0
},
{
	"_id": {
		"$oid": "5df895ad9ac7d23f70ad66fa"
	},
	"state": "up",
	"name": "removeUnnecessaryLocalSystems",
	"createdAt": {
		"$date": "2019-12-17T08:20:02.025Z"
	},
	"__v": 0
},
{
	"_id": {
		"$oid": "5f4660afb6eeb8d5f8f25a73"
	},
	"state": "up",
	"name": "disable-team-created-by-students-all-schools",
	"createdAt": {
		"$date": "2020-01-06T16:54:53.694Z"
	},
	"__v": 0
},
{
	"_id": {
		"$oid": "5e1706fd79b3c360204f88bc"
	},
	"state": "up",
	"name": "addGranularSchoolEditPermissions",
	"createdAt": {
		"$date": "2020-01-09T10:57:01.515Z"
	},
	"__v": 0
},
{
	"_id": {
		"$oid": "5e1c307cfa669ea0863851bc"
	},
	"state": "up",
	"name": "videoconference permissions added in coursesroles",
	"createdAt": {
		"$date": "2020-01-13T08:55:24.955Z"
	},
	"__v": 0
},
{
	"_id": {
		"$oid": "5e2f045b366f2b4b14ad754d"
	},
	"state": "up",
	"name": "add bbb template to lti tools",
	"createdAt": {
		"$date": "2020-01-13T15:32:28.449Z"
	},
	"__v": 0
},
{
	"_id": {
		"$oid": "5f4660afb6eeb8d5f8f25a74"
	},
	"state": "up",
	"name": "addSchoolIdsForUsersInTeams",
	"createdAt": {
		"$date": "2020-01-14T12:48:46.081Z"
	},
	"__v": 0
},
{
	"_id": {
		"$oid": "5f4660afb6eeb8d5f8f25a75"
	},
	"state": "up",
	"name": "coursePermissions",
	"createdAt": {
		"$date": "2020-01-29T15:10:12.565Z"
	},
	"__v": 0
},
{
	"_id": {
		"$oid": "5e37e55302b039321c3f200a"
	},
	"state": "up",
	"name": "addVideoconferencePermissionsToTeamRoles",
	"createdAt": {
		"$date": "2020-02-03T09:18:11.13Z"
	},
	"__v": 0
},
{
	"_id": {
		"$oid": "5f4660afb6eeb8d5f8f25a76"
	},
	"state": "up",
	"name": "remove_invalid_accounts",
	"createdAt": {
		"$date": "2020-02-17T09:50:02.639Z"
	},
	"__v": 0
},
{
	"_id": {
		"$oid": "5e4d449dc8fe4e2ff4993849"
	},
	"state": "up",
	"name": "datasource-permissions-for-superhero",
	"createdAt": {
		"$date": "2020-02-19T14:22:21.2Z"
	},
	"__v": 0
},
{
	"_id": {
		"$oid": "5f4660afb6eeb8d5f8f25a77"
	},
	"state": "up",
	"name": "add-messenger-sync-permissions",
	"createdAt": {
		"$date": "2020-03-19T10:46:32.049Z"
	},
	"__v": 0
},
{
	"_id": {
		"$oid": "5f4660afb6eeb8d5f8f25a78"
	},
	"state": "up",
	"name": "runIndexSync",
	"createdAt": {
		"$date": "2020-03-21T19:35:25.407Z"
	},
	"__v": 0
},
{
	"_id": {
		"$oid": "5f4660afb6eeb8d5f8f25a79"
	},
	"state": "up",
	"name": "runIndexSync2",
	"createdAt": {
		"$date": "2020-03-23T12:30:05.306Z"
	},
	"__v": 0
},
{
	"_id": {
		"$oid": "5f4660afb6eeb8d5f8f25a7a"
	},
	"state": "up",
	"name": "update schema indexes",
	"createdAt": {
		"$date": "2020-03-24T13:29:18.218Z"
	},
	"__v": 0
},
{
	"_id": {
		"$oid": "5f4660afb6eeb8d5f8f25a7b"
	},
	"state": "up",
	"name": "remove clipboard",
	"createdAt": {
		"$date": "2020-03-25T10:18:50.713Z"
	},
	"__v": 0
},
{
	"_id": {
		"$oid": "5e81e74b65f87a5a600f591b"
	},
	"state": "up",
	"name": "addFileCreatorAndPermissionIndexes",
	"createdAt": {
		"$date": "2020-03-26T11:39:40.409Z"
	},
	"__v": 0
},
{
	"_id": {
		"$oid": "5e7f1d63e2c96215c85330f9"
	},
	"state": "up",
	"name": "add_default_file_storage_provider",
	"createdAt": {
		"$date": "2020-03-28T09:48:19.167Z"
	},
	"__v": 0
},
{
	"_id": {
		"$oid": "5e8355da77736b6304a3e77e"
	},
	"state": "up",
	"name": "add_edtr_feature_to_klara_fall",
	"createdAt": {
		"$date": "2020-03-31T14:38:18.001Z"
	},
	"__v": 0
},
{
	"_id": {
		"$oid": "5ece7de4a194604c6e31f432"
	},
	"state": "up",
	"name": "move_consent_to_user",
	"createdAt": {
		"$date": "2020-04-07T13:45:21.906Z"
	},
	"__v": 0
},
{
	"_id": {
		"$oid": "5e970516325e804198ec63dd"
	},
	"state": "up",
	"name": "addAdminPermissionForManagingStudentTeamCreation",
	"createdAt": {
		"$date": "2020-04-15T12:59:02.81Z"
	},
	"__v": 0
},
{
	"_id": {
		"$oid": "5f4660afb6eeb8d5f8f25a7c"
	},
	"state": "up",
	"name": "add-sync-start-permission",
	"createdAt": {
		"$date": "2020-04-16T10:21:00.933Z"
	},
	"__v": 0
},
{
	"_id": {
		"$oid": "5ea0049a18cc9c230f4fc936"
	},
	"state": "up",
	"name": "drop-comment-model",
	"createdAt": {
		"$date": "2020-04-22T08:47:22.723Z"
	},
	"__v": 0
},
{
	"_id": {
		"$oid": "5f4660afb6eeb8d5f8f25a7d"
	},
	"state": "up",
	"name": "remove-student_edit-from-students",
	"createdAt": {
		"$date": "2020-04-27T13:08:26.485Z"
	},
	"__v": 0
},
{
	"_id": {
		"$oid": "5eb961c94e1b4a5238eb1b82"
	},
	"state": "up",
	"name": "addEnableStudentTeamCreation",
	"createdAt": {
		"$date": "2020-05-07T15:26:54.157Z"
	},
	"__v": 0
},
{
	"_id": {
		"$oid": "5ebd68fe107fa3720c2251e4"
	},
	"state": "up",
	"name": "add_more_school_years",
	"createdAt": {
		"$date": "2020-05-14T14:56:41.229Z"
	},
	"__v": 0
},
{
	"_id": {
		"$oid": "5ecd33ee93e6125170a84d4b"
	},
	"state": "up",
	"name": "encrypt-ldap-search-user-password",
	"createdAt": {
		"$date": "2020-05-26T14:00:06.91Z"
	},
	"__v": 0
},
{
	"_id": {
		"$oid": "5eda255592ee4109ca3d423d"
	},
	"state": "up",
	"name": "fix_move_consent",
	"createdAt": {
		"$date": "2020-06-04T09:14:00.473Z"
	},
	"__v": 0
},
{
	"_id": {
		"$oid": "5eda255592ee4109ca3d423e"
	},
	"state": "up",
	"name": "add-SCHOOL_PERMISSION_VIEW-permission",
	"createdAt": {
		"$date": "2020-06-04T13:10:39.414Z"
	},
	"__v": 0
},
{
	"_id": {
		"$oid": "5edf56430383be55fc9a8ee3"
	},
	"state": "up",
	"name": "updateUserIndexesForLDAP",
	"createdAt": {
		"$date": "2020-06-09T09:28:35.874Z"
	},
	"__v": 0
},
{
	"_id": {
		"$oid": "5f4660afb6eeb8d5f8f25a7e"
	},
	"state": "up",
	"name": "move_etherpad",
	"createdAt": {
		"$date": "2020-06-09T09:43:07.216Z"
	},
	"__v": 0
},
{
	"_id": {
		"$oid": "5eec9105afc034cc35d94872"
	},
	"state": "up",
	"name": "passwordRecoveryCopyIdToToken",
	"createdAt": {
		"$date": "2020-06-19T05:38:59.451Z"
	},
	"__v": 0
},
{
	"_id": {
		"$oid": "5ef44b01619afb4144b4286f"
	},
	"state": "up",
	"name": "addTspSyncIndexes",
	"createdAt": {
		"$date": "2020-06-25T06:58:09.663Z"
	},
	"__v": 0
},
{
	"_id": {
		"$oid": "5f4660afb6eeb8d5f8f25a7f"
	},
	"state": "up",
	"name": "remove_user-consent-ids",
	"createdAt": {
		"$date": "2020-06-26T15:12:58.869Z"
	},
	"__v": 0
},
{
	"_id": {
		"$oid": "5f058ea00cdad70880bac2bd"
	},
	"state": "up",
	"name": "add-federal-state-internation-school",
	"createdAt": {
		"$date": "2020-07-08T09:15:12.718Z"
	},
	"__v": 0
},
{
	"_id": {
		"$oid": "5f1e8e7ad5e1e110c4e9100b"
	},
	"state": "up",
	"name": "start_new_school_year",
	"createdAt": {
		"$date": "2020-07-27T07:11:21.178Z"
	},
	"__v": 0
},
{
	"_id": {
		"$oid": "5f290c7d44aefd8b14bf28f4"
	},
	"state": "up",
	"name": "start_new_school_year_cluster_4",
	"createdAt": {
		"$date": "2020-08-03T12:58:31.983Z"
	},
	"__v": 0
},
{
	"_id": {
		"$oid": "5f4660afb6eeb8d5f8f25a80"
	},
	"state": "up",
	"name": "move_consent",
	"createdAt": {
		"$date": "2020-08-05T16:49:11.754Z"
	},
	"__v": 0
},
{
	"_id": {
		"$oid": "5f4660afb6eeb8d5f8f25a81"
	},
	"state": "up",
	"name": "add_indexes_consent_version",
	"createdAt": {
		"$date": "2020-08-05T16:51:54.266Z"
	},
	"__v": 0
},
{
	"_id": {
		"$oid": "5f32a956ab0f327164f7a3fd"
	},
	"state": "up",
	"name": "revoke_student_creation_from_teachers",
	"createdAt": {
		"$date": "2020-08-06T14:12:27.575Z"
	},
	"__v": 0
},
{
	"_id": {
		"$oid": "5f3a4524fc8acc32043af437"
	},
	"state": "up",
	"name": "remove-importHashes-from-users-with-accounts",
	"createdAt": {
		"$date": "2020-08-17T08:51:48.406Z"
	},
	"__v": 0
},
{
	"_id": {
		"$oid": "5f439d30d25e2f22c81c0b08"
	},
	"state": "up",
	"name": "setStudentListSettingsInSchoolsToFalse",
	"createdAt": {
		"$date": "2020-08-24T10:57:52.663Z"
	},
	"__v": 0
},
{
	"_id": {
		"$oid": "5f735acf026e67ed1ca47e97"
	},
	"state": "up",
	"name": "copy-parents-data-into-children-entities-and-delete-parent-users",
	"createdAt": {
		"$date": "2020-09-25T08:29:24.938Z"
	},
	"__v": 0
},
{
	"_id": {
		"$oid": "5f75eaf7f46a125480ba2d12"
	},
	"state": "up",
	"name": "addIndexesForSlowQueries",
	"createdAt": {
		"$date": "2020-10-01T14:43:03.652Z"
	},
	"__v": 0
},
{
	"_id": {
		"$oid": "5f993fb6ae0d8251a7a049e5"
	},
	"state": "up",
	"name": "search_index",
	"createdAt": {
		"$date": "2020-10-14T16:44:10.245Z"
	},
	"__v": 0
},
{
	"_id": {
		"$oid": "5f9adffc788a4f97487fa014"
	},
	"state": "up",
	"name": "add-messenger-one-to-one-permissions",
	"createdAt": {
		"$date": "2020-10-15T11:39:34.065Z"
	},
	"__v": 0
},
{
	"_id": {
		"$oid": "5f993fb6ae0d8251a7a049e6"
	},
	"state": "up",
	"name": "syncUserIndex",
	"createdAt": {
		"$date": "2020-10-15T11:46:01.84Z"
	},
	"__v": 0
},
{
	"_id": {
		"$oid": "5f901d78bfeb05502414011f"
	},
	"state": "up",
	"name": "rocketchat-to-matrix-messenger",
	"createdAt": {
		"$date": "2020-10-19T13:36:11.772Z"
	},
	"__v": 0
},
{
	"_id": {
		"$oid": "5f91453639a2a8ca44687c2d"
	},
	"state": "up",
	"name": "disableLernStoreForStudentsinNI_SH",
	"createdAt": {
		"$date": "2020-10-21T17:36:19.189Z"
	},
	"__v": 0
},
{
	"_id": {
		"$oid": "5f9926b16c32c64b1c31f707"
	},
	"state": "up",
	"name": "addIndexForUserEmail",
	"createdAt": {
		"$date": "2020-10-28T08:07:13.544Z"
	},
	"__v": 0
},
{
	"_id": {
		"$oid": "5ff5c5f9096da22f7ce586c8"
	},
	"state": "up",
	"name": "seedFederalStatesWithCounties",
	"createdAt": {
		"$date": "2020-11-05T11:16:03.243Z"
	},
	"__v": 0
},
{
	"_id": {
		"$oid": "5fd9fe1082bcbec8c407c42a"
	},
	"state": "up",
	"name": "create-school-for-deleted-users",
	"createdAt": {
		"$date": "2020-12-16T12:31:12.749Z"
	},
	"__v": 0
},
{
	"_id": {
		"$oid": "5ffffbabd26eac720ca4f407"
	},
	"state": "up",
	"name": "syncTeamIndexes",
	"createdAt": {
		"$date": "2020-12-17T14:07:08.384Z"
	},
	"__v": 0
},
{
	"_id": {
		"$oid": "60005b6190b75e5f285960a4"
	},
	"state": "up",
	"name": "fixStorageProviderInconsistencies",
	"createdAt": {
		"$date": "2021-01-06T14:19:02.732Z"
	},
	"__v": 0
},
{
	"_id": {
		"$oid": "600562e9789110143f06ccc2"
	},
	"state": "up",
	"name": "update-pseudonym-indexes",
	"createdAt": {
		"$date": "2021-01-18T10:24:39.712Z"
	},
	"__v": 0
},
{
	"_id": {
		"$oid": "601291b4dde43251a883c422"
	},
	"state": "up",
	"name": "addUniquePseudonymIndex",
	"createdAt": {
		"$date": "2021-01-18T12:25:27.66Z"
	},
	"__v": 0
},
{
	"_id": {
		"$oid": "60057e386ce08725808ccba0"
	},
	"state": "up",
	"name": "syncIndexes",
	"createdAt": {
		"$date": "2021-01-18T12:25:28.66Z"
	},
	"__v": 0
},
{
	"_id": {
		"$oid": "601d40ed70380e6df35f8670"
	},
	"state": "up",
	"name": "remove_event_duplication",
	"createdAt": {
		"$date": "2021-02-05T12:58:21.503Z"
	},
	"__v": 0
},
{
	"_id": {
		"$oid": "6029be1ddce9313114f7921d"
	},
	"state": "up",
	"name": "replaceFileLinks",
	"createdAt": {
		"$date": "2021-02-15T00:19:41.637Z"
	},
	"__v": 0
},
{
	"_id": {
		"$oid": "602beb76d39160053c338bca"
	},
	"state": "up",
	"name": "replaceFileLinksHomework",
	"createdAt": {
		"$date": "2021-02-16T15:57:42.486Z"
	},
	"__v": 0
},
{
	"_id": {
		"$oid": "606c0f825fa13b502e30d775"
	},
	"state": "up",
	"name": "update-nexboard-urls",
	"createdAt": {
		"$date": "2021-03-16T09:46:27.747Z"
	},
	"__v": 0
},
{
	"_id": {
		"$oid": "60757eca72058806093ad5a2"
	},
	"state": "up",
	"name": "set_search_index",
	"createdAt": {
		"$date": "2021-03-29T09:50:49.972Z"
	},
	"__v": 0
},
{
	"_id": {
		"$oid": "60a22a35cc8f8f35542a1d52"
	},
	"state": "up",
	"name": "add-task-dashboard-for-students",
	"createdAt": {
		"$date": "2021-05-17T08:32:53.574Z"
	},
	"__v": 0
},
{
	"_id": {
<<<<<<< HEAD
		"$oid": "60b74b92d9f0612d2457ba6f"
	},
	"state": "up",
	"name": "news_add_target_schools",
	"createdAt": {
		"$date": "2021-06-02T08:23:18.664Z"
=======
		"$oid": "609410c8f72f685510c02e30"
	},
	"state": "up",
	"name": "LDAPSyncIndices",
	"createdAt": {
		"$date": "2021-05-06T15:52:40.923Z"
>>>>>>> bb2fd3cb
	},
	"__v": 0
}]
<|MERGE_RESOLUTION|>--- conflicted
+++ resolved
@@ -1007,21 +1007,23 @@
 },
 {
 	"_id": {
-<<<<<<< HEAD
+		"$oid": "609410c8f72f685510c02e30"
+	},
+	"state": "up",
+	"name": "LDAPSyncIndices",
+	"createdAt": {
+		"$date": "2021-05-06T15:52:40.923Z"
+	},
+	"__v": 0
+},
+{
+	"_id": {
 		"$oid": "60b74b92d9f0612d2457ba6f"
 	},
 	"state": "up",
 	"name": "news_add_target_schools",
 	"createdAt": {
 		"$date": "2021-06-02T08:23:18.664Z"
-=======
-		"$oid": "609410c8f72f685510c02e30"
-	},
-	"state": "up",
-	"name": "LDAPSyncIndices",
-	"createdAt": {
-		"$date": "2021-05-06T15:52:40.923Z"
->>>>>>> bb2fd3cb
 	},
 	"__v": 0
 }]
