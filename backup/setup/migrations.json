[{
	"_id": {
		"$oid": "5d234fff63e4a27b68aceff0"
	},
	"name": "AddPositionToLessons",
	"createdAt": {
		"$date": "2019-07-08T14:15:27.050Z"
	},
	"state": "up",
	"__v": 0
},
{
	"_id": {
		"$oid": "5d25cf6ddf5c9947bc014236"
	},
	"state": "up",
	"name": "skipRegistrationPermissions",
	"createdAt": {
		"$date": "2019-07-10T11:43:41.464Z"
	},
	"__v": 0
},
{
	"_id": {
		"$oid": "5d26e8c1d0c346ac5bf59bb5"
	},
	"state": "up",
	"name": "schoolyear_19_20_added",
	"createdAt": {
		"$date": "2019-07-11T07:44:01.252Z"
	},
	"__v": 0
},
{
	"_id" : {
		"$oid": "5d3e97e02d1b0f2c2cc7ec18"
	}, 
    "state" : "up", 
    "name" : "lessonIsCopyFrom", 
    "createdAt" : "2019-07-11T12:18:30.503+0000", 
    "__v" : 0
},
{
	"_id": {
		"$oid": "5d2ee2a8526cce83a8834d4a"
	},
	"state": "up",
	"name": "addStartAndEndDateToYearCollection",
	"createdAt": {
		"$date": "2019-07-17T08:12:18.480Z"
	},
	"__v": 0
},
{
<<<<<<< HEAD
	"_id":"5d3ef5f4bd2cdb2075fc7e54",
	"state":"up",
	"name":"replace_grandlevel_id_with_number",
	"createdAt":"2019-07-29T09:57:38.131Z",
	"__v":0
}
]
=======
	"_id": {
		"$oid": "5d3f03bf50c3d44bb83b93f8"
	},
	"state": "up",
	"name": "migrateSchoolsTo2019-20",
	"createdAt": {
		"$date": "2019-07-29T14:33:35.456Z"
	},
	"__v": 0
}]
>>>>>>> 758275b9
<|MERGE_RESOLUTION|>--- conflicted
+++ resolved
@@ -52,15 +52,15 @@
 	"__v": 0
 },
 {
-<<<<<<< HEAD
-	"_id":"5d3ef5f4bd2cdb2075fc7e54",
+	"_id": {
+		"$oid": "5d3ef5f4bd2cdb2075fc7e54"
+  },
 	"state":"up",
 	"name":"replace_grandlevel_id_with_number",
 	"createdAt":"2019-07-29T09:57:38.131Z",
 	"__v":0
-}
-]
-=======
+},
+{
 	"_id": {
 		"$oid": "5d3f03bf50c3d44bb83b93f8"
 	},
@@ -70,5 +70,5 @@
 		"$date": "2019-07-29T14:33:35.456Z"
 	},
 	"__v": 0
-}]
->>>>>>> 758275b9
+}
+]