--- conflicted
+++ resolved
@@ -262,7 +262,6 @@
 	},
 	{
 		"_id": {
-<<<<<<< HEAD
 			"$oid": "673237e9b0955dcff4cde3d9"
 		},
 		"name": "Migration20241111160412",
@@ -272,15 +271,6 @@
 	},
 	{
 		"_id": {
-			"$oid": "673237e9b0955dcff4cde3da"
-		},
-		"name": "Migration202411111604124",
-		"created_at": {
-			"$date": "2024-11-11T16:59:21.774Z"
-		}
-	},
-	{
-		"_id": {
 			"$oid": "673387c13aba1e283484119d"
 		},
 		"name": "Migration20241112163538",
@@ -290,15 +280,6 @@
 	},
 	{
 		"_id": {
-			"$oid": "67347bb8b1bcb78aecbab90d"
-		},
-		"name": "Migration2024111116041242",
-		"created_at": {
-			"$date": "2024-11-13T10:13:12.402Z"
-		}
-	},
-	{
-		"_id": {
 			"$oid": "67347bb8b1bcb78aecbab90f"
 		},
 		"name": "Migration20241113100535",
@@ -317,6 +298,15 @@
 	},
 	{
 		"_id": {
+			"$oid": "674444262ba8186272dc8abd"
+		},
+		"name": "Migration20241125092225",
+		"created_at": {
+			"$date": "2024-11-25T09:32:22.556Z"
+		}
+	},
+	{
+		"_id": {
 			"$oid": "67477a7455d881b78f7a79fa"
 		},
 		"name": "Migration20241127195120",
@@ -331,13 +321,6 @@
 		"name": "Migration20241128155801",
 		"created_at": {
 			"$date": "2024-11-28T18:05:40.839Z"
-=======
-			"$oid": "674444262ba8186272dc8abd"
-		},
-		"name": "Migration20241125092225",
-		"created_at": {
-			"$date": "2024-11-25T09:32:22.556Z"
->>>>>>> 6b591480
-		}
+		},
 	}
 ]