--- conflicted
+++ resolved
@@ -776,21 +776,23 @@
 },
 {
 	"_id": {
-<<<<<<< HEAD
+		"$oid": "5f75eaf7f46a125480ba2d12"
+	},
+	"state": "up",
+	"name": "addIndexesForSlowQueries",
+	"createdAt": {
+		"$date": "2020-10-01T14:43:03.652Z"
+	},
+	"__v": 0
+},
+{
+	"_id": {
 		"$oid": "5f735acf026e67ed1ca47e97"
 	},
 	"state": "up",
 	"name": "copy-parents-data-into-children-entities-and-delete-parent-users",
 	"createdAt": {
 		"$date": "2020-09-25T08:29:24.938Z"
-=======
-		"$oid": "5f75eaf7f46a125480ba2d12"
-	},
-	"state": "up",
-	"name": "addIndexesForSlowQueries",
-	"createdAt": {
-		"$date": "2020-10-01T14:43:03.652Z"
->>>>>>> e4addb6b
 	},
 	"__v": 0
 }]
