--- conflicted
+++ resolved
@@ -154,19 +154,20 @@
 	},
 	{
 		"_id": {
-<<<<<<< HEAD
+			"$oid": "6655e94f06722f2a434c135f"
+		},
+		"name": "Migration20240528140356",
+		"created_at": {
+			"$date": "2024-05-28T14:25:19.577Z"
+		}
+	},
+	{
+		"_id": {
 			"$oid": "6668485aadfd9c4d7be91ca3"
 		},
 		"name": "Migration20240611081033",
 		"created_at": {
 			"$date": "2024-06-11T12:51:38.379Z"
-=======
-			"$oid": "6655e94f06722f2a434c135f"
-		},
-		"name": "Migration20240528140356",
-		"created_at": {
-			"$date": "2024-05-28T14:25:19.577Z"
->>>>>>> e50d2b47
 		}
 	}
 ]