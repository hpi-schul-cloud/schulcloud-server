[{
	"_id": {
		"$oid": "5d234fff63e4a27b68aceff0"
	},
	"name": "AddPositionToLessons",
	"createdAt": {
		"$date": "2019-07-08T14:15:27.050Z"
	},
	"state": "up",
	"__v": 0
},
{
	"_id": {
		"$oid": "5d25cf6ddf5c9947bc014236"
	},
	"state": "up",
	"name": "skipRegistrationPermissions",
	"createdAt": {
		"$date": "2019-07-10T11:43:41.464Z"
	},
	"__v": 0
},
{
	"_id": {
		"$oid": "5d26e8c1d0c346ac5bf59bb5"
	},
	"state": "up",
	"name": "schoolyear_19_20_added",
	"createdAt": {
		"$date": "2019-07-11T07:44:01.252Z"
	},
	"__v": 0
},
{
	"_id": {
		"$oid": "5d3e97e02d1b0f2c2cc7ec18"
	},
	"state": "up",
    "name" : "lessonIsCopyFrom",
    "createdAt" : "2019-07-11T07:44:37.148Z",
	"__v": 0
},
{
	"_id": {
		"$oid": "5d2ee2a8526cce83a8834d4a"
	},
	"state": "up",
	"name": "addStartAndEndDateToYearCollection",
	"createdAt": {
		"$date": "2019-07-17T08:12:18.480Z"
	},
	"__v": 0
},
{
	"_id": {
		"$oid": "5d3ef5f4bd2cdb2075fc7e54"
	},
	"state": "up",
	"name": "replace_grandlevel_id_with_number",
	"createdAt": "2019-07-29T09:57:38.131Z",
	"__v": 0
},
{
	"_id": {
		"$oid": "5d3f03bf50c3d44bb83b93f8"
	},
	"state": "up",
	"name": "migrateSchoolsTo2019-20",
	"createdAt": {
		"$date": "2019-07-29T14:33:35.456Z"
	},
	"__v": 0
},
{
	"_id": {
		"$oid": "5d442946c6c8392ba30b96a0"
	},
	"state": "up",
	"name": "schoolyear_20_21_added",
	"createdAt": {
		"$date": "2019-08-02T12:15:02.584Z"
	},
	"__v": 0
},
{
	"_id": {
		"$oid": "5d4858fc8f66f50964686467"
	},
	"state": "up",
	"name": "addToolPermissionsToSuperheroRole",
	"createdAt": {
		"$date": "2019-08-05T16:15:12.225Z"
	},
	"__v": 0
},
{
	"_id": {
		"$oid": "5d552b8bc1658a0682fc834a"
	},
	"state": "up",
	"name": "set schoolspecific documentbasedir for instance open",
	"createdAt": {
		"$date": "2019-08-15T09:34:59.243Z"
	},
	"__v": 0
},
{
	"_id": {
		"$oid": "5d52a066a595714c04d763fb"
	},
	"state": "up",
	"name": "AddClassAdministrationPermissionToAdminRole",
	"createdAt": {
		"$date": "2019-08-13T11:35:02.253Z"
	},
	"__v": 0
},
{
	"_id": {
		"$oid": "5d651f8f5e33068c88d5bccd"
	},
	"state": "up",
	"name": "add_help_documents",
	"createdAt": {
		"$date": "2019-08-20T09:39:23.302Z"
	},
	"__v": 0
},
{
	"_id": {
		"$oid": "5d651f8f5e33068c88d5bcce"
	},
	"state": "up",
	"name": "removeRcPws",
	"createdAt": {
		"$date": "2019-08-27T12:06:32.917Z"
	},
	"__v": 0
},
{
	"_id": {
<<<<<<< HEAD
		"$oid": "5d820e442d6f1435214b2d96"
	},
	"state": "up",
	"name": "remove-research-and-dateofresearchconsent",
	"createdAt": {
		"$date": "2019-09-17T14:43:38.288Z"
  }
=======
		"$oid": "5d6fd5e8353b8668562740f3"
	},
	"state": "up",
	"name": "addNewsCreateToAdmin",
	"createdAt": {
		"$date": "2019-09-04T15:19:04.053Z"
	},
	"__v": 0
>>>>>>> 927c0517
},
{
	"_id": {
		"$oid": "5d80a25a92de001d94db5046"
	},
	"state": "up",
	"name": "addUserDeletePermissions",
	"createdAt": {
		"$date": "2019-09-17T09:07:38.792Z"
	},
	"__v": 0
}]
<|MERGE_RESOLUTION|>--- conflicted
+++ resolved
@@ -139,15 +139,17 @@
 },
 {
 	"_id": {
-<<<<<<< HEAD
 		"$oid": "5d820e442d6f1435214b2d96"
 	},
 	"state": "up",
 	"name": "remove-research-and-dateofresearchconsent",
 	"createdAt": {
 		"$date": "2019-09-17T14:43:38.288Z"
-  }
-=======
+  },
+	"__v": 0  
+},
+{
+	"_id": {
 		"$oid": "5d6fd5e8353b8668562740f3"
 	},
 	"state": "up",
@@ -156,7 +158,6 @@
 		"$date": "2019-09-04T15:19:04.053Z"
 	},
 	"__v": 0
->>>>>>> 927c0517
 },
 {
 	"_id": {
