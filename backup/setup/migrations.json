--- conflicted
+++ resolved
@@ -1,1401 +1,369 @@
-<<<<<<< HEAD
-[
-	{
-		"__v": 0,
-		"createdAt": {
-			"$date": "2019-08-13T11:35:02.253Z"
-		},
-		"name": "AddClassAdministrationPermissionToAdminRole",
-		"state": "up",
-		"_id": {
-			"$oid": "5d52a066a595714c04d763fb"
-		}
-	},
-	{
-		"__v": 0,
-		"createdAt": {
-			"$date": "2019-09-09T09:38:21.926Z"
-		},
-		"name": "AddCourseRoles",
-		"state": "up",
-		"_id": {
-			"$oid": "5d81ef4e6012563f98d225e5"
-		}
-	},
-	{
-		"__v": 0,
-		"state": "up",
-		"createdAt": {
-			"$date": "2019-07-08T14:15:27.05Z"
-		},
-		"name": "AddPositionToLessons",
-		"_id": {
-			"$oid": "5d234fff63e4a27b68aceff0"
-		}
-	},
-	{
-		"__v": 0,
-		"createdAt": {
-			"$date": "2019-09-25T14:59:22.19Z"
-		},
-		"name": "AddScopePermissionsViewPermissionToCourseTeachers",
-		"state": "up",
-		"_id": {
-			"$oid": "5d8b80ca723a1b53dc43172e"
-		}
-	},
-	{
-		"__v": 0,
-		"createdAt": {
-			"$date": "2020-01-13T15:32:28.449Z"
-		},
-		"name": "add bbb template to lti tools",
-		"state": "up",
-		"_id": {
-			"$oid": "5e2f045b366f2b4b14ad754d"
-		}
-	},
-	{
-		"__v": 0,
-		"createdAt": {
-			"$date": "2019-12-03T14:52:41.127Z"
-		},
-		"name": "add permission for requesting consents",
-		"state": "up",
-		"_id": {
-			"$oid": "5de6838fc7c4a02707c337de"
-		}
-	},
-	{
-		"__v": 0,
-		"createdAt": {
-			"$date": "2020-06-04T13:10:39.414Z"
-		},
-		"name": "add-SCHOOL_PERMISSION_VIEW-permission",
-		"state": "up",
-		"_id": {
-			"$oid": "5eda255592ee4109ca3d423e"
-		}
-	},
-	{
-		"__v": 0,
-		"createdAt": {
-			"$date": "2019-10-11T09:54:24.666Z"
-		},
-		"name": "add-datasource-permissions",
-		"state": "up",
-		"_id": {
-			"$oid": "5da051503921a638b07b0ccf"
-		}
-	},
-	{
-		"__v": 0,
-		"createdAt": {
-			"$date": "2019-11-05T14:38:44.172Z"
-		},
-		"name": "add-enterthecloud-start-permission",
-		"state": "up",
-		"_id": {
-			"$oid": "5dc18974ba666b70ac1199e5"
-		}
-	},
-	{
-		"__v": 0,
-		"createdAt": {
-			"$date": "2020-03-19T11:55:25.139Z"
-		},
-		"name": "add-messenger-sync-permissions",
-		"state": "up",
-		"_id": {
-			"$oid": "5e735028d4b12d5c4c77945a"
-		}
-	},
-	{
-		"__v": 0,
-		"createdAt": {
-			"$date": "2020-04-16T12:28:09.933Z"
-		},
-		"name": "add-sync-start-permission",
-		"state": "up",
-		"_id": {
-			"$oid": "5e98318cfb423a82b448ce99"
-		}
-	},
-	{
-		"__v": 0,
-		"createdAt": {
-			"$date": "2020-04-15T12:59:02.81Z"
-		},
-		"name": "addAdminPermissionForManagingStudentTeamCreation",
-		"state": "up",
-		"_id": {
-			"$oid": "5e970516325e804198ec63dd"
-		}
-	},
-	{
-		"__v": 0,
-		"createdAt": {
-			"$date": "2019-10-29T14:13:26.935Z"
-		},
-		"name": "addCreateSupportJwtPermission",
-		"state": "up",
-		"_id": {
-			"$oid": "5db84906407b4a46ecf03a8b"
-		}
-	},
-	{
-		"__v": 0,
-		"createdAt": {
-			"$date": "2020-05-07T15:26:54.157Z"
-		},
-		"name": "addEnableStudentTeamCreation",
-		"state": "up",
-		"_id": {
-			"$oid": "5eb961c94e1b4a5238eb1b82"
-		}
-	},
-	{
-		"__v": 0,
-		"createdAt": {
-			"$date": "2020-03-26T11:39:40.409Z"
-		},
-		"name": "addFileCreatorAndPermissionIndexes",
-		"state": "up",
-		"_id": {
-			"$oid": "5e81e74b65f87a5a600f591b"
-		}
-	},
-	{
-		"__v": 0,
-		"createdAt": {
-			"$date": "2020-01-09T10:57:01.515Z"
-		},
-		"name": "addGranularSchoolEditPermissions",
-		"state": "up",
-		"_id": {
-			"$oid": "5e1706fd79b3c360204f88bc"
-		}
-	},
-	{
-		"__v": 0,
-		"createdAt": {
-			"$date": "2019-09-04T15:19:04.053Z"
-		},
-		"name": "addNewsCreateToAdmin",
-		"state": "up",
-		"_id": {
-			"$oid": "5d6fd5e8353b8668562740f3"
-		}
-	},
-	{
-		"__v": 0,
-		"createdAt": {
-			"$date": "2020-01-14T12:48:46.081Z"
-		},
-		"name": "addSchoolIdsForUsersInTeams",
-		"state": "up",
-		"_id": {
-			"$oid": "5e39721290415d5374a306bc"
-		}
-	},
-	{
-		"__v": 0,
-		"createdAt": {
-			"$date": "2019-07-17T08:12:18.48Z"
-		},
-		"name": "addStartAndEndDateToYearCollection",
-		"state": "up",
-		"_id": {
-			"$oid": "5d2ee2a8526cce83a8834d4a"
-		}
-	},
-	{
-		"__v": 0,
-		"createdAt": {
-			"$date": "2019-08-05T16:15:12.225Z"
-		},
-		"name": "addToolPermissionsToSuperheroRole",
-		"state": "up",
-		"_id": {
-			"$oid": "5d4858fc8f66f50964686467"
-		}
-	},
-	{
-		"__v": 0,
-		"createdAt": {
-			"$date": "2020-06-25T06:58:09.663Z"
-		},
-		"name": "addTspSyncIndexes",
-		"state": "up",
-		"_id": {
-			"$oid": "5ef44b01619afb4144b4286f"
-		}
-	},
-	{
-		"__v": 0,
-		"createdAt": {
-			"$date": "2019-09-17T09:07:38.792Z"
-		},
-		"name": "addUserDeletePermissions",
-		"state": "up",
-		"_id": {
-			"$oid": "5d80a25a92de001d94db5046"
-		}
-	},
-	{
-		"__v": 0,
-		"createdAt": {
-			"$date": "2020-02-03T09:18:11.13Z"
-		},
-		"name": "addVideoconferencePermissionsToTeamRoles",
-		"state": "up",
-		"_id": {
-			"$oid": "5e37e55302b039321c3f200a"
-		}
-	},
-	{
-		"__v": 0,
-		"createdAt": {
-			"$date": "2020-03-28T09:48:19.167Z"
-		},
-		"name": "add_default_file_storage_provider",
-		"state": "up",
-		"_id": {
-			"$oid": "5e7f1d63e2c96215c85330f9"
-		}
-	},
-	{
-		"__v": 0,
-		"createdAt": {
-			"$date": "2020-03-31T14:38:18.001Z"
-		},
-		"name": "add_edtr_feature_to_klara_fall",
-		"state": "up",
-		"_id": {
-			"$oid": "5e8355da77736b6304a3e77e"
-		}
-	},
-	{
-		"__v": 0,
-		"createdAt": {
-			"$date": "2019-08-20T09:39:23.302Z"
-		},
-		"name": "add_help_documents",
-		"state": "up",
-		"_id": {
-			"$oid": "5d651f8f5e33068c88d5bccd"
-		}
-	},
-	{
-		"__v": 0,
-		"createdAt": {
-			"$date": "2020-05-14T14:56:41.229Z"
-		},
-		"name": "add_more_school_years",
-		"state": "up",
-		"_id": {
-			"$oid": "5ebd68fe107fa3720c2251e4"
-		}
-	},
-	{
-		"__v": 0,
-		"createdAt": {
-			"$date": "2020-01-29T15:10:12.565Z"
-		},
-		"name": "coursePermissions",
-		"state": "up",
-		"_id": {
-			"$oid": "5e39721290415d5374a306bd"
-		}
-	},
-	{
-		"__v": 0,
-		"createdAt": {
-			"$date": "2020-02-19T14:22:21.2Z"
-		},
-		"name": "datasource-permissions-for-superhero",
-		"state": "up",
-		"_id": {
-			"$oid": "5e4d449dc8fe4e2ff4993849"
-		}
-	},
-	{
-		"__v": 0,
-		"createdAt": {
-			"$date": "2020-01-06T16:54:53.694Z"
-		},
-		"name": "disable-team-created-by-students-all-schools",
-		"state": "up",
-		"_id": {
-			"$oid": "5e39721290415d5374a306bb"
-		}
-	},
-	{
-		"__v": 0,
-		"createdAt": {
-			"$date": "2020-04-22T08:47:22.723Z"
-		},
-		"name": "drop-comment-model",
-		"state": "up",
-		"_id": {
-			"$oid": "5ea0049a18cc9c230f4fc936"
-		}
-	},
-	{
-		"__v": 0,
-		"createdAt": {
-			"$date": "2020-05-26T14:00:06.91Z"
-		},
-		"name": "encrypt-ldap-search-user-password",
-		"state": "up",
-		"_id": {
-			"$oid": "5ecd33ee93e6125170a84d4b"
-		}
-	},
-	{
-		"createdAt": {
-			"$date": "2019-12-02T12:59:36.284Z"
-		},
-		"name": "fix-demo-permissions",
-		"state": "up",
-		"_id": {
-			"$oid": "5de50ab801498f0f504d349e"
-		}
-	},
-	{
-		"__v": 0,
-		"createdAt": {
-			"$date": "2020-06-04T09:14:00.473Z"
-		},
-		"name": "fix_move_consent",
-		"state": "up",
-		"_id": {
-			"$oid": "5eda255592ee4109ca3d423d"
-		}
-	},
-	{
-		"__v": 0,
-		"createdAt": {
-			"$date": "2019-10-09T12:46:22.613Z"
-		},
-		"name": "granular_user_permissions",
-		"state": "up",
-		"_id": {
-			"$oid": "5d9db0a97bd9ad01a1734817"
-		}
-	},
-	{
-		"__v": 0,
-		"createdAt": {
-			"$date": "2019-10-09T10:04:25.556Z"
-		},
-		"name": "granular_user_permissions",
-		"state": "up",
-		"_id": {
-			"$oid": "5e39721290415d5374a306ba"
-		}
-	},
-	{
-		"__v": 0,
-		"createdAt": "2019-07-11T12:18:30.503Z",
-		"name": "lessonIsCopyFrom",
-		"state": "up",
-		"_id": {
-			"$oid": "5d3e97e02d1b0f2c2cc7ec18"
-		}
-	},
-	{
-		"__v": 0,
-		"createdAt": {
-			"$date": "2019-07-29T14:33:35.456Z"
-		},
-		"name": "migrateSchoolsTo2019-20",
-		"state": "up",
-		"_id": {
-			"$oid": "5d3f03bf50c3d44bb83b93f8"
-		}
-	},
-	{
-		"__v": 0,
-		"createdAt": {
-			"$date": "2020-04-07T13:45:21.906Z"
-		},
-		"name": "move_consent_to_user",
-		"state": "up",
-		"_id": {
-			"$oid": "5ece7de4a194604c6e31f432"
-		}
-	},
-	{
-		"__v": 0,
-		"createdAt": {
-			"$date": "2020-06-19T05:38:59.451Z"
-		},
-		"name": "passwordRecoveryCopyIdToToken",
-		"state": "up",
-		"_id": {
-			"$oid": "5eec9105afc034cc35d94872"
-		}
-	},
-	{
-		"__v": 0,
-		"createdAt": {
-			"$date": "2019-07-30T13:24:23.114Z"
-		},
-		"name": "persist_files_by_copied_courses",
-		"state": "up",
-		"_id": {
-			"$oid": "5dc173583c9c9844881b6aca"
-		}
-	},
-	{
-		"createdAt": {
-			"$date": "2019-12-06T16:30:14.257Z"
-		},
-		"name": "remove classes out of teams",
-		"state": "up",
-		"_id": {
-			"$oid": "5dee9efdb932c2a0b9ca5bc1"
-		}
-	},
-	{
-		"__v": 0,
-		"createdAt": {
-			"$date": "2019-12-11T10:20:29.714Z"
-		},
-		"name": "remove invalid files from collection",
-		"state": "up",
-		"_id": {
-			"$oid": "5df0d35872a8731352bf769f"
-		}
-	},
-	{
-		"__v": 0,
-		"createdAt": {
-			"$date": "2019-11-05T14:19:26.569Z"
-		},
-		"name": "remove-broken-class-successor-links",
-		"state": "up",
-		"_id": {
-			"$oid": "5dc19483d15115187413f3c0"
-		}
-	},
-	{
-		"__v": 0,
-		"createdAt": {
-			"$date": "2019-09-17T14:43:38.288Z"
-		},
-		"name": "remove-research-and-dateofresearchconsent",
-		"state": "up",
-		"_id": {
-			"$oid": "5d820e442d6f1435214b2d96"
-		}
-	},
-	{
-		"__v": 0,
-		"createdAt": {
-			"$date": "2020-04-27T15:17:39.485Z"
-		},
-		"name": "remove-student_edit-from-students",
-		"state": "up",
-		"_id": {
-			"$oid": "5ea6d94a5735a85808dbc95a"
-		}
-	},
-	{
-		"__v": 0,
-		"createdAt": {
-			"$date": "2019-08-27T12:06:32.917Z"
-		},
-		"name": "removeRcPws",
-		"state": "up",
-		"_id": {
-			"$oid": "5d651f8f5e33068c88d5bcce"
-		}
-	},
-	{
-		"__v": 0,
-		"createdAt": {
-			"$date": "2019-09-30T07:46:22.613Z"
-		},
-		"name": "removeUnusedTeamAttributes",
-		"state": "up",
-		"_id": {
-			"$oid": "5d91b525fee68c5c70d99de1"
-		}
-	},
-	{
-		"__v": 0,
-		"createdAt": {
-			"$date": "2019-12-02T11:56:47.413Z"
-		},
-		"name": "remove_create_permissions_thuringia",
-		"state": "up",
-		"_id": {
-			"$oid": "5de6838fc7c4a02707c337dd"
-		}
-	},
-	{
-		"__v": 0,
-		"createdAt": {
-			"$date": "2020-02-17T09:50:02.639Z"
-		},
-		"name": "remove_invalid_accounts",
-		"state": "up",
-		"_id": {
-			"$oid": "5e4a61ca1db4f62c8cb2b9df"
-		}
-	},
-	{
-		"__v": 0,
-		"createdAt": "2019-07-29T09:57:38.131Z",
-		"name": "replace_grandlevel_id_with_number",
-		"state": "up",
-		"_id": {
-			"$oid": "5d3ef5f4bd2cdb2075fc7e54"
-		}
-	},
-	{
-		"__v": 0,
-		"createdAt": {
-			"$date": "2020-03-21T19:35:25.407Z"
-		},
-		"name": "runIndexSync",
-		"state": "up",
-		"_id": {
-			"$oid": "5e78b794a1e42c5728901f99"
-		}
-	},
-	{
-		"__v": 0,
-		"createdAt": {
-			"$date": "2020-03-23T12:30:05.306Z"
-		},
-		"name": "runIndexSync2",
-		"state": "up",
-		"_id": {
-			"$oid": "5e78b794a1e42c5728901f9a"
-		}
-	},
-	{
-		"__v": 0,
-		"createdAt": {
-			"$date": "2019-07-11T07:44:01.252Z"
-		},
-		"name": "schoolyear_19_20_added",
-		"state": "up",
-		"_id": {
-			"$oid": "5d26e8c1d0c346ac5bf59bb5"
-		}
-	},
-	{
-		"__v": 0,
-		"createdAt": {
-			"$date": "2019-08-02T12:15:02.584Z"
-		},
-		"name": "schoolyear_20_21_added",
-		"state": "up",
-		"_id": {
-			"$oid": "5d442946c6c8392ba30b96a0"
-		}
-	},
-	{
-		"__v": 0,
-		"createdAt": {
-			"$date": "2019-08-15T09:34:59.243Z"
-		},
-		"name": "set schoolspecific documentbasedir for instance open",
-		"state": "up",
-		"_id": {
-			"$oid": "5d552b8bc1658a0682fc834a"
-		}
-	},
-	{
-		"__v": 0,
-		"createdAt": {
-			"$date": "2019-07-10T11:43:41.464Z"
-		},
-		"name": "skipRegistrationPermissions",
-		"state": "up",
-		"_id": {
-			"$oid": "5d25cf6ddf5c9947bc014236"
-		}
-	},
-	{
-		"__v": 0,
-		"createdAt": {
-			"$date": "2020-06-09T09:28:35.874Z"
-		},
-		"state": "up",
-		"name": "updateUserIndexesForLDAP",
-		"_id": {
-			"$oid": "5edf56430383be55fc9a8ee3"
-		}
-	},
-	{
-		"__v": 0,
-		"createdAt": {
-			"$date": "2020-01-13T08:55:24.955Z"
-		},
-		"state": "up",
-		"name": "videoconference permissions added in coursesroles",
-		"_id": {
-			"$oid": "5e1c307cfa669ea0863851bc"
-		}
-	},
-{
-	"_id": {
-		"$oid": "5d26e8c1d0c346ac5bf59bb5"
-	},
+[{
+	"_id": {
+		"$oid": "5e970516325e804198ec63dd"
+	},
+	"__v": 0,
+	"createdAt": {
+		"$date": "2020-04-15T12:59:02.81Z"
+	},
+	"name": "addAdminPermissionForManagingStudentTeamCreation",
+	"state": "up"
+},
+{
+	"_id": {
+		"$oid": "5de6838fc7c4a02707c337de"
+	},
+	"__v": 0,
+	"createdAt": {
+		"$date": "2019-12-03T14:52:41.127Z"
+	},
+	"name": "add permission for requesting consents",
+	"state": "up"
+},
+{
+	"_id": {
+		"$oid": "5db84906407b4a46ecf03a8b"
+	},
+	"__v": 0,
+	"createdAt": {
+		"$date": "2019-10-29T14:13:26.935Z"
+	},
+	"name": "addCreateSupportJwtPermission",
+	"state": "up"
+},
+{
+	"_id": {
+		"$oid": "5eb961c94e1b4a5238eb1b82"
+	},
+	"__v": 0,
+	"createdAt": {
+		"$date": "2020-05-07T15:26:54.157Z"
+	},
+	"name": "addEnableStudentTeamCreation",
+	"state": "up"
+},
+{
+	"_id": {
+		"$oid": "5e1706fd79b3c360204f88bc"
+	},
+	"__v": 0,
+	"createdAt": {
+		"$date": "2020-01-09T10:57:01.515Z"
+	},
+	"name": "addGranularSchoolEditPermissions",
+	"state": "up"
+},
+{
+	"_id": {
+		"$oid": "5e81e74b65f87a5a600f591b"
+	},
+	"__v": 0,
+	"createdAt": {
+		"$date": "2020-03-26T11:39:40.409Z"
+	},
+	"name": "addFileCreatorAndPermissionIndexes",
+	"state": "up"
+},
+{
+	"_id": {
+		"$oid": "5d6fd5e8353b8668562740f3"
+	},
+	"__v": 0,
+	"createdAt": {
+		"$date": "2019-09-04T15:19:04.053Z"
+	},
+	"name": "addNewsCreateToAdmin",
+	"state": "up"
+},
+{
+	"_id": {
+		"$oid": "5e39721290415d5374a306bc"
+	},
+	"__v": 0,
+	"createdAt": {
+		"$date": "2020-01-14T12:48:46.081Z"
+	},
+	"name": "addSchoolIdsForUsersInTeams",
+	"state": "up"
+},
+{
+	"_id": {
+		"$oid": "5d2ee2a8526cce83a8834d4a"
+	},
+	"__v": 0,
+	"createdAt": {
+		"$date": "2019-07-17T08:12:18.48Z"
+	},
+	"name": "addStartAndEndDateToYearCollection",
+	"state": "up"
+},
+{
+	"_id": {
+		"$oid": "5d4858fc8f66f50964686467"
+	},
+	"__v": 0,
+	"createdAt": {
+		"$date": "2019-08-05T16:15:12.225Z"
+	},
+	"name": "addToolPermissionsToSuperheroRole",
+	"state": "up"
+},
+{
+	"_id": {
+		"$oid": "5ef44b01619afb4144b4286f"
+	},
+	"__v": 0,
+	"createdAt": {
+		"$date": "2020-06-25T06:58:09.663Z"
+	},
+	"name": "addTspSyncIndexes",
+	"state": "up"
+},
+{
+	"_id": {
+		"$oid": "5d80a25a92de001d94db5046"
+	},
+	"__v": 0,
+	"createdAt": {
+		"$date": "2019-09-17T09:07:38.792Z"
+	},
+	"name": "addUserDeletePermissions",
+	"state": "up"
+},
+{
+	"_id": {
+		"$oid": "5e37e55302b039321c3f200a"
+	},
+	"__v": 0,
+	"createdAt": {
+		"$date": "2020-02-03T09:18:11.13Z"
+	},
+	"name": "addVideoconferencePermissionsToTeamRoles",
+	"state": "up"
+},
+{
+	"_id": {
+		"$oid": "5e7f1d63e2c96215c85330f9"
+	},
+	"__v": 0,
+	"createdAt": {
+		"$date": "2020-03-28T09:48:19.167Z"
+	},
+	"name": "add_default_file_storage_provider",
+	"state": "up"
+},
+{
+	"_id": {
+		"$oid": "5e8355da77736b6304a3e77e"
+	},
+	"__v": 0,
+	"createdAt": {
+		"$date": "2020-03-31T14:38:18.001Z"
+	},
+	"name": "add_edtr_feature_to_klara_fall",
+	"state": "up"
+},
+{
+	"_id": {
+		"$oid": "5d52a066a595714c04d763fb"
+	},
+	"__v": 0,
+	"createdAt": {
+		"$date": "2019-08-13T11:35:02.253Z"
+	},
+	"name": "AddClassAdministrationPermissionToAdminRole",
+	"state": "up"
+},
+{
+	"_id": {
+		"$oid": "5e39721290415d5374a306bd"
+	},
+	"__v": 0,
+	"createdAt": {
+		"$date": "2020-01-29T15:10:12.565Z"
+	},
+	"name": "coursePermissions",
+	"state": "up"
+},
+{
+	"_id": {
+		"$oid": "5e4d449dc8fe4e2ff4993849"
+	},
+	"__v": 0,
+	"createdAt": {
+		"$date": "2020-02-19T14:22:21.2Z"
+	},
+	"name": "datasource-permissions-for-superhero",
+	"state": "up"
+},
+{
+	"_id": {
+		"$oid": "5ebd68fe107fa3720c2251e4"
+	},
+	"__v": 0,
+	"createdAt": {
+		"$date": "2020-05-14T14:56:41.229Z"
+	},
+	"name": "add_more_school_years",
+	"state": "up"
+},
+{
+	"_id": {
+		"$oid": "5eda255592ee4109ca3d423e"
+	},
+	"__v": 0,
+	"createdAt": {
+		"$date": "2020-06-04T13:10:39.414Z"
+	},
+	"name": "add-SCHOOL_PERMISSION_VIEW-permission",
+	"state": "up"
+},
+{
+	"_id": {
+		"$oid": "5d81ef4e6012563f98d225e5"
+	},
+	"__v": 0,
+	"createdAt": {
+		"$date": "2019-09-09T09:38:21.926Z"
+	},
+	"name": "AddCourseRoles",
+	"state": "up"
+},
+{
+	"_id": {
+		"$oid": "5da051503921a638b07b0ccf"
+	},
+	"__v": 0,
+	"createdAt": {
+		"$date": "2019-10-11T09:54:24.666Z"
+	},
+	"name": "add-datasource-permissions",
+	"state": "up"
+},
+{
+	"_id": {
+		"$oid": "5d234fff63e4a27b68aceff0"
+	},
+	"__v": 0,
 	"state": "up",
-	"name": "schoolyear_19_20_added",
-	"createdAt": {
-		"$date": "2019-07-11T07:44:01.252Z"
-	},
-	"__v": 0
-},
-{
-	"_id": {
-		"$oid": "5d91b525fee68c5c70d99de1"
-	},
-	"state": "up",
-	"name": "removeUnusedTeamAttributes",
-	"createdAt": {
-		"$date": "2019-09-30T07:46:22.613Z"
-	},
-	"__v": 0
-},
-{
-	"_id": {
-		"$oid": "5dc173583c9c9844881b6aca"
-	},
-	"state": "up",
-	"name": "persist_files_by_copied_courses",
-	"createdAt": {
-		"$date": "2019-07-30T13:24:23.114Z"
-	},
-	"__v": 0
-},
-{
-	"_id": {
-		"$oid": "5de6838fc7c4a02707c337dd"
-	},
-	"state": "up",
-	"name": "remove_create_permissions_thuringia",
-	"createdAt": {
-		"$date": "2019-12-02T11:56:47.413Z"
-	},
-	"__v": 0
-},
-{
-	"_id": {
-		"$oid": "5df0d35872a8731352bf769f"
-	},
-	"state": "up",
-	"name": "remove invalid files from collection",
-	"createdAt": {
-		"$date": "2019-12-11T10:20:29.714Z"
-	},
-	"__v": 0
-},
-{
-	"_id": {
-		"$oid": "5e1706fd79b3c360204f88bc"
-	},
-	"state": "up",
-	"name": "addGranularSchoolEditPermissions",
-	"createdAt": {
-		"$date": "2020-01-09T10:57:01.515Z"
-	},
-	"__v": 0
-},
-{
-	"_id": {
-		"$oid": "5e1c307cfa669ea0863851bc"
-	},
-	"state": "up",
-	"name": "videoconference permissions added in coursesroles",
-	"createdAt": {
-		"$date": "2020-01-13T08:55:24.955Z"
-	},
-	"__v": 0
-},
-{
-	"_id": {
-		"$oid": "5db84906407b4a46ecf03a8b"
-	},
-	"state": "up",
-	"name": "addCreateSupportJwtPermission",
-	"createdAt": {
-		"$date": "2019-10-29T14:13:26.935Z"
-	},
-	"__v": 0
-},
-{
-	"_id": {
-		"$oid": "5e37e55302b039321c3f200a"
-	},
-	"state": "up",
-	"name": "addVideoconferencePermissionsToTeamRoles",
-	"createdAt": {
-		"$date": "2020-02-03T09:18:11.13Z"
-	},
-	"__v": 0
+	"createdAt": {
+		"$date": "2019-07-08T14:15:27.05Z"
+	},
+	"name": "AddPositionToLessons"
+},
+{
+	"_id": {
+		"$oid": "5dc18974ba666b70ac1199e5"
+	},
+	"__v": 0,
+	"createdAt": {
+		"$date": "2019-11-05T14:38:44.172Z"
+	},
+	"name": "add-enterthecloud-start-permission",
+	"state": "up"
+},
+{
+	"_id": {
+		"$oid": "5d8b80ca723a1b53dc43172e"
+	},
+	"__v": 0,
+	"createdAt": {
+		"$date": "2019-09-25T14:59:22.19Z"
+	},
+	"name": "AddScopePermissionsViewPermissionToCourseTeachers",
+	"state": "up"
+},
+{
+	"_id": {
+		"$oid": "5e735028d4b12d5c4c77945a"
+	},
+	"__v": 0,
+	"createdAt": {
+		"$date": "2020-03-19T11:55:25.139Z"
+	},
+	"name": "add-messenger-sync-permissions",
+	"state": "up"
 },
 {
 	"_id": {
 		"$oid": "5e2f045b366f2b4b14ad754d"
 	},
-	"state": "up",
+	"__v": 0,
+	"createdAt": {
+		"$date": "2020-01-13T15:32:28.449Z"
+	},
 	"name": "add bbb template to lti tools",
-	"createdAt": {
-		"$date": "2020-01-13T15:32:28.449Z"
-	},
-	"__v": 0
-},
-{
-	"_id": {
-		"$oid": "5e39721290415d5374a306ba"
-	},
-	"state": "up",
-	"name": "granular_user_permissions",
-	"createdAt": {
-		"$date": "2019-10-09T10:04:25.556Z"
-	},
-	"__v": 0
-},
-{
-	"_id": {
-		"$oid": "5e81e74b65f87a5a600f591b"
-	},
-	"state": "up",
-	"name": "addFileCreatorAndPermissionIndexes",
-	"createdAt": {
-		"$date": "2020-03-26T11:39:40.409Z"
-	},
-	"__v": 0
-=======
-[{
-	"_id": {
-		"$oid": "5e970516325e804198ec63dd"
-	},
-	"__v": 0,
-	"createdAt": {
-		"$date": "2020-04-15T12:59:02.81Z"
-	},
-	"name": "addAdminPermissionForManagingStudentTeamCreation",
-	"state": "up"
-},
-{
-	"_id": {
-		"$oid": "5de6838fc7c4a02707c337de"
-	},
-	"__v": 0,
-	"createdAt": {
-		"$date": "2019-12-03T14:52:41.127Z"
-	},
-	"name": "add permission for requesting consents",
-	"state": "up"
-},
-{
-	"_id": {
-		"$oid": "5db84906407b4a46ecf03a8b"
-	},
-	"__v": 0,
-	"createdAt": {
-		"$date": "2019-10-29T14:13:26.935Z"
-	},
-	"name": "addCreateSupportJwtPermission",
-	"state": "up"
-},
-{
-	"_id": {
-		"$oid": "5eb961c94e1b4a5238eb1b82"
-	},
-	"__v": 0,
-	"createdAt": {
-		"$date": "2020-05-07T15:26:54.157Z"
-	},
-	"name": "addEnableStudentTeamCreation",
-	"state": "up"
-},
-{
-	"_id": {
-		"$oid": "5e1706fd79b3c360204f88bc"
-	},
-	"__v": 0,
-	"createdAt": {
-		"$date": "2020-01-09T10:57:01.515Z"
-	},
-	"name": "addGranularSchoolEditPermissions",
-	"state": "up"
-},
-{
-	"_id": {
-		"$oid": "5e81e74b65f87a5a600f591b"
-	},
-	"__v": 0,
-	"createdAt": {
-		"$date": "2020-03-26T11:39:40.409Z"
-	},
-	"name": "addFileCreatorAndPermissionIndexes",
-	"state": "up"
-},
-{
-	"_id": {
-		"$oid": "5d6fd5e8353b8668562740f3"
-	},
-	"__v": 0,
-	"createdAt": {
-		"$date": "2019-09-04T15:19:04.053Z"
-	},
-	"name": "addNewsCreateToAdmin",
-	"state": "up"
-},
-{
-	"_id": {
-		"$oid": "5e39721290415d5374a306bc"
-	},
-	"__v": 0,
-	"createdAt": {
-		"$date": "2020-01-14T12:48:46.081Z"
-	},
-	"name": "addSchoolIdsForUsersInTeams",
-	"state": "up"
-},
-{
-	"_id": {
-		"$oid": "5d2ee2a8526cce83a8834d4a"
-	},
-	"__v": 0,
-	"createdAt": {
-		"$date": "2019-07-17T08:12:18.48Z"
-	},
-	"name": "addStartAndEndDateToYearCollection",
-	"state": "up"
-},
-{
-	"_id": {
-		"$oid": "5d4858fc8f66f50964686467"
-	},
-	"__v": 0,
-	"createdAt": {
-		"$date": "2019-08-05T16:15:12.225Z"
-	},
-	"name": "addToolPermissionsToSuperheroRole",
-	"state": "up"
-},
-{
-	"_id": {
-		"$oid": "5ef44b01619afb4144b4286f"
-	},
-	"__v": 0,
-	"createdAt": {
-		"$date": "2020-06-25T06:58:09.663Z"
-	},
-	"name": "addTspSyncIndexes",
-	"state": "up"
-},
-{
-	"_id": {
-		"$oid": "5d80a25a92de001d94db5046"
-	},
-	"__v": 0,
-	"createdAt": {
-		"$date": "2019-09-17T09:07:38.792Z"
-	},
-	"name": "addUserDeletePermissions",
-	"state": "up"
-},
-{
-	"_id": {
-		"$oid": "5e37e55302b039321c3f200a"
-	},
-	"__v": 0,
-	"createdAt": {
-		"$date": "2020-02-03T09:18:11.13Z"
-	},
-	"name": "addVideoconferencePermissionsToTeamRoles",
-	"state": "up"
-},
-{
-	"_id": {
-		"$oid": "5e7f1d63e2c96215c85330f9"
-	},
-	"__v": 0,
-	"createdAt": {
-		"$date": "2020-03-28T09:48:19.167Z"
-	},
-	"name": "add_default_file_storage_provider",
-	"state": "up"
->>>>>>> 6df46acc
-},
-{
-	"_id": {
-		"$oid": "5e8355da77736b6304a3e77e"
-	},
-<<<<<<< HEAD
-	"state": "up",
-	"name": "add_edtr_feature_to_klara_fall",
-	"createdAt": {
-		"$date": "2020-03-31T14:38:18.001Z"
-	},
-	"__v": 0
-},
-{
-	"_id": {
-		"$oid": "5e7f1d63e2c96215c85330f9"
-	},
-	"state": "up",
-	"name": "add_default_file_storage_provider",
-	"createdAt": {
-		"$date": "2020-03-28T09:48:19.167Z"
-	},
-	"__v": 0
-},
-{
-	"_id": {
-		"$oid": "5e970516325e804198ec63dd"
-	},
-	"state": "up",
-	"name": "addAdminPermissionForManagingStudentTeamCreation",
-	"createdAt": {
-		"$date": "2020-04-15T12:59:02.81Z"
-	},
-	"__v": 0
+	"state": "up"
 },
 {
 	"_id": {
 		"$oid": "5e98318cfb423a82b448ce99"
 	},
-	"state": "up",
+	"__v": 0,
+	"createdAt": {
+		"$date": "2020-04-16T12:28:09.933Z"
+	},
 	"name": "add-sync-start-permission",
-	"createdAt": {
-		"$date": "2020-04-16T12:28:09.933Z"
-	},
-	"__v": 0
-},
-{
-	"_id": {
-		"$oid": "5ea6d94a5735a85808dbc95a"
-	},
-	"state": "up",
-	"name": "remove-student_edit-from-students",
-	"createdAt": {
-		"$date": "2020-04-27T15:17:39.485Z"
-	},
-	"__v": 0
-},
-{
-	"_id": {
-		"$oid": "5d552b8bc1658a0682fc834a"
-	},
-	"state": "up",
-	"name": "set schoolspecific documentbasedir for instance open",
-	"createdAt": {
-		"$date": "2019-08-15T09:34:59.243Z"
-	},
-	"__v": 0
-=======
-	"__v": 0,
-	"createdAt": {
-		"$date": "2020-03-31T14:38:18.001Z"
-	},
-	"name": "add_edtr_feature_to_klara_fall",
-	"state": "up"
-},
-{
-	"_id": {
-		"$oid": "5d52a066a595714c04d763fb"
-	},
-	"__v": 0,
-	"createdAt": {
-		"$date": "2019-08-13T11:35:02.253Z"
-	},
-	"name": "AddClassAdministrationPermissionToAdminRole",
-	"state": "up"
-},
-{
-	"_id": {
-		"$oid": "5e39721290415d5374a306bd"
-	},
-	"__v": 0,
-	"createdAt": {
-		"$date": "2020-01-29T15:10:12.565Z"
-	},
-	"name": "coursePermissions",
-	"state": "up"
-},
-{
-	"_id": {
-		"$oid": "5e4d449dc8fe4e2ff4993849"
-	},
-	"__v": 0,
-	"createdAt": {
-		"$date": "2020-02-19T14:22:21.2Z"
-	},
-	"name": "datasource-permissions-for-superhero",
-	"state": "up"
-},
-{
-	"_id": {
-		"$oid": "5ebd68fe107fa3720c2251e4"
-	},
-	"__v": 0,
-	"createdAt": {
-		"$date": "2020-05-14T14:56:41.229Z"
-	},
-	"name": "add_more_school_years",
-	"state": "up"
-},
-{
-	"_id": {
-		"$oid": "5eda255592ee4109ca3d423e"
-	},
-	"__v": 0,
-	"createdAt": {
-		"$date": "2020-06-04T13:10:39.414Z"
-	},
-	"name": "add-SCHOOL_PERMISSION_VIEW-permission",
-	"state": "up"
-},
-{
-	"_id": {
-		"$oid": "5d81ef4e6012563f98d225e5"
-	},
-	"__v": 0,
-	"createdAt": {
-		"$date": "2019-09-09T09:38:21.926Z"
-	},
-	"name": "AddCourseRoles",
-	"state": "up"
-},
-{
-	"_id": {
-		"$oid": "5da051503921a638b07b0ccf"
-	},
-	"__v": 0,
-	"createdAt": {
-		"$date": "2019-10-11T09:54:24.666Z"
-	},
-	"name": "add-datasource-permissions",
-	"state": "up"
-},
-{
-	"_id": {
-		"$oid": "5d234fff63e4a27b68aceff0"
-	},
-	"__v": 0,
-	"state": "up",
-	"createdAt": {
-		"$date": "2019-07-08T14:15:27.05Z"
-	},
-	"name": "AddPositionToLessons"
->>>>>>> 6df46acc
-},
-{
-	"_id": {
-		"$oid": "5dc18974ba666b70ac1199e5"
-	},
-<<<<<<< HEAD
-	"state": "up",
-	"name": "add-enterthecloud-start-permission",
-	"createdAt": {
-		"$date": "2019-11-05T14:38:44.172Z"
-	},
-	"__v": 0
+	"state": "up"
+},
+{
+	"_id": {
+		"$oid": "5d651f8f5e33068c88d5bccd"
+	},
+	"__v": 0,
+	"createdAt": {
+		"$date": "2019-08-20T09:39:23.302Z"
+	},
+	"name": "add_help_documents",
+	"state": "up"
+},
+{
+	"_id": {
+		"$oid": "5e39721290415d5374a306bb"
+	},
+	"__v": 0,
+	"createdAt": {
+		"$date": "2020-01-06T16:54:53.694Z"
+	},
+	"name": "disable-team-created-by-students-all-schools",
+	"state": "up"
 },
 {
 	"_id": {
 		"$oid": "5ea0049a18cc9c230f4fc936"
 	},
-	"state": "up",
+	"__v": 0,
+	"createdAt": {
+		"$date": "2020-04-22T08:47:22.723Z"
+	},
 	"name": "drop-comment-model",
-	"createdAt": {
-		"$date": "2020-04-22T08:47:22.723Z"
-	},
-	"__v": 0
+	"state": "up"
+},
+{
+	"_id": {
+		"$oid": "5ecd33ee93e6125170a84d4b"
+	},
+	"__v": 0,
+	"createdAt": {
+		"$date": "2020-05-26T14:00:06.91Z"
+	},
+	"name": "encrypt-ldap-search-user-password",
+	"state": "up"
 },
 {
 	"_id": {
 		"$oid": "5de50ab801498f0f504d349e"
 	},
-	"state": "up",
+	"createdAt": {
+		"$date": "2019-12-02T12:59:36.284Z"
+	},
 	"name": "fix-demo-permissions",
-	"createdAt": {
-		"$date": "2019-12-02T12:59:36.284Z"
-	}
-},
-{
-	"_id": {
-		"$oid": "5e78b794a1e42c5728901f99"
-	},
-	"state": "up",
-	"name": "runIndexSync",
-	"createdAt": {
-		"$date": "2020-03-21T19:35:25.407Z"
-	},
-	"__v": 0
-},
-{
-	"_id": {
-		"$oid": "5e4a61ca1db4f62c8cb2b9df"
-	},
-	"state": "up",
-	"name": "remove_invalid_accounts",
-	"createdAt": {
-		"$date": "2020-02-17T09:50:02.639Z"
-	},
-	"__v": 0
-},
-{
-	"_id": {
-		"$oid": "5e4d449dc8fe4e2ff4993849"
-	},
-	"state": "up",
-	"name": "datasource-permissions-for-superhero",
-	"createdAt": {
-		"$date": "2020-02-19T14:22:21.2Z"
-	},
-	"__v": 0
-=======
-	"__v": 0,
-	"createdAt": {
-		"$date": "2019-11-05T14:38:44.172Z"
-	},
-	"name": "add-enterthecloud-start-permission",
-	"state": "up"
-},
-{
-	"_id": {
-		"$oid": "5d8b80ca723a1b53dc43172e"
-	},
-	"__v": 0,
-	"createdAt": {
-		"$date": "2019-09-25T14:59:22.19Z"
-	},
-	"name": "AddScopePermissionsViewPermissionToCourseTeachers",
-	"state": "up"
-},
-{
-	"_id": {
-		"$oid": "5e735028d4b12d5c4c77945a"
-	},
-	"__v": 0,
-	"createdAt": {
-		"$date": "2020-03-19T11:55:25.139Z"
-	},
-	"name": "add-messenger-sync-permissions",
-	"state": "up"
-},
-{
-	"_id": {
-		"$oid": "5e2f045b366f2b4b14ad754d"
-	},
-	"__v": 0,
-	"createdAt": {
-		"$date": "2020-01-13T15:32:28.449Z"
-	},
-	"name": "add bbb template to lti tools",
-	"state": "up"
-},
-{
-	"_id": {
-		"$oid": "5e98318cfb423a82b448ce99"
-	},
-	"__v": 0,
-	"createdAt": {
-		"$date": "2020-04-16T12:28:09.933Z"
-	},
-	"name": "add-sync-start-permission",
-	"state": "up"
-},
-{
-	"_id": {
-		"$oid": "5d651f8f5e33068c88d5bccd"
-	},
-	"__v": 0,
-	"createdAt": {
-		"$date": "2019-08-20T09:39:23.302Z"
-	},
-	"name": "add_help_documents",
-	"state": "up"
->>>>>>> 6df46acc
-},
-{
-	"_id": {
-		"$oid": "5e39721290415d5374a306bb"
-	},
-<<<<<<< HEAD
-	"state": "up",
-	"name": "disable-team-created-by-students-all-schools",
-	"createdAt": {
-		"$date": "2020-01-06T16:54:53.694Z"
-	},
-	"__v": 0
-},
-{
-	"_id": {
-		"$oid": "5ebd68fe107fa3720c2251e4"
-	},
-	"state": "up",
-	"name": "add_more_school_years",
-	"createdAt": {
-		"$date": "2020-05-14T14:56:41.229Z"
-	},
-	"__v": 0
-},
-{
-	"_id": {
-		"$oid": "5ece7de4a194604c6e31f432"
-	},
-	"state": "up",
-	"name": "move_consent_to_user",
-	"createdAt": {
-		"$date": "2020-04-07T13:45:21.906Z"
-	},
-	"__v": 0
-},
-{
-	"_id": {
-		"$oid": "5ecd33ee93e6125170a84d4b"
-	},
-	"state": "up",
-	"name": "encrypt-ldap-search-user-password",
-	"createdAt": {
-		"$date": "2020-05-26T14:00:06.91Z"
-	},
-	"__v": 0
-=======
-	"__v": 0,
-	"createdAt": {
-		"$date": "2020-01-06T16:54:53.694Z"
-	},
-	"name": "disable-team-created-by-students-all-schools",
-	"state": "up"
-},
-{
-	"_id": {
-		"$oid": "5ea0049a18cc9c230f4fc936"
-	},
-	"__v": 0,
-	"createdAt": {
-		"$date": "2020-04-22T08:47:22.723Z"
-	},
-	"name": "drop-comment-model",
-	"state": "up"
-},
-{
-	"_id": {
-		"$oid": "5ecd33ee93e6125170a84d4b"
-	},
-	"__v": 0,
-	"createdAt": {
-		"$date": "2020-05-26T14:00:06.91Z"
-	},
-	"name": "encrypt-ldap-search-user-password",
-	"state": "up"
-},
-{
-	"_id": {
-		"$oid": "5de50ab801498f0f504d349e"
-	},
-	"createdAt": {
-		"$date": "2019-12-02T12:59:36.284Z"
-	},
-	"name": "fix-demo-permissions",
-	"state": "up"
->>>>>>> 6df46acc
+	"state": "up"
 },
 {
 	"_id": {
 		"$oid": "5eda255592ee4109ca3d423d"
 	},
-<<<<<<< HEAD
-	"state": "up",
-	"name": "fix_move_consent",
-	"createdAt": {
-		"$date": "2020-06-04T09:14:00.473Z"
-	},
-	"__v": 0
-},
-{
-	"_id": {
-		"$oid": "5e78b794a1e42c5728901f9a"
-	},
-	"state": "up",
-	"name": "runIndexSync2",
-	"createdAt": {
-		"$date": "2020-03-23T12:30:05.306Z"
-	},
-	"__v": 0
-},
-{
-	"_id": {
-		"$oid": "5eda255592ee4109ca3d423e"
-	},
-	"state": "up",
-	"name": "add-SCHOOL_PERMISSION_VIEW-permission",
-	"createdAt": {
-		"$date": "2020-06-04T13:10:39.414Z"
-	},
-	"__v": 0
-},
-{
-	"_id": {
-		"$oid": "5e39721290415d5374a306bd"
-	},
-	"state": "up",
-	"name": "coursePermissions",
-	"createdAt": {
-		"$date": "2020-01-29T15:10:12.565Z"
-	},
-	"__v": 0
-},
-{
-	"_id": {
-		"$oid": "5e39721290415d5374a306bc"
-	},
-	"state": "up",
-	"name": "addSchoolIdsForUsersInTeams",
-	"createdAt": {
-		"$date": "2020-01-14T12:48:46.081Z"
-	},
-	"__v": 0
-},
-{
-	"_id": {
-		"$oid": "5edf56430383be55fc9a8ee3"
-	},
-	"state": "up",
-	"name": "updateUserIndexesForLDAP",
-	"createdAt": {
-		"$date": "2020-06-09T09:28:35.874Z"
-	},
-	"__v": 0
-},
-{
-	"_id": {
-		"$oid": "5eb961c94e1b4a5238eb1b82"
-	},
-	"state": "up",
-	"name": "addEnableStudentTeamCreation",
-	"createdAt": {
-		"$date": "2020-05-07T15:26:54.157Z"
-	},
-	"__v": 0
-},
-{
-	"_id": {
-		"$oid": "5e735028d4b12d5c4c77945a"
-	},
-	"state": "up",
-	"name": "add-messenger-sync-permissions",
-	"createdAt": {
-		"$date": "2020-03-19T11:55:25.139Z"
-	},
-	"__v": 0
-=======
 	"__v": 0,
 	"createdAt": {
 		"$date": "2020-06-04T09:14:00.473Z"
@@ -1487,28 +455,200 @@
 	},
 	"name": "remove classes out of teams",
 	"state": "up"
->>>>>>> 6df46acc
 },
 {
 	"_id": {
 		"$oid": "5dc19483d15115187413f3c0"
 	},
-<<<<<<< HEAD
+	"__v": 0,
+	"createdAt": {
+		"$date": "2019-11-05T14:19:26.569Z"
+	},
+	"name": "remove-broken-class-successor-links",
+	"state": "up"
+},
+{
+	"_id": {
+		"$oid": "5d442946c6c8392ba30b96a0"
+	},
+	"__v": 0,
+	"createdAt": {
+		"$date": "2019-08-02T12:15:02.584Z"
+	},
+	"name": "schoolyear_20_21_added",
+	"state": "up"
+},
+{
+	"_id": {
+		"$oid": "5d820e442d6f1435214b2d96"
+	},
+	"__v": 0,
+	"createdAt": {
+		"$date": "2019-09-17T14:43:38.288Z"
+	},
+	"name": "remove-research-and-dateofresearchconsent",
+	"state": "up"
+},
+{
+	"_id": {
+		"$oid": "5d552b8bc1658a0682fc834a"
+	},
+	"__v": 0,
+	"createdAt": {
+		"$date": "2019-08-15T09:34:59.243Z"
+	},
+	"name": "set schoolspecific documentbasedir for instance open",
+	"state": "up"
+},
+{
+	"_id": {
+		"$oid": "5d25cf6ddf5c9947bc014236"
+	},
+	"__v": 0,
+	"createdAt": {
+		"$date": "2019-07-10T11:43:41.464Z"
+	},
+	"name": "skipRegistrationPermissions",
+	"state": "up"
+},
+{
+	"_id": {
+		"$oid": "5edf56430383be55fc9a8ee3"
+	},
+	"__v": 0,
+	"createdAt": {
+		"$date": "2020-06-09T09:28:35.874Z"
+	},
 	"state": "up",
-	"name": "remove-broken-class-successor-links",
-	"createdAt": {
-		"$date": "2019-11-05T14:19:26.569Z"
-	},
-	"__v": 0
-},
-{
-	"_id": {
-		"$oid": "5f058ea00cdad70880bac2bd"
+	"name": "updateUserIndexesForLDAP"
+},
+{
+	"_id": {
+		"$oid": "5e1c307cfa669ea0863851bc"
+	},
+	"__v": 0,
+	"createdAt": {
+		"$date": "2020-01-13T08:55:24.955Z"
 	},
 	"state": "up",
-	"name": "add-federal-state-internation-school",
-	"createdAt": {
-		"$date": "2020-07-08T09:15:12.718Z"
+	"name": "videoconference permissions added in coursesroles"
+},
+{
+	"_id": {
+		"$oid": "5df0d35872a8731352bf769f"
+	},
+	"__v": 0,
+	"createdAt": {
+		"$date": "2019-12-11T10:20:29.714Z"
+	},
+	"name": "remove invalid files from collection",
+	"state": "up"
+},
+{
+	"_id": {
+		"$oid": "5ea6d94a5735a85808dbc95a"
+	},
+	"__v": 0,
+	"createdAt": {
+		"$date": "2020-04-27T15:17:39.485Z"
+	},
+	"name": "remove-student_edit-from-students",
+	"state": "up"
+},
+{
+	"_id": {
+		"$oid": "5e4a61ca1db4f62c8cb2b9df"
+	},
+	"__v": 0,
+	"createdAt": {
+		"$date": "2020-02-17T09:50:02.639Z"
+	},
+	"name": "remove_invalid_accounts",
+	"state": "up"
+},
+{
+	"_id": {
+		"$oid": "5d3ef5f4bd2cdb2075fc7e54"
+	},
+	"__v": 0,
+	"createdAt": "2019-07-29T09:57:38.131Z",
+	"name": "replace_grandlevel_id_with_number",
+	"state": "up"
+},
+{
+	"_id": {
+		"$oid": "5e78b794a1e42c5728901f99"
+	},
+	"__v": 0,
+	"createdAt": {
+		"$date": "2020-03-21T19:35:25.407Z"
+	},
+	"name": "runIndexSync",
+	"state": "up"
+},
+{
+	"_id": {
+		"$oid": "5d651f8f5e33068c88d5bcce"
+	},
+	"__v": 0,
+	"createdAt": {
+		"$date": "2019-08-27T12:06:32.917Z"
+	},
+	"name": "removeRcPws",
+	"state": "up"
+},
+{
+	"_id": {
+		"$oid": "5e78b794a1e42c5728901f9a"
+	},
+	"__v": 0,
+	"createdAt": {
+		"$date": "2020-03-23T12:30:05.306Z"
+	},
+	"name": "runIndexSync2",
+	"state": "up"
+},
+{
+	"_id": {
+		"$oid": "5d91b525fee68c5c70d99de1"
+	},
+	"__v": 0,
+	"createdAt": {
+		"$date": "2019-09-30T07:46:22.613Z"
+	},
+	"name": "removeUnusedTeamAttributes",
+	"state": "up"
+},
+{
+	"_id": {
+		"$oid": "5de6838fc7c4a02707c337dd"
+	},
+	"__v": 0,
+	"createdAt": {
+		"$date": "2019-12-02T11:56:47.413Z"
+	},
+	"name": "remove_create_permissions_thuringia",
+	"state": "up"
+},
+{
+	"_id": {
+		"$oid": "5d26e8c1d0c346ac5bf59bb5"
+	},
+	"__v": 0,
+	"createdAt": {
+		"$date": "2019-07-11T07:44:01.252Z"
+	},
+	"name": "schoolyear_19_20_added",
+	"state": "up"
+},
+{
+	"_id": {
+		"$oid": "5f1e8e7ad5e1e110c4e9100b"
+	},
+	"state": "up",
+	"name": "start_new_school_year",
+	"createdAt": {
+		"$date": "2020-07-27T07:11:21.178Z"
 	},
 	"__v": 0
 },
@@ -1519,198 +659,7 @@
 	"state": "up",
 	"name": "set-school-maintenance-dates-2020",
 	"createdAt": {
-		"$date": "2020-07-08T11:02:26.121Z"
-=======
-	"__v": 0,
-	"createdAt": {
-		"$date": "2019-11-05T14:19:26.569Z"
-	},
-	"name": "remove-broken-class-successor-links",
-	"state": "up"
-},
-{
-	"_id": {
-		"$oid": "5d442946c6c8392ba30b96a0"
-	},
-	"__v": 0,
-	"createdAt": {
-		"$date": "2019-08-02T12:15:02.584Z"
-	},
-	"name": "schoolyear_20_21_added",
-	"state": "up"
-},
-{
-	"_id": {
-		"$oid": "5d820e442d6f1435214b2d96"
-	},
-	"__v": 0,
-	"createdAt": {
-		"$date": "2019-09-17T14:43:38.288Z"
-	},
-	"name": "remove-research-and-dateofresearchconsent",
-	"state": "up"
-},
-{
-	"_id": {
-		"$oid": "5d552b8bc1658a0682fc834a"
-	},
-	"__v": 0,
-	"createdAt": {
-		"$date": "2019-08-15T09:34:59.243Z"
-	},
-	"name": "set schoolspecific documentbasedir for instance open",
-	"state": "up"
-},
-{
-	"_id": {
-		"$oid": "5d25cf6ddf5c9947bc014236"
-	},
-	"__v": 0,
-	"createdAt": {
-		"$date": "2019-07-10T11:43:41.464Z"
-	},
-	"name": "skipRegistrationPermissions",
-	"state": "up"
-},
-{
-	"_id": {
-		"$oid": "5edf56430383be55fc9a8ee3"
-	},
-	"__v": 0,
-	"createdAt": {
-		"$date": "2020-06-09T09:28:35.874Z"
-	},
-	"state": "up",
-	"name": "updateUserIndexesForLDAP"
-},
-{
-	"_id": {
-		"$oid": "5e1c307cfa669ea0863851bc"
-	},
-	"__v": 0,
-	"createdAt": {
-		"$date": "2020-01-13T08:55:24.955Z"
-	},
-	"state": "up",
-	"name": "videoconference permissions added in coursesroles"
-},
-{
-	"_id": {
-		"$oid": "5df0d35872a8731352bf769f"
-	},
-	"__v": 0,
-	"createdAt": {
-		"$date": "2019-12-11T10:20:29.714Z"
-	},
-	"name": "remove invalid files from collection",
-	"state": "up"
-},
-{
-	"_id": {
-		"$oid": "5ea6d94a5735a85808dbc95a"
-	},
-	"__v": 0,
-	"createdAt": {
-		"$date": "2020-04-27T15:17:39.485Z"
-	},
-	"name": "remove-student_edit-from-students",
-	"state": "up"
-},
-{
-	"_id": {
-		"$oid": "5e4a61ca1db4f62c8cb2b9df"
-	},
-	"__v": 0,
-	"createdAt": {
-		"$date": "2020-02-17T09:50:02.639Z"
-	},
-	"name": "remove_invalid_accounts",
-	"state": "up"
-},
-{
-	"_id": {
-		"$oid": "5d3ef5f4bd2cdb2075fc7e54"
-	},
-	"__v": 0,
-	"createdAt": "2019-07-29T09:57:38.131Z",
-	"name": "replace_grandlevel_id_with_number",
-	"state": "up"
-},
-{
-	"_id": {
-		"$oid": "5e78b794a1e42c5728901f99"
-	},
-	"__v": 0,
-	"createdAt": {
-		"$date": "2020-03-21T19:35:25.407Z"
-	},
-	"name": "runIndexSync",
-	"state": "up"
-},
-{
-	"_id": {
-		"$oid": "5d651f8f5e33068c88d5bcce"
-	},
-	"__v": 0,
-	"createdAt": {
-		"$date": "2019-08-27T12:06:32.917Z"
-	},
-	"name": "removeRcPws",
-	"state": "up"
-},
-{
-	"_id": {
-		"$oid": "5e78b794a1e42c5728901f9a"
-	},
-	"__v": 0,
-	"createdAt": {
-		"$date": "2020-03-23T12:30:05.306Z"
-	},
-	"name": "runIndexSync2",
-	"state": "up"
-},
-{
-	"_id": {
-		"$oid": "5d91b525fee68c5c70d99de1"
-	},
-	"__v": 0,
-	"createdAt": {
-		"$date": "2019-09-30T07:46:22.613Z"
-	},
-	"name": "removeUnusedTeamAttributes",
-	"state": "up"
-},
-{
-	"_id": {
-		"$oid": "5de6838fc7c4a02707c337dd"
-	},
-	"__v": 0,
-	"createdAt": {
-		"$date": "2019-12-02T11:56:47.413Z"
-	},
-	"name": "remove_create_permissions_thuringia",
-	"state": "up"
-},
-{
-	"_id": {
-		"$oid": "5d26e8c1d0c346ac5bf59bb5"
-	},
-	"__v": 0,
-	"createdAt": {
-		"$date": "2019-07-11T07:44:01.252Z"
-	},
-	"name": "schoolyear_19_20_added",
-	"state": "up"
-},
-{
-	"_id": {
-		"$oid": "5f1e8e7ad5e1e110c4e9100b"
-	},
-	"state": "up",
-	"name": "start_new_school_year",
-	"createdAt": {
-		"$date": "2020-07-27T07:11:21.178Z"
->>>>>>> 6df46acc
+		"$date": "2020-07-27T11:02:26.121Z"
 	},
 	"__v": 0
 }]
