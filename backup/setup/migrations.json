--- conflicted
+++ resolved
@@ -985,21 +985,12 @@
 },
 {
 	"_id": {
-<<<<<<< HEAD
 		"$oid": "60757eca72058806093ad5a2"
 	},
 	"state": "up",
 	"name": "set_search_index",
 	"createdAt": {
 		"$date": "2021-03-29T09:50:49.972Z"
-=======
-		"$oid": "609410c8f72f685510c02e30"
-	},
-	"state": "up",
-	"name": "LDAPSyncIndices",
-	"createdAt": {
-		"$date": "2021-05-06T15:52:40.923Z"
->>>>>>> a822d691
 	},
 	"__v": 0
 },
