[{
	"_id": {
		"$oid": "5d234fff63e4a27b68aceff0"
	},
	"name": "AddPositionToLessons",
	"createdAt": {
		"$date": "2019-07-08T14:15:27.05Z"
	},
	"state": "up",
	"__v": 0
},
{
	"_id": {
		"$oid": "5d3ef5f4bd2cdb2075fc7e54"
	},
	"state": "up",
	"name": "replace_grandlevel_id_with_number",
	"createdAt": "2019-07-29T09:57:38.131Z",
	"__v": 0
},
{
	"_id": {
		"$oid": "5d442946c6c8392ba30b96a0"
	},
	"state": "up",
	"name": "schoolyear_20_21_added",
	"createdAt": {
		"$date": "2019-08-02T12:15:02.584Z"
	},
	"__v": 0
},
{
	"_id": {
		"$oid": "5d4858fc8f66f50964686467"
	},
	"state": "up",
	"name": "addToolPermissionsToSuperheroRole",
	"createdAt": {
		"$date": "2019-08-05T16:15:12.225Z"
	},
	"__v": 0
},
{
	"_id": {
		"$oid": "5d25cf6ddf5c9947bc014236"
	},
	"state": "up",
	"name": "skipRegistrationPermissions",
	"createdAt": {
		"$date": "2019-07-10T11:43:41.464Z"
	},
	"__v": 0
},
{
	"_id": {
		"$oid": "5d552b8bc1658a0682fc834a"
	},
	"state": "up",
	"name": "set schoolspecific documentbasedir for instance open",
	"createdAt": {
		"$date": "2019-08-15T09:34:59.243Z"
	},
	"__v": 0
},
{
	"_id": {
		"$oid": "5d2ee2a8526cce83a8834d4a"
	},
	"state": "up",
	"name": "addStartAndEndDateToYearCollection",
	"createdAt": {
		"$date": "2019-07-17T08:12:18.48Z"
	},
	"__v": 0
},
{
	"_id": {
		"$oid": "5d651f8f5e33068c88d5bccd"
	},
	"state": "up",
	"name": "add_help_documents",
	"createdAt": {
		"$date": "2019-08-20T09:39:23.302Z"
	},
	"__v": 0
},
{
	"_id": {
		"$oid": "5d52a066a595714c04d763fb"
	},
	"state": "up",
	"name": "AddClassAdministrationPermissionToAdminRole",
	"createdAt": {
		"$date": "2019-08-13T11:35:02.253Z"
	},
	"__v": 0
},
{
	"_id": {
		"$oid": "5d651f8f5e33068c88d5bcce"
	},
	"state": "up",
	"name": "removeRcPws",
	"createdAt": {
		"$date": "2019-08-27T12:06:32.917Z"
	},
	"__v": 0
},
{
	"_id": {
		"$oid": "5d6fd5e8353b8668562740f3"
	},
	"state": "up",
	"name": "addNewsCreateToAdmin",
	"createdAt": {
		"$date": "2019-09-04T15:19:04.053Z"
	},
	"__v": 0
},
{
	"_id": {
		"$oid": "5d81ef4e6012563f98d225e5"
	},
	"state": "up",
	"name": "AddCourseRoles",
	"createdAt": {
		"$date": "2019-09-09T09:38:21.926Z"
	},
	"__v": 0
},
{
	"_id": {
		"$oid": "5d820e442d6f1435214b2d96"
	},
	"state": "up",
	"name": "remove-research-and-dateofresearchconsent",
	"createdAt": {
		"$date": "2019-09-17T14:43:38.288Z"
	},
	"__v": 0
},
{
	"_id": {
		"$oid": "5d80a25a92de001d94db5046"
	},
	"state": "up",
	"name": "addUserDeletePermissions",
	"createdAt": {
		"$date": "2019-09-17T09:07:38.792Z"
	},
	"__v": 0
},
{
	"_id": {
		"$oid": "5d3e97e02d1b0f2c2cc7ec18"
	},
	"state": "up",
	"name": "lessonIsCopyFrom",
	"createdAt": "2019-07-11T12:18:30.503Z",
	"__v": 0
},
{
	"_id": {
		"$oid": "5d8b80ca723a1b53dc43172e"
	},
	"state": "up",
	"name": "AddScopePermissionsViewPermissionToCourseTeachers",
	"createdAt": {
		"$date": "2019-09-25T14:59:22.19Z"
	},
	"__v": 0
},
{
	"_id": {
		"$oid": "5da051503921a638b07b0ccf"
	},
	"state": "up",
	"name": "add-datasource-permissions",
	"createdAt": {
		"$date": "2019-10-11T09:54:24.666Z"
	},
	"__v": 0
},
{
	"_id": {
		"$oid": "5d9db0a97bd9ad01a1734817"
	},
	"state": "up",
	"name": "granular_user_permissions",
	"createdAt": {
		"$date": "2019-10-09T12:46:22.613Z"
	},
	"__v": 0
},
{
	"_id": {
		"$oid": "5db84906407b4a46ecf03a8b"
	},
	"state": "up",
	"name": "addCreateSupportJwtPermission",
	"createdAt": {
		"$date": "2019-10-29T14:13:26.935Z"
	},
	"__v": 0
},
{
	"_id": {
		"$oid": "5d26e8c1d0c346ac5bf59bb5"
	},
	"state": "up",
	"name": "schoolyear_19_20_added",
	"createdAt": {
		"$date": "2019-07-11T07:44:01.252Z"
	},
	"__v": 0
},
{
	"_id": {
		"$oid": "5d91b525fee68c5c70d99de1"
	},
	"state": "up",
	"name": "removeUnusedTeamAttributes",
	"createdAt": {
		"$date": "2019-09-30T07:46:22.613Z"
	},
	"__v": 0
},
{
	"_id": {
		"$oid": "5d3f03bf50c3d44bb83b93f8"
	},
	"state": "up",
	"name": "migrateSchoolsTo2019-20",
	"createdAt": {
		"$date": "2019-07-29T14:33:35.456Z"
	},
	"__v": 0
},
{
	"_id": {
		"$oid": "5dc173583c9c9844881b6aca"
	},
	"state": "up",
	"name": "persist_files_by_copied_courses",
	"createdAt": {
		"$date": "2019-07-30T13:24:23.114Z"
	},
	"__v": 0
},
{
	"_id": {
		"$oid": "5dee9efdb932c2a0b9ca5bc1"
	},
	"state": "up",
	"name": "remove classes out of teams",
	"createdAt": {
		"$date": "2019-12-06T16:30:14.257Z"
	}
},
{
	"_id": {
		"$oid": "5de6838fc7c4a02707c337de"
	},
	"state": "up",
	"name": "add permission for requesting consents",
	"createdAt": {
		"$date": "2019-12-03T14:52:41.127Z"
	},
	"__v": 0
},
{
	"_id": {
		"$oid": "5de6838fc7c4a02707c337dd"
	},
	"state": "up",
	"name": "remove_create_permissions_thuringia",
	"createdAt": {
		"$date": "2019-12-02T11:56:47.413Z"
	},
	"__v": 0
},
{
	"_id": {
		"$oid": "5e1706fd79b3c360204f88bc"
	},
	"state": "up",
	"name": "addGranularSchoolEditPermissions",
	"createdAt": {
		"$date": "2020-01-09T10:57:01.515Z"
	},
	"__v": 0
},
{
	"_id": {
		"$oid": "5df0d35872a8731352bf769f"
	},
	"state": "up",
	"name": "remove invalid files from collection",
	"createdAt": {
		"$date": "2019-12-11T10:20:29.714Z"
	},
	"__v": 0
},
{
	"_id": {
		"$oid": "5e1c307cfa669ea0863851bc"
	},
	"state": "up",
	"name": "videoconference permissions added in coursesroles",
	"createdAt": {
		"$date": "2020-01-13T08:55:24.955Z"
	},
	"__v": 0
},
{
	"_id": {
		"$oid": "5e37e55302b039321c3f200a"
	},
	"state": "up",
	"name": "addVideoconferencePermissionsToTeamRoles",
	"createdAt": {
		"$date": "2020-02-03T09:18:11.13Z"
	},
	"__v": 0
},
{
	"_id": {
		"$oid": "5e2f045b366f2b4b14ad754d"
	},
	"state": "up",
	"name": "add bbb template to lti tools",
	"createdAt": {
		"$date": "2020-01-13T15:32:28.449Z"
	},
	"__v": 0
},
{
	"_id": {
		"$oid": "5e39721290415d5374a306ba"
	},
	"state": "up",
	"name": "granular_user_permissions",
	"createdAt": {
		"$date": "2019-10-09T10:04:25.556Z"
	},
	"__v": 0
},
{
	"_id": {
		"$oid": "5e39721290415d5374a306bb"
	},
	"state": "up",
	"name": "disable-team-created-by-students-all-schools",
	"createdAt": {
		"$date": "2020-01-06T16:54:53.694Z"
	},
	"__v": 0
},
{
	"_id": {
		"$oid": "5e39721290415d5374a306bd"
	},
	"state": "up",
	"name": "coursePermissions",
	"createdAt": {
		"$date": "2020-01-29T15:10:12.565Z"
	},
	"__v": 0
},
{
	"_id": {
		"$oid": "5e39721290415d5374a306bc"
	},
	"state": "up",
	"name": "addSchoolIdsForUsersInTeams",
	"createdAt": {
		"$date": "2020-01-14T12:48:46.081Z"
	},
	"__v": 0
},
{
	"_id": {
		"$oid": "5e4a61ca1db4f62c8cb2b9df"
	},
	"state": "up",
	"name": "remove_invalid_accounts",
	"createdAt": {
		"$date": "2020-02-17T09:50:02.639Z"
	},
	"__v": 0
},
{
	"_id": {
		"$oid": "5dc18974ba666b70ac1199e5"
	},
	"state": "up",
	"name": "add-enterthecloud-start-permission",
	"createdAt": {
		"$date": "2019-11-05T14:38:44.172Z"
	},
	"__v": 0
},
{
	"_id": {
		"$oid": "5dc19483d15115187413f3c0"
	},
	"state": "up",
	"name": "remove-broken-class-successor-links",
	"createdAt": {
		"$date": "2019-11-05T14:19:26.569Z"
	},
	"__v": 0
},
{
	"_id": {
		"$oid": "5e4d449dc8fe4e2ff4993849"
	},
	"state": "up",
	"name": "datasource-permissions-for-superhero",
	"createdAt": {
		"$date": "2020-02-19T14:22:21.2Z"
	},
	"__v": 0
},
{
	"_id": {
		"$oid": "5de50ab801498f0f504d349e"
	},
	"state": "up",
	"name": "fix-demo-permissions",
	"createdAt": {
		"$date": "2019-12-02T12:59:36.284Z"
	}
},
{
	"_id": {
		"$oid": "5e78b794a1e42c5728901f9a"
	},
	"state": "up",
	"name": "runIndexSync2",
	"createdAt": {
		"$date": "2020-03-23T12:30:05.306Z"
	},
	"__v": 0
},
{
	"_id": {
		"$oid": "5e78b794a1e42c5728901f99"
	},
	"state": "up",
	"name": "runIndexSync",
	"createdAt": {
		"$date": "2020-03-21T19:35:25.407Z"
	},
	"__v": 0
},
{
    "_id": {
        "$oid": "5e735028d4b12d5c4c77945a"
    },
    "state": "up",
    "name": "add-messenger-sync-permissions",
    "createdAt": {
        "$date": "2020-03-19T11:55:25.139Z"
    },
    "__v": 0
},
{
	"_id": {
		"$oid": "5e81e74b65f87a5a600f591b"
	},
	"state": "up",
	"name": "addFileCreatorAndPermissionIndexes",
	"createdAt": {
		"$date": "2020-03-26T11:39:40.409Z"
	},
	"__v": 0
},
{
	"_id": {
		"$oid": "5e7f1d63e2c96215c85330f9"
	},
	"state": "up",
	"name": "add_default_file_storage_provider",
	"createdAt": {
		"$date": "2020-03-28T09:48:19.167Z"
  },
	"__v": 0
},
{
	"_id": {
		"$oid": "5e8355da77736b6304a3e77e"
	},
	"state": "up",
	"name": "add_edtr_feature_to_klara_fall",
	"createdAt": {
		"$date": "2020-03-31T14:38:18.001Z"
	},
	"__v": 0
},
{
	"_id": {
<<<<<<< HEAD
		"$oid": "5e57921712aca413c08cb0f8"
	},
	"state": "up",
	"name": "add_statistic_permissions",
	"createdAt": {
		"$date": "2020-02-27T09:06:38.170Z"
=======
		"$oid": "5e970516325e804198ec63dd"
	},
	"state": "up",
	"name": "addAdminPermissionForManagingStudentTeamCreation",
	"createdAt": {
		"$date": "2020-04-15T12:59:02.81Z"
	},
	"__v": 0
},
{
	"_id": {
		"$oid": "5e98318cfb423a82b448ce99"
	},
	"state": "up",
	"name": "add-sync-start-permission",
	"createdAt": {
		"$date": "2020-04-16T12:28:09.933Z"
>>>>>>> 48953677
	},
	"__v": 0
}]<|MERGE_RESOLUTION|>--- conflicted
+++ resolved
@@ -500,14 +500,17 @@
 },
 {
 	"_id": {
-<<<<<<< HEAD
 		"$oid": "5e57921712aca413c08cb0f8"
 	},
 	"state": "up",
 	"name": "add_statistic_permissions",
 	"createdAt": {
 		"$date": "2020-02-27T09:06:38.170Z"
-=======
+  },
+  "__v": 0
+},
+{
+	"_id": {
 		"$oid": "5e970516325e804198ec63dd"
 	},
 	"state": "up",
@@ -525,7 +528,6 @@
 	"name": "add-sync-start-permission",
 	"createdAt": {
 		"$date": "2020-04-16T12:28:09.933Z"
->>>>>>> 48953677
 	},
 	"__v": 0
 }]