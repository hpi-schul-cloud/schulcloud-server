[
	{
		"_id": {
			"$oid": "65d5f62f2dfd4122af9607e9"
		},
		"name": "Migration20240108145519",
		"created_at": {
			"$date": "2024-02-21T13:10:07.253Z"
		}
	},
	{
		"_id": {
			"$oid": "65d5f62f2dfd4122af9607ea"
		},
		"name": "Migration20240115103302",
		"created_at": {
			"$date": "2024-02-21T13:10:07.273Z"
		}
	},
	{
		"_id": {
			"$oid": "65d5fcc609ea95ffabb997fd"
		},
		"name": "Migration20240221131029",
		"created_at": {
			"$date": "2024-02-21T13:38:14.058Z"
		}
	},
	{
		"_id": {
			"$oid": "65eecc9abaf077b6f9fdb878"
		},
		"name": "Migration20240304123509",
		"created_at": {
			"$date": "2024-03-11T09:19:22.532Z"
		}
	},
	{
		"_id": {
<<<<<<< HEAD
			"$oid": "65faff9f8009e32be883536d"
		},
		"name": "Migration20240315140224",
		"created_at": {
			"$date": "2024-03-20T15:24:15.250Z"
=======
			"$oid": "65fad61d12d7267c5d7a520c"
		},
		"name": "Migration20240320122229",
		"created_at": {
			"$date": "2024-03-20T12:27:09.614Z"
>>>>>>> 59463f95
		}
	}
]<|MERGE_RESOLUTION|>--- conflicted
+++ resolved
@@ -37,19 +37,20 @@
 	},
 	{
 		"_id": {
-<<<<<<< HEAD
 			"$oid": "65faff9f8009e32be883536d"
 		},
 		"name": "Migration20240315140224",
 		"created_at": {
 			"$date": "2024-03-20T15:24:15.250Z"
-=======
+		}
+	},
+	{
+		"_id": {
 			"$oid": "65fad61d12d7267c5d7a520c"
 		},
 		"name": "Migration20240320122229",
 		"created_at": {
 			"$date": "2024-03-20T12:27:09.614Z"
->>>>>>> 59463f95
 		}
 	}
 ]