--- conflicted
+++ resolved
@@ -210,21 +210,23 @@
 	},
 	{
 		"_id": {
-<<<<<<< HEAD
+			"$oid": "6454b29f38736e2494917e54"
+		},
+		"state": "up",
+		"name": "remove-leave-team-permission-from-user",
+		"createdAt": {
+			"$date": "2023-05-05T07:26:34.051Z"
+		},
+		"__v": 0
+	},
+	{
+		"_id": {
 			"$oid": "644a5cc76018bf037415806a"
 		},
 		"state": "up",
 		"name": "move-school-migration-attributes-to-entity",
 		"createdAt": {
 			"$date": "2023-04-27T11:30:15.605Z"
-=======
-			"$oid": "6454b29f38736e2494917e54"
-		},
-		"state": "up",
-		"name": "remove-leave-team-permission-from-user",
-		"createdAt": {
-			"$date": "2023-05-05T07:26:34.051Z"
->>>>>>> 91d6d817
 		},
 		"__v": 0
 	}
