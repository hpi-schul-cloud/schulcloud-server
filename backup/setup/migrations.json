--- conflicted
+++ resolved
@@ -598,305 +598,301 @@
 			"$date": "2020-07-27T07:11:21.178Z"
 		},
 		"__v": 0
-	}
-<<<<<<< HEAD
-},
-{
-	"_id": {
-		"$oid": "5de6838fc7c4a02707c337de"
-	},
-	"state": "up",
-	"name": "add permission for requesting consents",
-	"createdAt": {
-		"$date": "2019-12-03T14:52:41.127Z"
-	},
-	"__v": 0
-},
-{
-	"_id": {
-		"$oid": "5de6838fc7c4a02707c337dd"
-	},
-	"state": "up",
-	"name": "remove_create_permissions_thuringia",
-	"createdAt": {
-		"$date": "2019-12-02T11:56:47.413Z"
-	},
-	"__v": 0
-},
-{
-	"_id": {
-		"$oid": "5e1706fd79b3c360204f88bc"
-	},
-	"state": "up",
-	"name": "addGranularSchoolEditPermissions",
-	"createdAt": {
-		"$date": "2020-01-09T10:57:01.515Z"
-	},
-	"__v": 0
-},
-{
-	"_id": {
-		"$oid": "5df0d35872a8731352bf769f"
-	},
-	"state": "up",
-	"name": "remove invalid files from collection",
-	"createdAt": {
-		"$date": "2019-12-11T10:20:29.714Z"
-	},
-	"__v": 0
-},
-{
-	"_id": {
-		"$oid": "5e1c307cfa669ea0863851bc"
-	},
-	"state": "up",
-	"name": "videoconference permissions added in coursesroles",
-	"createdAt": {
-		"$date": "2020-01-13T08:55:24.955Z"
-	},
-	"__v": 0
-},
-{
-	"_id": {
-		"$oid": "5e37e55302b039321c3f200a"
-	},
-	"state": "up",
-	"name": "addVideoconferencePermissionsToTeamRoles",
-	"createdAt": {
-		"$date": "2020-02-03T09:18:11.13Z"
-	},
-	"__v": 0
-},
-{
-	"_id": {
-		"$oid": "5e2f045b366f2b4b14ad754d"
-	},
-	"state": "up",
-	"name": "add bbb template to lti tools",
-	"createdAt": {
-		"$date": "2020-01-13T15:32:28.449Z"
-	},
-	"__v": 0
-},
-{
-	"_id": {
-		"$oid": "5e39721290415d5374a306ba"
-	},
-	"state": "up",
-	"name": "granular_user_permissions",
-	"createdAt": {
-		"$date": "2019-10-09T10:04:25.556Z"
-	},
-	"__v": 0
-},
-{
-	"_id": {
-		"$oid": "5e39721290415d5374a306bb"
-	},
-	"state": "up",
-	"name": "disable-team-created-by-students-all-schools",
-	"createdAt": {
-		"$date": "2020-01-06T16:54:53.694Z"
-	},
-	"__v": 0
-},
-{
-	"_id": {
-		"$oid": "5e39721290415d5374a306bd"
-	},
-	"state": "up",
-	"name": "coursePermissions",
-	"createdAt": {
-		"$date": "2020-01-29T15:10:12.565Z"
-	},
-	"__v": 0
-},
-{
-	"_id": {
-		"$oid": "5e39721290415d5374a306bc"
-	},
-	"state": "up",
-	"name": "addSchoolIdsForUsersInTeams",
-	"createdAt": {
-		"$date": "2020-01-14T12:48:46.081Z"
-	},
-	"__v": 0
-},
-{
-	"_id": {
-		"$oid": "5e4a61ca1db4f62c8cb2b9df"
-	},
-	"state": "up",
-	"name": "remove_invalid_accounts",
-	"createdAt": {
-		"$date": "2020-02-17T09:50:02.639Z"
-	},
-	"__v": 0
-},
-{
-	"_id": {
-		"$oid": "5dc18974ba666b70ac1199e5"
-	},
-	"state": "up",
-	"name": "add-enterthecloud-start-permission",
-	"createdAt": {
-		"$date": "2019-11-05T14:38:44.172Z"
-	},
-	"__v": 0
-},
-{
-	"_id": {
-		"$oid": "5dc19483d15115187413f3c0"
-	},
-	"state": "up",
-	"name": "remove-broken-class-successor-links",
-	"createdAt": {
-		"$date": "2019-11-05T14:19:26.569Z"
-	},
-	"__v": 0
-},
-{
-	"_id": {
-		"$oid": "5e4d449dc8fe4e2ff4993849"
-	},
-	"state": "up",
-	"name": "datasource-permissions-for-superhero",
-	"createdAt": {
-		"$date": "2020-02-19T14:22:21.2Z"
-	},
-	"__v": 0
-},
-{
-	"_id": {
-		"$oid": "5de50ab801498f0f504d349e"
-	},
-	"state": "up",
-	"name": "fix-demo-permissions",
-	"createdAt": {
-		"$date": "2019-12-02T12:59:36.284Z"
-	}
-},
-{
-	"_id": {
-		"$oid": "5e78b794a1e42c5728901f9a"
-	},
-	"state": "up",
-	"name": "runIndexSync2",
-	"createdAt": {
-		"$date": "2020-03-23T12:30:05.306Z"
-	},
-	"__v": 0
-},
-{
-	"_id": {
-		"$oid": "5e78b794a1e42c5728901f99"
-	},
-	"state": "up",
-	"name": "runIndexSync",
-	"createdAt": {
-		"$date": "2020-03-21T19:35:25.407Z"
-	},
-	"__v": 0
-},
-{
-    "_id": {
-        "$oid": "5e735028d4b12d5c4c77945a"
-    },
-    "state": "up",
-    "name": "add-messenger-sync-permissions",
-    "createdAt": {
-        "$date": "2020-03-19T11:55:25.139Z"
-    },
-    "__v": 0
-},
-{
-	"_id": {
-		"$oid": "5e81e74b65f87a5a600f591b"
-	},
-	"state": "up",
-	"name": "addFileCreatorAndPermissionIndexes",
-	"createdAt": {
-		"$date": "2020-03-26T11:39:40.409Z"
-	},
-	"__v": 0
-},
-{
-	"_id": {
-		"$oid": "5e7f1d63e2c96215c85330f9"
-	},
-	"state": "up",
-	"name": "add_default_file_storage_provider",
-	"createdAt": {
-		"$date": "2020-03-28T09:48:19.167Z"
-  },
-	"__v": 0
-},
-{
-	"_id": {
-		"$oid": "5e8355da77736b6304a3e77e"
-	},
-	"state": "up",
-	"name": "add_edtr_feature_to_klara_fall",
-	"createdAt": {
-		"$date": "2020-03-31T14:38:18.001Z"
-	},
-	"__v": 0
-},
-{
-	"_id": {
-		"$oid": "5e8dd58c09cc2267ecaab5b5"
-	},
-	"state": "up",
-	"name": "update-user-creation-permissions",
-	"createdAt": {
-		"$date": "2020-04-08T13:40:03.858Z"
-    },
-	"__v": 0
-},
-{
-	"_id": {
-		"$oid": "5e970516325e804198ec63dd"
-	},
-	"state": "up",
-	"name": "addAdminPermissionForManagingStudentTeamCreation",
-	"createdAt": {
-		"$date": "2020-04-15T12:59:02.81Z"
-	},
-	"__v": 0
-},
-{
-	"_id": {
-		"$oid": "5e98318cfb423a82b448ce99"
-	},
-	"state": "up",
-	"name": "add-sync-start-permission",
-	"createdAt": {
-		"$date": "2020-04-16T12:28:09.933Z"
-	},
-	"__v": 0
-},
-{
-	"_id": {
-		"$oid": "5ea6d94a5735a85808dbc95a"
-	},
-	"state": "up",
-	"name": "remove-student_edit-from-students",
-	"createdAt": {
-		"$date": "2020-04-27T15:17:39.485Z"
-	},
-	"__v": 0
-},
-{
-	"_id": {
-		"$oid": "5ea0049a18cc9c230f4fc936"
-	},
-	"state": "up",
-	"name": "drop-comment-model",
-	"createdAt": {
-		"$date": "2020-04-22T08:47:22.723Z"
-	},
-	"__v": 0
-}]
-=======
-]
->>>>>>> 19609219
+	},
+  {
+    "_id": {
+      "$oid": "5de6838fc7c4a02707c337de"
+    },
+    "state": "up",
+    "name": "add permission for requesting consents",
+    "createdAt": {
+      "$date": "2019-12-03T14:52:41.127Z"
+    },
+    "__v": 0
+  },
+  {
+    "_id": {
+      "$oid": "5de6838fc7c4a02707c337dd"
+    },
+    "state": "up",
+    "name": "remove_create_permissions_thuringia",
+    "createdAt": {
+      "$date": "2019-12-02T11:56:47.413Z"
+    },
+    "__v": 0
+  },
+  {
+    "_id": {
+      "$oid": "5e1706fd79b3c360204f88bc"
+    },
+    "state": "up",
+    "name": "addGranularSchoolEditPermissions",
+    "createdAt": {
+      "$date": "2020-01-09T10:57:01.515Z"
+    },
+    "__v": 0
+  },
+  {
+    "_id": {
+      "$oid": "5df0d35872a8731352bf769f"
+    },
+    "state": "up",
+    "name": "remove invalid files from collection",
+    "createdAt": {
+      "$date": "2019-12-11T10:20:29.714Z"
+    },
+    "__v": 0
+  },
+  {
+    "_id": {
+      "$oid": "5e1c307cfa669ea0863851bc"
+    },
+    "state": "up",
+    "name": "videoconference permissions added in coursesroles",
+    "createdAt": {
+      "$date": "2020-01-13T08:55:24.955Z"
+    },
+    "__v": 0
+  },
+  {
+    "_id": {
+      "$oid": "5e37e55302b039321c3f200a"
+    },
+    "state": "up",
+    "name": "addVideoconferencePermissionsToTeamRoles",
+    "createdAt": {
+      "$date": "2020-02-03T09:18:11.13Z"
+    },
+    "__v": 0
+  },
+  {
+    "_id": {
+      "$oid": "5e2f045b366f2b4b14ad754d"
+    },
+    "state": "up",
+    "name": "add bbb template to lti tools",
+    "createdAt": {
+      "$date": "2020-01-13T15:32:28.449Z"
+    },
+    "__v": 0
+  },
+  {
+    "_id": {
+      "$oid": "5e39721290415d5374a306ba"
+    },
+    "state": "up",
+    "name": "granular_user_permissions",
+    "createdAt": {
+      "$date": "2019-10-09T10:04:25.556Z"
+    },
+    "__v": 0
+  },
+  {
+    "_id": {
+      "$oid": "5e39721290415d5374a306bb"
+    },
+    "state": "up",
+    "name": "disable-team-created-by-students-all-schools",
+    "createdAt": {
+      "$date": "2020-01-06T16:54:53.694Z"
+    },
+    "__v": 0
+  },
+  {
+    "_id": {
+      "$oid": "5e39721290415d5374a306bd"
+    },
+    "state": "up",
+    "name": "coursePermissions",
+    "createdAt": {
+      "$date": "2020-01-29T15:10:12.565Z"
+    },
+    "__v": 0
+  },
+  {
+    "_id": {
+      "$oid": "5e39721290415d5374a306bc"
+    },
+    "state": "up",
+    "name": "addSchoolIdsForUsersInTeams",
+    "createdAt": {
+      "$date": "2020-01-14T12:48:46.081Z"
+    },
+    "__v": 0
+  },
+  {
+    "_id": {
+      "$oid": "5e4a61ca1db4f62c8cb2b9df"
+    },
+    "state": "up",
+    "name": "remove_invalid_accounts",
+    "createdAt": {
+      "$date": "2020-02-17T09:50:02.639Z"
+    },
+    "__v": 0
+  },
+  {
+    "_id": {
+      "$oid": "5dc18974ba666b70ac1199e5"
+    },
+    "state": "up",
+    "name": "add-enterthecloud-start-permission",
+    "createdAt": {
+      "$date": "2019-11-05T14:38:44.172Z"
+    },
+    "__v": 0
+  },
+  {
+    "_id": {
+      "$oid": "5dc19483d15115187413f3c0"
+    },
+    "state": "up",
+    "name": "remove-broken-class-successor-links",
+    "createdAt": {
+      "$date": "2019-11-05T14:19:26.569Z"
+    },
+    "__v": 0
+  },
+  {
+    "_id": {
+      "$oid": "5e4d449dc8fe4e2ff4993849"
+    },
+    "state": "up",
+    "name": "datasource-permissions-for-superhero",
+    "createdAt": {
+      "$date": "2020-02-19T14:22:21.2Z"
+    },
+    "__v": 0
+  },
+  {
+    "_id": {
+      "$oid": "5de50ab801498f0f504d349e"
+    },
+    "state": "up",
+    "name": "fix-demo-permissions",
+    "createdAt": {
+      "$date": "2019-12-02T12:59:36.284Z"
+    }
+  },
+  {
+    "_id": {
+      "$oid": "5e78b794a1e42c5728901f9a"
+    },
+    "state": "up",
+    "name": "runIndexSync2",
+    "createdAt": {
+      "$date": "2020-03-23T12:30:05.306Z"
+    },
+    "__v": 0
+  },
+  {
+    "_id": {
+      "$oid": "5e78b794a1e42c5728901f99"
+    },
+    "state": "up",
+    "name": "runIndexSync",
+    "createdAt": {
+      "$date": "2020-03-21T19:35:25.407Z"
+    },
+    "__v": 0
+  },
+  {
+      "_id": {
+          "$oid": "5e735028d4b12d5c4c77945a"
+      },
+      "state": "up",
+      "name": "add-messenger-sync-permissions",
+      "createdAt": {
+          "$date": "2020-03-19T11:55:25.139Z"
+      },
+      "__v": 0
+  },
+  {
+    "_id": {
+      "$oid": "5e81e74b65f87a5a600f591b"
+    },
+    "state": "up",
+    "name": "addFileCreatorAndPermissionIndexes",
+    "createdAt": {
+      "$date": "2020-03-26T11:39:40.409Z"
+    },
+    "__v": 0
+  },
+  {
+    "_id": {
+      "$oid": "5e7f1d63e2c96215c85330f9"
+    },
+    "state": "up",
+    "name": "add_default_file_storage_provider",
+    "createdAt": {
+      "$date": "2020-03-28T09:48:19.167Z"
+    },
+    "__v": 0
+  },
+  {
+    "_id": {
+      "$oid": "5e8355da77736b6304a3e77e"
+    },
+    "state": "up",
+    "name": "add_edtr_feature_to_klara_fall",
+    "createdAt": {
+      "$date": "2020-03-31T14:38:18.001Z"
+    },
+    "__v": 0
+  },
+  {
+    "_id": {
+      "$oid": "5e8dd58c09cc2267ecaab5b5"
+    },
+    "state": "up",
+    "name": "update-user-creation-permissions",
+    "createdAt": {
+      "$date": "2020-04-08T13:40:03.858Z"
+      },
+    "__v": 0
+  },
+  {
+    "_id": {
+      "$oid": "5e970516325e804198ec63dd"
+    },
+    "state": "up",
+    "name": "addAdminPermissionForManagingStudentTeamCreation",
+    "createdAt": {
+      "$date": "2020-04-15T12:59:02.81Z"
+    },
+    "__v": 0
+  },
+  {
+    "_id": {
+      "$oid": "5e98318cfb423a82b448ce99"
+    },
+    "state": "up",
+    "name": "add-sync-start-permission",
+    "createdAt": {
+      "$date": "2020-04-16T12:28:09.933Z"
+    },
+    "__v": 0
+  },
+  {
+    "_id": {
+      "$oid": "5ea6d94a5735a85808dbc95a"
+    },
+    "state": "up",
+    "name": "remove-student_edit-from-students",
+    "createdAt": {
+      "$date": "2020-04-27T15:17:39.485Z"
+    },
+    "__v": 0
+  },
+  {
+    "_id": {
+      "$oid": "5ea0049a18cc9c230f4fc936"
+    },
+    "state": "up",
+    "name": "drop-comment-model",
+    "createdAt": {
+      "$date": "2020-04-22T08:47:22.723Z"
+    },
+    "__v": 0
+  }
+]