--- conflicted
+++ resolved
@@ -544,22 +544,7 @@
 },
 {
 	"_id": {
-<<<<<<< HEAD
-		"$oid": "5df895ad9ac7d23f70ad66fa"
-	},
-	"state": "up",
-	"name": "removeUnnecessaryLocalSystems",
-	"createdAt": {
-		"$date": "2019-12-17T08:20:02.025Z"
-  },
-	"__v": 0
-},
-{
-	"_id": {
-		"$oid": "5e4a61ca1db4f62c8cb2b9df"
-=======
 		"$oid": "5eb961c94e1b4a5238eb1b82"
->>>>>>> 0b73c6ed
 	},
 	"state": "up",
 	"name": "addEnableStudentTeamCreation",
@@ -633,4 +618,15 @@
 		"$date": "2020-06-09T09:28:35.874Z"
 	},
 	"__v": 0
+},
+{
+	"_id": {
+    "$oid": "5df895ad9ac7d23f70ad66fa"
+	},
+	"state": "up",
+	"name": "removeUnnecessaryLocalSystems",
+	"createdAt": {
+		"$date": "2019-12-17T08:20:02.025Z"
+  },
+	"__v": 0
 }]