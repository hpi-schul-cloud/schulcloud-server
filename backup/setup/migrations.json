[{
	"_id": {
		"$oid": "5d651f8f5e33068c88d5bccd"
	},
	"state": "up",
	"name": "add_help_documents",
	"createdAt": {
		"$date": "2019-08-20T09:39:23.302Z"
	},
	"__v": 0
},
{
	"_id": {
		"$oid": "5d442946c6c8392ba30b96a0"
	},
	"state": "up",
	"name": "schoolyear_20_21_added",
	"createdAt": {
		"$date": "2019-08-02T12:15:02.584Z"
	},
	"__v": 0
},
{
	"_id": {
		"$oid": "5d234fff63e4a27b68aceff0"
	},
	"name": "AddPositionToLessons",
	"createdAt": {
		"$date": "2019-07-08T14:15:27.05Z"
	},
	"state": "up",
	"__v": 0
},
{
	"_id": {
		"$oid": "5d651f8f5e33068c88d5bcce"
	},
	"state": "up",
	"name": "removeRcPws",
	"createdAt": {
		"$date": "2019-08-27T12:06:32.917Z"
	},
	"__v": 0
},
{
	"_id": {
		"$oid": "5d52a066a595714c04d763fb"
	},
	"state": "up",
	"name": "AddClassAdministrationPermissionToAdminRole",
	"createdAt": {
		"$date": "2019-08-13T11:35:02.253Z"
	},
	"__v": 0
},
{
	"_id": {
		"$oid": "5d6fd5e8353b8668562740f3"
	},
	"state": "up",
	"name": "addNewsCreateToAdmin",
	"createdAt": {
		"$date": "2019-09-04T15:19:04.053Z"
	},
	"__v": 0
},
{
	"_id": {
		"$oid": "5d81ef4e6012563f98d225e5"
	},
	"state": "up",
	"name": "AddCourseRoles",
	"createdAt": {
		"$date": "2019-09-09T09:38:21.926Z"
	},
	"__v": 0
},
{
	"_id": {
		"$oid": "5d820e442d6f1435214b2d96"
	},
	"state": "up",
	"name": "remove-research-and-dateofresearchconsent",
	"createdAt": {
		"$date": "2019-09-17T14:43:38.288Z"
	},
	"__v": 0
},
{
	"_id": {
		"$oid": "5d80a25a92de001d94db5046"
	},
	"state": "up",
	"name": "addUserDeletePermissions",
	"createdAt": {
		"$date": "2019-09-17T09:07:38.792Z"
	},
	"__v": 0
},
{
	"_id": {
		"$oid": "5d3e97e02d1b0f2c2cc7ec18"
	},
	"state": "up",
	"name": "lessonIsCopyFrom",
	"createdAt": "2019-07-11T12:18:30.503Z",
	"__v": 0
},
{
	"_id": {
		"$oid": "5d25cf6ddf5c9947bc014236"
	},
	"state": "up",
	"name": "skipRegistrationPermissions",
	"createdAt": {
		"$date": "2019-07-10T11:43:41.464Z"
	},
	"__v": 0
},
{
	"_id": {
		"$oid": "5da051503921a638b07b0ccf"
	},
	"state": "up",
	"name": "add-datasource-permissions",
	"createdAt": {
		"$date": "2019-10-11T09:54:24.666Z"
	},
	"__v": 0
},
{
	"_id": {
		"$oid": "5d8b80ca723a1b53dc43172e"
	},
	"state": "up",
	"name": "AddScopePermissionsViewPermissionToCourseTeachers",
	"createdAt": {
		"$date": "2019-09-25T14:59:22.19Z"
	},
	"__v": 0
},
{
	"_id": {
		"$oid": "5d3ef5f4bd2cdb2075fc7e54"
	},
	"state": "up",
	"name": "replace_grandlevel_id_with_number",
	"createdAt": "2019-07-29T09:57:38.131Z",
	"__v": 0
},
{
	"_id": {
		"$oid": "5d4858fc8f66f50964686467"
	},
	"state": "up",
	"name": "addToolPermissionsToSuperheroRole",
	"createdAt": {
		"$date": "2019-08-05T16:15:12.225Z"
	},
	"__v": 0
},
{
	"_id": {
		"$oid": "5d9db0a97bd9ad01a1734817"
	},
	"state": "up",
	"name": "granular_user_permissions",
	"createdAt": {
		"$date": "2019-10-09T12:46:22.613Z"
	},
	"__v": 0
},
{
	"_id": {
		"$oid": "5d3f03bf50c3d44bb83b93f8"
	},
	"state": "up",
	"name": "migrateSchoolsTo2019-20",
	"createdAt": {
		"$date": "2019-07-29T14:33:35.456Z"
	},
	"__v": 0
},
{
	"_id": {
		"$oid": "5d2ee2a8526cce83a8834d4a"
	},
	"state": "up",
	"name": "addStartAndEndDateToYearCollection",
	"createdAt": {
		"$date": "2019-07-17T08:12:18.48Z"
	},
	"__v": 0
},
{
	"_id": {
		"$oid": "5de6838fc7c4a02707c337de"
	},
	"state": "up",
	"name": "add permission for requesting consents",
	"createdAt": {
		"$date": "2019-12-03T14:52:41.127Z"
	},
	"__v": 0
},
{
	"_id": {
		"$oid": "5dee9efdb932c2a0b9ca5bc1"
	},
	"state": "up",
	"name": "remove classes out of teams",
	"createdAt": {
		"$date": "2019-12-06T16:30:14.257Z"
	}
},
{
	"_id": {
		"$oid": "5d91b525fee68c5c70d99de1"
	},
	"state": "up",
	"name": "removeUnusedTeamAttributes",
	"createdAt": {
		"$date": "2019-09-30T07:46:22.613Z"
	},
	"__v": 0
},
{
	"_id": {
		"$oid": "5d26e8c1d0c346ac5bf59bb5"
	},
	"state": "up",
	"name": "schoolyear_19_20_added",
	"createdAt": {
		"$date": "2019-07-11T07:44:01.252Z"
	},
	"__v": 0
},
{
	"_id": {
		"$oid": "5dc173583c9c9844881b6aca"
	},
	"state": "up",
	"name": "persist_files_by_copied_courses",
	"createdAt": {
		"$date": "2019-07-30T13:24:23.114Z"
	},
	"__v": 0
},
{
	"_id": {
		"$oid": "5de6838fc7c4a02707c337dd"
	},
	"state": "up",
	"name": "remove_create_permissions_thuringia",
	"createdAt": {
		"$date": "2019-12-02T11:56:47.413Z"
	},
	"__v": 0
},
{
	"_id": {
		"$oid": "5e1706fd79b3c360204f88bc"
	},
	"state": "up",
	"name": "addGranularSchoolEditPermissions",
	"createdAt": {
		"$date": "2020-01-09T10:57:01.515Z"
	},
	"__v": 0
},
{
	"_id": {
		"$oid": "5df0d35872a8731352bf769f"
	},
	"state": "up",
	"name": "remove invalid files from collection",
	"createdAt": {
		"$date": "2019-12-11T10:20:29.714Z"
	},
	"__v": 0
},
{
	"_id": {
		"$oid": "5e1c307cfa669ea0863851bc"
	},
	"state": "up",
	"name": "videoconference permissions added in coursesroles",
	"createdAt": {
		"$date": "2020-01-13T08:55:24.955Z"
	},
	"__v": 0
},
{
	"_id": {
		"$oid": "5db84906407b4a46ecf03a8b"
	},
	"state": "up",
	"name": "addCreateSupportJwtPermission",
	"createdAt": {
		"$date": "2019-10-29T14:13:26.935Z"
	},
	"__v": 0
},
{
	"_id": {
		"$oid": "5e37e55302b039321c3f200a"
	},
	"state": "up",
	"name": "addVideoconferencePermissionsToTeamRoles",
	"createdAt": {
		"$date": "2020-02-03T09:18:11.13Z"
	},
	"__v": 0
},
{
	"_id": {
		"$oid": "5e2f045b366f2b4b14ad754d"
	},
	"state": "up",
	"name": "add bbb template to lti tools",
	"createdAt": {
		"$date": "2020-01-13T15:32:28.449Z"
	},
	"__v": 0
},
{
	"_id": {
		"$oid": "5e39721290415d5374a306ba"
	},
	"state": "up",
	"name": "granular_user_permissions",
	"createdAt": {
		"$date": "2019-10-09T10:04:25.556Z"
	},
	"__v": 0
},
{
	"_id": {
		"$oid": "5e39721290415d5374a306bb"
	},
	"state": "up",
	"name": "disable-team-created-by-students-all-schools",
	"createdAt": {
		"$date": "2020-01-06T16:54:53.694Z"
	},
	"__v": 0
},
{
	"_id": {
		"$oid": "5e39721290415d5374a306bd"
	},
	"state": "up",
	"name": "coursePermissions",
	"createdAt": {
		"$date": "2020-01-29T15:10:12.565Z"
	},
	"__v": 0
},
{
	"_id": {
		"$oid": "5e39721290415d5374a306bc"
	},
	"state": "up",
	"name": "addSchoolIdsForUsersInTeams",
	"createdAt": {
		"$date": "2020-01-14T12:48:46.081Z"
	},
	"__v": 0
},
{
	"_id": {
		"$oid": "5e4a61ca1db4f62c8cb2b9df"
	},
	"state": "up",
	"name": "remove_invalid_accounts",
	"createdAt": {
		"$date": "2020-02-17T09:50:02.639Z"
	},
	"__v": 0
},
{
	"_id": {
		"$oid": "5e4d449dc8fe4e2ff4993849"
	},
	"state": "up",
	"name": "datasource-permissions-for-superhero",
	"createdAt": {
		"$date": "2020-02-19T14:22:21.2Z"
	},
	"__v": 0
},
{
	"_id": {
		"$oid": "5d552b8bc1658a0682fc834a"
	},
	"state": "up",
	"name": "set schoolspecific documentbasedir for instance open",
	"createdAt": {
		"$date": "2019-08-15T09:34:59.243Z"
	},
	"__v": 0
},
{
	"_id": {
		"$oid": "5e78b794a1e42c5728901f9a"
	},
	"state": "up",
	"name": "runIndexSync2",
	"createdAt": {
		"$date": "2020-03-23T12:30:05.306Z"
	},
	"__v": 0
},
{
	"_id": {
		"$oid": "5e81e74b65f87a5a600f591b"
	},
	"state": "up",
	"name": "addFileCreatorAndPermissionIndexes",
	"createdAt": {
		"$date": "2020-03-26T11:39:40.409Z"
	},
	"__v": 0
},
{
	"_id": {
		"$oid": "5e8355da77736b6304a3e77e"
	},
	"state": "up",
	"name": "add_edtr_feature_to_klara_fall",
	"createdAt": {
		"$date": "2020-03-31T14:38:18.001Z"
	},
	"__v": 0
},
{
	"_id": {
		"$oid": "5e7f1d63e2c96215c85330f9"
	},
	"state": "up",
	"name": "add_default_file_storage_provider",
	"createdAt": {
		"$date": "2020-03-28T09:48:19.167Z"
	},
	"__v": 0
},
{
	"_id": {
		"$oid": "5e970516325e804198ec63dd"
	},
	"state": "up",
	"name": "addAdminPermissionForManagingStudentTeamCreation",
	"createdAt": {
		"$date": "2020-04-15T12:59:02.81Z"
	},
	"__v": 0
},
{
	"_id": {
		"$oid": "5e98318cfb423a82b448ce99"
	},
	"state": "up",
	"name": "add-sync-start-permission",
	"createdAt": {
		"$date": "2020-04-16T12:28:09.933Z"
	},
	"__v": 0
},
{
	"_id": {
		"$oid": "5ea6d94a5735a85808dbc95a"
	},
	"state": "up",
	"name": "remove-student_edit-from-students",
	"createdAt": {
		"$date": "2020-04-27T15:17:39.485Z"
	},
	"__v": 0
},
{
	"_id": {
		"$oid": "5dc18974ba666b70ac1199e5"
	},
	"state": "up",
	"name": "add-enterthecloud-start-permission",
	"createdAt": {
		"$date": "2019-11-05T14:38:44.172Z"
	},
	"__v": 0
},
{
	"_id": {
		"$oid": "5de50ab801498f0f504d349e"
	},
	"state": "up",
	"name": "fix-demo-permissions",
	"createdAt": {
		"$date": "2019-12-02T12:59:36.284Z"
	}
},
{
	"_id": {
		"$oid": "5ea0049a18cc9c230f4fc936"
	},
	"state": "up",
	"name": "drop-comment-model",
	"createdAt": {
		"$date": "2020-04-22T08:47:22.723Z"
	},
	"__v": 0
},
{
	"_id": {
		"$oid": "5e78b794a1e42c5728901f99"
	},
	"state": "up",
	"name": "runIndexSync",
	"createdAt": {
		"$date": "2020-03-21T19:35:25.407Z"
	},
	"__v": 0
},
{
	"_id": {
		"$oid": "5e735028d4b12d5c4c77945a"
	},
	"state": "up",
	"name": "add-messenger-sync-permissions",
	"createdAt": {
		"$date": "2020-03-19T11:55:25.139Z"
	},
	"__v": 0
},
{
	"_id": {
		"$oid": "5dc19483d15115187413f3c0"
	},
	"state": "up",
	"name": "remove-broken-class-successor-links",
	"createdAt": {
		"$date": "2019-11-05T14:19:26.569Z"
	},
	"__v": 0
},
{
	"_id": {
		"$oid": "5eb961c94e1b4a5238eb1b82"
	},
	"state": "up",
	"name": "addEnableStudentTeamCreation",
	"createdAt": {
		"$date": "2020-05-07T15:26:54.157Z"
	},
	"__v": 0
},
<<<<<<< HEAD
	{
		"_id": {
			"$oid": "5ebd68fe107fa3720c2251e4"
		},
		"state": "up",
		"name": "add_more_school_years",
		"createdAt": {
			"$date": "2020-05-14T14:56:41.229Z"
		},
		"__v": 0
	},
	{
		"_id": {
			"$oid": "5ece7de4a194604c6e31f432"
		},
		"state": "up",
		"name": "move_consent_to_user",
		"createdAt": {
			"$date": "2020-04-07T13:45:21.906Z"
		},
		"__v": 0
	}]
=======
{
	"_id": {
		"$oid": "5ebd68fe107fa3720c2251e4"
	},
	"state": "up",
	"name": "add_more_school_years",
	"createdAt": {
		"$date": "2020-05-14T14:56:41.229Z"
	},
	"__v": 0
},
{
	"_id": {
		"$oid": "5ecd33ee93e6125170a84d4b"
	},
	"state": "up",
	"name": "encrypt-ldap-search-user-password",
	"createdAt": {
		"$date": "2020-05-26T14:00:06.91Z"
	},
	"__v": 0
}]
>>>>>>> fc2b3898
<|MERGE_RESOLUTION|>--- conflicted
+++ resolved
@@ -553,19 +553,18 @@
 	},
 	"__v": 0
 },
-<<<<<<< HEAD
-	{
-		"_id": {
-			"$oid": "5ebd68fe107fa3720c2251e4"
-		},
-		"state": "up",
-		"name": "add_more_school_years",
-		"createdAt": {
-			"$date": "2020-05-14T14:56:41.229Z"
-		},
-		"__v": 0
-	},
-	{
+{
+	"_id": {
+		"$oid": "5ebd68fe107fa3720c2251e4"
+	},
+	"state": "up",
+	"name": "add_more_school_years",
+	"createdAt": {
+		"$date": "2020-05-14T14:56:41.229Z"
+	},
+	"__v": 0
+},
+{
 		"_id": {
 			"$oid": "5ece7de4a194604c6e31f432"
 		},
@@ -575,18 +574,6 @@
 			"$date": "2020-04-07T13:45:21.906Z"
 		},
 		"__v": 0
-	}]
-=======
-{
-	"_id": {
-		"$oid": "5ebd68fe107fa3720c2251e4"
-	},
-	"state": "up",
-	"name": "add_more_school_years",
-	"createdAt": {
-		"$date": "2020-05-14T14:56:41.229Z"
-	},
-	"__v": 0
 },
 {
 	"_id": {
@@ -599,4 +586,3 @@
 	},
 	"__v": 0
 }]
->>>>>>> fc2b3898
