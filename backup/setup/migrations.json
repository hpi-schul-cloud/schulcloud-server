--- conflicted
+++ resolved
@@ -798,7 +798,6 @@
 },
 {
 	"_id": {
-<<<<<<< HEAD
 		"$oid": "5f901d78bfeb05502414011f"
 	},
 	"state": "up",
@@ -816,14 +815,17 @@
 	"name": "disableLernStoreForStudentsinNI_SH",
 	"createdAt": {
 		"$date": "2020-10-21T17:36:19.189Z"
-=======
+	},
+	"__v": 0
+},
+{
+	"_id": {
 		"$oid": "5f9926b16c32c64b1c31f707"
 	},
 	"state": "up",
 	"name": "addIndexForUserEmail",
 	"createdAt": {
 		"$date": "2020-10-28T08:07:13.544Z"
->>>>>>> 61e04c6b
 	},
 	"__v": 0
 }]
