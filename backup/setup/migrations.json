--- conflicted
+++ resolved
@@ -1051,21 +1051,21 @@
 },
 {
 	"_id": {
-<<<<<<< HEAD
 		"$oid": "60e826d66ca4e7f968d1bae0"
 	},
 	"state": "up",
 	"name": "start_new_school_year_21_22",
 	"createdAt": {
 		"$date": "2021-07-09T09:53:24.523Z"
-=======
+},
+{
+	"_id": {
 		"$oid": "60fa652ccd6f463cfc047978"
 	},
 	"state": "up",
 	"name": "add_S3_expiration",
 	"createdAt": {
 		"$date": "2021-07-23T06:43:56.538Z"
->>>>>>> 4147f4f1
 	},
 	"__v": 0
 }]
