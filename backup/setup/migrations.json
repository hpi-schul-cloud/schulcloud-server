[{
	"_id": {
		"$oid": "5d234fff63e4a27b68aceff0"
	},
	"name": "AddPositionToLessons",
	"createdAt": {
		"$date": "2019-07-08T14:15:27.05Z"
	},
	"state": "up",
	"__v": 0
},
{
	"_id": {
		"$oid": "5d25cf6ddf5c9947bc014236"
	},
	"state": "up",
	"name": "skipRegistrationPermissions",
	"createdAt": {
		"$date": "2019-07-10T11:43:41.464Z"
	},
	"__v": 0
},
{
	"_id": {
		"$oid": "5d26e8c1d0c346ac5bf59bb5"
	},
	"state": "up",
	"name": "schoolyear_19_20_added",
	"createdAt": {
		"$date": "2019-07-11T07:44:01.252Z"
	},
	"__v": 0
},
{
	"_id": {
		"$oid": "5d2ee2a8526cce83a8834d4a"
	},
	"state": "up",
	"name": "addStartAndEndDateToYearCollection",
	"createdAt": {
		"$date": "2019-07-17T08:12:18.48Z"
	},
	"__v": 0
},
{
	"_id": {
		"$oid": "5d3e97e02d1b0f2c2cc7ec18"
	},
	"state": "up",
	"name": "lessonIsCopyFrom",
	"createdAt": "2019-07-11T12:18:30.503Z",
	"__v": 0
},
{
	"_id": {
		"$oid": "5d3ef5f4bd2cdb2075fc7e54"
	},
	"state": "up",
	"name": "replace_grandlevel_id_with_number",
	"createdAt": "2019-07-29T09:57:38.131Z",
	"__v": 0
},
{
	"_id": {
		"$oid": "5d3f03bf50c3d44bb83b93f8"
	},
	"state": "up",
	"name": "migrateSchoolsTo2019-20",
	"createdAt": {
		"$date": "2019-07-29T14:33:35.456Z"
	},
	"__v": 0
},
{
	"_id": {
		"$oid": "5d442946c6c8392ba30b96a0"
	},
	"state": "up",
	"name": "schoolyear_20_21_added",
	"createdAt": {
		"$date": "2019-08-02T12:15:02.584Z"
	},
	"__v": 0
},
{
	"_id": {
		"$oid": "5d4858fc8f66f50964686467"
	},
	"state": "up",
	"name": "addToolPermissionsToSuperheroRole",
	"createdAt": {
		"$date": "2019-08-05T16:15:12.225Z"
	},
	"__v": 0
},
{
	"_id": {
		"$oid": "5d52a066a595714c04d763fb"
	},
	"state": "up",
	"name": "AddClassAdministrationPermissionToAdminRole",
	"createdAt": {
		"$date": "2019-08-13T11:35:02.253Z"
	},
	"__v": 0
},
{
	"_id": {
		"$oid": "5d552b8bc1658a0682fc834a"
	},
	"state": "up",
	"name": "set schoolspecific documentbasedir for instance open",
	"createdAt": {
		"$date": "2019-08-15T09:34:59.243Z"
	},
	"__v": 0
},
{
	"_id": {
		"$oid": "5d651f8f5e33068c88d5bccd"
	},
	"state": "up",
	"name": "add_help_documents",
	"createdAt": {
		"$date": "2019-08-20T09:39:23.302Z"
	},
	"__v": 0
},
{
	"_id": {
		"$oid": "5d651f8f5e33068c88d5bcce"
	},
	"state": "up",
	"name": "removeRcPws",
	"createdAt": {
		"$date": "2019-08-27T12:06:32.917Z"
	},
	"__v": 0
},
{
	"_id": {
		"$oid": "5d6fd5e8353b8668562740f3"
	},
	"state": "up",
	"name": "addNewsCreateToAdmin",
	"createdAt": {
		"$date": "2019-09-04T15:19:04.053Z"
	},
	"__v": 0
},
{
	"_id": {
		"$oid": "5d80a25a92de001d94db5046"
	},
	"state": "up",
	"name": "addUserDeletePermissions",
	"createdAt": {
		"$date": "2019-09-17T09:07:38.792Z"
	},
	"__v": 0
},
{
	"_id": {
		"$oid": "5d81ef4e6012563f98d225e5"
	},
	"state": "up",
	"name": "AddCourseRoles",
	"createdAt": {
		"$date": "2019-09-09T09:38:21.926Z"
	},
	"__v": 0
},
{
	"_id": {
		"$oid": "5d820e442d6f1435214b2d96"
	},
	"state": "up",
	"name": "remove-research-and-dateofresearchconsent",
	"createdAt": {
		"$date": "2019-09-17T14:43:38.288Z"
	},
	"__v": 0
},
{
	"_id": {
		"$oid": "5d8b80ca723a1b53dc43172e"
	},
	"state": "up",
	"name": "AddScopePermissionsViewPermissionToCourseTeachers",
	"createdAt": {
		"$date": "2019-09-25T14:59:22.19Z"
	},
	"__v": 0
},
{
	"_id": {
		"$oid": "5d91b525fee68c5c70d99de1"
	},
	"state": "up",
	"name": "removeUnusedTeamAttributes",
	"createdAt": {
		"$date": "2019-09-30T07:46:22.613Z"
	},
	"__v": 0
},
{
	"_id": {
		"$oid": "5d9db0a97bd9ad01a1734817"
	},
	"state": "up",
	"name": "granular_user_permissions",
	"createdAt": {
		"$date": "2019-10-09T12:46:22.613Z"
	},
	"__v": 0
},
{
	"_id": {
		"$oid": "5da051503921a638b07b0ccf"
	},
	"state": "up",
	"name": "add-datasource-permissions",
	"createdAt": {
		"$date": "2019-10-11T09:54:24.666Z"
	},
	"__v": 0
},
{
	"_id": {
		"$oid": "5db84906407b4a46ecf03a8b"
	},
	"state": "up",
	"name": "addCreateSupportJwtPermission",
	"createdAt": {
		"$date": "2019-10-29T14:13:26.935Z"
	},
	"__v": 0
},
{
	"_id": {
		"$oid": "5dc173583c9c9844881b6aca"
	},
	"state": "up",
	"name": "persist_files_by_copied_courses",
	"createdAt": {
		"$date": "2019-07-30T13:24:23.114Z"
	},
	"__v": 0
},
{
	"_id": {
		"$oid": "5dc18974ba666b70ac1199e5"
	},
	"state": "up",
	"name": "add-enterthecloud-start-permission",
	"createdAt": {
		"$date": "2019-11-05T14:38:44.172Z"
	},
	"__v": 0
},
{
	"_id": {
		"$oid": "5dc19483d15115187413f3c0"
	},
	"state": "up",
	"name": "remove-broken-class-successor-links",
	"createdAt": {
		"$date": "2019-11-05T14:19:26.569Z"
	},
	"__v": 0
},
{
	"_id": {
		"$oid": "5de50ab801498f0f504d349e"
	},
	"state": "up",
	"name": "fix-demo-permissions",
	"createdAt": {
		"$date": "2019-12-02T12:59:36.284Z"
	}
},
{
	"_id": {
		"$oid": "5de6838fc7c4a02707c337dd"
	},
	"state": "up",
	"name": "remove_create_permissions_thuringia",
	"createdAt": {
		"$date": "2019-12-02T11:56:47.413Z"
	},
	"__v": 0
},
{
	"_id": {
		"$oid": "5de6838fc7c4a02707c337de"
	},
	"state": "up",
	"name": "add permission for requesting consents",
	"createdAt": {
		"$date": "2019-12-03T14:52:41.127Z"
	},
	"__v": 0
},
{
	"_id": {
		"$oid": "5dee9efdb932c2a0b9ca5bc1"
	},
	"state": "up",
	"name": "remove classes out of teams",
	"createdAt": {
		"$date": "2019-12-06T16:30:14.257Z"
	}
},
{
	"_id": {
		"$oid": "5df0d35872a8731352bf769f"
	},
	"state": "up",
	"name": "remove invalid files from collection",
	"createdAt": {
		"$date": "2019-12-11T10:20:29.714Z"
	},
	"__v": 0
},
{
	"_id": {
		"$oid": "5e1706fd79b3c360204f88bc"
	},
	"state": "up",
	"name": "addGranularSchoolEditPermissions",
	"createdAt": {
		"$date": "2020-01-09T10:57:01.515Z"
	},
	"__v": 0
},
{
	"_id": {
		"$oid": "5e1c307cfa669ea0863851bc"
	},
	"state": "up",
	"name": "videoconference permissions added in coursesroles",
	"createdAt": {
		"$date": "2020-01-13T08:55:24.955Z"
	},
	"__v": 0
},
{
	"_id": {
		"$oid": "5e2f045b366f2b4b14ad754d"
	},
	"state": "up",
	"name": "add bbb template to lti tools",
	"createdAt": {
		"$date": "2020-01-13T15:32:28.449Z"
	},
	"__v": 0
},
{
	"_id": {
		"$oid": "5e37e55302b039321c3f200a"
	},
	"state": "up",
	"name": "addVideoconferencePermissionsToTeamRoles",
	"createdAt": {
<<<<<<< HEAD
		"$date": "2020-02-03T09:18:11.13Z"
=======
		"$date": "2020-02-03T09:18:11.130Z"
>>>>>>> 0b3c064e
	},
	"__v": 0
},
{
	"_id": {
		"$oid": "5e39721290415d5374a306ba"
	},
	"state": "up",
	"name": "granular_user_permissions",
	"createdAt": {
		"$date": "2019-10-09T10:04:25.556Z"
	},
	"__v": 0
},
{
	"_id": {
		"$oid": "5e39721290415d5374a306bb"
	},
	"state": "up",
	"name": "disable-team-created-by-students-all-schools",
	"createdAt": {
		"$date": "2020-01-06T16:54:53.694Z"
	},
	"__v": 0
},
{
	"_id": {
		"$oid": "5e39721290415d5374a306bc"
	},
	"state": "up",
	"name": "addSchoolIdsForUsersInTeams",
	"createdAt": {
		"$date": "2020-01-14T12:48:46.081Z"
	},
	"__v": 0
},
{
	"_id": {
		"$oid": "5e39721290415d5374a306bd"
	},
	"state": "up",
	"name": "coursePermissions",
	"createdAt": {
		"$date": "2020-01-29T15:10:12.565Z"
	},
	"__v": 0
}]
<|MERGE_RESOLUTION|>--- conflicted
+++ resolved
@@ -362,11 +362,7 @@
 	"state": "up",
 	"name": "addVideoconferencePermissionsToTeamRoles",
 	"createdAt": {
-<<<<<<< HEAD
-		"$date": "2020-02-03T09:18:11.13Z"
-=======
 		"$date": "2020-02-03T09:18:11.130Z"
->>>>>>> 0b3c064e
 	},
 	"__v": 0
 },
