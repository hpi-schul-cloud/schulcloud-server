[{
	"_id": {
		"$oid": "5d3e97e02d1b0f2c2cc7ec18"
	},
	"state": "up",
	"name": "lessonIsCopyFrom",
	"createdAt": "2019-07-11T12:18:30.503Z",
	"__v": 0
},
{
	"_id": {
		"$oid": "5d3ef5f4bd2cdb2075fc7e54"
	},
	"state": "up",
	"name": "replace_grandlevel_id_with_number",
	"createdAt": "2019-07-29T09:57:38.131Z",
	"__v": 0
},
{
	"_id": {
		"$oid": "5d234fff63e4a27b68aceff0"
	},
	"name": "AddPositionToLessons",
	"createdAt": {
		"$date": "2019-07-08T14:15:27.05Z"
	},
	"state": "up",
	"__v": 0
},
{
	"_id": {
		"$oid": "5d25cf6ddf5c9947bc014236"
	},
	"state": "up",
	"name": "skipRegistrationPermissions",
	"createdAt": {
		"$date": "2019-07-10T11:43:41.464Z"
	},
	"__v": 0
},
{
	"_id": {
		"$oid": "5d26e8c1d0c346ac5bf59bb5"
	},
	"state": "up",
	"name": "schoolyear_19_20_added",
	"createdAt": {
		"$date": "2019-07-11T07:44:01.252Z"
	},
	"__v": 0
},
{
	"_id": {
		"$oid": "5d2ee2a8526cce83a8834d4a"
	},
	"state": "up",
	"name": "addStartAndEndDateToYearCollection",
	"createdAt": {
		"$date": "2019-07-17T08:12:18.48Z"
	},
	"__v": 0
},
{
	"_id": {
		"$oid": "5d3f03bf50c3d44bb83b93f8"
	},
	"state": "up",
	"name": "migrateSchoolsTo2019-20",
	"createdAt": {
		"$date": "2019-07-29T14:33:35.456Z"
	},
	"__v": 0
},
{
	"_id": {
		"$oid": "5dc173583c9c9844881b6aca"
	},
	"state": "up",
	"name": "persist_files_by_copied_courses",
	"createdAt": {
		"$date": "2019-07-30T13:24:23.114Z"
	},
	"__v": 0
},
{
	"_id": {
		"$oid": "5d442946c6c8392ba30b96a0"
	},
	"state": "up",
	"name": "schoolyear_20_21_added",
	"createdAt": {
		"$date": "2019-08-02T12:15:02.584Z"
	},
	"__v": 0
},
{
	"_id": {
		"$oid": "5d4858fc8f66f50964686467"
	},
	"state": "up",
	"name": "addToolPermissionsToSuperheroRole",
	"createdAt": {
		"$date": "2019-08-05T16:15:12.225Z"
	},
	"__v": 0
},
{
	"_id": {
		"$oid": "5d52a066a595714c04d763fb"
	},
	"state": "up",
	"name": "AddClassAdministrationPermissionToAdminRole",
	"createdAt": {
		"$date": "2019-08-13T11:35:02.253Z"
	},
	"__v": 0
},
{
	"_id": {
		"$oid": "5d552b8bc1658a0682fc834a"
	},
	"state": "up",
	"name": "set schoolspecific documentbasedir for instance open",
	"createdAt": {
		"$date": "2019-08-15T09:34:59.243Z"
	},
	"__v": 0
},
{
	"_id": {
		"$oid": "5d651f8f5e33068c88d5bccd"
	},
	"state": "up",
	"name": "add_help_documents",
	"createdAt": {
		"$date": "2019-08-20T09:39:23.302Z"
	},
	"__v": 0
},
{
	"_id": {
		"$oid": "5d651f8f5e33068c88d5bcce"
	},
	"state": "up",
	"name": "removeRcPws",
	"createdAt": {
		"$date": "2019-08-27T12:06:32.917Z"
	},
	"__v": 0
},
{
	"_id": {
		"$oid": "5d6fd5e8353b8668562740f3"
	},
	"state": "up",
	"name": "addNewsCreateToAdmin",
	"createdAt": {
		"$date": "2019-09-04T15:19:04.053Z"
	},
	"__v": 0
},
{
	"_id": {
		"$oid": "5d81ef4e6012563f98d225e5"
	},
	"state": "up",
	"name": "AddCourseRoles",
	"createdAt": {
		"$date": "2019-09-09T09:38:21.926Z"
	},
	"__v": 0
},
{
	"_id": {
		"$oid": "5d80a25a92de001d94db5046"
	},
	"state": "up",
	"name": "addUserDeletePermissions",
	"createdAt": {
		"$date": "2019-09-17T09:07:38.792Z"
	},
	"__v": 0
},
{
	"_id": {
		"$oid": "5d820e442d6f1435214b2d96"
	},
	"state": "up",
	"name": "remove-research-and-dateofresearchconsent",
	"createdAt": {
		"$date": "2019-09-17T14:43:38.288Z"
	},
	"__v": 0
},
{
	"_id": {
		"$oid": "5d8b80ca723a1b53dc43172e"
	},
	"state": "up",
	"name": "AddScopePermissionsViewPermissionToCourseTeachers",
	"createdAt": {
		"$date": "2019-09-25T14:59:22.19Z"
	},
	"__v": 0
},
{
	"_id": {
		"$oid": "5d91b525fee68c5c70d99de1"
	},
	"state": "up",
	"name": "removeUnusedTeamAttributes",
	"createdAt": {
		"$date": "2019-09-30T07:46:22.613Z"
	},
	"__v": 0
},
{
	"_id": {
		"$oid": "5e39721290415d5374a306ba"
	},
	"state": "up",
	"name": "granular_user_permissions",
	"createdAt": {
		"$date": "2019-10-09T10:04:25.556Z"
	},
	"__v": 0
},
{
	"_id": {
		"$oid": "5da051503921a638b07b0ccf"
	},
	"state": "up",
	"name": "add-datasource-permissions",
	"createdAt": {
		"$date": "2019-10-11T09:54:24.666Z"
	},
	"__v": 0
},
{
	"_id": {
		"$oid": "5db84906407b4a46ecf03a8b"
	},
	"state": "up",
	"name": "addCreateSupportJwtPermission",
	"createdAt": {
		"$date": "2019-10-29T14:13:26.935Z"
	},
	"__v": 0
},
{
	"_id": {
		"$oid": "5dc19483d15115187413f3c0"
	},
	"state": "up",
	"name": "remove-broken-class-successor-links",
	"createdAt": {
		"$date": "2019-11-05T14:19:26.569Z"
	},
	"__v": 0
},
{
	"_id": {
		"$oid": "5dc18974ba666b70ac1199e5"
	},
	"state": "up",
	"name": "add-enterthecloud-start-permission",
	"createdAt": {
		"$date": "2019-11-05T14:38:44.172Z"
	},
	"__v": 0
},
{
	"_id": {
		"$oid": "5de6838fc7c4a02707c337dd"
	},
	"state": "up",
	"name": "remove_create_permissions_thuringia",
	"createdAt": {
		"$date": "2019-12-02T11:56:47.413Z"
	},
	"__v": 0
},
{
	"_id": {
		"$oid": "5f4660afb6eeb8d5f8f25a71"
	},
	"state": "up",
	"name": "fix-demo-permissions",
	"createdAt": {
		"$date": "2019-12-02T12:59:36.284Z"
	},
	"__v": 0
},
{
	"_id": {
		"$oid": "5de6838fc7c4a02707c337de"
	},
	"state": "up",
	"name": "add permission for requesting consents",
	"createdAt": {
		"$date": "2019-12-03T14:52:41.127Z"
	},
	"__v": 0
},
{
	"_id": {
		"$oid": "5dee9efdb932c2a0b9ca5bc1"
	},
	"state": "up",
	"name": "remove classes out of teams",
	"createdAt": {
		"$date": "2019-12-06T16:30:14.257Z"
	}
},
{
	"_id": {
		"$oid": "5f4660afb6eeb8d5f8f25a72"
	},
	"state": "up",
	"name": "remove invalid files from collection",
	"createdAt": {
		"$date": "2019-12-11T10:20:29.714Z"
	},
	"__v": 0
},
{
	"_id": {
		"$oid": "5df895ad9ac7d23f70ad66fa"
	},
	"state": "up",
	"name": "removeUnnecessaryLocalSystems",
	"createdAt": {
		"$date": "2019-12-17T08:20:02.025Z"
	},
	"__v": 0
},
{
	"_id": {
		"$oid": "5f4660afb6eeb8d5f8f25a73"
	},
	"state": "up",
	"name": "disable-team-created-by-students-all-schools",
	"createdAt": {
		"$date": "2020-01-06T16:54:53.694Z"
	},
	"__v": 0
},
{
	"_id": {
		"$oid": "5e1706fd79b3c360204f88bc"
	},
	"state": "up",
	"name": "addGranularSchoolEditPermissions",
	"createdAt": {
		"$date": "2020-01-09T10:57:01.515Z"
	},
	"__v": 0
},
{
	"_id": {
		"$oid": "5e1c307cfa669ea0863851bc"
	},
	"state": "up",
	"name": "videoconference permissions added in coursesroles",
	"createdAt": {
		"$date": "2020-01-13T08:55:24.955Z"
	},
	"__v": 0
},
{
	"_id": {
		"$oid": "5e2f045b366f2b4b14ad754d"
	},
	"state": "up",
	"name": "add bbb template to lti tools",
	"createdAt": {
		"$date": "2020-01-13T15:32:28.449Z"
	},
	"__v": 0
},
{
	"_id": {
		"$oid": "5f4660afb6eeb8d5f8f25a74"
	},
	"state": "up",
	"name": "addSchoolIdsForUsersInTeams",
	"createdAt": {
		"$date": "2020-01-14T12:48:46.081Z"
	},
	"__v": 0
},
{
	"_id": {
		"$oid": "5f4660afb6eeb8d5f8f25a75"
	},
	"state": "up",
	"name": "coursePermissions",
	"createdAt": {
		"$date": "2020-01-29T15:10:12.565Z"
	},
	"__v": 0
},
{
	"_id": {
		"$oid": "5e37e55302b039321c3f200a"
	},
	"state": "up",
	"name": "addVideoconferencePermissionsToTeamRoles",
	"createdAt": {
		"$date": "2020-02-03T09:18:11.13Z"
	},
	"__v": 0
},
{
	"_id": {
		"$oid": "5f4660afb6eeb8d5f8f25a76"
	},
	"state": "up",
	"name": "remove_invalid_accounts",
	"createdAt": {
		"$date": "2020-02-17T09:50:02.639Z"
	},
	"__v": 0
},
{
	"_id": {
		"$oid": "5e4d449dc8fe4e2ff4993849"
	},
	"state": "up",
	"name": "datasource-permissions-for-superhero",
	"createdAt": {
		"$date": "2020-02-19T14:22:21.2Z"
	},
	"__v": 0
},
{
	"_id": {
		"$oid": "5f4660afb6eeb8d5f8f25a77"
	},
	"state": "up",
	"name": "add-messenger-sync-permissions",
	"createdAt": {
		"$date": "2020-03-19T10:46:32.049Z"
	},
	"__v": 0
},
{
	"_id": {
		"$oid": "5f4660afb6eeb8d5f8f25a78"
	},
	"state": "up",
	"name": "runIndexSync",
	"createdAt": {
		"$date": "2020-03-21T19:35:25.407Z"
	},
	"__v": 0
},
{
	"_id": {
		"$oid": "5f4660afb6eeb8d5f8f25a79"
	},
	"state": "up",
	"name": "runIndexSync2",
	"createdAt": {
		"$date": "2020-03-23T12:30:05.306Z"
	},
	"__v": 0
},
{
	"_id": {
		"$oid": "5f4660afb6eeb8d5f8f25a7a"
	},
	"state": "up",
	"name": "update schema indexes",
	"createdAt": {
		"$date": "2020-03-24T13:29:18.218Z"
	},
	"__v": 0
},
{
	"_id": {
		"$oid": "5f4660afb6eeb8d5f8f25a7b"
	},
	"state": "up",
	"name": "remove clipboard",
	"createdAt": {
		"$date": "2020-03-25T10:18:50.713Z"
	},
	"__v": 0
},
{
	"_id": {
		"$oid": "5e81e74b65f87a5a600f591b"
	},
	"state": "up",
	"name": "addFileCreatorAndPermissionIndexes",
	"createdAt": {
		"$date": "2020-03-26T11:39:40.409Z"
	},
	"__v": 0
},
{
	"_id": {
		"$oid": "5e7f1d63e2c96215c85330f9"
	},
	"state": "up",
	"name": "add_default_file_storage_provider",
	"createdAt": {
		"$date": "2020-03-28T09:48:19.167Z"
	},
	"__v": 0
},
{
	"_id": {
		"$oid": "5e8355da77736b6304a3e77e"
	},
	"state": "up",
	"name": "add_edtr_feature_to_klara_fall",
	"createdAt": {
		"$date": "2020-03-31T14:38:18.001Z"
	},
	"__v": 0
},
{
	"_id": {
		"$oid": "5ece7de4a194604c6e31f432"
	},
	"state": "up",
	"name": "move_consent_to_user",
	"createdAt": {
		"$date": "2020-04-07T13:45:21.906Z"
	},
	"__v": 0
},
{
	"_id": {
		"$oid": "5e970516325e804198ec63dd"
	},
	"state": "up",
	"name": "addAdminPermissionForManagingStudentTeamCreation",
	"createdAt": {
		"$date": "2020-04-15T12:59:02.81Z"
	},
	"__v": 0
},
{
	"_id": {
		"$oid": "5f4660afb6eeb8d5f8f25a7c"
	},
	"state": "up",
	"name": "add-sync-start-permission",
	"createdAt": {
		"$date": "2020-04-16T10:21:00.933Z"
	},
	"__v": 0
},
{
	"_id": {
		"$oid": "5ea0049a18cc9c230f4fc936"
	},
	"state": "up",
	"name": "drop-comment-model",
	"createdAt": {
		"$date": "2020-04-22T08:47:22.723Z"
	},
	"__v": 0
},
{
	"_id": {
		"$oid": "5f4660afb6eeb8d5f8f25a7d"
	},
	"state": "up",
	"name": "remove-student_edit-from-students",
	"createdAt": {
		"$date": "2020-04-27T13:08:26.485Z"
	},
	"__v": 0
},
{
	"_id": {
		"$oid": "5eb961c94e1b4a5238eb1b82"
	},
	"state": "up",
	"name": "addEnableStudentTeamCreation",
	"createdAt": {
		"$date": "2020-05-07T15:26:54.157Z"
	},
	"__v": 0
},
{
	"_id": {
		"$oid": "5ebd68fe107fa3720c2251e4"
	},
	"state": "up",
	"name": "add_more_school_years",
	"createdAt": {
		"$date": "2020-05-14T14:56:41.229Z"
	},
	"__v": 0
},
{
	"_id": {
		"$oid": "5ecd33ee93e6125170a84d4b"
	},
	"state": "up",
	"name": "encrypt-ldap-search-user-password",
	"createdAt": {
		"$date": "2020-05-26T14:00:06.91Z"
	},
	"__v": 0
},
{
	"_id": {
		"$oid": "5eda255592ee4109ca3d423d"
	},
	"state": "up",
	"name": "fix_move_consent",
	"createdAt": {
		"$date": "2020-06-04T09:14:00.473Z"
	},
	"__v": 0
},
{
	"_id": {
		"$oid": "5eda255592ee4109ca3d423e"
	},
	"state": "up",
	"name": "add-SCHOOL_PERMISSION_VIEW-permission",
	"createdAt": {
		"$date": "2020-06-04T13:10:39.414Z"
	},
	"__v": 0
},
{
	"_id": {
		"$oid": "5edf56430383be55fc9a8ee3"
	},
	"state": "up",
	"name": "updateUserIndexesForLDAP",
	"createdAt": {
		"$date": "2020-06-09T09:28:35.874Z"
	},
	"__v": 0
},
{
	"_id": {
		"$oid": "5f4660afb6eeb8d5f8f25a7e"
	},
	"state": "up",
	"name": "move_etherpad",
	"createdAt": {
		"$date": "2020-06-09T09:43:07.216Z"
	},
	"__v": 0
},
{
	"_id": {
		"$oid": "5eec9105afc034cc35d94872"
	},
	"state": "up",
	"name": "passwordRecoveryCopyIdToToken",
	"createdAt": {
		"$date": "2020-06-19T05:38:59.451Z"
	},
	"__v": 0
},
{
	"_id": {
		"$oid": "5ef44b01619afb4144b4286f"
	},
	"state": "up",
	"name": "addTspSyncIndexes",
	"createdAt": {
		"$date": "2020-06-25T06:58:09.663Z"
	},
	"__v": 0
},
{
	"_id": {
		"$oid": "5f4660afb6eeb8d5f8f25a7f"
	},
	"state": "up",
	"name": "remove_user-consent-ids",
	"createdAt": {
		"$date": "2020-06-26T15:12:58.869Z"
	},
	"__v": 0
},
{
	"_id": {
		"$oid": "5f058ea00cdad70880bac2bd"
	},
	"state": "up",
	"name": "add-federal-state-internation-school",
	"createdAt": {
		"$date": "2020-07-08T09:15:12.718Z"
	},
	"__v": 0
},
{
	"_id": {
		"$oid": "5f1e8e7ad5e1e110c4e9100b"
	},
	"state": "up",
	"name": "start_new_school_year",
	"createdAt": {
		"$date": "2020-07-27T07:11:21.178Z"
	},
	"__v": 0
},
{
	"_id": {
		"$oid": "5f290c7d44aefd8b14bf28f4"
	},
	"state": "up",
	"name": "start_new_school_year_cluster_4",
	"createdAt": {
		"$date": "2020-08-03T12:58:31.983Z"
	},
	"__v": 0
},
{
	"_id": {
		"$oid": "5f4660afb6eeb8d5f8f25a80"
	},
	"state": "up",
	"name": "move_consent",
	"createdAt": {
		"$date": "2020-08-05T16:49:11.754Z"
	},
	"__v": 0
},
{
	"_id": {
		"$oid": "5f4660afb6eeb8d5f8f25a81"
	},
	"state": "up",
	"name": "add_indexes_consent_version",
	"createdAt": {
		"$date": "2020-08-05T16:51:54.266Z"
	},
	"__v": 0
},
{
	"_id": {
		"$oid": "5f32a956ab0f327164f7a3fd"
	},
	"state": "up",
	"name": "revoke_student_creation_from_teachers",
	"createdAt": {
		"$date": "2020-08-06T14:12:27.575Z"
	},
	"__v": 0
},
{
	"_id": {
		"$oid": "5f3a4524fc8acc32043af437"
	},
	"state": "up",
	"name": "remove-importHashes-from-users-with-accounts",
	"createdAt": {
		"$date": "2020-08-17T08:51:48.406Z"
	},
	"__v": 0
},
{
	"_id": {
		"$oid": "5f439d30d25e2f22c81c0b08"
	},
	"state": "up",
	"name": "setStudentListSettingsInSchoolsToFalse",
	"createdAt": {
		"$date": "2020-08-24T10:57:52.663Z"
	},
	"__v": 0
},
{
	"_id": {
		"$oid": "5f735acf026e67ed1ca47e97"
	},
	"state": "up",
	"name": "copy-parents-data-into-children-entities-and-delete-parent-users",
	"createdAt": {
		"$date": "2020-09-25T08:29:24.938Z"
	},
	"__v": 0
},
{
	"_id": {
		"$oid": "5f75eaf7f46a125480ba2d12"
	},
	"state": "up",
	"name": "addIndexesForSlowQueries",
	"createdAt": {
		"$date": "2020-10-01T14:43:03.652Z"
	},
	"__v": 0
},
{
	"_id": {
<<<<<<< HEAD
		"$oid": "5f8ee07aa2842a35cdd6b326"
	},
	"state": "up",
	"name": "search_index",
	"createdAt": {
		"$date": "2020-10-14T16:44:10.245Z"
	},
	"__v": 0
},
{
	"_id": {
		"$oid": "5f8ee07aa2842a35cdd6b327"
	},
	"state": "up",
	"name": "syncUserIndex",
	"createdAt": {
		"$date": "2020-10-15T11:46:01.84Z"
=======
		"$oid": "5f91453639a2a8ca44687c2d"
	},
	"state": "up",
	"name": "disableLernStoreForStudentsinNI_SH",
	"createdAt": {
		"$date": "2020-10-21T17:36:19.189Z"
>>>>>>> 8f7b6078
	},
	"__v": 0
}]
<|MERGE_RESOLUTION|>--- conflicted
+++ resolved
@@ -798,7 +798,17 @@
 },
 {
 	"_id": {
-<<<<<<< HEAD
+		"$oid": "5f91453639a2a8ca44687c2d"
+	},
+	"state": "up",
+	"name": "disableLernStoreForStudentsinNI_SH",
+	"createdAt": {
+		"$date": "2020-10-21T17:36:19.189Z"
+	},
+	"__v": 0
+},
+{
+	"_id": {
 		"$oid": "5f8ee07aa2842a35cdd6b326"
 	},
 	"state": "up",
@@ -816,14 +826,6 @@
 	"name": "syncUserIndex",
 	"createdAt": {
 		"$date": "2020-10-15T11:46:01.84Z"
-=======
-		"$oid": "5f91453639a2a8ca44687c2d"
-	},
-	"state": "up",
-	"name": "disableLernStoreForStudentsinNI_SH",
-	"createdAt": {
-		"$date": "2020-10-21T17:36:19.189Z"
->>>>>>> 8f7b6078
 	},
 	"__v": 0
 }]
