--- conflicted
+++ resolved
@@ -523,19 +523,20 @@
 	},
 	{
 		"_id": {
-<<<<<<< HEAD
+			"$oid": "681db380e51736fadfae207c"
+		},
+		"name": "Migration20250523101214",
+		"created_at": {
+			"$date": "2025-05-23T14:01:00.000Z"
+		}
+	},
+	{
+		"_id": {
 			"$oid": "68307aef2e8476cd8bd78355"
 		},
 		"name": "Migration20250523131407",
 		"created_at": {
 			"$date": "2025-05-23T13:10:23.632Z"
-=======
-			"$oid": "681db380e51736fadfae207c"
-		},
-		"name": "Migration20250523101214",
-		"created_at": {
-			"$date": "2025-05-23T14:01:00.000Z"
->>>>>>> 4ae1e43d
 		}
 	}
-]+]
