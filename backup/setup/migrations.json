[{
	"_id": {
		"$oid": "5d3e97e02d1b0f2c2cc7ec18"
	},
	"state": "up",
	"name": "lessonIsCopyFrom",
	"createdAt": "2019-07-11T12:18:30.503Z",
	"__v": 0
},
{
	"_id": {
		"$oid": "5d3ef5f4bd2cdb2075fc7e54"
	},
	"state": "up",
	"name": "replace_grandlevel_id_with_number",
	"createdAt": "2019-07-29T09:57:38.131Z",
	"__v": 0
},
{
	"_id": {
		"$oid": "5d234fff63e4a27b68aceff0"
	},
	"name": "AddPositionToLessons",
	"createdAt": {
		"$date": "2019-07-08T14:15:27.05Z"
	},
	"state": "up",
	"__v": 0
},
{
	"_id": {
		"$oid": "5d25cf6ddf5c9947bc014236"
	},
	"state": "up",
	"name": "skipRegistrationPermissions",
	"createdAt": {
		"$date": "2019-07-10T11:43:41.464Z"
	},
	"__v": 0
},
{
	"_id": {
		"$oid": "5d26e8c1d0c346ac5bf59bb5"
	},
	"state": "up",
	"name": "schoolyear_19_20_added",
	"createdAt": {
		"$date": "2019-07-11T07:44:01.252Z"
	},
	"__v": 0
},
{
	"_id": {
		"$oid": "5d2ee2a8526cce83a8834d4a"
	},
	"state": "up",
	"name": "addStartAndEndDateToYearCollection",
	"createdAt": {
		"$date": "2019-07-17T08:12:18.48Z"
	},
	"__v": 0
},
{
	"_id": {
		"$oid": "5d3f03bf50c3d44bb83b93f8"
	},
	"state": "up",
	"name": "migrateSchoolsTo2019-20",
	"createdAt": {
		"$date": "2019-07-29T14:33:35.456Z"
	},
	"__v": 0
},
{
	"_id": {
		"$oid": "5dc173583c9c9844881b6aca"
	},
	"state": "up",
	"name": "persist_files_by_copied_courses",
	"createdAt": {
		"$date": "2019-07-30T13:24:23.114Z"
	},
	"__v": 0
},
{
	"_id": {
		"$oid": "5d442946c6c8392ba30b96a0"
	},
	"state": "up",
	"name": "schoolyear_20_21_added",
	"createdAt": {
		"$date": "2019-08-02T12:15:02.584Z"
	},
	"__v": 0
},
{
	"_id": {
		"$oid": "5d4858fc8f66f50964686467"
	},
	"state": "up",
	"name": "addToolPermissionsToSuperheroRole",
	"createdAt": {
		"$date": "2019-08-05T16:15:12.225Z"
	},
	"__v": 0
},
{
	"_id": {
		"$oid": "5d52a066a595714c04d763fb"
	},
	"state": "up",
	"name": "AddClassAdministrationPermissionToAdminRole",
	"createdAt": {
		"$date": "2019-08-13T11:35:02.253Z"
	},
	"__v": 0
},
{
	"_id": {
		"$oid": "5d552b8bc1658a0682fc834a"
	},
	"state": "up",
	"name": "set schoolspecific documentbasedir for instance open",
	"createdAt": {
		"$date": "2019-08-15T09:34:59.243Z"
	},
	"__v": 0
},
{
	"_id": {
		"$oid": "5d651f8f5e33068c88d5bccd"
	},
	"state": "up",
	"name": "add_help_documents",
	"createdAt": {
		"$date": "2019-08-20T09:39:23.302Z"
	},
	"__v": 0
},
{
	"_id": {
		"$oid": "5d651f8f5e33068c88d5bcce"
	},
	"state": "up",
	"name": "removeRcPws",
	"createdAt": {
		"$date": "2019-08-27T12:06:32.917Z"
	},
	"__v": 0
},
{
	"_id": {
		"$oid": "5d6fd5e8353b8668562740f3"
	},
	"state": "up",
	"name": "addNewsCreateToAdmin",
	"createdAt": {
		"$date": "2019-09-04T15:19:04.053Z"
	},
	"__v": 0
},
{
	"_id": {
		"$oid": "5d81ef4e6012563f98d225e5"
	},
	"state": "up",
	"name": "AddCourseRoles",
	"createdAt": {
		"$date": "2019-09-09T09:38:21.926Z"
	},
	"__v": 0
},
{
	"_id": {
		"$oid": "5d80a25a92de001d94db5046"
	},
	"state": "up",
	"name": "addUserDeletePermissions",
	"createdAt": {
		"$date": "2019-09-17T09:07:38.792Z"
	},
	"__v": 0
},
{
	"_id": {
		"$oid": "5d820e442d6f1435214b2d96"
	},
	"state": "up",
	"name": "remove-research-and-dateofresearchconsent",
	"createdAt": {
		"$date": "2019-09-17T14:43:38.288Z"
	},
	"__v": 0
},
{
	"_id": {
		"$oid": "5d8b80ca723a1b53dc43172e"
	},
	"state": "up",
	"name": "AddScopePermissionsViewPermissionToCourseTeachers",
	"createdAt": {
		"$date": "2019-09-25T14:59:22.19Z"
	},
	"__v": 0
},
{
	"_id": {
		"$oid": "5d91b525fee68c5c70d99de1"
	},
	"state": "up",
	"name": "removeUnusedTeamAttributes",
	"createdAt": {
		"$date": "2019-09-30T07:46:22.613Z"
	},
	"__v": 0
},
{
	"_id": {
		"$oid": "5e39721290415d5374a306ba"
	},
	"state": "up",
	"name": "granular_user_permissions",
	"createdAt": {
		"$date": "2019-10-09T10:04:25.556Z"
	},
	"__v": 0
},
{
	"_id": {
		"$oid": "5da051503921a638b07b0ccf"
	},
	"state": "up",
	"name": "add-datasource-permissions",
	"createdAt": {
		"$date": "2019-10-11T09:54:24.666Z"
	},
	"__v": 0
},
{
	"_id": {
		"$oid": "5db84906407b4a46ecf03a8b"
	},
	"state": "up",
	"name": "addCreateSupportJwtPermission",
	"createdAt": {
		"$date": "2019-10-29T14:13:26.935Z"
	},
	"__v": 0
},
{
	"_id": {
		"$oid": "5dc19483d15115187413f3c0"
	},
	"state": "up",
	"name": "remove-broken-class-successor-links",
	"createdAt": {
		"$date": "2019-11-05T14:19:26.569Z"
	},
	"__v": 0
},
{
	"_id": {
		"$oid": "5dc18974ba666b70ac1199e5"
	},
	"state": "up",
	"name": "add-enterthecloud-start-permission",
	"createdAt": {
		"$date": "2019-11-05T14:38:44.172Z"
	},
	"__v": 0
},
{
	"_id": {
		"$oid": "5de6838fc7c4a02707c337dd"
	},
	"state": "up",
	"name": "remove_create_permissions_thuringia",
	"createdAt": {
		"$date": "2019-12-02T11:56:47.413Z"
	},
	"__v": 0
},
{
	"_id": {
		"$oid": "5f4660afb6eeb8d5f8f25a71"
	},
	"state": "up",
	"name": "fix-demo-permissions",
	"createdAt": {
		"$date": "2019-12-02T12:59:36.284Z"
	},
	"__v": 0
},
{
	"_id": {
		"$oid": "5de6838fc7c4a02707c337de"
	},
	"state": "up",
	"name": "add permission for requesting consents",
	"createdAt": {
		"$date": "2019-12-03T14:52:41.127Z"
	},
	"__v": 0
},
{
	"_id": {
		"$oid": "5dee9efdb932c2a0b9ca5bc1"
	},
	"state": "up",
	"name": "remove classes out of teams",
	"createdAt": {
		"$date": "2019-12-06T16:30:14.257Z"
	}
},
{
	"_id": {
		"$oid": "5f4660afb6eeb8d5f8f25a72"
	},
	"state": "up",
	"name": "remove invalid files from collection",
	"createdAt": {
		"$date": "2019-12-11T10:20:29.714Z"
	},
	"__v": 0
},
{
	"_id": {
		"$oid": "5df895ad9ac7d23f70ad66fa"
	},
	"state": "up",
	"name": "removeUnnecessaryLocalSystems",
	"createdAt": {
		"$date": "2019-12-17T08:20:02.025Z"
	},
	"__v": 0
},
{
	"_id": {
		"$oid": "5f4660afb6eeb8d5f8f25a73"
	},
	"state": "up",
	"name": "disable-team-created-by-students-all-schools",
	"createdAt": {
		"$date": "2020-01-06T16:54:53.694Z"
	},
	"__v": 0
},
{
	"_id": {
		"$oid": "5e1706fd79b3c360204f88bc"
	},
	"state": "up",
	"name": "addGranularSchoolEditPermissions",
	"createdAt": {
		"$date": "2020-01-09T10:57:01.515Z"
	},
	"__v": 0
},
{
	"_id": {
		"$oid": "5e1c307cfa669ea0863851bc"
	},
	"state": "up",
	"name": "videoconference permissions added in coursesroles",
	"createdAt": {
		"$date": "2020-01-13T08:55:24.955Z"
	},
	"__v": 0
},
{
	"_id": {
		"$oid": "5e2f045b366f2b4b14ad754d"
	},
	"state": "up",
	"name": "add bbb template to lti tools",
	"createdAt": {
		"$date": "2020-01-13T15:32:28.449Z"
	},
	"__v": 0
},
{
	"_id": {
		"$oid": "5f4660afb6eeb8d5f8f25a74"
	},
	"state": "up",
	"name": "addSchoolIdsForUsersInTeams",
	"createdAt": {
		"$date": "2020-01-14T12:48:46.081Z"
	},
	"__v": 0
},
{
	"_id": {
		"$oid": "5f4660afb6eeb8d5f8f25a75"
	},
	"state": "up",
	"name": "coursePermissions",
	"createdAt": {
		"$date": "2020-01-29T15:10:12.565Z"
	},
	"__v": 0
},
{
	"_id": {
		"$oid": "5e37e55302b039321c3f200a"
	},
	"state": "up",
	"name": "addVideoconferencePermissionsToTeamRoles",
	"createdAt": {
		"$date": "2020-02-03T09:18:11.13Z"
	},
	"__v": 0
},
{
	"_id": {
		"$oid": "5f4660afb6eeb8d5f8f25a76"
	},
	"state": "up",
	"name": "remove_invalid_accounts",
	"createdAt": {
		"$date": "2020-02-17T09:50:02.639Z"
	},
	"__v": 0
},
{
	"_id": {
		"$oid": "5e4d449dc8fe4e2ff4993849"
	},
	"state": "up",
	"name": "datasource-permissions-for-superhero",
	"createdAt": {
		"$date": "2020-02-19T14:22:21.2Z"
	},
	"__v": 0
},
{
	"_id": {
		"$oid": "5f4660afb6eeb8d5f8f25a77"
	},
	"state": "up",
	"name": "add-messenger-sync-permissions",
	"createdAt": {
		"$date": "2020-03-19T10:46:32.049Z"
	},
	"__v": 0
},
{
	"_id": {
		"$oid": "5f4660afb6eeb8d5f8f25a78"
	},
	"state": "up",
	"name": "runIndexSync",
	"createdAt": {
		"$date": "2020-03-21T19:35:25.407Z"
	},
	"__v": 0
},
{
	"_id": {
		"$oid": "5f4660afb6eeb8d5f8f25a79"
	},
	"state": "up",
	"name": "runIndexSync2",
	"createdAt": {
		"$date": "2020-03-23T12:30:05.306Z"
	},
	"__v": 0
},
{
	"_id": {
		"$oid": "5f4660afb6eeb8d5f8f25a7a"
	},
	"state": "up",
	"name": "update schema indexes",
	"createdAt": {
		"$date": "2020-03-24T13:29:18.218Z"
	},
	"__v": 0
},
{
	"_id": {
		"$oid": "5f4660afb6eeb8d5f8f25a7b"
	},
	"state": "up",
	"name": "remove clipboard",
	"createdAt": {
		"$date": "2020-03-25T10:18:50.713Z"
	},
	"__v": 0
},
{
	"_id": {
		"$oid": "5e81e74b65f87a5a600f591b"
	},
	"state": "up",
	"name": "addFileCreatorAndPermissionIndexes",
	"createdAt": {
		"$date": "2020-03-26T11:39:40.409Z"
	},
	"__v": 0
},
{
	"_id": {
		"$oid": "5e7f1d63e2c96215c85330f9"
	},
	"state": "up",
	"name": "add_default_file_storage_provider",
	"createdAt": {
		"$date": "2020-03-28T09:48:19.167Z"
	},
	"__v": 0
},
{
	"_id": {
		"$oid": "5e8355da77736b6304a3e77e"
	},
	"state": "up",
	"name": "add_edtr_feature_to_klara_fall",
	"createdAt": {
		"$date": "2020-03-31T14:38:18.001Z"
	},
	"__v": 0
},
{
	"_id": {
		"$oid": "5ece7de4a194604c6e31f432"
	},
	"state": "up",
	"name": "move_consent_to_user",
	"createdAt": {
		"$date": "2020-04-07T13:45:21.906Z"
	},
	"__v": 0
},
{
	"_id": {
		"$oid": "5e970516325e804198ec63dd"
	},
	"state": "up",
	"name": "addAdminPermissionForManagingStudentTeamCreation",
	"createdAt": {
		"$date": "2020-04-15T12:59:02.81Z"
	},
	"__v": 0
},
{
	"_id": {
		"$oid": "5f4660afb6eeb8d5f8f25a7c"
	},
	"state": "up",
	"name": "add-sync-start-permission",
	"createdAt": {
		"$date": "2020-04-16T10:21:00.933Z"
	},
	"__v": 0
},
{
	"_id": {
		"$oid": "5ea0049a18cc9c230f4fc936"
	},
	"state": "up",
	"name": "drop-comment-model",
	"createdAt": {
		"$date": "2020-04-22T08:47:22.723Z"
	},
	"__v": 0
},
{
	"_id": {
		"$oid": "5f4660afb6eeb8d5f8f25a7d"
	},
	"state": "up",
	"name": "remove-student_edit-from-students",
	"createdAt": {
		"$date": "2020-04-27T13:08:26.485Z"
	},
	"__v": 0
},
{
	"_id": {
		"$oid": "5eb961c94e1b4a5238eb1b82"
	},
	"state": "up",
	"name": "addEnableStudentTeamCreation",
	"createdAt": {
		"$date": "2020-05-07T15:26:54.157Z"
	},
	"__v": 0
},
{
	"_id": {
		"$oid": "5ebd68fe107fa3720c2251e4"
	},
	"state": "up",
	"name": "add_more_school_years",
	"createdAt": {
		"$date": "2020-05-14T14:56:41.229Z"
	},
	"__v": 0
},
{
	"_id": {
		"$oid": "5ecd33ee93e6125170a84d4b"
	},
	"state": "up",
	"name": "encrypt-ldap-search-user-password",
	"createdAt": {
		"$date": "2020-05-26T14:00:06.91Z"
	},
	"__v": 0
},
{
	"_id": {
		"$oid": "5eda255592ee4109ca3d423d"
	},
	"state": "up",
	"name": "fix_move_consent",
	"createdAt": {
		"$date": "2020-06-04T09:14:00.473Z"
	},
	"__v": 0
},
{
	"_id": {
		"$oid": "5eda255592ee4109ca3d423e"
	},
	"state": "up",
	"name": "add-SCHOOL_PERMISSION_VIEW-permission",
	"createdAt": {
		"$date": "2020-06-04T13:10:39.414Z"
	},
	"__v": 0
},
{
	"_id": {
		"$oid": "5edf56430383be55fc9a8ee3"
	},
	"state": "up",
	"name": "updateUserIndexesForLDAP",
	"createdAt": {
		"$date": "2020-06-09T09:28:35.874Z"
	},
	"__v": 0
},
{
	"_id": {
		"$oid": "5f4660afb6eeb8d5f8f25a7e"
	},
	"state": "up",
	"name": "move_etherpad",
	"createdAt": {
		"$date": "2020-06-09T09:43:07.216Z"
	},
	"__v": 0
},
{
	"_id": {
		"$oid": "5eec9105afc034cc35d94872"
	},
	"state": "up",
	"name": "passwordRecoveryCopyIdToToken",
	"createdAt": {
		"$date": "2020-06-19T05:38:59.451Z"
	},
	"__v": 0
},
{
	"_id": {
		"$oid": "5ef44b01619afb4144b4286f"
	},
	"state": "up",
	"name": "addTspSyncIndexes",
	"createdAt": {
		"$date": "2020-06-25T06:58:09.663Z"
	},
	"__v": 0
},
{
	"_id": {
		"$oid": "5f4660afb6eeb8d5f8f25a7f"
	},
	"state": "up",
	"name": "remove_user-consent-ids",
	"createdAt": {
		"$date": "2020-06-26T15:12:58.869Z"
	},
	"__v": 0
},
{
	"_id": {
		"$oid": "5f058ea00cdad70880bac2bd"
	},
	"state": "up",
	"name": "add-federal-state-internation-school",
	"createdAt": {
		"$date": "2020-07-08T09:15:12.718Z"
	},
	"__v": 0
},
{
	"_id": {
		"$oid": "5f1e8e7ad5e1e110c4e9100b"
	},
	"state": "up",
	"name": "start_new_school_year",
	"createdAt": {
		"$date": "2020-07-27T07:11:21.178Z"
	},
	"__v": 0
},
{
	"_id": {
		"$oid": "5f290c7d44aefd8b14bf28f4"
	},
	"state": "up",
	"name": "start_new_school_year_cluster_4",
	"createdAt": {
		"$date": "2020-08-03T12:58:31.983Z"
	},
	"__v": 0
},
{
	"_id": {
		"$oid": "5f4660afb6eeb8d5f8f25a80"
	},
	"state": "up",
	"name": "move_consent",
	"createdAt": {
		"$date": "2020-08-05T16:49:11.754Z"
	},
	"__v": 0
},
{
	"_id": {
		"$oid": "5f4660afb6eeb8d5f8f25a81"
	},
	"state": "up",
	"name": "add_indexes_consent_version",
	"createdAt": {
		"$date": "2020-08-05T16:51:54.266Z"
	},
	"__v": 0
},
{
	"_id": {
		"$oid": "5f32a956ab0f327164f7a3fd"
	},
	"state": "up",
	"name": "revoke_student_creation_from_teachers",
	"createdAt": {
		"$date": "2020-08-06T14:12:27.575Z"
	},
	"__v": 0
},
{
	"_id": {
		"$oid": "5f3a4524fc8acc32043af437"
	},
	"state": "up",
	"name": "remove-importHashes-from-users-with-accounts",
	"createdAt": {
		"$date": "2020-08-17T08:51:48.406Z"
	},
	"__v": 0
},
{
	"_id": {
		"$oid": "5f439d30d25e2f22c81c0b08"
	},
	"state": "up",
	"name": "setStudentListSettingsInSchoolsToFalse",
	"createdAt": {
		"$date": "2020-08-24T10:57:52.663Z"
	},
	"__v": 0
},
{
	"_id": {
		"$oid": "5f735acf026e67ed1ca47e97"
	},
	"state": "up",
	"name": "copy-parents-data-into-children-entities-and-delete-parent-users",
	"createdAt": {
		"$date": "2020-09-25T08:29:24.938Z"
	},
	"__v": 0
},
{
	"_id": {
		"$oid": "5f75eaf7f46a125480ba2d12"
	},
	"state": "up",
	"name": "addIndexesForSlowQueries",
	"createdAt": {
		"$date": "2020-10-01T14:43:03.652Z"
	},
	"__v": 0
},
{
	"_id": {
		"$oid": "5f993fb6ae0d8251a7a049e5"
	},
	"state": "up",
	"name": "search_index",
	"createdAt": {
		"$date": "2020-10-14T16:44:10.245Z"
	},
	"__v": 0
},
{
	"_id": {
		"$oid": "5f9adffc788a4f97487fa014"
	},
	"state": "up",
	"name": "add-messenger-one-to-one-permissions",
	"createdAt": {
		"$date": "2020-10-15T11:39:34.065Z"
	},
	"__v": 0
},
{
	"_id": {
		"$oid": "5f993fb6ae0d8251a7a049e6"
	},
	"state": "up",
	"name": "syncUserIndex",
	"createdAt": {
		"$date": "2020-10-15T11:46:01.84Z"
	},
	"__v": 0
},
{
	"_id": {
		"$oid": "5f901d78bfeb05502414011f"
	},
	"state": "up",
	"name": "rocketchat-to-matrix-messenger",
	"createdAt": {
		"$date": "2020-10-19T13:36:11.772Z"
	},
	"__v": 0
},
{
	"_id": {
		"$oid": "5f91453639a2a8ca44687c2d"
	},
	"state": "up",
	"name": "disableLernStoreForStudentsinNI_SH",
	"createdAt": {
		"$date": "2020-10-21T17:36:19.189Z"
	},
	"__v": 0
},
{
	"_id": {
		"$oid": "5f9926b16c32c64b1c31f707"
	},
	"state": "up",
	"name": "addIndexForUserEmail",
	"createdAt": {
		"$date": "2020-10-28T08:07:13.544Z"
	},
	"__v": 0
},
{
	"_id": {
		"$oid": "5ff5c5f9096da22f7ce586c8"
	},
	"state": "up",
	"name": "seedFederalStatesWithCounties",
	"createdAt": {
		"$date": "2020-11-05T11:16:03.243Z"
	},
	"__v": 0
},
{
	"_id": {
		"$oid": "5fd9fe1082bcbec8c407c42a"
	},
	"state": "up",
	"name": "create-school-for-deleted-users",
	"createdAt": {
		"$date": "2020-12-16T12:31:12.749Z"
	},
	"__v": 0
},
{
	"_id": {
		"$oid": "5ffffbabd26eac720ca4f407"
	},
	"state": "up",
	"name": "syncTeamIndexes",
	"createdAt": {
		"$date": "2020-12-17T14:07:08.384Z"
	},
	"__v": 0
},
{
	"_id": {
		"$oid": "60005b6190b75e5f285960a4"
	},
	"state": "up",
	"name": "fixStorageProviderInconsistencies",
	"createdAt": {
		"$date": "2021-01-06T14:19:02.732Z"
	},
	"__v": 0
},
{
	"_id": {
		"$oid": "600562e9789110143f06ccc2"
	},
	"state": "up",
	"name": "update-pseudonym-indexes",
	"createdAt": {
		"$date": "2021-01-18T10:24:39.712Z"
	},
	"__v": 0
},
{
	"_id": {
		"$oid": "601291b4dde43251a883c422"
	},
	"state": "up",
	"name": "addUniquePseudonymIndex",
	"createdAt": {
		"$date": "2021-01-18T12:25:27.66Z"
	},
	"__v": 0
},
{
	"_id": {
		"$oid": "60057e386ce08725808ccba0"
	},
	"state": "up",
	"name": "syncIndexes",
	"createdAt": {
		"$date": "2021-01-18T12:25:28.66Z"
	},
	"__v": 0
},
{
	"_id": {
		"$oid": "601d40ed70380e6df35f8670"
	},
	"state": "up",
	"name": "remove_event_duplication",
	"createdAt": {
		"$date": "2021-02-05T12:58:21.503Z"
	},
	"__v": 0
},
{
	"_id": {
		"$oid": "6029be1ddce9313114f7921d"
	},
	"state": "up",
	"name": "replaceFileLinks",
	"createdAt": {
		"$date": "2021-02-15T00:19:41.637Z"
	},
	"__v": 0
},
{
	"_id": {
		"$oid": "602beb76d39160053c338bca"
	},
	"state": "up",
	"name": "replaceFileLinksHomework",
	"createdAt": {
		"$date": "2021-02-16T15:57:42.486Z"
	},
	"__v": 0
},
{
	"_id": {
		"$oid": "60509afacace7c54f0c17f65"
	},
	"state": "up",
	"name": "update-nexboard-urls",
	"createdAt": {
		"$date": "2021-03-16T09:46:27.747Z"
	},
	"__v": 0
},
{
	"_id": {
		"$oid": "60c32a665330afa24c1ef9ba"
	},
	"state": "up",
	"name": "set_search_index",
	"createdAt": {
		"$date": "2021-03-29T09:50:49.972Z"
	},
	"__v": 0
},
{
	"_id": {
		"$oid": "60c32a665330afa24c1ef9bb"
	},
	"state": "up",
	"name": "LDAPSyncIndices",
	"createdAt": {
		"$date": "2021-05-06T15:52:40.923Z"
	},
	"__v": 0
},
{
	"_id": {
		"$oid": "60a22a35cc8f8f35542a1d52"
	},
	"state": "up",
	"name": "add-task-dashboard-for-students",
	"createdAt": {
		"$date": "2021-05-17T08:32:53.574Z"
	},
	"__v": 0
},
{
	"_id": {
<<<<<<< HEAD
		"$oid": "60c9fab1c63192781322de94"
	},
	"state": "up",
	"name": "add_S3_expiration",
	"createdAt": {
		"$date": "2021-05-28T13:49:55.28Z"
=======
		"$oid": "60c9f9023a7096cfc0da1235"
	},
	"state": "up",
	"name": "rename-task-permission",
	"createdAt": {
		"$date": "2021-06-16T13:13:38.703Z"
>>>>>>> fabfabc1
	},
	"__v": 0
}]
<|MERGE_RESOLUTION|>--- conflicted
+++ resolved
@@ -1018,21 +1018,23 @@
 },
 {
 	"_id": {
-<<<<<<< HEAD
 		"$oid": "60c9fab1c63192781322de94"
 	},
 	"state": "up",
 	"name": "add_S3_expiration",
 	"createdAt": {
 		"$date": "2021-05-28T13:49:55.28Z"
-=======
+	},
+	"__v": 0
+},
+{
+	"_id": {
 		"$oid": "60c9f9023a7096cfc0da1235"
 	},
 	"state": "up",
 	"name": "rename-task-permission",
 	"createdAt": {
 		"$date": "2021-06-16T13:13:38.703Z"
->>>>>>> fabfabc1
 	},
 	"__v": 0
 }]
