[
	{
		"_id": {
			"$oid": "6287989eafaf6045788f578e"
		},
		"state": "up",
		"name": "add-nextcloud-permission-to-users",
		"createdAt": {
			"$date": "2022-05-20T13:32:06.402Z"
		},
		"__v": 0
	},
	{
		"_id": {
			"$oid": "62b2d03a7e84883ed4042ffe"
		},
		"state": "up",
		"name": "setLtiToolsIsHiddenDefaultBehaviour",
		"createdAt": {
			"$date": "2022-06-22T08:01:25.296Z"
		},
		"__v": 0
	},
	{
		"_id": {
			"$oid": "62ceaead46c704f3c0a9f921"
		},
		"state": "up",
		"name": "RefactorOauthConfig",
		"createdAt": {
			"$date": "2022-07-11T13:57:06.225Z"
		},
		"__v": 0
	},
	{
		"_id": {
			"$oid": "62da74248a724b0a60157dd3"
		},
		"state": "up",
		"name": "allow_experts_join_meeting",
		"createdAt": {
			"$date": "2022-07-22T09:48:38.838Z"
		},
		"__v": 0
	},
	{
		"_id": {
			"$oid": "62e25ac2b11660acd431c703"
		},
		"state": "up",
		"name": "conferencePermissionForTeacherAndStudent",
		"createdAt": {
			"$date": "2022-07-28T09:23:48.792Z"
		},
		"__v": 0
	},
	{
		"_id": {
			"$oid": "632c5fafc744915f90d1c73b"
		},
		"state": "up",
		"name": "add_oauth_client_permissions",
		"createdAt": {
			"$date": "2022-09-22T13:01:17.867Z"
		},
		"__v": 0
	},
	{
		"_id": {
			"$oid": "6411b6f983c6759284e07dc8"
		},
		"state": "up",
		"name": "sanis-rebranding",
		"createdAt": {
			"$date": "2023-03-15T12:15:53.385Z"
		},
		"__v": 0
	},
	{
		"_id": {
			"$oid": "6411b99e207ae5149cca93a9"
		},
		"state": "up",
		"name": "add-tool-admin-permission",
		"createdAt": {
			"$date": "2022-11-21T15:44:50.170Z"
		},
		"__v": 0
	},
	{
		"_id": {
			"$oid": "6411b99e207ae5149cca93aa"
		},
		"state": "up",
		"name": "add-submitted-and-graded-keys-to-submission",
		"createdAt": {
			"$date": "2022-11-28T09:39:29.773Z"
		},
		"__v": 0
	},
	{
		"_id": {
			"$oid": "6411b99e207ae5149cca93ab"
		},
		"state": "up",
		"name": "add-school-tool-admin-permission",
		"createdAt": {
			"$date": "2023-01-04T14:41:52.212Z"
		},
		"__v": 0
	},
	{
		"_id": {
			"$oid": "6411b99e207ae5149cca93ac"
		},
		"state": "up",
		"name": "add-task-card-permission",
		"createdAt": {
			"$date": "2023-01-12T18:24:50.878Z"
		},
		"__v": 0
	},
	{
		"_id": {
			"$oid": "6411b99e207ae5149cca93ad"
		},
		"state": "up",
		"name": "AddPermissionCreateToolEtherpadForStudent",
		"createdAt": {
			"$date": "2023-02-14T08:58:00.462Z"
		},
		"__v": 0
	},
	{
		"_id": {
			"$oid": "6411b99e207ae5149cca93ae"
		},
		"state": "up",
		"name": "EditHomeworkCreateAndEditPermissions",
		"createdAt": {
			"$date": "2023-03-01T10:40:42.101Z"
		},
		"__v": 0
	},
	{
		"_id": {
			"$oid": "641484462942e36e9ce79c58"
		},
		"state": "up",
		"name": "oauth-provisioning-school-feature",
		"createdAt": {
			"$date": "2023-03-17T08:48:14.877Z"
		},
		"__v": 0
	},
	{
		"_id": {
			"$oid": "6426df110243fda1e06675fe"
		},
		"state": "up",
		"name": "RefactorSystemSubConfig",
		"createdAt": {
			"$date": "2023-03-15T14:04:48.654Z"
		},
		"__v": 0
	},
	{
		"_id": {
			"$oid": "6426df110243fda1e0667600"
		},
		"state": "up",
		"name": "change-ctl-paramter-location-from-token-to-body",
		"createdAt": {
			"$date": "2023-03-31T13:24:33.452Z"
		},
		"__v": 0
	},
	{
		"_id": {
			"$oid": "642acfb9f493260e5422c6f6"
		},
		"state": "up",
		"name": "remove-systems-permission-of-admins",
		"createdAt": {
			"$date": "2023-04-03T13:08:09.416Z"
		},
		"__v": 0
	},
	{
		"_id": {
			"$oid": "642ad0122937ff80780808c6"
		},
		"state": "up",
		"name": "add-system-view-permission-for-admins",
		"createdAt": {
			"$date": "2023-04-03T13:09:38.055Z"
		},
		"__v": 0
	},
	{
		"_id": {
			"$oid": "642c1905ec49d9a2cce1939d"
		},
		"state": "up",
		"name": "remove-system-view-permission-from-user",
		"createdAt": {
			"$date": "2023-04-04T12:25:50.707Z"
		},
		"__v": 0
	},
	{
		"_id": {
			"$oid": "644a5cc76018bf037415806a"
		},
		"state": "up",
		"name": "move-school-migration-attributes-to-entity",
		"createdAt": {
			"$date": "2023-04-27T11:30:15.605Z"
		},
		"__v": 0
	},
	{
		"_id": {
			"$oid": "644bc358c994f501e40c73e0"
		},
		"state": "up",
		"name": "add-context-tool-admin-permission-to-teachers",
		"createdAt": {
			"$date": "2023-04-28T11:00:42.924Z"
		},
		"__v": 0
	},
	{
		"_id": {
			"$oid": "6458ecb692a2c4444867d973"
		},
		"state": "up",
		"name": "remove-leave-team-permission-from-user",
		"createdAt": {
			"$date": "2023-05-05T07:26:34.051Z"
		},
		"__v": 0
	},
	{
		"_id": {
<<<<<<< HEAD
			"$oid": "64633c303e907b74ec1257b4"
		},
		"state": "up",
		"name": "add-user-login-migration-admin-permission-to-admin",
		"createdAt": {
			"$date": "2023-05-16T08:02:20.719Z"
=======
			"$oid": "646365887db4bf4c882a8514"
		},
		"state": "up",
		"name": "add-context-tool-user-to-user",
		"createdAt": {
			"$date": "2023-05-16T11:09:04.602Z"
>>>>>>> a7da1d0d
		},
		"__v": 0
	}
]<|MERGE_RESOLUTION|>--- conflicted
+++ resolved
@@ -243,21 +243,23 @@
 	},
 	{
 		"_id": {
-<<<<<<< HEAD
 			"$oid": "64633c303e907b74ec1257b4"
 		},
 		"state": "up",
 		"name": "add-user-login-migration-admin-permission-to-admin",
 		"createdAt": {
 			"$date": "2023-05-16T08:02:20.719Z"
-=======
+		},
+		"__v": 0
+	},
+	{
+		"_id": {
 			"$oid": "646365887db4bf4c882a8514"
 		},
 		"state": "up",
 		"name": "add-context-tool-user-to-user",
 		"createdAt": {
 			"$date": "2023-05-16T11:09:04.602Z"
->>>>>>> a7da1d0d
 		},
 		"__v": 0
 	}
