--- conflicted
+++ resolved
@@ -75,19 +75,11 @@
 		"type": "oidc",
 		"alias": "oidcmock",
 		"config": {
-<<<<<<< HEAD
 			"clientId": "erwin-credentials-mock-client",
-			"clientSecret": "Ierwin-credentials-mock-client-secret",
+			"clientSecret": "erwin-credentials-mock-client-secret",
 			"authorizationUrl": "http://localhost:4011/connect/authorize",
 			"tokenUrl": "http://oidc-server-mock/connect/token",
 			"logoutUrl": "http://oidc-server-mock/connect/endsession"
-=======
-			"clientId": "ISERV_CLIENT_ID",
-			"clientSecret": "ISERV_CLIENT_SECRET",
-			"authorizationUrl": "https://iserv.n21.dbildungscloud.de/iserv/auth/auth",
-			"tokenUrl": "https://iserv.n21.dbildungscloud.de/iserv/auth/public/token",
-			"logoutUrl": "https://iserv.n21.dbildungscloud.de/iserv/auth/logout"
->>>>>>> 28a58951
 		}
 	}
 ]