[
	{
		"_id": {
			"$oid": "0000d186816abba584714c90"
		},
		"type": "moodle",
		"url": "http://moodle.schul.tech/",
		"__v": 0
	},
	{
		"_id": {
			"$oid": "0000d186816abba584714c91"
		},
		"type": "itslearning",
		"__v": 0
	},
	{
		"_id": {
			"$oid": "0000d186816abba584714c92"
		},
		"alias": "Schulserver",
		"type": "oauthIserv",
		"__v": 0,
		"oauthConfig": {
			"clientId": "insert clientId",
			"clientSecret": "insert clientSecret",
			"tokenEndpoint": "https://iserv.n21.dbildungscloud.de/iserv/auth/public/token",
			"grantType": "authorization_code",
			"scope": "openid uuid",
			"responseType": "code",
			"redirectUri": "http://localhost:3030/api/v3/sso/oauth/0000d186816abba584714c92",
			"authEndpoint": "https://iserv.n21.dbildungscloud.de/iserv/auth/auth",
			"provider": "iserv",
			"logoutEndpoint": "https://iserv.n21.dbildungscloud.de/iserv/auth/logout",
			"jwksEndpoint": "https://iserv.n21.dbildungscloud.de/iserv/public/jwk",
			"issuer": "https://iserv.n21.dbildungscloud.de"
		},
		"updatedAt": {
			"$date": "2022-07-12T14:01:58.588Z"
		}
	},
	{
		"_id": {
			"$oid": "0000d186816abba584714c93"
		},
		"alias": "SANIS",
		"type": "oauthSanis",
		"__v": 0,
		"oauthConfig": {
			"clientId": "insert clientId",
			"clientSecret": "insert clientSecret",
			"tokenEndpoint": "https://auth.niedersachsen-login.schule/auth/realms/SANIS/protocol/openid-connect/token",
			"grantType": "authorization_code",
			"scope": "openid",
			"responseType": "code",
			"redirectUri": "http://localhost:3030/api/v3/sso/oauth/0000d186816abba584714c92",
			"authEndpoint": "https://auth.niedersachsen-login.schule/auth/realms/SANIS/protocol/openid-connect/auth",
			"provider": "sanis",
			"logoutEndpoint": "https://auth.niedersachsen-login.schule/auth/realms/SANIS/protocol/openid-connect/logout",
			"jwksEndpoint": "https://auth.niedersachsen-login.schule/auth/realms/SANIS/protocol/openid-connect/certs",
			"issuer": "https://auth.niedersachsen-login.schule/auth/realms/SANIS"
		},
		"updatedAt": {
			"$date": "2022-07-12T14:01:58.588Z"
		}
	},
	{
		"_id": {
			"$oid": "62c7f233f35a554ba3ed42f1"
		},
<<<<<<< HEAD
=======
		"__v": 0,
		"updatedAt": {
			"$date": "2022-07-12T14:01:58.588Z"
		},
>>>>>>> 6656733b
		"type": "oidc",
		"alias": "iserv",
		"config": {
			"clientId": "IDENTITY_MANAGEMENT__DBC_IS_CLIENTID",
			"clientSecret": "IDENTITY_MANAGEMENT__DBC_IS_CLIENTSECRET",
			"authorizationUrl": "https://iserv.n21.dbildungscloud.de/iserv/auth/auth",
			"tokenUrl": "https://iserv.n21.dbildungscloud.de/iserv/auth/public/token",
			"logoutUrl": "https://iserv.n21.dbildungscloud.de/iserv/auth/logout"
		}
	}
]<|MERGE_RESOLUTION|>--- conflicted
+++ resolved
@@ -68,13 +68,10 @@
 		"_id": {
 			"$oid": "62c7f233f35a554ba3ed42f1"
 		},
-<<<<<<< HEAD
-=======
 		"__v": 0,
 		"updatedAt": {
 			"$date": "2022-07-12T14:01:58.588Z"
 		},
->>>>>>> 6656733b
 		"type": "oidc",
 		"alias": "iserv",
 		"config": {
