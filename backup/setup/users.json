[
	{
		"_id": {
			"$oid": "0000d213816abba584714c0a"
		},
		"__v": 0,
		"firstName": "Thorsten",
		"lastName": "Test",
		"email": "admin@schul-cloud.org",
		"updatedAt": {
			"$date": "2020-10-21T15:47:29.456Z"
		},
		"birthday": {
			"$date": "1977-01-01T11:25:43.556Z"
		},
		"createdAt": {
			"$date": "2017-01-01T00:06:37.148Z"
		},
		"preferences": {
			"firstLogin": true
		},
		"schoolId": {
			"$oid": "5f2987e020834114b8efd6f8"
		},
		"roles": [
			{
				"$oid": "0000d186816abba584714c96"
			}
		],
		"emailSearchValues": [
			"a",
			"ad",
			"adm",
			"dmi",
			"min",
			"in@",
			"n@s",
			"@sc",
			"sch",
			"chu",
			"hul",
			"ul-",
			"l-c",
			"-cl",
			"clo",
			"lou",
			"oud",
			"ud.",
			"d.o",
			".or",
			"org"
		],
		"firstNameSearchValues": [
			"T",
			"Th",
			"Tho",
			"hor",
			"ors",
			"rst",
			"ste",
			"ten"
		],
		"lastNameSearchValues": [
			"T",
			"Te",
			"Tes",
			"est"
		]
	},
	{
		"_id": {
			"$oid": "0000d213816abba584714c0b"
		},
		"__v": 0,
		"firstName": "Janno",
		"lastName": "Jura",
		"email": "janno.jura@schul-cloud.org",
		"updatedAt": {
			"$date": "2020-10-21T15:47:29.456Z"
		},
		"createdAt": {
			"$date": "2017-01-01T00:06:37.148Z"
		},
		"birthday": {
			"$date": "1977-01-01T11:25:43.556Z"
		},
		"preferences": {
			"firstLogin": true
		},
		"schoolId": {
			"$oid": "5f2987e020834114b8efd6f8"
		},
		"roles": [
			{
				"$oid": "0000d186816abba584714c96"
			}
		],
		"emailSearchValues": [
			"j",
			"ja",
			"jan",
			"ann",
			"nno",
			"no.",
			"o.j",
			".ju",
			"jur",
			"ura",
			"ra@",
			"a@s",
			"@sc",
			"sch",
			"chu",
			"hul",
			"ul-",
			"l-c",
			"-cl",
			"clo",
			"lou",
			"oud",
			"ud.",
			"d.o",
			".or",
			"org"
		],
		"firstNameSearchValues": [
			"J",
			"Ja",
			"Jan",
			"ann",
			"nno"
		],
		"lastNameSearchValues": [
			"J",
			"Ju",
			"Jur",
			"ura"
		]
	},
	{
		"_id": {
			"$oid": "0000d224816abba584714c9c"
		},
		"__v": 0,
		"firstName": "Marla",
		"lastName": "Mathe",
		"email": "schueler@schul-cloud.org",
		"updatedAt": {
			"$date": "2020-10-21T15:47:29.456Z"
		},
		"createdAt": {
			"$date": "2017-01-01T00:06:37.148Z"
		},
		"birthday": {
			"$date": "2000-01-01T11:25:43.556Z"
		},
		"preferences": {
			"firstLogin": true
		},
		"schoolId": {
			"$oid": "5f2987e020834114b8efd6f8"
		},
		"roles": [
			{
				"$oid": "0000d186816abba584714c99"
			}
		],
		"consent": {
			"userConsent": {
				"form": "digital",
				"privacyConsent": true,
				"termsOfUseConsent": true,
				"dateOfPrivacyConsent": {
					"$date": "2017-01-01T00:06:37.148Z"
				},
				"dateOfTermsOfUseConsent": {
					"$date": "2017-01-01T00:06:37.148Z"
				}
			},
			"parentConsents": [
				{
					"_id": {
						"$oid": "5ece7de4a194604c6e31f434"
					},
					"form": "digital",
					"privacyConsent": true,
					"termsOfUseConsent": true,
					"dateOfPrivacyConsent": {
						"$date": "2017-01-01T00:06:37.148Z"
					},
					"dateOfTermsOfUseConsent": {
						"$date": "2017-01-01T00:06:37.148Z"
					}
				}
			]
		},
		"emailSearchValues": [
			"s",
			"sc",
			"sch",
			"chu",
			"hue",
			"uel",
			"ele",
			"ler",
			"er@",
			"r@s",
			"@sc",
			"sch",
			"chu",
			"hul",
			"ul-",
			"l-c",
			"-cl",
			"clo",
			"lou",
			"oud",
			"ud.",
			"d.o",
			".or",
			"org"
		],
		"firstNameSearchValues": [
			"M",
			"Ma",
			"Mar",
			"arl",
			"rla"
		],
		"lastNameSearchValues": [
			"M",
			"Ma",
			"Mat",
			"ath",
			"the"
		]
	},
	{
		"_id": {
			"$oid": "0000d231816abba584714c9c"
		},
		"__v": 0,
		"email": "superhero@schul-cloud.org",
		"firstName": "Super",
		"lastName": "Hero",
		"updatedAt": {
			"$date": "2020-10-21T15:47:29.456Z"
		},
		"createdAt": {
			"$date": "2017-01-01T00:06:37.148Z"
		},
		"birthday": {
			"$date": "1977-01-01T11:25:43.556Z"
		},
		"preferences": {
			"firstLogin": true
		},
		"schoolId": {
			"$oid": "5f2987e020834114b8efd6f8"
		},
		"roles": [
			{
				"$oid": "0000d186816abba584714c97"
			}
		],
		"emailSearchValues": [
			"s",
			"su",
			"sup",
			"upe",
			"per",
			"erh",
			"rhe",
			"her",
			"ero",
			"ro@",
			"o@s",
			"@sc",
			"sch",
			"chu",
			"hul",
			"ul-",
			"l-c",
			"-cl",
			"clo",
			"lou",
			"oud",
			"ud.",
			"d.o",
			".or",
			"org"
		],
		"firstNameSearchValues": [
			"S",
			"Su",
			"Sup",
			"upe",
			"per"
		],
		"lastNameSearchValues": [
			"H",
			"He",
			"Her",
			"ero"
		]
	},
	{
		"_id": {
			"$oid": "0000d231816abba584714c9f"
		},
		"__v": 0,
		"firstName": "Emil",
		"lastName": "Extern",
		"email": "emil.extern@schul-cloud.org",
		"ldapId": "c6635610-1a20-11ed-861d-0242ac120002",
		"updatedAt": {
			"$date": "2020-10-21T15:47:29.456Z"
		},
		"createdAt": {
			"$date": "2017-01-01T00:06:37.148Z"
		},
		"birthday": {
			"$date": "1977-01-01T11:25:43.556Z"
		},
		"preferences": {
			"firstLogin": true
		},
		"schoolId": {
			"$oid": "5f2987e020834114b8efd600"
		},
		"roles": [
			{
				"$oid": "0000d186816abba584714c99"
			}
		],
		"consent": {
			"userConsent": {
				"form": "digital",
				"privacyConsent": true,
				"termsOfUseConsent": true,
				"dateOfPrivacyConsent": {
					"$date": "2017-01-01T00:06:37.148Z"
				},
				"dateOfTermsOfUseConsent": {
					"$date": "2017-01-01T00:06:37.148Z"
				}
			},
			"parentConsents": [
				{
					"_id": {
						"$oid": "5ece7de4a194604c6e31f435"
					},
					"form": "digital",
					"privacyConsent": true,
					"termsOfUseConsent": true,
					"dateOfPrivacyConsent": {
						"$date": "2017-01-01T00:06:37.148Z"
					},
					"dateOfTermsOfUseConsent": {
						"$date": "2017-01-01T00:06:37.148Z"
					}
				}
			]
		}
	},
	{
		"_id": {
			"$oid": "0000d213816abba584710000"
		},
		"__v": 0,
		"firstName": "Admin",
		"lastName": "Extern",
		"email": "admin.extern@schul-cloud.org",
		"updatedAt": {
			"$date": "2020-10-21T15:47:29.456Z"
		},
		"birthday": {
			"$date": "1977-01-01T11:25:43.556Z"
		},
		"createdAt": {
			"$date": "2017-01-01T00:06:37.148Z"
		},
		"preferences": {
			"firstLogin": true
		},
		"schoolId": {
			"$oid": "5f2987e020834114b8efd600"
		},
		"roles": [
			{
				"$oid": "0000d186816abba584714c96"
			}
		]
	},
	{
		"_id": {
			"$oid": "0000d231816abba584714c9e"
		},
		"__v": 0,
		"firstName": "Cord",
		"lastName": "Carl",
		"email": "lehrer@schul-cloud.org",
		"updatedAt": {
			"$date": "2020-10-21T15:47:29.456Z"
		},
		"createdAt": {
			"$date": "2017-01-01T00:06:37.148Z"
		},
		"birthday": {
			"$date": "1977-01-01T11:25:43.556Z"
		},
		"preferences": {
			"firstLogin": true
		},
		"schoolId": {
			"$oid": "5f2987e020834114b8efd6f8"
		},
		"roles": [
			{
				"$oid": "0000d186816abba584714c98"
			}
		],
		"features": [
			"edtr"
		],
		"emailSearchValues": [
			"l",
			"le",
			"leh",
			"ehr",
			"hre",
			"rer",
			"er@",
			"r@s",
			"@sc",
			"sch",
			"chu",
			"hul",
			"ul-",
			"l-c",
			"-cl",
			"clo",
			"lou",
			"oud",
			"ud.",
			"d.o",
			".or",
			"org"
		],
		"firstNameSearchValues": [
			"C",
			"Co",
			"Cor",
			"ord"
		],
		"lastNameSearchValues": [
			"C",
			"Ca",
			"Car",
			"arl"
		]
	},
	{
		"_id": {
			"$oid": "63ce4f5610087350c4a8fbb2"
		},
		"__v": 0,
		"firstName": "Vera",
		"lastName": "Vertretung",
		"email": "vertretungslehrer@schul-cloud.org",
		"updatedAt": {
			"$date": "2023-01-23T10:14:58.504+01:00"
		},
		"createdAt": {
			"$date": "2023-01-23T10:11:50.153+01:00"
		},
		"birthday": {
			"$date": "1977-01-01T11:25:43.556Z"
		},
		"preferences": {
			"firstLogin": true
		},
		"schoolId": {
			"$oid": "5f2987e020834114b8efd6f8"
		},
		"roles": [
			{
				"$oid": "0000d186816abba584714c98"
			}
		],
		"features": [
			"edtr"
		],
		"emailSearchValues": [
			"v",
			"ve",
			"ver",
			"ert",
			"rtr",
			"tre",
			"ret",
			"etu",
			"tun",
			"ung",
			"ngs",
			"gsl",
			"sle",
			"leh",
			"ehr",
			"hre",
			"rer",
			"er@",
			"r@s",
			"@sc",
			"sch",
			"chu",
			"hul",
			"c",
			"cl",
			"clo",
			"lou",
			"oud",
			"ud.",
			"d.o",
			".or",
			"org"
		],
		"firstNameSearchValues": [
<<<<<<< HEAD
			"V",
			"Ve",
			"Ver",
			"era"
=======
			"V", 
			"Ve", 
			"Ver", 
			"era" 
>>>>>>> 435a606f
		],
		"lastNameSearchValues": [
			"V",
			"Ve",
			"Ver",
			"ert",
			"rtr",
			"tre",
			"ret",
			"etu",
			"tun",
			"ung"
		]
	},
	{
		"_id": {
			"$oid": "58b40278dac20e0645353e3a"
		},
		"schoolId": {
			"$oid": "5f2987e020834114b8efd6f8"
		},
		"firstName": "Waldemar",
		"lastName": "Wunderlich",
		"updatedAt": {
			"$date": "2020-10-21T15:47:29.456Z"
		},
		"createdAt": {
			"$date": "2017-01-01T00:06:37.148Z"
		},
		"birthday": {
			"$date": "1989-01-01T11:25:43.556Z"
		},
		"preferences": {
			"firstLogin": true
		},
		"email": "waldemar.wunderlich@schul-cloud.org",
		"roles": [
			{
				"$oid": "0000d186816abba584714c99"
			}
		],
		"__v": 0,
		"consent": {
			"parentConsents": [
				{
					"_id": {
						"$oid": "5ece7de4a194604c6e31f433"
					},
					"form": "analog",
					"privacyConsent": true,
					"termsOfUseConsent": true,
					"dateOfPrivacyConsent": {
						"$date": "2017-01-01T00:06:37.148Z"
					},
					"dateOfTermsOfUseConsent": {
						"$date": "2017-01-01T00:06:37.148Z"
					}
				}
			]
		},
		"emailSearchValues": [
			"w",
			"wa",
			"wal",
			"ald",
			"lde",
			"dem",
			"ema",
			"mar",
			"ar.",
			"r.w",
			".wu",
			"wun",
			"und",
			"nde",
			"der",
			"erl",
			"rli",
			"lic",
			"ich",
			"ch@",
			"h@s",
			"@sc",
			"sch",
			"chu",
			"hul",
			"ul-",
			"l-c",
			"-cl",
			"clo",
			"lou",
			"oud",
			"ud.",
			"d.o",
			".or",
			"org"
		],
		"firstNameSearchValues": [
			"W",
			"Wa",
			"Wal",
			"ald",
			"lde",
			"dem",
			"ema",
			"mar"
		],
		"lastNameSearchValues": [
			"W",
			"Wu",
			"Wun",
			"und",
			"nde",
			"der",
			"erl",
			"rli",
			"lic",
			"ich"
		]
	},
	{
		"_id": {
			"$oid": "599ec14d8e4e364ec18ff46d"
		},
		"updatedAt": {
			"$date": "2020-10-21T15:47:29.456Z"
		},
		"createdAt": {
			"$date": "2017-08-24T12:06:37.148Z"
		},
		"email": "demo-schueler@schul-cloud.org",
		"schoolId": {
			"$oid": "5f2987e020834114b8efd6f6"
		},
		"birthday": {
			"$date": "2010-01-01T11:25:43.556Z"
		},
		"preferences": {
			"firstLogin": true
		},
		"firstName": "Fritz",
		"lastName": "Schmidt",
		"roles": [
			{
				"$oid": "0000d186816abba584714c99"
			}
		],
		"__v": 0,
		"emailSearchValues": [
			"d",
			"de",
			"dem",
			"emo",
			"mo-",
			"o-s",
			"-sc",
			"sch",
			"chu",
			"hue",
			"uel",
			"ele",
			"ler",
			"er@",
			"r@s",
			"@sc",
			"sch",
			"chu",
			"hul",
			"ul-",
			"l-c",
			"-cl",
			"clo",
			"lou",
			"oud",
			"ud.",
			"d.o",
			".or",
			"org"
		],
		"firstNameSearchValues": [
			"F",
			"Fr",
			"Fri",
			"rit",
			"itz"
		],
		"lastNameSearchValues": [
			"S",
			"Sc",
			"Sch",
			"chm",
			"hmi",
			"mid",
			"idt"
		]
	},
	{
		"_id": {
			"$oid": "599ec1688e4e364ec18ff46e"
		},
		"updatedAt": {
			"$date": "2020-10-21T15:47:29.456Z"
		},
		"createdAt": {
			"$date": "2017-08-24T12:07:04.416Z"
		},
		"email": "demo-lehrer@schul-cloud.org",
		"schoolId": {
			"$oid": "5f2987e020834114b8efd6f6"
		},
		"birthday": {
			"$date": "1977-01-01T11:25:43.556Z"
		},
		"preferences": {
			"firstLogin": true
		},
		"firstName": "Erika",
		"lastName": "Meier",
		"roles": [
			{
				"$oid": "0000d186816abba584714c98"
			}
		],
		"__v": 0,
		"emailSearchValues": [
			"d",
			"de",
			"dem",
			"emo",
			"mo-",
			"o-l",
			"-le",
			"leh",
			"ehr",
			"hre",
			"rer",
			"er@",
			"r@s",
			"@sc",
			"sch",
			"chu",
			"hul",
			"ul-",
			"l-c",
			"-cl",
			"clo",
			"lou",
			"oud",
			"ud.",
			"d.o",
			".or",
			"org"
		],
		"firstNameSearchValues": [
			"E",
			"Er",
			"Eri",
			"rik",
			"ika"
		],
		"lastNameSearchValues": [
			"M",
			"Me",
			"Mei",
			"eie",
			"ier"
		]
	},
	{
		"_id": {
			"$oid": "59ad4c412b442b7f81810285"
		},
		"updatedAt": {
			"$date": "2020-10-21T15:47:29.456Z"
		},
		"createdAt": {
			"$date": "2017-09-04T12:51:13.952Z"
		},
		"email": "klara.fall@schul-cloud.org",
		"birthday": {
			"$date": "1977-01-01T11:25:43.556Z"
		},
		"schoolId": {
			"$oid": "5f2987e020834114b8efd6f6"
		},
		"preferences": {
			"firstLogin": true
		},
		"firstName": "Klara",
		"lastName": "Fall",
		"features": [
			"edtr"
		],
		"roles": [
			{
				"$oid": "0000d186816abba584714c98"
			}
		],
		"__v": 0,
		"emailSearchValues": [
			"k",
			"kl",
			"kla",
			"lar",
			"ara",
			"ra.",
			"a.f",
			".fa",
			"fal",
			"all",
			"ll@",
			"l@s",
			"@sc",
			"sch",
			"chu",
			"hul",
			"ul-",
			"l-c",
			"-cl",
			"clo",
			"lou",
			"oud",
			"ud.",
			"d.o",
			".or",
			"org"
		],
		"firstNameSearchValues": [
			"K",
			"Kl",
			"Kla",
			"lar",
			"ara"
		],
		"lastNameSearchValues": [
			"F",
			"Fa",
			"Fal",
			"all"
		]
	},
	{
		"_id": {
			"$oid": "59ae89b71f513506904e1cc9"
		},
		"updatedAt": {
			"$date": "2020-10-21T15:47:29.457Z"
		},
		"createdAt": {
			"$date": "2017-09-05T11:25:43.556Z"
		},
		"email": "paula.meyer@schul-cloud.org",
		"firstName": "Paula",
		"lastName": "Meyer",
		"birthday": {
			"$date": "2000-09-05T11:25:43.556Z"
		},
		"preferences": {},
		"schoolId": {
			"$oid": "5f2987e020834114b8efd6f6"
		},
		"roles": [
			{
				"$oid": "0000d186816abba584714c99"
			}
		],
		"__v": 0,
		"emailSearchValues": [
			"p",
			"pa",
			"pau",
			"aul",
			"ula",
			"la.",
			"a.m",
			".me",
			"mey",
			"eye",
			"yer",
			"er@",
			"r@s",
			"@sc",
			"sch",
			"chu",
			"hul",
			"ul-",
			"l-c",
			"-cl",
			"clo",
			"lou",
			"oud",
			"ud.",
			"d.o",
			".or",
			"org"
		],
		"firstNameSearchValues": [
			"P",
			"Pa",
			"Pau",
			"aul",
			"ula"
		],
		"lastNameSearchValues": [
			"M",
			"Me",
			"Mey",
			"eye",
			"yer"
		]
	},
	{
		"_id": {
			"$oid": "5fa2c69db229544f2c69668d"
		},
		"consent": {
			"parentConsents": [],
			"userConsent": {
				"form": "digital",
				"privacyConsent": true,
				"termsOfUseConsent": true,
				"dateOfPrivacyConsent": {
					"$date": "2020-11-04T15:20:23.616Z"
				},
				"dateOfTermsOfUseConsent": {
					"$date": "2020-11-04T15:20:23.616Z"
				}
			}
		},
		"roles": [
			{
				"$oid": "0000d186816abba584714c96"
			}
		],
		"emailSearchValues": [
			"k",
			"ka",
			"kai",
			"ai.",
			"i.a",
			".ad",
			"adm",
			"dmi",
			"min",
			"in.",
			"n.q",
			".qa",
			"qa@",
			"a@s",
			"@sc",
			"sch",
			"chu",
			"hul",
			"c",
			"cl",
			"clo",
			"lou",
			"oud",
			"ud.",
			"d.o",
			".or",
			"org"
		],
		"firstNameSearchValues": [
			"K",
			"Ka",
			"Kai"
		],
		"lastNameSearchValues": [
			"P",
			"Pr",
			"Pre",
			"ree",
			"eet",
			"etz"
		],
		"forcePasswordChange": false,
		"features": [],
		"firstName": "Kai",
		"lastName": "Preetz",
		"email": "kai.admin.qa@schul-cloud.org",
		"schoolId": {
			"$oid": "5fa2c5ccb229544f2c69666c"
		},
		"parents": [],
		"createdAt": {
			"$date": "2020-11-04T15:19:57.715Z"
		},
		"updatedAt": {
			"$date": "2020-11-05T11:28:00.289Z"
		},
		"preferences": {
			"firstLogin": true
		}
	},
	{
		"_id": {
			"$oid": "5fa2c71bb229544f2c6966d9"
		},
		"consent": {
			"parentConsents": [],
			"userConsent": {
				"form": "digital",
				"privacyConsent": true,
				"termsOfUseConsent": true,
				"dateOfPrivacyConsent": {
					"$date": "2020-11-04T15:22:24.823Z"
				},
				"dateOfTermsOfUseConsent": {
					"$date": "2020-11-04T15:22:24.823Z"
				}
			}
		},
		"roles": [
			{
				"$oid": "0000d186816abba584714c98"
			}
		],
		"emailSearchValues": [
			"k",
			"ka",
			"kar",
			"arl",
			"rl.",
			"l.t",
			".te",
			"tea",
			"eac",
			"ach",
			"che",
			"her",
			"er.",
			"r.q",
			".qa",
			"qa@",
			"a@s",
			"@sc",
			"sch",
			"chu",
			"hul",
			"c",
			"cl",
			"clo",
			"lou",
			"oud",
			"ud.",
			"d.o",
			".or",
			"org"
		],
		"firstNameSearchValues": [
			"K",
			"Ka",
			"Kar",
			"arl"
		],
		"lastNameSearchValues": [
			"H",
			"He",
			"Her",
			"erz",
			"rzo",
			"zog"
		],
		"forcePasswordChange": false,
		"features": [],
		"firstName": "Karl",
		"lastName": "Herzog",
		"email": "karl.teacher.qa@schul-cloud.org",
		"schoolId": {
			"$oid": "5fa2c5ccb229544f2c69666c"
		},
		"parents": [],
		"createdAt": {
			"$date": "2020-11-04T15:22:03.099Z"
		},
		"updatedAt": {
			"$date": "2020-11-05T11:28:53.287Z"
		},
		"preferences": {
			"firstLogin": true
		}
	},
	{
		"_id": {
			"$oid": "5fa2c77eb229544f2c696725"
		},
		"consent": {
			"parentConsents": [],
			"userConsent": {
				"form": "digital",
				"privacyConsent": true,
				"termsOfUseConsent": true,
				"dateOfPrivacyConsent": {
					"$date": "2020-11-04T15:24:11.285Z"
				},
				"dateOfTermsOfUseConsent": {
					"$date": "2020-11-04T15:24:11.285Z"
				}
			}
		},
		"roles": [
			{
				"$oid": "0000d186816abba584714c98"
			}
		],
		"emailSearchValues": [
			"l",
			"la",
			"lar",
			"ara",
			"ra.",
			"a.t",
			".te",
			"tea",
			"eac",
			"ach",
			"che",
			"her",
			"er.",
			"r.q",
			".qa",
			"qa@",
			"a@s",
			"@sc",
			"sch",
			"chu",
			"hul",
			"c",
			"cl",
			"clo",
			"lou",
			"oud",
			"ud.",
			"d.o",
			".or",
			"org"
		],
		"firstNameSearchValues": [
			"L",
			"La",
			"Lar",
			"ara"
		],
		"lastNameSearchValues": [
			"H",
			"Ha",
			"Han",
			"and",
			"nde"
		],
		"forcePasswordChange": false,
		"features": [],
		"firstName": "Lara",
		"lastName": "Hande",
		"email": "lara.teacher.qa@schul-cloud.org",
		"schoolId": {
			"$oid": "5fa2c5ccb229544f2c69666c"
		},
		"parents": [],
		"createdAt": {
			"$date": "2020-11-04T15:23:42.173Z"
		},
		"updatedAt": {
			"$date": "2020-11-04T15:48:28.119Z"
		},
		"preferences": {
			"firstLogin": true
		}
	},
	{
		"_id": {
			"$oid": "5fa2c7e6b229544f2c696784"
		},
		"consent": {
			"parentConsents": [],
			"userConsent": {
				"form": "digital",
				"privacyConsent": true,
				"termsOfUseConsent": true,
				"dateOfPrivacyConsent": {
					"$date": "2020-11-04T15:26:00.522Z"
				},
				"dateOfTermsOfUseConsent": {
					"$date": "2020-11-04T15:26:00.522Z"
				}
			}
		},
		"roles": [
			{
				"$oid": "5bd0066a90a9ee0cb4947a9c"
			}
		],
		"emailSearchValues": [
			"p",
			"pa",
			"pat",
			"atr",
			"tri",
			"ric",
			"ici",
			"cia",
			"ia.",
			"a.e",
			".ex",
			"exp",
			"xpe",
			"per",
			"ert",
			"rt.",
			"t.q",
			".qa",
			"qa@",
			"a@s",
			"@sc",
			"sch",
			"chu",
			"hul",
			"c",
			"cl",
			"clo",
			"lou",
			"oud",
			"ud.",
			"d.o",
			".or",
			"org"
		],
		"firstNameSearchValues": [
			"P",
			"Pa",
			"Pat",
			"atr",
			"tri",
			"ric",
			"ici",
			"cia"
		],
		"lastNameSearchValues": [
			"O",
			"Ol"
		],
		"forcePasswordChange": false,
		"features": [],
		"firstName": "Patricia",
		"lastName": "Ol",
		"email": "patricia.expert.qa@schul-cloud.org",
		"schoolId": {
			"$oid": "5fa2c5ccb229544f2c69666c"
		},
		"parents": [],
		"createdAt": {
			"$date": "2020-11-04T15:25:26.336Z"
		},
		"updatedAt": {
			"$date": "2020-11-04T15:49:07.399Z"
		},
		"preferences": {
			"firstLogin": true
		}
	},
	{
		"_id": {
			"$oid": "5fa2cccab229544f2c696917"
		},
		"consent": {
			"parentConsents": [],
			"userConsent": {
				"form": "digital",
				"privacyConsent": true,
				"termsOfUseConsent": true,
				"dateOfPrivacyConsent": {
					"$date": "2020-11-04T15:47:27.691Z"
				},
				"dateOfTermsOfUseConsent": {
					"$date": "2020-11-04T15:47:27.691Z"
				}
			}
		},
		"roles": [
			{
				"$oid": "0000d186816abba584714c99"
			}
		],
		"emailSearchValues": [
			"h",
			"he",
			"her",
			"erb",
			"rbe",
			"ber",
			"ert",
			"rt.",
			"t.k",
			".kr",
			"kra",
			"raf",
			"aft",
			"ft.",
			"t.q",
			".qa",
			"qa@",
			"a@s",
			"@sc",
			"sch",
			"chu",
			"hul",
			"c",
			"cl",
			"clo",
			"lou",
			"oud",
			"ud.",
			"d.o",
			".or",
			"org"
		],
		"firstNameSearchValues": [
			"H",
			"He",
			"Her",
			"erb",
			"rbe",
			"ber",
			"ert"
		],
		"lastNameSearchValues": [
			"K",
			"Kr",
			"Kra",
			"raf",
			"aft"
		],
		"forcePasswordChange": false,
		"features": [],
		"firstName": "Herbert",
		"lastName": "Kraft",
		"email": "herbert.kraft.qa@schul-cloud.org",
		"schoolId": {
			"$oid": "5fa2c5ccb229544f2c69666c"
		},
		"parents": [],
		"createdAt": {
			"$date": "2020-11-04T15:46:18.118Z"
		},
		"updatedAt": {
			"$date": "2020-11-04T15:48:08.084Z"
		},
		"birthday": {
			"$date": "2004-11-02T23:00:00Z"
		},
		"preferences": {
			"firstLogin": true
		}
	},
	{
		"_id": {
			"$oid": "5fa30079b229544f2c6969ff"
		},
		"consent": {
			"parentConsents": [],
			"userConsent": {
				"form": "digital",
				"privacyConsent": true,
				"termsOfUseConsent": true,
				"dateOfPrivacyConsent": {
					"$date": "2020-11-04T19:27:43.851Z"
				},
				"dateOfTermsOfUseConsent": {
					"$date": "2020-11-04T19:27:43.851Z"
				}
			}
		},
		"roles": [
			{
				"$oid": "0000d186816abba584714c99"
			}
		],
		"emailSearchValues": [
			"a",
			"am",
			"ame",
			"mel",
			"eli",
			"lia",
			"ia.",
			"a.s",
			".st",
			"str",
			"tro",
			"rob",
			"obl",
			"bl.",
			"l.q",
			".qa",
			"qa@",
			"a@s",
			"@sc",
			"sch",
			"chu",
			"hul",
			"c",
			"cl",
			"clo",
			"lou",
			"oud",
			"ud.",
			"d.o",
			".or",
			"org"
		],
		"firstNameSearchValues": [
			"A",
			"Am",
			"Ame",
			"mel",
			"eli",
			"lia"
		],
		"lastNameSearchValues": [
			"S",
			"St",
			"Str",
			"tro",
			"rob",
			"obl"
		],
		"forcePasswordChange": false,
		"features": [],
		"firstName": "Amelia",
		"lastName": "Strobl",
		"email": "amelia.strobl.qa@schul-cloud.org",
		"schoolId": {
			"$oid": "5fa2c5ccb229544f2c69666c"
		},
		"parents": [],
		"createdAt": {
			"$date": "2020-11-04T19:26:49.954Z"
		},
		"updatedAt": {
			"$date": "2020-11-04T19:28:13.428Z"
		},
		"birthday": {
			"$date": "2004-10-31T23:00:00Z"
		},
		"preferences": {
			"firstLogin": true
		}
	},
	{
		"_id": {
			"$oid": "5fa3010eb229544f2c696a6a"
		},
		"consent": {
			"parentConsents": [],
			"userConsent": {
				"form": "digital",
				"privacyConsent": true,
				"termsOfUseConsent": true,
				"dateOfPrivacyConsent": {
					"$date": "2020-11-04T19:30:35.982Z"
				},
				"dateOfTermsOfUseConsent": {
					"$date": "2020-11-04T19:30:35.982Z"
				}
			}
		},
		"roles": [
			{
				"$oid": "0000d186816abba584714c99"
			}
		],
		"emailSearchValues": [
			"b",
			"bo",
			"bor",
			"ori",
			"ris",
			"is.",
			"s.w",
			".wa",
			"was",
			"ass",
			"sse",
			"ser",
			"er.",
			"r.q",
			".qa",
			"qa@",
			"a@s",
			"@sc",
			"sch",
			"chu",
			"hul",
			"c",
			"cl",
			"clo",
			"lou",
			"oud",
			"ud.",
			"d.o",
			".or",
			"org"
		],
		"firstNameSearchValues": [
			"B",
			"Bo",
			"Bor",
			"ori",
			"ris"
		],
		"lastNameSearchValues": [
			"W",
			"Wa",
			"Was",
			"ass",
			"sse",
			"ser"
		],
		"forcePasswordChange": false,
		"features": [],
		"firstName": "Boris",
		"lastName": "Wasser",
		"email": "boris.wasser.qa@schul-cloud.org",
		"schoolId": {
			"$oid": "5fa2c5ccb229544f2c69666c"
		},
		"parents": [],
		"createdAt": {
			"$date": "2020-11-04T19:29:18.213Z"
		},
		"updatedAt": {
			"$date": "2020-11-05T11:27:12.616Z"
		},
		"birthday": {
			"$date": "2004-10-03T22:00:00Z"
		},
		"preferences": {
			"firstLogin": true
		}
	},
	{
		"_id": {
			"$oid": "5fa301b0b229544f2c696ad5"
		},
		"consent": {
			"parentConsents": [],
			"userConsent": {
				"form": "digital",
				"privacyConsent": false,
				"termsOfUseConsent": false,
				"dateOfPrivacyConsent": {
					"$date": "2020-11-04T19:58:32.312Z"
				},
				"dateOfTermsOfUseConsent": {
					"$date": "2020-11-04T19:58:32.312Z"
				}
			}
		},
		"roles": [
			{
				"$oid": "0000d186816abba584714c99"
			}
		],
		"emailSearchValues": [
			"p",
			"pe",
			"pet",
			"ete",
			"ter",
			"er.",
			"r.w",
			".wi",
			"wis",
			"iss",
			"sse",
			"se.",
			"e.n",
			".no",
			"nod",
			"odp",
			"dpa",
			"pa.",
			"a.q",
			".qa",
			"qa@",
			"a@s",
			"@sc",
			"sch",
			"chu",
			"hul",
			"c",
			"cl",
			"clo",
			"lou",
			"oud",
			"ud.",
			"d.o",
			".or",
			"org"
		],
		"firstNameSearchValues": [
			"P",
			"Pe",
			"Pet",
			"ete",
			"ter"
		],
		"lastNameSearchValues": [
			"W",
			"Wi",
			"Wis",
			"iss",
			"sse"
		],
		"forcePasswordChange": false,
		"features": [],
		"firstName": "Peter",
		"lastName": "Wisse",
		"email": "peter.wisse.nodpa.qa@schul-cloud.org",
		"schoolId": {
			"$oid": "5fa2c5ccb229544f2c69666c"
		},
		"parents": [],
		"createdAt": {
			"$date": "2020-11-04T19:32:00.099Z"
		},
		"updatedAt": {
			"$date": "2020-11-04T20:01:19.209Z"
		},
		"birthday": {
			"$date": "2004-08-29T22:00:00Z"
		},
		"preferences": {
			"firstLogin": true
		}
	},
	{
		"_id": {
			"$oid": "5fa30929b229544f2c696b70"
		},
		"consent": {
			"parentConsents": [],
			"userConsent": {
				"form": "digital",
				"privacyConsent": true,
				"termsOfUseConsent": true,
				"dateOfPrivacyConsent": {
					"$date": "2020-11-04T20:04:42.270Z"
				},
				"dateOfTermsOfUseConsent": {
					"$date": "2020-11-04T20:04:42.270Z"
				}
			}
		},
		"roles": [
			{
				"$oid": "0000d186816abba584714c99"
			}
		],
		"emailSearchValues": [
			"s",
			"st",
			"stu",
			"tud",
			"ude",
			"den",
			"ent",
			"nt.",
			"t.1",
			".1.",
			"1.q",
			".qa",
			"qa@",
			"a@s",
			"@sc",
			"sch",
			"chu",
			"hul",
			"c",
			"cl",
			"clo",
			"lou",
			"oud",
			"ud.",
			"d.o",
			".or",
			"org"
		],
		"firstNameSearchValues": [
			"S",
			"St",
			"Stu",
			"tud",
			"ude",
			"den",
			"ent",
			"nt1"
		],
		"lastNameSearchValues": [
			"L",
			"La",
			"Las",
			"ast",
			"stN",
			"tNa",
			"Nam",
			"ame",
			"me1"
		],
		"forcePasswordChange": false,
		"features": [],
		"firstName": "Student1",
		"lastName": "LastName1",
		"email": "student.1.qa@schul-cloud.org",
		"schoolId": {
			"$oid": "5fa2c5ccb229544f2c69666c"
		},
		"parents": [],
		"createdAt": {
			"$date": "2020-11-04T20:03:53.517Z"
		},
		"updatedAt": {
			"$date": "2020-11-04T20:05:10.331Z"
		},
		"birthday": {
			"$date": "2004-10-31T23:00:00Z"
		},
		"preferences": {
			"firstLogin": true
		}
	},
	{
		"_id": {
			"$oid": "5fa309a2b229544f2c696be9"
		},
		"consent": {
			"parentConsents": [],
			"userConsent": {
				"form": "digital",
				"privacyConsent": true,
				"termsOfUseConsent": true,
				"dateOfPrivacyConsent": {
					"$date": "2020-11-04T20:07:23.066Z"
				},
				"dateOfTermsOfUseConsent": {
					"$date": "2020-11-04T20:07:23.066Z"
				}
			}
		},
		"roles": [
			{
				"$oid": "0000d186816abba584714c99"
			}
		],
		"emailSearchValues": [
			"s",
			"st",
			"stu",
			"tud",
			"ude",
			"den",
			"ent",
			"nt.",
			"t.2",
			".2.",
			"2.q",
			".qa",
			"qa@",
			"a@s",
			"@sc",
			"sch",
			"chu",
			"hul",
			"c",
			"cl",
			"clo",
			"lou",
			"oud",
			"ud.",
			"d.o",
			".or",
			"org"
		],
		"firstNameSearchValues": [
			"S",
			"St",
			"Stu",
			"tud",
			"ude",
			"den",
			"ent",
			"nt2"
		],
		"lastNameSearchValues": [
			"L",
			"La",
			"Las",
			"ast",
			"stN",
			"tNa",
			"Nam",
			"ame",
			"me2"
		],
		"forcePasswordChange": false,
		"features": [],
		"firstName": "Student2",
		"lastName": "LastName2",
		"email": "student.2.qa@schul-cloud.org",
		"schoolId": {
			"$oid": "5fa2c5ccb229544f2c69666c"
		},
		"parents": [],
		"createdAt": {
			"$date": "2020-11-04T20:05:54.507Z"
		},
		"updatedAt": {
			"$date": "2020-11-04T20:07:49.080Z"
		},
		"birthday": {
			"$date": "2004-07-05T22:00:00Z"
		},
		"preferences": {
			"firstLogin": true
		}
	},
	{
		"_id": {
			"$oid": "5fa30a46b229544f2c696c5c"
		},
		"consent": {
			"parentConsents": [],
			"userConsent": {
				"form": "digital",
				"privacyConsent": true,
				"termsOfUseConsent": true,
				"dateOfPrivacyConsent": {
					"$date": "2020-11-04T20:09:22.538Z"
				},
				"dateOfTermsOfUseConsent": {
					"$date": "2020-11-04T20:09:22.538Z"
				}
			}
		},
		"roles": [
			{
				"$oid": "0000d186816abba584714c99"
			}
		],
		"emailSearchValues": [
			"s",
			"st",
			"stu",
			"tud",
			"ude",
			"den",
			"ent",
			"nt.",
			"t.3",
			".3.",
			"3.q",
			".qa",
			"qa@",
			"a@s",
			"@sc",
			"sch",
			"chu",
			"hul",
			"c",
			"cl",
			"clo",
			"lou",
			"oud",
			"ud.",
			"d.o",
			".or",
			"org"
		],
		"firstNameSearchValues": [
			"S",
			"St",
			"Stu",
			"tud",
			"ude",
			"den",
			"ent",
			"nt3"
		],
		"lastNameSearchValues": [
			"L",
			"La",
			"Las",
			"ast",
			"stN",
			"tNa",
			"Nam",
			"ame",
			"me3"
		],
		"forcePasswordChange": false,
		"features": [],
		"firstName": "Student3",
		"lastName": "LastName3",
		"email": "student.3.qa@schul-cloud.org",
		"schoolId": {
			"$oid": "5fa2c5ccb229544f2c69666c"
		},
		"parents": [],
		"createdAt": {
			"$date": "2020-11-04T20:08:38.819Z"
		},
		"updatedAt": {
			"$date": "2020-11-04T20:09:50.765Z"
		},
		"birthday": {
			"$date": "2004-08-11T22:00:00Z"
		},
		"preferences": {
			"firstLogin": true
		}
	},
	{
		"_id": {
			"$oid": "5fa30abab229544f2c696cda"
		},
		"consent": {
			"parentConsents": [],
			"userConsent": {
				"form": "digital",
				"privacyConsent": true,
				"termsOfUseConsent": true,
				"dateOfPrivacyConsent": {
					"$date": "2020-11-04T20:11:20.520Z"
				},
				"dateOfTermsOfUseConsent": {
					"$date": "2020-11-04T20:11:20.520Z"
				}
			}
		},
		"roles": [
			{
				"$oid": "0000d186816abba584714c99"
			}
		],
		"emailSearchValues": [
			"s",
			"st",
			"stu",
			"tud",
			"ude",
			"den",
			"ent",
			"nt.",
			"t.4",
			".4.",
			"4.q",
			".qa",
			"qa@",
			"a@s",
			"@sc",
			"sch",
			"chu",
			"hul",
			"c",
			"cl",
			"clo",
			"lou",
			"oud",
			"ud.",
			"d.o",
			".or",
			"org"
		],
		"firstNameSearchValues": [
			"S",
			"St",
			"Stu",
			"tud",
			"ude",
			"den",
			"ent",
			"nt4"
		],
		"lastNameSearchValues": [
			"L",
			"La",
			"Las",
			"ast",
			"stN",
			"tNa",
			"Nam",
			"ame",
			"me4"
		],
		"forcePasswordChange": false,
		"features": [],
		"firstName": "Student4",
		"lastName": "LastName4",
		"email": "student.4.qa@schul-cloud.org",
		"schoolId": {
			"$oid": "5fa2c5ccb229544f2c69666c"
		},
		"parents": [],
		"createdAt": {
			"$date": "2020-11-04T20:10:34.408Z"
		},
		"updatedAt": {
			"$date": "2020-11-04T20:11:42.924Z"
		},
		"birthday": {
			"$date": "2004-08-04T22:00:00Z"
		},
		"preferences": {
			"firstLogin": true
		}
	},
	{
		"_id": {
			"$oid": "5fa30b28b229544f2c696d56"
		},
		"consent": {
			"parentConsents": [],
			"userConsent": {
				"form": "digital",
				"privacyConsent": true,
				"termsOfUseConsent": true,
				"dateOfPrivacyConsent": {
					"$date": "2020-11-04T20:13:42.818Z"
				},
				"dateOfTermsOfUseConsent": {
					"$date": "2020-11-04T20:13:42.818Z"
				}
			}
		},
		"roles": [
			{
				"$oid": "0000d186816abba584714c99"
			}
		],
		"emailSearchValues": [
			"s",
			"st",
			"stu",
			"tud",
			"ude",
			"den",
			"ent",
			"nt.",
			"t.5",
			".5.",
			"5.q",
			".qa",
			"qa@",
			"a@s",
			"@sc",
			"sch",
			"chu",
			"hul",
			"c",
			"cl",
			"clo",
			"lou",
			"oud",
			"ud.",
			"d.o",
			".or",
			"org"
		],
		"firstNameSearchValues": [
			"S",
			"St",
			"Stu",
			"tud",
			"ude",
			"den",
			"ent",
			"nt5"
		],
		"lastNameSearchValues": [
			"L",
			"La",
			"Las",
			"ast",
			"stN",
			"tNa",
			"Nam",
			"ame",
			"me5"
		],
		"forcePasswordChange": false,
		"features": [],
		"firstName": "Student5",
		"lastName": "LastName5",
		"email": "student.5.qa@schul-cloud.org",
		"schoolId": {
			"$oid": "5fa2c5ccb229544f2c69666c"
		},
		"parents": [],
		"createdAt": {
			"$date": "2020-11-04T20:12:24.454Z"
		},
		"updatedAt": {
			"$date": "2020-11-04T20:14:04.741Z"
		},
		"birthday": {
			"$date": "2004-04-14T22:00:00Z"
		},
		"preferences": {
			"firstLogin": true
		}
	},
	{
		"_id": {
			"$oid": "5fa30bb0b229544f2c696dd4"
		},
		"consent": {
			"parentConsents": [],
			"userConsent": {
				"form": "digital",
				"privacyConsent": true,
				"termsOfUseConsent": true,
				"dateOfPrivacyConsent": {
					"$date": "2020-11-04T20:15:36.161Z"
				},
				"dateOfTermsOfUseConsent": {
					"$date": "2020-11-04T20:15:36.161Z"
				}
			}
		},
		"roles": [
			{
				"$oid": "0000d186816abba584714c99"
			}
		],
		"emailSearchValues": [
			"s",
			"st",
			"stu",
			"tud",
			"ude",
			"den",
			"ent",
			"nt.",
			"t.6",
			".6.",
			"6.q",
			".qa",
			"qa@",
			"a@s",
			"@sc",
			"sch",
			"chu",
			"hul",
			"c",
			"cl",
			"clo",
			"lou",
			"oud",
			"ud.",
			"d.o",
			".or",
			"org"
		],
		"firstNameSearchValues": [
			"S",
			"St",
			"Stu",
			"tud",
			"ude",
			"den",
			"ent",
			"nt6"
		],
		"lastNameSearchValues": [
			"L",
			"La",
			"Las",
			"ast",
			"stN",
			"tNa",
			"Nam",
			"ame",
			"me6"
		],
		"forcePasswordChange": false,
		"features": [],
		"firstName": "Student6",
		"lastName": "LastName6",
		"email": "student.6.qa@schul-cloud.org",
		"schoolId": {
			"$oid": "5fa2c5ccb229544f2c69666c"
		},
		"parents": [],
		"createdAt": {
			"$date": "2020-11-04T20:14:40.734Z"
		},
		"updatedAt": {
			"$date": "2020-11-04T20:16:00.005Z"
		},
		"birthday": {
			"$date": "2004-03-03T23:00:00Z"
		},
		"preferences": {
			"firstLogin": true
		}
	},
	{
		"_id": {
			"$oid": "5fa30c23b229544f2c696e5e"
		},
		"consent": {
			"parentConsents": [],
			"userConsent": {
				"form": "digital",
				"privacyConsent": true,
				"termsOfUseConsent": true,
				"dateOfPrivacyConsent": {
					"$date": "2020-11-04T20:17:17.528Z"
				},
				"dateOfTermsOfUseConsent": {
					"$date": "2020-11-04T20:17:17.528Z"
				}
			}
		},
		"roles": [
			{
				"$oid": "0000d186816abba584714c99"
			}
		],
		"emailSearchValues": [
			"s",
			"st",
			"stu",
			"tud",
			"ude",
			"den",
			"ent",
			"nt.",
			"t.7",
			".7.",
			"7.q",
			".qa",
			"qa@",
			"a@s",
			"@sc",
			"sch",
			"chu",
			"hul",
			"c",
			"cl",
			"clo",
			"lou",
			"oud",
			"ud.",
			"d.o",
			".or",
			"org"
		],
		"firstNameSearchValues": [
			"S",
			"St",
			"Stu",
			"tud",
			"ude",
			"den",
			"ent",
			"nt7"
		],
		"lastNameSearchValues": [
			"L",
			"La",
			"Las",
			"ast",
			"stN",
			"tNa",
			"Nam",
			"ame",
			"me7"
		],
		"forcePasswordChange": false,
		"features": [],
		"firstName": "Student7",
		"lastName": "LastName7",
		"email": "student.7.qa@schul-cloud.org",
		"schoolId": {
			"$oid": "5fa2c5ccb229544f2c69666c"
		},
		"parents": [],
		"createdAt": {
			"$date": "2020-11-04T20:16:35.832Z"
		},
		"updatedAt": {
			"$date": "2020-11-04T20:18:02.535Z"
		},
		"birthday": {
			"$date": "2004-06-10T22:00:00Z"
		},
		"preferences": {
			"firstLogin": true
		}
	},
	{
		"_id": {
			"$oid": "5fa30ca1b229544f2c696f07"
		},
		"consent": {
			"parentConsents": [],
			"userConsent": {
				"form": "digital",
				"privacyConsent": true,
				"termsOfUseConsent": true,
				"dateOfPrivacyConsent": {
					"$date": "2020-11-04T20:19:15.779Z"
				},
				"dateOfTermsOfUseConsent": {
					"$date": "2020-11-04T20:19:15.779Z"
				}
			}
		},
		"roles": [
			{
				"$oid": "0000d186816abba584714c99"
			}
		],
		"emailSearchValues": [
			"s",
			"st",
			"stu",
			"tud",
			"ude",
			"den",
			"ent",
			"nt.",
			"t.8",
			".8.",
			"8.q",
			".qa",
			"qa@",
			"a@s",
			"@sc",
			"sch",
			"chu",
			"hul",
			"c",
			"cl",
			"clo",
			"lou",
			"oud",
			"ud.",
			"d.o",
			".or",
			"org"
		],
		"firstNameSearchValues": [
			"S",
			"St",
			"Stu",
			"tud",
			"ude",
			"den",
			"ent",
			"nt8"
		],
		"lastNameSearchValues": [
			"L",
			"La",
			"Las",
			"ast",
			"stN",
			"tNa",
			"Nam",
			"ame",
			"me8"
		],
		"forcePasswordChange": false,
		"features": [],
		"firstName": "Student8",
		"lastName": "LastName8",
		"email": "student.8.qa@schul-cloud.org",
		"schoolId": {
			"$oid": "5fa2c5ccb229544f2c69666c"
		},
		"parents": [],
		"createdAt": {
			"$date": "2020-11-04T20:18:41.482Z"
		},
		"updatedAt": {
			"$date": "2020-11-04T20:19:40.747Z"
		},
		"birthday": {
			"$date": "2004-06-08T22:00:00Z"
		},
		"preferences": {
			"firstLogin": true
		}
	},
	{
		"_id": {
			"$oid": "5fa30d02b229544f2c696f7f"
		},
		"consent": {
			"parentConsents": [],
			"userConsent": {
				"form": "digital",
				"privacyConsent": true,
				"termsOfUseConsent": true,
				"dateOfPrivacyConsent": {
					"$date": "2020-11-04T20:20:53.917Z"
				},
				"dateOfTermsOfUseConsent": {
					"$date": "2020-11-04T20:20:53.917Z"
				}
			}
		},
		"roles": [
			{
				"$oid": "0000d186816abba584714c99"
			}
		],
		"emailSearchValues": [
			"s",
			"st",
			"stu",
			"tud",
			"ude",
			"den",
			"ent",
			"nt.",
			"t.9",
			".9.",
			"9.q",
			".qa",
			"qa@",
			"a@s",
			"@sc",
			"sch",
			"chu",
			"hul",
			"c",
			"cl",
			"clo",
			"lou",
			"oud",
			"ud.",
			"d.o",
			".or",
			"org"
		],
		"firstNameSearchValues": [
			"S",
			"St",
			"Stu",
			"tud",
			"ude",
			"den",
			"ent",
			"nt9"
		],
		"lastNameSearchValues": [
			"L",
			"La",
			"Las",
			"ast",
			"stN",
			"tNa",
			"Nam",
			"ame",
			"me9"
		],
		"forcePasswordChange": false,
		"features": [],
		"firstName": "Student9",
		"lastName": "LastName9",
		"email": "student.9.qa@schul-cloud.org",
		"schoolId": {
			"$oid": "5fa2c5ccb229544f2c69666c"
		},
		"parents": [],
		"createdAt": {
			"$date": "2020-11-04T20:20:18.082Z"
		},
		"updatedAt": {
			"$date": "2020-11-04T20:21:17.186Z"
		},
		"birthday": {
			"$date": "2004-07-06T22:00:00Z"
		},
		"preferences": {
			"firstLogin": true
		}
	},
	{
		"_id": {
			"$oid": "5fa30d67b229544f2c696ff7"
		},
		"consent": {
			"parentConsents": [],
			"userConsent": {
				"form": "digital",
				"privacyConsent": true,
				"termsOfUseConsent": true,
				"dateOfPrivacyConsent": {
					"$date": "2020-11-04T20:22:34.595Z"
				},
				"dateOfTermsOfUseConsent": {
					"$date": "2020-11-04T20:22:34.595Z"
				}
			}
		},
		"roles": [
			{
				"$oid": "0000d186816abba584714c99"
			}
		],
		"emailSearchValues": [
			"s",
			"st",
			"stu",
			"tud",
			"ude",
			"den",
			"ent",
			"nt.",
			"t.1",
			".10",
			"10.",
			"0.q",
			".qa",
			"qa@",
			"a@s",
			"@sc",
			"sch",
			"chu",
			"hul",
			"c",
			"cl",
			"clo",
			"lou",
			"oud",
			"ud.",
			"d.o",
			".or",
			"org"
		],
		"firstNameSearchValues": [
			"S",
			"St",
			"Stu",
			"tud",
			"ude",
			"den",
			"ent",
			"nt1",
			"t10"
		],
		"lastNameSearchValues": [
			"L",
			"La",
			"Las",
			"ast",
			"stN",
			"tNa",
			"Nam",
			"ame",
			"me1",
			"e10"
		],
		"forcePasswordChange": false,
		"features": [],
		"firstName": "Student10",
		"lastName": "LastName10",
		"email": "student.10.qa@schul-cloud.org",
		"schoolId": {
			"$oid": "5fa2c5ccb229544f2c69666c"
		},
		"parents": [],
		"createdAt": {
			"$date": "2020-11-04T20:21:59.110Z"
		},
		"updatedAt": {
			"$date": "2020-11-04T20:22:57.487Z"
		},
		"birthday": {
			"$date": "2004-10-31T23:00:00Z"
		},
		"preferences": {
			"firstLogin": true
		}
	},
	{
		"_id": {
			"$oid": "5fa30dc5b229544f2c69706f"
		},
		"consent": {
			"parentConsents": [],
			"userConsent": {
				"form": "digital",
				"privacyConsent": true,
				"termsOfUseConsent": true,
				"dateOfPrivacyConsent": {
					"$date": "2020-11-04T20:24:22.666Z"
				},
				"dateOfTermsOfUseConsent": {
					"$date": "2020-11-04T20:24:22.666Z"
				}
			}
		},
		"roles": [
			{
				"$oid": "0000d186816abba584714c99"
			}
		],
		"emailSearchValues": [
			"s",
			"st",
			"stu",
			"tud",
			"ude",
			"den",
			"ent",
			"nt.",
			"t.1",
			".11",
			"11.",
			"1.q",
			".qa",
			"qa@",
			"a@s",
			"@sc",
			"sch",
			"chu",
			"hul",
			"c",
			"cl",
			"clo",
			"lou",
			"oud",
			"ud.",
			"d.o",
			".or",
			"org"
		],
		"firstNameSearchValues": [
			"S",
			"St",
			"Stu",
			"tud",
			"ude",
			"den",
			"ent",
			"nt1",
			"t11"
		],
		"lastNameSearchValues": [
			"L",
			"La",
			"Las",
			"ast",
			"stN",
			"tNa",
			"Nam",
			"ame",
			"me1",
			"e11"
		],
		"forcePasswordChange": false,
		"features": [],
		"firstName": "Student11",
		"lastName": "LastName11",
		"email": "student.11.qa@schul-cloud.org",
		"schoolId": {
			"$oid": "5fa2c5ccb229544f2c69666c"
		},
		"parents": [],
		"createdAt": {
			"$date": "2020-11-04T20:23:33.599Z"
		},
		"updatedAt": {
			"$date": "2020-11-04T20:24:46.516Z"
		},
		"birthday": {
			"$date": "2004-02-17T23:00:00Z"
		},
		"preferences": {
			"firstLogin": true
		}
	},
	{
		"_id": {
			"$oid": "5fa30e34b229544f2c6970ed"
		},
		"consent": {
			"parentConsents": [],
			"userConsent": {
				"form": "digital",
				"privacyConsent": true,
				"termsOfUseConsent": true,
				"dateOfPrivacyConsent": {
					"$date": "2020-11-04T20:26:05.613Z"
				},
				"dateOfTermsOfUseConsent": {
					"$date": "2020-11-04T20:26:05.613Z"
				}
			}
		},
		"roles": [
			{
				"$oid": "0000d186816abba584714c99"
			}
		],
		"emailSearchValues": [
			"s",
			"st",
			"stu",
			"tud",
			"ude",
			"den",
			"ent",
			"nt.",
			"t.1",
			".12",
			"12.",
			"2.q",
			".qa",
			"qa@",
			"a@s",
			"@sc",
			"sch",
			"chu",
			"hul",
			"c",
			"cl",
			"clo",
			"lou",
			"oud",
			"ud.",
			"d.o",
			".or",
			"org"
		],
		"firstNameSearchValues": [
			"S",
			"St",
			"Stu",
			"tud",
			"ude",
			"den",
			"ent",
			"nt1",
			"t12"
		],
		"lastNameSearchValues": [
			"L",
			"La",
			"Las",
			"ast",
			"stN",
			"tNa",
			"Nam",
			"ame",
			"me1",
			"e12"
		],
		"forcePasswordChange": false,
		"features": [],
		"firstName": "Student12",
		"lastName": "LastName12",
		"email": "student.12.qa@schul-cloud.org",
		"schoolId": {
			"$oid": "5fa2c5ccb229544f2c69666c"
		},
		"parents": [],
		"createdAt": {
			"$date": "2020-11-04T20:25:24.032Z"
		},
		"updatedAt": {
			"$date": "2020-11-04T20:27:21.812Z"
		},
		"birthday": {
			"$date": "2004-04-13T22:00:00Z"
		},
		"preferences": {
			"firstLogin": true
		}
	},
	{
		"_id": {
			"$oid": "5fa3103cb229544f2c697169"
		},
		"consent": {
			"parentConsents": [],
			"userConsent": {
				"form": "digital",
				"privacyConsent": true,
				"termsOfUseConsent": true,
				"dateOfPrivacyConsent": {
					"$date": "2020-11-04T20:34:53.653Z"
				},
				"dateOfTermsOfUseConsent": {
					"$date": "2020-11-04T20:34:53.653Z"
				}
			}
		},
		"roles": [
			{
				"$oid": "0000d186816abba584714c99"
			}
		],
		"emailSearchValues": [
			"s",
			"st",
			"stu",
			"tud",
			"ude",
			"den",
			"ent",
			"nt.",
			"t.1",
			".13",
			"13.",
			"3.q",
			".qa",
			"qa@",
			"a@s",
			"@sc",
			"sch",
			"chu",
			"hul",
			"c",
			"cl",
			"clo",
			"lou",
			"oud",
			"ud.",
			"d.o",
			".or",
			"org"
		],
		"firstNameSearchValues": [
			"S",
			"St",
			"Stu",
			"tud",
			"ude",
			"den",
			"ent",
			"nt1",
			"t13"
		],
		"lastNameSearchValues": [
			"L",
			"La",
			"Las",
			"ast",
			"stN",
			"tNa",
			"Nam",
			"ame",
			"me1",
			"e13"
		],
		"forcePasswordChange": false,
		"features": [],
		"firstName": "Student13",
		"lastName": "LastName13",
		"email": "student.13.qa@schul-cloud.org",
		"schoolId": {
			"$oid": "5fa2c5ccb229544f2c69666c"
		},
		"parents": [],
		"createdAt": {
			"$date": "2020-11-04T20:34:04.465Z"
		},
		"updatedAt": {
			"$date": "2020-11-04T20:35:17.497Z"
		},
		"birthday": {
			"$date": "2004-06-21T22:00:00Z"
		},
		"preferences": {
			"firstLogin": true
		}
	},
	{
		"_id": {
			"$oid": "5fa310beb229544f2c6971f1"
		},
		"consent": {
			"parentConsents": [],
			"userConsent": {
				"form": "digital",
				"privacyConsent": true,
				"termsOfUseConsent": true,
				"dateOfPrivacyConsent": {
					"$date": "2020-11-04T20:36:56.126Z"
				},
				"dateOfTermsOfUseConsent": {
					"$date": "2020-11-04T20:36:56.126Z"
				}
			}
		},
		"roles": [
			{
				"$oid": "0000d186816abba584714c99"
			}
		],
		"emailSearchValues": [
			"s",
			"st",
			"stu",
			"tud",
			"ude",
			"den",
			"ent",
			"nt.",
			"t.1",
			".14",
			"14.",
			"4.q",
			".qa",
			"qa@",
			"a@s",
			"@sc",
			"sch",
			"chu",
			"hul",
			"c",
			"cl",
			"clo",
			"lou",
			"oud",
			"ud.",
			"d.o",
			".or",
			"org"
		],
		"firstNameSearchValues": [
			"S",
			"St",
			"Stu",
			"tud",
			"ude",
			"den",
			"ent",
			"nt1",
			"t14"
		],
		"lastNameSearchValues": [
			"L",
			"La",
			"Las",
			"ast",
			"stN",
			"tNa",
			"Nam",
			"ame",
			"me1",
			"e14"
		],
		"forcePasswordChange": false,
		"features": [],
		"firstName": "Student14",
		"lastName": "LastName14",
		"email": "student.14.qa@schul-cloud.org",
		"schoolId": {
			"$oid": "5fa2c5ccb229544f2c69666c"
		},
		"parents": [],
		"createdAt": {
			"$date": "2020-11-04T20:36:14.320Z"
		},
		"updatedAt": {
			"$date": "2020-11-04T20:37:21.639Z"
		},
		"birthday": {
			"$date": "2004-01-07T23:00:00Z"
		},
		"preferences": {
			"firstLogin": true
		}
	},
	{
		"_id": {
			"$oid": "5fa3112bb229544f2c697269"
		},
		"consent": {
			"parentConsents": [],
			"userConsent": {
				"form": "digital",
				"privacyConsent": true,
				"termsOfUseConsent": true,
				"dateOfPrivacyConsent": {
					"$date": "2020-11-04T20:38:47.564Z"
				},
				"dateOfTermsOfUseConsent": {
					"$date": "2020-11-04T20:38:47.564Z"
				}
			}
		},
		"roles": [
			{
				"$oid": "0000d186816abba584714c99"
			}
		],
		"emailSearchValues": [
			"s",
			"st",
			"stu",
			"tud",
			"ude",
			"den",
			"ent",
			"nt.",
			"t.1",
			".15",
			"15.",
			"5.q",
			".qa",
			"qa@",
			"a@s",
			"@sc",
			"sch",
			"chu",
			"hul",
			"c",
			"cl",
			"clo",
			"lou",
			"oud",
			"ud.",
			"d.o",
			".or",
			"org"
		],
		"firstNameSearchValues": [
			"S",
			"St",
			"Stu",
			"tud",
			"ude",
			"den",
			"ent",
			"nt1",
			"t15"
		],
		"lastNameSearchValues": [
			"L",
			"La",
			"Las",
			"ast",
			"stN",
			"tNa",
			"Nam",
			"ame",
			"me1",
			"e15"
		],
		"forcePasswordChange": false,
		"features": [],
		"firstName": "Student15",
		"lastName": "LastName15",
		"email": "student.15.qa@schul-cloud.org",
		"schoolId": {
			"$oid": "5fa2c5ccb229544f2c69666c"
		},
		"parents": [],
		"createdAt": {
			"$date": "2020-11-04T20:38:03.812Z"
		},
		"updatedAt": {
			"$date": "2020-11-04T20:39:11.584Z"
		},
		"birthday": {
			"$date": "2004-02-10T23:00:00Z"
		},
		"preferences": {
			"firstLogin": true
		}
	},
	{
		"_id": {
			"$oid": "5fa3119bb229544f2c6972e3"
		},
		"consent": {
			"parentConsents": [],
			"userConsent": {
				"form": "digital",
				"privacyConsent": true,
				"termsOfUseConsent": true,
				"dateOfPrivacyConsent": {
					"$date": "2020-11-04T20:40:37.104Z"
				},
				"dateOfTermsOfUseConsent": {
					"$date": "2020-11-04T20:40:37.104Z"
				}
			}
		},
		"roles": [
			{
				"$oid": "0000d186816abba584714c99"
			}
		],
		"emailSearchValues": [
			"s",
			"st",
			"stu",
			"tud",
			"ude",
			"den",
			"ent",
			"nt.",
			"t.1",
			".16",
			"16.",
			"6.q",
			".qa",
			"qa@",
			"a@s",
			"@sc",
			"sch",
			"chu",
			"hul",
			"c",
			"cl",
			"clo",
			"lou",
			"oud",
			"ud.",
			"d.o",
			".or",
			"org"
		],
		"firstNameSearchValues": [
			"S",
			"St",
			"Stu",
			"tud",
			"ude",
			"den",
			"ent",
			"nt1",
			"t16"
		],
		"lastNameSearchValues": [
			"L",
			"La",
			"Las",
			"ast",
			"stN",
			"tNa",
			"Nam",
			"ame",
			"me1",
			"e16"
		],
		"forcePasswordChange": false,
		"features": [],
		"firstName": "Student16",
		"lastName": "LastName16",
		"email": "student.16.qa@schul-cloud.org",
		"schoolId": {
			"$oid": "5fa2c5ccb229544f2c69666c"
		},
		"parents": [],
		"createdAt": {
			"$date": "2020-11-04T20:39:55.058Z"
		},
		"updatedAt": {
			"$date": "2020-11-04T20:41:03.405Z"
		},
		"birthday": {
			"$date": "2004-07-13T22:00:00Z"
		},
		"preferences": {
			"firstLogin": true
		}
	},
	{
		"_id": {
			"$oid": "5fa31203b229544f2c69735b"
		},
		"consent": {
			"parentConsents": [],
			"userConsent": {
				"form": "digital",
				"privacyConsent": true,
				"termsOfUseConsent": true,
				"dateOfPrivacyConsent": {
					"$date": "2020-11-04T20:42:18.080Z"
				},
				"dateOfTermsOfUseConsent": {
					"$date": "2020-11-04T20:42:18.080Z"
				}
			}
		},
		"roles": [
			{
				"$oid": "0000d186816abba584714c99"
			}
		],
		"emailSearchValues": [
			"s",
			"st",
			"stu",
			"tud",
			"ude",
			"den",
			"ent",
			"nt.",
			"t.1",
			".17",
			"17.",
			"7.q",
			".qa",
			"qa@",
			"a@s",
			"@sc",
			"sch",
			"chu",
			"hul",
			"c",
			"cl",
			"clo",
			"lou",
			"oud",
			"ud.",
			"d.o",
			".or",
			"org"
		],
		"firstNameSearchValues": [
			"S",
			"St",
			"Stu",
			"tud",
			"ude",
			"den",
			"ent",
			"nt1",
			"t17"
		],
		"lastNameSearchValues": [
			"L",
			"La",
			"Las",
			"ast",
			"stN",
			"tNa",
			"Nam",
			"ame",
			"me1",
			"e17"
		],
		"forcePasswordChange": false,
		"features": [],
		"firstName": "Student17",
		"lastName": "LastName17",
		"email": "student.17.qa@schul-cloud.org",
		"schoolId": {
			"$oid": "5fa2c5ccb229544f2c69666c"
		},
		"parents": [],
		"createdAt": {
			"$date": "2020-11-04T20:41:39.509Z"
		},
		"updatedAt": {
			"$date": "2020-11-04T20:42:40.905Z"
		},
		"birthday": {
			"$date": "2004-08-03T22:00:00Z"
		},
		"preferences": {
			"firstLogin": true
		}
	},
	{
		"_id": {
			"$oid": "5fa31264b229544f2c6973d9"
		},
		"consent": {
			"parentConsents": [],
			"userConsent": {
				"form": "digital",
				"privacyConsent": true,
				"termsOfUseConsent": true,
				"dateOfPrivacyConsent": {
					"$date": "2020-11-04T20:43:56.800Z"
				},
				"dateOfTermsOfUseConsent": {
					"$date": "2020-11-04T20:43:56.800Z"
				}
			}
		},
		"roles": [
			{
				"$oid": "0000d186816abba584714c99"
			}
		],
		"emailSearchValues": [
			"s",
			"st",
			"stu",
			"tud",
			"ude",
			"den",
			"ent",
			"nt.",
			"t.1",
			".18",
			"18.",
			"8.q",
			".qa",
			"qa@",
			"a@s",
			"@sc",
			"sch",
			"chu",
			"hul",
			"c",
			"cl",
			"clo",
			"lou",
			"oud",
			"ud.",
			"d.o",
			".or",
			"org"
		],
		"firstNameSearchValues": [
			"S",
			"St",
			"Stu",
			"tud",
			"ude",
			"den",
			"ent",
			"nt1",
			"t18"
		],
		"lastNameSearchValues": [
			"L",
			"La",
			"Las",
			"ast",
			"stN",
			"tNa",
			"Nam",
			"ame",
			"me1",
			"e18"
		],
		"forcePasswordChange": false,
		"features": [],
		"firstName": "Student18",
		"lastName": "LastName18",
		"email": "student.18.qa@schul-cloud.org",
		"schoolId": {
			"$oid": "5fa2c5ccb229544f2c69666c"
		},
		"parents": [],
		"createdAt": {
			"$date": "2020-11-04T20:43:16.991Z"
		},
		"updatedAt": {
			"$date": "2020-11-04T20:44:18.630Z"
		},
		"birthday": {
			"$date": "2004-07-20T22:00:00Z"
		},
		"preferences": {
			"firstLogin": true
		}
	},
	{
		"_id": {
			"$oid": "5fa312c7b229544f2c697457"
		},
		"consent": {
			"parentConsents": [],
			"userConsent": {
				"form": "digital",
				"privacyConsent": true,
				"termsOfUseConsent": true,
				"dateOfPrivacyConsent": {
					"$date": "2020-11-04T20:45:41.222Z"
				},
				"dateOfTermsOfUseConsent": {
					"$date": "2020-11-04T20:45:41.222Z"
				}
			}
		},
		"roles": [
			{
				"$oid": "0000d186816abba584714c99"
			}
		],
		"emailSearchValues": [
			"s",
			"st",
			"stu",
			"tud",
			"ude",
			"den",
			"ent",
			"nt.",
			"t.1",
			".19",
			"19.",
			"9.q",
			".qa",
			"qa@",
			"a@s",
			"@sc",
			"sch",
			"chu",
			"hul",
			"c",
			"cl",
			"clo",
			"lou",
			"oud",
			"ud.",
			"d.o",
			".or",
			"org"
		],
		"firstNameSearchValues": [
			"S",
			"St",
			"Stu",
			"tud",
			"ude",
			"den",
			"ent",
			"nt1",
			"t19"
		],
		"lastNameSearchValues": [
			"L",
			"La",
			"Las",
			"ast",
			"stN",
			"tNa",
			"Nam",
			"ame",
			"me1",
			"e19"
		],
		"forcePasswordChange": false,
		"features": [],
		"firstName": "Student19",
		"lastName": "LastName19",
		"email": "student.19.qa@schul-cloud.org",
		"schoolId": {
			"$oid": "5fa2c5ccb229544f2c69666c"
		},
		"parents": [],
		"createdAt": {
			"$date": "2020-11-04T20:44:55.470Z"
		},
		"updatedAt": {
			"$date": "2020-11-04T20:46:02.493Z"
		},
		"birthday": {
			"$date": "2004-02-18T23:00:00Z"
		},
		"preferences": {
			"firstLogin": true
		}
	},
	{
		"_id": {
			"$oid": "5fa31336b229544f2c6974d5"
		},
		"consent": {
			"parentConsents": [],
			"userConsent": {
				"form": "digital",
				"privacyConsent": true,
				"termsOfUseConsent": true,
				"dateOfPrivacyConsent": {
					"$date": "2020-11-04T20:47:35.491Z"
				},
				"dateOfTermsOfUseConsent": {
					"$date": "2020-11-04T20:47:35.491Z"
				}
			}
		},
		"roles": [
			{
				"$oid": "0000d186816abba584714c99"
			}
		],
		"emailSearchValues": [
			"s",
			"st",
			"stu",
			"tud",
			"ude",
			"den",
			"ent",
			"nt.",
			"t.2",
			".20",
			"20.",
			"0.q",
			".qa",
			"qa@",
			"a@s",
			"@sc",
			"sch",
			"chu",
			"hul",
			"c",
			"cl",
			"clo",
			"lou",
			"oud",
			"ud.",
			"d.o",
			".or",
			"org"
		],
		"firstNameSearchValues": [
			"S",
			"St",
			"Stu",
			"tud",
			"ude",
			"den",
			"ent",
			"nt2",
			"t20"
		],
		"lastNameSearchValues": [
			"L",
			"La",
			"Las",
			"ast",
			"stN",
			"tNa",
			"Nam",
			"ame",
			"me2",
			"e20"
		],
		"forcePasswordChange": false,
		"features": [],
		"firstName": "Student20",
		"lastName": "LastName20",
		"email": "student.20.qa@schul-cloud.org",
		"schoolId": {
			"$oid": "5fa2c5ccb229544f2c69666c"
		},
		"parents": [],
		"createdAt": {
			"$date": "2020-11-04T20:46:46.645Z"
		},
		"updatedAt": {
			"$date": "2020-11-04T20:47:57.228Z"
		},
		"birthday": {
			"$date": "2004-03-29T22:00:00Z"
		},
		"preferences": {
			"firstLogin": true
		}
	},
	{
		"_id": {
			"$oid": "5fa313a8b229544f2c697553"
		},
		"consent": {
			"parentConsents": [],
			"userConsent": {
				"form": "digital",
				"privacyConsent": true,
				"termsOfUseConsent": true,
				"dateOfPrivacyConsent": {
					"$date": "2020-11-04T20:49:19.086Z"
				},
				"dateOfTermsOfUseConsent": {
					"$date": "2020-11-04T20:49:19.086Z"
				}
			}
		},
		"roles": [
			{
				"$oid": "0000d186816abba584714c99"
			}
		],
		"emailSearchValues": [
			"s",
			"st",
			"stu",
			"tud",
			"ude",
			"den",
			"ent",
			"nt.",
			"t.2",
			".21",
			"21.",
			"1.q",
			".qa",
			"qa@",
			"a@s",
			"@sc",
			"sch",
			"chu",
			"hul",
			"c",
			"cl",
			"clo",
			"lou",
			"oud",
			"ud.",
			"d.o",
			".or",
			"org"
		],
		"firstNameSearchValues": [
			"S",
			"St",
			"Stu",
			"tud",
			"ude",
			"den",
			"ent",
			"nt2",
			"t21"
		],
		"lastNameSearchValues": [
			"L",
			"La",
			"Las",
			"ast",
			"stN",
			"tNa",
			"Nam",
			"ame",
			"me2",
			"e21"
		],
		"forcePasswordChange": false,
		"features": [],
		"firstName": "Student21",
		"lastName": "LastName21",
		"email": "student.21.qa@schul-cloud.org",
		"schoolId": {
			"$oid": "5fa2c5ccb229544f2c69666c"
		},
		"parents": [],
		"createdAt": {
			"$date": "2020-11-04T20:48:40.642Z"
		},
		"updatedAt": {
			"$date": "2020-11-04T20:49:39.785Z"
		},
		"birthday": {
			"$date": "2004-05-12T22:00:00Z"
		},
		"preferences": {
			"firstLogin": true
		}
	},
	{
		"_id": {
			"$oid": "5fa31407b229544f2c6975d1"
		},
		"consent": {
			"parentConsents": [],
			"userConsent": {
				"form": "digital",
				"privacyConsent": true,
				"termsOfUseConsent": true,
				"dateOfPrivacyConsent": {
					"$date": "2020-11-04T20:50:49.802Z"
				},
				"dateOfTermsOfUseConsent": {
					"$date": "2020-11-04T20:50:49.802Z"
				}
			}
		},
		"roles": [
			{
				"$oid": "0000d186816abba584714c99"
			}
		],
		"emailSearchValues": [
			"s",
			"st",
			"stu",
			"tud",
			"ude",
			"den",
			"ent",
			"nt.",
			"t.2",
			".22",
			"22.",
			"2.q",
			".qa",
			"qa@",
			"a@s",
			"@sc",
			"sch",
			"chu",
			"hul",
			"c",
			"cl",
			"clo",
			"lou",
			"oud",
			"ud.",
			"d.o",
			".or",
			"org"
		],
		"firstNameSearchValues": [
			"S",
			"St",
			"Stu",
			"tud",
			"ude",
			"den",
			"ent",
			"nt2",
			"t22"
		],
		"lastNameSearchValues": [
			"L",
			"La",
			"Las",
			"ast",
			"stN",
			"tNa",
			"Nam",
			"ame",
			"me2",
			"e22"
		],
		"forcePasswordChange": false,
		"features": [],
		"firstName": "Student22",
		"lastName": "LastName22",
		"email": "student.22.qa@schul-cloud.org",
		"schoolId": {
			"$oid": "5fa2c5ccb229544f2c69666c"
		},
		"parents": [],
		"createdAt": {
			"$date": "2020-11-04T20:50:15.482Z"
		},
		"updatedAt": {
			"$date": "2020-11-04T20:51:13.553Z"
		},
		"birthday": {
			"$date": "2004-09-12T22:00:00Z"
		},
		"preferences": {
			"firstLogin": true
		}
	},
	{
		"_id": {
			"$oid": "5fa31466b229544f2c69764f"
		},
		"consent": {
			"parentConsents": [],
			"userConsent": {
				"form": "digital",
				"privacyConsent": true,
				"termsOfUseConsent": true,
				"dateOfPrivacyConsent": {
					"$date": "2020-11-04T20:52:26.639Z"
				},
				"dateOfTermsOfUseConsent": {
					"$date": "2020-11-04T20:52:26.639Z"
				}
			}
		},
		"roles": [
			{
				"$oid": "0000d186816abba584714c99"
			}
		],
		"emailSearchValues": [
			"s",
			"st",
			"stu",
			"tud",
			"ude",
			"den",
			"ent",
			"nt.",
			"t.2",
			".23",
			"23.",
			"3.q",
			".qa",
			"qa@",
			"a@s",
			"@sc",
			"sch",
			"chu",
			"hul",
			"c",
			"cl",
			"clo",
			"lou",
			"oud",
			"ud.",
			"d.o",
			".or",
			"org"
		],
		"firstNameSearchValues": [
			"S",
			"St",
			"Stu",
			"tud",
			"ude",
			"den",
			"ent",
			"nt2",
			"t23"
		],
		"lastNameSearchValues": [
			"L",
			"La",
			"Las",
			"ast",
			"stN",
			"tNa",
			"Nam",
			"ame",
			"me2",
			"e23"
		],
		"forcePasswordChange": false,
		"features": [],
		"firstName": "Student23",
		"lastName": "LastName23",
		"email": "student.23.qa@schul-cloud.org",
		"schoolId": {
			"$oid": "5fa2c5ccb229544f2c69666c"
		},
		"parents": [],
		"createdAt": {
			"$date": "2020-11-04T20:51:50.567Z"
		},
		"updatedAt": {
			"$date": "2020-11-04T20:52:47.669Z"
		},
		"birthday": {
			"$date": "2004-11-01T23:00:00Z"
		},
		"preferences": {
			"firstLogin": true
		}
	},
	{
		"_id": {
			"$oid": "5fa314c0b229544f2c6976cf"
		},
		"consent": {
			"parentConsents": [],
			"userConsent": {
				"form": "digital",
				"privacyConsent": true,
				"termsOfUseConsent": true,
				"dateOfPrivacyConsent": {
					"$date": "2020-11-04T20:53:56.027Z"
				},
				"dateOfTermsOfUseConsent": {
					"$date": "2020-11-04T20:53:56.027Z"
				}
			}
		},
		"roles": [
			{
				"$oid": "0000d186816abba584714c99"
			}
		],
		"emailSearchValues": [
			"s",
			"st",
			"stu",
			"tud",
			"ude",
			"den",
			"ent",
			"nt.",
			"t.2",
			".24",
			"24.",
			"4.q",
			".qa",
			"qa@",
			"a@s",
			"@sc",
			"sch",
			"chu",
			"hul",
			"c",
			"cl",
			"clo",
			"lou",
			"oud",
			"ud.",
			"d.o",
			".or",
			"org"
		],
		"firstNameSearchValues": [
			"S",
			"St",
			"Stu",
			"tud",
			"ude",
			"den",
			"ent",
			"nt2",
			"t24"
		],
		"lastNameSearchValues": [
			"L",
			"La",
			"Las",
			"ast",
			"stN",
			"tNa",
			"Nam",
			"ame",
			"me2",
			"e24"
		],
		"forcePasswordChange": false,
		"features": [],
		"firstName": "Student24",
		"lastName": "LastName24",
		"email": "student.24.qa@schul-cloud.org",
		"schoolId": {
			"$oid": "5fa2c5ccb229544f2c69666c"
		},
		"parents": [],
		"createdAt": {
			"$date": "2020-11-04T20:53:20.404Z"
		},
		"updatedAt": {
			"$date": "2020-11-04T20:54:17.089Z"
		},
		"birthday": {
			"$date": "2004-11-01T23:00:00Z"
		},
		"preferences": {
			"firstLogin": true
		}
	},
	{
		"_id": {
			"$oid": "5fa3152ab229544f2c697747"
		},
		"consent": {
			"parentConsents": [],
			"userConsent": {
				"form": "digital",
				"privacyConsent": true,
				"termsOfUseConsent": true,
				"dateOfPrivacyConsent": {
					"$date": "2020-11-04T20:55:57.700Z"
				},
				"dateOfTermsOfUseConsent": {
					"$date": "2020-11-04T20:55:57.700Z"
				}
			}
		},
		"roles": [
			{
				"$oid": "0000d186816abba584714c99"
			}
		],
		"emailSearchValues": [
			"s",
			"st",
			"stu",
			"tud",
			"ude",
			"den",
			"ent",
			"nt.",
			"t.2",
			".25",
			"25.",
			"5.q",
			".qa",
			"qa@",
			"a@s",
			"@sc",
			"sch",
			"chu",
			"hul",
			"c",
			"cl",
			"clo",
			"lou",
			"oud",
			"ud.",
			"d.o",
			".or",
			"org"
		],
		"firstNameSearchValues": [
			"S",
			"St",
			"Stu",
			"tud",
			"ude",
			"den",
			"ent",
			"nt2",
			"t25"
		],
		"lastNameSearchValues": [
			"L",
			"La",
			"Las",
			"ast",
			"stN",
			"tNa",
			"Nam",
			"ame",
			"me2",
			"e25"
		],
		"forcePasswordChange": false,
		"features": [],
		"firstName": "Student25",
		"lastName": "LastName25",
		"email": "student.25.qa@schul-cloud.org",
		"schoolId": {
			"$oid": "5fa2c5ccb229544f2c69666c"
		},
		"parents": [],
		"createdAt": {
			"$date": "2020-11-04T20:55:06.929Z"
		},
		"updatedAt": {
			"$date": "2020-11-04T20:56:21.814Z"
		},
		"birthday": {
			"$date": "2004-01-03T23:00:00Z"
		},
		"preferences": {
			"firstLogin": true
		}
	},
	{
		"_id": {
			"$oid": "5fa3159ab229544f2c6977c5"
		},
		"consent": {
			"parentConsents": [],
			"userConsent": {
				"form": "digital",
				"privacyConsent": true,
				"termsOfUseConsent": true,
				"dateOfPrivacyConsent": {
					"$date": "2020-11-04T20:57:31.271Z"
				},
				"dateOfTermsOfUseConsent": {
					"$date": "2020-11-04T20:57:31.271Z"
				}
			}
		},
		"roles": [
			{
				"$oid": "0000d186816abba584714c99"
			}
		],
		"emailSearchValues": [
			"s",
			"st",
			"stu",
			"tud",
			"ude",
			"den",
			"ent",
			"nt.",
			"t.2",
			".26",
			"26.",
			"6.q",
			".qa",
			"qa@",
			"a@s",
			"@sc",
			"sch",
			"chu",
			"hul",
			"c",
			"cl",
			"clo",
			"lou",
			"oud",
			"ud.",
			"d.o",
			".or",
			"org"
		],
		"firstNameSearchValues": [
			"S",
			"St",
			"Stu",
			"tud",
			"ude",
			"den",
			"ent",
			"nt2",
			"t26"
		],
		"lastNameSearchValues": [
			"L",
			"La",
			"Las",
			"ast",
			"stN",
			"tNa",
			"Nam",
			"ame",
			"me2",
			"e26"
		],
		"forcePasswordChange": false,
		"features": [],
		"firstName": "Student26",
		"lastName": "LastName26",
		"email": "student.26.qa@schul-cloud.org",
		"schoolId": {
			"$oid": "5fa2c5ccb229544f2c69666c"
		},
		"parents": [],
		"createdAt": {
			"$date": "2020-11-04T20:56:58.707Z"
		},
		"updatedAt": {
			"$date": "2020-11-04T20:57:55.335Z"
		},
		"birthday": {
			"$date": "2004-11-01T23:00:00Z"
		},
		"preferences": {
			"firstLogin": true
		}
	},
	{
		"_id": {
			"$oid": "5fa315f7b229544f2c69784c"
		},
		"consent": {
			"parentConsents": [],
			"userConsent": {
				"form": "digital",
				"privacyConsent": true,
				"termsOfUseConsent": true,
				"dateOfPrivacyConsent": {
					"$date": "2020-11-04T20:59:09.272Z"
				},
				"dateOfTermsOfUseConsent": {
					"$date": "2020-11-04T20:59:09.272Z"
				}
			}
		},
		"roles": [
			{
				"$oid": "0000d186816abba584714c99"
			}
		],
		"emailSearchValues": [
			"s",
			"st",
			"stu",
			"tud",
			"ude",
			"den",
			"ent",
			"nt.",
			"t.2",
			".27",
			"27.",
			"7.q",
			".qa",
			"qa@",
			"a@s",
			"@sc",
			"sch",
			"chu",
			"hul",
			"c",
			"cl",
			"clo",
			"lou",
			"oud",
			"ud.",
			"d.o",
			".or",
			"org"
		],
		"firstNameSearchValues": [
			"S",
			"St",
			"Stu",
			"tud",
			"ude",
			"den",
			"ent",
			"nt2",
			"t27"
		],
		"lastNameSearchValues": [
			"L",
			"La",
			"Las",
			"ast",
			"stN",
			"tNa",
			"Nam",
			"ame",
			"me2",
			"e27"
		],
		"forcePasswordChange": false,
		"features": [],
		"firstName": "Student27",
		"lastName": "LastName27",
		"email": "student.27.qa@schul-cloud.org",
		"schoolId": {
			"$oid": "5fa2c5ccb229544f2c69666c"
		},
		"parents": [],
		"createdAt": {
			"$date": "2020-11-04T20:58:31.034Z"
		},
		"updatedAt": {
			"$date": "2020-11-04T20:59:31.351Z"
		},
		"birthday": {
			"$date": "2004-06-09T22:00:00Z"
		},
		"preferences": {
			"firstLogin": true
		}
	},
	{
		"_id": {
			"$oid": "5fa31659b229544f2c6978ca"
		},
		"consent": {
			"parentConsents": [],
			"userConsent": {
				"form": "digital",
				"privacyConsent": true,
				"termsOfUseConsent": true,
				"dateOfPrivacyConsent": {
					"$date": "2020-11-04T21:00:44.027Z"
				},
				"dateOfTermsOfUseConsent": {
					"$date": "2020-11-04T21:00:44.027Z"
				}
			}
		},
		"roles": [
			{
				"$oid": "0000d186816abba584714c99"
			}
		],
		"emailSearchValues": [
			"s",
			"st",
			"stu",
			"tud",
			"ude",
			"den",
			"ent",
			"nt.",
			"t.2",
			".28",
			"28.",
			"8.q",
			".qa",
			"qa@",
			"a@s",
			"@sc",
			"sch",
			"chu",
			"hul",
			"c",
			"cl",
			"clo",
			"lou",
			"oud",
			"ud.",
			"d.o",
			".or",
			"org"
		],
		"firstNameSearchValues": [
			"S",
			"St",
			"Stu",
			"tud",
			"ude",
			"den",
			"ent",
			"nt2",
			"t28"
		],
		"lastNameSearchValues": [
			"L",
			"La",
			"Las",
			"ast",
			"stN",
			"tNa",
			"Nam",
			"ame",
			"me2",
			"e28"
		],
		"forcePasswordChange": false,
		"features": [],
		"firstName": "Student28",
		"lastName": "LastName28",
		"email": "student.28.qa@schul-cloud.org",
		"schoolId": {
			"$oid": "5fa2c5ccb229544f2c69666c"
		},
		"parents": [],
		"createdAt": {
			"$date": "2020-11-04T21:00:09.279Z"
		},
		"updatedAt": {
			"$date": "2020-11-04T21:01:11.403Z"
		},
		"birthday": {
			"$date": "2004-07-20T22:00:00Z"
		},
		"preferences": {
			"firstLogin": true
		}
	},
	{
		"_id": {
			"$oid": "5fa316bab229544f2c697948"
		},
		"consent": {
			"parentConsents": [],
			"userConsent": {
				"form": "digital",
				"privacyConsent": true,
				"termsOfUseConsent": true,
				"dateOfPrivacyConsent": {
					"$date": "2020-11-04T21:02:20.717Z"
				},
				"dateOfTermsOfUseConsent": {
					"$date": "2020-11-04T21:02:20.717Z"
				}
			}
		},
		"roles": [
			{
				"$oid": "0000d186816abba584714c99"
			}
		],
		"emailSearchValues": [
			"s",
			"st",
			"stu",
			"tud",
			"ude",
			"den",
			"ent",
			"nt.",
			"t.2",
			".29",
			"29.",
			"9.q",
			".qa",
			"qa@",
			"a@s",
			"@sc",
			"sch",
			"chu",
			"hul",
			"c",
			"cl",
			"clo",
			"lou",
			"oud",
			"ud.",
			"d.o",
			".or",
			"org"
		],
		"firstNameSearchValues": [
			"S",
			"St",
			"Stu",
			"tud",
			"ude",
			"den",
			"ent",
			"nt2",
			"t29"
		],
		"lastNameSearchValues": [
			"L",
			"La",
			"Las",
			"ast",
			"stN",
			"tNa",
			"Nam",
			"ame",
			"me2",
			"e29"
		],
		"forcePasswordChange": false,
		"features": [],
		"firstName": "Student29",
		"lastName": "LastName29",
		"email": "student.29.qa@schul-cloud.org",
		"schoolId": {
			"$oid": "5fa2c5ccb229544f2c69666c"
		},
		"parents": [],
		"createdAt": {
			"$date": "2020-11-04T21:01:46.635Z"
		},
		"updatedAt": {
			"$date": "2020-11-04T21:02:42.270Z"
		},
		"birthday": {
			"$date": "2004-09-08T22:00:00Z"
		},
		"preferences": {
			"firstLogin": true
		}
	},
	{
		"_id": {
			"$oid": "5fa31717b229544f2c6979c6"
		},
		"consent": {
			"parentConsents": [],
			"userConsent": {
				"form": "digital",
				"privacyConsent": true,
				"termsOfUseConsent": true,
				"dateOfPrivacyConsent": {
					"$date": "2020-11-04T21:03:55.487Z"
				},
				"dateOfTermsOfUseConsent": {
					"$date": "2020-11-04T21:03:55.487Z"
				}
			}
		},
		"roles": [
			{
				"$oid": "0000d186816abba584714c99"
			}
		],
		"emailSearchValues": [
			"s",
			"st",
			"stu",
			"tud",
			"ude",
			"den",
			"ent",
			"nt.",
			"t.3",
			".30",
			"30.",
			"0.q",
			".qa",
			"qa@",
			"a@s",
			"@sc",
			"sch",
			"chu",
			"hul",
			"c",
			"cl",
			"clo",
			"lou",
			"oud",
			"ud.",
			"d.o",
			".or",
			"org"
		],
		"firstNameSearchValues": [
			"S",
			"St",
			"Stu",
			"tud",
			"ude",
			"den",
			"ent",
			"nt3",
			"t30"
		],
		"lastNameSearchValues": [
			"L",
			"La",
			"Las",
			"ast",
			"stN",
			"tNa",
			"Nam",
			"ame",
			"me3",
			"e30"
		],
		"forcePasswordChange": false,
		"features": [],
		"firstName": "Student30",
		"lastName": "LastName30",
		"email": "student.30.qa@schul-cloud.org",
		"schoolId": {
			"$oid": "5fa2c5ccb229544f2c69666c"
		},
		"parents": [],
		"createdAt": {
			"$date": "2020-11-04T21:03:19.035Z"
		},
		"updatedAt": {
			"$date": "2020-11-04T21:04:16.323Z"
		},
		"birthday": {
			"$date": "2004-05-19T22:00:00Z"
		},
		"preferences": {
			"firstLogin": true
		}
	},
	{
		"_id": {
			"$oid": "5fa319fdb229544f2c697a71"
		},
		"consent": {
			"parentConsents": [],
			"userConsent": {
				"form": "digital",
				"privacyConsent": true,
				"termsOfUseConsent": true,
				"dateOfPrivacyConsent": {
					"$date": "2020-11-04T21:16:02.458Z"
				},
				"dateOfTermsOfUseConsent": {
					"$date": "2020-11-04T21:16:02.458Z"
				}
			}
		},
		"roles": [
			{
				"$oid": "0000d186816abba584714c96"
			}
		],
		"emailSearchValues": [
			"o",
			"ol",
			"oli",
			"liv",
			"ivi",
			"vie",
			"ier",
			"er.",
			"r.a",
			".ad",
			"adm",
			"dmi",
			"min",
			"in.",
			"n.q",
			".qa",
			"qa@",
			"a@s",
			"@sc",
			"sch",
			"chu",
			"hul",
			"c",
			"cl",
			"clo",
			"lou",
			"oud",
			"ud.",
			"d.o",
			".or",
			"org"
		],
		"firstNameSearchValues": [
			"O",
			"Ol",
			"Oli",
			"liv",
			"ivi",
			"vie",
			"ier"
		],
		"lastNameSearchValues": [
			"H",
			"He",
			"Her",
			"err"
		],
		"forcePasswordChange": false,
		"features": [],
		"firstName": "Olivier",
		"lastName": "Herr",
		"email": "olivier.admin.qa@schul-cloud.org",
		"schoolId": {
			"$oid": "5fa318f2b229544f2c697a56"
		},
		"parents": [],
		"createdAt": {
			"$date": "2020-11-04T21:15:41.743Z"
		},
		"updatedAt": {
			"$date": "2020-11-04T21:59:33.290Z"
		},
		"preferences": {
			"firstLogin": true
		}
	},
	{
		"_id": {
			"$oid": "5fa31a5db229544f2c697adc"
		},
		"consent": {
			"parentConsents": [],
			"userConsent": {
				"form": "digital",
				"privacyConsent": true,
				"termsOfUseConsent": true,
				"dateOfPrivacyConsent": {
					"$date": "2020-11-04T21:17:32.783Z"
				},
				"dateOfTermsOfUseConsent": {
					"$date": "2020-11-04T21:17:32.783Z"
				}
			}
		},
		"roles": [
			{
				"$oid": "0000d186816abba584714c98"
			}
		],
		"emailSearchValues": [
			"a",
			"an",
			"and",
			"ndr",
			"dre",
			"rea",
			"eas",
			"as.",
			"s.t",
			".te",
			"tea",
			"eac",
			"ach",
			"che",
			"her",
			"er.",
			"r.q",
			".qa",
			"qa@",
			"a@s",
			"@sc",
			"sch",
			"chu",
			"hul",
			"c",
			"cl",
			"clo",
			"lou",
			"oud",
			"ud.",
			"d.o",
			".or",
			"org"
		],
		"firstNameSearchValues": [
			"A",
			"An",
			"And",
			"ndr",
			"dre",
			"rea",
			"eas"
		],
		"lastNameSearchValues": [
			"H",
			"He",
			"Her",
			"erz",
			"rzo",
			"zog"
		],
		"forcePasswordChange": false,
		"features": [],
		"firstName": "Andreas",
		"lastName": "Herzog",
		"email": "andreas.teacher.qa@schul-cloud.org",
		"schoolId": {
			"$oid": "5fa318f2b229544f2c697a56"
		},
		"parents": [],
		"createdAt": {
			"$date": "2020-11-04T21:17:17.268Z"
		},
		"updatedAt": {
			"$date": "2020-11-04T21:17:49.795Z"
		},
		"preferences": {
			"firstLogin": true
		}
	},
	{
		"_id": {
			"$oid": "5fa31aacb229544f2c697b48"
		},
		"consent": {
			"parentConsents": [],
			"userConsent": {
				"form": "digital",
				"privacyConsent": true,
				"termsOfUseConsent": true,
				"dateOfPrivacyConsent": {
					"$date": "2020-11-04T21:19:10.879Z"
				},
				"dateOfTermsOfUseConsent": {
					"$date": "2020-11-04T21:19:10.879Z"
				}
			}
		},
		"roles": [
			{
				"$oid": "0000d186816abba584714c98"
			}
		],
		"emailSearchValues": [
			"d",
			"dm",
			"dmi",
			"mit",
			"itr",
			"tri",
			"ri.",
			"i.t",
			".te",
			"tea",
			"eac",
			"ach",
			"che",
			"her",
			"er.",
			"r.q",
			".qa",
			"qa@",
			"a@s",
			"@sc",
			"sch",
			"chu",
			"hul",
			"c",
			"cl",
			"clo",
			"lou",
			"oud",
			"ud.",
			"d.o",
			".or",
			"org"
		],
		"firstNameSearchValues": [
			"D",
			"Di",
			"Dim",
			"imi",
			"mit",
			"itr",
			"tri"
		],
		"lastNameSearchValues": [
			"P",
			"Pa",
			"Pad",
			"ado",
			"dov"
		],
		"forcePasswordChange": false,
		"features": [],
		"firstName": "Dimitri",
		"lastName": "Padov",
		"email": "dmitri.teacher.qa@schul-cloud.org",
		"schoolId": {
			"$oid": "5fa318f2b229544f2c697a56"
		},
		"parents": [],
		"createdAt": {
			"$date": "2020-11-04T21:18:36.989Z"
		},
		"updatedAt": {
			"$date": "2020-11-04T22:00:09.652Z"
		},
		"preferences": {
			"firstLogin": true
		}
	},
	{
		"_id": {
			"$oid": "5fa31b54b229544f2c697bc8"
		},
		"consent": {
			"parentConsents": [],
			"userConsent": {
				"form": "digital",
				"privacyConsent": true,
				"termsOfUseConsent": true,
				"dateOfPrivacyConsent": {
					"$date": "2020-11-04T21:21:44.870Z"
				},
				"dateOfTermsOfUseConsent": {
					"$date": "2020-11-04T21:21:44.870Z"
				}
			}
		},
		"roles": [
			{
				"$oid": "5bd0066a90a9ee0cb4947a9c"
			}
		],
		"emailSearchValues": [
			"b",
			"ba",
			"bar",
			"arb",
			"rba",
			"bar",
			"ara",
			"ra.",
			"a.e",
			".ex",
			"exp",
			"xpe",
			"per",
			"ert",
			"rt.",
			"t.q",
			".qa",
			"qa@",
			"a@s",
			"@sc",
			"sch",
			"chu",
			"hul",
			"c",
			"cl",
			"clo",
			"lou",
			"oud",
			"ud.",
			"d.o",
			".or",
			"org"
		],
		"firstNameSearchValues": [
			"B",
			"Ba",
			"Bar",
			"arb",
			"rba",
			"bar",
			"ara"
		],
		"lastNameSearchValues": [
			"K",
			"Kl",
			"Klo",
			"lop",
			"opp"
		],
		"forcePasswordChange": false,
		"features": [],
		"firstName": "Barbara",
		"lastName": "Klopp",
		"email": "barbara.expert.qa@schul-cloud.org",
		"schoolId": {
			"$oid": "5fa318f2b229544f2c697a56"
		},
		"parents": [],
		"createdAt": {
			"$date": "2020-11-04T21:21:24.606Z"
		},
		"updatedAt": {
			"$date": "2020-11-04T21:22:00.419Z"
		},
		"preferences": {
			"firstLogin": true
		}
	},
	{
		"_id": {
			"$oid": "5fa31bb0b229544f2c697c30"
		},
		"consent": {
			"parentConsents": [],
			"userConsent": {
				"form": "digital",
				"privacyConsent": true,
				"termsOfUseConsent": true,
				"dateOfPrivacyConsent": {
					"$date": "2020-11-04T21:23:29.432Z"
				},
				"dateOfTermsOfUseConsent": {
					"$date": "2020-11-04T21:23:29.432Z"
				}
			}
		},
		"roles": [
			{
				"$oid": "0000d186816abba584714c99"
			}
		],
		"emailSearchValues": [
			"s",
			"st",
			"ste",
			"tef",
			"efa",
			"fan",
			"an.",
			"n.b",
			".ba",
			"bat",
			"att",
			"tte",
			"te.",
			"e.q",
			".qa",
			"qa.",
			"a.s",
			".s@",
			"s@s",
			"@sc",
			"sch",
			"chu",
			"hul",
			"c",
			"cl",
			"clo",
			"lou",
			"oud",
			"ud.",
			"d.o",
			".or",
			"org"
		],
		"firstNameSearchValues": [
			"S",
			"St",
			"Ste",
			"tef",
			"efa",
			"fan"
		],
		"lastNameSearchValues": [
			"B",
			"Ba",
			"Bat",
			"att",
			"tte"
		],
		"forcePasswordChange": false,
		"features": [],
		"firstName": "Stefan",
		"lastName": "Batte",
		"email": "stefan.batte.qa.s@schul-cloud.org",
		"schoolId": {
			"$oid": "5fa318f2b229544f2c697a56"
		},
		"parents": [],
		"createdAt": {
			"$date": "2020-11-04T21:22:56.974Z"
		},
		"updatedAt": {
			"$date": "2020-11-04T21:24:30.755Z"
		},
		"birthday": {
			"$date": "2004-10-31T23:00:00Z"
		},
		"preferences": {
			"firstLogin": true
		}
	},
	{
		"_id": {
			"$oid": "5fa31c40b229544f2c697cd4"
		},
		"consent": {
			"parentConsents": [],
			"userConsent": {
				"form": "digital",
				"privacyConsent": true,
				"termsOfUseConsent": true,
				"dateOfPrivacyConsent": {
					"$date": "2020-11-04T21:26:08.299Z"
				},
				"dateOfTermsOfUseConsent": {
					"$date": "2020-11-04T21:26:08.299Z"
				}
			}
		},
		"roles": [
			{
				"$oid": "0000d186816abba584714c99"
			}
		],
		"emailSearchValues": [
			"p",
			"po",
			"pol",
			"oll",
			"lly",
			"ly.",
			"y.g",
			".gi",
			"gie",
			"ies",
			"est",
			"st.",
			"t.q",
			".qa",
			"qa@",
			"a@s",
			"@sc",
			"sch",
			"chu",
			"hul",
			"c",
			"cl",
			"clo",
			"lou",
			"oud",
			"ud.",
			"d.o",
			".or",
			"org"
		],
		"firstNameSearchValues": [
			"P",
			"Po",
			"Pol",
			"oll",
			"lly"
		],
		"lastNameSearchValues": [
			"G",
			"Gi",
			"Gie",
			"ies",
			"est"
		],
		"forcePasswordChange": false,
		"features": [],
		"firstName": "Polly",
		"lastName": "Giest",
		"email": "polly.giest.qa@schul-cloud.org",
		"schoolId": {
			"$oid": "5fa318f2b229544f2c697a56"
		},
		"parents": [],
		"createdAt": {
			"$date": "2020-11-04T21:25:20.534Z"
		},
		"updatedAt": {
			"$date": "2020-11-04T21:26:27.507Z"
		},
		"birthday": {
			"$date": "2004-09-07T22:00:00Z"
		},
		"preferences": {
			"firstLogin": true
		}
	},
	{
		"_id": {
			"$oid": "5fa31cafb229544f2c697d4f"
		},
		"consent": {
			"parentConsents": [],
			"userConsent": {
				"form": "digital",
				"privacyConsent": true,
				"termsOfUseConsent": true,
				"dateOfPrivacyConsent": {
					"$date": "2020-11-04T21:27:48.067Z"
				},
				"dateOfTermsOfUseConsent": {
					"$date": "2020-11-04T21:27:48.067Z"
				}
			}
		},
		"roles": [
			{
				"$oid": "0000d186816abba584714c99"
			}
		],
		"emailSearchValues": [
			"f",
			"fa",
			"fab",
			"abi",
			"bia",
			"ian",
			"an.",
			"n.g",
			".gu",
			"gul",
			"ulc",
			"lck",
			"cke",
			"ke.",
			"e.q",
			".qa",
			"qa@",
			"a@s",
			"@sc",
			"sch",
			"chu",
			"hul",
			"c",
			"cl",
			"clo",
			"lou",
			"oud",
			"ud.",
			"d.o",
			".or",
			"org"
		],
		"firstNameSearchValues": [
			"F",
			"Fa",
			"Fab",
			"abi",
			"bia",
			"ian"
		],
		"lastNameSearchValues": [
			"G",
			"Gu",
			"Gul",
			"ulc",
			"lck",
			"cke"
		],
		"forcePasswordChange": false,
		"features": [],
		"firstName": "Fabian",
		"lastName": "Gulcke",
		"email": "fabian.gulcke.qa@schul-cloud.org",
		"schoolId": {
			"$oid": "5fa318f2b229544f2c697a56"
		},
		"parents": [],
		"createdAt": {
			"$date": "2020-11-04T21:27:11.942Z"
		},
		"updatedAt": {
			"$date": "2020-11-04T21:28:09.733Z"
		},
		"birthday": {
			"$date": "2004-10-13T22:00:00Z"
		},
		"preferences": {
			"firstLogin": true
		}
	},
	{
		"_id": {
			"$oid": "5fa31d13b229544f2c697dc7"
		},
		"consent": {
			"parentConsents": [],
			"userConsent": {
				"form": "digital",
				"privacyConsent": true,
				"termsOfUseConsent": true,
				"dateOfPrivacyConsent": {
					"$date": "2020-11-04T21:29:34.162Z"
				},
				"dateOfTermsOfUseConsent": {
					"$date": "2020-11-04T21:29:34.162Z"
				}
			}
		},
		"roles": [
			{
				"$oid": "0000d186816abba584714c99"
			}
		],
		"emailSearchValues": [
			"o",
			"ol",
			"ole",
			"le.",
			"e.b",
			".ba",
			"bar",
			"art",
			"rt.",
			"t.q",
			".qa",
			"qa@",
			"a@s",
			"@sc",
			"sch",
			"chu",
			"hul",
			"c",
			"cl",
			"clo",
			"lou",
			"oud",
			"ud.",
			"d.o",
			".or",
			"org"
		],
		"firstNameSearchValues": [
			"O",
			"Ol",
			"Ole"
		],
		"lastNameSearchValues": [
			"B",
			"Ba",
			"Bar",
			"art"
		],
		"forcePasswordChange": false,
		"features": [],
		"firstName": "Ole",
		"lastName": "Bart",
		"email": "ole.bart.qa@schul-cloud.org",
		"schoolId": {
			"$oid": "5fa318f2b229544f2c697a56"
		},
		"parents": [],
		"createdAt": {
			"$date": "2020-11-04T21:28:51.951Z"
		},
		"updatedAt": {
			"$date": "2020-11-04T21:29:57.118Z"
		},
		"birthday": {
			"$date": "2004-02-17T23:00:00Z"
		},
		"preferences": {
			"firstLogin": true
		}
	},
	{
		"_id": {
			"$oid": "5fa31f99b229544f2c697e5c"
		},
		"consent": {
			"parentConsents": [],
			"userConsent": {
				"form": "digital",
				"privacyConsent": true,
				"termsOfUseConsent": true,
				"dateOfPrivacyConsent": {
					"$date": "2020-11-04T21:39:56.822Z"
				},
				"dateOfTermsOfUseConsent": {
					"$date": "2020-11-04T21:39:56.822Z"
				}
			}
		},
		"roles": [
			{
				"$oid": "0000d186816abba584714c96"
			},
			{
				"$oid": "0000d186816abba584714c98"
			}
		],
		"emailSearchValues": [
			"f",
			"fe",
			"fer",
			"ern",
			"rna",
			"nan",
			"and",
			"ndo",
			"do.",
			"o.a",
			".ad",
			"adm",
			"dmi",
			"min",
			"in.",
			"n.q",
			".qa",
			"qa@",
			"a@s",
			"@sc",
			"sch",
			"chu",
			"hul",
			"c",
			"cl",
			"clo",
			"lou",
			"oud",
			"ud.",
			"d.o",
			".or",
			"org"
		],
		"firstNameSearchValues": [
			"F",
			"Fe",
			"Fer",
			"ern",
			"rna",
			"nan",
			"and",
			"ndo"
		],
		"lastNameSearchValues": [
			"S",
			"Sa",
			"San",
			"ant",
			"nto",
			"tos"
		],
		"forcePasswordChange": false,
		"features": [],
		"firstName": "Fernando",
		"lastName": "Santos",
		"email": "fernando.admin.qa@schul-cloud.org",
		"schoolId": {
			"$oid": "5fa31f3db229544f2c697e3e"
		},
		"parents": [],
		"createdAt": {
			"$date": "2020-11-04T21:39:37.621Z"
		},
		"updatedAt": {
			"$date": "2020-11-04T21:54:24.907Z"
		},
		"preferences": {
			"firstLogin": true
		}
	},
	{
		"_id": {
			"$oid": "5fa32008b229544f2c697ee4"
		},
		"consent": {
			"parentConsents": [],
			"userConsent": {
				"form": "digital",
				"privacyConsent": true,
				"termsOfUseConsent": true,
				"dateOfPrivacyConsent": {
					"$date": "2020-11-04T21:41:49.195Z"
				},
				"dateOfTermsOfUseConsent": {
					"$date": "2020-11-04T21:41:49.195Z"
				}
			}
		},
		"roles": [
			{
				"$oid": "0000d186816abba584714c98"
			}
		],
		"emailSearchValues": [
			"d",
			"da",
			"dan",
			"ani",
			"nie",
			"iel",
			"el.",
			"l.t",
			".te",
			"tea",
			"eac",
			"ach",
			"che",
			"her",
			"er.",
			"r.q",
			".qa",
			"qa@",
			"a@s",
			"@sc",
			"sch",
			"chu",
			"hul",
			"c",
			"cl",
			"clo",
			"lou",
			"oud",
			"ud.",
			"d.o",
			".or",
			"org"
		],
		"firstNameSearchValues": [
			"D",
			"Da",
			"Dan",
			"ani",
			"nie",
			"iel"
		],
		"lastNameSearchValues": [
			"F",
			"Fu",
			"Fuz",
			"uza",
			"zat",
			"ato"
		],
		"forcePasswordChange": false,
		"features": [],
		"firstName": "Daniel",
		"lastName": "Fuzato",
		"email": "daniel.teacher.qa@schul-cloud.org",
		"schoolId": {
			"$oid": "5fa31f3db229544f2c697e3e"
		},
		"parents": [],
		"createdAt": {
			"$date": "2020-11-04T21:41:28.751Z"
		},
		"updatedAt": {
			"$date": "2020-11-04T21:55:04.466Z"
		},
		"preferences": {
			"firstLogin": true
		}
	},
	{
		"_id": {
			"$oid": "5fa3206ab229544f2c697f47"
		},
		"consent": {
			"parentConsents": [],
			"userConsent": {
				"form": "digital",
				"privacyConsent": true,
				"termsOfUseConsent": true,
				"dateOfPrivacyConsent": {
					"$date": "2020-11-04T21:46:59.869Z"
				},
				"dateOfTermsOfUseConsent": {
					"$date": "2020-11-04T21:46:59.869Z"
				}
			}
		},
		"roles": [
			{
				"$oid": "0000d186816abba584714c99"
			}
		],
		"emailSearchValues": [
			"d",
			"da",
			"dan",
			"ani",
			"ni.",
			"i.a",
			".al",
			"alv",
			"lve",
			"ves",
			"esi",
			"sih",
			"ihn",
			"hno",
			"no.",
			"o.q",
			".qa",
			"qa.",
			"a.s",
			".s@",
			"s@s",
			"@sc",
			"sch",
			"chu",
			"hul",
			"c",
			"cl",
			"clo",
			"lou",
			"oud",
			"ud.",
			"d.o",
			".or",
			"org"
		],
		"firstNameSearchValues": [
			"D",
			"Da",
			"Dan",
			"ani"
		],
		"lastNameSearchValues": [
			"A",
			"Al",
			"Alv",
			"lve",
			"ves",
			"esi",
			"sih",
			"ihn",
			"hno"
		],
		"forcePasswordChange": false,
		"features": [],
		"firstName": "Dani",
		"lastName": "Alvesihno",
		"email": "dani.alvesihno.qa.s@schul-cloud.org",
		"schoolId": {
			"$oid": "5fa31f3db229544f2c697e3e"
		},
		"parents": [],
		"createdAt": {
			"$date": "2020-11-04T21:43:06.067Z"
		},
		"updatedAt": {
			"$date": "2020-11-04T21:54:41.690Z"
		},
		"birthday": {
			"$date": "2004-03-09T23:00:00Z"
		},
		"preferences": {
			"firstLogin": true
		}
	},
	{
		"_id": {
			"$oid": "5fa321abb229544f2c698062"
		},
		"consent": {
			"parentConsents": [],
			"userConsent": {
				"form": "digital",
				"privacyConsent": true,
				"termsOfUseConsent": true,
				"dateOfPrivacyConsent": {
					"$date": "2020-11-04T21:49:06.903Z"
				},
				"dateOfTermsOfUseConsent": {
					"$date": "2020-11-04T21:49:06.903Z"
				}
			}
		},
		"roles": [
			{
				"$oid": "0000d186816abba584714c99"
			}
		],
		"emailSearchValues": [
			"r",
			"re",
			"ren",
			"ena",
			"nat",
			"ato",
			"to.",
			"o.d",
			".de",
			"del",
			"eli",
			"lim",
			"ima",
			"ma.",
			"a.q",
			".qa",
			"qa.",
			"a.s",
			".s@",
			"s@s",
			"@sc",
			"sch",
			"chu",
			"hul",
			"c",
			"cl",
			"clo",
			"lou",
			"oud",
			"ud.",
			"d.o",
			".or",
			"org"
		],
		"firstNameSearchValues": [
			"R",
			"Re",
			"Ren",
			"ena",
			"nat",
			"ato"
		],
		"lastNameSearchValues": [
			"d",
			"de",
			"L",
			"Li",
			"Lim",
			"ima"
		],
		"forcePasswordChange": false,
		"features": [],
		"firstName": "Renato",
		"lastName": "de Lima",
		"email": "renato.delima.qa.s@schul-cloud.org",
		"schoolId": {
			"$oid": "5fa31f3db229544f2c697e3e"
		},
		"parents": [],
		"createdAt": {
			"$date": "2020-11-04T21:48:27.044Z"
		},
		"updatedAt": {
			"$date": "2020-11-04T21:55:24.637Z"
		},
		"birthday": {
			"$date": "2004-08-10T22:00:00Z"
		},
		"preferences": {
			"firstLogin": true
		}
	},
	{
		"_id": {
			"$oid": "5fa32210b229544f2c6980d5"
		},
		"consent": {
			"parentConsents": [],
			"userConsent": {
				"form": "digital",
				"privacyConsent": true,
				"termsOfUseConsent": true,
				"dateOfPrivacyConsent": {
					"$date": "2020-11-04T21:50:41.791Z"
				},
				"dateOfTermsOfUseConsent": {
					"$date": "2020-11-04T21:50:41.791Z"
				}
			}
		},
		"roles": [
			{
				"$oid": "0000d186816abba584714c99"
			}
		],
		"emailSearchValues": [
			"c",
			"ca",
			"car",
			"arl",
			"rlo",
			"lot",
			"ota",
			"ta.",
			"a.v",
			".va",
			"var",
			"arg",
			"rga",
			"gas",
			"as.",
			"s.q",
			".qa",
			"qa.",
			"a.s",
			".s@",
			"s@s",
			"@sc",
			"sch",
			"chu",
			"hul",
			"c",
			"cl",
			"clo",
			"lou",
			"oud",
			"ud.",
			"d.o",
			".or",
			"org"
		],
		"firstNameSearchValues": [
			"C",
			"Ca",
			"Car",
			"arl",
			"rlo",
			"lot",
			"ota"
		],
		"lastNameSearchValues": [
			"V",
			"Va",
			"Var",
			"arg",
			"rga",
			"gas"
		],
		"forcePasswordChange": false,
		"features": [],
		"firstName": "Carlota",
		"lastName": "Vargas",
		"email": "carlota.vargas.qa.s@schul-cloud.org",
		"schoolId": {
			"$oid": "5fa31f3db229544f2c697e3e"
		},
		"parents": [],
		"createdAt": {
			"$date": "2020-11-04T21:50:08.449Z"
		},
		"updatedAt": {
			"$date": "2020-11-04T21:59:04.638Z"
		},
		"birthday": {
			"$date": "2004-11-01T23:00:00Z"
		},
		"preferences": {
			"firstLogin": true
		}
	},
	{
		"_id": {
			"$oid": "5fa322b1b229544f2c698148"
		},
		"consent": {
			"parentConsents": [],
			"userConsent": {
				"form": "digital",
				"privacyConsent": true,
				"termsOfUseConsent": true,
				"dateOfPrivacyConsent": {
					"$date": "2020-11-04T21:53:10.240Z"
				},
				"dateOfTermsOfUseConsent": {
					"$date": "2020-11-04T21:53:10.240Z"
				}
			}
		},
		"roles": [
			{
				"$oid": "5bd0066a90a9ee0cb4947a9c"
			}
		],
		"emailSearchValues": [
			"j",
			"ju",
			"jul",
			"uli",
			"lio",
			"io.",
			"o.e",
			".ex",
			"exp",
			"xpe",
			"per",
			"ert",
			"rt.",
			"t.q",
			".qa",
			"qa.",
			"a.e",
			".e@",
			"e@s",
			"@sc",
			"sch",
			"chu",
			"hul",
			"c",
			"cl",
			"clo",
			"lou",
			"oud",
			"ud.",
			"d.o",
			".or",
			"org"
		],
		"firstNameSearchValues": [
			"J",
			"Ju",
			"Jul",
			"uli",
			"lio"
		],
		"lastNameSearchValues": [
			"B",
			"Ba",
			"Bap",
			"apt",
			"pti",
			"tis",
			"ist",
			"sta"
		],
		"forcePasswordChange": false,
		"features": [],
		"firstName": "Julio",
		"lastName": "Baptista",
		"email": "julio.expert.qa.e@schul-cloud.org",
		"schoolId": {
			"$oid": "5fa31f3db229544f2c697e3e"
		},
		"parents": [],
		"createdAt": {
			"$date": "2020-11-04T21:52:49.374Z"
		},
		"updatedAt": {
			"$date": "2020-11-05T06:47:46.988Z"
		},
		"preferences": {
			"firstLogin": true
		}
	},
	{
		"_id" : {
			"$oid": "63354059dc728d001f53fb6d"
		},
		"consent" : {
			"parentConsents" : [],
			"userConsent" : {
				"form" : "digital",
				"privacyConsent" : false,
				"termsOfUseConsent" : false,
				"dateOfPrivacyConsent" : {
					"$date": "2022-09-29T06:51:06.241Z"
				},
				"dateOfTermsOfUseConsent" : {
					"$date": "2022-09-29T06:51:06.241Z"
				}
			}
		},
		"roles" : [
		{
			"$oid": "5bd0066a90a9ee0cb4947a9c"
		}
		],
		"emailSearchValues" : [
			"e",
			"ex",
			"exp",
			"xpe",
			"per",
			"ert",
			"rt@",
			"t@s",
			"@sc",
			"sch",
			"chu",
			"hul",
			"c",
			"cl",
			"clo",
			"lou",
			"oud",
			"ud.",
			"d.o",
			".or",
			"org"
		],
		"firstNameSearchValues" : [
			"R",
			"Ru",
			"Ruf",
			"ufu",
			"fus"
		],
		"lastNameSearchValues" : [
			"E",
			"Ex",
			"Exp",
			"xpe",
			"per",
			"ert"
		],
		"forcePasswordChange" : false,
		"features" : [],
		"deletedAt" : null,
		"firstName" : "Rufus",
		"lastName" : "Expert",
		"email" : "expert@schul-cloud.org",
		"schoolId" : {
			"$oid": "5f2987e020834114b8efd6f9"
		},
		"parents" : [],
		"createdAt" : {
			"$date": "2022-09-29T06:51:05.969Z"
		},
		"updatedAt" : {
			"$date": "2022-09-29T06:51:06.242Z"
		},
		"__v" : 0
	}
]<|MERGE_RESOLUTION|>--- conflicted
+++ resolved
@@ -526,17 +526,10 @@
 			"org"
 		],
 		"firstNameSearchValues": [
-<<<<<<< HEAD
-			"V",
-			"Ve",
-			"Ver",
-			"era"
-=======
 			"V", 
 			"Ve", 
 			"Ver", 
 			"era" 
->>>>>>> 435a606f
 		],
 		"lastNameSearchValues": [
 			"V",
