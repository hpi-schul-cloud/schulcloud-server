[
	{
		"_id": {
			"$oid": "644a46e5d0a8301e6cf25d86"
		},
		"createdAt": {
			"$date": "2023-04-27T09:56:53.401Z"
		},
		"updatedAt": {
			"$date": "2023-04-27T09:56:53.401Z"
		},
		"tool": {
			"$oid": "644a4593d0a8301e6cf25d85"
		},
		"school": {
			"$oid": "5f2987e020834114b8efd6f8"
		},
		"schoolParameters": [
			{
				"name": "param1",
				"value": "HelloWorld"
			}
		],
		"toolVersion": 1
	},
	{
		"_id": {
			"$oid": "647de374cf6a427b9d39e5ba"
		},
		"createdAt": {
			"$date": {
				"$numberLong": "1685971828284"
			}
		},
		"updatedAt": {
			"$date": {
				"$numberLong": "1685971828284"
			}
		},
		"tool": {
			"$oid": "647de247cf6a427b9d39e5b9"
		},
		"school": {
			"$oid": "5f2987e020834114b8efd6f8"
		},
		"schoolParameters": [],
		"toolVersion": 2
	},
	{
		"_id": {
			"$oid": "647de374cf6a427b9d39e5bb"
		},
		"createdAt": {
			"$date": {
				"$numberLong": "1685971828284"
			}
		},
		"updatedAt": {
			"$date": {
				"$numberLong": "1685971828284"
			}
		},
		"tool": {
			"$oid": "647de247cf6a427b9d39e5b9"
		},
		"school": {
			"$oid": "5fa2c5ccb229544f2c69666c"
		},
		"schoolParameters": [],
		"toolVersion": 2
	},
	{
		"_id": {
<<<<<<< HEAD
			"$oid": "647de374cf6a427b9d39e5bc"
		},
		"createdAt": {
			"$date": "2023-11-30T15:23:31.370Z"
		},
		"updatedAt": {
			"$date": "2023-11-30T15:23:31.370Z"
		},
		"tool": {
			"$oid": "647de247cf6a427b9d39e5b1"
		},
		"school": {
			"$oid": "5f2987e020834114b8efd6f8"
		},
		"schoolParameters": [{
			"name": "search",
			"value": "xxx"
		}],
		"toolVersion": 1
	},
	{
		"_id": {
			"$oid": "647de374cf6a427b9d39e5bd"
		},
		"createdAt": {
			"$date": "2023-11-30T15:23:45.423Z"
		},
		"updatedAt": {
			"$date": "2023-11-30T15:23:45.423Z"
		},
		"tool": {
			"$oid": "647de247cf6a427b9d39e5c2"
		},
		"school": {
			"$oid": "5f2987e020834114b8efd6f8"
		},
		"schoolParameters": [],
		"toolVersion": 1
	},
	{
		"_id": {
			"$oid": "647de374cf6a427b9d39e5be"
		},
		"createdAt": {
			"$date": "2023-11-30T15:29:00.061Z"
		},
		"updatedAt": {
			"$date": "2023-11-30T15:29:00.061Z"
		},
		"tool": {
			"$oid": "647de247cf6a427b9d39e5c3"
		},
		"school": {
			"$oid": "5f2987e020834114b8efd6f8"
		},
		"schoolParameters": [{
			"name": "schoolParan",
			"value": "test"
		}],
		"toolVersion": 1
=======
			"$oid": "65685717ed7c14d921698602"
		},
		"createdAt": {
			"$date": {
				"$numberLong": "1685971828284"
			}
		},
		"updatedAt": {
			"$date": {
				"$numberLong": "1685971828284"
			}
		},
		"tool": {
			"$oid": "644a4593d0a8301e6cf25d86"
		},
		"school": {
			"$oid": "5fa2c5ccb229544f2c69666c"
		},
		"schoolParameters": [],
		"toolVersion": 1
>>>>>>> 81f42f37
	}

]<|MERGE_RESOLUTION|>--- conflicted
+++ resolved
@@ -71,7 +71,29 @@
 	},
 	{
 		"_id": {
-<<<<<<< HEAD
+			"$oid": "65685717ed7c14d921698602"
+		},
+		"createdAt": {
+			"$date": {
+				"$numberLong": "1685971828284"
+			}
+		},
+		"updatedAt": {
+			"$date": {
+				"$numberLong": "1685971828284"
+			}
+		},
+		"tool": {
+			"$oid": "644a4593d0a8301e6cf25d86"
+		},
+		"school": {
+			"$oid": "5fa2c5ccb229544f2c69666c"
+		},
+		"schoolParameters": [],
+		"toolVersion": 1
+	},
+	{
+		"_id": {
 			"$oid": "647de374cf6a427b9d39e5bc"
 		},
 		"createdAt": {
@@ -132,28 +154,5 @@
 			"value": "test"
 		}],
 		"toolVersion": 1
-=======
-			"$oid": "65685717ed7c14d921698602"
-		},
-		"createdAt": {
-			"$date": {
-				"$numberLong": "1685971828284"
-			}
-		},
-		"updatedAt": {
-			"$date": {
-				"$numberLong": "1685971828284"
-			}
-		},
-		"tool": {
-			"$oid": "644a4593d0a8301e6cf25d86"
-		},
-		"school": {
-			"$oid": "5fa2c5ccb229544f2c69666c"
-		},
-		"schoolParameters": [],
-		"toolVersion": 1
->>>>>>> 81f42f37
 	}
-
 ]