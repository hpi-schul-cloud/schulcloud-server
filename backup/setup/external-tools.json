--- conflicted
+++ resolved
@@ -102,91 +102,6 @@
 	},
 	{
 		"_id": {
-<<<<<<< HEAD
-			"$oid": "647de247cf6a427b9d39e5b1"
-		},
-		"createdAt": {
-			"$date": "2023-11-30T12:37:54.977Z"
-		},
-		"updatedAt": {
-			"$date": "2023-11-30T15:31:47.749Z"
-		},
-		"name": "Cy Test Tool School Scope",
-		"config_type": "basic",
-		"config_baseUrl": "http:google.com",
-		"parameters": [{
-			"name": "searchparam",
-			"displayName": "searchparameter",
-			"description": "",
-			"scope": "school",
-			"location": "path",
-			"type": "string",
-			"isOptional": false
-		}],
-		"isHidden": false,
-		"openNewTab": false,
-		"version": 2
-	},
-	{
-		"_id": {
-			"$oid": "647de247cf6a427b9d39e5c2"
-		},
-		"createdAt": {
-			"$date": "2023-11-30T12:40:29.049Z"
-		},
-		"updatedAt": {
-			"$date": "2023-11-30T15:32:05.991Z"
-		},
-		"name": "CY Test Tool Context Scope",
-		"config_type": "basic",
-		"config_baseUrl": "https:google.com",
-		"parameters": [{
-			"name": "searchparam",
-			"displayName": "searchparameter",
-			"description": "",
-			"scope": "context",
-			"location": "path",
-			"type": "string",
-			"isOptional": false
-		}],
-		"isHidden": false,
-		"openNewTab": false,
-		"version": 2
-	},
-	{
-		"_id": {
-			"$oid": "647de247cf6a427b9d39e5c3"
-		},
-		"createdAt": {
-			"$date": "2023-11-30T15:28:04.733Z"
-		},
-		"updatedAt": {
-			"$date": "2023-11-30T15:32:42.888Z"
-		},
-		"name": "CY Test Tool School and Context Scope",
-		"config_type": "basic",
-		"config_baseUrl": "https:google.com",
-		"parameters": [{
-			"name": "schoolParam",
-			"displayName": "cypress test school",
-			"description": "",
-			"scope": "school",
-			"location": "path",
-			"type": "string",
-			"isOptional": false
-		}, {
-			"name": "contextparammm",
-			"displayName": "cypress test context",
-			"description": "",
-			"scope": "context",
-			"location": "path",
-			"type": "string",
-			"isOptional": false
-		}],
-		"isHidden": false,
-		"openNewTab": false,
-		"version": 2
-=======
 			"$oid": "644a4593d0a8301e6cf25d86"
 		},
 		"createdAt": {
@@ -206,7 +121,92 @@
 		"restrictToContexts": [
 			"board-element"
 		]
->>>>>>> 81f42f37
+	},
+	{
+		"_id": {
+			"$oid": "647de247cf6a427b9d39e5b1"
+		},
+		"createdAt": {
+			"$date": "2023-11-30T12:37:54.977Z"
+		},
+		"updatedAt": {
+			"$date": "2023-11-30T15:31:47.749Z"
+		},
+		"name": "Cy Test Tool School Scope",
+		"config_type": "basic",
+		"config_baseUrl": "http:google.com",
+		"parameters": [{
+			"name": "searchparam",
+			"displayName": "searchparameter",
+			"description": "",
+			"scope": "school",
+			"location": "path",
+			"type": "string",
+			"isOptional": false
+		}],
+		"isHidden": false,
+		"openNewTab": false,
+		"version": 2
+	},
+	{
+		"_id": {
+			"$oid": "647de247cf6a427b9d39e5c2"
+		},
+		"createdAt": {
+			"$date": "2023-11-30T12:40:29.049Z"
+		},
+		"updatedAt": {
+			"$date": "2023-11-30T15:32:05.991Z"
+		},
+		"name": "CY Test Tool Context Scope",
+		"config_type": "basic",
+		"config_baseUrl": "https:google.com",
+		"parameters": [{
+			"name": "searchparam",
+			"displayName": "searchparameter",
+			"description": "",
+			"scope": "context",
+			"location": "path",
+			"type": "string",
+			"isOptional": false
+		}],
+		"isHidden": false,
+		"openNewTab": false,
+		"version": 2
+	},
+	{
+		"_id": {
+			"$oid": "647de247cf6a427b9d39e5c3"
+		},
+		"createdAt": {
+			"$date": "2023-11-30T15:28:04.733Z"
+		},
+		"updatedAt": {
+			"$date": "2023-11-30T15:32:42.888Z"
+		},
+		"name": "CY Test Tool School and Context Scope",
+		"config_type": "basic",
+		"config_baseUrl": "https:google.com",
+		"parameters": [{
+			"name": "schoolParam",
+			"displayName": "cypress test school",
+			"description": "",
+			"scope": "school",
+			"location": "path",
+			"type": "string",
+			"isOptional": false
+		}, {
+			"name": "contextparammm",
+			"displayName": "cypress test context",
+			"description": "",
+			"scope": "context",
+			"location": "path",
+			"type": "string",
+			"isOptional": false
+		}],
+		"isHidden": false,
+		"openNewTab": false,
+		"version": 2
 	}
 
 ]