[{
	"_id": {
		"$oid": "0000b186816abba584714c50"
	},
	"counties" : [
        {
            "antaresKey" : "S",
            "_id": {"$oid": "5fa55eb53f472a2d986c87ba"},
            "countyId" : 8111,
            "name" : "Stuttgart"
        },
        {
            "antaresKey" : "BB",
            "_id": {"$oid": "5fa55eb53f472a2d986c87bb"},
            "countyId" : 8115,
            "name" : "Böblingen"
        },
        {
            "antaresKey" : "ES",
            "_id": {"$oid": "5fa55eb53f472a2d986c87bc"},
            "countyId" : 8116,
            "name" : "Esslingen"
        }
	],
	"name": "Baden-Württemberg",
	"abbreviation": "BW",
	"logoUrl": "https://upload.wikimedia.org/wikipedia/commons/thumb/7/74/Coat_of_arms_of_Baden-W%C3%BCrttemberg_%28lesser%29.svg/430px-Coat_of_arms_of_Baden-W%C3%BCrttemberg_%28lesser%29.svg.png",
	"__v": 0
},
{
	"_id": {
		"$oid": "0000b186816abba584714c51"
	},
	"name": "Bayern",
	"abbreviation": "BY",
	"logoUrl": "https://upload.wikimedia.org/wikipedia/commons/thumb/d/d2/Bayern_Wappen.svg/292px-Bayern_Wappen.svg.png",
	"__v": 0
},
{
	"_id": {
		"$oid": "0000b186816abba584714c52"
	},
	"name": "Berlin",
	"abbreviation": "BE",
	"logoUrl": "https://upload.wikimedia.org/wikipedia/commons/thumb/d/d9/Coat_of_arms_of_Berlin.svg/450px-Coat_of_arms_of_Berlin.svg.png",
	"__v": 0
},
{
	"_id": {
		"$oid": "0000b186816abba584714c53"
	},
	"counties" : [
        {
            "antaresKey" : "BRB",
            "_id" : {"$oid":"5fa55eb53f472a2d986c8812"},
            "countyId" : 12051,
            "name" : "Brandenburg an der Havel"
        },
        {
            "antaresKey" : "CB",
            "_id" : {"$oid":"5fa55eb53f472a2d986c8813"},
            "countyId" : 12052,
            "name" : "Cottbus"
        }
	],
	"name": "Brandenburg",
	"abbreviation": "BB",
	"logoUrl": "https://upload.wikimedia.org/wikipedia/commons/thumb/4/45/Brandenburg_Wappen.svg/354px-Brandenburg_Wappen.svg.png",
	"__v": 0
},
{
	"_id": {
		"$oid": "0000b186816abba584714c54"
	},
	"name": "Bremen",
	"abbreviation": "HB",
	"logoUrl": "https://upload.wikimedia.org/wikipedia/commons/thumb/6/64/Bremen_Wappen%28Mittel%29.svg/500px-Bremen_Wappen%28Mittel%29.svg.png",
	"__v": 0
},
{
	"_id": {
		"$oid": "0000b186816abba584714c55"
	},
	"name": "Hamburg",
	"abbreviation": "HH",
	"logoUrl": "https://upload.wikimedia.org/wikipedia/commons/thumb/d/d0/Coat_of_arms_of_Hamburg.svg/225px-Coat_of_arms_of_Hamburg.svg.png",
	"__v": 0
},
{
	"_id": {
		"$oid": "0000b186816abba584714c56"
	},
	"name": "Hessen",
	"abbreviation": "HE",
	"logoUrl": "https://upload.wikimedia.org/wikipedia/commons/thumb/c/cd/Coat_of_arms_of_Hesse.svg/428px-Coat_of_arms_of_Hesse.svg.png",
	"__v": 0
},
{
	"_id": {
		"$oid": "0000b186816abba584714c57"
	},
	"name": "Mecklenburg-Vorpommern",
	"abbreviation": "MV",
	"logoUrl": "https://upload.wikimedia.org/wikipedia/commons/thumb/7/74/Coat_of_arms_of_Mecklenburg-Western_Pomerania_%28great%29.svg/507px-Coat_of_arms_of_Mecklenburg-Western_Pomerania_%28great%29.svg.png",
	"__v": 0
},
{
	"_id": {
		"$oid": "0000b186816abba584714c58"
	},
	"name": "Niedersachsen",
	"abbreviation": "NI",
	"logoUrl": "https://upload.wikimedia.org/wikipedia/commons/thumb/0/0b/Coat_of_arms_of_Lower_Saxony.svg/593px-Coat_of_arms_of_Lower_Saxony.svg.png",
	"__v": 0,
	"counties" : [
		{
			"antaresKey" : "NI",
			"_id": {"$oid":"5fa55eb53f472a2d986c8812"},
			"countyId": 3256,
<<<<<<< HEAD
			"name": "Nienburg/Weser",
			"merlinUser": "dummy-EncryptedMerlinUser",
			"secretMerlinKey": "dummy-encryptedMerlinKey"
=======
			"name": "Nienburg/Weser"
>>>>>>> ebc32fdf
		}
	]
},
{
	"_id": {
		"$oid": "0000b186816abba584714c59"
	},
	"name": "Nordrhein-Westfalen",
	"abbreviation": "NW",
	"logoUrl": "https://upload.wikimedia.org/wikipedia/commons/thumb/b/bb/Coat_of_arms_of_North_Rhine-Westfalia.svg/462px-Coat_of_arms_of_North_Rhine-Westfalia.svg.png",
	"__v": 0
},
{
	"_id": {
		"$oid": "0000b186816abba584714c61"
	},
	"name": "Saarland",
	"abbreviation": "SL",
	"logoUrl": "https://upload.wikimedia.org/wikipedia/commons/thumb/8/8e/Wappen_des_Saarlands.svg/512px-Wappen_des_Saarlands.svg.png",
	"__v": 0
},
{
	"_id": {
		"$oid": "0000b186816abba584714c62"
	},
	"name": "Sachsen",
	"abbreviation": "SN",
	"logoUrl": "https://upload.wikimedia.org/wikipedia/commons/thumb/5/5f/Coat_of_arms_of_Saxony.svg/512px-Coat_of_arms_of_Saxony.svg.png",
	"__v": 0
},
{
	"_id": {
		"$oid": "0000b186816abba584714c63"
	},
	"name": "Sachsen-Anhalt",
	"abbreviation": "ST",
	"logoUrl": "https://upload.wikimedia.org/wikipedia/commons/thumb/5/53/Wappen_Sachsen-Anhalt.svg/554px-Wappen_Sachsen-Anhalt.svg.png",
	"__v": 0
},
{
	"_id": {
		"$oid": "0000b186816abba584714c64"
	},
	"name": "Schleswig-Holstein",
	"abbreviation": "SH",
	"logoUrl": "https://upload.wikimedia.org/wikipedia/commons/thumb/0/02/DEU_Schleswig-Holstein_COA.svg/402px-DEU_Schleswig-Holstein_COA.svg.png",
	"__v": 0
},
{
	"_id": {
		"$oid": "0000b186816abba584714c65"
	},
	"name": "Thüringen",
	"abbreviation": "TH",
	"logoUrl": "https://upload.wikimedia.org/wikipedia/commons/thumb/0/08/Coat_of_arms_of_Thuringia.svg/512px-Coat_of_arms_of_Thuringia.svg.png",
	"__v": 0
},
{
	"_id": {
		"$oid": "0000b186816abba584714c60"
	},
	"name": "Rheinland-Pfalz",
	"abbreviation": "RP",
	"logoUrl": "https://upload.wikimedia.org/wikipedia/commons/thumb/8/89/Coat_of_arms_of_Rhineland-Palatinate.svg/600px-Coat_of_arms_of_Rhineland-Palatinate.svg.png",
	"__v": 0
},
{
	"_id": {
		"$oid": "5f058f43174c832714864f96"
	},
	"name": "Internationale Schule",
	"abbreviation": "IN",
	"logoUrl": "https://upload.wikimedia.org/wikipedia/commons/7/71/Earth_icon_2.png",
	"createdAt": {
		"$date": "2020-07-08T09:17:55.124Z"
	},
	"updatedAt": {
		"$date": "2020-07-08T09:17:55.124Z"
	},
	"__v": 0
}]
<|MERGE_RESOLUTION|>--- conflicted
+++ resolved
@@ -117,13 +117,7 @@
 			"antaresKey" : "NI",
 			"_id": {"$oid":"5fa55eb53f472a2d986c8812"},
 			"countyId": 3256,
-<<<<<<< HEAD
-			"name": "Nienburg/Weser",
-			"merlinUser": "dummy-EncryptedMerlinUser",
-			"secretMerlinKey": "dummy-encryptedMerlinKey"
-=======
 			"name": "Nienburg/Weser"
->>>>>>> ebc32fdf
 		}
 	]
 },
