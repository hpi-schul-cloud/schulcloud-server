const Sentry = require('@sentry/node');
const express = require('@feathersjs/express');
const { Configuration } = require('@schul-cloud/commons');
const jwt = require('jsonwebtoken');
<<<<<<< HEAD

const { GeneralError, SilentError, PageNotFound, AutoLogout, BruteForcePrevention } = require('../utils/errors');
=======
const reqlib = require('app-root-path').require;

const { GeneralError, SilentError, PageNotFound } = reqlib('src/utils/errors');

>>>>>>> 5e26e984
const logger = require('../logger');

const MAX_LEVEL_FILTER = 12;

const getRequestInfo = (req) => {
	const info = {
		url: req.originalUrl,
		data: req.body,
		method: req.method,
		requestId: req.headers.requestId,
	};

	try {
		let decodedJWT;
		if (req.headers.authorization) {
			decodedJWT = jwt.decode(req.headers.authorization.replace('Bearer ', ''));
		}

		if (decodedJWT && decodedJWT.accountId) {
			info.user = {
				accountId: decodedJWT.accountId,
				aud: decodedJWT.aud,
				userId: decodedJWT.userId,
			};
			if (decodedJWT.support === true) {
				info.support = {
					supportJWT: true,
					supportUserId: decodedJWT.supportUserId,
				};
			}
		} else if (req.headers.authorization) {
			info.user = 'Can not decode jwt.';
		} else {
			info.user = 'No jwt is set.';
		}
	} catch (err) {
		// Maybe we found a better solution, but we can not display the full error message with stack trace
		// it can contain jwt informations
		info.user = err.message;
	}

	return info;
};

const formatAndLogErrors = (error, req, res, next) => {
	if (error) {
		if (error.type !== 'FeathersError') {
			// sanitize all logs
			// eslint-disable-next-line no-param-reassign
			error = new GeneralError(error);
		}
		// too much for logging...
		delete error.hook;
		// delete response informations for extern express applications
		delete error.response;
		// add request response
		const requestInfo = getRequestInfo(req);
		// for tests level is set to emerg, set LOG_LEVEL=debug for see it
		logger.error({ ...error, ...requestInfo });
	}
	next(error);
};

// map to lower case and test as lower case
const secretDataKeys = (() =>
	[
		'headers',
		'password',
		'passwort',
		'new_password',
		'new-password',
		'oauth-password',
		'current-password',
		'passwort_1',
		'passwort_2',
		'password_1',
		'password_2',
		'password-1',
		'password-2',
		'password_verification',
		'password_control',
		'PASSWORD_HASH',
		'password_new',
		'accessToken',
		'ticket',
		'firstName',
		'lastName',
		'email',
		'birthday',
		'description',
		'gradeComment',
		'_csrf',
	].map((k) => k.toLocaleLowerCase()))();

const filterSecretValue = (key, value) => {
	if (secretDataKeys.includes(key.toLocaleLowerCase())) {
		return '<secret>';
	}
	return value;
};

const filterDeep = (newData, level = 0) => {
	if (level > MAX_LEVEL_FILTER) {
		return '<max level exceeded>';
	}

	if (typeof newData === 'object' && newData !== null) {
		Object.entries(newData).forEach(([key, value]) => {
			const newValue = filterSecretValue(key, value);
			if (typeof newValue === 'string') {
				newData[key] = newValue;
			} else {
				filterDeep(value, level + 1);
			}
		});
	}
	return newData;
};

const filter = (data) => filterDeep({ ...data });

const secretQueryKeys = (() => ['accessToken', 'access_token'].map((k) => k.toLocaleLowerCase()))();
const filterQuery = (url) => {
	let newUrl = url;
	secretQueryKeys.forEach((key) => {
		// key is lower case
		if (newUrl.toLocaleLowerCase().includes(key)) {
			// first step cut complet query
			// maybe todo later add query as object of keys and remove keys with filter
			newUrl = url.split('?')[0];
			newUrl += '?<secretQuery>';
		}
	});
	return newUrl;
};

// important that it is not send to sentry, or add it to logs
const filterSecrets = (error, req, res, next) => {
	if (error) {
		// req.url = filterQuery(req.url);
		// originalUrl is used by sentry
		req.originalUrl = filterQuery(req.originalUrl);
		req.body = filter(req.body);
		error.data = filter(error.data);
		error.options = filter(error.options);
	}
	next(error);
};

const saveResponseFilter = (error) => ({
	name: error.name,
	message: error.message instanceof Error && error.message.message ? error.message.message : error.message,
	code: error.code,
	traceId: error.traceId,
});

const sendError = (res, error) => {
	res.status(error.code).json(saveResponseFilter(error));
};

const handleSilentError = (error, req, res, next) => {
	if (error instanceof SilentError || (error && error.error instanceof SilentError)) {
		if (Configuration.get('SILENT_ERROR_ENABLED')) {
			res.append('x-silent-error', true);
		}
		res.status(200).json({ success: 'success' });
	} else {
		next(error);
	}
};

const skipErrorLogging = (error, req, res, next) => {
	if (
		error instanceof PageNotFound ||
		error.code === 405 ||
		error instanceof AutoLogout ||
		error instanceof BruteForcePrevention
	) {
		sendError(res, error);
	} else {
		next(error);
	}
};

const returnAsJson = express.errorHandler({
	html: (error, req, res) => {
		sendError(res, error);
	},
	json: (error, req, res) => {
		sendError(res, error);
	},
});

const errorHandler = (app) => {
	app.use(filterSecrets);
	app.use(Sentry.Handlers.errorHandler());
	// TODO make skipErrorLogging configruable if middleware is added
	app.use(skipErrorLogging);
	app.use(formatAndLogErrors);
	// TODO make handleSilentError configruable if middleware is added
	// Configuration.get('SILENT_ERROR_ENABLED')
	app.use(handleSilentError);
	app.use(returnAsJson);
};

module.exports = errorHandler;<|MERGE_RESOLUTION|>--- conflicted
+++ resolved
@@ -2,15 +2,10 @@
 const express = require('@feathersjs/express');
 const { Configuration } = require('@schul-cloud/commons');
 const jwt = require('jsonwebtoken');
-<<<<<<< HEAD
-
-const { GeneralError, SilentError, PageNotFound, AutoLogout, BruteForcePrevention } = require('../utils/errors');
-=======
 const reqlib = require('app-root-path').require;
 
-const { GeneralError, SilentError, PageNotFound } = reqlib('src/utils/errors');
-
->>>>>>> 5e26e984
+const { GeneralError, SilentError, PageNotFound, AutoLogout, BruteForcePrevention } = reqlib('src/utils/errors');
+
 const logger = require('../logger');
 
 const MAX_LEVEL_FILTER = 12;
