const Sentry = require('@sentry/node');
const { Configuration } = require('@schul-cloud/commons');
const { sha } = require('../helper/version');
const { version } = require('../../package.json');
<<<<<<< HEAD
const { deepObject } = require('../utils');

=======
>>>>>>> c59baa11
const {
	SENTRY_DSN,
	SC_DOMAIN,
	NODE_ENV,
	ENVIRONMENTS,
} = require('../../config/globals');
/**
 * helpers
 */
const replaceIds = (string) => {
	if (string) {
		return string.replace(/[a-f\d]{24}/ig, '__id__');
	}
	return string;
};

/**
 * Middlewares
 * @param {SentryEvent} event
 * @param {Object(event_id, originalException, syntheticException)} hint
 * @param {FeatherApp} app
 * @returns {SentryEvent || null} Return modified sentry event, or undefined to skip sending event
 */
const removeIdMiddleware = (event) => {
	if (event && event.request) {
		// eslint-disable-next-line camelcase
		const { request: { data, url, query_string } } = event;
		if (data) {
			event.request.data = replaceIds(data);
		}
		if (url) {
			event.request.url = replaceIds(url);
		}
		// eslint-disable-next-line camelcase
		if (query_string) {
			event.request.query_string = replaceIds(query_string);
		}
	}
	return event;
};

const removeJwtToken = (event) => {
	if (event && event.request
		&& event.request.headers
		&& event.request.headers.authorization) {
		delete event.request.headers.authorization;
	}
	return event;
};

const logItMiddleware = (sendToSentry = false) => (event, hint, app) => {
	app.logger.info(
		'If you are not in default mode, the error is sent to sentry at this point! '
		+ 'If you actually want to send a real request to sentry, please modify sendToSentry.',
	);
	return sendToSentry ? event : null;
};

const filterByErrorCodesMiddleware = (...errorCode) => (event, hint, app) => {
	const code = hint.originalException.code || hint.originalException.statusCode;
	if (errorCode.includes(code)) {
		return null;
	}
	return event;
};
/*
const filterByErrorMessageMiddleware = (...errorMessage) => (event, hint, app) => {
	if (errorMessage.includes(hint.originalException.message)) {
		return null;
	}
	return event;
};
*/
const skipItMiddleware = () => null;

module.exports = (app) => {
	const release = version;

	if (SENTRY_DSN) {
		// middleware to modified events that, are post to sentry
		let middlewares = [
			filterByErrorCodesMiddleware(404),
			// filterByErrorMessageMiddleware('could not initialize rocketchat user'),
			removeIdMiddleware,
			removeJwtToken,
		];
		// for local test runs, post feedback but skip it
		if (NODE_ENV === ENVIRONMENTS.DEVELOPMENT) {
			middlewares.push(logItMiddleware(false));
		}
		// do not execute for test runs
		if (NODE_ENV === ENVIRONMENTS.TEST) {
			middlewares = [skipItMiddleware];
		}

		const runMiddlewares = (event, hint) => {
			let modifiedEvent = event; // is no copy, event is also mutated

			for (let i = 0; i < middlewares.length; i += 1) {
				if (!modifiedEvent) {	// if skip return
					return modifiedEvent;
				}
				modifiedEvent = middlewares[i](modifiedEvent, hint, app);
			}
			return modifiedEvent;
		};

		Sentry.init({
			dsn: SENTRY_DSN,
			environment: NODE_ENV,
			release,
			//	debug: true,
			sampleRate: Configuration.get('SENTRY_SAMPLE_RATE'),
			//	captureUnhandledRejections: true,
			beforeSend(event, hint) {
				const modifiedEvent = runMiddlewares(event, hint);
				return modifiedEvent;
			},
		});

		Sentry.configureScope((scope) => {
			scope.setTag('frontend', false);
			scope.setLevel('warning');
			scope.setTag('domain', SC_DOMAIN);
			scope.setTag('sha', sha);
		});

		app.use(Sentry.Handlers.requestHandler());
	}
};<|MERGE_RESOLUTION|>--- conflicted
+++ resolved
@@ -2,11 +2,7 @@
 const { Configuration } = require('@schul-cloud/commons');
 const { sha } = require('../helper/version');
 const { version } = require('../../package.json');
-<<<<<<< HEAD
-const { deepObject } = require('../utils');
 
-=======
->>>>>>> c59baa11
 const {
 	SENTRY_DSN,
 	SC_DOMAIN,
