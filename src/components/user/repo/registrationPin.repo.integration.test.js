const chai = require('chai');
const chaiAsPromised = require('chai-as-promised');
const appPromise = require('../../../app');
const testObjects = require('../../../../test/services/helpers/testObjects');
const { registrationPinRepo } = require('.');
const { ValidationError } = require('../../../errors');

chai.use(chaiAsPromised);

const { expect } = chai;

const registrationPinParams = {
	pin: 'USER_PIN',
	verified: true,
	importHash: 'USER_IMPORT_HASH',
};

describe('registration pin repo', () => {
	let app;
	let server;
	let testHelper;

	before(async () => {
		app = await appPromise;
		testHelper = testObjects(app);
		server = await app.listen(0);
	});

	afterEach(async () => {
		await testHelper.cleanup();
	});

	after(async () => {
		await server.close();
	});

	describe('deleteRegistrationPinForUser', () => {
		it('when registration pin is deleted, it should return deleted registration pin ids', async () => {
<<<<<<< HEAD
			const user = await testHelper.createTestUser();
			const registrationPin = await testHelper.createTestRegistrationPin(registrationPinParams, user);
			const result = await registrationPinRepo.deleteRegistrationPins([registrationPin._id]);
			expect(result.length).to.be.equal(1);
			expect(result[0]).to.be.equal(registrationPin._id);
		});

		it('when registration pin is deleted, it should be gone from db', async () => {
			const user = await testHelper.createTestUser();
			const registrationPin = await testHelper.createTestRegistrationPin(registrationPinParams, user);
			await registrationPinRepo.deleteRegistrationPins([registrationPin._id]);
=======
			const user = await testObjects.createTestUser();
			await testObjects.createTestRegistrationPin(registrationPinParams, user);
			const result = await registrationPinRepo.deleteRegistrationPinsByEmail(user.email);
			expect(result.success).to.be.equal(true);
			expect(result.deletedDocuments).to.be.equal(1);
		});

		it('when registration pin is deleted, it should be gone from db', async () => {
			const user = await testObjects.createTestUser();
			const registrationPin1 = await testObjects.createTestRegistrationPin(registrationPinParams, user);
>>>>>>> fec67ddc

			const user2 = await testObjects.createTestUser();
			const registrationPin2 = await testObjects.createTestRegistrationPin(registrationPinParams, user2);
			let registrationPins = await registrationPinRepo.getRegistrationPinsByEmail(user.email);
			expect(registrationPins).to.be.an('array').of.length(1);
			expect(registrationPins[0]._id.toString()).to.be.equal(registrationPin1._id.toString());

			await registrationPinRepo.deleteRegistrationPinsByEmail(user.email);

			registrationPins = await registrationPinRepo.getRegistrationPinsByEmail(user.email);
			expect(registrationPins).to.be.an('array').of.length(0);

			const userPseudonyms2 = await registrationPinRepo.getRegistrationPinsByEmail(user2.email);
			expect(userPseudonyms2).to.be.an('array').of.length(1);
			expect(userPseudonyms2[0]._id.toString()).to.be.equal(registrationPin2._id.toString());
		});

		it('when the function is called with valid email, it returns empty result object', async () => {
			const result = await registrationPinRepo.deleteRegistrationPinsByEmail('valid_email_without_user@email.com');
			expect(result.success).to.be.equal(true);
			expect(result.deletedDocuments).to.be.equal(0);
		});

		it('when the function is called with empty email, it throws an error', async () => {
			expect(registrationPinRepo.deleteRegistrationPinsByEmail(undefined)).to.eventually.be.rejectedWith(
				ValidationError
			);
		});
	});

	describe('getRegistrationPin', () => {
		it('when the function is called with user email, it should return list of registrationPins', async () => {
<<<<<<< HEAD
			const user = await testHelper.createTestUser();
			const testRegistrationPin = await testHelper.createTestRegistrationPin(registrationPinParams, user);
			const registrationPins = await registrationPinRepo.getRegistrationPinsForUser(user.email);
=======
			const user = await testObjects.createTestUser();
			const testRegistrationPin = await testObjects.createTestRegistrationPin(registrationPinParams, user);
			const registrationPins = await registrationPinRepo.getRegistrationPinsByEmail(user.email);
>>>>>>> fec67ddc
			expect(registrationPins[0]).to.deep.equal(testRegistrationPin);
		});

		it('when the function is called with email, for which registration pin doesnt exists, then it should return empty array', async () => {
<<<<<<< HEAD
			const user = await testHelper.createTestUser();
			const registrationPins = await registrationPinRepo.getRegistrationPinsForUser(user.email);
=======
			const user = await testObjects.createTestUser();
			const registrationPins = await registrationPinRepo.getRegistrationPinsByEmail(user.email);
>>>>>>> fec67ddc
			expect(registrationPins.length).to.be.equal(0);
		});
	});
});<|MERGE_RESOLUTION|>--- conflicted
+++ resolved
@@ -18,16 +18,14 @@
 describe('registration pin repo', () => {
 	let app;
 	let server;
-	let testHelper;
 
 	before(async () => {
 		app = await appPromise;
-		testHelper = testObjects(app);
 		server = await app.listen(0);
 	});
 
 	afterEach(async () => {
-		await testHelper.cleanup();
+		await testObjects.cleanup();
 	});
 
 	after(async () => {
@@ -36,19 +34,6 @@
 
 	describe('deleteRegistrationPinForUser', () => {
 		it('when registration pin is deleted, it should return deleted registration pin ids', async () => {
-<<<<<<< HEAD
-			const user = await testHelper.createTestUser();
-			const registrationPin = await testHelper.createTestRegistrationPin(registrationPinParams, user);
-			const result = await registrationPinRepo.deleteRegistrationPins([registrationPin._id]);
-			expect(result.length).to.be.equal(1);
-			expect(result[0]).to.be.equal(registrationPin._id);
-		});
-
-		it('when registration pin is deleted, it should be gone from db', async () => {
-			const user = await testHelper.createTestUser();
-			const registrationPin = await testHelper.createTestRegistrationPin(registrationPinParams, user);
-			await registrationPinRepo.deleteRegistrationPins([registrationPin._id]);
-=======
 			const user = await testObjects.createTestUser();
 			await testObjects.createTestRegistrationPin(registrationPinParams, user);
 			const result = await registrationPinRepo.deleteRegistrationPinsByEmail(user.email);
@@ -59,7 +44,6 @@
 		it('when registration pin is deleted, it should be gone from db', async () => {
 			const user = await testObjects.createTestUser();
 			const registrationPin1 = await testObjects.createTestRegistrationPin(registrationPinParams, user);
->>>>>>> fec67ddc
 
 			const user2 = await testObjects.createTestUser();
 			const registrationPin2 = await testObjects.createTestRegistrationPin(registrationPinParams, user2);
@@ -92,26 +76,15 @@
 
 	describe('getRegistrationPin', () => {
 		it('when the function is called with user email, it should return list of registrationPins', async () => {
-<<<<<<< HEAD
-			const user = await testHelper.createTestUser();
-			const testRegistrationPin = await testHelper.createTestRegistrationPin(registrationPinParams, user);
-			const registrationPins = await registrationPinRepo.getRegistrationPinsForUser(user.email);
-=======
 			const user = await testObjects.createTestUser();
 			const testRegistrationPin = await testObjects.createTestRegistrationPin(registrationPinParams, user);
 			const registrationPins = await registrationPinRepo.getRegistrationPinsByEmail(user.email);
->>>>>>> fec67ddc
 			expect(registrationPins[0]).to.deep.equal(testRegistrationPin);
 		});
 
 		it('when the function is called with email, for which registration pin doesnt exists, then it should return empty array', async () => {
-<<<<<<< HEAD
-			const user = await testHelper.createTestUser();
-			const registrationPins = await registrationPinRepo.getRegistrationPinsForUser(user.email);
-=======
 			const user = await testObjects.createTestUser();
 			const registrationPins = await registrationPinRepo.getRegistrationPinsByEmail(user.email);
->>>>>>> fec67ddc
 			expect(registrationPins.length).to.be.equal(0);
 		});
 	});
