<<<<<<< HEAD
const getUserToDelete = (id, app) => {
	const modelService = app.service('usersModel');
	return modelService.get(id);
=======
const { userModel: User } = require('../../../services/user/model');

const getUser = async (id, app) => {
	const modelService = app.service('usersModel');
	const user = await modelService.get(id);
	return user;
>>>>>>> 8d93d956
};

const deleteUser = async (id, app) => {
	return { success: true };
<<<<<<< HEAD
};

const generateDummyEmail = () => {
	const rnd = () => Math.round(Math.random() * 10000);
	return `deleted_${Date.now()}_${rnd()}@mustermann.de`;
};

const createUserTombstone = (user) => {
	const userTombstone = {};
	const userId = user._id;

	const tombstoneTemplate = {
		_id: userId,
		email: generateDummyEmail(),
		firstName: 'DELETED',
		lastName: 'DELETED',
		deletedAt: new Date(),
		// schoolId: user.schoolId,
	};
	// eslint-disable-next-line guard-for-in
	for (const i in user) {
		user[i] = null;
	}
	Object.assign(userTombstone, user, tombstoneTemplate);
	return userTombstone;
};

const replaceUserWithTombstone = async (user, app) => {
	const userId = user._id;
	return app
		.service('usersModel')
		.update(userId, createUserTombstone(user));
=======
}

const replaceUserWithTombstone = async (id, app, replaceData = {}) => {
	const modelService = app.service('usersModel');
	const user = await modelService.get(id);

	return User.replaceOne(
		{ _id: user._id },
		{
			...replaceData,
			deletedAt: new Date(),
		});
>>>>>>> 8d93d956
};

module.exports = {
	getUser,
	replaceUserWithTombstone,
	getUserToDelete,
	deleteUser,
};<|MERGE_RESOLUTION|>--- conflicted
+++ resolved
@@ -1,20 +1,9 @@
-<<<<<<< HEAD
-const getUserToDelete = (id, app) => {
-	const modelService = app.service('usersModel');
-	return modelService.get(id);
-=======
 const { userModel: User } = require('../../../services/user/model');
 
 const getUser = async (id, app) => {
 	const modelService = app.service('usersModel');
 	const user = await modelService.get(id);
 	return user;
->>>>>>> 8d93d956
-};
-
-const deleteUser = async (id, app) => {
-	return { success: true };
-<<<<<<< HEAD
 };
 
 const generateDummyEmail = () => {
@@ -42,17 +31,18 @@
 	return userTombstone;
 };
 
-const replaceUserWithTombstone = async (user, app) => {
+const deleteUser = async (id, app) => {
+	return { success: true };
+}
+const replaceUserWithTombstoneMW = async (user, app) => {
 	const userId = user._id;
 	return app
 		.service('usersModel')
 		.update(userId, createUserTombstone(user));
-=======
-}
+};
 
-const replaceUserWithTombstone = async (id, app, replaceData = {}) => {
-	const modelService = app.service('usersModel');
-	const user = await modelService.get(id);
+const replaceUserWithTombstoneDR = async (id, app, replaceData = {}) => {
+	const user = await getUser(id, app);
 
 	return User.replaceOne(
 		{ _id: user._id },
@@ -60,12 +50,11 @@
 			...replaceData,
 			deletedAt: new Date(),
 		});
->>>>>>> 8d93d956
 };
 
 module.exports = {
 	getUser,
-	replaceUserWithTombstone,
-	getUserToDelete,
+	replaceUserWithTombstoneMW,
+	replaceUserWithTombstoneDR,
 	deleteUser,
 };