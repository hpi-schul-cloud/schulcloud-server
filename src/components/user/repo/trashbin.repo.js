--- conflicted
+++ resolved
@@ -1,4 +1,12 @@
-<<<<<<< HEAD
+const { model: trashbinModel } = require('./db/trashbin.schema');
+
+const createUserTrashbin2 = (userId) => {
+	// access trashbin model
+	const trashbin = trashbinModel({
+		userId,
+	});
+	return trashbin.save();
+};
 
 const createUserTrashbin = async (user, app) => {
 	const modelService = app.service('trashbinModel');
@@ -9,16 +17,6 @@
 		deletedAt: new Date(),
 	};
 	return modelService.create(data);
-=======
-const { model: trashbinModel } = require('./db/trashbin.schema');
-
-const createUserTrashbin = (userId) => {
-	// access trashbin model
-	const trashbin = trashbinModel({
-		userId,
-	});
-	return trashbin.save();
->>>>>>> 8d93d956
 };
 
 const updateUserTrashbin = (userId, data = {}) => {
@@ -28,5 +26,6 @@
 
 module.exports = {
 	createUserTrashbin,
+	createUserTrashbin2,
 	updateUserTrashbin,
 };