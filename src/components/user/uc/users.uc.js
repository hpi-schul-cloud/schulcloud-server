--- conflicted
+++ resolved
@@ -46,17 +46,11 @@
 		for (const deleteFn of facade.deleteUserData) {
 			try {
 				// eslint-disable-next-line no-await-in-loop
-<<<<<<< HEAD
 				const trash = await deleteFn(userId);
 				if (trash.trashBinData.data.length > 0) {
 					// eslint-disable-next-line no-await-in-loop
 					await trashbinRepo.updateTrashbinByUserId(userId, [trash.trashBinData]);
 				}
-=======
-				const trash = await deleteFn(userId, schoolTombstoneUserId);
-				// eslint-disable-next-line no-await-in-loop
-				await trashbinRepo.updateTrashbinByUserId(userId, trash.data);
->>>>>>> 54de7257
 			} catch (error) {
 				errorUtils.asyncErrorLog(error, `failed to delete user data for facade ${facadeName}#${deleteFn.name}`);
 			}
@@ -151,12 +145,8 @@
 	}
 
 	// this is an async function, but we don't need to wait for it, because we don't give any errors information back to the user
-<<<<<<< HEAD
 	const facades = ['/pseudonym/v2', '/helpdesk/v2'];
-	deleteUserRelatedData(user._id, facades).catch((error) => {
-=======
-	deleteUserRelatedData(user.id, schoolTombstoneUserId, []).catch((error) => {
->>>>>>> 54de7257
+	deleteUserRelatedData(user.id, schoolTombstoneUserId, facades).catch((error) => {
 		errorUtils.asyncErrorLog(error, 'deleteUserRelatedData failed');
 	});
 };
