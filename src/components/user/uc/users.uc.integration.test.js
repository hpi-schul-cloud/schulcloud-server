--- conflicted
+++ resolved
@@ -4,11 +4,7 @@
 const testObjects = require('../../../../test/services/helpers/testObjects')(appPromise);
 const { equal: equalIds } = require('../../../helper/compare').ObjectId;
 
-<<<<<<< HEAD
-const { getOrCreateTombstoneUserId, replaceUserWithTombstone } = require('./users.uc');
-=======
 const { getOrCreateTombstoneUserId, replaceUserWithTombstone, deleteUser } = require('./users.uc');
->>>>>>> df71d62c
 const userRepo = require('../repo/user.repo');
 const registrationPinRepo = require('../repo/registrationPin.repo');
 
@@ -65,8 +61,6 @@
 			expect(result.roles.length).to.equal(0);
 		});
 	});
-<<<<<<< HEAD
-=======
 
 	describe('deleteUser', () => {
 		const registrationPinParams = {
@@ -100,5 +94,4 @@
 			expect(foundRegistrationPin).to.be.empty;
 		});
 	});
->>>>>>> df71d62c
 });