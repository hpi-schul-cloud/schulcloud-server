const { FileModel } = require('./db');
<<<<<<< HEAD
=======
const { AssertionError } = require('../../../errors');
const { isValid: isValidObjectId } = require('../../../helper/compare').ObjectId;
const { missingParameters } = require('../../../errors/assertionErrorHelper');
>>>>>>> 286b5494
const { updateManyResult } = require('../../helper/repo.helper');
const { validateObjectId } = require('../../helper/uc.helper');

const permissionSearchQuery = (userId) => ({
	permissions: {
		$elemMatch: {
			refId: userId,
		},
	},
});

const personalFileSearchQuery = (userId) => ({
	refOwnerModel: 'user',
	owner: userId,
});

const getFileById = async (id) => FileModel.findById(id).lean().exec();

/**
 * @param {*} userId
 * @return {data} personal files of the user
 */
const getPersonalFilesByUserId = async (userId) => {
	validateObjectId(userId);
	return FileModel.find(personalFileSearchQuery(userId)).lean().exec();
};

/**
 * @param {*} userId
 * @return {boolean} success
 */
const removePersonalFilesByUserId = async (userId) => {
	validateObjectId(userId);
	const deleteResult = await FileModel.deleteMany(personalFileSearchQuery(userId)).lean().exec();
	const { success } = updateManyResult(deleteResult);
	return success;
}

/**
 * @param {*} userId
 * @return {data} filePermissions
 */
const getFilesWithUserPermissionsByUserId = async (userId) =>
	FileModel.aggregate([
		{
			$match: permissionSearchQuery(userId),
		},
		{
			$project: {
				_id: 1,
				permissions: {
					$filter: {
						input: '$permissions',
						as: 'permission',
						cond: { $eq: ['$$permission.refId', userId] },
					},
				},
			},
		},
	]);

/**
 * @param {*} userId
 * @return {boolean} success
 */
const removeFilePermissionsByUserId = async (userId) => {
<<<<<<< HEAD
	validateObjectId(userId);
=======
	if (!isValidObjectId(userId)) throw new AssertionError(missingParameters({ userId }));
>>>>>>> 286b5494
	const updateQuery = { $pull: { permissions: { refId: userId } } };
	const result = await FileModel.updateMany(permissionSearchQuery(userId), updateQuery).lean().exec();
	const { success } = updateManyResult(result);
	return success;
};

module.exports = {
	getFileById,
	getPersonalFilesByUserId,
	removePersonalFilesByUserId,
	getFilesWithUserPermissionsByUserId,
	removeFilePermissionsByUserId,
};<|MERGE_RESOLUTION|>--- conflicted
+++ resolved
@@ -1,12 +1,8 @@
 const { FileModel } = require('./db');
-<<<<<<< HEAD
-=======
 const { AssertionError } = require('../../../errors');
 const { isValid: isValidObjectId } = require('../../../helper/compare').ObjectId;
 const { missingParameters } = require('../../../errors/assertionErrorHelper');
->>>>>>> 286b5494
 const { updateManyResult } = require('../../helper/repo.helper');
-const { validateObjectId } = require('../../helper/uc.helper');
 
 const permissionSearchQuery = (userId) => ({
 	permissions: {
@@ -28,7 +24,7 @@
  * @return {data} personal files of the user
  */
 const getPersonalFilesByUserId = async (userId) => {
-	validateObjectId(userId);
+  if (!isValidObjectId(userId)) throw new AssertionError(missingParameters({ userId }));
 	return FileModel.find(personalFileSearchQuery(userId)).lean().exec();
 };
 
@@ -37,7 +33,7 @@
  * @return {boolean} success
  */
 const removePersonalFilesByUserId = async (userId) => {
-	validateObjectId(userId);
+  if (!isValidObjectId(userId)) throw new AssertionError(missingParameters({ userId }));
 	const deleteResult = await FileModel.deleteMany(personalFileSearchQuery(userId)).lean().exec();
 	const { success } = updateManyResult(deleteResult);
 	return success;
@@ -71,11 +67,7 @@
  * @return {boolean} success
  */
 const removeFilePermissionsByUserId = async (userId) => {
-<<<<<<< HEAD
-	validateObjectId(userId);
-=======
 	if (!isValidObjectId(userId)) throw new AssertionError(missingParameters({ userId }));
->>>>>>> 286b5494
 	const updateQuery = { $pull: { permissions: { refId: userId } } };
 	const result = await FileModel.updateMany(permissionSearchQuery(userId), updateQuery).lean().exec();
 	const { success } = updateManyResult(result);
