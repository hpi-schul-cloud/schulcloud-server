const { FileModel } = require('./db');
const { AssertionError } = require('../../../errors');
const { isValid: isValidObjectId } = require('../../../helper/compare').ObjectId;
<<<<<<< HEAD
const missingParameters = require('../../../errors/helper/assertionErrorHelper');
=======
const { updateManyResult } = require('../../helper/repo.helper');
>>>>>>> 1776dcb4

const searchQuery = (userId) => ({
	permissions: {
		$elemMatch: {
			refId: userId,
		},
	},
});

const getFileById = async (id) => FileModel.findById(id).lean().exec();

/**
 * @param {*} userId
 * @return {data} filePermissions
 */
const getFilesWithUserPermissionsByUserId = async (userId) =>
	FileModel.aggregate([
		{
			$match: searchQuery(userId),
		},
		{
			$project: {
				_id: 1,
				permissions: {
					$filter: {
						input: '$permissions',
						as: 'permission',
						cond: { $eq: ['$$permission.refId', userId] },
					},
				},
			},
		},
	]);

/**
 * @param {*} userId
 * @return {boolean} success
 */
const removeFilePermissionsByUserId = async (userId) => {
	if (!isValidObjectId(userId)) throw new AssertionError(missingParameters({ userId }));
	const updateQuery = { $pull: { permissions: { refId: userId } } };
	const result = await FileModel.updateMany(searchQuery(userId), updateQuery).lean().exec();
	const { success } = updateManyResult(result);
	return success;
};

module.exports = {
	getFileById,
	getFilesWithUserPermissionsByUserId,
	removeFilePermissionsByUserId,
};<|MERGE_RESOLUTION|>--- conflicted
+++ resolved
@@ -1,11 +1,8 @@
 const { FileModel } = require('./db');
 const { AssertionError } = require('../../../errors');
 const { isValid: isValidObjectId } = require('../../../helper/compare').ObjectId;
-<<<<<<< HEAD
 const missingParameters = require('../../../errors/helper/assertionErrorHelper');
-=======
 const { updateManyResult } = require('../../helper/repo.helper');
->>>>>>> 1776dcb4
 
 const searchQuery = (userId) => ({
 	permissions: {
