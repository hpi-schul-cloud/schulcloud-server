--- conflicted
+++ resolved
@@ -1,9 +1,6 @@
 // Global hooks that run for every service
 const { GeneralError, NotAuthenticated } = require('@feathersjs/errors');
 const { iff, isProvider } = require('feathers-hooks-common');
-const {
-	getRedisClient, redisGetAsync, redisSetAsync, getRedisIdentifier, getRedisValue,
-} = require('./utils/redis');
 const { sanitizeHtml: { sanitizeDeep } } = require('./utils');
 const {
 	getRedisClient, redisGetAsync, redisSetAsync, getRedisIdentifier, getRedisValue,
@@ -171,9 +168,5 @@
 module.exports = {
 	handleAutoLogout,
 	sanitizeDataHook,
-<<<<<<< HEAD
 	setupAppHooks,
-=======
-	handleAutoLogout,
->>>>>>> 55494530
 };