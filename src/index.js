--- conflicted
+++ resolved
@@ -1,21 +1,13 @@
-<<<<<<< HEAD
 const { Configuration } = require('@schul-cloud/commons');
-const app = require('./app');
+const appPromise = require('./app');
 const logger = require('./logger');
 
 Configuration.printHierarchy();
-
-const port = app.get('port');
-const server = app.listen(port);
-=======
-const appPromise = require('./app');
-const logger = require('./logger');
 
 appPromise
 	.then((app) => {
 		const port = app.get('port');
 		const server = app.listen(port);
->>>>>>> ec39ea26
 
 		server.on('listening', () => {
 			logger.log('info', `Schul-Cloud application started on http://${app.get('host')}:${port}`);
