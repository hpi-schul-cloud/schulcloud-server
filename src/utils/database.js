--- conflicted
+++ resolved
@@ -7,8 +7,6 @@
 
 const logger = require('../logger');
 const { NODE_ENV, MONGOOSE_CONNECTION_POOL_SIZE, ENVIRONMENTS } = require('../../config/globals');
-<<<<<<< HEAD
-=======
 
 const { URL, USERNAME, PASSWORD, AUDIT } = {
 	URL: 'DATABASE__URL',
@@ -16,7 +14,6 @@
 	AUDIT: 'DATABASE__AUDIT',
 	PASSWORD: 'DATABASE__PASSWORD',
 };
->>>>>>> d1dafd8c
 
 if (Configuration.has(AUDIT) && Configuration.get(AUDIT) === 'true') {
 	logger.info('database audit log is globally enabled');
