/* eslint-disable promise/no-nesting */
const { authenticate } = require('@feathersjs/authentication');

const { NotFound } = require('@feathersjs/errors');
const { Configuration } = require('@hpi-schul-cloud/commons');
const { Forbidden, MethodNotAllowed } = require('../../../errors');
const globalHooks = require('../../../hooks');
const Hydra = require('../hydra');

<<<<<<< HEAD
const hydraUri = Configuration.get('HYDRA_URI');
=======
>>>>>>> 3960c614
const webUri = Configuration.get('HOST');

const properties = 'title="username" style="height: 26px; width: 180px; border: none;"';
const iframeSubject = (pseudonym, url) => `<iframe src="${url}/oauth2/username/${pseudonym}" ${properties}></iframe>`;

exports.getSubject = iframeSubject;

const setSubject = (hook) => {
	if (!hook.params.query.accept) return hook;
	return hook.app
		.service('ltiTools')
		.find({
			query: {
				oAuthClientId: hook.params.loginRequest.client.client_id,
				isLocal: true,
			},
		})
		.then((tools) => {
			if (!Array.isArray(tools.data) || tools.data.length !== 1) {
				throw new NotFound(
					`Unable to find a singular LtiTool with client_id ${hook.params.loginRequest.client.client_id} for login request. ` +
						'If you are trying to use a CTL-Tool, please use the v3+ endpoints.'
				);
			}

			return hook.app
				.service('pseudonym')
				.find({
					query: {
						toolId: tools.data[0]._id,
						userId: hook.params.account.userId,
					},
				})
				.then((pseudonyms) => {
					const { pseudonym } = pseudonyms.data[0];
					if (!hook.data) hook.data = {};
					hook.data.subject = hook.params.account.userId;
					hook.data.force_subject_identifier = pseudonym;
				});
		});
};

const setIdToken = (hook) => {
	const scope = hook.params.consentRequest.requested_scope;
	if (!hook.params.query.accept) return hook;
	return Promise.all([
		hook.app.service('users').get(hook.params.account.userId),
		scope.includes('groups')
			? hook.app.service('teams').find(
					{
						query: {
							'userIds.userId': hook.params.account.userId,
						},
					},
					'_id name'
			  )
			: undefined,
		hook.app.service('ltiTools').find({
			query: {
				oAuthClientId: hook.params.consentRequest.client.client_id,
				isLocal: true,
			},
		}),
	]).then(([user, userTeams, tools]) =>
		hook.app
			.service('pseudonym')
			.find({
				query: {
					toolId: tools.data[0]._id,
					userId: hook.params.account.userId,
				},
			})
			.then((pseudonyms) => {
				const { pseudonym } = pseudonyms.data[0];
				const name = user.displayName ? user.displayName : `${user.firstName} ${user.lastName}`;
				hook.data.session = {
					id_token: {
						iframe: iframeSubject(pseudonym, webUri),
						email: scope.includes('email') ? user.email : undefined,
						name: scope.includes('profile') ? name : undefined,
						userId: scope.includes('profile') ? user._id : undefined,
						schoolId: user.schoolId,
						groups: scope.includes('groups')
							? userTeams.data.map((team) => {
									return {
										gid: team._id,
										displayName: team.name,
									};
							  })
							: undefined,
					},
				};
				return hook;
			})
	);
};

const injectLoginRequest = (hook) =>
	Hydra(hydraUri)
		.getLoginRequest(hook.id)
		.then((loginRequest) => {
			hook.params.loginRequest = loginRequest;
			return hook;
		});

const injectConsentRequest = (hook) =>
	Hydra(hydraUri)
		.getConsentRequest(hook.id)
		.then((consentRequest) => {
			hook.params.consentRequest = consentRequest;
			return hook;
		});

const validateSubject = (hook) => {
	if (hook.params.consentRequest.subject === hook.params.account.userId.toString()) return hook;
	throw new Forbidden("You want to patch another user's consent");
};

const managesOwnConsents = (hook) => {
	if (hook.id === hook.params.account.userId.toString()) return hook;
	throw new Forbidden("You want to manage another user's consents");
};

// TODO N21-91. Magic Strings are not desireable
const validatePermissionForNextcloud = (hook) =>
	Promise.all([
		hook.app.service('users').get(hook.params.account.userId),
		hook.app.service('ltiTools').find({
			query: {
				oAuthClientId: hook.params.loginRequest.client.client_id,
				isLocal: true,
			},
		}),
	]).then(([user, tools]) => {
		const filtredToolsData = tools.data.filter((toolData) => toolData.name === 'SchulcloudNextcloud');
		if (
			filtredToolsData.length > 0 &&
			filtredToolsData[0].name === 'SchulcloudNextcloud' &&
			!user.permissions.includes('NEXTCLOUD_USER')
		) {
			throw new Forbidden('You are not allowed to use Nextcloud');
		}
		return hook;
	});

exports.setIdToken = setIdToken;
exports.validatePermissionForNextcloud = validatePermissionForNextcloud;

exports.hooks = {
	clients: {
		before: {
			all: [authenticate('jwt'), globalHooks.ifNotLocal(globalHooks.isSuperHero())],
		},
	},
	loginRequest: {
		before: {
			patch: [authenticate('jwt'), injectLoginRequest, setSubject, validatePermissionForNextcloud],
		},
	},
	consentRequest: {
		before: {
			all: [authenticate('jwt')],
			patch: [injectConsentRequest, validateSubject, setIdToken],
		},
	},
	introspect: {
		before: {
			create: [
				globalHooks.ifNotLocal(() => {
					throw new MethodNotAllowed();
				}),
			],
		},
	},
	consentSessions: {
		before: {
			all: [authenticate('jwt'), managesOwnConsents],
		},
	},
	logoutRequest: {
		before: {
			patch: [authenticate('jwt')],
		},
	},
};<|MERGE_RESOLUTION|>--- conflicted
+++ resolved
@@ -7,10 +7,6 @@
 const globalHooks = require('../../../hooks');
 const Hydra = require('../hydra');
 
-<<<<<<< HEAD
-const hydraUri = Configuration.get('HYDRA_URI');
-=======
->>>>>>> 3960c614
 const webUri = Configuration.get('HOST');
 
 const properties = 'title="username" style="height: 26px; width: 180px; border: none;"';
