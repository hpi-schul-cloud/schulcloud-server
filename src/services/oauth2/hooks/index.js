/* eslint-disable promise/no-nesting */
const { authenticate } = require('@feathersjs/authentication');

const { Forbidden, MethodNotAllowed } = require('../../../errors');
const globalHooks = require('../../../hooks');
const Hydra = require('../hydra');

const properties = 'title="username" style="height: 26px; width: 180px; border: none;"';
const iframeSubject = (pseudonym, url) => `<iframe src="${url}/oauth2/username/${pseudonym}" ${properties}></iframe>`;

exports.getSubject = iframeSubject;

const setSubject = (hook) => {
	if (!hook.params.query.accept) return hook;
	return hook.app
		.service('ltiTools')
		.find({
			query: {
				oAuthClientId: hook.params.loginRequest.client.client_id,
				isLocal: true,
			},
		})
		.then((tools) =>
			hook.app
				.service('pseudonym')
				.find({
					query: {
						toolId: tools.data[0]._id,
						userId: hook.params.account.userId,
					},
				})
				.then((pseudonyms) => {
					const { pseudonym } = pseudonyms.data[0];
					if (!hook.data) hook.data = {};
					hook.data.subject = hook.params.account.userId;
					hook.data.force_subject_identifier = pseudonym;
				})
		);
};

const setIdToken = (hook) => {
	const scope = hook.params.consentRequest.requested_scope;
	if (!hook.params.query.accept) return hook;
	return Promise.all([
		hook.app.service('users').get(hook.params.account.userId),
<<<<<<< HEAD
		scope.includes('teams')
			? hook.app.service('teams').find({
					query: {
						'userIds.userId': hook.params.account.userId,
					},
			  })
=======
		scope.includes('groups')
			? hook.app.service('teams').find(
					{
						query: {
							'userIds.userId': hook.params.account.userId,
						},
					},
					'_id name'
			  )
>>>>>>> 7503c73f
			: undefined,
		hook.app.service('ltiTools').find({
			query: {
				oAuthClientId: hook.params.consentRequest.client.client_id,
				isLocal: true,
			},
		}),
	]).then(([user, userTeams, tools]) =>
		hook.app
			.service('pseudonym')
			.find({
				query: {
					toolId: tools.data[0]._id,
					userId: hook.params.account.userId,
				},
			})
			.then((pseudonyms) => {
				const { pseudonym } = pseudonyms.data[0];
				const name = user.displayName ? user.displayName : `${user.firstName} ${user.lastName}`;
				hook.data.session = {
					id_token: {
						iframe: iframeSubject(pseudonym, hook.app.settings.services.web),
						email: scope.includes('email') ? user.email : undefined,
						name: scope.includes('profile') ? name : undefined,
						userId: scope.includes('profile') ? user._id : undefined,
						schoolId: user.schoolId,
<<<<<<< HEAD
						teams: scope.includes('teams') ? userTeams.data.map((team) => `${team._id}||${team.name}`) : undefined,
=======
						groups: scope.includes('groups')
							? userTeams.data.map((team) => ({
									gid: team._id,
									displayName: team.name,
							  }))
							: undefined,
>>>>>>> 7503c73f
					},
				};
				return hook;
			})
	);
};

const injectLoginRequest = (hook) =>
	Hydra(hook.app.settings.services.hydra)
		.getLoginRequest(hook.id)
		.then((loginRequest) => {
			hook.params.loginRequest = loginRequest;
			return hook;
		});

const injectConsentRequest = (hook) =>
	Hydra(hook.app.settings.services.hydra)
		.getConsentRequest(hook.id)
		.then((consentRequest) => {
			hook.params.consentRequest = consentRequest;
			return hook;
		});

const validateSubject = (hook) => {
	if (hook.params.consentRequest.subject === hook.params.account.userId.toString()) return hook;
	throw new Forbidden("You want to patch another user's consent");
};

const managesOwnConsents = (hook) => {
	if (hook.id === hook.params.account.userId.toString()) return hook;
	throw new Forbidden("You want to manage another user's consents");
};
<<<<<<< HEAD

// function => if login to 'Nextcloud' and not permission.include('NEXTCLOUD_USER') then reject

=======
exports.setIdToken = setIdToken;
>>>>>>> 7503c73f
exports.hooks = {
	clients: {
		before: {
			all: [authenticate('jwt'), globalHooks.ifNotLocal(globalHooks.isSuperHero())],
		},
	},
	loginRequest: {
		before: {
			patch: [authenticate('jwt'), injectLoginRequest, setSubject], // function
		},
	},
	consentRequest: {
		before: {
			all: [authenticate('jwt')],
			patch: [injectConsentRequest, validateSubject, setIdToken],
		},
	},
	introspect: {
		before: {
			create: [
				globalHooks.ifNotLocal(() => {
					throw new MethodNotAllowed();
				}),
			],
		},
	},
	consentSessions: {
		before: {
			all: [authenticate('jwt'), managesOwnConsents],
		},
	},
};<|MERGE_RESOLUTION|>--- conflicted
+++ resolved
@@ -43,14 +43,6 @@
 	if (!hook.params.query.accept) return hook;
 	return Promise.all([
 		hook.app.service('users').get(hook.params.account.userId),
-<<<<<<< HEAD
-		scope.includes('teams')
-			? hook.app.service('teams').find({
-					query: {
-						'userIds.userId': hook.params.account.userId,
-					},
-			  })
-=======
 		scope.includes('groups')
 			? hook.app.service('teams').find(
 					{
@@ -60,7 +52,6 @@
 					},
 					'_id name'
 			  )
->>>>>>> 7503c73f
 			: undefined,
 		hook.app.service('ltiTools').find({
 			query: {
@@ -87,16 +78,12 @@
 						name: scope.includes('profile') ? name : undefined,
 						userId: scope.includes('profile') ? user._id : undefined,
 						schoolId: user.schoolId,
-<<<<<<< HEAD
-						teams: scope.includes('teams') ? userTeams.data.map((team) => `${team._id}||${team.name}`) : undefined,
-=======
 						groups: scope.includes('groups')
 							? userTeams.data.map((team) => ({
 									gid: team._id,
 									displayName: team.name,
 							  }))
 							: undefined,
->>>>>>> 7503c73f
 					},
 				};
 				return hook;
@@ -129,13 +116,7 @@
 	if (hook.id === hook.params.account.userId.toString()) return hook;
 	throw new Forbidden("You want to manage another user's consents");
 };
-<<<<<<< HEAD
-
-// function => if login to 'Nextcloud' and not permission.include('NEXTCLOUD_USER') then reject
-
-=======
 exports.setIdToken = setIdToken;
->>>>>>> 7503c73f
 exports.hooks = {
 	clients: {
 		before: {
