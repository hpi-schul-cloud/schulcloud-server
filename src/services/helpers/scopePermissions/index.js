const auth = require('@feathersjs/authentication');
const globalHooks = require('../../../hooks');
const { lookupScope, rejectQueryingOtherUsers } = require('./hooks');

/**
 * Base class for scope services (nested under a top-level service)
 * @class ScopeService
 */
class ScopeService {
	/**
	 * Creates an instance of ScopeService.
	 * @param {Function} handler instance-specific code
	 * @memberof ScopeService
	 */
	constructor(handler) {
		this.handler = handler;
	}

	/**
	 * Will be called by feathers upon initialization of this service.	 *
	 * @param {App} app
	 * @memberof ScopeService
	 */
	async setup(app) {
		this.app = app;
	}

	/**
	 * Default set of hooks. Ready to override by sub-classes.
	 * @static
	 * @returns Object<FeathersHooksCollection>
	 * @memberof ScopeService
	 */
	static hooks() {
		return {
			before: {
				all: [
					globalHooks.ifNotLocal(auth.hooks.authenticate('jwt')),
					globalHooks.ifNotLocal(rejectQueryingOtherUsers),
					lookupScope,
				],
			},
		};
	}

	/**
	 * Initializes this service at a specific route and adds hooks and use-case-specific handler.
	 * @static
	 * @param {App} app the feathers app
	 * @param {String} path service path to use
	 * @param {Function} handler use-case-specific code
	 * @returns {ScopePermissionService} the service instance
	 * @memberof ScopeService
	 */
	static initialize(app, path, handler) {
		if (!handler) {
			throw new Error(`ScopePermisionService initialized at '${path}' without handler.`);
		}

		app.use(path, new this(handler));
		const scopePermissionService = app.service(path);
		scopePermissionService.hooks(this.hooks());
		return scopePermissionService;
	}
}

/**
 * Blueprint for a scope permission service, i.e. a service that returns a list of permissions for
 * a combination of userId and scope instance (a specific team, course, school, etc.).
 *
 * To use this class, create an instance via the `#initialize` method and add scope-specific business
 * logic via the `handler` parameter.
 *
 * @class ScopePermissionService
 * @extends {ScopeService}
 */
class ScopePermissionService extends ScopeService {
	/**
	 * Calls the handler function with the userId and the scope-object
	 * @param {ObjectId} userId the userId
	 * @param {*} scope the scope object
	 * @returns {Array<String>} an Array of permission names (strings)
	 * @memberof ScopePermissionService
	 */
	async getUserPermissions(userId, scope) {
		const permissions = await this.handler.apply(this, [userId, scope]);
		return permissions || [];
	}

	/**
	 * Implements `GET /scope-name/:scopeId/userPermissions/:userId` (or however the service was initialized)
	 * @param {ObjectId} userId the userId
	 * @param {Object} params Feathers request params
	 * @returns {Array<String>} an Array of permission names (strings)
	 * @memberof ScopePermissionService
	 */
	get(userId, params) {
		return this.getUserPermissions(userId, params.scope);
	}

	/**
	 * Implements `GET /scope-name/:scopeId/userPermissions` (or however the service was initialized)
	 * @param {Object} params Feathers request params
	 * @returns {Object<Array<String>>} an Array of permission names (strings) for each user in the query
	 * params (via `{userId: [...]}` or `{userId: {$in: [...]}}`)
	 * @memberof ScopePermissionService
	 */
	find(params) {
		const userIds = [];
		const query = params.query.userId;
		if (query) {
			if (query.$in) {
				userIds.concat(query.$in);
			} else {
				userIds.push(query);
			}
		}
<<<<<<< HEAD
		// for each user get the scope permissions and add them to a dictionary {userId: [permissions]}
		const ops = userIds.map(async userId => [userId, await this.getUserPermissions(userId, params.scope)]);
=======
		const ops = userIds.map(async (userId) => [userId, await this.getUserPermissions(userId, params.scope)]);
>>>>>>> 5d59803e
		return Promise.all(ops)
			.then((results) => results.reduce((agg, [key, value]) => {
				const newAgg = agg;
				newAgg[key] = value;
				return newAgg;
			}, {}));
	}
}

/**
 * Implements retrieving a list of all scope instances a user has a specific permission in.
 * For example, this can be used to implement a service that returns the user's teams, courses, etc.
 * or only those where the user is admin, teacher, etc.
 * @class ScopeListService
 * @extends {ScopeService}
 */
class ScopeListService extends ScopeService {
	/**
	 * Calls the handler function with the userId, requested permissions, and request params (for further querying).
	 * @param {ObjectId} userId the userId
	 * @param {Array<String>} permissions the permissions
	 * @returns {Array<Object>} an Array of scope objects
	 * @memberof ScopePermissionService
	 */
	async getUserScopes(userId, permissions = [], params) {
		const scopes = await this.handler.apply(this, [userId, permissions, params]);
		return scopes || [];
	}

	/**
	 * Implements the route
	 * @param {Object} params Feathers request params
	 * @returns {Array<Object>} a list of scope objects
	 * @memberof ScopeListService
	 */
	find(params) {
		let list = [];
		if (params.query && params.query.permissions) {
			list = params.query.permissions;
		}
		return this.getUserScopes(params.scope, list, params);
	}
}

module.exports = {
	ScopeService,
	ScopePermissionService,
	ScopeListService,
};<|MERGE_RESOLUTION|>--- conflicted
+++ resolved
@@ -115,12 +115,8 @@
 				userIds.push(query);
 			}
 		}
-<<<<<<< HEAD
 		// for each user get the scope permissions and add them to a dictionary {userId: [permissions]}
 		const ops = userIds.map(async userId => [userId, await this.getUserPermissions(userId, params.scope)]);
-=======
-		const ops = userIds.map(async (userId) => [userId, await this.getUserPermissions(userId, params.scope)]);
->>>>>>> 5d59803e
 		return Promise.all(ops)
 			.then((results) => results.reduce((agg, [key, value]) => {
 				const newAgg = agg;
