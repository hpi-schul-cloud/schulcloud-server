const errors = require('feathers-errors');
const userModel = require('../user/model');
const accountModel = require('../account/model');
const consentModel = require('../consent/model');
const globalHooks = require('../../hooks');

const insertUserToDB = (app,data,userBirthday)=>{
	const user = {
            firstName: data["student-firstname"],
            lastName: data["student-secondname"],
            email: data["student-email"],
            gender: data["gender"],
            roles: ["student"],
            schoolId: data.schoolId,
            birthday: userBirthday
	};
	if (data.classId) user.classId = data.classId;
	
	if(data.importHash){
		return app.service('users').find({ query: { importHash: data.importHash, _id: data.userId }} ).then(users=>{
			if(users.data.length<=0 || users.data.length>1){
				throw new errors.BadRequest("Kein Schüler für die eingegebenen Daten gefunden.");
			}
			let oldUser=users.data[0];
			Object.keys(user).forEach(key=>{
				if( oldUser[key]===undefined ){
					oldUser[key]=data[key];
				}
			});
			delete oldUser.importHash;
	
			return app.service('users').remove(oldUser._id).then( ()=>{
				return app.service('users').create(oldUser, { _additional:{parentEmail:data["parent-email"],asTask:'student'} })
				.catch(err=> { throw new errors.BadRequest("Fehler beim Updaten der Schülerdaten.");} );
			});
		});
	}else{	
		return app.service('users').create(user, { _additional:{parentEmail:data["parent-email"],asTask:'student'} })
		.catch(err=> {throw new errors.BadRequest("Fehler beim Erstellen des Schülers. Eventuell ist die E-Mail-Adresse bereits im System registriert.");} );
	}
};

const formatBirthdate1=(datestamp)=>{
	if( datestamp==undefined ) 
		return '';
	
	const d = datestamp.split('.');
	return d[1]+'.'+d[0]+'.'+d[2]
}

const formatBirthdate2=(datestamp)=>{
	if( datestamp==undefined ) 
		return '';
	
	const d = datestamp.split('T')[0].split(/-/g);
	return d[1]+'.'+d[2]+'.'+d[0];
}

const registerStudent = function(data, params, app) {
    let parent = null, user = null, account = null, consent = null, consentPromise = null, classPromise = null, schoolPromise = null;
    let pinInput = data["email-pin"];
    let userMail = data["parent-email"] ? data["parent-email"] : data["student-email"];
    let passwort = data["initial-password"];
    let formatedBirthday = data["student-birthdate"] ? formatBirthdate1(data["student-birthdate"]) : data["birthday"] ? formatBirthdate2(data["birthday"]) : '' ;
    // wrong birthday object?
    let userBirthday = new Date(formatedBirthday);
    if (userBirthday instanceof Date && isNaN(userBirthday)) {
		return Promise.reject(new errors.BadRequest("Fehler bei der Erkennung des ausgewählten Geburtstages. Bitte lade die Seite neu und starte erneut."));
	}
	// wrong age?
	let age = globalHooks.getAge(userBirthday);
    if (data["parent-email"] && age >= 18) {
		return Promise.reject(new errors.BadRequest(`Schüleralter: ${age} Im Elternregistrierungs-Prozess darf der Schüler nicht 18 Jahre oder älter sein.`));
	} else if (!data["parent-email"] && age < 18) {
		return Promise.reject(new errors.BadRequest(`Schüleralter: ${age} Im Schülerregistrierungs-Prozess darf der Schüler nicht jünger als 18 Jahre sein.`));
	}
    // identical emails?
	if (data["parent-email"] && data["parent-email"] === data["student-email"]) {
		return Promise.reject(new errors.BadRequest("Bitte gib eine unterschiedliche E-Mail-Adresse für dein Kind an."));
	}
	
    return app.service('registrationPins').find({
        query: { "pin": pinInput, "email": userMail, verified:false }
    }).then(check => {
        //check pin
        if (!(check.data && check.data.length>0 && check.data[0].pin === pinInput)) {
            return Promise.reject("Ungültige Pin, bitte überprüfe die Eingabe.");
        }
		return Promise.resolve();
    }).then(function () {
        //resolve class or school Id
        classPromise = app.service('classes').find({query: {_id: data.classOrSchoolId}});
        schoolPromise = app.service('schools').find({query: {_id: data.classOrSchoolId}});
        return Promise.all([classPromise, schoolPromise])
            .then(([classes, schools]) => {
                if (classes.total === 1) {
                    data.classId = data.classOrSchoolId;
                    data.schoolId = classes.data[0].schoolId;
                    return Promise.resolve();
                }
                if (schools.total === 1) {
                    data.schoolId = data.classOrSchoolId;
                    return Promise.resolve();
                }
                return Promise.reject("Ungültiger Link");
            });
    }).then(function() {
        //create user
        return insertUserToDB(app,data,userBirthday).then(newUser => {
            user = newUser;
        });
    }).then(() => {
			account = {
				username: user.email, 
				password: passwort, 
				userId: user._id, 
				activated: true
			};
		if( (params.query||{}).sso==='sso' && (params.query||{}).accountId ){

			let accountId=(params.query||{}).accountId;
			return app.service('accounts').update({_id: accountId}, {$set: {activated:true,userId: user._id}})
			.then(accountResponse=>{
<<<<<<< HEAD
				account = accountResponse;
=======
				account._id = accountResponse._id; // !important for roleback catch
>>>>>>> 17f54166
			})
			.catch(err=>{
				return Promise.reject(new Error("Fehler der Account existiert nicht."));
			});
		}else{
			return app.service('accounts').create(account)
				.then(newAccount => {account = newAccount;})
				.catch(err => {
					return Promise.reject(new Error("Fehler beim Erstellen des Schüler-Accounts."));
				});
		}
        
    }).then(res => {
        //add parent if necessary    
        if(data["parent-email"]) {
            parent = {
                firstName: data["parent-firstname"],
                lastName: data["parent-secondname"],
                email: data["parent-email"],
                children: [user._id],
                schoolId: data.schoolId,
                roles: ["parent"]
            };
            return app.service('users').create(parent, { _additional:{asTask:'parent'} })
            .catch(err => {
                if (err.message.startsWith("parentCreatePatch")) {
                    return Promise.resolve(err.data);
                } else {
                    return Promise.reject(new Error("Fehler beim Erstellen des Elternaccounts."));
                }
            }).then(newParent => {
                parent = newParent;
                //add parent to student, because now, we can
                return userModel.userModel.findByIdAndUpdate(user._id, {$push: {parents: parent._id }});
                //return userModel.userModel.patch(user._id, {$push: {parents: parent._id }});
            }).catch(err => {
                return Promise.reject("Fehler beim Verknüpfen der Eltern.");
            }) ;
        } else {
            return Promise.resolve();
        }
    }).then(function(){
        //store consent
        consent = {
            form: 'digital',
            privacyConsent: data.Erhebung,
            thirdPartyConsent: data.Pseudonymisierung,
            termsOfUseConsent: Boolean(data.Nutzungsbedingungen),
            researchConsent: data.Forschung
        };
        if (parent) {
            consent.parentId = parent._id;
            consentPromise = app.service('consents').create({userId: user._id,parentConsents: [consent]});
        } else {
            consentPromise = app.service('consents').create({userId: user._id, userConsent: consent});
        }
        return consentPromise
            .then(newConsent => {
                consent = newConsent;
                return Promise.resolve();
            }).catch(err => {
                return Promise.reject(new Error("Fehler beim Speichern der Einverständniserklärung."));
            });
    }).then(function() {
        return Promise.resolve({user, parent, account, consent});
    }).catch(err => {
        let rollbackPromises = [];
        if (user && user._id) {
            rollbackPromises.push(userModel.userModel.findOneAndRemove({_id: user._id}).exec());
        }
        if (parent && parent._id) {
            rollbackPromises.push(userModel.userModel.findOneAndRemove({_id: parent._id}).exec());
        }
        if (account && account._id) {
            rollbackPromises.push(accountModel.findOneAndRemove({_id: account._id}).exec());
        }
        if (consent && consent._id) {
            rollbackPromises.push(consentModel.consentModel.findOneAndRemove({_id: consent._id}).exec());
        }
        Promise.all(rollbackPromises)
		.catch(err => {
			return Promise.reject(new errors.BadRequest((err.error||{}).message || err.message || err || "Kritischer Fehler bei der Registrierung. Bitte wenden sie sich an den Administrator."));
		})
		.then(() => {
			return Promise.reject(new errors.BadRequest((err.error||{}).message || err.message || err || "Fehler bei der Registrierung."));
		});
		return Promise.reject(new errors.BadRequest((err.error||{}).message || err.message || err || "Fehler bei der Registrierung."));
    });
};

module.exports = function (app) {

	class RegistrationService {
		constructor() {

        }
        
		create(data, params) {
			return registerStudent(data, params, app);
		}
	}

	return RegistrationService;
};<|MERGE_RESOLUTION|>--- conflicted
+++ resolved
@@ -45,8 +45,8 @@
 		return '';
 	
 	const d = datestamp.split('.');
-	return d[1]+'.'+d[0]+'.'+d[2]
-}
+	return d[1]+'.'+d[0]+'.'+d[2];
+};
 
 const formatBirthdate2=(datestamp)=>{
 	if( datestamp==undefined ) 
@@ -54,7 +54,7 @@
 	
 	const d = datestamp.split('T')[0].split(/-/g);
 	return d[1]+'.'+d[2]+'.'+d[0];
-}
+};
 
 const registerStudent = function(data, params, app) {
     let parent = null, user = null, account = null, consent = null, consentPromise = null, classPromise = null, schoolPromise = null;
@@ -121,11 +121,7 @@
 			let accountId=(params.query||{}).accountId;
 			return app.service('accounts').update({_id: accountId}, {$set: {activated:true,userId: user._id}})
 			.then(accountResponse=>{
-<<<<<<< HEAD
 				account = accountResponse;
-=======
-				account._id = accountResponse._id; // !important for roleback catch
->>>>>>> 17f54166
 			})
 			.catch(err=>{
 				return Promise.reject(new Error("Fehler der Account existiert nicht."));
