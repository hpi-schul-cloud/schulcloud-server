const { authenticate } = require('@feathersjs/authentication');
const errors = require('@feathersjs/errors');
const globalHooks = require('../../../hooks');
<<<<<<< HEAD
const oauth2 = require('../../oauth2/hooks');
=======
const { equal: equalIds } = require('../../../helper/compare').ObjectId;
>>>>>>> 99f9605e

const toArray = (data) => (Array.isArray(data) ? data : [data]);

// rewrite tool id if there is a origin tool (content-specific pseudonym)
const replaceToolWithOrigin = (hook) => {
	if (!hook.params.query.toolId) return hook;
	return hook.app.service('ltiTools').get(hook.params.query.toolId).then((tool) => {
		hook.params.query.toolId = tool.originTool || hook.params.query.toolId;
		return hook;
	});
};

// looks for user and tool combinations that aren't existing and creates them
const createMissingPseudonyms = (hook) => {
	if (!hook.params.query.toolId || !hook.params.query.userId) return hook;
	const toolIds = toArray(hook.params.query.toolId);
	const userIds = toArray(hook.params.query.userId);
	const missingPseudonyms = [];
	for (const userId of userIds) {
		for (const toolId of toolIds) {
			if (!hook.result.data.find((entry) => (
				equalIds(entry.userId, userId)
				&& equalIds(entry.toolId, toolId)))) {
				missingPseudonyms.push({ userId, toolId });
			}
		}
	}
	if (!missingPseudonyms.length) return hook;
	return hook.app.service('pseudonym')
		.create(missingPseudonyms)
		.then((results) => {
			hook.result.data = hook.result.data.concat(results);
			return hook;
		});
};

// restricts the return pseudonyms to the users the current user is allowed to retrieve
const filterValidUsers = (context) => {
	let validUserIds = [context.params.account.userId];
	return context.app.service('courses').find({
		query: {
			teacherIds: context.params.account.userId,
			$populate: 'classIds',
		},
	}).then((courses) => {
		for (const course of courses.data) {
			validUserIds = validUserIds.concat(course.userIds);
			for (const classInstance of course.classIds) {
				validUserIds = validUserIds.concat(classInstance.userIds);
			}
		}
		validUserIds = validUserIds.map((element) => element.toString());
		context.result.data = context.result.data
			.filter((pseudonym) => validUserIds.includes(pseudonym.userId.toString()));
		return context;
	});
};

const populateUsername = (context) => {
	if (!context.result.data[0]) return context;
	return context.app.service('users').get(context.result.data[0].userId)
		.then((response) => {
			context.result.data[0] = {
				...context.result.data[0]._doc, // eslint-disable-line no-underscore-dangle
				user: {
					firstName: response.firstName,
					lastName: response.lastName,
					iframe: oauth2.getSubject(context.result.data[0].pseudonym,
						context.app.settings.services.web
					),
				},
			};
			return context;
		});
};

exports.before = {
	all: [authenticate('jwt')],
	find: [replaceToolWithOrigin],
	get: [() => { throw new errors.MethodNotAllowed(); }],
	create: [globalHooks.ifNotLocal(() => { throw new errors.MethodNotAllowed(); })],
	update: [() => { throw new errors.MethodNotAllowed(); }],
	patch: [() => { throw new errors.MethodNotAllowed(); }],
	remove: [globalHooks.ifNotLocal(() => { throw new errors.MethodNotAllowed(); })],
};

exports.after = {
	all: [],
	find: [createMissingPseudonyms, globalHooks.ifNotLocal(filterValidUsers), populateUsername],
	get: [],
	create: [],
	update: [],
	patch: [],
	remove: [],
};<|MERGE_RESOLUTION|>--- conflicted
+++ resolved
@@ -1,11 +1,8 @@
 const { authenticate } = require('@feathersjs/authentication');
 const errors = require('@feathersjs/errors');
 const globalHooks = require('../../../hooks');
-<<<<<<< HEAD
 const oauth2 = require('../../oauth2/hooks');
-=======
 const { equal: equalIds } = require('../../../helper/compare').ObjectId;
->>>>>>> 99f9605e
 
 const toArray = (data) => (Array.isArray(data) ? data : [data]);
 
