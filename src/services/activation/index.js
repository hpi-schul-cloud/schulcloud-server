--- conflicted
+++ resolved
@@ -1,15 +1,7 @@
-<<<<<<< HEAD
 const { static: staticContent } = require('@feathersjs/express');
 const path = require('path');
 
-const {
-	ActivationModelService,
-	Activation,
-	EMailAddressActivation,
-} = require('./services');
-=======
 const { ActivationModelService, Activation, EMailAddressActivation } = require('./services');
->>>>>>> 90174a55
 
 const { KEYWORDS } = require('./utils/customStrategyUtils');
 
