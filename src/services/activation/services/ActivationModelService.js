--- conflicted
+++ resolved
@@ -21,11 +21,7 @@
 		virtuals: true,
 	},
 	multi: true,
-<<<<<<< HEAD
-	whitelist: [ '$exists', '$elemMatch', '$regex', '$skip', '$populate' ],
-=======
 	whitelist: ['$exists', '$elemMatch', '$regex', '$skip', '$populate'],
->>>>>>> 1b6fa7ad
 });
 
 module.exports = {
