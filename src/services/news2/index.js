const setupNewsRepo = require('./repo');
const setupNewsUc = require('./uc');
const setupNewsSerivce = require('./service');
const setupNewsFacade = require('./uc/news.facade');

module.exports = function news2() {
	const app = this;

	setupNewsRepo(app);
	setupNewsUc(app);
<<<<<<< HEAD
	// setupNewsFacade(app);
=======
>>>>>>> ec5e6230
	setupNewsSerivce(app);
};<|MERGE_RESOLUTION|>--- conflicted
+++ resolved
@@ -8,9 +8,5 @@
 
 	setupNewsRepo(app);
 	setupNewsUc(app);
-<<<<<<< HEAD
-	// setupNewsFacade(app);
-=======
->>>>>>> ec5e6230
 	setupNewsSerivce(app);
 };