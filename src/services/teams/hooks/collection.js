--- conflicted
+++ resolved
@@ -1,7 +1,6 @@
 const mongoose = require('mongoose');
 const errors = require('feathers-errors');
 const Schema = mongoose.Schema;
-<<<<<<< HEAD
 const errors = require('feathers-errors');
 
 /**
@@ -49,9 +48,6 @@
 const oneTrue = (arrayOfBools) => {
     return arrayOfBools.some(b => b === true);
 };
-
-=======
->>>>>>> 422a1119
 
 /**
  * @collection
