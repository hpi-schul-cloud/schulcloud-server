--- conflicted
+++ resolved
@@ -63,19 +63,12 @@
             }
             // test if session user is in team 
             const isAccept = isAcceptWay(hook, team._id, team, users);
-<<<<<<< HEAD
+
             if (isUndefined(isAccept)) {
                 const userExist = team.userIds.some(_user => isSameId(_user.userId, userId));
                 const schoolExist = team.schoolIds.includes(sessionSchoolId);
 
                 if (isUndefined([userExist, schoolExist],'OR'))
-=======
-            if(!isAccept){
-                const userExist = team.userIds.some(_user => isSameId(_user.userId, userId)); 
-                const schoolExist = (bsonIdToString(team.schoolIds)).includes(sessionSchoolId);       
-    
-                if (!userExist || !schoolExist)
->>>>>>> 422a1119
                     throw new errors.Forbidden('You have not the permission to access this. (1)', { userExist, schoolExist });
             }
         }
