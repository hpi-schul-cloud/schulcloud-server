--- conflicted
+++ resolved
@@ -40,31 +40,19 @@
 *   @param {Object::hook} hook
 *   @method all
 *   @ifNotLocal work only for extern requests
-*   */
-const teamMainHook = globalHooks.ifNotLocal(hook => Promise.all([
-	getSessionUser(hook), getTeam(hook), populateUsersForEachUserIdinHookData(hook),
-]).then(([sessionUser, team, users]) => {
-	const userId = bsonIdToString(hook.params.account.userId);
-	const restrictedFindMatch = { userIds: { $elemMatch: { userId } } };
-	const isSuperhero = ifSuperhero(sessionUser.roles);
-	const { method } = hook;
-
-	if (isUndefined([sessionUser, team, sessionUser.schoolId], 'OR')) {
-		throw new BadRequest('Bad intern call. (3)');
-	}
-	const sessionSchoolId = bsonIdToString(sessionUser.schoolId);
-
-	if (isSuperhero === false) {
-		if (method === 'create') {
-			team = updateMissingDataInHookForCreate(hook, sessionUser);
-			users.push(sessionUser);
-			hook.data = team;
-		} else if (method === 'find') {
-			hook.params.query = restrictedFindMatch;
-			return hook;
-		}
-<<<<<<< HEAD
-=======
+*	*/
+const teamMainHook = globalHooks.ifNotLocal((hook) => {
+	return Promise.all([
+		getSessionUser(hook), getTeam(hook), populateUsersForEachUserIdinHookData(hook),
+	]).then(([sessionUser, team, users]) => {
+		const userId = bsonIdToString(hook.params.account.userId);
+		const restrictedFindMatch = { userIds: { $elemMatch: { userId } } };
+		const isSuperhero = ifSuperhero(sessionUser.roles);
+		const { method } = hook;
+
+		if (isUndefined([sessionUser, team, sessionUser.schoolId], 'OR')) {
+			throw new BadRequest('Bad intern call. (3)');
+		}
 		const sessionSchoolId = bsonIdToString(sessionUser.schoolId);
 
 		if (method === 'create') {
@@ -76,7 +64,6 @@
 			hook.params.query.userIds = { $elemMatch: { userId } };
 			return hook;
 		}
->>>>>>> 4023ffc4
 		// test if session user is in team
 		const isAccept = isAcceptWay(hook, team._id, team, users);
 
@@ -88,23 +75,23 @@
 				throw new Forbidden('You have not the permission to access this. (1)', { userExist, schoolExist });
 			}
 		}
-	}
-
-	let teamUsers;
-	if (hasKey(hook, 'data') && isArrayWithElement(hook.data.userIds)) {
-		teamUsers = getTeamUsers(hook, team, users, sessionSchoolId);
-		hook.data.userIds = teamUsers;
-	}
-
-	set(hook, 'sessionUser', sessionUser);
-	set(hook, 'isSuperhero', isSuperhero);
-	set(hook, 'newUsers', teamUsers || []);
-
-	return hook;
-}).catch((err) => {
-	logger.warn(err);
-	throw new BadRequest('Bad response.');
-}));
+
+		let teamUsers;
+		if (hasKey(hook, 'data') && isArrayWithElement(hook.data.userIds)) {
+			teamUsers = getTeamUsers(hook, team, users, sessionSchoolId);
+			hook.data.userIds = teamUsers;
+		}
+
+		set(hook, 'sessionUser', sessionUser);
+		set(hook, 'isSuperhero', isSuperhero);
+		set(hook, 'newUsers', teamUsers || []);
+
+		return hook;
+	}).catch((err) => {
+		logger.warn(err);
+		throw new BadRequest('Bad response.');
+	});
+});
 
 /**
  * mapped userIds from class to userIds, clear all double userId inputs
@@ -216,15 +203,19 @@
 	}
 	const execute = (hook) => {
 		const filter = (data) => {
-			const reducer = old => (newObject, key) => {
-				if (old[key] !== undefined) // if related key exist
-				{ newObject[key] = old[key]; }
-				return newObject;
+			const reducer = (old) => {
+				return (newObject, key) => {
+					if (old[key] !== undefined) // if related key exist
+						newObject[key] = old[key];
+					return newObject;
+				};
 			};
 
 			let out;
 			if (Array.isArray(data)) {
-				out = data.map(element => keys.reduce(reducer(element), {}));
+				out = data.map((element) => {
+					return keys.reduce(reducer(element), {});
+				});
 			} else {
 				out = keys.reduce(reducer(data), {});
 			}
@@ -235,8 +226,7 @@
 			path = path.split('.');
 		}
 		const result = objectToFilter || hook;
-		let link; let
-			linkKey;
+		let link, linkKey;
 		const target = path.length > 0 ? path.reduce((stack, key) => {
 			if (stack[key] === undefined) {
 				throw new NotImplemented('The path do not exist.');
@@ -324,12 +314,12 @@
 		hook.teamroles = roles.data; // add team roles with permissions to hook
 
 		/**
-         * @param {String} key
-         * @param {Object||String} value search value
-         * @param {String} [resultKey] if only one value of a key should return
-         * @example hook.findRole('name','teamowner');
-         * @example hook.findRole('name','teamleader','permissions');
-         */
+		 * @param {String} key
+		 * @param {Object||String} value search value
+		 * @param {String} [resultKey] if only one value of a key should return
+		 * @example hook.findRole('name','teamowner');
+		 * @example hook.findRole('name','teamleader','permissions');
+		 */
 		hook.findRole = (key, value, resultKey) => { // add a search function to hook
 			const self = hook;
 
@@ -345,7 +335,7 @@
 			if (isObject(value) && value._id) {
 				value = value[key];
 			}
-			const role = self.teamroles.find(teamroles => teamroles[key].toString() === value.toString());
+			let role = self.teamroles.find(teamroles => teamroles[key].toString() === value.toString());
 			let out;
 			if (role && resultKey) {
 				out = role[resultKey];
@@ -386,24 +376,12 @@
  * @return {function::function(hook)}
  * @ifNotLocal
  */
-const hasTeamPermission = (permsissions, _teamId) => globalHooks.ifNotLocal((hook) => {
-	if (get(hook, 'isSuperhero') === true) {
-		return hook;
-	}
-	if (isString(permsissions)) {
-		permsissions = [permsissions];
-	}
-	return Promise.all(
-		[getSessionUser(hook), teamRolesToHook(hook), getTeam(hook)],
-	).then(([sessionUser, ref, team]) => {
+const hasTeamPermission = (permsissions, _teamId) => {
+	return globalHooks.ifNotLocal((hook) => {
+
 		if (get(hook, 'isSuperhero') === true) {
 			return Promise.resolve(hook);
 		}
-<<<<<<< HEAD
-		const userId = bsonIdToString(hook.params.account.userId);
-		const teamId = _teamId || hook.teamId || hook.id;
-		const teamUser = team.userIds.find(_user => isSameId(_user.userId, userId));
-=======
 		if (isString(permsissions)) {
 			permsissions = [permsissions];
 		}
@@ -420,27 +398,23 @@
 			if (isUndefined(teamUser)) {
 				throw new NotFound(`Session user is not in this team userId=${userId} teamId=${teamId}`);
 			}
->>>>>>> 4023ffc4
-
-		if (isUndefined(teamUser)) {
-			throw new NotFound(`Session user is not in this team userId=${userId} teamId=${teamId}`);
-		}
-
-		const teamRoleId = teamUser.role;
-		const userTeamPermissions = ref.findRole('_id', teamRoleId, 'permissions');
-
-		permsissions.forEach((_permsission) => {
-			if (userTeamPermissions.includes(_permsission) === false) {
-				throw new Forbidden(`No permission=${_permsission} found!`);
-			}
-		});
-
-		return Promise.resolve(hook);
-	}).catch((err) => {
-		logger.warn(err);
-		throw new Forbidden('You have not the permission to access this. (2)');
+
+			const teamRoleId = teamUser.role;
+			const userTeamPermissions = ref.findRole('_id', teamRoleId, 'permissions');
+
+			permsissions.forEach((_permsission) => {
+				if (userTeamPermissions.includes(_permsission) === false) {
+					throw new Forbidden(`No permission=${_permsission} found!`);
+				}
+			});
+
+			return Promise.resolve(hook);
+		}).catch((err) => {
+			logger.warn(err);
+			throw new Forbidden('You have not the permission to access this. (2)');
+		});
 	});
-});
+};
 exports.hasTeamPermission = hasTeamPermission; // to use it global
 
 /**
@@ -467,8 +441,7 @@
 		const changes = arrayRemoveAddDiffs(team.userIds, hook.data.userIds, 'userId'); // remove add
 		const sessionSchoolId = sessionUser.schoolId;
 		const sessionUserId = bsonIdToString(hook.params.account.userId);
-		let isLeaveTeam = false; let isRemoveOthers = false; let isAddingFromOwnSchool = false; let isAddingFromOtherSchool = false; let
-			hasChangeRole = false;
+		let isLeaveTeam = false, isRemoveOthers = false, isAddingFromOwnSchool = false, isAddingFromOtherSchool = false, hasChangeRole = false;
 		const leaveTeam = hasTeamPermission('LEAVE_TEAM');
 		const removeMembers = hasTeamPermission('REMOVE_MEMBERS');
 		const addSchoolMembers = hasTeamPermission('ADD_SCHOOL_MEMBERS');
@@ -483,7 +456,7 @@
 		});
 
 		changes.add.forEach((e) => {
-			const user = users.find(user => isSameId(e.userId, user._id));
+			const user = users.find((user) => isSameId(e.userId, user._id));
 			if (isSameId(user.schoolId, sessionSchoolId)) {
 				isAddingFromOwnSchool = true;
 			} else {
@@ -492,7 +465,7 @@
 		});
 
 		hook.data.userIds.forEach((_) => {
-			const teamUser = team.userIds.find(teamUser => isSameId(_.userId, teamUser.userId));
+			const teamUser = team.userIds.find((teamUser) => isSameId(_.userId, teamUser.userId));
 			if (isDefined(teamUser)) {
 				if (isDefined(_.role) && !isSameId(teamUser.role, _.role)) {
 					hasChangeRole = true;
@@ -529,7 +502,9 @@
 			}));
 		}
 
-		return Promise.all(wait).then(() => hook).catch((err) => {
+		return Promise.all(wait).then(() => {
+			return hook;
+		}).catch((err) => {
 			throw err;
 		});
 	}).catch((err) => {
@@ -565,7 +540,7 @@
  * @afterHook
  * @method patch,get
  * @param {Object::hook} hook - Add the current user to top level,
- *                              easy access of it role and permissions.
+ * 								easy access of it role and permissions.
  * @return {Object::hook}
  */
 const addCurrentUser = globalHooks.ifNotLocal((hook) => {
@@ -573,7 +548,7 @@
 		const userId = bsonIdToString(hook.params.account.userId);
 		const { userIds } = hook.result;
 		const user = Object.assign({}, userIds.find(
-			u => isSameId(u.userId._id || u.userId, userId),
+			(u) => isSameId(u.userId._id || u.userId, userId)
 		));
 		if (isUndefined([user, user.role], 'OR')) {
 			logger.warn('Can not execute addCurrentUser for unknown user. Or user execute a patch with the result that he has left the team.', { userId });
@@ -615,14 +590,16 @@
  * If not throw an error.
  * @beforeHook
  */
-const isAdmin = hook => getSessionUser(hook).then((sessionUser) => {
-	const roleNames = sessionUser.roles.map(role => role.name);
-	if (!roleNames.includes('administrator')) {
-		throw new Forbidden('Only administrators can do this.');
-	}
-
-	return hook;
-});
+const isAdmin = (hook) => {
+	return getSessionUser(hook).then((sessionUser) => {
+		const roleNames = sessionUser.roles.map(role => role.name);
+		if (!roleNames.includes('administrator')) {
+			throw new Forbidden('Only administrators can do this.');
+		}
+
+		return hook;
+	});
+};
 
 /**
  * @afterHook
