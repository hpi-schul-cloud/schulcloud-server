'use strict';

const auth = require('feathers-authentication');
const errors = require('feathers-errors');
const globalHooks = require('../../../hooks');
const logger = require('winston');
const { set, get } = require('./scope');
const createEmailText = require('./mail-text.js');
const {
    populateUsersForEachUserIdinHookData,
    getTeamUsers,
    arrayRemoveAddDiffs,
    getTeam,
    updateMissingDataInHookForCreate,
    getSessionUser,
    ifSuperhero,
    isAcceptWay
} = require('./helpers');
const {
    isArray,
    isArrayWithElement,
    isObject,
    isString,
    hasKey,
    isDefined,
    isUndefined,
    isNull,
    isObjectId,
    isObjectIdWithTryToCast,
    throwErrorIfNotObjectId,
    bsonIdToString,
    isSameId,
    isFunction
} = require('./collection');

/**
*   main hook for team services 
*   @beforeHook
*   @param {Object::hook} hook 
*   @method all
*   @ifNotLocal work only for extern requests
**/
const teamMainHook = globalHooks.ifNotLocal(hook => {
    return Promise.all([getSessionUser(hook), getTeam(hook), populateUsersForEachUserIdinHookData(hook)]).then(([sessionUser, team, users]) => {

        const userId = bsonIdToString(hook.params.account.userId);
        const restrictedFindMatch = { userIds: { $elemMatch: { userId } } };
        const isSuperhero = ifSuperhero(sessionUser.roles);
        const method = hook.method;

        if (isUndefined([sessionUser, team, sessionUser.schoolId],'OR'))
            throw new errors.BadRequest('Bad intern call. (3)');

        const sessionSchoolId = bsonIdToString(sessionUser.schoolId);

        if (isSuperhero === false) {
            if (method === 'create') {
                team = updateMissingDataInHookForCreate(hook, sessionUser);
                users.push(sessionUser);
                hook.data = team;
            } else if (method === 'find') {
                hook.params.query = restrictedFindMatch;
                return hook;
            }
            // test if session user is in team 
            const isAccept = isAcceptWay(hook, team._id, team, users);

            if (isUndefined(isAccept)) {
                const userExist = team.userIds.some(_user => isSameId(_user.userId, userId));
                const schoolExist = team.schoolIds.includes(sessionSchoolId);

                if (isUndefined([userExist, schoolExist],'OR'))
                    throw new errors.Forbidden('You have not the permission to access this. (1)', { userExist, schoolExist });
            }
        }
        let teamUsers;
        if (hasKey(hook, 'data') && isArrayWithElement(hook.data.userIds)) {
            teamUsers = getTeamUsers(hook, team, users, sessionSchoolId);
            hook.data.userIds = teamUsers;
        }

        set(hook, 'sessionUser', sessionUser);
        set(hook, 'isSuperhero', isSuperhero);
        set(hook, 'newUsers', teamUsers || []);

        return hook;
    }).catch(err => {
        logger.warn(err);
        throw new errors.BadRequest('Bad response.');
    });
});

/**
 * mapped userIds from class to userIds, clear all double userId inputs
 * @beforeHook
 * @param {Object::hook} hook 
 * @return {Object::hook} 
 */
const updateUsersForEachClass = (hook) => {
    if (hasKey(hook.data) || !isArrayWithElement(hook.data.classIds)) {
        return hook;
    }

    let newUserList = [hook.params.account.userId];   // //add current userId?
    const add = (id) => {
        if (!newUserList.includes(id)) {
            throwErrorIfNotObjectId(id);
            newUserList.push(bsonIdToString(id));
        }
    };

    return hook.app.service('classes').find({
        query: {
            $or: hook.data.classIds.map(_id => {
                throwErrorIfNotObjectId(_id);
                return { _id };
            })
        }
    }).then(classes => {
        //add userIds from classes
        classes.data.forEach(classObj => {
            classObj.userIds.forEach(_id => {
                add(_id);
            });
        });

        //add userIds from userId list
        hook.data.userIds.forEach(obj_or_id => {
            add((isObject(obj_or_id) ? obj_or_id.userId : obj_or_id));
        });
        //update userId list
        hook.data.userIds = newUserList;
        return hook;
    }).catch(err => {
        logger.warn(err);
        throw new errors.BadRequest('Wrong input. (6)');
    });
};

/**
 * test if id exist and id a valid moongose object id
 * @beforeHook
 * @param {Object::hook} hook 
 * @return {Promise::hook}
 */
const existId = (hook) => {
    if (['find', 'create'].includes(hook.method)) {
        return Promise.resolve(hook);
    } else if (!hook.id) {
        throw new errors.Forbidden('Operation on this service requires an id!');
    } else {
        throwErrorIfNotObjectId(hook.id);
        return Promise.resolve(hook);
    }
};

/**
 * @beforeHook
 * @param {Object::hook} - test and update missing data for methodes that contain hook.data
 * @method post
 * @return {Object::hook}
 */
const testInputData = hook => {
    if (isUndefined(hook.data.userIds)) {
        hook.data.userIds = [];
    } else if (!isArray(hook.data.userIds)) {
        throw new errors.BadRequest('Wrong input. (3)');
    }

    if (isUndefined(hook.data.classIds)) {
        hook.data.classIds = [];
    } else if (!isArray(hook.data.classIds)) {
        throw new errors.BadRequest('Wrong input. (4)');
    }
    return hook;
};

/**
 * @beforeHook
 * @param {Object::hook} - block this methode for every request
 * @throws {errors} new errors.MethodNotAllowed('Method is not allowed!');
 */
const blockedMethod = (hook) => {
    logger.warn('[teams]', 'Method is not allowed!');
    throw new errors.MethodNotAllowed('Method is not allowed!');
};

/**
 * @hook
 * @ifNotLocal
 * @param {Array of strings} keys
 * @param {Array::String || StringPath} path - the object path to filtered data in hook or 
 * @param {Object} [objectToFilter] - is optional otherwise the hook is used
 * @return {function::globalHooks.ifNotLocal(hook)}
 * @example filterToRelated(['_id','userIds'], 'result.data') - in hook.result.data all keys are removed that are not _id, or userIds
 */
const filterToRelated = (keys, path, objectToFilter) => {
    if (!Array.isArray(keys))
        keys=[keys];

    return globalHooks.ifNotLocal(hook => {
        const filter = (data) => {
            const reducer = (old) => {
                return (newObject, key) => {
                    if (old[key] !== undefined)     //if related key exist
                        newObject[key] = old[key];
                    return newObject;
                };
            };
            if (Array.isArray(data))
                return data.map(element => {
                    return keys.reduce(reducer(element), {});
                });
            else
                return keys.reduce(reducer(data), {});
        };

        if (typeof path === 'string')
            path = path.split('.');

        const result = objectToFilter || hook;
        let link, linkKey;
        let target = path.length > 0 ? path.reduce((target, key) => {
            if (target[key] === undefined)
                throw new errors.NotImplemented('The path do not exist.');
            const newTarget = target[key];
            link = target;
            linkKey = key;
            return newTarget;
        }, result) : result;

        link[linkKey] = filter(target);
        return result;
    });
};

/**
 * @hook
 * @param {Object::hook}
 * @return {Object::hook}
 */
const dataExist = hook => {
    if (isUndefined(hook.data) || !isObject(hook.data)) {
        throw new errors.BadRequest('Wrong input data.');
    }
    return hook;
};

/**
 * @afterHook
 * @param {Object::hook}
 * @return {Object::hook}
 */
const pushUserChangedEvent = async (hook) => {
    const team = await getTeam(hook);
    const oldUsers = team.userIds;
    const newUsers = get(hook, 'newUsers'); //hook.additionalInfosTeam.newUsers;

    if (isUndefined(oldUsers) || isUndefined(newUsers)) {
        // logger.warn('No user infos.', { oldUsers, newUsers });    todo: cheak if undefined valid situation or not
        return hook;
    }

    const changes = arrayRemoveAddDiffs(oldUsers, newUsers, 'userId');

    if (isArrayWithElement(changes.remove) || isArrayWithElement(changes.add)) {
        set(hook, 'changes', changes);
        hook.app.emit('teams:after:usersChanged', hook);
    }

    return hook;
};

/**
 * Add teamroles to hook.teamroles.
 * Make avaible that you can use hook.findRole();
 * if you use it without hook object pass {app} as parameter
 * @hook
 * @param {Object::hook}
 * @return {Object::hook}
 */
const teamRolesToHook = hook => {
    /** execute one time */
    if(isFunction(hook.findRole) && isDefined(hook.teamroles))  
        return hook;

    return hook.app.service('roles').find({
        query: { name: /team/i }
    }).then(roles => {
        if (roles.data.length <= 0) {
            throw new errors.NotFound('No team role found. (1)');
        }

        hook.teamroles = roles.data;        //add team roles with permissions to hook   

        /**
         * @param {String} key
         * @param {Object||String} value search value 
         * @param {String} [resultKey] if only one value of a key should return
         * @example hook.findRole('name','teamowner');
         * @example hook.findRole('name','teamleader','permissions'); 
         */
        hook.findRole = (key, value, resultKey) => {     //add a search function to hook
            const self = hook;

            if (isUndefined(self.teamroles)) {
                throw new errors.NotFound('No team role found. (2)');
            }

            if (isUndefined(key) || isUndefined(value)) {
                logger.warn('Bad input for findRole: ', { key, value });
                throw new errors.NotFound('No team role found. (3)');
            }
            if (isObject(value) && value._id) {      //is already a role ..for example if request use $populate
                value = value[key];
            }
            let role = self.teamroles.find(role => role[key].toString() === value.toString());
            if (role && resultKey) {
                return role[resultKey];
            } else if (role) {
                return role;
            } else {
                logger.warn({ role, value, resultKey });
                throw new errors.NotFound('No team role found. (4)');
            }
        };

        if (hook.method !== 'find') {
            const resolveInheritance = (role, stack = []) => {
                stack = stack.concat(role.permissions);
                if (role.roles.length <= 0) return stack;
                const searchRole = hook.findRole('_id', role.roles[0]);     //take only first target ...more not exist       
                return resolveInheritance(searchRole, stack);
            };

            hook.teamroles.forEach(role => {
                const solvedAllPermissions = resolveInheritance(role);
                role.permissions = solvedAllPermissions;
            });
        }
        return hook;
    }).catch(err => {
        throw new errors.BadRequest('Can not resolve team roles.', err);
    });
};
exports.teamRolesToHook = teamRolesToHook;

/**
 * @hook
 * @method get,patch,delete,create but do not work with find
 * @param {Array::String||String} permsissions
 * @param {String} _teamId
 * @return {function::function(hook)}
 * @ifNotLocal
 */
const hasTeamPermission =  (permsissions, _teamId) => {
    return globalHooks.ifNotLocal((hook) => {

        if (get(hook, 'isSuperhero') === true)
            return hook;

        if (isString(permsissions))
            permsissions = [permsissions];
        /*
        const wait = new Promise((resolve, reject) => {
            if (isFunction(hook.findRole)) {
                resolve(hook.findRole);
            } else {
                teamRolesToHook(hook).then(_hook => {
                    resolve(_hook.findRole);
                }).catch(err => {
                    logger.warn(err);
                    reject(new errors.Conflict('Team roles can not assign to hook.'));
                });
            }
        }); */

        return Promise.all([getSessionUser(hook), teamRolesToHook(hook), getTeam(hook)]).then(([sessionUser, ref, team]) => {
            if (get(hook, 'isSuperhero') === true)
                return hook;

            const userId = bsonIdToString(hook.params.account.userId);
            const teamId = _teamId || hook.teamId || hook.id;
            const teamUser = team.userIds.find(_user => isSameId(_user.userId, userId));

            if (isUndefined(teamUser))
                throw new errors.NotFound('Session user is not in this team userId=' + userId + ' teamId=' + teamId);

            const teamRoleId = teamUser.role;
            const userTeamPermissions = ref.findRole('_id', teamRoleId, 'permissions');

            permsissions.forEach(_permsission => {
                if (userTeamPermissions.includes(_permsission) === false) {
                    throw new errors.Forbidden('No permission=' + _permsission + ' found!');
                }
            });

            return Promise.resolve(hook);
        }).catch(err => {
            logger.warn(err);
            throw new errors.Forbidden('You have not the permission to access this. (2)');
        });

    });
};
exports.hasTeamPermission = hasTeamPermission;    //to use it global

/**
 * This hook test what is want to change and execute for every changed keys the permission check for it.
 * @beforeHook
 * @ifNotLocal
 */
const testChangesForPermissionRouting = globalHooks.ifNotLocal(hook=>{
        const d = hook.data;
        if (isUndefined(d))
            return hook;

        //hasTeamPermission throw error if do not have the permission. Superhero is also test.
        if (isDefined([d.times, d.color, d.description, d.name, d.startDate, d.untilDate], 'OR'))
            (hasTeamPermission('RENAME_TEAM'))(hook);       //throw error if has not the permission

        if (isUndefined(d.userIds))
            return hook;

        return Promise.all([getSessionUser(hook), getTeam(hook), populateUsersForEachUserIdinHookData(hook)]).then(([sessionUser, team, users]) => {
            const changes = arrayRemoveAddDiffs(team.userIds, hook.data.userIds, 'userId'); //remove add
            const sessionSchoolId = sessionUser.schoolId;
            const sessionUserId = bsonIdToString(hook.params.account.userId);
            let isLeaveTeam=false, isRemoveOthers=false, isAddingFromOwnSchool=false, isAddingFromOtherSchool=false, hasChangeRole=false;
            const leaveTeam = hasTeamPermission('LEAVE_TEAM');
            const removeMembers = hasTeamPermission('REMOVE_MEMBERS');
            const addSchoolMembers = hasTeamPermission('ADD_SCHOOL_MEMBERS');
            const changeTeamRoles = hasTeamPermission('CHANGE_TEAM_ROLES');
            
            changes.remove.forEach(_ =>{
                if( isSameId(_.userId, sessionUserId) )
                    isLeaveTeam=true;
                else
                    isRemoveOthers=true;
            });

            changes.add.forEach(_=>{
                const user=users.find(user=>isSameId(_.userId, user._id));
                if(isSameId(user.schoolId,sessionSchoolId))
                    isAddingFromOwnSchool=true;
                else
                    isAddingFromOtherSchool=true;
            });

            hook.data.userIds.forEach(_=>{
                const teamUser=team.userIds.find(teamUser=>isSameId(_.userId, teamUser.userId));
                if(isDefined(teamUser)){
                    if(isDefined(_.role) && !isSameId(teamUser.role,_.role))
                        hasChangeRole=true;
                }  
            });
            
          //  try{
            let wait=[Promise.resolve()];
            if(isAddingFromOtherSchool)
                throw new errors.Forbidden('Can not adding users from other schools.');

            if (isLeaveTeam){
                wait.push(leaveTeam(hook).catch(err=>{
                    throw new errors.Forbidden('Permission LEAVE_TEAM is missing.');
                }));
            }    
                
            if (isLeaveTeam){
                wait.push(leaveTeam(hook).catch(err=>{
                    throw new errors.Forbidden('Permission LEAVE_TEAM is missing.');
                }));
            }

            if(isRemoveOthers){
                wait.push(removeMembers(hook).catch(err=>{
                    throw new errors.Forbidden('Permission REMOVE_MEMBERS is missing.');
                }));
            }
                
            if(isAddingFromOwnSchool){
                wait.push(addSchoolMembers(hook).catch(err=>{
                    throw new errors.Forbidden('Permission ADD_SCHOOL_MEMBERS is missing.');
                }));
            }

            if(hasChangeRole){
                wait.push(changeTeamRoles(hook).catch(err=>{
                    throw new errors.Forbidden('Permission CHANGE_TEAM_ROLES is missing.');
                }));
            }  
            
            return Promise.all(wait).then(_=>{
                return hook;
            }).catch(err=>{
                throw err;
            });

        }).catch(err => {
            logger.warn(err);
            throw new errors.Forbidden('You have not the permission to access this. (4)');
        });
});

const sendInfo = hook => {
    const email = hook.data.email || (hook.result.user||{}).email;

    if (isUndefined(email) || isUndefined(hook.result.linkData))
        return hook;

    return getSessionUser(hook).then(user => {
        globalHooks.sendEmail(hook, {
            "subject": `${process.env.SC_SHORT_TITLE}: Team-Einladung`,
            "emails": [email],
            "content": {
                "text": createEmailText(hook, user)
            }
        });
        return hook;
    }).catch(err => {
        logger.warn(err);
        throw new errors.NotAcceptable("Errors on user detection");
    });
};
//exports.sendInfo = sendInfo;

/**
 * @afterHook
 * @method patch,get
 * @param {Object::hook} hook - Add the current user to top level, easy access of it role and permissions.
 * @return {Object::hook}
 */
const addCurrentUser = globalHooks.ifNotLocal(hook => {
    if (hasKey(hook.result, 'userIds')) {
        const userId = bsonIdToString(hook.params.account.userId);
        const user = Object.assign({}, hook.result.userIds.find(user => (user.userId == userId || user.userId._id == userId)));
        if (isUndefined(user) || isUndefined(user.role)) {
            logger.warn('Can not execute addCurrentUser for unknown user. Or user execute a patch with the result that he has left the team.', { userId });
            return hook;
        }
        const roleId = (user.role||{})._id || user.role; //first populated, second only id;
        throwErrorIfNotObjectId(roleId);
        const role = hook.findRole('_id', roleId);
        user.permissions = role.permissions;
        user.name = role.name;
        hook.result.user = user;
    }
    return hook;

});

/**
 * Test if data.userId is set. If true it test if the role is teacher. If not throw an error.
 * @beforeHook
 */
const isTeacherDirectlyImport=hook=>{
    const userId = hook.data.userId;
    if(userId){
        return hook.app.service('users').get(userId,{query:{$populate:'roles'}}).then(user=>{
            const roleNames = user.roles.map(role=>role.name);
            if(!roleNames.includes('teacher'))
                throw "Is no teacher";
            return hook;
        }).catch(err=>{
            logger.warn(err);
            throw new errors.Forbidden('You have not the permission to do this.');
        });
    }
    return hook;
};

/**
 * Test if the sessionUser has the role administrator.
 * If not throw an error.
 * @beforeHook
 */
const isAdmin=hook=>{
    return getSessionUser(hook).then(sessionUser=>{
        const roleNames = sessionUser.roles.map(role=>role.name);
        if(roleNames.includes('administrator'))
            return hook;
        else 
            throw new errors.Forbidden('Only administrators can do this.');
    });
};

/**
 * 
 * @afterHook
 */
const isUserIsEmpty = hook =>{
    if(hasKey(hook.result,'userIds') && isDefined(hook.id)){
        if(!isArrayWithElement(hook.result.userIds)){
            return hook.app.service('teams').remove(hook.id).then(_=>{
                hook.result={};
                return hook;
            }).catch(err=>{
                logger.warn(err);
                throw new errors.Conflict('It want to remove the team with no user, but do not found it.');
            });
        }
    }else{
        return hook;
    }
};

const keys = {
    resFind: ['_id', 'name', 'times', 'description', 'userIds', 'color'],
    resId: ['_id'],
    query: ['$populate', '$limit'],
    data: ['filePermission', 'name', 'times', 'description', 'userIds', 'color', 'features', 'ltiToolIds', 'classIds', 'startDate', 'untilDate', 'schoolId']
};

//todo: TeamPermissions
exports.before = {
    all: [
        auth.hooks.authenticate('jwt'),
        existId,
        filterToRelated(keys.query, 'params.query'),
        globalHooks.ifNotLocal(teamRolesToHook)
    ],
    find: [teamMainHook],
    get: [teamMainHook],              //no course restriction becouse circle request in restrictToCurrentSchoolAndUser (?)
    create: [
        filterToRelated(keys.data, 'data'),
        globalHooks.injectUserId,
        testInputData,
        updateUsersForEachClass,
        teamMainHook
    ], //inject is needing?
    update: [blockedMethod],
    patch: [
        testChangesForPermissionRouting,
        updateUsersForEachClass,
        teamMainHook
    ], //todo: filterToRelated(keys.data,'data') 
    remove: [
        teamMainHook,
        hasTeamPermission('DELETE_TEAM')
    ]
};

//todo:clear unused values
//todo: update moongose
exports.after = {
    all: [],
    find: [filterToRelated(keys.resFind, 'result.data')], // filterFindResult
    get: [addCurrentUser],                                 //see before (?)
    create: [filterToRelated(keys.resId, 'result')],
    update: [],                             //test schoolId remove
    patch: [
        isUserIsEmpty,
        addCurrentUser,
        pushUserChangedEvent
    ],          //test schoolId remove
    remove: [filterToRelated(keys.resId, 'result')]
};

<<<<<<< HEAD
function createinfoText(hook, user) {
    let text;
    const newRegistration = ((hook.result.linkData || {}).link || []).includes("/registration/");
    const teamName = ((hook.additionalInfosTeam||{}).team||{}).name || "[Fehler: Teamname]";
    const cloudTitle = process.env.SC_SHORT_TITLE;
    const shortLink = (hook.result.linkData || {}).shortLink || "[Fehler: Link]";
    let invitee = hook.data.email || hook.result.user.email || "[Fehler: Eingeladene]";
    let inviter = (hook.params.account||{}).username || "[Fehler: Einlader]";

    if ((hook.result.user||{}).firstName && (hook.result.user||{}).firstName !== "Experte") {
        invitee = hook.result.user.firstName + " " + hook.result.user.lastName;
    }
    if (user.firstName) {
        inviter = user.firstName + " " + user.lastName;
    }

    if (newRegistration) {
        // expert, new account
        text = `Hallo ${invitee}!
\nDu wurdest von ${inviter} eingeladen, dem Team '${teamName}' der ${cloudTitle} beizutreten.
Da du noch keinen ${cloudTitle} Account besitzt, folge bitte diesem Link, um die Registrierung abzuschließen und dem Team beizutreten: ${shortLink}
\nViel Spaß und einen guten Start wünscht dir dein
${cloudTitle}-Team`;
    } else if (hook.data.userId) {
        // teacher, no accept needed (n21)
        text = `Hallo ${user.firstName} ${user.firstName}!
\nDu wurdest von ${inviter} zu dem Team '${teamName}' der ${cloudTitle} hinzugefügt.
Klicke auf diesen Link, um deine Teams aufzurufen: ${shortLink}
\nViel Spaß und gutes Gelingen wünscht dir dein
${cloudTitle}-Team`;
    } else {
        // teacher, accept needed (invite via email)
        text = `Hallo ${invitee}!
\nDu wurdest von ${inviter} eingeladen, dem Team '${teamName}' der ${cloudTitle} beizutreten.
Klicke auf diesen Link, um die Einladung anzunehmen: ${shortLink}
\nViel Spaß und gutes Gelingen wünscht dir dein
${cloudTitle}-Team`;
    }

    return text;
}

const sendInfo = hook => {

    if ((isUndefined(hook.data.email) && isUndefined(hook.result.user.email)) || isUndefined(hook.result.linkData)) {
        return hook;
    }
    
    const email = hook.data.email || (hook.result.user||{}).email;

    return getSessionUser(hook).then(user => {
        globalHooks.sendEmail(hook, {
            "subject": `${process.env.SC_SHORT_TITLE}: Team-Einladung`,
            "emails": [email],
            "content": {
                "text": createinfoText(hook, user)
            }
        });
        return hook;
    }).catch(err => {
        logger.warn("Errors on user detection", err);
        throw new errors.NotAcceptable("Errors on user detection", err);
    });
};
=======
>>>>>>> 8bdfecc2

exports.beforeExtern = {
    all: [
        auth.hooks.authenticate('jwt'),
        existId,
        filterToRelated([], 'params.query')
    ],
    find: [],
    get: [],
    create: [blockedMethod],
    update: [blockedMethod],
    patch: [
        dataExist,
        teamRolesToHook,
        hasTeamPermission(['INVITE_EXPERTS', 'INVITE_ADMINISTRATORS']),
        filterToRelated(['userId', 'email', 'role'], 'data'),
        isTeacherDirectlyImport
    ],   //later with switch ..see role names
    remove: [blockedMethod]
};

exports.afterExtern = {
    all: [],
    find: [filterToRelated(keys.resFind, 'result.data')],
    get: [],
    create: [],
    update: [],
    patch: [sendInfo, filterToRelated(['message', '_id'], 'result')],
    remove: []
};

exports.beforeAdmin = {
    all: [       
        auth.hooks.authenticate('jwt'),
        isAdmin,
        existId,
        filterToRelated([], 'params.query')
    ],
    find: [],
    get: [blockedMethod],
    create: [],
    update: [blockedMethod],
    patch: [filterToRelated('userId', 'data')],  
    remove: []
};

exports.afterAdmin = {
    all: [],
    find: [],
    get: [],
    create: [],
    update: [],
    patch: [],  
    remove: []
};<|MERGE_RESOLUTION|>--- conflicted
+++ resolved
@@ -656,74 +656,6 @@
     remove: [filterToRelated(keys.resId, 'result')]
 };
 
-<<<<<<< HEAD
-function createinfoText(hook, user) {
-    let text;
-    const newRegistration = ((hook.result.linkData || {}).link || []).includes("/registration/");
-    const teamName = ((hook.additionalInfosTeam||{}).team||{}).name || "[Fehler: Teamname]";
-    const cloudTitle = process.env.SC_SHORT_TITLE;
-    const shortLink = (hook.result.linkData || {}).shortLink || "[Fehler: Link]";
-    let invitee = hook.data.email || hook.result.user.email || "[Fehler: Eingeladene]";
-    let inviter = (hook.params.account||{}).username || "[Fehler: Einlader]";
-
-    if ((hook.result.user||{}).firstName && (hook.result.user||{}).firstName !== "Experte") {
-        invitee = hook.result.user.firstName + " " + hook.result.user.lastName;
-    }
-    if (user.firstName) {
-        inviter = user.firstName + " " + user.lastName;
-    }
-
-    if (newRegistration) {
-        // expert, new account
-        text = `Hallo ${invitee}!
-\nDu wurdest von ${inviter} eingeladen, dem Team '${teamName}' der ${cloudTitle} beizutreten.
-Da du noch keinen ${cloudTitle} Account besitzt, folge bitte diesem Link, um die Registrierung abzuschließen und dem Team beizutreten: ${shortLink}
-\nViel Spaß und einen guten Start wünscht dir dein
-${cloudTitle}-Team`;
-    } else if (hook.data.userId) {
-        // teacher, no accept needed (n21)
-        text = `Hallo ${user.firstName} ${user.firstName}!
-\nDu wurdest von ${inviter} zu dem Team '${teamName}' der ${cloudTitle} hinzugefügt.
-Klicke auf diesen Link, um deine Teams aufzurufen: ${shortLink}
-\nViel Spaß und gutes Gelingen wünscht dir dein
-${cloudTitle}-Team`;
-    } else {
-        // teacher, accept needed (invite via email)
-        text = `Hallo ${invitee}!
-\nDu wurdest von ${inviter} eingeladen, dem Team '${teamName}' der ${cloudTitle} beizutreten.
-Klicke auf diesen Link, um die Einladung anzunehmen: ${shortLink}
-\nViel Spaß und gutes Gelingen wünscht dir dein
-${cloudTitle}-Team`;
-    }
-
-    return text;
-}
-
-const sendInfo = hook => {
-
-    if ((isUndefined(hook.data.email) && isUndefined(hook.result.user.email)) || isUndefined(hook.result.linkData)) {
-        return hook;
-    }
-    
-    const email = hook.data.email || (hook.result.user||{}).email;
-
-    return getSessionUser(hook).then(user => {
-        globalHooks.sendEmail(hook, {
-            "subject": `${process.env.SC_SHORT_TITLE}: Team-Einladung`,
-            "emails": [email],
-            "content": {
-                "text": createinfoText(hook, user)
-            }
-        });
-        return hook;
-    }).catch(err => {
-        logger.warn("Errors on user detection", err);
-        throw new errors.NotAcceptable("Errors on user detection", err);
-    });
-};
-=======
->>>>>>> 8bdfecc2
-
 exports.beforeExtern = {
     all: [
         auth.hooks.authenticate('jwt'),
