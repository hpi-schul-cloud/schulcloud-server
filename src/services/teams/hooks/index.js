'use strict';

const auth = require('feathers-authentication');
const errors = require('feathers-errors');
const globalHooks = require('../../../hooks');
const Schema = require('mongoose').Schema;
const logger = require('winston');
const { set, get } = require('./scope');

/************* to add data to hook ******************/ //todo move it to extra file 
/*const scope = 'additionalInfosTeam'

const set = (hook, key, value) => {
    if (hook[scope] === undefined)
        hook[scope] = {};
    hook[scope][key] = value;
}

const get = (hook, key) => {
    return (hook[scope] || {})[key];
} */
/****************************************/

/**
 * helper - test if roles stack is superhero 
 * !Work only with $populated roles!
 */
const ifSuperhero = (roles) => {
    let isSuperhero = false;
    if (Array.isArray(roles) && roles.length > 0) {
        const type = typeof roles[0];
        if (type === 'string') {
            isSuperhero = roles.includes('superhero');      //todo: make no sense at the moment roles includes only the ids of the roles
        } else if (type === 'object') {
            if (roles.find(_role => _role.name === 'superhero') !== undefined) {
                isSuperhero = true;
            }
        }

    }
    return isSuperhero;
};

/**
 * @helper 
 * todo: maybe interesst as global hook with replace "additionalInfosTeam" - to payload data
 */
const getSessionUser = hook => {
    return new Promise((resolve, reject) => {
        /*   if (hook.additionalInfosTeam === undefined) {
              hook.additionalInfosTeam = {};
          } */
        const sessionUserId = hook.params.account.userId.toString();
        const sessionUser = get(hook, 'sessionUser');
        if (sessionUser !== undefined) {
            if (get(hook, 'isSuperhero') === undefined)
                set(hook, 'isSuperhero', ifSuperhero(sessionUser.roles));  //todo : is the logic clear?
            resolve(sessionUser);
        } else {
            hook.app.service('users').get(sessionUserId, {
                query: { $populate: 'roles' }
            }).then(sessionUser => {
                set(hook, 'sessionUser', sessionUser);  //to save the infos from request
                set(hook, 'isSuperhero', ifSuperhero(sessionUser.roles));
                resolve(sessionUser);
            }).catch(err => {
                reject(new errors.NotFound('Can not found user with userId=' + sessionUserId, err));
            });
        }
    }).catch(err => {
        throw new errors.NotFound('User not found.', err);
    });
};

/**
* @helper
*/
const addDefaultFilePermissions = (hook) => {
    if (hook.data === undefined || hook.teamroles === undefined)
        return hook;

    hook.data.filePermission = [];

    hook.teamroles.forEach(_role => {
        const refId = _role._id;
        const refPermModel = 'role';
        hook.data.filePermission.push({ refId, refPermModel });
    });

    return hook;
};

const updateMissingHookDataForCreate = (hook, userId) => {
    const index = hook.data.userIds.indexOf(userId);
    const value = createUserWithRole(hook, userId, 'teamowner');
    index === -1 ? hook.data.userIds.push(value) : hook.data.userIds[index] = value;

    //add team flag
    hook.data.features = ['isTeam'];
    addDefaultFilePermissions(hook);

    return hook.data;
};

/**
*   helper  todo:make a promise that return then the error message must not be passed and make debug faster
*   todo: replace errorMessage with return promise and error handling by each point that use it
*/
const extractOne = (res) => {
    if ((res.data || []).length == 1) 
        return Promise.resolve( res.data[0] );
    else
        return Promise.reject(new errors.NotAcceptable('extractOne() length is !== 1',res.data));
    

 /*   if ((res.data || []).length == 1) {
        return res.data[0];
    } else {
        if (res.data.length === 0) {
            throw new errors.NotFound('The user is not in this team, or no team is available.', { errorMessage: errorMessage || '' });
        } else {
            throw new errors.BadRequest('Bad intern call. (1)', { errorMessage: errorMessage || '' });
        }
    } */
};

/**
*   helper
*/
const getTeam = (hook) => {
    return new Promise((resolve, reject) => {
        const method = hook.method;
        const teamId = hook.id || (hook.result || {})._id || hook.teamId || get(hook, 'teamId');
        const sessionUserId = hook.params.account.userId.toString();
        const restrictedFindMatch = { $elemMatch: { userId: sessionUserId } };
        const teamsService = hook.app.service('teams');

        const resolveIt = data => {
            set(hook, 'team', data);    //set it for later use 
            resolve(data);
        };

        if (get(hook, 'team') !== undefined) {
            resolveIt(get(hook, 'team'));
        } else if (method === 'create') {
            resolveIt(updateMissingHookDataForCreate(hook, sessionUserId));
        } else if (teamId) {
            teamsService.find({
                query: { _id: teamId, userIds: restrictedFindMatch }
            }).then(_teams => {
                extractOne(_teams).then(_team=>{
                    resolveIt(_team);
                }).catch(err=>{
                    reject(err);
                });       
            }).catch(err => {
                reject(new errors.NotFound('Can not found team with teamId=' + teamId, err));
            });
        } else if (method === 'find') {
            teamsService.find({
                query: { userIds: restrictedFindMatch }
            }).then(_teams => {
                resolveIt(_teams.data);
            }).catch(err => {
                reject(new errors.NotFound('Can not found team for user with userId=' + sessionUserId, err));
            });
        } else {
            throw new errors.NotImplemented('It should not run into this case.');
        }
    }).catch(err => {
        logger.warn(err);
        throw new errors.NotFound('Can not found this team.');
    });
};



/**
*   helper
*   @param {hook}
*   @param {userId }
*   @param {selectedRole}
*/
const createUserWithRole = (hook, userId, selectedRole) => {
    let role;
    if (selectedRole === undefined) {
        role = hook.findRole('name', 'teammember', '_id'); //roles.teammember;
    } else {
        role = hook.findRole('name', selectedRole, '_id');
    }
    if (role === undefined || userId === undefined) {
        throw new errors.BadRequest('Wrong input. (2)');
    }

    return { userId, role };
};

/**
 * helper - return the different between arr1 in relation to arr2 
 * _old_ = [1,2,3] 
 * _new_ = [2,3,4] 
 * @example - _old_ ~ _new_ = [1] => remove item
 * @example - _new_ ~ _old_ = [4] => add item
 */
const arrayDiff = (oldArray, newArray, key) => {
    // try {
    if (Array.isArray(oldArray) === false || Array.isArray(newArray) === false) {
        throw new errors.NotAcceptable('Wrong input expect arrays, get oldArray=' + Array.isArray(oldArray) + ' and newArray=' + Array.isArray(newArray));
    }
    if (oldArray.length <= 0 || newArray.length <= 0) {
        throw new errors.LengthRequired('Wrong input expect arrays.length>0, get oldArray=' + oldArray.length + ' and newArray=' + newArray.length);
    }

    const diff = (a1, a2) => {
        if (key === undefined)
            return a1.filter(x => !a2.includes(x));
        else
            return a1.reduce((stack, element) => {
                const v1 = element[key];
                for (let i = 0; i < a2.length; i++) {
                    if (v1 === a2[i][key])
                        return stack;            //if found return without adding
                }
                stack.push(element);              //if not found add element from a1
                return stack;
            }, []);
    };

    return diff(oldArray, newArray);
    //  }
    //   catch (err) {
    //      logger.warn(err);
    //      return [];
    //  }
};

/**
 * @requires function:arrayDiff
 * @param {Array} baseArray 
 * @param {Array} changedArray 
 * @param {String} [key] - optional for objects in arrays
 */
const arrayRemoveAddDiffs = (baseArray, changedArray, key) => {
    return { remove: arrayDiff(baseArray, changedArray, key), add: arrayDiff(changedArray, baseArray, key) };
};

/**
*   @helper
*   @requires const Schema = require('mongoose').Schema;
*   @return {boolean default=true} - otherwise see @throws
*   @throws {BadRequest} - If input is no typeof moongose Schema.Types.ObjectId it is throw an error
*/
const testIfObjectId = (id) => {
    if (id instanceof Schema.Types.ObjectId || id === undefined) {
        throw new errors.BadRequest('Wrong input. (5)');
    }
    return true;
};


/**
 * @param hook - mapped userIds from class to userIds, clear all double userId inputs
 */
const updateUsersForEachClass = (hook) => {
    if ((hook.data.classIds || {}).length === undefined || hook.data.classIds.length <= 0) {
        return hook;
    }

    let newUserList = [hook.params.account.userId];   // //add current userId?
    const add = (id) => {
        if (newUserList.includes(id) === false) {
            testIfObjectId(id);
            newUserList.push(id);
        }
    };

    return hook.app.service('classes').find({
        query: {
            $or: hook.data.classIds.map(_id => {
                testIfObjectId(_id);
                return { _id };
            })
        }
    }).then(classes => {
        //add userIds from classes
        classes.data.forEach(classObj => {
            classObj.userIds.forEach(_id => {
                add(_id);
            });
        });

        //add userIds from userId list
        hook.data.userIds.forEach(obj_or_id => {
            add((typeof obj_or_id === 'object' ? obj_or_id.userId : obj_or_id));
        });
        //update userId list
        hook.data.userIds = newUserList;
        return hook;
    }).catch(err => {
        logger.warn(err);
        throw new errors.BadRequest('Wrong input. (6)');
    });
};




/**
*   @param hook - main hook for team services
*   @method all
*   @ifNotLocal work only for extern requests
**/
const restrictToCurrentSchoolAndUser = globalHooks.ifNotLocal(hook => {
    const teamId = hook.id;
    const method = hook.method;
    const sessionUserId = hook.params.account.userId;
    const restrictedFindMatch = { userIds: { $elemMatch: { userId: sessionUserId.toString() } } };

    if (teamId !== undefined) {
        testIfObjectId(teamId);
    }

    /************************
     *  get current user    *
     * **********************/
    //const waitSessionUser = getSessionUser(hook);
    /* const usersService = hook.app.service('users');
     const waitSessionUser = usersService.find({
         query: {
             _id: sessionUserId,
             $populate: 'roles'
         }
     }).then(users => {
         return extractOne(users, 'Find current user.');
     }).catch(err => {
         throw new errors.BadRequest('User can not found.', err);
     }); */

    /**********************************
     *  get all users from userIds    *
     * ********************************/
    const usersService = hook.app.service('users');
    const waitUserIds = new Promise((resolve, reject) => {
        if (['create', 'patch'].includes(method) === false) {
            resolve([]);
        }

        const userIds = Array.isArray(hook.data.userIds) && hook.data.userIds.length > 0 ? hook.data.userIds : resolve([]);
        usersService.find({
            query: {
                $or: userIds.reduce((arr, v) => {
                    arr.push({ _id: (typeof v === 'object' && v.userId) ? v.userId : v });
                    return arr;
                }, [])
            }
        }).then(users => {
            resolve(users.data);
        }).catch(err => {
            logger.warn(err);
            reject(new errors.BadRequest('Can not search users.'));
        });
    });


    /********************
     *  get team data   *
     * ******************/ /*
    const teamsService = hook.app.service('teams');
    const waitTeams = new Promise((resolve, reject) => {
        if (method === 'create' && teamId === undefined) {
            const index = hook.data.userIds.indexOf(sessionUserId);
            const value = createUserWithRole(hook, sessionUserId, 'teamowner');
            if (index == -1) {
                hook.data.userIds.push(value);      //add owner
            } else {
                hook.data.userIds[index] = value;     //replace with obj
            }

            //add team flag
            hook.data.features = ['isTeam'];
            addDefaultFilePermissions(hook);

            resolve(hook.data);       //team do not exist        //todo: Add hook.data as team information and let go to complet execut with any test
        } else if (method === 'find' && teamId === undefined) {     //!!Abhängigkeit von token und query sessionUserId wird nicht geprüft -> to be discuss!
            teamsService.find({
                query: restrictedFindMatch
            }).then(teams => {
                resolve(teams.data);
            }).catch(err => {
                logger.error(err);
                reject(new errors.BadRequest('Bad intern call. (2)'));
            });
        } else if (teamId) {    //patch, delete, get
            //if patch sessionUser is not in team, if delete and get sessionUser is in. 
            const query = (method === 'patch' ? { _id: teamId } : { _id: teamId, userIds: { $elemMatch: { userId: sessionUserId } } });
            teamsService.find({ query }).then(teams => { //match test by teamId and sessionUserId query
               // resolve(extractOne(teams, 'Find current team.'));
                extractOne(teams).then(_team=>{
                    resolve(_team);
                }).catch(err=>{
                    reject(err);
                });
            }).catch(err => {
                err.code === 404 ? reject(err) : reject(new errors.BadRequest('Wrong input. (1)', err));
            });
        }
    });
*/
    /***************
     *   execute    *
     * **************/
    return Promise.all([getSessionUser(hook), getTeam(hook), waitUserIds]).then(([sessionUser, team, users]) => {
        //const inputSchoolId = (hook.data||{}).schoolId || (hook.params.query||{}).schoolId;
        const userIds = hook.data.userIds;
        const isSuperhero = ifSuperhero(sessionUser.roles);

        if (sessionUser === undefined || team === undefined || sessionUser.schoolId === undefined) {
            throw new errors.BadRequest('Bad intern call. (3)');
        }
        const sessionSchoolId = sessionUser.schoolId.toString();  //take from user db

        //pass it to hook for later use...
        hook.additionalInfosTeam = { sessionUser, team, isSuperhero };

        if (isSuperhero === false) {
            if (method === 'create') {
                hook.data.schoolIds = [sessionSchoolId];
                team.schoolIds = [sessionSchoolId];
                users.push(sessionUser);
            }
            if (method === 'find') {
                hook.params.query = restrictedFindMatch;
                return hook;
            }
            // test if session user is in team
            let teamArray = team;
            if (!Array.isArray(teamArray)) {
                teamArray = [team];
            }
            teamArray.forEach(_team => {
                if (_team.userIds.includes(sessionUser._id.toString() === false)) {
                    throw new errors.Forbidden('You do not have valid permissions to access this.(1)');
                }
                if (_team.schoolIds.includes(sessionSchoolId) === false) {
                    // throw new errors.Forbidden('You do not have valid permissions to access this.(2)');
                }
            });
        }


        if (Array.isArray(userIds) && userIds.length > 0) {     //hook.data.schoolIds can only inject by links or create, patch should not pass it 
            const schools = (hook.data.schoolIds || team.schoolIds).map(_id => {
                return _id.toString();
            });
            //Only users from schools that are related to this team can be passed
            const newUsersIds = users.reduce((arr, user) => {
                const schoolId = user.schoolId.toString();
                if (schools.includes(schoolId)) {
                    const _id = user.userId || user._id.toString();
                    let teamUser = team.userIds.find(teamUser => (teamUser.userId || {}).toString() === _id); //already inside the team

                    if (teamUser === undefined) {
                        teamUser = hook.data.userIds.find(teamUser => (teamUser.userId || {}).toString() === _id && teamUser.role); // new with role  todo: if role is string and not objectId then match to role with hook.findRole
                    }

                    if (teamUser === undefined) {
                        teamUser = createUserWithRole(hook, _id);                                           // new with id
                    }
                    arr.push(teamUser);
                }
                return arr;
            }, []);

            if (newUsersIds.length <= 0) {
                throw new errors.BadRequest('This request will removed all users for schools in this team. It is blocked. Please use remove to delete this team.');
            }

            hook.data.userIds = newUsersIds;
            //pass it to hook for later use...
            set(hook, 'newUsers', newUsersIds);
        }
        //todo: create test if teamname in schoolId/s unique

        return hook;
    });
});

/**
 * @param hook - test if id exist and id a valid moongose object id
 */
const existId = (hook) => {
    if (['find', 'create'].includes(hook.method)) {
        return Promise.resolve(hook);
    } else if (!hook.id) {
        throw new errors.Forbidden('Operation on this service requires an id!');
    } else {
        testIfObjectId(hook.id);
        return Promise.resolve(hook);
    }
};

/**
 * @param hook - Add the current user to top level, easy access of it role and permissions.
 * @after hook
 * @method patch,get
 */
const addCurrentUser = globalHooks.ifNotLocal((hook) => {
    if (hook.injectLink) {
        return hook;
    }
    if (typeof hook.result === 'object' && hook.result._id !== undefined) {
        const userId = hook.params.account.userId.toString();
        const user = Object.assign({}, hook.result.userIds.find(user => (user.userId == userId || user.userId._id == userId)));
        if (user.role === undefined) {
            logger.warn('[teams]', 'Can not execute addCurrentUser for unknown user. Or user execute a patch with the result that he has left the team.', { userId });
            return hook;
        }
        testIfObjectId(user.role);
        const role = hook.findRole('_id', user.role);
        user.permissions = role.permissions;
        user.name = role.name;
        hook.result.user = user;
    }
    return hook;

});

/**
 * @param hook - test and update missing data for methodes that contain hook.data
 * @method post
 */
const testInputData = hook => {
    if (hook.data.userIds === undefined) {
        hook.data.userIds = [];
    } else if (!(Array.isArray(hook.data.userIds))) {
        throw new errors.BadRequest('Wrong input. (3)');
    }

    if (hook.data.classIds === undefined) {
        hook.data.classIds = [];
    } else if (!(Array.isArray(hook.data.classIds))) {
        throw new errors.BadRequest('Wrong input. (4)');
    }
    return hook;
};

/**
 * @param hook - block this methode for every request
 */
const blockedMethod = (hook) => {
    logger.warn('[teams]', 'Method is not allowed!');
    throw new errors.MethodNotAllowed('Method is not allowed!');
};

/**
 * @param {Array of strings} keys
 * @param {Array of strings} path - the object path to filtered data in hook or 
 * @param [{Object}] objectToFilter - is optional otherwise the hook is used
 */
const filterToRelated = (keys, path, objectToFilter) => {
    return globalHooks.ifNotLocal(hook => {
        const filter = (data) => {
            const reducer = (old) => {
                return (newObject, key) => {
                    if (old[key] !== undefined)     //if related key exist
                        newObject[key] = old[key];
                    return newObject;
                };
            };
            if (Array.isArray(data))
                return data.map(element => {
                    return keys.reduce(reducer(element), {});
                });
            else
                return keys.reduce(reducer(data), {});
        };

        if (typeof path === 'string')
            path = path.split('.');

        const result = objectToFilter || hook;
        let link, linkKey;
        let target = path.length > 0 ? path.reduce((target, key) => {
            if (target[key] === undefined)
                throw new errors.NotImplemented('The path do not exist.');
            const newTarget = target[key];
            link = target;
            linkKey = key;
            return newTarget;
        }, result) : result;

        link[linkKey] = filter(target);
        return result;
    });
};

/**
 * @param hook - to inject data that are saved in link services
 * @example  {"_id" : "yyyyy", 
    "target" : "localhost:3100/teams/0000d186816abba584714c5f", 
    "createdAt" : ISODate("2018-08-28T10:12:29.131+0000"), 
    "data" : {
        "role" : "teamadministrator", 
        "teamId" : "5bbca16aac074915141a4b75", 
        "invitee" : "test@schul-cloud.org", 
        "inviter" : "0000d224816abba584714c9c"
    }, 
    "__v" : NumberInt(0)}
    @deprecated 
 */ /*
const injectDataFromLink = (fallback) => {
return (hook) => {
    if (hook.data.shortId && hook.id == 'adduser') {
        const linkService = hook.app.service('link');
        const usersService = hook.app.service('users');
        const teamsService = hook.app.service('teams');

        return linkService.get(hook.data.shortId).then(link => {
            const teamId = link.data.teamId;
            hook.id = teamId;           //inject teamId

            delete hook.data.shortId;       //clear it from posted data
            hook.injectLink = link;           //to pass the id for later remove

            if (hook.data.userIds === undefined) {
                hook.data.userIds = [];
            }


            let waitUser = usersService.find({
                query: { email: link.data.invitee }
            }).then(users => {
                const user = extractOne(users, 'Find user by email.');
                return [createUserWithRole(hook, user._id, link.data.role), user.schoolId];
            }).catch(err => {
                logger.warn({ link: link.data });
                throw new errors.NotFound('No user credentials found.', err);
            });

            let waitTeam = teamsService.get(teamId).then(team => {
                return team;
            }).catch(err => {
                throw new errors.NotFound('No team found.', err);
            });

            return Promise.all([waitUser, waitTeam]).then(([_waitUser, _waitTeam]) => {
                const user = _waitUser[0];      //todo replace with _waitUser -> [user,schoolId]
                const schoolId = _waitUser[1].toString();
                const teamUsers = _waitTeam.userIds;
                const teamSchoolIds = _waitTeam.schoolIds.map(_id => {
                    return _id.toString();
                });

                if (teamUsers.find(user => (user.userId || {}).toString() === user._id) !== undefined) {
                    throw new errors.Conflict('User is already inside.');
                }

                hook.data.userIds = teamUsers.concat(user);

                if (teamSchoolIds.includes(schoolId) === false) {  //if user from new user come into this team
                    teamSchoolIds.push(schoolId);
                }
                hook.data.schoolIds = teamSchoolIds;
                return hook;
            }).catch(err => {
                throw new errors.BadRequest(err);
            });

        }).catch(err => {
            throw new errors.NotFound('This link is not valid.', err);
        });
    } else {
        return (typeof fallback === 'function' ? fallback(hook) : hook);
    }
};
};
*/
/**
 * @param hook
 * @deprecated
 */ /*
const removeLinkFromDB = (hook) => {
if (hook.injectLink !== undefined) {
    return hook.app.service('link').remove(hook.injectLink._id).then(link => {
        if (link._id !== undefined) {
            const filterFunction = filterToRelated(['_id'], ['result']);
            return filterFunction(hook);
        } else {
            throw new errors.BadRequest('Link can not removed');
        }
    }).catch(err => {
        logger.warn(err);
        throw new errors.BadRequest('Bad intern call. (4)');
    });
} else {
    return hook;
}
}; */
/**
 * @param hook
 */
const dataExist = hook => {
    if (hook.data === undefined || typeof hook.data !== 'object') {
        throw new errors.BadRequest('Wrong input data.');
    }
    return hook;
};

/**
 * @param hook
 * @deprecated
 *//*
const injectLinkInformationForLeaders = (hook) => {
//todo: Take it from link service via find data.teamId
return hook;
}; */

/**
 * @param hook
 * @after
 */
const pushUserChangedEvent = (hook) => {
    /*  if (hook.additionalInfosTeam === undefined) {
          logger.warn('This hook need additionalInfosTeam.');
          return hook
      } */
    const team = getTeam(hook);
    const oldUsers = team.userIds;
    const newUsers = get(hook, 'newUsers'); //hook.additionalInfosTeam.newUsers;

    if (oldUsers === undefined || newUsers === undefined) {
        // logger.warn('No user infos.', { oldUsers, newUsers });    todo: cheak if undefined valid situation or not
        return hook;
    }

    const changes = arrayRemoveAddDiffs(oldUsers, newUsers, 'userId');

    if (changes.remove.length > 0 || changes.add.length > 0) {
        hook.additionalInfosTeam.changes = changes;
        hook.app.emit('teams:after:usersChanged', hook);
    }

    return hook;
};



/**
 * @param hook - Add teamroles to hook.teamroles
 */
const teamRolesToHook = hook => {
    return hook.app.service('roles').find({
        query: { name: /team/i }
    }).then(roles => {
        if (roles.data.length <= 0) {
            throw new errors.NotFound('No team role found. (1)');
        }

        hook.teamroles = roles.data;        //add team roles with permissions to hook   

        /**
         * @param {key as string} - search key
         * @param {value as object} - search value 
         * @param {[resultKey as string]} - if only one value of a key should return
         * @example hook.findRole('name','teamowner');
         * @example hook.findRole('name','teamleader','permissions'); 
         */
        hook.findRole = (key, value, resultKey) => {     //add a search function to hook
            const self = hook;

            if (self.teamroles === undefined) {
                throw new errors.NotFound('No team role found. (2)');
            }

            if (key === undefined || value === undefined) {
                logger.warn('Bad input for findRole: ', { key, value });
                throw new errors.NotFound('No team role found. (3)');
            }
            if (typeof value === 'object' && value._id) {      //is already a role ..for example if request use $populate
                value = value[key];
            }
            let role = self.teamroles.find(role => role[key].toString() === value.toString());
            if (resultKey) {
                return role[resultKey];
            } else if (role) {
                return role;
            } else {
                logger.warn({ role, value, resultKey });
                throw new errors.NotFound('No team role found. (4)');
            }
        };

        const method = hook.method;

        if (method !== 'find') {
            const resolveInheritance = (role, stack = []) => {
                stack = stack.concat(role.permissions);
                if (role.roles.length <= 0) return stack;
                const searchRole = hook.findRole('_id', role.roles[0]);     //take only first target ...more not exist       
                return resolveInheritance(searchRole, stack);
            };

            hook.teamroles.forEach(role => {
                const solvedAllPermissions = resolveInheritance(role);
                role.permissions = solvedAllPermissions;
            });
        }

        return hook;
    }).catch(err => {
        throw new errors.BadRequest('Can not resolve team roles.', err);
    });
};
exports.teamRolesToHook = teamRolesToHook;

/**
 *  @global
 *  @method get,patch,delete,create but do not work with find
 */
const hasTeamPermission = (permsissions, _teamId) => {
    return (hook) => {

        if (get(hook, 'isSuperhero') === true)
            return hook;

        if (typeof permsissions === 'string')
            permsissions = [permsissions];

        const wait = new Promise((resolve, reject) => {
            if (typeof hook.findRole === 'function') {
                resolve(hook.findRole);
            } else {
                teamRolesToHook(hook).then(_hook => {
                    resolve(_hook.findRole);
                });
            }
        });

        return Promise.all([getSessionUser(hook), wait, getTeam(hook)]).then(([sessionUser, findRole, team]) => {
            if (get(hook, 'isSuperhero') === true)
                return hook;

            const userId = hook.params.account.userId.toString();
            const teamId = _teamId || hook.teamId || hook.id;
            const teamUser = team.userIds.find(_user => _user.userId.toString() === userId);

            if (teamUser === undefined)
                throw new errors.NotFound('Session user is not in this team userId=' + userId + ' teamId=' + teamId);

            const teamRoleId = teamUser.role;
            const userTeamPermissions = findRole('_id', teamRoleId, 'permissions');

            permsissions.forEach(_permsission => {
                if (userTeamPermissions.includes(_permsission) === false) {
                    throw new errors.Forbidden('No permission=' + _permsission + ' found!');
                }
            });

            return hook;
        }).catch(err => {
            logger.warn(err);
            throw new errors.Forbidden('You have not the permission to access this. (2)');
        });

    };
};
exports.hasTeamPermission = hasTeamPermission;    //to use it global

/**
 * @hook
 * @requires restrictToCurrentSchoolAndUser - for faster use, otherwise 
 */
const changeTestForPermissionRouting = (hook) => {
    return hook.data ? hook : Promise.resolve(hook)
        .then(_hook => {

            return _hook;
        }).catch(err => {
            logger.warn(err);
            throw new errors.Forbidden('You have not the permission to access this. (1)');
        });

};

const keys = {
    resFind: ['_id', 'name', 'times', 'description', 'userIds', 'color'],
    resId: ['_id'],
    query: ['$populate', '$limit'],
    data: ['filePermission', 'name', 'times', 'description', 'userIds', 'color', 'features', 'ltiToolIds', 'classIds', 'startDate', 'untilDate', 'schoolId']
};



//todo: TeamPermissions
exports.before = {
    all: [
        auth.hooks.authenticate('jwt'),
        existId,
        filterToRelated(keys.query, 'params.query'),
        globalHooks.ifNotLocal(teamRolesToHook)
    ],
    find: [
        restrictToCurrentSchoolAndUser,
        changeTestForPermissionRouting
    ],
    get: [restrictToCurrentSchoolAndUser],              //no course restriction becouse circle request in restrictToCurrentSchoolAndUser (?)
    create: [
        filterToRelated(keys.data, 'data'),
        globalHooks.injectUserId,
        testInputData,
        updateUsersForEachClass,
        restrictToCurrentSchoolAndUser
    ], //inject is needing?
    update: [blockedMethod],
    patch: [
        updateUsersForEachClass,
        restrictToCurrentSchoolAndUser
    ], //todo: filterToRelated(keys.data,'data') 
    remove: [
        restrictToCurrentSchoolAndUser,
        hasTeamPermission('DELETE_TEAM')
    ]
};

//todo:clear unused values
//todo: update moongose
exports.after = {
    all: [],
    find: [filterToRelated(keys.resFind, 'result.data')], // filterFindResult
    get: [addCurrentUser],                                 //see before (?)
    create: [filterToRelated(keys.resId, 'result')],
    update: [],                             //test schoolId remove
    patch: [
        addCurrentUser,
        pushUserChangedEvent
    ],          //test schoolId remove
    remove: [filterToRelated(keys.resId, 'result')]
};

function createinfoText(hook) {
	let text;
	const newRegistration = hook.result.linkData.link.includes("/registration/");
	if(newRegistration) {
		text = `Hallo ${hook.data.email}!
\nDu wurdest von ${hook.params.account.username} eingeladen, dem Team '${hook.additionalInfosTeam.team.name}' der ${process.env.SC_SHORT_TITLE} beizutreten.
Da du noch keinen ${process.env.SC_SHORT_TITLE} Account besitzt, folge bitte diesem Link, um die Registrierung abzuschließen und dem Team beizutreten: ${hook.result.linkData.shortLink}
\nViel Spaß und einen guten Start wünscht dir dein
${process.env.SC_SHORT_TITLE}-Team`;
	} else {
		text = `Hallo ${hook.data.email}!
\nDu wurdest von ${hook.params.account.username} eingeladen, dem Team '${hook.additionalInfosTeam.team.name}' der ${process.env.SC_SHORT_TITLE} beizutreten.
Klicke auf diesen Link, um die Einladung anzunehmen: ${hook.result.linkData.shortLink}
\nViel Spaß und gutes Gelingen wünscht dir dein
${process.env.SC_SHORT_TITLE}-Team`;
	}
	return text;
}

const sendInfo = hook => {

    if (hook.data.email === undefined)
        return hook;
    

    const teamName = (hook.result || {}).name;
    const email = hook.data.email;
    
    //todo
<<<<<<< HEAD
    if(email) {
=======
    if (email) {
        /*
>>>>>>> 3a6d5466
        globalHooks.sendEmail(hook, {
            "subject": `${process.env.SC_SHORT_TITLE}: Team-Einladung`,
            "emails": [email],
            "content": {
                "text": createinfoText(hook)
            }
        });
    }

    return hook;
};

exports.beforeExtern = {
    all: [
        auth.hooks.authenticate('jwt'),
        existId,
        teamRolesToHook
    ],
    find: [],
    get: [],
    create: [blockedMethod],
    update: [blockedMethod],
    patch: [
        dataExist,
        hasTeamPermission(['INVITE_EXPERTS', 'INVITE_ADMINISTRATORS'])
    ],   //later with switch ..see role names
    remove: [blockedMethod]
};

exports.afterExtern = {
    all: [],
    find: [filterToRelated(keys.resFind, 'result.data')],
    get: [],
    create: [],
    update: [],
    patch: [sendInfo, filterToRelated(keys.message, 'result')],
    remove: []
};<|MERGE_RESOLUTION|>--- conflicted
+++ resolved
@@ -965,13 +965,7 @@
     const teamName = (hook.result || {}).name;
     const email = hook.data.email;
     
-    //todo
-<<<<<<< HEAD
     if(email) {
-=======
-    if (email) {
-        /*
->>>>>>> 3a6d5466
         globalHooks.sendEmail(hook, {
             "subject": `${process.env.SC_SHORT_TITLE}: Team-Einladung`,
             "emails": [email],
