--- conflicted
+++ resolved
@@ -40,42 +40,6 @@
 *   @param {Object::hook} hook
 *   @method all
 *   @ifNotLocal work only for extern requests
-<<<<<<< HEAD
-*	*/
-const teamMainHook = globalHooks.ifNotLocal((hook) => {
-	return Promise.all([
-		getSessionUser(hook), getTeam(hook), populateUsersForEachUserIdinHookData(hook),
-	]).then(([sessionUser, team, users]) => {
-		const userId = bsonIdToString(hook.params.account.userId);
-		const restrictedFindMatch = { userIds: { $elemMatch: { userId } } };
-		const isSuperhero = ifSuperhero(sessionUser.roles);
-		const { method } = hook;
-
-		if (isUndefined([sessionUser, team, sessionUser.schoolId], 'OR')) {
-			throw new BadRequest('Bad intern call. (3)');
-		}
-		const sessionSchoolId = bsonIdToString(sessionUser.schoolId);
-
-		if (method === 'create') {
-			// eslint-disable-next-line no-param-reassign
-			team = updateMissingDataInHookForCreate(hook, sessionUser);
-			users.push(sessionUser);
-			hook.data = team;
-		} else if (method === 'find') {
-			hook.params.query = restrictedFindMatch;
-			return hook;
-		}
-		// test if session user is in team
-		const isAccept = isAcceptWay(hook, team._id, team, users);
-
-		if (isUndefined(isAccept)) {
-			const userExist = team.userIds.some(_user => isSameId(_user.userId, userId));
-			const schoolExist = team.schoolIds.includes(sessionSchoolId);
-
-			if (isUndefined([userExist, schoolExist], 'OR')) {
-				throw new Forbidden('You have not the permission to access this. (1)', { userExist, schoolExist });
-			}
-=======
 *   */
 const teamMainHook = globalHooks.ifNotLocal(hook => Promise.all([
 	getSessionUser(hook), getTeam(hook), populateUsersForEachUserIdinHookData(hook),
@@ -108,7 +72,6 @@
 
 		if (isUndefined([userExist, schoolExist], 'OR')) {
 			throw new Forbidden('You have not the permission to access this. (1)', { userExist, schoolExist });
->>>>>>> 65af6b21
 		}
 	}
 
@@ -420,26 +383,10 @@
 	).then(([sessionUser, ref, team]) => {
 		if (get(hook, 'isSuperhero') === true) {
 			return Promise.resolve(hook);
-<<<<<<< HEAD
-		}
-		if (isString(permsissions)) {
-			permsissions = [permsissions];
-		}
-		return Promise.all(
-			[getSessionUser(hook), teamRolesToHook(hook), getTeam(hook)],
-		).then(([sessionUser, ref, team]) => {
-			if (get(hook, 'isSuperhero') === true) {
-				return Promise.resolve(hook);
-			}
-			const userId = bsonIdToString(hook.params.account.userId);
-			const teamId = _teamId || hook.teamId || hook.id;
-			const teamUser = team.userIds.find(_user => isSameId(_user.userId, userId));
-=======
 		}
 		const userId = bsonIdToString(hook.params.account.userId);
 		const teamId = _teamId || hook.teamId || hook.id;
 		const teamUser = team.userIds.find(_user => isSameId(_user.userId, userId));
->>>>>>> 65af6b21
 
 		if (isUndefined(teamUser)) {
 			throw new NotFound(`Session user is not in this team userId=${userId} teamId=${teamId}`);
