--- conflicted
+++ resolved
@@ -1,8 +1,3 @@
-<<<<<<< HEAD
-'use strict';
-
-=======
->>>>>>> 8a36e537
 const mongoose = require('mongoose');
 const { permissionSchema } = require('../fileStorage/model');
 
@@ -65,23 +60,16 @@
 	invitedUserIds: [teamInvitedUserSchema],
 	description: { type: String, default: '' },
 	classIds: [{ type: Schema.Types.ObjectId, required: true, ref: 'class' }],
-<<<<<<< HEAD
-	// substitutionIds: [{ type: Schema.Types.ObjectId, required: true, ref: 'user' }],  todo: add later
-=======
+
 	// substitutionIds: [{ type: Schema.Types.ObjectId, required: true, ref: 'user' }],
 	// todo: add later
->>>>>>> 8a36e537
 	ltiToolIds: [{ type: Schema.Types.ObjectId, required: true, ref: 'ltiTool' }],
 	color: { type: String, required: true, default: '#ACACAC' },
 	startDate: { type: Date },
 	untilDate: { type: Date },
 	//	shareToken:  { type: String, unique: true },
 	times: [timeSchema],
-<<<<<<< HEAD
 	features: [{ type: String, enum: ['isTeam', 'rocketChat'] }],
-=======
-	features: [{ type: String, enum: ['isTeam'] }],
->>>>>>> 8a36e537
 	filePermission: [permissionSchema],
 }));
 
