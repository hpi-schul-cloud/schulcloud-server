'use strict';

const service = require('feathers-mongoose');
const hooks = require('./hooks');
const { BadRequest, NotAcceptable, Forbidden, GeneralError, NotFound } = require('feathers-errors');
const { warn } = require('../../logger/index');
//const globalHooks = require('../../hooks');
const { teamsModel } = require('./model');
const { userModel } = require('../user/model');
const {
	createUserWithRole,
	removeDuplicatedTeamUsers,
} = require('./hooks/helpers');
const {
	getBasic,
	extractOne,
	getTeam,
	patchTeam,
	getSessionUser,
	removeInvitedUserByEmail,
	getUpdatedSchoolIdArray,
} = require('./helpers');
const {
	isArray,
	isArrayWithElement,
	isString,
	isDefined,
	isUndefined,
	bsonIdToString,
	isSameId,
} = require('./hooks/collection');
//const {teamRolesToHook} = require('./hooks');
//todo docs require 

class AdminOverview {
	constructor(options) {
		this.options = options || {};
		this.docs = {};

		if (process.env.SC_SHORT_TITLE === undefined)
			throw new NotAcceptable('SC_SHORT_TITLE is not defined.');
	}

	testIfUserByRoleExist(team, roleId) {
		return team.userIds.some(user => isSameId(user.role, roleId));
	}

	removeMemberBySchool(team, schoolId) {
		return team.userIds.filter(user => !isSameId(user.schoolId, schoolId));
	}

	getMembersBySchool(team, schoolId) {
		return team.userIds.filter(user => isSameId(user.schoolId, schoolId));
	}

	getIsOwnerStats(ref, sessionUser, team) {
		const selectedRole = ref.findRole('name', 'teamowner', '_id');
		const ownerExist = this.testIfUserByRoleExist(team, selectedRole);
		const schoolId = sessionUser.schoolId;
		const isOwnerSchool = isSameId(schoolId, team.schoolId);
		return { ownerExist, isOwnerSchool, schoolId, selectedRole };
	}

	getKeys(obj, keys) {
		return keys.reduce((newObj, key) => {
			newObj[key] = obj[key];
			return newObj;
		}, {});
	}

	mapped(teams, sessionSchoolId) {
		return teams.data.map(team => {
			const mySchool = isSameId(team.schoolId, sessionSchoolId);
			const otherSchools = team.schoolIds.length > 1;
			let schoolMembers = this.getMembersBySchool(team, sessionSchoolId);
			const ownerExist = team.userIds.some(user => user.role.name === 'teamowner');	//role is populated

			schoolMembers = schoolMembers.map(m => {
				return {
					role: m.role.name,
					user: this.getKeys(m.userId, ['roles', '_id', 'firstName', 'lastName'])
				};
			});

			schoolMembers = schoolMembers.map(m => {
				m.user.roles = (m.user.roles || []).map(role => {
					return role.name;
				});
				return m;
			});

			return {
				//todo ownerExist -> ref role needed
				membersTotal: team.userIds.length,
				name: team.name,
				_id: team._id,
				color: team.color,
				desciption: team.desciption,
				mySchool,
				otherSchools,
				createdAt: team.createdAt,
				ownerExist,
				//		ownerSchool:team.schoolId.name,
				schools: team.schoolIds.map(s => this.getKeys(s, ['name', '_id'])),
				schoolMembers,
			};
		});
	}

	find(params) {
		return getSessionUser(this, params).then(sessionUser => {
			const schoolId = sessionUser.schoolId;
			return this.app.service('teams').find({
				query: {
					schoolIds: schoolId,
					//userIds: { $elemMatch: { schoolId } },
					$populate: [{ path: 'userIds.role' }, { path: 'userIds.userId', populate: { path: 'roles' } }, 'schoolIds'] 	//schoolId
				}
			}).then(teams => {
				return this.mapped(teams, schoolId);
			}).catch(err => {
				throw new BadRequest('Can not execute team find.', err);
			});
		});
	}

	/**
	 * If team is create at this school and owner if not exist, 
	 * the school admin can set a new owner for this team.
	 * If school is created from other school and *userId is not set*, it remove all users from own school.
	 * @param {String} teamId 
	 * @param {Object} data data.userId 
	 * @param {Object} params 
	 */
	patch(teamId, { userId }, params) {
		return getBasic(this, teamId, params).then(([ref, sessionUser, team]) => {
			const { ownerExist, isOwnerSchool, selectedRole, schoolId } = this.getIsOwnerStats(ref, sessionUser, team);
			//const userId = data.userId;
			let userIds = team.userIds;

			if (!ownerExist && isOwnerSchool && isDefined(userId)) {
				userIds.push(createUserWithRole(ref, { userId, schoolId, selectedRole }));
				return patchTeam(this, teamId, { userIds }, params);
			} else if (!isOwnerSchool && isUndefined(userId)) {
				userIds = this.removeMemberBySchool(team, schoolId);
				patchTeam(this, teamId, { userIds }, params);
			} else {
				throw new BadRequest('Wrong inputs.');
			}
		});
	}

	/**
	 * If team is created at own school, it remove it.
	 * @param {*} teamId 
	 * @param {*} params 
	 */
	remove(teamId, params) {
		return getBasic(this, teamId, params).then(([ref, sessionUser, team]) => {
			const { isOwnerSchool } = this.getIsOwnerStats(ref, sessionUser, team);
			if (isOwnerSchool) {
				return this.app.service('teams').remove(teamId);
			} else {
				throw new Forbidden('You have not the permission.');
			}
		});
	}


	/**********************
	 * Contact Owner part *
	 **********************/

	getOwner(team, ownerRoleId) {
		return team.userIds.find(user => isSameId(user.role, ownerRoleId));
	}

	formatText(text) {
		//todo
		return text;
	}

	getRestrictedQuery(teamIds, schoolId) {
		let query = teamIds.map(_id => {
			return { _id };
		});
		query = { $or: query, $populate: [{ path: 'userIds.userId' }] };
		query.schoolIds = schoolId;
		return { query };
	}

	/**
	 * Over this services method can administrators can send message for school teams.
	 * It has a batch logic to send the same message to different teams.
	 * This message contact the owner of this teams over his email.
	 * @param {Object::{message:String,teamIds:String||Array::String}} data 
	 * @param {*} params 
	 */
	create({ message, teamIds }, params) {
		//	const message = data.message;
		//	let teamIds = data.teamIds;

		if (isUndefined([teamIds, message], 'OR'))
			throw new BadRequest('Missing parameter');

		if (!isArray(teamIds))
			teamIds = [teamIds];

		if (teamIds.length <= 0 || !isString(message))
			throw new BadRequest('Wrong value.');


		return Promise.all([getSessionUser(this, params), hooks.teamRolesToHook(this)]).then(([{ schoolId }, ref]) => {
			return this.app.service('teams').find((this.getRestrictedQuery(teamIds, schoolId))).then(teams => {
				teams = teams.data;
				if (!isArrayWithElement(teams))
					throw new NotFound('No team found.');

				const subject = `${process.env.SC_SHORT_TITLE}: Team-Anfrage`;
				const mailService = this.app.service('/mails');
				const ownerRoleId = ref.findRole('name', 'teamowner', '_id');
				const emails = teams.reduce((stack, team) => {
					const owner = this.getOwner(team, ownerRoleId);
					if (isDefined(owner.userId.email))
						stack.push(owner.userId.email);
					return stack;
				}, []);
				const content = {
					"text": this.formatText(message) || "No alternative mailtext provided. Expected: HTML Template Mail.",
					"html": ""
				};

				const waits = emails.map(email => {
					return mailService.create({ email, subject, content }).then(res => {
						return res.accepted[0];
					}).catch(err => {
						return 'Error: ' + err.message;
					});
				});

				return Promise.all(waits).then(values => {
					return values;
				}).catch(err => {
					return err;
				});

			}).catch(err => {
				throw err;
			});
		}).catch(err => {
			warn(err);
			throw new BadRequest('It exists no teams with access rights, to send this message.');
		});
	}

	setup(app, path) {
		this.app = app;
	}
}

class Get {
	constructor(options) {
		this.options = options || {};
		this.docs = {};
	}
	/**
	 * @param {} params 
	 */
	find(params) {
		return getSessionUser(this, params).then(sessionUser => {
			const email = sessionUser.email;
			const restrictedFindMatch = { invitedUserIds: { $elemMatch: { email } } };
			return this.app.service('teams').find({ query: restrictedFindMatch });
		});
	}

	setup(app, path) {
		this.app = app;
	}
}

/**
 * @attantion Please send no feedback if user is not found!
 */
class Add {
	constructor(options) {
		this.options = options || {};
		this.docs = {};
	}

	/**
	 * @private
	 * @return {Promise::bsonId||stringId} Expert school id.
	 */
	_getExpertSchoolId() {
		return this.app.service('schools').find({ query: { purpose: "expert" } }).then(schools => {
			return extractOne(schools, '_id').then(id => {
				return bsonIdToString(id);
			});
		}).catch(err => {
			throw new GeneralError("Experte: Fehler beim Abfragen der Schule.", err);
		});
	}

	/**
	 * @private
	 * @return {Promise::bsonId||stringId} Expert role id.
	 */
	_getExpertRoleId() {
		return this.app.service('roles').find({ query: { name: "expert" } }).then(roles => {
			return extractOne(roles, '_id').then(id => {
				return bsonIdToString(id);
			});
		}).catch(err => {
			throw new GeneralError("Experte: Fehler beim Abfragen der Rolle.", err);
		});
	}

	/**
	 * @private
	 * @param {String} email 
	 * @return {Promise::User}
	 */
	async _getUsersByEmail(email) {
		return this.app.service('users').find({
			query: {
				email,
				$populate: [{ path: 'roles' }]
			}
		}).then(users => {
			return extractOne(users);
		}).catch(err => {
			throw err;
		});
	}

	/**
	 * @private
	 * @param {Object::{esid::String, email::String, teamId::String, importHash::String}} opt
	 * @param {Boolean} isUserCreated default = false
	 */
	async _generateLink({ esid, email, teamId, importHash }, isUserCreated = false) {
		if (isUserCreated === false && isUndefined(importHash))
			return Promise.resolve({ shortLink: process.env.HOST + '/teams/' + teamId });

		const app = this.app;
		if (isDefined(importHash)) {
			const regex = new RegExp(importHash);
			const links = await app.service('link').find({ query: { target: regex } });
			return extractOne(links).then(linkData=>{
				linkData.shortLink = process.env.HOST + '/link/' + linkData._id;
				return linkData;
			});
		} else {
			return app.service('/expertinvitelink').create({ esid, email }).catch(err => {
				throw new GeneralError("Experte: Fehler beim Erstellen des Einladelinks.", err);
			});
		}
	}

	/**
	 * Use for email invites 
	 * @private
	 * @param {Object::{email::String, role::String, teamId::String}} opt
	 * @return {Object::{ schoolId::String, isUserCreated::Boolean, user::Object::User, team::Object::Team }}
	 */
	async _collectUserAndLinkData({ email, role, teamId }) {
		return Promise.all([
			this._getUsersByEmail(email),
			this._getExpertSchoolId(),
			this._getExpertRoleId(),
			getTeam(this, teamId)
		]).then(async ([user, schoolId, expertRoleId, team]) => {
			let isUserCreated = false, userRoleName;
			if (isUndefined(user) && role === 'teamexpert') {
				const newUser = { email, schoolId, roles: [expertRoleId], firstName: "Experte", lastName: "Experte" };
				user = await userModel.create(newUser);
				isUserCreated = true;
			}

			if (isUserCreated || isDefined(role)) {
				userRoleName = role;
			} else {
				const teamUser = team.invitedUserIds.find(invited => invited.email === email);
				userRoleName = (teamUser||{}).role || role;
			}

			//if role teamadmin by import from teacher over email and no user exist, the user is undefined
			if(isUndefined(user))
				throw new BadRequest('User must exist.');

<<<<<<< HEAD
				expertRole = roleData.data[0];
			} catch (err) {
				throw new errors.GeneralError("Experte: Fehler beim Abfragen der Rolle.", err);
			}
		};

		const waitForUser = async () => {
			let existingUser, dbUser;
			try {
				dbUser = await usersService.find({ query: { email } });


				if (dbUser.data !== undefined && dbUser.data.length > 0)
					existingUser = dbUser.data[0];

				// not existing user == must be teamexpert -> add user
				if (existingUser === undefined && role === 'teamexpert') {
					// create user with expert role
					const newUser = await userModel.create({
						email: email,
						schoolId: expertSchool._id,
						roles: [expertRole._id], // expert
						firstName: "Experte",
						lastName: "Experte"
					});
					// prepare data for link generation
					return { esid: expertSchool._id, email: newUser.email };
				} else if (role === 'teamexpert') {
					// existing expert user
					// prepare data for link generation
					return { esid: expertSchool._id, teamId: teamId };
				} else {
					return { teamId: teamId };
				}
			} catch (err) {
				throw new errors.GeneralError("Experte: Fehler beim Erstellen des Experten.", err);
			}
		};

		if (email && role) {
			// user invited via email
			try {
				await collectData();
				const linkParams = await waitForUser();
				const linkData = await generateLink(linkParams);
				const team = await teamsService.get(teamId);
				const user = await usersService.find({ query: { "email": email } });
				if (user.total === 1) {
					// user found = existing teacher, invited with mail
					let invitedUserIds = team.invitedUserIds;
					invitedUserIds.push({ email, role });
					await teamsService.patch(teamId, { invitedUserIds }, params);
					return { message: 'Success!', linkData: linkData, user: user.data[0] };
				} else if (user.total === 0) {
					// user not found = expert invited via mail
					let invitedUserIds = team.invitedUserIds;
					invitedUserIds.push({ email, role });
					await teamsService.patch(teamId, { invitedUserIds }, params);
					return { message: 'Success!', linkData: linkData };
				} else {
					errorHandling("Experts: Error on retrieving users or more than 1 user found.");
				}
			} catch (err) {
				errorHandling(err);
			}
		} else if (userId && role) {
			// user invited via ldap selection		
			return getBasic(this, teamId, params, userId).then(([ref, user, team]) => {
				const schoolId = user.schoolId;
				let userIds = team.userIds;
				userIds.push(createUserWithRole(ref, { userId, selectedRole: role, schoolId }));
				const schoolIds = getUpdatedSchoolIdArray(team, user);
				return patchTeam(this.app, teamId, { userIds, schoolIds }, params).then(_ => {
					const linkData = {
						shortLink: process.env.HOST + '/teams/' + teamId
					};
					return ({ message: 'Success!', linkData, user });
				});
			}).catch(err => {
				errorHandling(err);
			});
		} else {
			throw new errors.BadRequest('Missing input data.');
=======
			if(isUndefined(userRoleName))
				throw new BadRequest('For this case the team role for user must be set.');

			return { esid: schoolId, 
					isUserCreated, 
					user, 
					team, 
					userRoleName, 
					importHash:user.importHash, 	
			};
		}).catch(err => {
			warn(err);
			throw new BadRequest('Can not resolve the user information.');
		});
	}

	/**
	 * Format the response. 
	 * @private
	 * @param {Object::{ linkData, user, role, isUserCreated=false}} opt
	 */
	_response(data) {
		if (isUndefined([data.linkData, data.user, data.role], 'OR'))
			throw new BadRequest('Can not complete the response');

		data.message = 'Success!';
		data.isUserCreated = data.isUserCreated || false;
		return data;
	}

	/**
	 * @private
	 * @param {Object::{email::String, role::String, teamId::String}} opt
	 * @param {Object::params} params The request params.
	 * @return {Promise::{ message: 'Success!', linkData::Object~from this._generateLink(), user::Object::User, role::String }}
	 */
	async _userImportById({ teamId, userId, role }, params) {
		const [ref, user, team] = await getBasic(this, teamId, params, userId);
		const schoolId = user.schoolId;
		const schoolIds = getUpdatedSchoolIdArray(team, user);
		let userIds = team.userIds;
		userIds.push(createUserWithRole(ref, { userId, selectedRole: role, schoolId }));
		userIds = removeDuplicatedTeamUsers(userIds);

		return Promise.all([
			this._generateLink({ teamId }, false), 
			patchTeam(this, teamId, { userIds, schoolIds }, params),
		]).then(([linkData, _]) => {
			return this._response({ linkData, user, role });
		});
	}

	/**
	 * 
	 * @private
	 * @param {Obejct::team.userIds} {userIds} The userIds *must* be *popluated*  
	 * @throws if user already inside this team
	 */
	_throwErrorIfUserExistByEmail({userIds},email){
		if(!isArray(userIds))
			throw new BadRequest('Wrong input.');
		if(userIds.length===0)
			return true;

		if(isUndefined(userIds[0].userId.email))
			throw new BadRequest('UserIds must be populated.');

		if( userIds.some(user => user.userId.email === email) )
			throw new BadRequest('User already inside the team.');
		
		return true;
	}

	/**
	 * The schoolIds for new added users will not updated inside this step. It will manage if the user accpet the invite.
	 * @private
	 * @param {Object::{email::String, role::String, teamId::String}} opt
	 * @param {Object::params} params The request params.
	 * @return {Promise::{ message: 'Success!', linkData::Object~from this._generateLink(), user::Object::User, role::String }}
	 */
	async _userImportByEmail({ teamId, email, role }, params) {
		const { esid, 
				isUserCreated, 
				user, 
				team, 
				userRoleName, 
				importHash,
			} = await this._collectUserAndLinkData({ email, role, teamId });
		const invitedUserIds = team.invitedUserIds;
		role = userRoleName; /**@override**/ //is important if user already in invited users exist and the role is take from team

		this._throwErrorIfUserExistByEmail(team,email);

		//if not already in invite list
		if (!invitedUserIds.some(teamUser => teamUser.email === email))
			invitedUserIds.push({ email, role });

		return Promise.all([
			this._generateLink({ esid, email, teamId, importHash }, isUserCreated), 
			patchTeam(this, teamId, { invitedUserIds }, params),
		]).then(([linkData, _]) => {
			return this._response({ linkData, user, role, isUserCreated });
		});
	}

	/**
	 * @param {String} teamId 
	 * @param {Object::{email::String, userId::String, role::String}} data 
	 * @param {Object::params} params The request params.
	 */
	patch(teamId, { email, userId, role }, params) {
		try {
			if (isDefined(role) && ['teamexpert', 'teamadministrator'].includes(role) === false)
				throw new BadRequest('Wrong role is set.');

			if (email)
				return this._userImportByEmail({ email, role, teamId }, params);
			else if (userId && role)
				return this._userImportById({ teamId, userId, role }, params);
			else
				throw new BadRequest('Missing input data.');

		} catch (err) {
			warn(err);
			return Promise.resolve('Success!');
>>>>>>> 8bdfecc2
		}
	}

	setup(app, path) {
		this.app = app;
	}
}
/**
 * Accept the team invite
 */
class Accept {
	constructor(options) {
		this.options = options || {};
		this.docs = {};
		//	this.app = options.app;
	}

	findInvitedUserByEmail(team, email) {
		return team.invitedUserIds.find(element => element.email === email);
	}
	/**
	 * @param {*} id 
	 * @param {*} params 
	 */
	get(teamId, params) {
		return getBasic(this, teamId, params).then(([ref, sessionUser, team]) => {
			const email = sessionUser.email;
			const userId = bsonIdToString(sessionUser._id);
			let invitedUserIds = team.invitedUserIds;
			let userIds = team.userIds;

			const invitedUser = this.findInvitedUserByEmail(team, email);
			if (isUndefined(invitedUser))
				throw new NotFound('User is not in this team.');

			const role = ref.findRole('name', invitedUser.role, '_id');
			userIds.push({ userId, role });

			invitedUserIds = removeInvitedUserByEmail(team, email);

			const schoolIds = getUpdatedSchoolIdArray(team, sessionUser);
			const accept = { userId, teamId };

			return patchTeam(this, teamId, { invitedUserIds, userIds, schoolIds, accept }, params);
		});
	}

	setup(app, path) {
		this.app = app;
	}
}

/**
 * Remove from invite list
 */
class Remove {
	constructor(options) {
		this.options = options || {};
		this.docs = {};
		//	this.app = options.app;
	}

	/**
	 * @param {*} id 
	 * @param {*} data 
	 * @param {*} params 
	 */
	patch(teamId, { email }, params) {
		if (isUndefined(email))
			throw new BadRequest('Missing parameter.');

		return getTeam(this, teamId).then(team => {
			let invitedUserIds = removeInvitedUserByEmail(team, email);
			return patchTeam(this, teamId, { invitedUserIds }, params);
		});
	}

	setup(app, path) {
		this.app = app;
	}
}

module.exports = function () {
	const app = this;
	const options = {
		Model: teamsModel,
		paginate: {
			default: 2,
			max: 100
		},
		lean: true
	};

	app.use('/teams', service(options));
	app.use('/teams/extern/get', new Get());
	app.use('/teams/extern/add', new Add());
	app.use('/teams/extern/accept', new Accept());
	app.use('/teams/extern/remove', new Remove());

	const teamsServices = app.service('/teams');
	const topLevelServices = {
		get: app.service('/teams/extern/get'),
		add: app.service('/teams/extern/add'),
		accept: app.service('/teams/extern/accept'),
		remove: app.service('/teams/extern/remove')
	};

	teamsServices.before(hooks.before);
	teamsServices.after(hooks.after);

	Object.values(topLevelServices).forEach(_service => {
		_service.before(hooks.beforeExtern);
		_service.after(hooks.afterExtern);
	});

	app.use('/teams/manage/admin', new AdminOverview());
	const teamsAdmin = app.service('/teams/manage/admin');
	teamsAdmin.before(hooks.beforeAdmin);
	teamsAdmin.after(hooks.afterAdmin);
};<|MERGE_RESOLUTION|>--- conflicted
+++ resolved
@@ -389,91 +389,6 @@
 			if(isUndefined(user))
 				throw new BadRequest('User must exist.');
 
-<<<<<<< HEAD
-				expertRole = roleData.data[0];
-			} catch (err) {
-				throw new errors.GeneralError("Experte: Fehler beim Abfragen der Rolle.", err);
-			}
-		};
-
-		const waitForUser = async () => {
-			let existingUser, dbUser;
-			try {
-				dbUser = await usersService.find({ query: { email } });
-
-
-				if (dbUser.data !== undefined && dbUser.data.length > 0)
-					existingUser = dbUser.data[0];
-
-				// not existing user == must be teamexpert -> add user
-				if (existingUser === undefined && role === 'teamexpert') {
-					// create user with expert role
-					const newUser = await userModel.create({
-						email: email,
-						schoolId: expertSchool._id,
-						roles: [expertRole._id], // expert
-						firstName: "Experte",
-						lastName: "Experte"
-					});
-					// prepare data for link generation
-					return { esid: expertSchool._id, email: newUser.email };
-				} else if (role === 'teamexpert') {
-					// existing expert user
-					// prepare data for link generation
-					return { esid: expertSchool._id, teamId: teamId };
-				} else {
-					return { teamId: teamId };
-				}
-			} catch (err) {
-				throw new errors.GeneralError("Experte: Fehler beim Erstellen des Experten.", err);
-			}
-		};
-
-		if (email && role) {
-			// user invited via email
-			try {
-				await collectData();
-				const linkParams = await waitForUser();
-				const linkData = await generateLink(linkParams);
-				const team = await teamsService.get(teamId);
-				const user = await usersService.find({ query: { "email": email } });
-				if (user.total === 1) {
-					// user found = existing teacher, invited with mail
-					let invitedUserIds = team.invitedUserIds;
-					invitedUserIds.push({ email, role });
-					await teamsService.patch(teamId, { invitedUserIds }, params);
-					return { message: 'Success!', linkData: linkData, user: user.data[0] };
-				} else if (user.total === 0) {
-					// user not found = expert invited via mail
-					let invitedUserIds = team.invitedUserIds;
-					invitedUserIds.push({ email, role });
-					await teamsService.patch(teamId, { invitedUserIds }, params);
-					return { message: 'Success!', linkData: linkData };
-				} else {
-					errorHandling("Experts: Error on retrieving users or more than 1 user found.");
-				}
-			} catch (err) {
-				errorHandling(err);
-			}
-		} else if (userId && role) {
-			// user invited via ldap selection		
-			return getBasic(this, teamId, params, userId).then(([ref, user, team]) => {
-				const schoolId = user.schoolId;
-				let userIds = team.userIds;
-				userIds.push(createUserWithRole(ref, { userId, selectedRole: role, schoolId }));
-				const schoolIds = getUpdatedSchoolIdArray(team, user);
-				return patchTeam(this.app, teamId, { userIds, schoolIds }, params).then(_ => {
-					const linkData = {
-						shortLink: process.env.HOST + '/teams/' + teamId
-					};
-					return ({ message: 'Success!', linkData, user });
-				});
-			}).catch(err => {
-				errorHandling(err);
-			});
-		} else {
-			throw new errors.BadRequest('Missing input data.');
-=======
 			if(isUndefined(userRoleName))
 				throw new BadRequest('For this case the team role for user must be set.');
 
@@ -599,7 +514,6 @@
 		} catch (err) {
 			warn(err);
 			return Promise.resolve('Success!');
->>>>>>> 8bdfecc2
 		}
 	}
 
