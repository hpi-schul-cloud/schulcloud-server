--- conflicted
+++ resolved
@@ -511,11 +511,7 @@
 				let userIds = team.userIds;
 				userIds.push(createUserWithRole(ref, { userId, selectedRole: role, schoolId }));
 				await patchTeam(this.app, teamId, { userIds, schoolIds }, params);
-<<<<<<< HEAD
-				return ({ message: 'Success!', linkData, user });	
-=======
 				return ({ message: 'Success!', linkData, user });
->>>>>>> bb70713a
 			} catch (err) {
 				errorHandling(err);
 			}
