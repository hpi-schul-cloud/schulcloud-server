// eslint-disable-next-line max-classes-per-file
const request = require('request-promise-native');
const service = require('feathers-mongoose');
const { static: staticContent } = require('@feathersjs/express');
const path = require('path');
const { Configuration } = require('@hpi-schul-cloud/commons');
const material = require('./material-model');

const resourcesHooks = require('./hooks/resources');
const redirectHooks = require('./hooks/redirect');
const searchHooks = require('./hooks/search');
const materialsHooks = require('./hooks/materials');

class ResourcesService {
	constructor(options) {
		this.options = options || {};
	}

	find(params) {
		const serviceUrls = this.app.get('services') || {};
		const options = {
			uri: `${serviceUrls.content}/resources/`,
			qs: params.query,
			json: true,
			timeout: Configuration.get('REQUEST_TIMEOUT'),
		};
		return request(options).then((message) => message);
	}

	get(id) {
		const serviceUrls = this.app.get('services') || {};
		const options = {
			uri: `${serviceUrls.content}/resources/${id}`,
			json: true,
			timeout: Configuration.get('REQUEST_TIMEOUT'),
		};
		return request(options).then((message) => message);
	}

	setup(app) {
		this.app = app;
	}
}

class SearchService {
	constructor(options) {
		this.options = options || {};
	}

	find(params) {
		const serviceUrls = this.app.get('services') || {};
		const options = {
			uri: `${serviceUrls.content}/search/`,
			qs: params.query,
			json: true,
			timeout: Configuration.get('REQUEST_TIMEOUT'),
		};
		return request(options).then((message) => message);
	}

	setup(app) {
		this.app = app;
	}
}

class RedirectService {
	constructor(options) {
		this.options = options || {};
	}

	get(id) {
		const serviceUrls = this.app.get('services') || {};
		const options = {
			uri: `${serviceUrls.content}/resources/${id}`,
			json: true,
			timeout: Configuration.get('REQUEST_TIMEOUT'),
		};
		return request(options).then((resource) => {
			// Increase Click Counter
			request.patch(`${serviceUrls.content}/resources/${id}`, {
				json: {
					$inc: {
						clickCount: 1,
					},
				},
			});
			return resource.url;
		});
	}

	static redirect(req, res, next) {
		res.redirect(res.data);
	}

	setup(app) {
		this.app = app;
	}
}

module.exports = function () {
	const app = this;

	app.use('/content/api', staticContent(path.join(__dirname, '/docs/openapi.yaml')));

	const options = {
		Model: material,
		paginate: {
			default: 10,
			max: 25,
		},
		lean: true,
		multi: true,
<<<<<<< HEAD
		whitelist: [ '$exists', '$elemMatch', '$regex', '$skip', '$populate' ],
=======
		whitelist: ['$exists', '$elemMatch', '$regex', '$skip', '$populate'],
>>>>>>> 1b6fa7ad
	};

	app.use('/content/resources', new ResourcesService());
	app.use('/content/search', new SearchService());
	app.use('/content/redirect', new RedirectService(), RedirectService.redirect);
	app.use('/materials', service(options));

	const resourcesService = app.service('/content/resources');
	const searchService = app.service('/content/search');
	const redirectService = app.service('/content/redirect');
	const materialsService = app.service('/materials');

	resourcesService.hooks(resourcesHooks);
	searchService.hooks(searchHooks);
	redirectService.hooks(redirectHooks);
	materialsService.hooks(materialsHooks);
};<|MERGE_RESOLUTION|>--- conflicted
+++ resolved
@@ -110,11 +110,7 @@
 		},
 		lean: true,
 		multi: true,
-<<<<<<< HEAD
-		whitelist: [ '$exists', '$elemMatch', '$regex', '$skip', '$populate' ],
-=======
 		whitelist: ['$exists', '$elemMatch', '$regex', '$skip', '$populate'],
->>>>>>> 1b6fa7ad
 	};
 
 	app.use('/content/resources', new ResourcesService());
