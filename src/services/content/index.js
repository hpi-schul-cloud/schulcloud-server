'use strict';

const request = require('request-promise-native');
const hooks = require('./hooks');
const material = require('./material-model');
const ratingrequestModel = require('./ratingrequest-model');
const mongooseService = require('feathers-mongoose');
const ObjectId = require('mongoose').Types.ObjectId;


const REQUEST_TIMEOUT = 8000; // in ms

class ResourcesService {
	constructor(options) {
		this.options = options || {};
	}

	find(params) {
		const serviceUrls = this.app.get('services') || {};
		const options = {
			uri: serviceUrls.content + '/resources/',
			qs: params.query,
			json: true,
			timeout: REQUEST_TIMEOUT
		};
		return request(options).then(message => {
			return message;
		});
	}

	get(id) {
		const serviceUrls = this.app.get('services') || {};
		const options = {
			uri: serviceUrls.content + '/resources/' + id,
			json: true,
			timeout: REQUEST_TIMEOUT
		};
		return request(options).then(message => {
			return message;
		});
	}

	setup(app, path) {
		this.app = app;
	}
}

class RatingService {
	constructor(options) {
		this.options = options || {};
	}

	create(data, params) {
		const serviceUrls = this.app.get('services') || {};
		return this.options.ratingrequestService.patch(null, { state: "done" }, {
			query: {
				_id: params.query.ratingrequestId,
				state: "pending"
			}
		}).then(patchedData => {
			if(patchedData.length !== 1){
				return
			}
			return request({
				method: 'POST',
				uri: `${serviceUrls.content}/ratings`,
				json: true,
				body: data,
				timeout: REQUEST_TIMEOUT
			})
		})
	}

	setup(app, path) {
		this.app = app;
	}
}

class SearchService {
	constructor(options) {
		this.options = options || {};
	}

	find(params) {
		const serviceUrls = this.app.get('services') || {};
		const options = {
			uri: serviceUrls.content + '/search/',
			qs: params.query,
			json: true,
			timeout: REQUEST_TIMEOUT
		};
		return request(options).then(message => {
			return message;
		});
	}

	setup(app, path) {
		this.app = app;
	}
}

class RatingrequestService {
	constructor(options) {
		this.options = options || {};
	}

	get(userId, params) {
		const serviceUrls = this.app.get('services') || {};
		const courseService = this.app.service('/courses');
		const lessonsService = this.app.service('/lessons'); // topics

		return this.options.ratingrequestService.find({
			query: {
				userId: ObjectId(userId),
				state: "pending"
                // TODO? not older than n days
			}
		}).then(ratingrequests => {
			if(ratingrequests.total === 0){
				return [];
			}
<<<<<<< HEAD

			return Promise.all(ratingrequests.data.map(ratingrequest => {
				const materialId = ratingrequest.materialId.toString();
				return this.options.resourcesService.get(materialId).then(resource => {
					resource.ratingrequestid = ratingrequest._id;
					return resource;
				});
			}));
		})
=======
			const courseIds = ratingrequests.data.map(it => it.courseId.toString());
			const topicIds = ratingrequests.data.map(it => it.topicId.toString());
			const materialIds = ratingrequests.data.map(it => it.materialId.toString());

			return Promise.all([
				lessonsService.find({
					query: { _id: { $in: topicIds } }
				}),
				courseService.find({
					query: { _id: { $in: courseIds } }
				}),
				this.options.resourcesService.find({
					query: { _id: { $in: materialIds } }
				})
			]).then(([topics,courses,contents]) =>{
				ratingrequests.data.map((request) =>{
					request.title 		 = contents.data.find( function (content) { return String(content._id) === String(request.materialId);}).title;
					request.courseTitle  = courses.data.find(  function (course)  { return String(course._id)  === String(request.courseId);}).name;
					request.topicTitle 	 = topics.data.find(   function (topic)   { return String(topic._id)   === String(request.topicId);}).name;
					request.providerName = contents.data.find( function (content) { return String(content._id) === String(request.materialId);}).providerName;
				});
				return ratingrequests;
			});


		/*	const materialIds = ratingrequests.data.map(it => it.materialId.toString());

			return this.options.resourcesService.find({
				query: { _id: { $in: materialIds } }
			});*/
		});
>>>>>>> 1aa8b790


	}

	setup(app, path) {
		this.app = app;
	}
}

class RedirectService {
	constructor(options) {
		this.options = options || {};
	}

	get(id, params) {
		const serviceUrls = this.app.get('services') || {};

		const ratingrequest = {
			materialId: id,
			userId: params.query.userId,
			topicId: params.query.topicId,
			courseId: params.query.courseId
		};

		this.options.ratingrequestService.find({
			query: Object.assign({$limit: 0}, ratingrequest)
		}).then(foundObjects => {
			if(foundObjects.total === 0){
				this.options.ratingrequestService.create(ratingrequest);
			}
		});

		return request({
			uri: `${serviceUrls.content}/resources/${id}`,
			json: true,
			timeout: REQUEST_TIMEOUT
		}).then(resource => {
			// Increase Click Counter
			request.patch(serviceUrls.content + '/resources/' + id, {
				json: {
					$inc: {
						clickCount: 1
					}
				}
			});
			return resource.url;
		});
	}

	static redirect(req, res, next) {
		res.redirect(res.data);
	}

	setup(app, path) {
		this.app = app;
	}
}

module.exports = function () {
	const app = this;

	app.use('/content/resources', new ResourcesService());
	const resourcesService = app.service('/content/resources');
	resourcesService.before(hooks.before);
	resourcesService.after(hooks.after);

	app.use('/content/search', new SearchService());
	const searchService = app.service('/content/search');
	searchService.before(hooks.before);
	searchService.after(hooks.after);

	const ratingrequestService = mongooseService({
		Model: ratingrequestModel,
		paginate: {
			default: 10,
			max: 25
		},
		lean: true
	});
	app.use('/content/ratingrequest', new RatingrequestService({ratingrequestService, resourcesService}));

	app.use('/content/redirect', new RedirectService({ratingrequestService}), RedirectService.redirect);

	app.use('/content/ratings', new RatingService({ratingrequestService}));
	const options = {
		Model: material,
		paginate: {
			default: 10,
			max: 25
		},
		lean: true
	};
	app.use('/materials', mongooseService(options));
};<|MERGE_RESOLUTION|>--- conflicted
+++ resolved
@@ -119,17 +119,6 @@
 			if(ratingrequests.total === 0){
 				return [];
 			}
-<<<<<<< HEAD
-
-			return Promise.all(ratingrequests.data.map(ratingrequest => {
-				const materialId = ratingrequest.materialId.toString();
-				return this.options.resourcesService.get(materialId).then(resource => {
-					resource.ratingrequestid = ratingrequest._id;
-					return resource;
-				});
-			}));
-		})
-=======
 			const courseIds = ratingrequests.data.map(it => it.courseId.toString());
 			const topicIds = ratingrequests.data.map(it => it.topicId.toString());
 			const materialIds = ratingrequests.data.map(it => it.materialId.toString());
@@ -145,6 +134,7 @@
 					query: { _id: { $in: materialIds } }
 				})
 			]).then(([topics,courses,contents]) =>{
+				//TODO possible without find?
 				ratingrequests.data.map((request) =>{
 					request.title 		 = contents.data.find( function (content) { return String(content._id) === String(request.materialId);}).title;
 					request.courseTitle  = courses.data.find(  function (course)  { return String(course._id)  === String(request.courseId);}).name;
@@ -153,15 +143,7 @@
 				});
 				return ratingrequests;
 			});
-
-
-		/*	const materialIds = ratingrequests.data.map(it => it.materialId.toString());
-
-			return this.options.resourcesService.find({
-				query: { _id: { $in: materialIds } }
-			});*/
-		});
->>>>>>> 1aa8b790
+		});
 
 
 	}
