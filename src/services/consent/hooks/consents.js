--- conflicted
+++ resolved
@@ -4,7 +4,6 @@
 const hooks = require('feathers-hooks');
 const auth = require('feathers-authentication');
 
-<<<<<<< HEAD
 const addDates = (hook) => {
 	if (hook.data.parentConsents) {
 		let parentConsent = hook.data.parentConsents[0];
@@ -37,23 +36,14 @@
 		}
 	}
 };
-=======
-//patch
->>>>>>> ce56c417
 
 exports.before = {
 	all: [],
 	find: [],
 	get: [],
-<<<<<<< HEAD
 	create: [addDates],
 	update: [addDates],
 	patch: [addDates],
-=======
-	create: [],
-	update: [],
-	patch: [],
->>>>>>> ce56c417
 	remove: []
 };
 
