--- conflicted
+++ resolved
@@ -509,11 +509,7 @@
 		return this.getOrCreateRocketChatChannel(teamId, params);
 	}
 
-<<<<<<< HEAD
-	static _onTeamPatched(result) {
-=======
 	static onTeamPatched(result) {
->>>>>>> 81249f9b
 		if (result.features.includes('rocketChat')) {
 			RocketChatChannel.unarchiveChannel(result._id);
 		} else {
