--- conflicted
+++ resolved
@@ -1,16 +1,11 @@
 const { Configuration } = require('@schul-cloud/commons');
 const { authenticate } = require('@feathersjs/authentication');
-<<<<<<< HEAD
 const { disallow, iff } = require('feathers-hooks-common');
-const { NotFound } = require('@feathersjs/errors');
+const { hasPermission, hasSchoolPermission } = require('../../../hooks');
 const { isOAuth2, authenticateOAuth2 } = require('../../../hooks/authentication');
-=======
-const { disallow } = require('feathers-hooks-common');
-const { hasPermission, hasSchoolPermission } = require('../../../hooks');
 const reqlib = require('app-root-path').require;
 
 const { NotFound } = reqlib('src/errors');
->>>>>>> 4fcfaad9
 
 const isEdusharing = (context) => {
 	if (Configuration.get('LERNSTORE_MODE') !== 'EDUSHARING') {
@@ -21,15 +16,9 @@
 };
 
 exports.before = {
-<<<<<<< HEAD
 	all: [iff(isOAuth2, authenticateOAuth2('edusharing')).else(authenticate('jwt')), isEdusharing],
-	find: [],
-	get: [],
-=======
-	all: [authenticate('jwt'), isEdusharing],
 	find: [hasPermission('LERNSTORE_VIEW'), hasSchoolPermission('LERNSTORE_VIEW')],
 	get: [hasPermission('LERNSTORE_VIEW'), hasSchoolPermission('LERNSTORE_VIEW')],
->>>>>>> 4fcfaad9
 	create: [disallow()],
 	update: [disallow()],
 	patch: [disallow()],
