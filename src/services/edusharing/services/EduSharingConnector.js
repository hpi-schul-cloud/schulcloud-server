const request = require('request-promise-native');
const { Configuration } = require('@hpi-schul-cloud/commons');
const reqlib = require('app-root-path').require;

const { Forbidden, GeneralError } = reqlib('src/errors');
const logger = require('../../../logger');
const EduSharingResponse = require('./EduSharingResponse');
const { getCounty } = require('../helpers');

<<<<<<< HEAD
const ES_METADATASET = Configuration.get('FEATURE_ES_MERLIN_ENABLED') ? 'mds_oeh' : 'mds';
=======
const ES_METADATASET =
	Configuration.get('FEATURE_ES_MERLIN_ENABLED') ||
	Configuration.get('FEATURE_ES_COLLECTIONS_ENABLED') ||
	Configuration.get('FEATURE_ES_SEARCHABLE_ENABLED')
		? 'mds_oeh'
		: 'mds';
>>>>>>> 8e90314d
const ES_ENDPOINTS = {
	AUTH: `${Configuration.get('ES_DOMAIN')}/edu-sharing/rest/authentication/v1/validateSession`,
	NODE: `${Configuration.get('ES_DOMAIN')}/edu-sharing/rest/node/v1/nodes/-home-/`,
	SEARCH: `${Configuration.get('ES_DOMAIN')}/edu-sharing/rest/search/v1/queriesV2/-home-/${ES_METADATASET}/ngsearch/`,
};

const basicAuthorizationHeaders = {
	Authorization: `Basic ${Buffer.from(`${Configuration.get('ES_USER')}:${Configuration.get('ES_PASSWORD')}`).toString(
		'base64'
	)}`,
};

// bug in edu-sharing limits session to 5 min instead of 1h
const eduSharingCookieValidity = 240000; // 4 min
let eduSharingCookieExpires = new Date();

class EduSharingConnector {
	setup(app) {
		this.app = app;
	}

	// gets cookie (JSESSION) for authentication when fetching images
	async getCookie() {
		const options = {
			uri: ES_ENDPOINTS.AUTH,
			method: 'GET',
			headers: basicAuthorizationHeaders,
			resolveWithFullResponse: true,
			json: true,
		};

		try {
			const result = await request.get(options);

			if (result.statusCode !== 200 || result.body.isValidLogin !== true) {
				throw Error('authentication error with edu sharing');
			}

			return result.headers['set-cookie'][0];
		} catch (err) {
			logger.error(`Edu-Sharing failed to get session cookie: ${err.statusCode} ${err.message}`);
			throw new GeneralError('Edu-Sharing Request failed');
		}
	}

	async authorize() {
		const now = new Date();
		// should relogin if cookie expired
		if (now >= eduSharingCookieExpires) {
			try {
				this.eduSharingCookie = await this.getCookie();
				eduSharingCookieExpires = new Date(now.getTime() + eduSharingCookieValidity);
			} catch (err) {
				logger.error(`Edu-Sharing failed to authorise request`, err);
				throw new GeneralError('Edu-Sharing Request failed');
			}
		}
	}

	async eduSharingRequest(options, retried = false) {
		try {
			await this.authorize();
			if (options.method.toUpperCase() === 'POST') {
				return await request.post(options);
			}
			const res = await request.get(options);
			return res;
		} catch (err) {
			if (err.statusCode === 404) {
				return null;
			}
			logger.error(`Edu-Sharing failed request with error ${err.statusCode} ${err.message}`, options);
			if (retried === true) {
				throw new GeneralError('Edu-Sharing Request failed');
			} else {
				eduSharingCookieExpires = new Date();
				const response = await this.eduSharingRequest(options, true);
				return response;
			}
		}
	}

	async checkNodePermission(node, schoolId) {
		const counties = node.properties['ccm:ph_invited'];
		const isPublic = counties.some((county) => county.endsWith('public'));
		if (counties.length > 1 && !isPublic) {
			const county = await getCounty(schoolId);
			const permission = counties.includes(`GROUP_county-${county.countyId}`);
			return permission;
		}
		return true;
	}

	async getImage(url) {
		const options = {
			uri: url,
			method: 'GET',
			headers: {
				cookie: this.eduSharingCookie,
			},
			encoding: null, // necessary to get the image as binary value
			resolveWithFullResponse: true,
			// edu-sharing returns 302 to an error page instead of 403,
			// and the error page has wrong status codes
			followRedirect: false,
		};

		try {
			const result = await this.eduSharingRequest(options);
			const encodedData = `data:image;base64,${result.body.toString('base64')}`;
			return Promise.resolve(encodedData);
		} catch (err) {
			logger.error(`Edu-Sharing failed fetching image ${url}`, err, options);
			return Promise.reject(err);
		}
	}

	async GET(id, schoolId) {
		if (!schoolId) {
			throw new Forbidden('Missing school');
		}

		// TODO filter only used props
		const propertyFilter = '-all-';

		const options = {
			method: 'GET',
			// eslint-disable-next-line max-len
			url: `${ES_ENDPOINTS.NODE}${id}/metadata?propertyFilter=${propertyFilter}`,
			headers: {
				Accept: 'application/json',
				'Content-type': 'application/json',
				...basicAuthorizationHeaders,
			},
			timeout: Configuration.get('REQUEST_TIMEOUT'),
		};

		try {
			const response = await this.eduSharingRequest(options);
			const parsed = JSON.parse(response);
			const { node } = parsed;

			if (Configuration.get('FEATURE_ES_MERLIN_ENABLED')) {
				const permission = await this.checkNodePermission(node, schoolId);
				if (!permission) {
					throw new Forbidden('This content is not available for your school');
				}
			}

			if (node && node.preview && node.preview.url) {
				node.preview.url = await this.getImage(`${node.preview.url}&crop=true&maxWidth=1200&maxHeight=800`);
			}
			return node;
		} catch (err) {
			logger.error('Edu-Sharing failed fetching node ', err.message);
			return Promise.reject(err);
		}
	}

<<<<<<< HEAD
	async FIND({ searchQuery = '', $skip, $limit, sortProperties = 'score' }, schoolId) {
=======
	async FIND({ searchQuery = '', $skip, $limit, sortProperties = 'score', collection = '' }, schoolId) {
>>>>>>> 8e90314d
		if (!schoolId) {
			throw new Forbidden('Missing school');
		}

		try {
			const contentType = 'FILES';
			const maxItems = parseInt($limit, 10) || 9;
			const propertyFilter = '-all-'; // '-all-' for all properties OR ccm-stuff
			const skipCount = parseInt($skip, 10) || 0;
			const sortAscending = false;

<<<<<<< HEAD
			if (searchQuery.trim().length < 2) {
=======
			const uuidV5Regex = /^[0-9a-f]{8}-[0-9a-f]{4}-[5][0-9a-f]{3}-[89ab][0-9a-f]{3}-[0-9a-f]{12}$/i;
			const uuidV4Regex = /^[0-9A-F]{8}-[0-9A-F]{4}-4[0-9A-F]{3}-[89AB][0-9A-F]{3}-[0-9A-F]{12}$/i;
			if (
				(searchQuery.trim().length < 2 && !collection) ||
				(collection !== '' && uuidV4Regex.test(collection) === false && uuidV5Regex.test(collection) === false)
			) {
>>>>>>> 8e90314d
				return new EduSharingResponse();
			}

			const url = `${ES_ENDPOINTS.SEARCH}?${[
				`contentType=${contentType}`,
				`skipCount=${skipCount}`,
				`maxItems=${maxItems}`,
				`sortProperties=${sortProperties}`,
				`sortAscending=${sortAscending}`,
				`propertyFilter=${propertyFilter}`,
			].join('&')}`;

			const criterias = [];
<<<<<<< HEAD
			criterias.push({ property: 'ngsearchword', values: [searchQuery.toLowerCase()] });
=======

>>>>>>> 8e90314d
			const facettes = ['cclom:general_keyword'];

			if (Configuration.get('FEATURE_ES_MERLIN_ENABLED')) {
				const county = await getCounty(schoolId);
<<<<<<< HEAD
				const groups = ['GROUP_public', 'GROUP_LowerSaxony-public'];
=======
				const groups = ['GROUP_public', 'GROUP_LowerSaxony-public', 'GROUP_Thuringia-public'];
>>>>>>> 8e90314d
				if (county && county.countyId) {
					groups.push(`GROUP_county-${county.countyId}`);
				}

				criterias.push({
					property: 'ccm:ph_invited',
					values: groups,
				});
			}

<<<<<<< HEAD
=======
			if (Configuration.get('FEATURE_ES_SEARCHABLE_ENABLED') && !collection) {
				criterias.push({
					property: 'ccm:hpi_searchable',
					values: ['1'],
				});
			}

			if (Configuration.get('FEATURE_ES_COLLECTIONS_ENABLED') && collection) {
				criterias.push({ property: 'ngsearchword', values: ['*'] });
				criterias.push({
					property: 'ccm:hpi_lom_relation',
					values: [`{'kind': 'ispartof', 'resource': {'identifier': ['${collection}']}}`],
				});
			} else {
				criterias.push({ property: 'ngsearchword', values: [searchQuery.toLowerCase()] });
			}

>>>>>>> 8e90314d
			const options = {
				method: 'POST',
				url,
				headers: {
					Accept: 'application/json',
					'Content-type': 'application/json',
					...basicAuthorizationHeaders,
				},
				body: JSON.stringify({
					criterias,
					facettes,
				}),
				timeout: Configuration.get('REQUEST_TIMEOUT'),
			};

			const response = await this.eduSharingRequest(options);
			const parsed = JSON.parse(response);
			if (parsed && parsed.nodes) {
				const promises = parsed.nodes.map(async (node) => {
					if (node.preview && node.preview.url) {
						node.preview.url = await this.getImage(`${node.preview.url}&crop=true&maxWidth=300&maxHeight=300`);
					}
				});
				await Promise.allSettled(promises);
			} else {
				return new EduSharingResponse();
			}

			return new EduSharingResponse(parsed);
		} catch (err) {
			logger.error('Edu-Sharing failed search ', err.message);
			return Promise.reject(err);
		}
	}
}

module.exports = new EduSharingConnector();<|MERGE_RESOLUTION|>--- conflicted
+++ resolved
@@ -7,16 +7,12 @@
 const EduSharingResponse = require('./EduSharingResponse');
 const { getCounty } = require('../helpers');
 
-<<<<<<< HEAD
-const ES_METADATASET = Configuration.get('FEATURE_ES_MERLIN_ENABLED') ? 'mds_oeh' : 'mds';
-=======
 const ES_METADATASET =
 	Configuration.get('FEATURE_ES_MERLIN_ENABLED') ||
 	Configuration.get('FEATURE_ES_COLLECTIONS_ENABLED') ||
 	Configuration.get('FEATURE_ES_SEARCHABLE_ENABLED')
 		? 'mds_oeh'
 		: 'mds';
->>>>>>> 8e90314d
 const ES_ENDPOINTS = {
 	AUTH: `${Configuration.get('ES_DOMAIN')}/edu-sharing/rest/authentication/v1/validateSession`,
 	NODE: `${Configuration.get('ES_DOMAIN')}/edu-sharing/rest/node/v1/nodes/-home-/`,
@@ -176,11 +172,7 @@
 		}
 	}
 
-<<<<<<< HEAD
-	async FIND({ searchQuery = '', $skip, $limit, sortProperties = 'score' }, schoolId) {
-=======
 	async FIND({ searchQuery = '', $skip, $limit, sortProperties = 'score', collection = '' }, schoolId) {
->>>>>>> 8e90314d
 		if (!schoolId) {
 			throw new Forbidden('Missing school');
 		}
@@ -192,16 +184,12 @@
 			const skipCount = parseInt($skip, 10) || 0;
 			const sortAscending = false;
 
-<<<<<<< HEAD
-			if (searchQuery.trim().length < 2) {
-=======
 			const uuidV5Regex = /^[0-9a-f]{8}-[0-9a-f]{4}-[5][0-9a-f]{3}-[89ab][0-9a-f]{3}-[0-9a-f]{12}$/i;
 			const uuidV4Regex = /^[0-9A-F]{8}-[0-9A-F]{4}-4[0-9A-F]{3}-[89AB][0-9A-F]{3}-[0-9A-F]{12}$/i;
 			if (
 				(searchQuery.trim().length < 2 && !collection) ||
 				(collection !== '' && uuidV4Regex.test(collection) === false && uuidV5Regex.test(collection) === false)
 			) {
->>>>>>> 8e90314d
 				return new EduSharingResponse();
 			}
 
@@ -215,20 +203,12 @@
 			].join('&')}`;
 
 			const criterias = [];
-<<<<<<< HEAD
-			criterias.push({ property: 'ngsearchword', values: [searchQuery.toLowerCase()] });
-=======
-
->>>>>>> 8e90314d
+
 			const facettes = ['cclom:general_keyword'];
 
 			if (Configuration.get('FEATURE_ES_MERLIN_ENABLED')) {
 				const county = await getCounty(schoolId);
-<<<<<<< HEAD
-				const groups = ['GROUP_public', 'GROUP_LowerSaxony-public'];
-=======
 				const groups = ['GROUP_public', 'GROUP_LowerSaxony-public', 'GROUP_Thuringia-public'];
->>>>>>> 8e90314d
 				if (county && county.countyId) {
 					groups.push(`GROUP_county-${county.countyId}`);
 				}
@@ -239,8 +219,6 @@
 				});
 			}
 
-<<<<<<< HEAD
-=======
 			if (Configuration.get('FEATURE_ES_SEARCHABLE_ENABLED') && !collection) {
 				criterias.push({
 					property: 'ccm:hpi_searchable',
@@ -258,7 +236,6 @@
 				criterias.push({ property: 'ngsearchword', values: [searchQuery.toLowerCase()] });
 			}
 
->>>>>>> 8e90314d
 			const options = {
 				method: 'POST',
 				url,
