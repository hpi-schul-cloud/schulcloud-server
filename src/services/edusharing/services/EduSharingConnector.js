const request = require('request-promise-native');
const htmlParser = require('node-html-parser');

const { Configuration } = require('@hpi-schul-cloud/commons');

const { Forbidden, GeneralError, NotFound } = require('../../../errors');
const logger = require('../../../logger');
const EduSharingResponse = require('./EduSharingResponse');
const { getCounty } = require('../helpers');

const ES_METADATASET =
	Configuration.get('FEATURE_ES_MERLIN_ENABLED') ||
	Configuration.get('FEATURE_ES_COLLECTIONS_ENABLED') ||
	Configuration.get('FEATURE_ES_SEARCHABLE_ENABLED')
		? 'mds_oeh'
		: 'mds';
const ES_ENDPOINTS = {
	AUTH: `${Configuration.get('ES_DOMAIN')}/edu-sharing/rest/authentication/v1/validateSession`,
	NODE: `${Configuration.get('ES_DOMAIN')}/edu-sharing/rest/node/v1/nodes/-home-/`,
	SEARCH: `${Configuration.get('ES_DOMAIN')}/edu-sharing/rest/search/v1/queries/-home-/${ES_METADATASET}/ngsearch`,
	RENDERER: `${Configuration.get('ES_DOMAIN')}/edu-sharing/rest/rendering/v1/details/-home-/`,
};

const basicAuthorizationHeaders = {
	Authorization: `Basic ${Buffer.from(`${Configuration.get('ES_USER')}:${Configuration.get('ES_PASSWORD')}`).toString(
		'base64'
	)}`,
};

/* Instace-specific configuration, which we should try in the future to provide via configuration or some other means.
	Permissions should be in-sync with Edu-Sharing permissions for the corresponding Edu-Sharing user.
*/
const edusharingInstancePermissions = [
	{
		name: 'LowerSaxony',
		alias: 'n21', // or abbreviation
		privateGroups: ['GROUP_LowerSaxony-private'],
		publicGroups: ['GROUP_public', 'GROUP_LowerSaxony-public', 'GROUP_Brandenburg-public', 'GROUP_Thuringia-public'],
	},
	{
		name: 'Brandenburg',
		alias: 'brb',
		privateGroups: ['GROUP_Brandenburg-private'],
		publicGroups: ['GROUP_public', 'GROUP_LowerSaxony-public', 'GROUP_Brandenburg-public', 'GROUP_Thuringia-public'],
	},
	{
		name: 'Thuringia',
		alias: 'thr',
		privateGroups: ['GROUP_Thuringia-private'],
		publicGroups: ['GROUP_public', 'GROUP_Thuringia-public'],
	},
	{
		// same for BossCloud, Open, and International.
		name: 'HPIBossCloud',
		alias: 'default', // open, int
		privateGroups: ['GROUP_HPIBossCloud'],
		publicGroups: ['GROUP_public', 'GROUP_LowerSaxony-public', 'GROUP_Brandenburg-public', 'GROUP_Thuringia-public'],
	},
];

// bug in edu-sharing limits session to 5 min instead of 1h
const eduSharingCookieValidity = 240000; // 4 min
let eduSharingCookieExpires = new Date();

class EduSharingConnector {
	setup(app) {
		this.app = app;
	}

	// gets cookie (JSESSION) for authentication when fetching images
	async getCookie() {
		const options = {
			uri: ES_ENDPOINTS.AUTH,
			method: 'GET',
			headers: basicAuthorizationHeaders,
			resolveWithFullResponse: true,
			json: true,
		};

		try {
			const result = await request.get(options);

			if (result.statusCode !== 200 || result.body.isValidLogin !== true) {
				throw Error('authentication error with edu sharing');
			}

			for (const cookie of result.headers['set-cookie']) {
				if (cookie.startsWith('JSESSIONID')) {
					return cookie;
				}
			}
			throw new GeneralError('Cookie not found in set-cookie header');
		} catch (err) {
			logger.error(`Edu-Sharing failed to get session cookie: ${err.statusCode} ${err.message}`);
			throw new GeneralError('Edu-Sharing Request failed');
		}
	}

	async authorize() {
		const now = new Date();
		// should relogin if cookie expired
		if (now >= eduSharingCookieExpires) {
			try {
				this.eduSharingCookie = await this.getCookie();
				eduSharingCookieExpires = new Date(now.getTime() + eduSharingCookieValidity);
			} catch (err) {
				throw new GeneralError('Edu-Sharing Request failed');
			}
		}
	}

	async eduSharingRequest(options, retried = false) {
		try {
			await this.authorize();
			if (options.method.toUpperCase() === 'GET') {
				return await request.get(options);
			} else if (options.method.toUpperCase() === 'POST') {
				return await request.post(options);
			} else {
				throw new GeneralError(`Method not supported: ${options.method}`);
			}
		} catch (err) {
			if (err.statusCode === 404) {
				// an empty search returns 200, so this might not be needed anymore
				return null;
			}
			logger.error(`Edu-Sharing failed request with error ${err.statusCode} ${err.message}`, options);
			if (retried === true) {
				throw new GeneralError('Edu-Sharing request failed');
			} else {
				eduSharingCookieExpires = new Date();
				const response = await this.eduSharingRequest(options, true);
				return response;
			}
		}
	}

	async checkNodePermission(node, schoolId) {
		const counties = node.properties['ccm:ph_invited'];
		const isPublic = counties.some((county) => county.endsWith('public'));
		if (counties.length > 1 && !isPublic) {
			const county = await getCounty(schoolId);
			const permission = counties.includes(`GROUP_county-${county.countyId}`);
			return permission;
		}
		return true;
	}

	async getImage(url) {
		const options = {
			uri: url,
			method: 'GET',
			headers: {
				cookie: this.eduSharingCookie,
			},
			encoding: null, // necessary to get the image as binary value
			resolveWithFullResponse: true,
			// edu-sharing returns 302 to an error page instead of 403,
			// and the error page has wrong status codes
			followRedirect: false,
		};

		try {
			const result = await this.eduSharingRequest(options);
			const encodedData = `data:image;base64,${result.body.toString('base64')}`;
			return Promise.resolve(encodedData);
		} catch (err) {
			logger.error(`Edu-Sharing failed fetching image ${url}`, err, options);
			return Promise.reject(err);
		}
	}

	async GET(uuid, schoolId) {
		if (!schoolId) {
			throw new Forbidden('Missing school');
		}
		if (!this.validateUuid(uuid)) {
			throw new NotFound('Invalid node id');
		}

		const criteria = [];
		criteria.push({ property: 'ngsearchword', values: [''] });
		criteria.push({
			property: 'ccm:replicationsourceuuid',
			values: [uuid],
		});

		const response = await this.searchEduSharing(criteria, 0, 1);

		if (!response.data || response.data.length !== 1) {
			throw new NotFound('Item not found');
		}

		if (Configuration.get('FEATURE_ES_MERLIN_ENABLED')) {
			const permission = await this.checkNodePermission(response.data[0], schoolId);
			if (!permission) {
				throw new Forbidden('This content is not available for your school');
			}
		}

		return response.data[0];
	}

	async FIND({ searchQuery = '', $skip, $limit, sortProperties = 'score', collection = '' }, schoolId) {
		let sortAscending = 'false';
		if (!schoolId) {
			throw new Forbidden('Missing school');
		}

		const maxItems = parseInt($limit, 10) || 9;
		const skipCount = parseInt($skip, 10) || 0;

		if ((searchQuery.trim().length < 2 && !collection) || (collection !== '' && !this.validateUuid(collection))) {
			return new EduSharingResponse();
		}

		/* Providing the appropriate permissions, i.e., which items we are allowed to access, by specifying 
			the necessary groups. */

		const countyGroups = []; // County permissions.
		const county = await getCounty(schoolId);
		if (county && county.countyId) {
			countyGroups.push(`GROUP_county-${county.countyId}`);
		}

		let instancePermissions = edusharingInstancePermissions.find(
			(element) => Configuration.get('ES_USER').includes(element.name) // e.g., if ES_USER includes 'LowerSaxony'
		);
		if (typeof instancePermissions === 'undefined') {
			instancePermissions = edusharingInstancePermissions.find(
				(element) => element.alias === 'default' // default permissions
			);
		}

		// Private: from its own state, public: from all states
		const groups = [
			...(countyGroups.length > 0 ? countyGroups : instancePermissions.privateGroups),
			...instancePermissions.publicGroups,
		];

		const criteria = [];
		if (groups.length) {
			criteria.push({
				property: 'ccm:ph_invited',
				values: groups,
			});
		}

		if (Configuration.get('FEATURE_ES_SEARCHABLE_ENABLED') && !collection) {
			criteria.push({
				property: 'ccm:hpi_searchable',
				values: ['1'],
			});
		}

		if (Configuration.get('FEATURE_ES_COLLECTIONS_ENABLED') === false) {
			criteria.push({
				property: 'ccm:hpi_lom_general_aggregationlevel',
				values: ['1'],
			});
		} else if (collection) {
			sortProperties = 'cclom:title';
			sortAscending = 'true';
			criteria.push({ property: 'ngsearchword', values: [''] });
			criteria.push({
				property: 'ccm:hpi_lom_relation',
				values: [`{'kind': 'ispartof', 'resource': {'identifier': ['${collection}']}}`],
			});
		} else {
			criteria.push({ property: 'ngsearchword', values: [searchQuery.toLowerCase()] });
		}

		const response = await this.searchEduSharing(criteria, skipCount, maxItems, sortProperties, sortAscending);
		return response;
	}

	async searchEduSharing(criteria, skipCount, maxItems, sortProperties = 'score', sortAscending = 'false') {
		try {
			const url = `${ES_ENDPOINTS.SEARCH}?${[
				`contentType=FILES`,
				`skipCount=${skipCount}`,
				`maxItems=${maxItems}`,
				`sortProperties=${sortProperties}`,
				`sortAscending=${sortAscending}`,
				`propertyFilter=-all-`,
			].join('&')}`;

			const facets = ['cclom:general_keyword'];

			const options = {
				method: 'POST',
				url,
				headers: {
					Accept: 'application/json',
					'Content-type': 'application/json',
					...basicAuthorizationHeaders,
				},
				body: JSON.stringify({
					criteria,
					facets,
				}),
				timeout: Configuration.get('REQUEST_OPTION__TIMEOUT_MS'),
			};

			const response = await this.eduSharingRequest(options);
			const parsed = JSON.parse(response);
			if (parsed && parsed.nodes) {
				const promises = parsed.nodes.map(async (node) => {
					if (node.preview && node.preview.url) {
						node.preview.url = await this.getImage(`${node.preview.url}&crop=true&maxWidth=300&maxHeight=300`);
					}

					// workaround for Edu-Sharing bug, where arrays are as strings "['a,b,c']"
					if (
						node.properties &&
						node.properties['cclom:general_keyword'] &&
						node.properties['cclom:general_keyword'][0]
					) {
						node.properties['cclom:general_keyword'] = node.properties['cclom:general_keyword'][0]
							.slice(1, -1)
							.split(',');
					}
				});
				await Promise.allSettled(promises);
			} else {
				return new EduSharingResponse();
			}

			return new EduSharingResponse(parsed);
		} catch (err) {
			logger.error(`Edu-Sharing failed search: ${err.message}`);
			return Promise.reject(err);
		}
	}

<<<<<<< HEAD
	async getPlayerForNode(nodeUuid) {
	    try {
			const url = `${ES_ENDPOINTS.RENDERER}${nodeUuid}`
=======
	async getRendererForNode(nodeUuid) {
		try {
			const url = `${ES_ENDPOINTS.RENDERER}${nodeUuid}`;
>>>>>>> ed1fd181
			const options = {
				method: 'GET',
				url,
				headers: {
					Accept: 'application/json',
					...basicAuthorizationHeaders,
				},
				timeout: Configuration.get('REQUEST_OPTION__TIMEOUT_MS'),
			};

			const response = await this.eduSharingRequest(options);
			const parsed = JSON.parse(response);
			if (parsed && parsed.detailsSnippet && typeof parsed.detailsSnippet === 'string') {
<<<<<<< HEAD
				const root = html_parser.parse(parsed.detailsSnippet);
				const content = root.querySelector('.edusharing_rendering_content_wrapper');
				const iframe = content.querySelector('iframe');
				const iframe_src = iframe.getAttribute('src');
				const script = content.querySelector('script');
				const script_src = script.getAttribute('src');
				if (iframe_src === null || script_src === null) {
					throw new GeneralError('Could not find player in answer from Edu-Sharing');
=======
				const root = htmlParser.parse(parsed.detailsSnippet);
				const iframe = root.querySelector('.edusharing_rendering_content_wrapper')
				if (iframe == null) {
					throw new GeneralError('no iframe found');
>>>>>>> ed1fd181
				}
				return { 'iframe_src': iframe_src, 'script_src': script_src };
			} else {
				throw new GeneralError(`Unexpected answer from Edu-Sharing: ${response}`);
			}
<<<<<<< HEAD
	    } catch (err) {
			logger.error('Edu-Sharing failed getting player: ', err, err.message);
=======
		} catch (err) {
			logger.error('Edu-Sharing failed getting renderer: ', err, err.message);
>>>>>>> ed1fd181
			return Promise.reject(err);
		}
	}

	validateUuid(uuid) {
		const uuidV5Regex = /^[0-9a-f]{8}-[0-9a-f]{4}-[0-5][0-9a-f]{3}-[089ab][0-9a-f]{3}-[0-9a-f]{12}$/i;
		const uuidV4Regex = /^[0-9A-F]{8}-[0-9A-F]{4}-4[0-9A-F]{3}-[89AB][0-9A-F]{3}-[0-9A-F]{12}$/i;
		return uuidV4Regex.test(uuid) === true || uuidV5Regex.test(uuid) === true;
	}
}

module.exports = new EduSharingConnector();<|MERGE_RESOLUTION|>--- conflicted
+++ resolved
@@ -333,15 +333,9 @@
 		}
 	}
 
-<<<<<<< HEAD
 	async getPlayerForNode(nodeUuid) {
 	    try {
 			const url = `${ES_ENDPOINTS.RENDERER}${nodeUuid}`
-=======
-	async getRendererForNode(nodeUuid) {
-		try {
-			const url = `${ES_ENDPOINTS.RENDERER}${nodeUuid}`;
->>>>>>> ed1fd181
 			const options = {
 				method: 'GET',
 				url,
@@ -355,7 +349,6 @@
 			const response = await this.eduSharingRequest(options);
 			const parsed = JSON.parse(response);
 			if (parsed && parsed.detailsSnippet && typeof parsed.detailsSnippet === 'string') {
-<<<<<<< HEAD
 				const root = html_parser.parse(parsed.detailsSnippet);
 				const content = root.querySelector('.edusharing_rendering_content_wrapper');
 				const iframe = content.querySelector('iframe');
@@ -364,24 +357,13 @@
 				const script_src = script.getAttribute('src');
 				if (iframe_src === null || script_src === null) {
 					throw new GeneralError('Could not find player in answer from Edu-Sharing');
-=======
-				const root = htmlParser.parse(parsed.detailsSnippet);
-				const iframe = root.querySelector('.edusharing_rendering_content_wrapper')
-				if (iframe == null) {
-					throw new GeneralError('no iframe found');
->>>>>>> ed1fd181
 				}
 				return { 'iframe_src': iframe_src, 'script_src': script_src };
 			} else {
 				throw new GeneralError(`Unexpected answer from Edu-Sharing: ${response}`);
 			}
-<<<<<<< HEAD
 	    } catch (err) {
 			logger.error('Edu-Sharing failed getting player: ', err, err.message);
-=======
-		} catch (err) {
-			logger.error('Edu-Sharing failed getting renderer: ', err, err.message);
->>>>>>> ed1fd181
 			return Promise.reject(err);
 		}
 	}
