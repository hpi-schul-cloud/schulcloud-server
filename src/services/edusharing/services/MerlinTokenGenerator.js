const { Configuration } = require('@hpi-schul-cloud/commons');
const request = require('request-promise-native');
const { getCounty, decryptSecretMerlin } = require('../helpers');

class MerlinTokenGenerator {
	setup(app) {
		this.app = app;
	}

	async getMerlinCredentials(county = null) {
<<<<<<< HEAD
		if (county && county.merlinUser && county.secretMerlinKey) {
			return {
				username: decryptSecretMerlin(county.merlinUser),
				password: decryptSecretMerlin(county.secretMerlinKey),
			};
=======
		if (county) {
			const countyCredentials = JSON.parse(Configuration.get('SECRET_ES_MERLIN_COUNTIES_CREDENTIALS')).find(
				(c) => c.countyId === county.countyId
			);
			if (countyCredentials) {
				return {
					username: countyCredentials.merlinUser,
					password: countyCredentials.secretMerlinKey,
				};
			}
>>>>>>> ebc32fdf
		}
		return {
			username: Configuration.get('SECRET_ES_MERLIN_USERNAME'),
			password: Configuration.get('SECRET_ES_MERLIN_PW'),
		};
	}

	async FIND(data) {
		const { merlinReference } = data.query;
		if (!Configuration.get('FEATURE_ES_MERLIN_ENABLED')) {
			return Configuration.get('ES_MERLIN_AUTH_URL');
		}
		const { schoolId } = data.authentication.payload;
		const county = await getCounty(schoolId);

		const url = await this.getMerlinUrl(merlinReference, county);
		return url;
	}

	async getMerlinUrl(ref, county) {
		const merlinUri = Configuration.get('ES_MERLIN_AUTH_URL');
		const query = `?nbc&identifier=${ref}`;
		const url = merlinUri + query;

		const credentials = await this.getMerlinCredentials(county);

		const options = {
			method: 'POST',
			url,
			headers: {
				'Content-Type': 'application/x-www-form-urlencoded',
			},
			form: {
				username: credentials.username,
				password: credentials.password,
			},
		};
		try {
			const merlinUrl = await request.post(options);
			return merlinUrl;
		} catch (e) {
			throw Error(`Failed to obtain merlin url. Error: ${e}`);
		}
	}
}

module.exports = new MerlinTokenGenerator();<|MERGE_RESOLUTION|>--- conflicted
+++ resolved
@@ -8,13 +8,6 @@
 	}
 
 	async getMerlinCredentials(county = null) {
-<<<<<<< HEAD
-		if (county && county.merlinUser && county.secretMerlinKey) {
-			return {
-				username: decryptSecretMerlin(county.merlinUser),
-				password: decryptSecretMerlin(county.secretMerlinKey),
-			};
-=======
 		if (county) {
 			const countyCredentials = JSON.parse(Configuration.get('SECRET_ES_MERLIN_COUNTIES_CREDENTIALS')).find(
 				(c) => c.countyId === county.countyId
@@ -25,7 +18,6 @@
 					password: countyCredentials.secretMerlinKey,
 				};
 			}
->>>>>>> ebc32fdf
 		}
 		return {
 			username: Configuration.get('SECRET_ES_MERLIN_USERNAME'),
