security:
  - jwtBearer: []
info:
  title: Schul-Cloud Edu-Sharing Service API
  description:
    This is the API specification for the Schul-Cloud Edu-Sharing service.
    
  contact:
    name: support
    email: info@hpi-schul-cloud.de
  license:
    name: GPL-3.0
    url: 'https://github.com/hpi-schul-cloud/schulcloud-server/blob/master/LICENSE'
  version: 1.0.0
components:
  securitySchemes:
    jwtBearer:
      type: http
      scheme: bearer
      bearerFormat: JWT
  schemas:
    edu-sharing:
      description: Retrieves content of a resource from the service.
      type: object
      required:
        - id
      properties:
        remote:
          type: object
          properties:
            repository:
              type: object
              properties:
                repositoryType:
                  type: string
                renderingSupported:
                  type: boolean
                  example: false
                id:
                    type: string
                title:
                    type: string
                icon:
                    type: string
                logo:
                    type: string
                isHomeRepo:
                    type: boolean
                    example: false
            id:
              type: string
        content:
          type: object
          properties:
            url:
              type: string
              example: https://mv-repo.schul-cloud.org/edu-sharing/components/render/da0eea6f-bf91-491a-9433-574bada66590
            hash:
              type: string
              format: nullable
            version:
              type: string
              example: 1.0
        license:
          type: object
          properties:
            icon:
              type: string
              example: https://mv-repo.schul-cloud.org/edu-sharing/ccimages/licenses/cc-by-nc-sa.svg
            url:
              type: string
              example: https://creativecommons.org/licenses/by-nc-sa/3.0/deed.en
        isDirectory:
          type: boolean
        commentCount:
          type: number
        rating:
          type: object
          properties:
            overall:
              type: object
              properties:
                sum:
                  type: number
                  example: 0
                count:
                  type: number
                  example: 0
                rating:
                  type: number
                  example: 0
            user:
              type: number
              example: 0
            affiliation:
              type: object
        ref:
          type: object
          properties:
            repo:
              type: string
              example: mv-repo.schul-cloud.org
            id:
              type: string
              example: da0eea6f-bf91-491a-9433-574bada66590
            archived:
              type: boolean
            isHomeRepo:
              type: boolean
        parent:
          type: object
          properties:
            repo:
              type: string
              example: mv-repo.schul-cloud.org
            id:
              type: string
              example: 2972021d-70ef-4f15-a8a3-408a210f641c
            archived:
              type: boolean
            isHomeRepo:
              type: boolean
        type:
          type: string
          example: ccm:io
        aspects:
          type: array
          items:
            type: string
            example: cclom:lifecycle
        name:
          type: string
          example: Rationale Zahlen sortieren
        title:
          type: string
          example: Rationale Zahlen sortieren
        metadataset:
          type: string
          example: default
        repositoryType:
          type: string
          example: ALFRESCO
        createdAt:
          type: string
          format: date-time
          example: '2020-01-29T13:17:52Z'
        createdBy:
          type: object
          properties:
            profile:
              type: object
              properties:
                primaryAffiliation:
                    type: string
                skills:
                    type: array
                    items:
                        type: string
                types:
                    type: array
                    items:
                        type: string
                firstName:
                    type: string
                lastName:
                    type: string
                email:
                    type: string
                avatar:
                    type: string
                about:
                    type: string
            firstName:
              type: string
              example: Administrator
            lastName:
              type: string
              example: Edu-Sharing
            mailbox:
              type: string
              example: admin@mv-repo.schul-cloud.org
        modifiedAt:
          type: string
          format: date-time
          example: '2020-01-29T14:14:34Z'
        modifiedBy:
          type: object
          properties:
            profile:
              type: object
              properties:
                primaryAffiliation:
                    type: string
                skills:
                    type: array
                    items:
                        type: string
                types:
                    type: array
                    items:
                        type: string
                firstName:
                    type: string
                lastName:
                    type: string
                email:
                    type: string
                avatar:
                    type: string
                about:
                    type: string
            firstName:
              type: string
              example: Administrator
            lastName:
              type: string
              example: Edu-Sharing
            mailbox:
              type: string
              example: admin@mv-repo.schul-cloud.org
        access:
          type: array
          items:
            type: string
            example: ReadAll
        downloadUrl:
          type: string
          example: 'https://mv-repo.schul-cloud.org/edu-sharing/eduservlet/download?nodeId=da0eea6f-bf91-491a-9433-574bada66590'
        properties:
          type: object
          properties:
            ccm:original:
              type: array
              items:
                type: string
                example: 'da0eea6f-bf91-491a-9433-574bada66590'
            cm:created:
              type: array
              items:
                type: string
                example: '1580303872944'
            ccm:replicationsourcetimestamp:
              type: array
              items:
                type: string
                format: date-time
                example: '2020-01-29T13:01:41Z'
            virtual:commentcount:
              type: array
              items:
                type: string
                example: 0
            cclom:version:
              type: array
              items:
                type: string
                example: 1.0
            ccm:taxonentry:
              type: array
              items:
                type: string
                example: Mathematik
            cclom:general_language:
              type: array
              items:
                type: string
                example:
            virtual:licenseicon:
              type: array
              items:
                type: string
                example: 'https://mv-repo.schul-cloud.org/edu-sharing/ccimages/licenses/cc-by-nc-sa.svg'
            virtual:usagecount:
              type: array
              items:
                type: string
                example: 0
            sys:node-uuid:
              type: array
              items:
                type: string
                example: da0eea6f-bf91-491a-9433-574bada66590
            ccm:lifecyclecontributer_publisher:
              type: array
              items:
                type: string
                example:
            ccm:replicationsourcetimestampFORMATED:
              type: array
              items:
                type: string
                example: 29. Januar 2020
            ccm:replicationsource:
              type: array
              items:
                type: string
                example: Khan Academy
            ccm:metadatacontributer_provider:
              type: array
              items:
                type: string
                example: Khan Academy
            ccm:taxonid_DISPLAYNAME:
              type: array
              items:
                type: string
                example: 120
            ccm:educationalcontext_DISPLAYNAME:
              type: array
              items:
                type: string
                example: Mathematik
            virtual:childobjectcount:
              type: array
              items:
                type: string
                example: 0
            virtual:licenseurl:
              type: array
              items:
                type: string
                example: 'https://creativecommons.org/licenses/by-nc-sa/3.0/deed.de'
            cclom:status:
              type: array
              items:
                type: string
                example: final
            ccm:educationalintendedenduserrole_DISPLAYNAME:
              type: array
              items:
                type: string
                example: learner
            cclom:title:
              type: array
              items:
                type: string
                example: Rationale Zahlen sortieren
            sys:store-protocol:
              type: array
              items:
                type: string
                example: workspace
            sys:store-identifier:
              type: array
              items:
                type: string
                example: SpacesStore
            cclom:format:
              type: array
              items:
                type: string
                example: video
            ccm:educationallearningresourcetype:
              type: array
              items:
                type: string
                example: web page
            ccm:create_version:
              type: array
              items:
                type: string
                example: false
            cm:modifiedISO8601:
              type: array
              items:
                type: string
                example: '2020-01-29T14:14:34.397Z'
            sys:node-dbid:
              type: array
              items:
                type: string
                example: 3566
            ccm:wwwurl:
              type: array
              items:
                type: string
                example: 'https://de.khanacademy.org/video/ordering-rational-numbers'
            cm:edu_metadataset:
              type: array
              items:
                type: string
                example: default
            cm:creator:
              type: array
              items:
                type: string
                example: admin
            cm:autoVersion:
              type: array
              items:
                type: string
                example: false
            virtual:permalink:
              type: array
              items:
                type: string
                example: 'https://mv-repo.schul-cloud.org/edu-sharing/components/render/da0eea6f-bf91-491a-9433-574bada66590/1.0'
            cclom:copyright_and_other_restrictions:
              type: array
              items:
                type: string
                example: true
            cm:versionLabel:
              type: array
              items:
                type: string
                example: 1.0
            cclom:aggregationlevel:
              type: array
              items:
                type: string
                example: 1
            cm:versionable:
              type: array
              items:
                type: string
                example: true
            cm:created_LONG:
              type: array
              items:
                type: string
                example: '1580303872944'
            ccm:thumbnailurl:
              type: array
              items:
                type: string
                example: 'https://img.youtube.com/vi/i1i2_9wg6N8/maxresdefault.jpg'
            virtual:primaryparent_nodeid:
              type: array
              items:
                type: string
                example: '2972021d-70ef-4f15-a8a3-408a210f641c'
            ccm:replicationsourceid:
              type: array
              items:
                type: string
                example: x02e55120
            cm:createdISO8601:
              type: array
              items:
                type: string
                example: '2020-01-29T13:17:52.944Z'
            cclom:general_description:
              type: array
              items:
                type: string
                example: 'Sal ordnet 7/3 -5/2 0 -2 -12/4 und -325 vom kleinsten bis zum größten Term.'
            cm:modified:
              type: array
              items:
                type: string
                example: '1580307274397'
            cm:edu_forcemetadataset:
              type: array
              items:
                type: string
                example: false
            ccm:taxonid:
              type: array
              items:
                type: string
                example: 120
            cclom:rights_description:
              type: array
              items:
                type: string
                example: CC BY-NC-SA (KA default)
            cm:title:
              type: array
              items:
                type: string
                example: Rationale Zahlen sortieren
            cm:modifier:
              type: array
              items:
                type: string
                example: admin
            ccm:educationallearningresourcetype_DISPLAYNAME:
              type: array
              items:
                type: string
                example: web page
            cm:autoVersionOnUpdateProps:
              type: array
              items:
                type: string
                example: false
            cclom:location:
              type: array
              items:
                type: string
                example: 'https://de.khanacademy.org/video/ordering-rational-numbers'
            ccm:educationalintendedenduserrole:
              type: array
              items:
                type: string
                example: learner
            ccm:educationalcontext:
              type: array
              items:
                type: string
                example: Mathematik
            cclom:structure:
              type: array
              items:
                type: string
                example: atomic
            cm:modified_LONG:
              type: array
              items:
                type: string
                example: '1580307274397'
            cm:automaticUpdate:
              type: array
              items:
                type: string
                example: true
            cm:name:
              type: array
              items:
                type: string
                example: Rationale Zahlen sortieren
            cm:initialVersion:
              type: array
              items:
                type: string
                example: false
            cclom:general_keyword:
              type: array
              items:
                type: string
                example: Negative Zahlen
            ccm:commonlicense_key:
              type: array
              items:
                type: string
                example: CC_BY_NC_SA
        mimetype:
          type: string
          example: video
        mediatype:
          type: string
          example: file-video
        size:
          type: string
        preview:
          type: object
          properties:
            isIcon:
              type: boolean
            isGenerated:
              type: boolean
            url:
              type: string
              example: 'https://mv-repo.schul-cloud.org/edu-sharing/preview?nodeId=da0eea6f-bf91-491a-9433-574bada66590&storeProtocol=workspace&storeId=SpacesStore&dontcache=1605002990310'
            width:
              type: string
            height:
              type: string
        iconURL:
          type: string
          example: 'https://mv-repo.schul-cloud.org/edu-sharing/themes/default/images/common/mime-types/svg/file-video.svg'
        collection:
          type: object
        owner:
          type: object
          properties:
            profile:
              type: object
              properties:
                primaryAffiliation:
                    type: string
                skills:
                    type: array
                    items:
                        type: string
                types:
                    type: array
                    items:
                        type: string
                firstName:
                    type: string
                lastName:
                    type: string
                email:
                    type: string
                avatar:
                    type: string
                about:
                    type: string
            firstName:
              type: string
              example: Administrator
            lastName:
              type: string
              example: Edu-Sharing
            mailbox:
              type: string
              example: admin@mv-repo.schul-cloud.org

    edu-sharing_list:
      description: Retrieves a list of resources from the service
      properties:
        total:
          type: number
        limit:
          type: number
        skip:
          type: number
        data:
          type: array
          items:
            $ref: '#/components/schemas/edu-sharing'
    merlin:
      description: Retrieves a Merlin link from the service
      type: string
      example: 'http://live.download.nibis.de/refid=2255/cKt8LNyhTzW2WCXQXcPGOPJggWyePsAVMc0CuM5z0gfBVyYWqX0KGI5zWmI-JNBZhQ_NGfU5jeR4rTTuiOAjZVWHImzZO-vRQYuDCkpyeQ../8f5925918fa7f9c96f3da6aaad9d897d'
    401:
      properties:
        name:
          type: string
          example: 'GeneralError'
        message:
          type: string
          example: 'Edu-Sharing Request failed'
        code:
          type: number
          example: 401
        traceId:
          type: string
          example: '0faa0000000c181b0e40aff'
    404:
      properties:
        name:
          type: string
          example: 'PageNotFound'
        message:
          type: string
          example: 'Page not found.'
        code:
          type: number
          example: 404
        traceId:
          type: string
          example: '0faa0000000c181b0e40aff'
    500:
      properties:
        name:
          type: string
          example: 'GeneralError'
        message:
          type: string
          example: 'Edu-Sharing Request failed'
        code:
          type: number
          example: 500
        traceId:
          type: string
          example: '0faa0000000c181b0e40aff'

paths:
  /edu-sharing:
    get:
      parameters:
        - description: Number of results to return
          in: query
          name: $limit
          schema:
            type: number
        - description: Number of results to skip
          in: query
          name: $skip
          schema:
            type: number
        - description: Property to sort results
          in: query
          name: sortProperties
          schema:
            type: string
        - description: Query parameters to filter
          in: query
          name: searchQuery
          schema:
            type: string
      responses:
        '200':
          description: success
          content:
            application/json:
              schema:
                $ref: '#/components/schemas/edu-sharing_list'
        '401':
          description: not authenticated
          content:
            application/json:
              schema:
                $ref: '#/components/schemas/401'
        '500':
          description: general error
          content:
            application/json:
              schema:
                $ref: '#/components/schemas/500'
      description: Retrieves a list of all resources from the service.
      summary: ''
      tags:
        - edu-sharing
      security: []
  /edu-sharing/{id}:
    get:
      parameters:
        - in: path
          name: id
          description: ID of edu-sharing to return
          schema:
            type: string
          required: true
      responses:
        '200':
          description: success
          content:
            application/json:
              schema:
                $ref: '#/components/schemas/edu-sharing'
        '401':
          description: not authenticated
          content:
            application/json:
              schema:
                $ref: '#/components/schemas/401'
        '404':
          description: not found
          content:
            application/json:
              schema:
                $ref: '#/components/schemas/404'
        '500':
          description: general error
          content:
            application/json:
              schema:
                $ref: '#/components/schemas/500'
      description: Retrieves a single resource with the given id from the service.
      summary: ''
      tags:
        - edu-sharing
      security: []
  /edu-sharing/merlinToken/{merlinReference}:
    get:
      parameters:
        - in: path
          name: merlinReference
          schema:
            type: string
          required: true
      responses:
        '200':
          description: success
          content:
            application/json:
              schema:
                $ref: '#/components/schemas/merlin'
        '404':
          description: not found
          content:
            application/json:
              schema:
                $ref: '#/components/schemas/404'
        '500':
          description: general error
          content:
            application/json:
              schema:
                $ref: '#/components/schemas/500'
<<<<<<< HEAD
      description: Retrieves a url to a Merlin resource from the server
=======
      description: Retrieves a url to a merlin resource from the server
      tags:
        - edu-sharing
>>>>>>> 8d53fc2f
openapi: 3.0.2
tags:
  - name: edu-sharing
    description: An edu-sharing service.<|MERGE_RESOLUTION|>--- conflicted
+++ resolved
@@ -772,13 +772,10 @@
             application/json:
               schema:
                 $ref: '#/components/schemas/500'
-<<<<<<< HEAD
-      description: Retrieves a url to a Merlin resource from the server
-=======
+
       description: Retrieves a url to a merlin resource from the server
       tags:
         - edu-sharing
->>>>>>> 8d53fc2f
 openapi: 3.0.2
 tags:
   - name: edu-sharing
