--- conflicted
+++ resolved
@@ -72,25 +72,8 @@
 
 				return Promise.resolve(Object.assign(hostCapabilitiesHelper.defaultCapabilities(), capabilities));
 
-<<<<<<< HEAD
 			})
 			.catch(() => new errors.Forbidden());
-=======
-				return Promise.resolve(Object.assign(hostCapabilitiesHelper.defaultCapabilities(), {
-					// property descriptions: https://wopirest.readthedocs.io/en/latest/files/CheckFileInfo.html#required-response-properties
-					BaseFileName: file.name,
-					OwnerId: account.userId, // if an user passes the permission check, it's valid to handle it as file-owner
-					UserId: account.userId,
-					Size: file.size,
-					Version: file['__v'],
-					UserFriendlyName: `${user.firstName} ${user.lastName}`,
-					UserCanWrite: canWrite,
-					UserCanNotWriteRelative: true
-				}));
-			});
-			});
-		});
->>>>>>> 8ad2ff26
 	}
 
 	create(data, {payload, _id, account, wopiAction}) {
@@ -122,12 +105,7 @@
 		// check whether a valid file is requested
 		return FileModel.findOne({ _id }).then(file => {
 			if (!file) throw new errors.NotFound("The requested file was not found!");
-<<<<<<< HEAD
 			
-=======
-			file.key = decodeURIComponent(file.key);
-
->>>>>>> 8ad2ff26
 			// generate signed Url for fetching file from storage
 			return signedUrlService.find({
 				query: {
