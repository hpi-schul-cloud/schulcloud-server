--- conflicted
+++ resolved
@@ -4,26 +4,6 @@
 const { FileModel } = require('../../fileStorage/model');
 
 /**
-<<<<<<< HEAD
- * handles the authentication for wopi-clients, the wopi-specific param 'access-token' has to be a valid jwt for the current system
- *
- * Excerpt from official documentation: http://wopi.readthedocs.io/projects/wopirest/en/latest/concepts.html
- * "Note that WOPI clients are not required to pass the access token in the Authorization header, but they must send it as a URL parameter in all WOPI operations.
- * Thus, for maximum compatibility, WOPI hosts should either use the URL parameter in all cases, or fall back to it if the Authorization header is not included
- * in the request."
- * @param {*} hook
- */
-const wopiAuthentication = (hook) => {
-	hook.params.headers = hook.params.headers || {};
-	let jwt = (hook.params.query || {}).access_token || hook.params.headers.authorization; // depends on client
-	if (!jwt) throw new Error('access_token is missing!');
-
-	// remove client specific stuff
-	if (jwt.indexOf('?permission') >= 0) jwt = jwt.slice(0, jwt.indexOf('?permission'));
-
-	hook.params.headers.authorization = jwt;
-
-=======
 	* handles the authentication for wopi-clients,
 	* the wopi-specific param 'access-token' has to be a valid jwt for the current system
 	*
@@ -48,7 +28,6 @@
 		jwt = jwt.slice(0, jwt.indexOf('?permission'));
 	}
 	hook.params.headers.authorization = jwt.replace('Bearer ', '');
->>>>>>> 4023ffc4
 	return auth.hooks.authenticate('jwt')(hook);
 };
 /**
@@ -76,15 +55,6 @@
 	* INFORMATION: sometimes wopi-clients not implemented locks! Therefore this hook has to be disabled.
  */
 const checkLockHeader = (hook) => {
-<<<<<<< HEAD
-	const concerningActions = ['LOCK', 'PUT', 'REFRESH_LOCK', 'UNLOCK'];
-	const { wopiAction } = hook.params;
-
-	if (!concerningActions.includes(wopiAction)) return hook;
-
-	const lockId = hook.params.headers['x-wopi-lock'];
-	const { fileId } = hook.params;
-=======
 	if (!(hook.params.route || {}).fileId) {
 		throw new BadRequest('No fileId exist.');
 	}
@@ -94,19 +64,14 @@
 	if (!concerningActions.includes(wopiAction)) {
 		return hook;
 	}
->>>>>>> 4023ffc4
 
 	const lockId = hook.params.headers['x-wopi-lock'];
 	const { fileId } = hook.params.route;
 	// check if lockId is correct for the given file
 	return FileModel.findOne({ _id: fileId }).then((file) => {
-<<<<<<< HEAD
-		if (!file) throw new errors.NotFound('The requested file was not found!');
-=======
 		if (!file) {
 			throw new NotFound('The requested file was not found!');
 		}
->>>>>>> 4023ffc4
 		const fileLockId = (file.lockId || '').toString();
 
 		if (fileLockId && fileLockId !== lockId) {
