const mongoose = require('mongoose');
const { NotImplemented } = require('@feathersjs/errors');
const { FileModel } = require('../../fileStorage/model');

/**
 * Just because the route /wopi/files/:id should trigger different
 * actions for a different 'X-WOPI-Override' header value,
 * this helper uses the correct function for a specific header
 */

/** https://wopirest.readthedocs.io/en/latest/files/DeleteFile.html */
const deleteFile = (file, payload, account, app) => {
	const fileStorageService = app.service('fileStorage');
	return fileStorageService.remove(null, {
		query: { _id: file._id },
		payload,
		account,
	});
};

/** https://wopirest.readthedocs.io/en/latest/files/Lock.html
  * https://wopirest.readthedocs.io/en/latest/files/RefreshLock.html
  * adoption: the lockId was checked in a hook before
  */
const lock = (file) => {
	file.lockId = mongoose.Types.ObjectId();
<<<<<<< HEAD
	return FileModel.update({ _id: file._id }, file).exec().then(_ => Promise.resolve({ lockId: file.lockId }));
};

/** https://wopirest.readthedocs.io/en/latest/files/GetLock.html */
const getLock = file => FileModel.findOne({ _id: file._id }).exec().then(_ => Promise.resolve({ lockId: file.lockId }));
=======
	return FileModel.update({ _id: file._id }, file).exec().then(() => Promise.resolve({ lockId: file.lockId }));
};

/** https://wopirest.readthedocs.io/en/latest/files/GetLock.html */
const getLock = file => FileModel.findOne({ _id: file._id })
	.exec()
	.then(() => Promise.resolve({ lockId: file.lockId }));
>>>>>>> 4023ffc4

/** https://wopirest.readthedocs.io/en/latest/files/Unlock.html */
const unlock = file => FileModel.update({ _id: file._id }, { $unset: { lockId: 1 } }).exec();

<<<<<<< HEAD
/** https://wopirest.readthedocs.io/en/latest/files/RenameFile.html */
const renameFile = (file, payload, account, app) => {
	const fileRenameService = app.service('fileStorage/rename');
	return fileRenameService.create({
		_id: file._id,
		newName: payload.wopiRequestedName,
		userPayload: payload,
		account,
	});
};

/** https://wopirest.readthedocs.io/en/latest/files/GetShareUrl.html */
const shareUrl = (file, payload, account, app) => {
	throw new errors.NotImplemented('This function is currently not implemented!');
};

/** https://wopirest.readthedocs.io/en/latest/files/PutUserInfo.html */
const putUserInfo = (file, payload, account, app) => {
	throw new errors.NotImplemented('This function is currently not implemented!');
=======

/** https://wopirest.readthedocs.io/en/latest/files/RenameFile.html */
const renameFile = (file, payload, account, app) => {
	const fileRenameService = app.service('fileStorage/rename');
	return fileRenameService.create({
		_id: file._id,
		newName: payload.wopiRequestedName,
		userPayload: payload,
		account,
	});
};

/** https://wopirest.readthedocs.io/en/latest/files/GetShareUrl.html */
const shareUrl = () => {
	throw new NotImplemented('This function is currently not implemented!');
>>>>>>> 4023ffc4
};

/** https://wopirest.readthedocs.io/en/latest/files/PutUserInfo.html */
const putUserInfo = () => {
	throw new NotImplemented('This function is currently not implemented!');
};

<<<<<<< HEAD
const actionHeaderMap = {
	DELETE: deleteFile,
	LOCK: lock,
	GET_LOCK: getLock,
	UNLOCK: unlock,
	REFRESH_LOCK: lock,
	RENAME_FILE: renameFile,
	GET_SHARE_URL: shareUrl,
	PUT_USER_INFO: putUserInfo,
};

=======

const actionHeaderMap = {
	DELETE: deleteFile,
	LOCK: lock,
	GET_LOCK: getLock,
	UNLOCK: unlock,
	REFRESH_LOCK: lock,
	RENAME_FILE: renameFile,
	GET_SHARE_URL: shareUrl,
	PUT_USER_INFO: putUserInfo,
};

>>>>>>> 4023ffc4
module.exports = header => actionHeaderMap[header];<|MERGE_RESOLUTION|>--- conflicted
+++ resolved
@@ -24,13 +24,6 @@
   */
 const lock = (file) => {
 	file.lockId = mongoose.Types.ObjectId();
-<<<<<<< HEAD
-	return FileModel.update({ _id: file._id }, file).exec().then(_ => Promise.resolve({ lockId: file.lockId }));
-};
-
-/** https://wopirest.readthedocs.io/en/latest/files/GetLock.html */
-const getLock = file => FileModel.findOne({ _id: file._id }).exec().then(_ => Promise.resolve({ lockId: file.lockId }));
-=======
 	return FileModel.update({ _id: file._id }, file).exec().then(() => Promise.resolve({ lockId: file.lockId }));
 };
 
@@ -38,32 +31,10 @@
 const getLock = file => FileModel.findOne({ _id: file._id })
 	.exec()
 	.then(() => Promise.resolve({ lockId: file.lockId }));
->>>>>>> 4023ffc4
 
 /** https://wopirest.readthedocs.io/en/latest/files/Unlock.html */
 const unlock = file => FileModel.update({ _id: file._id }, { $unset: { lockId: 1 } }).exec();
 
-<<<<<<< HEAD
-/** https://wopirest.readthedocs.io/en/latest/files/RenameFile.html */
-const renameFile = (file, payload, account, app) => {
-	const fileRenameService = app.service('fileStorage/rename');
-	return fileRenameService.create({
-		_id: file._id,
-		newName: payload.wopiRequestedName,
-		userPayload: payload,
-		account,
-	});
-};
-
-/** https://wopirest.readthedocs.io/en/latest/files/GetShareUrl.html */
-const shareUrl = (file, payload, account, app) => {
-	throw new errors.NotImplemented('This function is currently not implemented!');
-};
-
-/** https://wopirest.readthedocs.io/en/latest/files/PutUserInfo.html */
-const putUserInfo = (file, payload, account, app) => {
-	throw new errors.NotImplemented('This function is currently not implemented!');
-=======
 
 /** https://wopirest.readthedocs.io/en/latest/files/RenameFile.html */
 const renameFile = (file, payload, account, app) => {
@@ -79,7 +50,6 @@
 /** https://wopirest.readthedocs.io/en/latest/files/GetShareUrl.html */
 const shareUrl = () => {
 	throw new NotImplemented('This function is currently not implemented!');
->>>>>>> 4023ffc4
 };
 
 /** https://wopirest.readthedocs.io/en/latest/files/PutUserInfo.html */
@@ -87,19 +57,6 @@
 	throw new NotImplemented('This function is currently not implemented!');
 };
 
-<<<<<<< HEAD
-const actionHeaderMap = {
-	DELETE: deleteFile,
-	LOCK: lock,
-	GET_LOCK: getLock,
-	UNLOCK: unlock,
-	REFRESH_LOCK: lock,
-	RENAME_FILE: renameFile,
-	GET_SHARE_URL: shareUrl,
-	PUT_USER_INFO: putUserInfo,
-};
-
-=======
 
 const actionHeaderMap = {
 	DELETE: deleteFile,
@@ -112,5 +69,4 @@
 	PUT_USER_INFO: putUserInfo,
 };
 
->>>>>>> 4023ffc4
 module.exports = header => actionHeaderMap[header];