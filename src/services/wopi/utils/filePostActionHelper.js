--- conflicted
+++ resolved
@@ -1,10 +1,5 @@
 const mongoose = require('mongoose');
-<<<<<<< HEAD
 const { FileModel } = require('../../fileStorage/model');
-=======
-const FileModel = require('../../fileStorage/model').fileModel;
-const errors = require('feathers-errors');
->>>>>>> 8ad2ff26
 
 /**
  * Just because the route /wopi/files/:id should trigger different actions for a different 'X-WOPI-Override' header value,
