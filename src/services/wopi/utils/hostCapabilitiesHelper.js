/**
 * This helper retrieves the host capabilities for a specific file;
 * for now it is enough to return the default capabilities for each file since
 * there is no more information stored in the file-model.
 *
 * LibreOffice Online supports barely any of these
 *
<<<<<<< HEAD
 * Host-Capabilities: https://wopirest.readthedocs.io/en/latest/files/CheckFileInfo.html#wopi-host-capabilities-properties
=======
 * Host-Capabilities:
 * https://wopirest.readthedocs.io/en/latest/files/CheckFileInfo.html#wopi-host-capabilities-properties
>>>>>>> 4023ffc4
 */
const HOST_CAPABILITIES = [
	'SupportsCobalt',
	'SupportsContainers',
	'SupportsDeleteFile',
	'SupportsEcosystem',
	'SupportsExtendedLockLength',
	'SupportsFolders',
	'SupportsGetFileWopiSrc',
	'SupportsGetLock',
	'SupportsLocks',
	'SupportsRename',
	'SupportsUpdate',
	'SupportsUserInfo',
	'UserCanRename',
];

<<<<<<< HEAD
const CURRENTLY_IMPLEMENTED = ['SupportsDeleteFile', 'SupportsLocks', 'SupportsGetLock', 'SupportsRename', 'SupportsUpdate', 'UserCanRename'];

const defaultCapabilities = () => {
	const caps = {};
	HOST_CAPABILITIES.forEach(h => caps[h] = CURRENTLY_IMPLEMENTED.includes(h));
=======
const CURRENTLY_IMPLEMENTED = [
	'SupportsDeleteFile', 'SupportsLocks', 'SupportsGetLock', 'SupportsRename', 'SupportsUpdate', 'UserCanRename',
];

const defaultCapabilities = () => {
	const caps = {};
	HOST_CAPABILITIES.forEach((h) => {
		caps[h] = CURRENTLY_IMPLEMENTED.includes(h);
		return caps;
	});
>>>>>>> 4023ffc4
	return caps;
};

module.exports = { defaultCapabilities };<|MERGE_RESOLUTION|>--- conflicted
+++ resolved
@@ -5,12 +5,8 @@
  *
  * LibreOffice Online supports barely any of these
  *
-<<<<<<< HEAD
- * Host-Capabilities: https://wopirest.readthedocs.io/en/latest/files/CheckFileInfo.html#wopi-host-capabilities-properties
-=======
  * Host-Capabilities:
  * https://wopirest.readthedocs.io/en/latest/files/CheckFileInfo.html#wopi-host-capabilities-properties
->>>>>>> 4023ffc4
  */
 const HOST_CAPABILITIES = [
 	'SupportsCobalt',
@@ -28,13 +24,6 @@
 	'UserCanRename',
 ];
 
-<<<<<<< HEAD
-const CURRENTLY_IMPLEMENTED = ['SupportsDeleteFile', 'SupportsLocks', 'SupportsGetLock', 'SupportsRename', 'SupportsUpdate', 'UserCanRename'];
-
-const defaultCapabilities = () => {
-	const caps = {};
-	HOST_CAPABILITIES.forEach(h => caps[h] = CURRENTLY_IMPLEMENTED.includes(h));
-=======
 const CURRENTLY_IMPLEMENTED = [
 	'SupportsDeleteFile', 'SupportsLocks', 'SupportsGetLock', 'SupportsRename', 'SupportsUpdate', 'UserCanRename',
 ];
@@ -45,7 +34,6 @@
 		caps[h] = CURRENTLY_IMPLEMENTED.includes(h);
 		return caps;
 	});
->>>>>>> 4023ffc4
 	return caps;
 };
 
