/* eslint-disable max-classes-per-file */
const { Configuration } = require('@hpi-schul-cloud/commons');
const queryString = require('qs');
const service = require('feathers-mongoose');
const { static: staticContent } = require('@feathersjs/express');
const path = require('path');
const { BadRequest } = require('@feathersjs/errors');

const logger = require('../../logger');
const { LinkModel } = require('./link-model');
const hooks = require('./hooks');

module.exports = function setup() {
	const app = this;

	const options = {
		Model: LinkModel,
		paginate: {
			default: 10000,
			max: 10000,
		},
		lean: true,
		multi: true,
<<<<<<< HEAD
		whitelist: [ '$exists', '$elemMatch', '$regex', '$skip', '$populate' ],
=======
		whitelist: ['$exists', '$elemMatch', '$regex', '$skip', '$populate'],
>>>>>>> 1b6fa7ad
	};

	let linkService = service(options);

	function redirectToTarget(req, res, next) {
		if (req.method === 'GET' && !req.query.target) {
			// capture these requests and issue a redirect
			const linkId = req.params.__feathersId;
			linkService
				.get(linkId)
				.then((data) => {
					if (data.data || req.query.includeShortId) {
						const [url, query] = data.target.split('?');
						const queryObject = queryString.parse(query || '');
						queryObject.link = data._id;
						if (req.query && req.query.redirect === 'false' && data.target) {
							return res.send({ target: data.target });
						}
						res.redirect(`${url}?${queryString.stringify(queryObject)}`);
					} else {
						res.redirect(data.target);
					}
				})
				.catch((err) => {
					logger.warning(err);
					res.status(500).send(err);
				});
		} else {
			delete req.query.includeShortId;
			next();
		}
	}

	class RegistrationLinkService {
		constructor(options) {
			this.options = options || {};
			this.docs = {};
		}

		/**
		 * Generates short registration link, optionally with user hash.
		 * @param {String} data.role user role = "teacher" / "student"
		 * @param {Boolean} data.save hash will be generated with URI-safe characters
		 * @param {Boolean} data.patchUser hash will be patched into the user (DB)
		 * @param {String} data.host urrent webaddress from client
		 * @param {String} data.schoolId users schoolId
		 * @param {String} data.toHash optional, user account mail for hash generation
		 */
		async create(data, params) {
			const linkData = {};
			if (data.hash) {
				linkData.hash = data.hash;
			} else if (data.toHash) {
				try {
					const user = ((await app.service('users').find({ query: { email: data.toHash } })) || {}).data[0];
					if (user && user.importHash) linkData.hash = user.importHash;
					else {
						if (user) {
							const account = ((await app.service('accounts').find({ query: { userId: user._id } })) || {})[0];
							if (account && account.userId) {
								throw new BadRequest(`User already has an account.`);
							}
						}

						const generatedHash = await app.service('hash').create(data);
						linkData.hash = generatedHash;
					}
				} catch (err) {
					logger.warning(err);
					return Promise.reject(new Error(`Fehler beim Generieren des Hashes. ${err}`));
				}
			}

			// base link
			if (data.role === 'student' || (data.role.name && data.role.name === 'student')) {
				linkData.link = `${data.host || Configuration.get('HOST')}/registration/${data.schoolId}`;
			} else {
				linkData.link = `${data.host || Configuration.get('HOST')}/registration/${data.schoolId}/byemployee`;
			}
			if (linkData.hash) linkData.link += `?importHash=${linkData.hash}`;

			// remove possible double-slashes in url except the protocol ones
			linkData.link = linkData.link.replace(/(https?:\/\/)|(\/)+/g, '$1$2');

			// removed shortLinking for registration links
			// TODO remove shortLink property for now
			linkData.shortLink = linkData.link;

			return linkData;
		}
	}

	class ExpertLinkService {
		constructor(options) {
			this.options = options || {};
			this.docs = {};
		}

		/**
		 * Generates short expert invite link
		 * @param data = object {
		 *      role: user role = string "teamexpert"/"teamadministrator"
		 *      host: current webaddress from client = string
		 *      teamId: users teamId = string
		 *      invitee: email of user who gets invited = string
		 *      inviter: user id of user who generates the invite = ObjectId/string
		 *      save: make hash link-friendly? = boolean (might be string)
		 *  }
		 */
		create(data, params) {
			return new Promise(async (resolve) => {
				const linkInfo = {};
				const expertSchoolId = data.esid;
				const { email } = data;
				const { teamId } = data;

				if (email) {
					const { data: userData } = await app.service('users').find({ query: { email: data.toHash } });
					if (userData && userData[0] && userData[0].importHash) {
						linkInfo.hash = userData[0].importHash;
					} else {
						linkInfo.hash = await app.service('hash').create({
							toHash: email,
							save: true,
							patchUser: true,
						});
					}
				}

				// build final link and remove possible double-slashes in url except the protocol ones
				if (expertSchoolId && linkInfo.hash) {
					// expert registration link for new users
					linkInfo.link = `/registration/${expertSchoolId}/byexpert/?importHash=${linkInfo.hash}`;
				} else if (teamId) {
					/** @replaced logic is inside team services now * */
					// team accept link for existing users
					linkInfo.link = `/teams/invitation/accept/${teamId}`;
				} else {
					logger.warning('Nicht alle Daten für den Experten-Link vorhanden.');
					return Promise.resolve('Success!');
				}

				// generate short url
				// build final short link and remove possible double-slashes in url except the protocol ones
				linkInfo.shortLink = data.host || Configuration.get('HOST');
				linkInfo.shortLink += linkInfo.link;

				resolve(linkInfo);
			});
		}
	}

	app.use('/link/api', staticContent(path.join(__dirname, '/docs/openapi.yaml')));

	app.use('/link', redirectToTarget, linkService);
	app.use('/registrationlink', new RegistrationLinkService());
	app.use('/expertinvitelink', new ExpertLinkService());

	linkService = app.service('/link');
	linkService.hooks(hooks);
};<|MERGE_RESOLUTION|>--- conflicted
+++ resolved
@@ -21,11 +21,7 @@
 		},
 		lean: true,
 		multi: true,
-<<<<<<< HEAD
-		whitelist: [ '$exists', '$elemMatch', '$regex', '$skip', '$populate' ],
-=======
 		whitelist: ['$exists', '$elemMatch', '$regex', '$skip', '$populate'],
->>>>>>> 1b6fa7ad
 	};
 
 	let linkService = service(options);
