const hooks = require('feathers-hooks-common');
const { authenticate } = require('@feathersjs/authentication');
const globalHooks = require('../../../hooks');
const logger = require('../../../logger');

const preventDuplicates = async (hook) => {
	const linkData = hook.data;
	// get all links to the same target
	const currentLinks = await hook.app.service('link').find({ query: { target: linkData.target } });

	// check if link to specified target already exists or new link is forced
	if (currentLinks && Array.isArray(currentLinks.data)	&& currentLinks.data.length !== 0
		&& !linkData.forceNew) {
		// if so, set createdAt date to now so that link expires a month from now
		const id = currentLinks.data[0]._id;
		await hook.app.service('link').patch(id, { createdAt: new Date() }).then((updatedShortlink) => {
			// return the updated link and don't create a new one
			// prevent errors in tests by adding id without underscore
			updatedShortlink.id = updatedShortlink._id;
			hook.result = updatedShortlink;
		}).catch((err) => {
			logger.warning(err);
			return Promise.reject(new Error('Fehler beim Aktualisieren des Kurzlinks.'));
		});
	}
	return hook;
};

exports.before = {
	all: [],
	find: [],
	get: [hooks.disallow('external')], // handled by redirection middleware
<<<<<<< HEAD
	create: [authenticate('jwt'), globalHooks.hasPermission('LINK_CREATE'), preventDuplicates],
=======
	create: [
		authenticate('jwt'),
		globalHooks.hasPermission('LINK_CREATE'),
		globalHooks.blockDisposableEmail('toHash'),
	],
>>>>>>> 0fb15c69
	update: [hooks.disallow()],
	patch: [hooks.disallow('external')],
	remove: [globalHooks.ifNotLocal(hooks.disallow())],
};

exports.after = {
	all: [],
	find: [],
	get: [],
	create: [],
	update: [],
	patch: [],
	remove: [],
};<|MERGE_RESOLUTION|>--- conflicted
+++ resolved
@@ -30,15 +30,12 @@
 	all: [],
 	find: [],
 	get: [hooks.disallow('external')], // handled by redirection middleware
-<<<<<<< HEAD
-	create: [authenticate('jwt'), globalHooks.hasPermission('LINK_CREATE'), preventDuplicates],
-=======
 	create: [
 		authenticate('jwt'),
 		globalHooks.hasPermission('LINK_CREATE'),
+    preventDuplicates,
 		globalHooks.blockDisposableEmail('toHash'),
 	],
->>>>>>> 0fb15c69
 	update: [hooks.disallow()],
 	patch: [hooks.disallow('external')],
 	remove: [globalHooks.ifNotLocal(hooks.disallow())],
