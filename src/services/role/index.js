--- conflicted
+++ resolved
@@ -20,11 +20,7 @@
 		},
 		lean: { virtuals: true },
 		multi: true,
-<<<<<<< HEAD
-		whitelist: [ '$exists', '$elemMatch', '$regex', '$skip', '$populate' ],
-=======
 		whitelist: ['$exists', '$elemMatch', '$regex', '$skip', '$populate'],
->>>>>>> 1b6fa7ad
 	};
 
 	app.use('/roles/api', staticContent(path.join(__dirname, '/docs/openapi.yaml')));
