const accountModel = require('../../account/model');
const Syncer = require('./Syncer');

/**
 * Implements syncing schools from LDAP servers based on the Syncer interface
 * @class LDAPSyncer
 * @implements {Syncer}
 */
class LDAPSchoolSyncer extends Syncer {
	constructor(app, stats, logger, system, school, options = {}) {
		super(app, stats, logger);
		this.system = system;
		this.school = school;
		this.options = options;
		if (options.forceFullSync) {
			delete this.system.ldapConfig.lastModifyTimestamp;
		}
		this.stats = Object.assign(this.stats, {
			modifyTimestamp: this.system.ldapConfig.lastModifyTimestamp || '0',
			name: this.school.name,
			users: {
				created: 0,
				updated: 0,
				errors: 0,
			},
			classes: {
				created: 0,
				updated: 0,
				errors: 0,
			},
		});
	}

	/**
	 * @see {Syncer#prefix}
	 */
	prefix() {
		return `${this.system.alias} | ${this.school.name}`;
	}

	/**
	 * @see {Syncer#steps}
	 */
	async steps() {
		await super.steps();
		await this.getUserData();
		await this.getClassData();
		return this.stats;
	}

	async getUserData() {
		this.logInfo('Getting users...');
		const ldapUsers = await this.app.service('ldap').getUsers(this.system.ldapConfig, this.school);
		this.logInfo(`Creating and updating ${ldapUsers.length} users...`);

		const bulkSize = 1000; // 5000 is a hard limit because of definition in user model

		for (let i = 0; i < ldapUsers.length; i += bulkSize) {
			const ldapUserChunk = ldapUsers.slice(i, i + bulkSize);
			const ldapUserIds = ldapUserChunk.map((ldapUser) => ldapUser.ldapUUID);
			// eslint-disable-next-line no-await-in-loop
			const userData = await this.app.service('usersModel').find({
				query: {
					ldapId: { $in: ldapUserIds },
					$populate: ['roles'],
					$limit: bulkSize, // needed for bulkSize > 1000 because of default limit
				},
			});

			for (const ldapUser of ldapUserChunk) {
				try {
					const dbUser = userData.data.find((userToFind) => userToFind.ldapId === ldapUser.ldapUUID);
					if (dbUser) {
						// eslint-disable-next-line no-await-in-loop
						await this.checkForUserChangesAndUpdate(ldapUser, dbUser);
						this.stats.users.updated += 1;
					} else {
						// eslint-disable-next-line no-await-in-loop
						await this.createUserAndAccount(ldapUser);
						this.stats.users.created += 1;
					}
				} catch (err) {
					this.stats.users.errors += 1;
					this.stats.errors.push(err);
					this.logError('User creation error', err);
				}
			}
		}

		this.logInfo(
			`Created ${this.stats.users.created} users, ` +
				`updated ${this.stats.users.updated} users. ` +
				`Skipped errors: ${this.stats.users.errors}.`
		);
	}

	async getClassData() {
		this.logInfo('Getting classes...');
		const classes = await this.app.service('ldap').getClasses(this.system.ldapConfig, this.school);
		this.logInfo(`Creating and updating ${classes.length} classes...`);
		await this.createClassesFromLdapData(classes, this.school);
		this.logInfo(
			`Created ${this.stats.classes.created} classes, ` +
				`updated ${this.stats.classes.updated} classes. ` +
				`Skipped errors: ${this.stats.classes.errors}.`
		);
	}

	updateModifyTimestampMaximum(date) {
		if (date && this.stats.modifyTimestamp < date) this.stats.modifyTimestamp = date;
	}

<<<<<<< HEAD
=======
	createOrUpdateUser(idmUser) {
		return this.app
			.service('usersModel')
			.find({
				query: {
					ldapId: idmUser.ldapUUID,
				},
			})
			.then((users) => {
				if (users.total !== 0) {
					this.stats.users.updated += 1;
					return this.checkForUserChangesAndUpdate(idmUser, users.data[0]);
				}
				return this.createUserAndAccount(idmUser).then((res) => {
					this.stats.users.created += 1;
					return res;
				});
			})
			.catch((err) => {
				this.stats.users.errors += 1;
				this.stats.errors.push(err);
				this.logError(`User creation error for ${idmUser.firstName} ${idmUser.lastName} (${idmUser.email})`, err);
				return {};
			});
	}

>>>>>>> 18d1fe04
	createUserAndAccount(idmUser) {
		return this.app
			.service('users')
			.create({
				firstName: idmUser.firstName,
				lastName: idmUser.lastName,
				schoolId: this.school._id,
				email: idmUser.email,
				ldapDn: idmUser.ldapDn,
				ldapId: idmUser.ldapUUID,
				roles: idmUser.roles,
			})
			.then((user) =>
				accountModel.create({
					userId: user._id,
					username: `${this.school.ldapSchoolIdentifier}/${idmUser.ldapUID}`.toLowerCase(),
					systemId: this.system._id,
					activated: true,
				})
			);
	}

	checkForUserChangesAndUpdate(idmUser, user) {
		const updateObject = {};
		if (user.firstName !== idmUser.firstName) {
			updateObject.firstName = idmUser.firstName || ' ';
		}
		if (user.lastName !== idmUser.lastName) {
			updateObject.lastName = idmUser.lastName;
		}
		// Updating SchoolId will cause an issue. We need to discuss about it
		if (user.email !== idmUser.email) {
			updateObject.email = idmUser.email;
		}
		if (user.ldapDn !== idmUser.ldapDn) {
			updateObject.ldapDn = idmUser.ldapDn;
		}

		// Role
		updateObject.roles = idmUser.roles;

		return accountModel
			.update(
				{ userId: user._id, systemId: this.system._id },
				{
					username: `${this.school.ldapSchoolIdentifier}/${idmUser.ldapUID}`.toLowerCase(),
					userId: user._id,
					systemId: this.system._id,
					activated: true,
				},
				{ upsert: true }
			)
			.then((_) => this.app.service('users').patch(user._id, updateObject));
	}

	async createClassesFromLdapData(data, school) {
		// userMap is shared over all calls of populateClassUsers and will contain all users that are loaded while populating the classes
		// so if user are in multiple classes they will only be loaded once
		const userMap = new Map();
		for (const ldapClass of data) {
			try {
				this.updateModifyTimestampMaximum(ldapClass.modifyTimestamp);
				// eslint-disable-next-line no-await-in-loop
				const klass = await this.getOrCreateClassFromLdapData(ldapClass, school);
				// eslint-disable-next-line no-await-in-loop
				await this.populateClassUsers(ldapClass, klass, userMap);
			} catch (err) {
				this.stats.classes.errors += 1;
				this.stats.errors.push(err);
				this.logError('Cannot create synced class', { error: err, data });
			}
		}
	}

	async getOrCreateClassFromLdapData(data, school) {
		const existingClasses = await this.app.service('classes').find({
			query: {
				year: school.currentYear,
				ldapDN: data.ldapDn,
			},
		});
		if (existingClasses.total === 0) {
			const newClass = {
				name: data.className,
				schoolId: this.school._id,
				nameFormat: 'static',
				ldapDN: data.ldapDn,
				year: this.school.currentYear,
			};
			this.stats.classes.created += 1;
			return this.app.service('classes').create(newClass);
		}

		this.stats.classes.updated += 1;
		const existingClass = existingClasses.data[0];
		if (existingClass.name === data.className) {
			return existingClass;
		}

		return this.app.service('classes').patch(existingClass._id, { name: data.className });
	}

	async populateClassUsers(ldapClass, currentClass, userMap) {
		const students = [];
		const teachers = [];

		const addUserToRoleGroup = (dbUser) => {
			dbUser.roles.forEach((role) => {
				if (role.name === 'student') students.push(dbUser._id);
				if (role.name === 'teacher') teachers.push(dbUser._id);
			});
		};

		if (ldapClass.uniqueMembers === undefined) {
			// no members means nothing to do here
			return;
		}
		if (!Array.isArray(ldapClass.uniqueMembers)) {
			// if there is only one member, ldapjs doesn't give us an array here
			ldapClass.uniqueMembers = [ldapClass.uniqueMembers];
		}

		// Some users are already in userMap. We don't need to load them again from DB.
		// We load only users that are missing and add them to the map to not load them again for another class.
		const usersMissingInMap = [];
		ldapClass.uniqueMembers.forEach((member) => {
			const dbUser = userMap.get(member);
			if (dbUser) {
				addUserToRoleGroup(dbUser);
			} else {
				usersMissingInMap.push(member);
			}
		});
		const userData = await this.app.service('usersModel').find({
			query: {
				ldapDn: { $in: usersMissingInMap },
				$populate: ['roles'],
				$select: ['_id', 'roles', 'ldapDn'],
			},
		});
		userData.data.forEach((dbUser) => {
			userMap.set(dbUser.ldapDn, dbUser);
			addUserToRoleGroup(dbUser);
		});

		if (students.length > 0 || teachers.length > 0) {
			await this.app.service('classes').patch(currentClass._id, { userIds: students, teacherIds: teachers });
		}
	}
}

module.exports = LDAPSchoolSyncer;<|MERGE_RESOLUTION|>--- conflicted
+++ resolved
@@ -82,7 +82,7 @@
 				} catch (err) {
 					this.stats.users.errors += 1;
 					this.stats.errors.push(err);
-					this.logError('User creation error', err);
+					this.logError(`User creation error for ${ldapUser.firstName} ${ldapUser.lastName} (${ldapUser.email})`, err);
 				}
 			}
 		}
@@ -110,35 +110,6 @@
 		if (date && this.stats.modifyTimestamp < date) this.stats.modifyTimestamp = date;
 	}
 
-<<<<<<< HEAD
-=======
-	createOrUpdateUser(idmUser) {
-		return this.app
-			.service('usersModel')
-			.find({
-				query: {
-					ldapId: idmUser.ldapUUID,
-				},
-			})
-			.then((users) => {
-				if (users.total !== 0) {
-					this.stats.users.updated += 1;
-					return this.checkForUserChangesAndUpdate(idmUser, users.data[0]);
-				}
-				return this.createUserAndAccount(idmUser).then((res) => {
-					this.stats.users.created += 1;
-					return res;
-				});
-			})
-			.catch((err) => {
-				this.stats.users.errors += 1;
-				this.stats.errors.push(err);
-				this.logError(`User creation error for ${idmUser.firstName} ${idmUser.lastName} (${idmUser.email})`, err);
-				return {};
-			});
-	}
-
->>>>>>> 18d1fe04
 	createUserAndAccount(idmUser) {
 		return this.app
 			.service('users')
