const _ = require('lodash');

const BaseConsumerAction = require('./BaseConsumerAction');
// TODO: place from where it is importat must be fixed later
const { LDAP_SYNC_ACTIONS } = require('../SyncMessageBuilder');
const { SchoolRepo, UserRepo } = require('../../repo');
const { NotFound } = require('../../../../errors');
const { isNotEmptyString } = require('../../../../helper/stringHelper');

const defaultOptions = {
	allowedLogKeys: ['ldapId', 'systemId', 'roles', 'activated', 'schoolDn'],
};

class UserAction extends BaseConsumerAction {
	constructor(filterActive = true, options = defaultOptions) {
		super(LDAP_SYNC_ACTIONS.SYNC_USER, options);
		this.filterActive = filterActive;
	}

	async action(data = {}) {
		const { user = {}, account = {} } = data;

		const school = await SchoolRepo.findSchoolByLdapIdAndSystem(user.schoolDn, user.systemId);

		if (!school) {
			throw new NotFound(`School for schoolDn ${user.schoolDn} and systemId ${user.systemId} couldn't be found.`, {
				schoolDn: user.schoolDn,
				systemId: user.systemId,
			});
		}

		const foundUser = await UserRepo.findByLdapIdAndSchool(user.ldapId, school._id);

<<<<<<< HEAD
		// create migration user when the ldapId is not existing on a real user
		if (school.inUserMigration === true && !foundUser) {
			const userUpdateObject = this.createUserUpdateObject(user, {});

			// calculate match if not already set
			const importUser = await UserRepo.getImportUser(school._id, user.systemId, user.ldapId);
			if (
				(importUser === null || !importUser.match) &&
				isNotEmptyString(user.firstName, true) &&
				isNotEmptyString(user.lastName, true)
			) {
				const matchingLocalUsers = await UserRepo.findUserBySchoolAndName(
					school._id,
					userUpdateObject.firstName,
					userUpdateObject.lastName
				);
				// TODO check auto assignments to be revoked if they match
				if (matchingLocalUsers && matchingLocalUsers.length === 1) {
					const userMatch = matchingLocalUsers[0];
					const appliedUserMatches = await UserRepo.findImportUsersByUserMatch(userMatch._id);
					if (appliedUserMatches.length === 0) {
						userUpdateObject.match = {
							userId: userMatch._id,
							matchedBy: 'auto',
						};
					}
				}
			}

			await UserRepo.createOrUpdateImportUser(school._id, user.systemId, user.ldapId, userUpdateObject);

=======
		if (school.inUserMigration === true && !foundUser) {
			// create migration user when the ldapId is not existing
			const userUpdateObject = this.createUserUpdateObject(user, {});
			await UserRepo.createOrUpdateImportUser(school._id, user.systemId, user.ldapId, userUpdateObject);
			// TODO how to handle import users that have been removed in ldap later?
>>>>>>> 6e9c62f9
			return;
		}

		if (school.inMaintenance) {
			// skip updating users when school in maintenance mode (summer holidays)
			return;
		}

		// default: update or create user
		if (foundUser !== null) {
			await this.updateUserAndAccount(foundUser, user, account);
		} else {
			await this.createUserAndAccount(user, account, school._id);
		}
	}

	async updateUserAndAccount(foundUser, user, account) {
		const updateObject = this.createUserUpdateObject(user, foundUser);
		if (!_.isEmpty(updateObject)) {
			await UserRepo.updateUserAndAccount(foundUser._id, updateObject, account);
		}
	}

	createUserUpdateObject(user, foundUser) {
		const updateObject = {};
		if (user.firstName !== foundUser.firstName) {
			updateObject.firstName = user.firstName || ' ';
		}
		if (user.lastName !== foundUser.lastName) {
			updateObject.lastName = user.lastName;
		}
		if (user.email !== foundUser.email) {
			updateObject.email = user.email;
		}
		if (user.ldapDn !== foundUser.ldapDn) {
			updateObject.ldapDn = user.ldapDn;
		}
		// Role
		const userRoles = foundUser.roles && foundUser.roles.map((r) => r.name);
		if (!_.isEqual(userRoles, user.roles)) {
			updateObject.roles = user.roles;
		}
		return updateObject;
	}

	async createUserAndAccount(idmUser, account, schoolId) {
		idmUser.schoolId = schoolId;
		return UserRepo.createUserAndAccount(idmUser, account);
	}
}

module.exports = UserAction;<|MERGE_RESOLUTION|>--- conflicted
+++ resolved
@@ -29,9 +29,8 @@
 			});
 		}
 
-		const foundUser = await UserRepo.findByLdapIdAndSchool(user.ldapId, school._id);
+			const foundUser = await UserRepo.findByLdapIdAndSchool(user.ldapId, school._id);
 
-<<<<<<< HEAD
 		// create migration user when the ldapId is not existing on a real user
 		if (school.inUserMigration === true && !foundUser) {
 			const userUpdateObject = this.createUserUpdateObject(user, {});
@@ -63,13 +62,6 @@
 
 			await UserRepo.createOrUpdateImportUser(school._id, user.systemId, user.ldapId, userUpdateObject);
 
-=======
-		if (school.inUserMigration === true && !foundUser) {
-			// create migration user when the ldapId is not existing
-			const userUpdateObject = this.createUserUpdateObject(user, {});
-			await UserRepo.createOrUpdateImportUser(school._id, user.systemId, user.ldapId, userUpdateObject);
-			// TODO how to handle import users that have been removed in ldap later?
->>>>>>> 6e9c62f9
 			return;
 		}
 
