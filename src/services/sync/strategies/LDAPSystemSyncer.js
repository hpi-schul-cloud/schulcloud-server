const asyncPool = require('tiny-async-pool');
const { Configuration } = require('@schul-cloud/commons');
const Syncer = require('./Syncer');
const LDAPSyncer = require('./LDAPSyncer');

/**
 * Implements syncing from multiple LDAP servers based on the Syncer interface
 * @class LDAPSystemSyncer
 * @implements {Syncer}
 */
class LDAPSystemSyncer extends Syncer {
	constructor(app, stats, logger, options = {}) {
		super(app, stats, logger);
		this.options = options;
		Object.assign(this.stats, {
			systems: {},
		});
	}

	/**
	 * @see {Syncer#respondsTo}
	 */
	static respondsTo(target) {
		return target === 'ldap';
	}

	static params(params, data = {}) {
		const forceFullSync = params.query.forceFullSync === 'true' || data.forceFullSync || false;
		return [
			{
				forceFullSync,
			},
		];
	}

	/**
	 * @see {Syncer#steps}
	 */
	async steps() {
		await super.steps();
		const systems = await this.getSystems();
<<<<<<< HEAD
		for (const system of systems) {
			const stats = await new LDAPSyncer(this.app, {}, this.logger, system, this.options).sync();
			if (stats.success !== true) {
				this.stats.errors.push(`LDAP sync failed for system "${system.alias}" (${system._id}).`);
=======
		const nextSystemSync = async (system) => {
			try {
				const stats = await new LDAPSyncer(this.app, {}, this.logger, system).sync();
				if (stats.success !== true) {
					this.stats.errors.push(`LDAP sync failed for system "${system.alias}" (${system._id}).`);
				}
				this.stats.systems[system.alias] = stats;
			} catch (err) {
				// We need to catch errors here, so that the async pool will not reject early without
				// running all sync processes
				this.logger.error('Uncaught LDAP sync error', { error: err, systemId: system._id });
				this.stats.errors.push(
					`LDAP sync failed for system "${system.alias}" (${system._id}) with error "${err.message}".`
				);
			} finally {
				// don't let unbind errors stop the sync
				this.app
					.service('ldap')
					.disconnect(system.ldapConfig)
					.catch((error) => this.logger.error('Could not unbind from LDAP server', { error }));
>>>>>>> 0ea95fce
			}
		};
		const poolSize = Configuration.get('LDAP_SYSTEM_SYNCER_POOL_SIZE');
		this.logger.info(`Running LDAP system sync with pool size ${poolSize}`);
		await asyncPool(poolSize, systems, nextSystemSync);
		return this.stats;
	}

	getSystems() {
		return this.app
			.service('systems')
			.find({ query: { type: 'ldap', 'ldapConfig.active': true }, paginate: false })
			.then((systems) => {
				this.logInfo(`Found ${systems.length} LDAP configurations.`);
				return systems;
			});
	}
}

module.exports = LDAPSystemSyncer;<|MERGE_RESOLUTION|>--- conflicted
+++ resolved
@@ -39,15 +39,9 @@
 	async steps() {
 		await super.steps();
 		const systems = await this.getSystems();
-<<<<<<< HEAD
-		for (const system of systems) {
-			const stats = await new LDAPSyncer(this.app, {}, this.logger, system, this.options).sync();
-			if (stats.success !== true) {
-				this.stats.errors.push(`LDAP sync failed for system "${system.alias}" (${system._id}).`);
-=======
 		const nextSystemSync = async (system) => {
 			try {
-				const stats = await new LDAPSyncer(this.app, {}, this.logger, system).sync();
+				const stats = await new LDAPSyncer(this.app, {}, this.logger, system, this.options).sync();
 				if (stats.success !== true) {
 					this.stats.errors.push(`LDAP sync failed for system "${system.alias}" (${system._id}).`);
 				}
@@ -65,7 +59,6 @@
 					.service('ldap')
 					.disconnect(system.ldapConfig)
 					.catch((error) => this.logger.error('Could not unbind from LDAP server', { error }));
->>>>>>> 0ea95fce
 			}
 		};
 		const poolSize = Configuration.get('LDAP_SYSTEM_SYNCER_POOL_SIZE');
