--- conflicted
+++ resolved
@@ -19,16 +19,12 @@
 		lastName: { type: String, required: true },
 		email: { type: String, required: true, lowercase: true },
 		roles: [{ type: String }],
-<<<<<<< HEAD
+		className: { type: String, required: false },
 		match: {
 			userId: { type: String, ref: 'user', required: true },
 			matchedBy: { type: String, enum: ['admin', 'auto'], required: true },
 		},
 		flagged: { type: Boolean, default: false, required: true },
-=======
-
-		className: { type: String, required: false },
->>>>>>> 5e745ea1
 	},
 	{
 		timestamps: true,
