const fileStorage = require('./fileStorage');
const link = require('./link');
const news = require('./news');
const newsEvents = require('./news/events');
const content = require('./content');
const calendar = require('./calendar');
const ltiTool = require('./ltiTool');
const school = require('./school');
const system = require('./system');
const lesson = require('./lesson');
const analytics = require('./analytics');
const account = require('./account');
const authentication = require('./authentication');
const user = require('./user');
const role = require('./role');
const helpers = require('./helpers');
const resolve = require('./resolve');
const federalState = require('./federalState');
const userGroup = require('./user-group');
const teams = require('./teams');
const teamEvents = require('./teams/events');
const homework = require('./homework');
const passwordRecovery = require('./passwordRecovery');
const notification = require('./notification');
const releases = require('./releases');
const helpdesk = require('./helpdesk');
const statistic = require('./statistic');
const wopi = require('./wopi');
const pseudonym = require('./pseudonym');
const consent = require('./consent');
const oauth2 = require('./oauth2');
const roster = require('./roster');
const ldap = require('./ldap');
const sync = require('./sync');
const datasources = require('./datasources');
const rocketChat = require('./rocketChat');
const clipboard = require('./clipboard');
const webuntis = require('./webuntis');
const me = require('./me');
const help = require('./help');
const database = require('../utils/database');
<<<<<<< HEAD
const alert = require('./alert');
=======
const videoconference = require('./videoconference');
>>>>>>> 72032344


module.exports = function initializeServices() {
	const app = this;

	// connect mongoose to the database
	database.connect();

	// register services
	app.configure(authentication);
	app.configure(analytics);
	app.configure(user);
	app.configure(role);
	app.configure(account);
	app.configure(system);
	app.configure(school);
	app.configure(resolve);
	app.configure(userGroup);
	app.configure(teams);
	app.configure(ltiTool);
	app.configure(content);
	app.configure(calendar);
	app.configure(lesson);
	app.configure(fileStorage);
	app.configure(link);
	app.configure(news);
	app.configure(helpers);
	app.configure(homework);
	app.configure(federalState);
	app.configure(passwordRecovery);
	app.configure(notification);
	app.configure(releases);
	app.configure(helpdesk);
	app.configure(statistic);
	app.configure(wopi);
	app.configure(pseudonym);
	app.configure(consent);
	app.configure(clipboard);
	app.configure(ldap);
	app.configure(sync);
	app.configure(me);
	app.configure(help);
	app.configure(rocketChat);
	app.configure(oauth2);
	app.configure(roster);
	app.configure(datasources);
<<<<<<< HEAD
	app.configure(alert);
=======
	app.configure(webuntis);
	app.configure(videoconference);
>>>>>>> 72032344


	// initialize events
	newsEvents.configure(app);
	teamEvents.configure(app);
};<|MERGE_RESOLUTION|>--- conflicted
+++ resolved
@@ -39,11 +39,8 @@
 const me = require('./me');
 const help = require('./help');
 const database = require('../utils/database');
-<<<<<<< HEAD
 const alert = require('./alert');
-=======
 const videoconference = require('./videoconference');
->>>>>>> 72032344
 
 
 module.exports = function initializeServices() {
@@ -90,12 +87,9 @@
 	app.configure(oauth2);
 	app.configure(roster);
 	app.configure(datasources);
-<<<<<<< HEAD
 	app.configure(alert);
-=======
 	app.configure(webuntis);
 	app.configure(videoconference);
->>>>>>> 72032344
 
 
 	// initialize events
