--- conflicted
+++ resolved
@@ -1,4 +1,3 @@
-const mongoose = require('mongoose');
 const fileStorage = require('./fileStorage');
 const link = require('./link');
 const news = require('./news');
@@ -34,21 +33,13 @@
 const rocketChat = require('./rocketChat');
 const clipboard = require('./clipboard');
 const me = require('./me');
-<<<<<<< HEAD
-=======
 const database = require('../utils/database');
->>>>>>> a99e92aa
 
 module.exports = function initializeServices() {
 	const app = this;
 
 	// connect mongoose to the database
-	const dbCredentials = {
-		user: process.env.DB_USERNAME,
-		pass: process.env.DB_PASSWORD,
-	};
-	mongoose.connect(process.env.DB_URL || app.get('mongodb'), dbCredentials);
-	mongoose.Promise = global.Promise;
+	database.connect();
 
 	// register services
 	app.configure(authentication);
