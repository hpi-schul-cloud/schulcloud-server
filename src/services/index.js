--- conflicted
+++ resolved
@@ -37,13 +37,10 @@
 const editor = require('./editor');
 const nexboard = require('./nexboard');
 
-<<<<<<< HEAD
 // get event listener
 const editorEvents = require('./editor/events/');
 const newsEvents = require('./news/events');
 
-=======
->>>>>>> f62768d2
 module.exports = function initializeServices() {
 	const app = this;
 
@@ -89,9 +86,7 @@
 
 	// initialize events
 	newsEvents.configure(app);
-<<<<<<< HEAD
 	editorEvents(app);
-=======
 	teamEvents.configure(app);
->>>>>>> f62768d2
+
 };