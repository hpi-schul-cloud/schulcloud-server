'use strict';
const fileStorage = require('./fileStorage');
const link = require('./link');
const news = require('./news');
const content = require('./content');
const calendar = require('./calendar');
const ltiTool = require('./ltiTool');
const school = require('./school');
const system = require('./system');
const lesson = require('./lesson');
const account = require('./account');
const authentication = require('./authentication');
const user = require('./user');
const role = require('./role');
const helpers = require('./helpers');
const resolve = require('./resolve');

const userGroup = require('./user-group');

const mongoose = require('mongoose');

module.exports = function () {
    const app = this;

    mongoose.connect(app.get('mongodb'), {user:process.env.DB_USERNAME, pass:process.env.DB_PASSWORD});
    mongoose.Promise = global.Promise;

    app.configure(authentication);
    app.configure(user);
    app.configure(role);
    app.configure(account);
    app.configure(system);
    app.configure(school);
    app.configure(resolve);
    app.configure(userGroup);
    app.configure(ltiTool);
    app.configure(content);
    app.configure(calendar);
<<<<<<< HEAD
=======
	app.configure(lesson);
>>>>>>> 1742ad03
    app.configure(fileStorage);
    app.configure(link);
    app.configure(news);
    app.configure(helpers);
};<|MERGE_RESOLUTION|>--- conflicted
+++ resolved
@@ -36,10 +36,7 @@
     app.configure(ltiTool);
     app.configure(content);
     app.configure(calendar);
-<<<<<<< HEAD
-=======
-	app.configure(lesson);
->>>>>>> 1742ad03
+	  app.configure(lesson);
     app.configure(fileStorage);
     app.configure(link);
     app.configure(news);
