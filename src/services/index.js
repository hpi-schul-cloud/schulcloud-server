--- conflicted
+++ resolved
@@ -82,12 +82,9 @@
 	app.configure(sync);
 	app.configure(me);
 	app.configure(rocketChat);
-<<<<<<< HEAD
 	app.configure(oauth2);
 	app.configure(roster);
-=======
 
 	// initialize events
 	newsEvents.configure(app);
->>>>>>> 8fa97068
 };