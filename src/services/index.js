const fileStorage = require('./fileStorage');
const link = require('./link');
const news = require('./news');
const content = require('./content');
const calendar = require('./calendar');
const ltiTool = require('./ltiTool');
const school = require('./school');
const system = require('./system');
const lesson = require('./lesson');
const analytics = require('./analytics');
const account = require('./account');
const authentication = require('./authentication');
const user = require('./user');
const role = require('./role');
const helpers = require('./helpers');
const resolve = require('./resolve');
const federalState = require('./federalState');
const userGroup = require('./user-group');
const teams = require('./teams');
const homework = require('./homework');
const passwordRecovery = require('./passwordRecovery');
const notification = require('./notification');
const releases = require('./releases');
const helpdesk = require('./helpdesk');
const statistic = require('./statistic');
const wopi = require('./wopi');
const pseudonym = require('./pseudonym');
const consent = require('./consent');
const ldap = require('./ldap');
const sync = require('./sync');
const rocketChat = require('./rocketChat');
const clipboard = require('./clipboard');
const me = require('./me');
<<<<<<< HEAD
const webuntis = require('./webuntis');
=======
const database = require('../utils/database');
>>>>>>> f3f9c811

const newsEvents = require('./news/events');

module.exports = function initializeServices() {
	const app = this;

	// connect mongoose to the database
	database.connect();

	// register services
	app.configure(authentication);
	app.configure(analytics);
	app.configure(user);
	app.configure(role);
	app.configure(account);
	app.configure(system);
	app.configure(school);
	app.configure(resolve);
	app.configure(userGroup);
	app.configure(teams);
	app.configure(ltiTool);
	app.configure(content);
	app.configure(calendar);
	app.configure(lesson);
	app.configure(fileStorage);
	app.configure(link);
	app.configure(news);
	app.configure(helpers);
	app.configure(homework);
	app.configure(federalState);
	app.configure(passwordRecovery);
	app.configure(notification);
	app.configure(releases);
	app.configure(helpdesk);
	app.configure(statistic);
	app.configure(wopi);
	app.configure(pseudonym);
	app.configure(consent);
	app.configure(clipboard);
	app.configure(ldap);
	app.configure(sync);
	app.configure(me);
	app.configure(rocketChat);
<<<<<<< HEAD
	app.configure(webuntis);
=======

	// initialize events
	newsEvents.configure(app);
>>>>>>> f3f9c811
};<|MERGE_RESOLUTION|>--- conflicted
+++ resolved
@@ -31,11 +31,8 @@
 const rocketChat = require('./rocketChat');
 const clipboard = require('./clipboard');
 const me = require('./me');
-<<<<<<< HEAD
 const webuntis = require('./webuntis');
-=======
 const database = require('../utils/database');
->>>>>>> f3f9c811
 
 const newsEvents = require('./news/events');
 
@@ -79,11 +76,8 @@
 	app.configure(sync);
 	app.configure(me);
 	app.configure(rocketChat);
-<<<<<<< HEAD
 	app.configure(webuntis);
-=======
 
 	// initialize events
 	newsEvents.configure(app);
->>>>>>> f3f9c811
 };