--- conflicted
+++ resolved
@@ -79,11 +79,8 @@
 	app.configure(sync);
 	app.configure(me);
 	app.configure(rocketChat);
-<<<<<<< HEAD
 	app.configure(editor);
 	app.configure(nexboard);
-=======
->>>>>>> 81249f9b
 
 	// initialize events
 	newsEvents.configure(app);
