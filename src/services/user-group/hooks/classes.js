--- conflicted
+++ resolved
@@ -1,12 +1,5 @@
-
-<<<<<<< HEAD
-
-const auth = require('feathers-authentication');
+const auth = require('@feathersjs/authentication');
 const globalHooks = require('../../../hooks');
-=======
-const globalHooks = require('../../../hooks');
-const auth = require('@feathersjs/authentication');
->>>>>>> 8fa97068
 
 const restrictToCurrentSchool = globalHooks.ifNotLocal(globalHooks.restrictToCurrentSchool);
 const restrictToUsersOwnClasses = globalHooks.ifNotLocal(globalHooks.restrictToUsersOwnClasses);
@@ -32,12 +25,8 @@
 		globalHooks.hasPermission('USERGROUP_VIEW'),
 		restrictToCurrentSchool,
 		restrictToUsersOwnClasses,
-<<<<<<< HEAD
-		populateGradeLevel],
-=======
 		populateGradeLevel,
 	],
->>>>>>> 8fa97068
 	get: [restrictToUsersOwnClasses, populateGradeLevel],
 	create: [globalHooks.hasPermission('USERGROUP_CREATE'), restrictToCurrentSchool],
 	update: [globalHooks.hasPermission('USERGROUP_EDIT'), restrictToCurrentSchool],
@@ -71,17 +60,11 @@
 	find: [addDisplayName],
 	get: [
 		addDisplayName,
-<<<<<<< HEAD
-		globalHooks.ifNotLocal(globalHooks.denyIfNotCurrentSchool({
-			errorMessage: 'Die angefragte Gruppe gehört nicht zur eigenen Schule!',
-		}))],
-=======
 		globalHooks.ifNotLocal(
 			globalHooks.denyIfNotCurrentSchool({
 				errorMessage: 'Die angefragte Gruppe gehört nicht zur eigenen Schule!',
 			}),
 		)],
->>>>>>> 8fa97068
 	create: [],
 	update: [],
 	patch: [],
