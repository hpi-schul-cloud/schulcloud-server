--- conflicted
+++ resolved
@@ -13,11 +13,7 @@
 	},
 	lean: { virtuals: true },
 	multi: true,
-<<<<<<< HEAD
-	whitelist: [ '$exists', '$elemMatch', '$regex', '$skip', '$populate' ],
-=======
 	whitelist: ['$exists', '$elemMatch', '$regex', '$skip', '$populate'],
->>>>>>> 1b6fa7ad
 });
 
 const courseGroupModelServiceHooks = {
