--- conflicted
+++ resolved
@@ -10,10 +10,7 @@
 const courseCopyService = require('./course-copy-service');
 const classHooks = require('./hooks/classes');
 
-<<<<<<< HEAD
-=======
 // eslint-disable-next-line func-names
->>>>>>> 82a890df
 module.exports = function () {
 	const app = this;
 
