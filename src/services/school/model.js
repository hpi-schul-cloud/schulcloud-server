--- conflicted
+++ resolved
@@ -40,16 +40,10 @@
 	federalState: { type: Schema.Types.ObjectId, ref: 'federalstate' },
 	createdAt: { type: Date, default: Date.now },
 	ldapSchoolIdentifier: { type: String },
-<<<<<<< HEAD
 	webUntisIdentifier: { type: String },
-	updatedAt: { type: Date, 'default': Date.now },
-	experimental: { type: Boolean, 'default': false },
-	pilot: { type: Boolean, 'default': false },
-=======
 	updatedAt: { type: Date, default: Date.now },
 	experimental: { type: Boolean, default: false },
 	pilot: { type: Boolean, default: false },
->>>>>>> bcf8fca1
 	currentYear: { type: Schema.Types.ObjectId, ref: 'year' },
 	customYears: [{ type: customYearSchema }],
 	logo_dataUrl: { type: String },
