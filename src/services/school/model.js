--- conflicted
+++ resolved
@@ -6,34 +6,9 @@
 // for more of what you can do here.
 
 const mongoose = require('mongoose');
-<<<<<<< HEAD
-
-const { Schema } = mongoose;
-=======
->>>>>>> 8a36e537
-
 const { Schema } = mongoose;
 const fileStorageTypes = ['awsS3'];
 
-<<<<<<< HEAD
-const schoolSchema = new Schema({
-	name: { type: String, required: true },
-	address: { type: Object },
-	fileStorageType: { type: String, enum: fileStorageTypes },
-	systems: [{ type: Schema.Types.ObjectId, ref: 'system' }],
-	ldapSchoolIdentifier: { type: String },
-	federalState: { type: Schema.Types.ObjectId, ref: 'federalstate' },
-	createdAt: { type: Date, default: Date.now },
-	updatedAt: { type: Date, default: Date.now },
-	experimental: { type: Boolean, default: false },
-	pilot: { type: Boolean, default: false },
-	currentYear: { type: Schema.Types.ObjectId, ref: 'year' },
-	purpose: { type: String },
-	logo_dataUrl: { type: String },
-	features: [{ type: String, enum: ['rocketChat'] }],
-}, {
-	timestamps: true,
-=======
 const rssFeedSchema = new Schema({
 	url: {
 		type: String,
@@ -49,7 +24,6 @@
 		default: 'pending',
 		enum: ['pending', 'success', 'error'],
 	},
->>>>>>> 8a36e537
 });
 
 const schoolSchema = new Schema({
@@ -67,6 +41,7 @@
 	logo_dataUrl: { type: String },
 	purpose: { type: String },
 	rssFeeds: [{ type: rssFeedSchema }],
+  features: [{ type: String, enum: ['rocketChat'] }],
 }, {
 		timestamps: true,
 	});
