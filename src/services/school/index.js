--- conflicted
+++ resolved
@@ -24,11 +24,7 @@
 			virtuals: true,
 		},
 		multi: true,
-<<<<<<< HEAD
-		whitelist: [ '$exists', '$elemMatch', '$regex', '$skip', '$populate' ],
-=======
 		whitelist: ['$exists', '$elemMatch', '$regex', '$skip', '$populate'],
->>>>>>> 1b6fa7ad
 	};
 
 	app.use('/schools', service(options));
@@ -47,11 +43,7 @@
 				max: 5000,
 			},
 			multi: true,
-<<<<<<< HEAD
-			whitelist: [ '$exists', '$elemMatch', '$regex', '$skip', '$populate' ],
-=======
 			whitelist: ['$exists', '$elemMatch', '$regex', '$skip', '$populate'],
->>>>>>> 1b6fa7ad
 		})
 	);
 	const schoolGroupService = app.service('/schoolGroup');
@@ -68,11 +60,7 @@
 			},
 			lean: true,
 			multi: true,
-<<<<<<< HEAD
-			whitelist: [ '$exists', '$elemMatch', '$regex', '$skip', '$populate' ],
-=======
 			whitelist: ['$exists', '$elemMatch', '$regex', '$skip', '$populate'],
->>>>>>> 1b6fa7ad
 		})
 	);
 	const yearService = app.service('/years');
@@ -89,11 +77,7 @@
 			},
 			lean: true,
 			multi: true,
-<<<<<<< HEAD
-			whitelist: [ '$exists', '$elemMatch', '$regex', '$skip', '$populate' ],
-=======
 			whitelist: ['$exists', '$elemMatch', '$regex', '$skip', '$populate'],
->>>>>>> 1b6fa7ad
 		})
 	);
 	const gradeLevelService = app.service('/gradeLevels');
