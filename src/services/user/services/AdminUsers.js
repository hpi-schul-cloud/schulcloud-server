/* eslint-disable no-param-reassign */
/* eslint-disable class-methods-use-this */
const { Forbidden, GeneralError, BadRequest } = require('@feathersjs/errors');
const { authenticate } = require('@feathersjs/authentication').hooks;
const moment = require('moment');
const { v4: uuidv4 } = require('uuid');
const { Configuration } = require('@schul-cloud/commons');
const logger = require('../../../logger');
const { createMultiDocumentAggregation } = require('../utils/aggregations');
const {
	hasSchoolPermission,
	blockDisposableEmail,
} = require('../../../hooks');

const { userModel } = require('../model');

const getCurrentUserInfo = (id) => userModel.findById(id)
	.select('schoolId')
	.lean()
	.exec();

const getCurrentYear = (ref, schoolId) => ref.app.service('schools')
	.get(schoolId, {
		query: { $select: ['currentYear'] },
	})
	.then(({ currentYear }) => currentYear.toString());

class AdminUsers {
	constructor(roleName) {
		this.roleName = roleName;
		this.docs = {};
	}

	async find(params) {
		return this.getUsers(undefined, params);
	}

	async get(id, params) {
		return this.getUsers(id, params);
	}

	async getUsers(_id, params) {
		// integration test did not get the role in the setup
		// so here is a workaround set it at first call
		if (!this.role) {
			this.role = (await this.app.service('roles').find({
				query: { name: this.roleName },
			})).data[0];
		}

		try {
			const { query: clientQuery = {}, account } = params;
			const currentUserId = account.userId.toString();

			// fetch base data
			const { schoolId } = await getCurrentUserInfo(currentUserId);
			const schoolYearId = await getCurrentYear(this, schoolId);

			const query = {
				schoolId,
				roles: this.role._id,
				schoolYearId,
				sort: clientQuery.$sort || clientQuery.sort,
				select: [
					'consentStatus',
					'consent',
					'classes',
					'firstName',
					'lastName',
					'email',
					'createdAt',
					'importHash',
					'birthday',
					'preferences.registrationMailSend',
				],
				skip: clientQuery.$skip || clientQuery.skip,
				limit: clientQuery.$limit || clientQuery.limit,
			};
			if (_id) {
				query._id = _id;
			} else if (clientQuery.users) {
				query._id = clientQuery.users;
			}
			if (clientQuery.consentStatus) query.consentStatus = clientQuery.consentStatus;
			if (clientQuery.classes) query.classes = clientQuery.classes;
			if (clientQuery.createdAt) query.createdAt = clientQuery.createdAt;
			if (clientQuery.firstName) query.firstName = clientQuery.firstName;
			if (clientQuery.lastName) query.lastName = clientQuery.lastName;

			return new Promise((resolve, reject) => userModel.aggregate(createMultiDocumentAggregation(query)).option({
				collation: { locale: 'de', caseLevel: true },
			}).exec((err, res) => {
				if (err) reject(err);
				else resolve(res[0] || {});
			}));
		} catch (err) {
			if ((err || {}).code === 403) {
				throw new Forbidden('You have not the permission to execute this.', err);
			}
			if (err && err.code >= 500) {
				const uuid = uuidv4();
				logger.error(uuid, err);
				if (Configuration.get('NODE_ENV') !== 'production') { throw err; }
				throw new GeneralError(uuid);
			}
			throw err;
		}
	}

	async create(data, params) {
<<<<<<< HEAD
		// checks for unique email accounts, throws bad request if it already exists
		const { email } = data;
		const userService = this.app.service('/users');
		const accounts = await userService.find({ query: { email: email.toLowerCase() } });
		if (accounts.total > 0) {
			throw new BadRequest('Email already exists.');
		}

=======
		const { account } = params;
		const currentUserId = account.userId.toString();

		const { schoolId } = await getCurrentUserInfo(currentUserId);
		const { isExternal } = await this.app.service('schools').get(schoolId);
		if (isExternal) {
			throw new Forbidden('Creating new students or teachers is only possible in the source system.');
		}
>>>>>>> f46d69cb
		return this.app.service('usersModel').create(data);
	}

	async update(id, data, params) {
		return this.app.service('usersModel').update(id, data);
	}

	async patch(id, data, params) {
		return this.app.service('usersModel').patch(id, data);
	}

	async remove(id, params) {
		const { _ids } = params.query;
		if (id) {
			return this.app.service('usersModel').remove(id);
		}
		return this.app.service('usersModel').remove(null, { query: { _id: { $in: _ids } } });
	}

	async setup(app) {
		this.app = app;
		this.role = (await this.app.service('roles').find({
			query: { name: this.roleName },
		})).data[0];
	}
}

const formatBirthdayOfUsers = ({ result: { data: users } }) => {
	users.forEach((user) => { user.birthday = moment(user.birthday).format('DD.MM.YYYY'); });
};

const adminHookGenerator = (kind) => ({
	before: {
		all: [authenticate('jwt')],
		find: [hasSchoolPermission(`${kind}_LIST`)],
		get: [hasSchoolPermission(`${kind}_LIST`)],
		create: [hasSchoolPermission(`${kind}_CREATE`), blockDisposableEmail('email')],
		update: [hasSchoolPermission(`${kind}_EDIT`)],
		patch: [hasSchoolPermission(`${kind}_EDIT`)],
		remove: [hasSchoolPermission(`${kind}_DELETE`)],
	},
	after: {
		find: [formatBirthdayOfUsers],
	},
});


module.exports = {
	AdminUsers,
	adminHookGenerator,
};<|MERGE_RESOLUTION|>--- conflicted
+++ resolved
@@ -108,7 +108,15 @@
 	}
 
 	async create(data, params) {
-<<<<<<< HEAD
+		const { account } = params;
+		const currentUserId = account.userId.toString();
+
+		const { schoolId } = await getCurrentUserInfo(currentUserId);
+		const { isExternal } = await this.app.service('schools').get(schoolId);
+		if (isExternal) {
+			throw new Forbidden('Creating new students or teachers is only possible in the source system.');
+		}
+
 		// checks for unique email accounts, throws bad request if it already exists
 		const { email } = data;
 		const userService = this.app.service('/users');
@@ -117,16 +125,6 @@
 			throw new BadRequest('Email already exists.');
 		}
 
-=======
-		const { account } = params;
-		const currentUserId = account.userId.toString();
-
-		const { schoolId } = await getCurrentUserInfo(currentUserId);
-		const { isExternal } = await this.app.service('schools').get(schoolId);
-		if (isExternal) {
-			throw new Forbidden('Creating new students or teachers is only possible in the source system.');
-		}
->>>>>>> f46d69cb
 		return this.app.service('usersModel').create(data);
 	}
 
