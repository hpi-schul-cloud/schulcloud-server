/* eslint-disable no-param-reassign */
/* eslint-disable class-methods-use-this */
const { BadRequest, Forbidden } = require('@feathersjs/errors');
const logger = require('../../../logger');

const { userModel } = require('../model');

const getCurrentUserInfo = (id) => userModel.findById(id)
	.select('schoolId')
	.populate('roles')
	.lean()
	.exec();

const getRoles = () => roleModel.find()
	.select('name')
	.lean()
	.exec();

const getAllUsers = (ref, schoolId, role, sortObject) => ref.app.service('usersModel').find({
	query: {
		schoolId,
		roles: role.toString(),
		$limit: sortObject.$limit,
		$skip: sortObject.$skip,
		$sort: sortObject.$sort,
		$select: ['firstName', 'lastName', 'email', 'createdAt', 'importHash', 'birthday'],
	},
});
<<<<<<< HEAD
/*
const getRoles = () => getModelRoles()
	.select('name')
	.lean()
	.exec();
*/
=======

>>>>>>> 821059b3
const getClasses = (app, schoolId, schoolYearId) => app.service('classes')
	.find({
		query: {
			schoolId,
			$or: [
				{ year: schoolYearId },
				{ year: { $exists: false } },
			],
			$limit: 1000,
		},
	})
	.then((classes) => classes.data)
	.catch((err) => {
		logger.warning(`Can not execute app.service("classes").find for ${schoolId}`, err);
		return err;
	});

const findConsents = (ref, userIds, $limit) => ref.app.service('/consents')
	.find({
		query: {
			userId: { $in: userIds },
			$limit,
			$select: [
				'userId',
				'userConsent.form',
				'userConsent.privacyConsent',
				'userConsent.termsOfUseConsent',
				'parentConsents.parentId',
				'parentConsents.form',
				'parentConsents.privacyConsent',
				'parentConsents.termsOfUseConsent'],
		},
	})
	.then((consents) => consents.data);

const getCurrentYear = (ref, schoolId) => ref.app.service('schools')
	.get(schoolId, {
		query: { $select: ['currentYear'] },
	})
	.then(({ currentYear }) => currentYear.toString());

class AdminUsers {
	constructor(role) {
		this.role = role || {};
		this.docs = {};
		this.rolesThatCanAccess = ['teacher', 'administrator', 'superhero'];
	}

	async find(params) {
		try {
			const { query, account } = params;
			const currentUserId = account.userId.toString();
			const {
				$limit,
				$skip,
				$sort,
				consentStatus,
			} = query;

			// fetch base data
<<<<<<< HEAD
			const getRoles = this.app.service('roles').find().then((roles) => roles.data);
			const [currentUser, roles] = await Promise.all([getCurrentUserInfo(currentUserId), getRoles]);
			const { schoolId } = currentUser;

			const currentSchool = await this.app.service('schools').get(schoolId);
			const { currentYear } = currentSchool;
=======
			const [currentUser, roles] = await Promise.all([getCurrentUserInfo(currentUserId), getRoles()]);
>>>>>>> 821059b3

			// permission check
			if (!currentUser.roles.some((role) => this.rolesThatCanAccess.includes(role.name))) {
				throw new Forbidden();
			}
			const { schoolId } = currentUser;
			const currentYear = await getCurrentYear(this, schoolId);

			// fetch data that are scoped to schoolId
			const searchedRole = roles.find((role) => role.name === this.role);
			const [usersData, classes] = await Promise.all([
				getAllUsers(this, schoolId, searchedRole._id, query),
				getClasses(this.app, schoolId, currentYear),
			]);
			const { total } = usersData;
			const users = usersData.data;
			const userIds = users.map((user) => user._id.toString());
			const consents = await findConsents(this, userIds, $limit).then((data) => {
				// rebuild consent to object for faster sorting
				const out = {};
				data.forEach((e) => {
					out[e.userId.toString()] = e;
				});
				return out;
			});
			// bsonId to stringId that it can use .includes for is in test
			classes.forEach((c) => {
				if (Array.isArray(c.userIds)) {
					c.userIds = c.userIds.map((id) => id.toString());
				} else {
					c.userIds = [];
				}
				if (Array.isArray(c.teacherIds)) {
					c.teacherIds = c.teacherIds.map((id) => id.toString());
				} else {
					c.teacherIds = [];
				}
			});

			// patch classes and consent into user
			users.forEach((user) => {
				user.classes = [];
				const userId = user._id.toString();
				user.consent = consents[userId] || {};
				classes.forEach((c) => {
					if (c.userIds.includes(userId) || c.teacherIds.includes(userId)) {
						user.classes.push(c.displayName);
					}
				});
				return user;
			});

			// sorting by class and by consent is implemented manually,
			// as classes and consents are fetched from seperate db collection
			const classSortParam = (($sort || {}).class || {}).toString();
			if (classSortParam === '1') {
				users.sort((a, b) => (a.classes[0] || '').toLowerCase() > (b.classes[0] || '').toLowerCase());
			} else if (classSortParam === '-1') {
				users.sort((a, b) => (a.classes[0] || '').toLowerCase() < (b.classes[0] || '').toLowerCase());
			}

			const sortOrder = {
				ok: 1,
				parentsAgreed: 2,
				missing: 3,
			};
			const consentSortParam = (($sort || {}).consent || {}).toString();
			if (consentSortParam === '1') {
				users.sort((a, b) => (sortOrder[a.consent.consentStatus || 'missing']
					- sortOrder[b.consent.consentStatus || 'missing']));
			} else if (consentSortParam === '-1') {
				users.sort((a, b) => (sortOrder[b.consent.consentStatus || 'missing']
					- sortOrder[a.consent.consentStatus || 'missing']));
			}

			const filteredUsers = users.filter((user) => {
				if ((consentStatus || {}).$in) {
					const userStatus = user.consent.consentStatus || 'missing';
					return consentStatus.$in.includes(userStatus);
				}
				return true;
			});

			return {
				total,
				limit: $limit,
				skip: $skip,
				data: filteredUsers,
			};
		} catch (err) {
			if ((err || {}).code === 403) {
				throw new Forbidden('You have not the permission to execute this.', err);
			}
			throw new BadRequest('Can not fetch data.', err);
		}
	}

	setup(app) {
		this.app = app;
	}
}

module.exports = AdminUsers;<|MERGE_RESOLUTION|>--- conflicted
+++ resolved
@@ -11,11 +11,6 @@
 	.lean()
 	.exec();
 
-const getRoles = () => roleModel.find()
-	.select('name')
-	.lean()
-	.exec();
-
 const getAllUsers = (ref, schoolId, role, sortObject) => ref.app.service('usersModel').find({
 	query: {
 		schoolId,
@@ -26,16 +21,6 @@
 		$select: ['firstName', 'lastName', 'email', 'createdAt', 'importHash', 'birthday'],
 	},
 });
-<<<<<<< HEAD
-/*
-const getRoles = () => getModelRoles()
-	.select('name')
-	.lean()
-	.exec();
-*/
-=======
-
->>>>>>> 821059b3
 const getClasses = (app, schoolId, schoolYearId) => app.service('classes')
 	.find({
 		query: {
@@ -96,16 +81,8 @@
 			} = query;
 
 			// fetch base data
-<<<<<<< HEAD
 			const getRoles = this.app.service('roles').find().then((roles) => roles.data);
-			const [currentUser, roles] = await Promise.all([getCurrentUserInfo(currentUserId), getRoles]);
-			const { schoolId } = currentUser;
-
-			const currentSchool = await this.app.service('schools').get(schoolId);
-			const { currentYear } = currentSchool;
-=======
 			const [currentUser, roles] = await Promise.all([getCurrentUserInfo(currentUserId), getRoles()]);
->>>>>>> 821059b3
 
 			// permission check
 			if (!currentUser.roles.some((role) => this.rolesThatCanAccess.includes(role.name))) {
