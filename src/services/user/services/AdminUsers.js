--- conflicted
+++ resolved
@@ -10,11 +10,7 @@
 const { hasSchoolPermission, blockDisposableEmail } = require('../../../hooks');
 const { equal: equalIds } = require('../../../helper/compare').ObjectId;
 const { validateParams } = require('../hooks/adminUsers.hooks');
-<<<<<<< HEAD
 const { sendRegistrationLink } = require('../hooks/userService');
-const { updateAccountUsername } = require('../hooks/userService');
-=======
->>>>>>> 823ecce7
 
 const { userModel } = require('../model');
 
@@ -27,7 +23,6 @@
 			query: { $select: ['currentYear'] },
 		})
 		.then(({ currentYear }) => currentYear.toString());
-
 
 class AdminUsers {
 	constructor(roleName) {
@@ -173,8 +168,8 @@
 		await this.checkMail(email, _id);
 		await this.updateAccount(email, _id);
 		// _id is part of params and will be combined with the schoolId
-		const users = await this.prepareRoleback(
-			email, _id, () => this.app.service('usersModel').patch(null, _data, params),
+		const users = await this.prepareRoleback(email, _id, () =>
+			this.app.service('usersModel').patch(null, _data, params)
 		);
 
 		if (users.length === 0) throw new BadRequest('user could not be edit');
@@ -237,13 +232,17 @@
 	async updateAccount(email, userId) {
 		if (email) {
 			email = email.toLowerCase();
-			await this.app.service('accountModel').patch(null, { username: email }, {
-				query: {
-					userId,
-					username: { $ne: email },
-					systemId: { $exists: false },
-				},
-			});
+			await this.app.service('accountModel').patch(
+				null,
+				{ username: email },
+				{
+					query: {
+						userId,
+						username: { $ne: email },
+						systemId: { $exists: false },
+					},
+				}
+			);
 		}
 	}
 
@@ -253,12 +252,16 @@
 		} catch (err) {
 			if (email) {
 				const { email: oldMail } = await this.app.service('usersModel').get(userId);
-				await this.app.service('accountModel').patch(null, { username: oldMail }, {
-					query: {
-						userId,
-						systemId: { $exists: false },
-					},
-				});
+				await this.app.service('accountModel').patch(
+					null,
+					{ username: oldMail },
+					{
+						query: {
+							userId,
+							systemId: { $exists: false },
+						},
+					}
+				);
 			}
 			throw err;
 		}
@@ -317,12 +320,7 @@
 	},
 	after: {
 		find: [formatBirthdayOfUsers],
-<<<<<<< HEAD
 		create: [sendRegistrationLink],
-		patch: [updateAccountUsername],
-=======
-		patch: [],
->>>>>>> 823ecce7
 	},
 });
 
