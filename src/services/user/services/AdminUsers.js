--- conflicted
+++ resolved
@@ -16,49 +16,6 @@
 	.lean()
 	.exec();
 
-<<<<<<< HEAD
-=======
-const getRoles = () => roleModel.find()
-	.select('name')
-	.lean()
-	.exec();
-
-
-const getAllUsers = async (schoolId, schoolYearId, role, clientQuery = {}) => {
-	const query = {
-		schoolId,
-		roles: role,
-		schoolYearId,
-		consentStatus: clientQuery.consentStatus,
-		sort: clientQuery.$sort || clientQuery.sort,
-		select: [
-			'consentStatus',
-			'consent',
-			'classes',
-			'firstName',
-			'lastName',
-			'email',
-			'createdAt',
-			'importHash',
-			'birthday',
-		],
-		skip: clientQuery.$skip || clientQuery.skip,
-		limit: clientQuery.$limit || clientQuery.limit,
-	};
-	if (clientQuery.classes) query.classes = clientQuery.classes;
-	if (clientQuery.createdAt) query.createdAt = clientQuery.createdAt;
-	if (clientQuery.firstName) query.firstName = clientQuery.firstName;
-	if (clientQuery.lastName) query.lastName = clientQuery.lastName;
-
-	return new Promise((resolve, reject) => userModel.aggregate(createMultiDocumentAggregation(query)).option({
-		collation: { locale: 'de', caseLevel: true, numericOrdering: true },
-	}).exec((err, res) => {
-		if (err) reject(err);
-		else resolve(res[0]);
-	}));
-};
-
->>>>>>> 0db92303
 const getCurrentYear = (ref, schoolId) => ref.app.service('schools')
 	.get(schoolId, {
 		query: { $select: ['currentYear'] },
@@ -87,7 +44,6 @@
 			const currentUserId = account.userId.toString();
 
 			// fetch base data
-<<<<<<< HEAD
 			const { schoolId } = await getCurrentUserInfo(currentUserId);
 			const schoolYearId = await getCurrentYear(this, schoolId);
 
@@ -124,22 +80,6 @@
 				else if (_id) resolve(res[0].data[0]);
 				else resolve(res[0]);
 			}));
-=======
-			const [currentUser, roles] = await Promise.all([getCurrentUserInfo(currentUserId), getRoles()]);
-
-			// permission check
-			if (!currentUser.roles.some((role) => this.rolesThatCanAccess.includes(role.name))) {
-				throw new Forbidden();
-			}
-			const { schoolId } = currentUser;
-			const currentYear = await getCurrentYear(this, schoolId);
-
-			// fetch data that are scoped to schoolId
-			const searchedRole = roles.find((role) => role.name === this.role);
-			const users = await getAllUsers(schoolId, currentYear, searchedRole._id, query);
-
-			return users;
->>>>>>> 0db92303
 		} catch (err) {
 			if ((err || {}).code === 403) {
 				throw new Forbidden('You have not the permission to execute this.', err);
