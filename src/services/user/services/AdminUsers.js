--- conflicted
+++ resolved
@@ -11,12 +11,9 @@
 	hasSchoolPermission,
 	blockDisposableEmail,
 } = require('../../../hooks');
-<<<<<<< HEAD
 const { equal: equalIds } = require('../../../helper/compare').ObjectId;
 const { validateParams } = require('../hooks/adminUsers.hooks');
-=======
 const { updateAccountUsername } = require('../hooks/userService');
->>>>>>> b5c81126
 
 const { userModel } = require('../model');
 
@@ -222,7 +219,7 @@
 	},
 	after: {
 		find: [formatBirthdayOfUsers],
-		patch:[updateAccountUsername]
+		patch: [updateAccountUsername],
 	},
 });
 
