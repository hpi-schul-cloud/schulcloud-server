/* eslint-disable no-param-reassign */
/* eslint-disable class-methods-use-this */
const { Forbidden, GeneralError, BadRequest } = require('@feathersjs/errors');
const { authenticate } = require('@feathersjs/authentication').hooks;
const moment = require('moment');
const { v4: uuidv4 } = require('uuid');
const { Configuration } = require('@schul-cloud/commons');
const logger = require('../../../logger');
const { createMultiDocumentAggregation } = require('../utils/aggregations');
const { hasSchoolPermission, blockDisposableEmail } = require('../../../hooks');
const { equal: equalIds } = require('../../../helper/compare').ObjectId;
const { validateParams } = require('../hooks/adminUsers.hooks');
<<<<<<< HEAD
const { updateAccountUsername, sendRegistrationLink, checkUniqueEmail } = require('../hooks/userService');
=======
const { sendRegistrationLink } = require('../hooks/userService');
>>>>>>> 90174a55

const { userModel } = require('../model');

const getCurrentUserInfo = (id) => userModel.findById(id).select('schoolId').lean().exec();

const getCurrentYear = (ref, schoolId) =>
	ref.app
		.service('schools')
		.get(schoolId, {
			query: { $select: ['currentYear'] },
		})
		.then(({ currentYear }) => currentYear.toString());

class AdminUsers {
	constructor(roleName) {
		this.roleName = roleName;
		this.docs = {};
	}

	async find(params) {
		return this.getUsers(undefined, params);
	}

	async get(id, params) {
		return this.getUsers(id, params);
	}

	async getUsers(_id, params) {
		// integration test did not get the role in the setup
		// so here is a workaround set it at first call
		if (!this.role) {
			this.role = (
				await this.app.service('roles').find({
					query: { name: this.roleName },
				})
			).data[0];
		}

		try {
			const { query: clientQuery = {}, account } = params;
			const currentUserId = account.userId.toString();

			// fetch base data
			const { schoolId } = await getCurrentUserInfo(currentUserId);
			const schoolYearId = await getCurrentYear(this, schoolId);

			const query = {
				schoolId,
				roles: this.role._id,
				schoolYearId,
				sort: clientQuery.$sort || clientQuery.sort,
				select: [
					'consentStatus',
					'consent',
					'classes',
					'firstName',
					'lastName',
					'email',
					'createdAt',
					'importHash',
					'birthday',
					'preferences.registrationMailSend',
				],
				skip: clientQuery.$skip || clientQuery.skip,
				limit: clientQuery.$limit || clientQuery.limit,
			};
			if (_id) {
				query._id = _id;
			} else if (clientQuery.users) {
				query._id = clientQuery.users;
				// If the number of users exceeds 20, the underlying parsing library
				// will convert the array to an object with the index as the key.
				// To continue working with it, we convert it here back to the array form.
				// See the documentation for further infos: https://github.com/ljharb/qs#parsing-arrays
				if (typeof query._id === 'object') query._id = Object.values(query._id);
			}
			if (clientQuery.consentStatus) query.consentStatus = clientQuery.consentStatus;
			if (clientQuery.classes) query.classes = clientQuery.classes;
			if (clientQuery.firstName) query.firstName = clientQuery.firstName;
			if (clientQuery.lastName) query.lastName = clientQuery.lastName;
			if (clientQuery.searchQuery) {
				query.$or = [
					{ firstName: { $regex: clientQuery.searchQuery, $options: 'i' } },
					{ lastName: { $regex: clientQuery.searchQuery, $options: 'i' } },
					{ email: { $regex: clientQuery.searchQuery, $options: 'i' } },
				];
			}

			const dateQueries = ['createdAt'];
			for (const dateQuery of dateQueries) {
				if (clientQuery[dateQuery]) {
					if (typeof clientQuery[dateQuery] === 'object') {
						for (const [key, value] of Object.entries(clientQuery[dateQuery])) {
							if (['$gt', '$gte', '$lt', '$lte'].includes(key)) {
								clientQuery[dateQuery][key] = new Date(value);
							}
						}
						query[dateQuery] = clientQuery[dateQuery];
					} else {
						query[dateQuery] = new Date(clientQuery[dateQuery]);
					}
				}
			}

			return new Promise((resolve, reject) =>
				userModel
					.aggregate(createMultiDocumentAggregation(query))
					.option({
						collation: { locale: 'de', caseLevel: true },
					})
					.exec((err, res) => {
						if (err) reject(err);
						else resolve(res[0] || {});
					})
			);
		} catch (err) {
			if ((err || {}).code === 403) {
				throw new Forbidden('You have not the permission to execute this.', err);
			}
			if (err && err.code >= 500) {
				const uuid = uuidv4();
				logger.error(uuid, err);
				if (Configuration.get('NODE_ENV') !== 'production') {
					throw err;
				}
				throw new GeneralError(uuid);
			}
			throw err;
		}
	}

	async create(_data, _params) {
		const currentUserId = _params.account.userId.toString();
		const { schoolId } = await getCurrentUserInfo(currentUserId);
		await this.checkExternal(schoolId);
		const { email } = _data;
		await this.checkMail(email);
		return this.app.service('usersModel').create({
			..._data,
			schoolId,
			roles: [this.role._id],
		});
	}

	async update(_id, _data, _params) {
		// route should be blocked
		return this.patch(_id, _data, _params);
	}

	async patch(_id, _data, _params) {
		if (!_id) throw new BadRequest('id is required');
		const params = await this.prepareParams(_id, _params);
		const { email } = _data;
		await this.checkMail(email, _id);
		await this.updateAccount(email, _id);
		// _id is part of params and will be combined with the schoolId
		const users = await this.prepareRoleback(email, _id, () =>
			this.app.service('usersModel').patch(null, _data, params)
		);

		if (users.length === 0) throw new BadRequest('user could not be edit');

		return users[0];
	}

	/**
	 * Should be used only in create in future, t
	 * he user itself should get a flag to define if it is from a external system
	 * @param {*} schoolId
	 */
	async checkExternal(schoolId) {
		const { isExternal } = await this.app.service('schools').get(schoolId);
		if (isExternal) {
			throw new Forbidden('Creating new students or teachers is only possible in the source system.');
		}
	}

<<<<<<< HEAD
		// checks for unique email accounts, throws bad request if it already exists
		const { email } = data;
		const userService = this.app.service('/users');
		const accounts = await userService.find({ query: { email: email.toLowerCase() } });
		if (accounts.total > 0) {
			throw new BadRequest(`Die E-Mail Adresse ${email} ist bereits in Verwendung!`);
		}
=======
	/**
	 * Create a params value for following request to filter and secure request
	 * - admins only allowed to change user on own school
	 * @param {Object} params - Feathersjs params
	 */
	async prepareParams(_id, params) {
		const currentUserId = params.account.userId.toString();
		const { schoolId } = await getCurrentUserInfo(currentUserId);

		return {
			query: {
				_id,
				roles: this.role._id,
				schoolId: schoolId.toString(),
			},
		};
	}
>>>>>>> 90174a55

	/**
	 * request user and compare the email address.
	 * if possible it should be solved via unique index on database
	 * @param {string} email
	 * @param {string} userId
	 */
	async checkMail(email, userId) {
		if (email) {
			const user = await this.app.service('usersModel').find({ query: { email: email.toLowerCase() } });
			if (userId && user.total === 1 && equalIds(user.data[0]._id, userId)) return;
			if (user.total !== 0) {
				throw new BadRequest('Email already exists.');
			}
		}
	}

	/**
	 * Update the account email if eamil will be changed on user.
	 * IMPORTANT: Keep in mind to do a roleback if saving the user failed
	 * @param {*} email
	 * @param {*} userId
	 */
	async updateAccount(email, userId) {
		if (email) {
			email = email.toLowerCase();
			await this.app.service('accountModel').patch(
				null,
				{ username: email },
				{
					query: {
						userId,
						username: { $ne: email },
						systemId: { $exists: false },
					},
				}
			);
		}
	}

	async prepareRoleback(email, userId, fu) {
		try {
			return await fu();
		} catch (err) {
			if (email) {
				const { email: oldMail } = await this.app.service('usersModel').get(userId);
				await this.app.service('accountModel').patch(
					null,
					{ username: oldMail },
					{
						query: {
							userId,
							systemId: { $exists: false },
						},
					}
				);
			}
			throw err;
		}
	}

	async remove(id, params) {
		const { _ids } = params.query;
		const currentUser = await getCurrentUserInfo(params.account.userId);

		if (id) {
			const userToRemove = await getCurrentUserInfo(id);
			if (!equalIds(currentUser.schoolId, userToRemove.schoolId)) {
				throw new Forbidden('You cannot remove users from other schools.');
			}
			await this.app.service('accountModel').remove(null, { query: { userId: id } });
			return this.app.service('usersModel').remove(id);
		}

		const usersIds = await Promise.all(_ids.map((userId) => getCurrentUserInfo(userId)));
		if (usersIds.some((user) => !equalIds(currentUser.schoolId, user.schoolId))) {
			throw new Forbidden('You cannot remove users from other schools.');
		}

		await this.app.service('accountModel').remove(null, { query: { userId: { $in: _ids } } });
		return this.app.service('usersModel').remove(null, { query: { _id: { $in: _ids } } });
	}

	async setup(app) {
		this.app = app;
		this.role = (
			await this.app.service('roles').find({
				query: { name: this.roleName },
			})
		).data[0];
	}
}

const formatBirthdayOfUsers = ({ result: { data: users } }) => {
	users.forEach((user) => {
		if (user.birthday) user.birthday = moment(user.birthday).format('DD.MM.YYYY');
		if (user.birthday) {
			user.birthday = moment(user.birthday).format('DD.MM.YYYY');
		}
	});
};

const adminHookGenerator = (kind) => ({
	before: {
		all: [authenticate('jwt')],
		find: [hasSchoolPermission(`${kind}_LIST`)],
		get: [hasSchoolPermission(`${kind}_LIST`)],
<<<<<<< HEAD
		create: [hasSchoolPermission(`${kind}_CREATE`), checkUniqueEmail, blockDisposableEmail('email')],
		update: [hasSchoolPermission(`${kind}_EDIT`), checkUniqueEmail],
		patch: [hasSchoolPermission(`${kind}_EDIT`), checkUniqueEmail],
=======
		create: [hasSchoolPermission(`${kind}_CREATE`), blockDisposableEmail('email')],
		update: [hasSchoolPermission(`${kind}_EDIT`), blockDisposableEmail('email')],
		patch: [hasSchoolPermission(`${kind}_EDIT`), blockDisposableEmail('email')],
>>>>>>> 90174a55
		remove: [hasSchoolPermission(`${kind}_DELETE`), validateParams],
	},
	after: {
		find: [formatBirthdayOfUsers],
		create: [sendRegistrationLink],
	},
});

module.exports = {
	AdminUsers,
	adminHookGenerator,
};<|MERGE_RESOLUTION|>--- conflicted
+++ resolved
@@ -10,11 +10,7 @@
 const { hasSchoolPermission, blockDisposableEmail } = require('../../../hooks');
 const { equal: equalIds } = require('../../../helper/compare').ObjectId;
 const { validateParams } = require('../hooks/adminUsers.hooks');
-<<<<<<< HEAD
-const { updateAccountUsername, sendRegistrationLink, checkUniqueEmail } = require('../hooks/userService');
-=======
 const { sendRegistrationLink } = require('../hooks/userService');
->>>>>>> 90174a55
 
 const { userModel } = require('../model');
 
@@ -192,15 +188,6 @@
 		}
 	}
 
-<<<<<<< HEAD
-		// checks for unique email accounts, throws bad request if it already exists
-		const { email } = data;
-		const userService = this.app.service('/users');
-		const accounts = await userService.find({ query: { email: email.toLowerCase() } });
-		if (accounts.total > 0) {
-			throw new BadRequest(`Die E-Mail Adresse ${email} ist bereits in Verwendung!`);
-		}
-=======
 	/**
 	 * Create a params value for following request to filter and secure request
 	 * - admins only allowed to change user on own school
@@ -218,7 +205,6 @@
 			},
 		};
 	}
->>>>>>> 90174a55
 
 	/**
 	 * request user and compare the email address.
@@ -326,15 +312,9 @@
 		all: [authenticate('jwt')],
 		find: [hasSchoolPermission(`${kind}_LIST`)],
 		get: [hasSchoolPermission(`${kind}_LIST`)],
-<<<<<<< HEAD
-		create: [hasSchoolPermission(`${kind}_CREATE`), checkUniqueEmail, blockDisposableEmail('email')],
-		update: [hasSchoolPermission(`${kind}_EDIT`), checkUniqueEmail],
-		patch: [hasSchoolPermission(`${kind}_EDIT`), checkUniqueEmail],
-=======
 		create: [hasSchoolPermission(`${kind}_CREATE`), blockDisposableEmail('email')],
 		update: [hasSchoolPermission(`${kind}_EDIT`), blockDisposableEmail('email')],
 		patch: [hasSchoolPermission(`${kind}_EDIT`), blockDisposableEmail('email')],
->>>>>>> 90174a55
 		remove: [hasSchoolPermission(`${kind}_DELETE`), validateParams],
 	},
 	after: {
