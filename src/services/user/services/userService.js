--- conflicted
+++ resolved
@@ -31,11 +31,8 @@
 	handleClassId,
 	pushRemoveEvent,
 	enforceRoleHierarchyOnDelete,
-<<<<<<< HEAD
 	filterResult,
-=======
 	generateRegistrationLink,
->>>>>>> fbb24944
 } = require('../hooks/userService');
 
 class UserService {
