--- conflicted
+++ resolved
@@ -23,18 +23,14 @@
 	children: [{type: Schema.Types.ObjectId, ref: 'user'}],
 	parents: [{type: Schema.Types.ObjectId, ref: 'user'}],
 
-<<<<<<< HEAD
 	preferences: {type: Object}, // blackbox for frontend stuff like "cookies accepted"
 	discoverable: {type: Boolean, default: false},
 
 	ldapDn: {type:String},
-	ldapId: {type:String}
-=======
+	ldapId: {type:String},
+	
 	customAvatarBackgroundColor: {type:String},
 	avatarSettings: {type:Object},
-	
-	preferences: {type: Object} // blackbox for frontend stuff like "cookies accepted"
->>>>>>> 8ad2ff26
 },{
 	timestamps: true
 });
