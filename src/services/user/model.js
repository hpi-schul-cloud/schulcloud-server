--- conflicted
+++ resolved
@@ -9,15 +9,8 @@
 
 	schoolId: {type: Schema.Types.ObjectId, ref: 'school', required: true},
 
-<<<<<<< HEAD
-	firstName: {type: String},
-	lastName: {type: String},
-	userName: {type: String},
-	email: {type: String},
-=======
 	firstName: {type: String, required: true},
 	lastName: {type: String, required: true},
->>>>>>> d7c45d20
 
 	preferences: {type: Object} // blackbox for frontend stuff like "cookies accepted"
 },{
