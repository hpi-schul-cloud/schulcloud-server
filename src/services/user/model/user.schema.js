--- conflicted
+++ resolved
@@ -43,13 +43,9 @@
 
 		birthday: { type: Date },
 
-<<<<<<< HEAD
 		relationshipId: { type: String },
 
-		importHash: { type: String, index: true },
-=======
 		importHash: { type: String },
->>>>>>> 9db84766
 		// inviteHash:{type:String},
 		parents: [
 			{
