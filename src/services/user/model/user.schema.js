--- conflicted
+++ resolved
@@ -23,12 +23,8 @@
 const userSchema = new Schema(
 	{
 		roles: [{ type: Schema.Types.ObjectId, ref: 'role' }],
-<<<<<<< HEAD
-		email: { type: String, required: true, lowercase: true },
+		email: { type: String, required: true, lowercase: true, index: true },
 		emailSearchValues: { type: Schema.Types.Array },
-=======
-		email: { type: String, required: true, lowercase: true, index: true },
->>>>>>> efa560a2
 
 		schoolId: {
 			type: Schema.Types.ObjectId,
