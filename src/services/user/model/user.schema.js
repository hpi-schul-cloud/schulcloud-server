--- conflicted
+++ resolved
@@ -41,7 +41,6 @@
 		birthday: { type: Date },
 
 		importHash: { type: String, index: true },
-<<<<<<< HEAD
 		// inviteHash:{type:String},
 		parents: [
 			{
@@ -51,11 +50,6 @@
 				email: { type: String, required: true, lowercase: true },
 			},
 		],
-=======
-
-		children: [{ type: Schema.Types.ObjectId, ref: 'user' }],
-		parents: [{ type: Schema.Types.ObjectId, ref: 'user' }],
->>>>>>> 61e04c6b
 		language: { type: String },
 		preferences: { type: Object }, // blackbox for frontend stuff like "cookies accepted"
 		features: {
